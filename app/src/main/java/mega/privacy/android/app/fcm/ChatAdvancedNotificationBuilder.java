--- conflicted
+++ resolved
@@ -48,17 +48,12 @@
 import nz.mega.sdk.MegaHandleList;
 import nz.mega.sdk.MegaNodeList;
 
-<<<<<<< HEAD
-import static mega.privacy.android.app.utils.CacheFolderManager.buildAvatarFile;
-import static mega.privacy.android.app.utils.FileUtils.isFileAvailable;
-=======
 import static mega.privacy.android.app.utils.CacheFolderManager.*;
 import static mega.privacy.android.app.utils.FileUtils.*;
 import static mega.privacy.android.app.utils.ChatUtil.*;
 import static mega.privacy.android.app.utils.Constants.*;
 import static mega.privacy.android.app.utils.LogUtil.*;
 import static mega.privacy.android.app.utils.Util.*;
->>>>>>> 06a50058
 
 public final class ChatAdvancedNotificationBuilder {
 
@@ -72,27 +67,14 @@
 
     private NotificationCompat.Builder mBuilderCompat;
 
-<<<<<<< HEAD
-    private String notificationChannelIdChatSimple = Constants.NOTIFICATION_CHANNEL_CHAT_ID;
-    private String notificationChannelNameChatSimple = Constants.NOTIFICATION_CHANNEL_CHAT_NAME;
-    private String notificationChannelIdChatSummaryV2 = Constants.NOTIFICATION_CHANNEL_CHAT_SUMMARY_ID_V2;
-    private String notificationChannelIdChatSummaryNoVibrate = Constants.NOTIFICATION_CHANNEL_CHAT_SUMMARY_NO_VIBRATE_ID;
-    private String notificationChannelIdInProgressMissedCall = Constants.NOTIFICATION_CHANNEL_INPROGRESS_MISSED_CALLS_ID;
-    private String notificationChannelNameInProgressMissedCall = Constants.NOTIFICATION_CHANNEL_INPROGRESS_MISSED_CALLS_NAME;
-    private String notificationChannelIdIncomingCall = Constants.NOTIFICATION_CHANNEL_INCOMING_CALLS_ID;
-    private String notificationChannelNameIncomingCall = Constants.NOTIFICATION_CHANNEL_INCOMING_CALLS_NAME;
-=======
     private String notificationChannelIdChatSimple = NOTIFICATION_CHANNEL_CHAT_ID;
     private String notificationChannelNameChatSimple = NOTIFICATION_CHANNEL_CHAT_NAME;
-    private String notificationChannelIdChatSummary = NOTIFICATION_CHANNEL_CHAT_SUMMARY_ID;
-    private String notificationChannelNameChatSummary = NOTIFICATION_CHANNEL_CHAT_SUMMARY_NAME;
+    private String notificationChannelIdChatSummaryV2 = NOTIFICATION_CHANNEL_CHAT_SUMMARY_ID_V2;
     private String notificationChannelIdChatSummaryNoVibrate = NOTIFICATION_CHANNEL_CHAT_SUMMARY_NO_VIBRATE_ID;
-    private String notificationChannelNameChatSummaryNoVibrate = NOTIFICATION_CHANNEL_CHAT_SUMMARY_NO_VIBRATE_NAME;
     private String notificationChannelIdInProgressMissedCall = NOTIFICATION_CHANNEL_INPROGRESS_MISSED_CALLS_ID;
     private String notificationChannelNameInProgressMissedCall = NOTIFICATION_CHANNEL_INPROGRESS_MISSED_CALLS_NAME;
     private String notificationChannelIdIncomingCall = NOTIFICATION_CHANNEL_INCOMING_CALLS_ID;
     private String notificationChannelNameIncomingCall = NOTIFICATION_CHANNEL_INCOMING_CALLS_NAME;
->>>>>>> 06a50058
 
     public static ChatAdvancedNotificationBuilder newInstance(Context context, MegaApiAndroid megaApi, MegaChatApiAndroid megaChatApi) {
         Context appContext = context.getApplicationContext();
@@ -683,10 +665,10 @@
 
     @TargetApi(Build.VERSION_CODES.O)
     public static void createChatSummaryChannel(Context context) {
-        String notificationChannelIdChatSummaryV2 = Constants.NOTIFICATION_CHANNEL_CHAT_SUMMARY_ID_V2;
-        String notificationChannelNameChatSummary = Constants.NOTIFICATION_CHANNEL_CHAT_SUMMARY_NAME;
-        String notificationChannelIdChatSummaryNoVibrate = Constants.NOTIFICATION_CHANNEL_CHAT_SUMMARY_NO_VIBRATE_ID;
-        String notificationChannelNameChatSummaryNoVibrate = Constants.NOTIFICATION_CHANNEL_CHAT_SUMMARY_NO_VIBRATE_NAME;
+        String notificationChannelIdChatSummaryV2 = NOTIFICATION_CHANNEL_CHAT_SUMMARY_ID_V2;
+        String notificationChannelNameChatSummary = NOTIFICATION_CHANNEL_CHAT_SUMMARY_NAME;
+        String notificationChannelIdChatSummaryNoVibrate = NOTIFICATION_CHANNEL_CHAT_SUMMARY_NO_VIBRATE_ID;
+        String notificationChannelNameChatSummaryNoVibrate = NOTIFICATION_CHANNEL_CHAT_SUMMARY_NO_VIBRATE_NAME;
 
         NotificationChannel channelWithVibration = new NotificationChannel(notificationChannelIdChatSummaryV2,notificationChannelNameChatSummary,NotificationManager.IMPORTANCE_HIGH);
         channelWithVibration.setShowBadge(true);
@@ -705,9 +687,9 @@
         NotificationManager manager = context.getSystemService(NotificationManager.class);
         if (manager != null) {
             //delete old channel otherwise the new settings don't work.
-            NotificationChannel oldChannel = manager.getNotificationChannel(Constants.NOTIFICATION_CHANNEL_CHAT_SUMMARY_ID);
+            NotificationChannel oldChannel = manager.getNotificationChannel(NOTIFICATION_CHANNEL_CHAT_SUMMARY_ID);
             if(oldChannel != null) {
-                manager.deleteNotificationChannel(Constants.NOTIFICATION_CHANNEL_CHAT_SUMMARY_ID);
+                manager.deleteNotificationChannel(NOTIFICATION_CHANNEL_CHAT_SUMMARY_ID);
             }
             manager.createNotificationChannel(channelWithVibration);
             manager.createNotificationChannel(channelNoVibration);
@@ -792,53 +774,6 @@
         }
     }
 
-<<<<<<< HEAD
-=======
-    public Notification buildSummary(String groupKey) {
-        Intent intent = new Intent(context, ManagerActivityLollipop.class);
-        intent.addFlags(Intent.FLAG_ACTIVITY_CLEAR_TOP);
-        intent.setAction(ACTION_CHAT_SUMMARY);
-        intent.putExtra("CHAT_ID", -1);
-        PendingIntent pendingIntent = PendingIntent.getActivity(context, 0 , intent, PendingIntent.FLAG_ONE_SHOT);
-
-        if (Build.VERSION.SDK_INT >= Build.VERSION_CODES.O){
-            NotificationChannel channel = new NotificationChannel(notificationChannelIdChatSummary, notificationChannelNameChatSummary, NotificationManager.IMPORTANCE_HIGH);
-            channel.setShowBadge(true);
-            if (notificationManager != null){
-                notificationManager.createNotificationChannel(channel);
-            }
-
-            NotificationCompat.Builder notificationBuilderO = new NotificationCompat.Builder(context, notificationChannelIdChatSummary);
-            notificationBuilderO.setColor(ContextCompat.getColor(context, R.color.mega));
-
-            notificationBuilderO.setSmallIcon(R.drawable.ic_stat_notify)
-                    .setShowWhen(true)
-                    .setGroup(groupKey)
-                    .setGroupSummary(true)
-                    .setAutoCancel(true)
-                    .setContentIntent(pendingIntent);
-
-            return notificationBuilderO.build();
-        }
-        else {
-            NotificationCompat.Builder notificationBuilder = new NotificationCompat.Builder(context);
-
-            if (Build.VERSION.SDK_INT >= Build.VERSION_CODES.LOLLIPOP) {
-                notificationBuilder.setColor(ContextCompat.getColor(context, R.color.mega));
-            }
-
-            notificationBuilder.setSmallIcon(R.drawable.ic_stat_notify)
-                    .setShowWhen(true)
-                    .setGroup(groupKey)
-                    .setGroupSummary(true)
-                    .setAutoCancel(true)
-                    .setContentIntent(pendingIntent);
-
-            return notificationBuilder.build();
-        }
-    }
-
->>>>>>> 06a50058
     public void removeAllChatNotifications(){
         logDebug("removeAllChatNotifications");
         notificationManager.cancel(NOTIFICATION_SUMMARY_CHAT);
@@ -846,14 +781,7 @@
     }
 
     public void showSimpleNotification(){
-<<<<<<< HEAD
-        log("showSimpleNotification");
-=======
         logDebug("showSimpleNotification");
-    
-        Intent myService = new Intent(context, IncomingMessageService.class);
-        context.stopService(myService);
->>>>>>> 06a50058
         if (Build.VERSION.SDK_INT >= Build.VERSION_CODES.O) {
             NotificationChannel channel = new NotificationChannel(notificationChannelIdChatSimple, notificationChannelNameChatSimple, NotificationManager.IMPORTANCE_LOW);
             channel.enableVibration(false);
@@ -1229,13 +1157,7 @@
         logDebug("generateChatNotification");
 
         if (Build.VERSION.SDK_INT >= Build.VERSION_CODES.O) {
-<<<<<<< HEAD
-            log("generateChatNotification:POST Android O");
-=======
-            logDebug("POST Android O");
-            Intent myService = new Intent(context, IncomingMessageService.class);
-            context.stopService(myService);
->>>>>>> 06a50058
+            logDebug("generateChatNotification:POST Android O");
             newGenerateChatNotification(request);
         }
         else if (Build.VERSION.SDK_INT >= Build.VERSION_CODES.N) {
@@ -1263,7 +1185,7 @@
             logDebug("Should beep: " + beep);
 
             MegaHandleList chatHandleList = request.getMegaHandleList();
-            log("chats size: " + chatHandleList.size());
+            logDebug("chats size: " + chatHandleList.size());
             ArrayList<MegaChatListItem> chats = new ArrayList<>();
             for (int i = 0; i < chatHandleList.size(); i++) {
                 MegaChatListItem chat = megaChatApi.getChatListItem(chatHandleList.get(i));
@@ -1331,12 +1253,6 @@
                         logDebug("Do not show notification - opened chat");
                     }
                 }
-<<<<<<< HEAD
-=======
-
-                Notification summary = buildSummary(GROUP_KEY, request.getFlag());
-                notificationManager.notify(NOTIFICATION_SUMMARY_CHAT, summary);
->>>>>>> 06a50058
             } else {
                 logDebug("Mute for the last chat");
             }
