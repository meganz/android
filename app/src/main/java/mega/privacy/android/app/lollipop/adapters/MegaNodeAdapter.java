package mega.privacy.android.app.lollipop.adapters;

import android.app.Activity;
import android.content.Context;
import android.content.res.Configuration;
import android.graphics.Bitmap;
import android.graphics.Color;
import android.graphics.drawable.ColorDrawable;
import android.support.v4.content.ContextCompat;
import android.support.v7.app.ActionBar;
import android.support.v7.widget.RecyclerView;
import android.util.DisplayMetrics;
import android.util.SparseBooleanArray;
import android.util.TypedValue;
import android.view.Display;
import android.view.LayoutInflater;
import android.view.View;
import android.view.View.OnClickListener;
import android.view.ViewGroup;
import android.view.animation.Animation;
import android.view.animation.AnimationUtils;
import android.widget.ImageButton;
import android.widget.ImageView;
import android.widget.RelativeLayout;
import android.widget.TextView;

import java.util.ArrayList;
import java.util.List;

import mega.privacy.android.app.DatabaseHandler;
import mega.privacy.android.app.MegaApplication;
import mega.privacy.android.app.MegaContactDB;
import mega.privacy.android.app.MimeTypeList;
import mega.privacy.android.app.MimeTypeThumbnail;
import mega.privacy.android.app.R;
import mega.privacy.android.app.components.NewGridRecyclerView;
import mega.privacy.android.app.components.scrollBar.SectionTitleProvider;
import mega.privacy.android.app.lollipop.ContactFileListActivityLollipop;
import mega.privacy.android.app.lollipop.ContactFileListFragmentLollipop;
import mega.privacy.android.app.lollipop.ContactSharedFolderFragment;
import mega.privacy.android.app.lollipop.FolderLinkActivityLollipop;
import mega.privacy.android.app.lollipop.ManagerActivityLollipop;
import mega.privacy.android.app.lollipop.managerSections.FileBrowserFragmentLollipop;
import mega.privacy.android.app.lollipop.managerSections.InboxFragmentLollipop;
import mega.privacy.android.app.lollipop.managerSections.IncomingSharesFragmentLollipop;
import mega.privacy.android.app.lollipop.managerSections.OutgoingSharesFragmentLollipop;
import mega.privacy.android.app.lollipop.managerSections.RubbishBinFragmentLollipop;
import mega.privacy.android.app.lollipop.managerSections.SearchFragmentLollipop;
import mega.privacy.android.app.lollipop.megachat.NodeAttachmentActivityLollipop;
import mega.privacy.android.app.utils.Constants;
import mega.privacy.android.app.utils.MegaApiUtils;
import mega.privacy.android.app.utils.OfflineUtils;
import mega.privacy.android.app.utils.ThumbnailUtils;
import mega.privacy.android.app.utils.ThumbnailUtilsLollipop;
import mega.privacy.android.app.utils.Util;
import nz.mega.sdk.MegaApiAndroid;
import nz.mega.sdk.MegaNode;
import nz.mega.sdk.MegaShare;
import nz.mega.sdk.MegaUser;

public class MegaNodeAdapter extends RecyclerView.Adapter<MegaNodeAdapter.ViewHolderBrowser> implements OnClickListener, View.OnLongClickListener, SectionTitleProvider {

    public static final int ITEM_VIEW_TYPE_LIST = 0;
    public static final int ITEM_VIEW_TYPE_GRID = 1;

    Context context;
    MegaApiAndroid megaApi;

    //	int positionClicked;
    ArrayList<MegaNode> nodes;

    Object fragment;
    long parentHandle = -1;
    DisplayMetrics outMetrics;

    private int placeholderCount;

    private SparseBooleanArray selectedItems;

    RecyclerView listFragment;
    //	ImageView emptyImageViewFragment;
//	TextView emptyTextViewFragment;
    boolean incoming = false;
    boolean inbox = false;
    DatabaseHandler dbH = null;
    boolean multipleSelect;
    int type = Constants.FILE_BROWSER_ADAPTER;
    int adapterType;

    public static class ViewHolderBrowser extends RecyclerView.ViewHolder {

        public ViewHolderBrowser(View v) {
            super(v);
        }

        public ImageView savedOffline;
        public ImageView publicLinkImage;
        public TextView textViewFileName;
        public TextView textViewFileSize;
        public long document;
        public RelativeLayout itemLayout;
    }

    public static class ViewHolderBrowserList extends MegaNodeAdapter.ViewHolderBrowser {

        public ViewHolderBrowserList(View v) {
            super(v);
        }
        public ImageView imageView;
        public ImageView permissionsIcon;
        public ImageView versionsIcon;
        public RelativeLayout threeDotsLayout;
    }

    public static class ViewHolderBrowserGrid extends MegaNodeAdapter.ViewHolderBrowser {

        public ViewHolderBrowserGrid(View v) {
            super(v);
        }

        public ImageView imageViewThumb;
        public ImageView imageViewIcon;
        public RelativeLayout thumbLayout;
        public View separator;
        public ImageView imageViewVideoIcon;
        public TextView videoDuration;
        public RelativeLayout videoInfoLayout;
        public ImageButton imageButtonThreeDots;

        public View folderLayout;
        public View fileLayout;
        public RelativeLayout thumbLayoutForFile;
        public ImageView fileGridIconForFile;
        public ImageButton imageButtonThreeDotsForFile;
        public TextView textViewFileNameForFile;
        public ImageView fileGridSelected;
    }

    public int getPlaceholderCount() {
        return placeholderCount;
    }

    public void toggleAllSelection(int pos) {
        log("toggleAllSelection: " + pos);
        startAnimation(pos, putOrDeletePostion(pos));
    }

    public void toggleSelection(int pos) {
        log("toggleSelection: " + pos);
        startAnimation(pos, putOrDeletePostion(pos));
    }

    boolean putOrDeletePostion(int pos) {
        if (selectedItems.get(pos,false)) {
            log("delete pos: " + pos);
            selectedItems.delete(pos);
            return true;
        } else {
            log("PUT pos: " + pos);
            selectedItems.put(pos,true);
            return false;
        }
    }

    void startAnimation (final int pos, final boolean delete) {

        if (adapterType == MegaNodeAdapter.ITEM_VIEW_TYPE_LIST) {
            log("adapter type is LIST");
            MegaNodeAdapter.ViewHolderBrowserList view = (MegaNodeAdapter.ViewHolderBrowserList)listFragment.findViewHolderForLayoutPosition(pos);
            if (view != null) {
                log("Start animation: " + pos);
                Animation flipAnimation = AnimationUtils.loadAnimation(context,R.anim.multiselect_flip);
                flipAnimation.setAnimationListener(new Animation.AnimationListener() {
                    @Override
                    public void onAnimationStart(Animation animation) {
                        if (!delete) {
                            notifyItemChanged(pos);
                        }
                    }

                    @Override
                    public void onAnimationEnd(Animation animation) {
                        hideMultipleSelect();
                        if (delete) {
                            notifyItemChanged(pos);
                        }
                    }

                    @Override
                    public void onAnimationRepeat(Animation animation) {

                    }
                });
                view.imageView.startAnimation(flipAnimation);
            }
            else {
                log("view is null - not animation");
                hideMultipleSelect();
                notifyItemChanged(pos);
            }
        } else {
            log("adapter type is GRID");
            MegaNode node = (MegaNode)getItem(pos);
            boolean isFile = false;
            if (node != null) {
                if (node.isFolder()) {
                    isFile = false;
                }
                else {
                    isFile = true;
                }
            }
            MegaNodeAdapter.ViewHolderBrowserGrid view = (MegaNodeAdapter.ViewHolderBrowserGrid)listFragment.findViewHolderForLayoutPosition(pos);
            if (view != null) {
                log("Start animation: " + pos);
                Animation flipAnimation = AnimationUtils.loadAnimation(context,R.anim.multiselect_flip);
                if (!delete && isFile) {
                    notifyItemChanged(pos);
                    flipAnimation.setDuration(250);
                }
                flipAnimation.setAnimationListener(new Animation.AnimationListener() {
                    @Override
                    public void onAnimationStart(Animation animation) {
                        if (!delete) {
                            notifyItemChanged(pos);
                        }
                    }

                    @Override
                    public void onAnimationEnd(Animation animation) {
                        hideMultipleSelect();
                        notifyItemChanged(pos);
                    }

                    @Override
                    public void onAnimationRepeat(Animation animation) {

                    }
                });
                if (isFile) {
                    view.fileGridSelected.startAnimation(flipAnimation);
                }
                else {
                    view.imageViewIcon.startAnimation(flipAnimation);
                }
            }
            else {
                log("view is null - not animation");
                hideMultipleSelect();
                notifyItemChanged(pos);
            }
        }
    }

    void hideMultipleSelect () {
        if (selectedItems.size() <= 0) {
            if (type == Constants.RUBBISH_BIN_ADAPTER) {
                ((RubbishBinFragmentLollipop)fragment).hideMultipleSelect();
            } else if (type == Constants.INBOX_ADAPTER) {
                ((InboxFragmentLollipop)fragment).hideMultipleSelect();
            } else if (type == Constants.INCOMING_SHARES_ADAPTER) {
                ((IncomingSharesFragmentLollipop)fragment).hideMultipleSelect();
            } else if (type == Constants.OUTGOING_SHARES_ADAPTER) {
                ((OutgoingSharesFragmentLollipop)fragment).hideMultipleSelect();
            } else if (type == Constants.CONTACT_FILE_ADAPTER) {
                ((ContactFileListFragmentLollipop)fragment).hideMultipleSelect();
            } else if(type==Constants.CONTACT_SHARED_FOLDER_ADAPTER){
                ((ContactSharedFolderFragment) fragment).hideMultipleSelect();
            } else if (type == Constants.FOLDER_LINK_ADAPTER) {
                ((FolderLinkActivityLollipop)context).hideMultipleSelect();
            } else if (type == Constants.SEARCH_ADAPTER) {
                ((SearchFragmentLollipop)fragment).hideMultipleSelect();
            } else {
                ((FileBrowserFragmentLollipop)fragment).hideMultipleSelect();
            }
        }
    }

    public void selectAll() {
        for (int i = 0;i < nodes.size();i++) {
            if (!isItemChecked(i)) {
                //Exlude placeholder.
                if (nodes.get(i) != null) {
                    toggleAllSelection(i);
                }
            }
        }
    }

    public void clearSelections() {
        log("clearSelections");
        for (int i = 0;i < nodes.size();i++) {
            if (isItemChecked(i)) {
                //Exlude placeholder.
                if (nodes.get(i) != null) {
                    toggleAllSelection(i);
                }
            }
        }
    }

    //	public void clearSelections() {
//		if(selectedItems!=null){
//			selectedItems.clear();
//			for (int i= 0; i<this.getItemCount();i++) {
//				if (isItemChecked(i)) {
//					toggleAllSelection(i);
//				}
//			}
//		}
//		notifyDataSetChanged();
//	}
//
    private boolean isItemChecked(int position) {
        return selectedItems.get(position);
    }

    public int getSelectedItemCount() {
        return selectedItems.size();
    }

    public List<Integer> getSelectedItems() {
        List<Integer> items = new ArrayList<Integer>(selectedItems.size());
        for (int i = 0;i < selectedItems.size();i++) {
            items.add(selectedItems.keyAt(i));
        }
        return items;
    }

    /*
     * Get list of all selected nodes
     */
    public List<MegaNode> getSelectedNodes() {
        ArrayList<MegaNode> nodes = new ArrayList<MegaNode>();

        for (int i = 0;i < selectedItems.size();i++) {
            if (selectedItems.valueAt(i) == true) {
                MegaNode document = getNodeAt(selectedItems.keyAt(i));
                if (document != null) {
                    nodes.add(document);
                }
            }
        }
        return nodes;
    }

    public ArrayList<MegaNode> getArrayListSelectedNodes() {
        ArrayList<MegaNode> nodes = new ArrayList<MegaNode>();

        for (int i = 0;i < selectedItems.size();i++) {
            if (selectedItems.valueAt(i) == true) {
                MegaNode document = getNodeAt(selectedItems.keyAt(i));
                if (document != null) {
                    nodes.add(document);
                }
            }
        }
        return nodes;
    }

    /**
     * In grid view.
     * For folder count is odd. Insert null element as placeholder.
     *
     * @param nodes Origin nodes to show.
     * @return Nodes list with placeholder.
     */
    private ArrayList<MegaNode> insertPlaceHolderNode(ArrayList<MegaNode> nodes) {
        int folderCount = 0;
        for (MegaNode node : nodes) {
            if (node == null) {
                continue;
            }
            if (node.isFolder()) {
                folderCount++;
            }
        }
        int spanCount = 2;
        if (listFragment instanceof NewGridRecyclerView) {
            spanCount = ((NewGridRecyclerView)listFragment).getSpanCount();
        }
        placeholderCount = (folderCount % spanCount) == 0 ? 0 : spanCount - (folderCount % spanCount);

        if (folderCount > 0 && placeholderCount != 0 && adapterType == ITEM_VIEW_TYPE_GRID) {
            //Add placeholder at folders' end.
            for (int i = 0;i < placeholderCount;i++) {
                nodes.add(folderCount + i,null);
            }
        }
        return nodes;
    }

    public MegaNodeAdapter(Context _context, Object fragment, ArrayList<MegaNode> _nodes, long _parentHandle, RecyclerView recyclerView, ActionBar aB, int type, int adapterType) {

        this.context = _context;
        this.nodes = _nodes;
        this.parentHandle = _parentHandle;
        this.type = type;
        this.adapterType = adapterType;
        this.fragment = fragment;

        dbH = DatabaseHandler.getDbHandler(context);

        switch (type) {
            case Constants.FILE_BROWSER_ADAPTER: {
//				((ManagerActivityLollipop) context).setParentHandleBrowser(parentHandle);
                break;
            }
            case Constants.CONTACT_FILE_ADAPTER: {
                ((ContactFileListActivityLollipop)context).setParentHandle(parentHandle);
                break;
            }
            case Constants.RUBBISH_BIN_ADAPTER: {
//				((ManagerActivityLollipop) context).setParentHandleRubbish(parentHandle);
                break;
            }
            case Constants.FOLDER_LINK_ADAPTER: {
                megaApi = ((MegaApplication)((Activity)context).getApplication()).getMegaApiFolder();
                break;
            }
            case Constants.SEARCH_ADAPTER: {
                ((ManagerActivityLollipop)context).setParentHandleSearch(parentHandle);
                break;
            }
            case Constants.OUTGOING_SHARES_ADAPTER: {
//				((ManagerActivityLollipop) context).setParentHandleOutgoing(parentHandle);
                break;
            }
            case Constants.INCOMING_SHARES_ADAPTER: {
                incoming = true;
//				((ManagerActivityLollipop) context).setParentHandleIncoming(parentHandle);
                break;
            }
            case Constants.INBOX_ADAPTER: {
                log("onCreate INBOX_ADAPTER");
                inbox = true;
                ((ManagerActivityLollipop)context).setParentHandleInbox(parentHandle);
                break;
            }
            default: {
                //			((ManagerActivityLollipop) context).setParentHandleCloud(parentHandle);
                break;
            }
        }

        this.listFragment = recyclerView;
//		this.emptyImageViewFragment = emptyImageView;
//		this.emptyTextViewFragment = emptyTextView;
        this.type = type;

        if (megaApi == null) {
            megaApi = ((MegaApplication)((Activity)context).getApplication())
                    .getMegaApi();
        }
    }

    public void setNodes(ArrayList<MegaNode> nodes) {
        log("setNodes");
        this.nodes = insertPlaceHolderNode(nodes);
//		contentTextFragment.setText(getInfoFolder(node));
        notifyDataSetChanged();
    }

    public void setAdapterType(int adapterType) {
        this.adapterType = adapterType;
    }

    public int getAdapterType() {
        return adapterType;
    }

    public MegaNodeAdapter.ViewHolderBrowser onCreateViewHolder(ViewGroup parent, int viewType) {
        log("onCreateViewHolder");
        Display display = ((Activity)context).getWindowManager().getDefaultDisplay();
        outMetrics = new DisplayMetrics();
        display.getMetrics(outMetrics);

        if (viewType == MegaNodeAdapter.ITEM_VIEW_TYPE_LIST) {
            log("onCreateViewHolder -> type: ITEM_VIEW_TYPE_LIST");

            View v = LayoutInflater.from(parent.getContext()).inflate(R.layout.item_file_list,parent,false);
            ViewHolderBrowserList holderList = new ViewHolderBrowserList(v);
            holderList.itemLayout = (RelativeLayout)v.findViewById(R.id.file_list_item_layout);
            holderList.imageView = (ImageView)v.findViewById(R.id.file_list_thumbnail);
            holderList.savedOffline = (ImageView)v.findViewById(R.id.file_list_saved_offline);

            holderList.publicLinkImage = (ImageView)v.findViewById(R.id.file_list_public_link);
            holderList.permissionsIcon = (ImageView)v.findViewById(R.id.file_list_incoming_permissions);

            holderList.versionsIcon = (ImageView) v.findViewById(R.id.file_list_versions_icon);

            holderList.textViewFileName = (TextView)v.findViewById(R.id.file_list_filename);

            holderList.textViewFileSize = (TextView)v.findViewById(R.id.file_list_filesize);

            holderList.threeDotsLayout = (RelativeLayout)v.findViewById(R.id.file_list_three_dots_layout);

            holderList.savedOffline.setVisibility(View.INVISIBLE);

            holderList.publicLinkImage.setVisibility(View.INVISIBLE);

            holderList.textViewFileSize.setVisibility(View.VISIBLE);

            holderList.itemLayout.setTag(holderList);
            holderList.itemLayout.setOnClickListener(this);
            holderList.itemLayout.setOnLongClickListener(this);

            holderList.threeDotsLayout.setTag(holderList);
            holderList.threeDotsLayout.setOnClickListener(this);

            v.setTag(holderList);
            return holderList;
        } else if (viewType == MegaNodeAdapter.ITEM_VIEW_TYPE_GRID) {
            log("onCreateViewHolder -> type: ITEM_VIEW_TYPE_GRID");

            View v = LayoutInflater.from(parent.getContext()).inflate(R.layout.item_file_grid_new,parent,false);
            MegaNodeAdapter.ViewHolderBrowserGrid holderGrid = new MegaNodeAdapter.ViewHolderBrowserGrid(v);

            holderGrid.folderLayout = v.findViewById(R.id.item_file_grid_folder);
            holderGrid.fileLayout = v.findViewById(R.id.item_file_grid_file);
            holderGrid.itemLayout = (RelativeLayout)v.findViewById(R.id.file_grid_item_layout);
            holderGrid.imageViewThumb = (ImageView)v.findViewById(R.id.file_grid_thumbnail);
            holderGrid.imageViewIcon = (ImageView)v.findViewById(R.id.file_grid_icon);
            holderGrid.fileGridIconForFile = (ImageView)v.findViewById(R.id.file_grid_icon_for_file);
            holderGrid.thumbLayout = (RelativeLayout)v.findViewById(R.id.file_grid_thumbnail_layout);
            holderGrid.thumbLayoutForFile = (RelativeLayout)v.findViewById(R.id.file_grid_thumbnail_layout_for_file);
            holderGrid.textViewFileName = (TextView)v.findViewById(R.id.file_grid_filename);
            holderGrid.textViewFileNameForFile = (TextView)v.findViewById(R.id.file_grid_filename_for_file);
            holderGrid.imageButtonThreeDotsForFile = (ImageButton)v.findViewById(R.id.file_grid_three_dots_for_file);
            holderGrid.textViewFileSize = (TextView)v.findViewById(R.id.file_grid_filesize);
            holderGrid.imageButtonThreeDots = (ImageButton)v.findViewById(R.id.file_grid_three_dots);
            holderGrid.savedOffline = (ImageView)v.findViewById(R.id.file_grid_saved_offline);
            holderGrid.separator = (View)v.findViewById(R.id.file_grid_separator);
            holderGrid.publicLinkImage = (ImageView)v.findViewById(R.id.file_grid_public_link);
            holderGrid.imageViewVideoIcon = (ImageView)v.findViewById(R.id.file_grid_video_icon);
            holderGrid.videoDuration = (TextView)v.findViewById(R.id.file_grid_title_video_duration);
            holderGrid.videoInfoLayout = (RelativeLayout)v.findViewById(R.id.item_file_videoinfo_layout);
            holderGrid.fileGridSelected = (ImageView)v.findViewById(R.id.file_grid_selected);

            if (context.getResources().getConfiguration().orientation == Configuration.ORIENTATION_LANDSCAPE) {
                holderGrid.textViewFileSize.setMaxWidth(Util.scaleWidthPx(70,outMetrics));
            } else {
                holderGrid.textViewFileSize.setMaxWidth(Util.scaleWidthPx(130,outMetrics));
            }
            if (holderGrid.textViewFileSize != null) {
                holderGrid.textViewFileSize.setVisibility(View.VISIBLE);
            } else {
                log("textViewFileSize is NULL");
            }

            holderGrid.savedOffline.setVisibility(View.INVISIBLE);
            holderGrid.publicLinkImage.setVisibility(View.GONE);

            holderGrid.itemLayout.setTag(holderGrid);
            holderGrid.itemLayout.setOnClickListener(this);
            holderGrid.itemLayout.setOnLongClickListener(this);

            holderGrid.imageButtonThreeDots.setTag(holderGrid);
            holderGrid.imageButtonThreeDots.setOnClickListener(this);
            holderGrid.imageButtonThreeDotsForFile.setTag(holderGrid);
            holderGrid.imageButtonThreeDotsForFile.setOnClickListener(this);
            v.setTag(holderGrid);

            return holderGrid;
        } else {
            return null;
        }
    }

    public void onBindViewHolder(MegaNodeAdapter.ViewHolderBrowser holder, int position) {
        log("onBindViewHolder");

        if (adapterType == MegaNodeAdapter.ITEM_VIEW_TYPE_LIST) {
            MegaNodeAdapter.ViewHolderBrowserList holderList = (MegaNodeAdapter.ViewHolderBrowserList)holder;
            onBindViewHolderList(holderList,position);
        } else if (adapterType == MegaNodeAdapter.ITEM_VIEW_TYPE_GRID) {
            MegaNodeAdapter.ViewHolderBrowserGrid holderGrid = (MegaNodeAdapter.ViewHolderBrowserGrid)holder;
            onBindViewHolderGrid(holderGrid,position);
        }
    }

    public void onBindViewHolderGrid(ViewHolderBrowserGrid holder,int position) {
        log("onBindViewHolderGrid");
        MegaNode node = (MegaNode)getItem(position);
        //Placeholder for folder when folder count is odd.
        if (node == null) {
            holder.folderLayout.setVisibility(View.INVISIBLE);
            holder.fileLayout.setVisibility(View.GONE);
            holder.itemLayout.setVisibility(View.INVISIBLE);
            return;
        }

        holder.document = node.getHandle();
        log("Node : " + position + " " + node.getName());

        holder.textViewFileName.setText(node.getName());
        holder.textViewFileSize.setText("");
        holder.videoInfoLayout.setVisibility(View.GONE);

        if (node.isExported()) {
            //Node has public link
            holder.publicLinkImage.setVisibility(View.VISIBLE);
            if (node.isExpired()) {
                log("Node exported but expired!!");
            }
        } else {
            holder.publicLinkImage.setVisibility(View.INVISIBLE);
        }

        if (node.isFolder()) {
            holder.itemLayout.setVisibility(View.VISIBLE);
            holder.folderLayout.setVisibility(View.VISIBLE);
            holder.fileLayout.setVisibility(View.GONE);
            holder.textViewFileSize.setVisibility(View.VISIBLE);

            if (type == Constants.FOLDER_LINK_ADAPTER) {
                holder.textViewFileSize.setText(MegaApiUtils.getInfoFolder(node,context,megaApi));
                setFolderGridSelected(holder,position,R.drawable.ic_folder_list);
            } else {
                holder.textViewFileSize.setText(MegaApiUtils.getInfoFolder(node,context));
            }
            holder.imageViewIcon.setVisibility(View.VISIBLE);
            holder.imageViewThumb.setVisibility(View.GONE);
            holder.thumbLayout.setBackgroundColor(Color.TRANSPARENT);

            if (type == Constants.INCOMING_SHARES_ADAPTER) {
<<<<<<< HEAD
                setFolderGridSelected(holder,position,R.drawable.ic_folder_incoming);
=======

                if (node.isInShare()) {
                    setFolderSelected(holder,position,R.drawable.ic_folder_incoming);
                }
                else {
                    setFolderSelected(holder,position,R.drawable.ic_folder);
                }
>>>>>>> 1a0743c2
                //Show the owner of the shared folder
                ArrayList<MegaShare> sharesIncoming = megaApi.getInSharesList();
                for (int j = 0;j < sharesIncoming.size();j++) {
                    MegaShare mS = sharesIncoming.get(j);
                    if (mS.getNodeHandle() == node.getHandle()) {
                        MegaUser user = megaApi.getContact(mS.getUser());
                        if (user != null) {
                            MegaContactDB contactDB = dbH.findContactByHandle(String.valueOf(user.getHandle()));
                            if (contactDB != null) {
                                if (!contactDB.getName().equals("")) {
                                    holder.textViewFileSize.setText(contactDB.getName() + " " + contactDB.getLastName());
                                } else {
                                    holder.textViewFileSize.setText(user.getEmail());
                                }
                            } else {
                                log("The contactDB is null: ");
                                holder.textViewFileSize.setText(user.getEmail());
                            }
                        } else {
                            holder.textViewFileSize.setText(mS.getUser());
                        }
                    }
                }
            } else if (type == Constants.OUTGOING_SHARES_ADAPTER) {
<<<<<<< HEAD
                setFolderGridSelected(holder,position,R.drawable.ic_folder_outgoing);
=======

                if (node.isOutShare() || megaApi.isPendingShare(node)) {
                    setFolderSelected(holder,position,R.drawable.ic_folder_outgoing);
                }
                else {
                    setFolderSelected(holder,position,R.drawable.ic_folder);
                }
>>>>>>> 1a0743c2
                //Show the number of contacts who shared the folder
                ArrayList<MegaShare> sl = megaApi.getOutShares(node);
                if (sl != null) {
                    if (sl.size() != 0) {
                        holder.textViewFileSize.setText(context.getResources().getString(R.string.file_properties_shared_folder_select_contact) + " " + sl.size() + " " + context.getResources().getQuantityString(R.plurals.general_num_users,sl.size()));
                    }
                }
            } else if (type == Constants.FILE_BROWSER_ADAPTER) {
                if (node.isOutShare() || megaApi.isPendingShare(node)) {
                    setFolderGridSelected(holder,position,R.drawable.ic_folder_outgoing);
                } else if (node.isInShare()) {
                    setFolderGridSelected(holder,position,R.drawable.ic_folder_incoming);
                } else {
                    if (((ManagerActivityLollipop)context).isCameraUploads(node)) {
                        setFolderGridSelected(holder,position,R.drawable.ic_folder_image);
                    } else {
                        setFolderGridSelected(holder,position,R.drawable.ic_folder);
                    }
                }
            } else {
                if (node.isOutShare() || megaApi.isPendingShare(node)) {
                    setFolderGridSelected(holder,position,R.drawable.ic_folder_outgoing);
                } else if (node.isInShare()) {
                    setFolderGridSelected(holder,position,R.drawable.ic_folder_incoming);
                } else {
                    setFolderGridSelected(holder,position,R.drawable.ic_folder);
                }
            }
        } else if (node.isFile()) {
            //TODO file
            holder.itemLayout.setVisibility(View.VISIBLE);
            holder.folderLayout.setVisibility(View.GONE);
            holder.imageViewThumb.setImageDrawable(new ColorDrawable(Color.TRANSPARENT));
            holder.imageViewThumb.setVisibility(View.GONE);
            holder.fileLayout.setVisibility(View.VISIBLE);
            holder.textViewFileName.setVisibility(View.VISIBLE);
            holder.textViewFileSize.setVisibility(View.GONE);

            holder.textViewFileNameForFile.setText(node.getName());
            long nodeSize = node.getSize();
            holder.textViewFileSize.setText(Util.getSizeString(nodeSize));

            holder.fileGridIconForFile.setVisibility(View.VISIBLE);
            holder.fileGridIconForFile.setImageResource(MimeTypeThumbnail.typeForName(node.getName()).getIconResourceId());
            holder.thumbLayoutForFile.setBackgroundColor(Color.TRANSPARENT);

            if (Util.isVideoFile(node.getName())) {
                holder.videoInfoLayout.setVisibility(View.VISIBLE);
                holder.videoDuration.setVisibility(View.GONE);
                log(node.getName() + " DURATION: " + node.getDuration());
                int duration = node.getDuration();
                if (duration > 0) {
                    int hours = duration / 3600;
                    int minutes = (duration % 3600) / 60;
                    int seconds = duration % 60;

                    String timeString;
                    if (hours > 0) {
                        timeString = String.format("%d:%d:%02d",hours,minutes,seconds);
                    } else {
                        timeString = String.format("%d:%02d",minutes,seconds);
                    }

                    log("The duration is: " + hours + " " + minutes + " " + seconds);

                    holder.videoDuration.setText(timeString);
                    holder.videoDuration.setVisibility(View.VISIBLE);
                }
            }

            if (node.hasThumbnail()) {
                Bitmap temp = ThumbnailUtils.getThumbnailFromCache(node);

                if (temp != null) {
                    setImageThumbnail(holder, temp);
                }
                else {
                    temp = ThumbnailUtils.getThumbnailFromFolder(node,context);

                    if (temp != null) {
                        setImageThumbnail(holder, temp);
                    }
                    else {
                        try {
                            temp = ThumbnailUtilsLollipop.getThumbnailFromMegaGrid(node,context,holder,megaApi,this);

                        } catch (Exception e) {} // Too many AsyncTasks

                        if (temp != null) {
                            setImageThumbnail(holder, temp);
                        }
                    }
                }
            }
            else {
                Bitmap temp = ThumbnailUtils.getThumbnailFromCache(node);
                if (temp != null) {
                    setImageThumbnail(holder, temp);
                }
                else {
                    temp = ThumbnailUtils.getThumbnailFromFolder(node,context);

                    if (temp != null) {
                        setImageThumbnail(holder, temp);
                    }
                    else {
                        try {
                            ThumbnailUtilsLollipop.createThumbnailGrid(context,node,holder,megaApi,this);
                        } catch (Exception e) {} // Too many AsyncTasks
                    }
                }
            }

            if (isMultipleSelect() && isItemChecked(position)) {
                holder.itemLayout.setBackground(ContextCompat.getDrawable(context,R.drawable.background_item_grid_selected));
                holder.fileGridSelected.setImageResource(R.drawable.ic_select_folder);

            } else {
                holder.itemLayout.setBackground(ContextCompat.getDrawable(context,R.drawable.background_item_grid));
                holder.fileGridSelected.setImageDrawable(new ColorDrawable(Color.TRANSPARENT));
            }
        }

        //Check if is an offline file to show the red arrow
        boolean availableOffline = false;
        if (incoming) {
            availableOffline = OfflineUtils.availableOffline(Constants.INCOMING_SHARES_ADAPTER, node, context, megaApi);
        }
        else if (inbox){
            availableOffline = OfflineUtils.availableOffline(Constants.INBOX_ADAPTER, node, context, megaApi);
        }
        else {
            availableOffline = OfflineUtils.availableOffline(Constants.GENERAL_OTHERS_ADAPTER, node, context, megaApi);
        }
        if (availableOffline) {
            holder.savedOffline.setVisibility(View.VISIBLE);
        }
        else {
            holder.savedOffline.setVisibility(View.INVISIBLE);
        }
    }

    private void setImageThumbnail (ViewHolderBrowserGrid holder, Bitmap temp) {
        Bitmap thumb = ThumbnailUtilsLollipop.getRoundedRectBitmap(context,temp,2);
        holder.fileGridIconForFile.setVisibility(View.GONE);
        holder.imageViewThumb.setVisibility(View.VISIBLE);
        holder.imageViewThumb.setImageBitmap(thumb);
        holder.thumbLayoutForFile.setBackgroundColor(ContextCompat.getColor(context,R.color.new_background_fragment));
    }

    private void setFolderGridSelected(ViewHolderBrowserGrid holder, int position, int folderDrawableResId) {
        if (isMultipleSelect() && isItemChecked(position)) {
            RelativeLayout.LayoutParams paramsMultiselect = (RelativeLayout.LayoutParams)holder.imageViewIcon.getLayoutParams();
            paramsMultiselect.height = (int)TypedValue.applyDimension(TypedValue.COMPLEX_UNIT_DIP,24,context.getResources().getDisplayMetrics());
            paramsMultiselect.width = (int)TypedValue.applyDimension(TypedValue.COMPLEX_UNIT_DIP,24,context.getResources().getDisplayMetrics());
            holder.imageViewIcon.setLayoutParams(paramsMultiselect);
            holder.itemLayout.setBackground(ContextCompat.getDrawable(context,R.drawable.background_item_grid_selected));
            holder.imageViewIcon.setImageResource(R.drawable.ic_select_folder);
        } else {
            holder.itemLayout.setBackground(ContextCompat.getDrawable(context,R.drawable.background_item_grid));
            holder.imageViewIcon.setImageResource(folderDrawableResId);
        }
    }

    private void setFolderListSelected (ViewHolderBrowserList holder, int position, int folderDrawableResId) {
        if (isMultipleSelect() && isItemChecked(position)) {
            RelativeLayout.LayoutParams paramsMultiselect = (RelativeLayout.LayoutParams)holder.imageView.getLayoutParams();
            paramsMultiselect.height = (int)TypedValue.applyDimension(TypedValue.COMPLEX_UNIT_DIP,48,context.getResources().getDisplayMetrics());
            paramsMultiselect.width = (int)TypedValue.applyDimension(TypedValue.COMPLEX_UNIT_DIP,48,context.getResources().getDisplayMetrics());
            paramsMultiselect.setMargins(0,0,0,0);
            holder.imageView.setLayoutParams(paramsMultiselect);
            holder.itemLayout.setBackgroundColor(ContextCompat.getColor(context,R.color.new_multiselect_color));
            holder.imageView.setImageResource(R.drawable.ic_select_folder);
        }
        else {
            holder.itemLayout.setBackgroundColor(Color.WHITE);
            holder.imageView.setImageResource(folderDrawableResId);
        }
    }

    public void onBindViewHolderList(ViewHolderBrowserList holder,int position) {
        log("onBindViewHolderList: " + position);

        MegaNode node = (MegaNode)getItem(position);
        if (node == null) {
            return;
        }
        holder.document = node.getHandle();
        Bitmap thumb = null;

        holder.textViewFileName.setText(node.getName());
        holder.textViewFileSize.setText("");

        holder.publicLinkImage.setVisibility(View.INVISIBLE);
        holder.permissionsIcon.setVisibility(View.GONE);

        if (node.isExported()) {
            //Node has public link
            holder.publicLinkImage.setVisibility(View.VISIBLE);
            if (node.isExpired()) {
                log("Node exported but expired!!");
            }
        } else {
            holder.publicLinkImage.setVisibility(View.INVISIBLE);
        }

        if (node.isFolder()) {

            log("Node is folder");
            holder.itemLayout.setBackgroundColor(Color.WHITE);
            RelativeLayout.LayoutParams params = (RelativeLayout.LayoutParams)holder.imageView.getLayoutParams();
            params.height = (int)TypedValue.applyDimension(TypedValue.COMPLEX_UNIT_DIP,48,context.getResources().getDisplayMetrics());
            params.width = (int)TypedValue.applyDimension(TypedValue.COMPLEX_UNIT_DIP,48,context.getResources().getDisplayMetrics());
            params.setMargins(0,0,0,0);
            holder.imageView.setLayoutParams(params);

            holder.textViewFileSize.setVisibility(View.VISIBLE);
//			holder.propertiesText.setText(R.string.general_folder_info);
            holder.textViewFileSize.setText(MegaApiUtils.getInfoFolder(node,context));

            holder.versionsIcon.setVisibility(View.GONE);

            if (type == Constants.FOLDER_LINK_ADAPTER) {
                holder.textViewFileSize.setText(MegaApiUtils.getInfoFolder(node,context,megaApi));
                setFolderListSelected(holder, position, R.drawable.ic_folder_list);
            } else if (type == Constants.CONTACT_FILE_ADAPTER|| type == Constants.CONTACT_SHARED_FOLDER_ADAPTER){
                setFolderListSelected(holder, position, R.drawable.ic_folder_incoming_list);

                boolean firstLevel;
                if(type == Constants.CONTACT_FILE_ADAPTER){
                    firstLevel = ((ContactFileListFragmentLollipop) fragment).isEmptyParentHandleStack();
                } else{
                    firstLevel = true;
                }

                if (firstLevel) {
                    int accessLevel = megaApi.getAccess(node);

                    if (accessLevel == MegaShare.ACCESS_FULL) {
                        holder.permissionsIcon.setImageResource(R.drawable.ic_shared_fullaccess);
                    } else if (accessLevel == MegaShare.ACCESS_READWRITE) {
                        holder.permissionsIcon.setImageResource(R.drawable.ic_shared_read_write);
                    } else {
                        holder.permissionsIcon.setImageResource(R.drawable.ic_shared_read);
                    }
                    holder.permissionsIcon.setVisibility(View.VISIBLE);
                } else {
                    holder.permissionsIcon.setVisibility(View.GONE);
                }
            } else if (type == Constants.INCOMING_SHARES_ADAPTER) {
                holder.publicLinkImage.setVisibility(View.INVISIBLE);
<<<<<<< HEAD
                setFolderListSelected(holder, position, R.drawable.ic_folder_incoming_list);
=======
                if (!multipleSelect) {
                    holder.itemLayout.setBackgroundColor(Color.WHITE);
                    if (node.isInShare()) {
                        holder.imageView.setImageResource(R.drawable.ic_folder_incoming_list);
                    }
                    else {
                        holder.imageView.setImageResource(R.drawable.ic_folder_list);
                    }
                } else {

                    if (this.isItemChecked(position)) {
                        holder.itemLayout.setBackgroundColor(ContextCompat.getColor(context,R.color.new_multiselect_color));
                        RelativeLayout.LayoutParams paramsMultiselect = (RelativeLayout.LayoutParams)holder.imageView.getLayoutParams();
                        paramsMultiselect.height = (int)TypedValue.applyDimension(TypedValue.COMPLEX_UNIT_DIP,48,context.getResources().getDisplayMetrics());
                        paramsMultiselect.width = (int)TypedValue.applyDimension(TypedValue.COMPLEX_UNIT_DIP,48,context.getResources().getDisplayMetrics());
                        paramsMultiselect.setMargins(0,0,0,0);
                        holder.imageView.setLayoutParams(paramsMultiselect);
                        holder.imageView.setImageResource(R.drawable.ic_select_folder);
                    } else {
                        holder.itemLayout.setBackgroundColor(Color.WHITE);
                        if (node.isInShare()) {
                            holder.imageView.setImageResource(R.drawable.ic_folder_incoming_list);
                        }
                        else {
                            holder.imageView.setImageResource(R.drawable.ic_folder_list);
                        }
                    }
                }
>>>>>>> 1a0743c2

                //Show the owner of the shared folder
                ArrayList<MegaShare> sharesIncoming = megaApi.getInSharesList();
                for (int j = 0;j < sharesIncoming.size();j++) {
                    MegaShare mS = sharesIncoming.get(j);
                    if (mS.getNodeHandle() == node.getHandle()) {
                        MegaUser user = megaApi.getContact(mS.getUser());
                        if (user != null) {
                            MegaContactDB contactDB = dbH.findContactByHandle(String.valueOf(user.getHandle()));
                            if (contactDB != null) {
                                if (!contactDB.getName().equals("")) {
                                    holder.textViewFileSize.setText(contactDB.getName() + " " + contactDB.getLastName());
                                } else {
                                    holder.textViewFileSize.setText(user.getEmail());
                                }
                            } else {
                                log("The contactDB is null: ");
                                holder.textViewFileSize.setText(user.getEmail());
                            }
                        } else {
                            holder.textViewFileSize.setText(mS.getUser());
                        }
                    }
                }

                int dBT = ((IncomingSharesFragmentLollipop)fragment).getDeepBrowserTree();

                if (dBT == 0) {
                    int accessLevel = megaApi.getAccess(node);

                    if (accessLevel == MegaShare.ACCESS_FULL) {
                        holder.permissionsIcon.setImageResource(R.drawable.ic_shared_fullaccess);
                    } else if (accessLevel == MegaShare.ACCESS_READWRITE) {
                        holder.permissionsIcon.setImageResource(R.drawable.ic_shared_read_write);
                    } else {
                        holder.permissionsIcon.setImageResource(R.drawable.ic_shared_read);
                    }
                    holder.permissionsIcon.setVisibility(View.VISIBLE);
                } else {
                    holder.permissionsIcon.setVisibility(View.GONE);
                }

            } else if (type == Constants.OUTGOING_SHARES_ADAPTER) {
<<<<<<< HEAD
                setFolderListSelected(holder, position, R.drawable.ic_folder_outgoing_list);
=======
                if (!multipleSelect) {
                    holder.itemLayout.setBackgroundColor(Color.WHITE);
                    if (node.isOutShare() || megaApi.isPendingShare(node)) {
                        holder.imageView.setImageResource(R.drawable.ic_folder_outgoing_list);
                    }
                    else {
                        holder.imageView.setImageResource(R.drawable.ic_folder_list);
                    }
                } else {

                    if (this.isItemChecked(position)) {
                        holder.itemLayout.setBackgroundColor(ContextCompat.getColor(context,R.color.new_multiselect_color));
                        RelativeLayout.LayoutParams paramsMultiselect = (RelativeLayout.LayoutParams)holder.imageView.getLayoutParams();
                        paramsMultiselect.height = (int)TypedValue.applyDimension(TypedValue.COMPLEX_UNIT_DIP,48,context.getResources().getDisplayMetrics());
                        paramsMultiselect.width = (int)TypedValue.applyDimension(TypedValue.COMPLEX_UNIT_DIP,48,context.getResources().getDisplayMetrics());
                        paramsMultiselect.setMargins(0,0,0,0);
                        holder.imageView.setLayoutParams(paramsMultiselect);
                        holder.imageView.setImageResource(R.drawable.ic_select_folder);
                    } else {
                        holder.itemLayout.setBackgroundColor(Color.WHITE);

                        if (node.isOutShare() || megaApi.isPendingShare(node)) {
                            holder.imageView.setImageResource(R.drawable.ic_folder_outgoing_list);
                        }
                        else {
                            holder.imageView.setImageResource(R.drawable.ic_folder_list);
                        }
                    }
                }
>>>>>>> 1a0743c2
                //Show the number of contacts who shared the folder
                ArrayList<MegaShare> sl = megaApi.getOutShares(node);
                if (sl != null) {
                    if (sl.size() != 0) {
                        holder.textViewFileSize.setText(context.getResources().getString(R.string.file_properties_shared_folder_select_contact) + " " + sl.size() + " " + context.getResources().getQuantityString(R.plurals.general_num_users,sl.size()));
                    }
                }
            } else if (type == Constants.FILE_BROWSER_ADAPTER) {
                if (node.isOutShare() || megaApi.isPendingShare(node)) {
                    setFolderListSelected(holder, position, R.drawable.ic_folder_outgoing_list);
                }
                else if (node.isInShare()) {
                    setFolderListSelected(holder, position, R.drawable.ic_folder_incoming_list);
                }
                else {
                    if (((ManagerActivityLollipop) context).isCameraUploads(node)) {
                        setFolderListSelected(holder, position, R.drawable.ic_folder_image_list);
                    }
                    else {
                        setFolderListSelected(holder, position, R.drawable.ic_folder_list);
                    }
                }

            } else {
                if (node.isOutShare() || megaApi.isPendingShare(node)) {
                    setFolderListSelected(holder, position, R.drawable.ic_folder_outgoing_list);
                }
                else if (node.isInShare()) {
                    setFolderListSelected(holder, position, R.drawable.ic_folder_incoming_list);
                }
                else {
                    setFolderListSelected(holder, position, R.drawable.ic_folder_list);
                }
            }
        } else {
            log("Node is file");
//			holder.propertiesText.setText(R.string.general_file_info);
            long nodeSize = node.getSize();
            holder.textViewFileSize.setText(Util.getSizeString(nodeSize));

            if(megaApi.hasVersions(node)){
                holder.versionsIcon.setVisibility(View.VISIBLE);
            }
            else{
                holder.versionsIcon.setVisibility(View.GONE);
            }

            if (!isMultipleSelect()) {
                log("Not multiselect");
                holder.itemLayout.setBackgroundColor(Color.WHITE);
                holder.imageView.setImageResource(MimeTypeList.typeForName(node.getName()).getIconResourceId());

                RelativeLayout.LayoutParams params = (RelativeLayout.LayoutParams)holder.imageView.getLayoutParams();
                params.height = (int)TypedValue.applyDimension(TypedValue.COMPLEX_UNIT_DIP,48,context.getResources().getDisplayMetrics());
                params.width = (int)TypedValue.applyDimension(TypedValue.COMPLEX_UNIT_DIP,48,context.getResources().getDisplayMetrics());
                params.setMargins(0,0,0,0);
                holder.imageView.setLayoutParams(params);

                log("Check the thumb");

                if (node.hasThumbnail()) {
                    log("Node has thumbnail");
                    RelativeLayout.LayoutParams params1 = (RelativeLayout.LayoutParams)holder.imageView.getLayoutParams();
                    params1.height = (int)TypedValue.applyDimension(TypedValue.COMPLEX_UNIT_DIP,36,context.getResources().getDisplayMetrics());
                    params1.width = (int)TypedValue.applyDimension(TypedValue.COMPLEX_UNIT_DIP,36,context.getResources().getDisplayMetrics());
                    int left = (int)TypedValue.applyDimension(TypedValue.COMPLEX_UNIT_DIP,6,context.getResources().getDisplayMetrics());
                    params1.setMargins(left,0,0,0);

                    holder.imageView.setLayoutParams(params1);

                    thumb = ThumbnailUtils.getThumbnailFromCache(node);
                    if (thumb != null) {

                        holder.imageView.setImageBitmap(thumb);

                    } else {
                        thumb = ThumbnailUtils
                                .getThumbnailFromFolder(node,context);
                        if (thumb != null) {
                            holder.imageView.setImageBitmap(thumb);

                        } else {
                            try {
                                thumb = ThumbnailUtilsLollipop.getThumbnailFromMegaList(node,context,holder,megaApi,this);
                            } catch (Exception e) {
                            } // Too many AsyncTasks

                            if (thumb != null) {
                                holder.imageView.setImageBitmap(thumb);
                            }
                        }
                    }
                } else {
                    log("Node NOT thumbnail");
                    thumb = ThumbnailUtils.getThumbnailFromCache(node);
                    if (thumb != null) {
                        RelativeLayout.LayoutParams params1 = (RelativeLayout.LayoutParams)holder.imageView.getLayoutParams();
                        params1.height = (int)TypedValue.applyDimension(TypedValue.COMPLEX_UNIT_DIP,36,context.getResources().getDisplayMetrics());
                        params1.width = (int)TypedValue.applyDimension(TypedValue.COMPLEX_UNIT_DIP,36,context.getResources().getDisplayMetrics());
                        int left = (int)TypedValue.applyDimension(TypedValue.COMPLEX_UNIT_DIP,6,context.getResources().getDisplayMetrics());
                        params1.setMargins(left,0,0,0);

                        holder.imageView.setLayoutParams(params1);
                        holder.imageView.setImageBitmap(thumb);


                    } else {
                        thumb = ThumbnailUtils.getThumbnailFromFolder(node,context);
                        if (thumb != null) {
                            RelativeLayout.LayoutParams params1 = (RelativeLayout.LayoutParams)holder.imageView.getLayoutParams();
                            params1.height = (int)TypedValue.applyDimension(TypedValue.COMPLEX_UNIT_DIP,36,context.getResources().getDisplayMetrics());
                            params1.width = (int)TypedValue.applyDimension(TypedValue.COMPLEX_UNIT_DIP,36,context.getResources().getDisplayMetrics());
                            int left = (int)TypedValue.applyDimension(TypedValue.COMPLEX_UNIT_DIP,6,context.getResources().getDisplayMetrics());
                            params1.setMargins(left,0,0,0);

                            holder.imageView.setLayoutParams(params1);
                            holder.imageView.setImageBitmap(thumb);

                        } else {
                            try {
                                ThumbnailUtilsLollipop.createThumbnailList(context,node,holder,megaApi,this);
                            } catch (Exception e) {
                            } // Too many AsyncTasks
                        }
                    }
                }
            } else {
                log("Multiselection ON");
                if (this.isItemChecked(position)) {
                    holder.itemLayout.setBackgroundColor(ContextCompat.getColor(context,R.color.new_multiselect_color));
                    RelativeLayout.LayoutParams paramsMultiselect = (RelativeLayout.LayoutParams)holder.imageView.getLayoutParams();
                    paramsMultiselect.height = (int)TypedValue.applyDimension(TypedValue.COMPLEX_UNIT_DIP,48,context.getResources().getDisplayMetrics());
                    paramsMultiselect.width = (int)TypedValue.applyDimension(TypedValue.COMPLEX_UNIT_DIP,48,context.getResources().getDisplayMetrics());
                    paramsMultiselect.setMargins(0,0,0,0);
                    holder.imageView.setLayoutParams(paramsMultiselect);
                    holder.imageView.setImageResource(R.drawable.ic_select_folder);
                } else {
                    holder.itemLayout.setBackgroundColor(ContextCompat.getColor(context,R.color.white));

                    log("Check the thumb");

                    if (node.hasThumbnail()) {
                        log("Node has thumbnail");
                        RelativeLayout.LayoutParams params1 = (RelativeLayout.LayoutParams)holder.imageView.getLayoutParams();
                        params1.height = (int)TypedValue.applyDimension(TypedValue.COMPLEX_UNIT_DIP,36,context.getResources().getDisplayMetrics());
                        params1.width = (int)TypedValue.applyDimension(TypedValue.COMPLEX_UNIT_DIP,36,context.getResources().getDisplayMetrics());
                        int left = (int)TypedValue.applyDimension(TypedValue.COMPLEX_UNIT_DIP,6,context.getResources().getDisplayMetrics());
                        params1.setMargins(left,0,0,0);

                        holder.imageView.setLayoutParams(params1);

                        thumb = ThumbnailUtils.getThumbnailFromCache(node);
                        if (thumb != null) {

                            holder.imageView.setImageBitmap(thumb);

                        } else {
                            thumb = ThumbnailUtils
                                    .getThumbnailFromFolder(node,context);
                            if (thumb != null) {
                                holder.imageView.setImageBitmap(thumb);

                            } else {
                                try {
                                    thumb = ThumbnailUtilsLollipop.getThumbnailFromMegaList(node,context,holder,megaApi,this);
                                } catch (Exception e) {
                                } // Too many AsyncTasks

                                if (thumb != null) {
                                    holder.imageView.setImageBitmap(thumb);
                                }
                            }
                        }
                    } else {
                        log("Node NOT thumbnail");

                        thumb = ThumbnailUtils.getThumbnailFromCache(node);
                        if (thumb != null) {
                            RelativeLayout.LayoutParams params1 = (RelativeLayout.LayoutParams)holder.imageView.getLayoutParams();
                            params1.height = (int)TypedValue.applyDimension(TypedValue.COMPLEX_UNIT_DIP,36,context.getResources().getDisplayMetrics());
                            params1.width = (int)TypedValue.applyDimension(TypedValue.COMPLEX_UNIT_DIP,36,context.getResources().getDisplayMetrics());
                            int left = (int)TypedValue.applyDimension(TypedValue.COMPLEX_UNIT_DIP,6,context.getResources().getDisplayMetrics());
                            params1.setMargins(left,0,0,0);

                            holder.imageView.setLayoutParams(params1);
                            holder.imageView.setImageBitmap(thumb);


                        } else {
                            thumb = ThumbnailUtils.getThumbnailFromFolder(node,context);
                            if (thumb != null) {
                                RelativeLayout.LayoutParams params1 = (RelativeLayout.LayoutParams)holder.imageView.getLayoutParams();
                                params1.height = (int)TypedValue.applyDimension(TypedValue.COMPLEX_UNIT_DIP,36,context.getResources().getDisplayMetrics());
                                params1.width = (int)TypedValue.applyDimension(TypedValue.COMPLEX_UNIT_DIP,36,context.getResources().getDisplayMetrics());
                                int left = (int)TypedValue.applyDimension(TypedValue.COMPLEX_UNIT_DIP,6,context.getResources().getDisplayMetrics());
                                params1.setMargins(left,0,0,0);

                                holder.imageView.setLayoutParams(params1);
                                holder.imageView.setImageBitmap(thumb);

                            } else {
                                log("NOT thumbnail");
                                holder.imageView.setImageResource(MimeTypeList.typeForName(node.getName()).getIconResourceId());
                                try {
                                    ThumbnailUtilsLollipop.createThumbnailList(context,node,holder,megaApi,this);
                                } catch (Exception e) {
                                } // Too many AsyncTasks
                            }
                        }
                    }
                }
            }
        }

        //Check if is an offline file to show the red arrow
        boolean availableOffline = false;
        if (incoming) {
            availableOffline = OfflineUtils.availableOffline(Constants.INCOMING_SHARES_ADAPTER, node, context, megaApi);
        }
        else if (inbox){
            availableOffline = OfflineUtils.availableOffline(Constants.INBOX_ADAPTER, node, context, megaApi);
        }
        else {
            availableOffline = OfflineUtils.availableOffline(Constants.GENERAL_OTHERS_ADAPTER, node, context, megaApi);
        }
        if (availableOffline) {
            holder.savedOffline.setVisibility(View.VISIBLE);
        }
        else {
            holder.savedOffline.setVisibility(View.INVISIBLE);
        }
    }

//	public boolean isEnabled(int position) {
//		// if (position == 0){
//		// return false;
//		// }
//		// else{
//		// return true;
//		// }
//		return super.isEnabled(position);
//	}


    private String getItemNode(int position) {
        if (nodes.get(position) != null) {
            return nodes.get(position).getName();
        }
        return null;
    }


    @Override
    public int getItemCount() {
        if (nodes != null) {
            return nodes.size() - placeholderCount;
        } else {
            return 0;
        }
    }

    @Override
    public int getItemViewType(int position) {
        return adapterType;
    }

    public Object getItem(int position) {
        if (nodes != null) {
            return nodes.get(position);
        }

        return null;
    }

    @Override
    public String getSectionTitle(int position) {
        if (getItemNode(position) != null && !getItemNode(position).equals("")) {
            return getItemNode(position).substring(0,1);
        }
        return null;
    }

    @Override
    public long getItemId(int position) {
        return position;
    }

    @Override
    public void onClick(View v) {
        log("onClick");

        ViewHolderBrowser holder = (ViewHolderBrowser)v.getTag();
        int currentPosition = holder.getAdapterPosition();

        log("onClick -> Current position: " + currentPosition);

        if (currentPosition < 0) {
            log("Current position error - not valid value");
            return;
        }

        final MegaNode n = (MegaNode)getItem(currentPosition);
        if (n == null) {
            return;
        }
        switch (v.getId()) {
            case R.id.file_list_three_dots_layout:
            case R.id.file_grid_three_dots: {
                threeDotsClicked(currentPosition,n);
                break;
            }
            case R.id.file_grid_three_dots_for_file: {
                threeDotsClicked(currentPosition,n);
                break;
            }
            case R.id.file_list_item_layout:
            case R.id.file_grid_item_layout: {
                int[] screenPosition = new int[2];
                ImageView imageView;
                if (adapterType == MegaNodeAdapter.ITEM_VIEW_TYPE_LIST) {
                    imageView = (ImageView)v.findViewById(R.id.file_list_thumbnail);
                } else {
                    imageView = (ImageView)v.findViewById(R.id.file_grid_thumbnail);
                }
                imageView.getLocationOnScreen(screenPosition);

                int[] dimens = new int[4];
                dimens[0] = screenPosition[0];
                dimens[1] = screenPosition[1];
                dimens[2] = imageView.getWidth();
                dimens[3] = imageView.getHeight();
                if (type == Constants.RUBBISH_BIN_ADAPTER) {
                    ((RubbishBinFragmentLollipop)fragment).itemClick(currentPosition,dimens,imageView);
                } else if (type == Constants.INBOX_ADAPTER) {
                    ((InboxFragmentLollipop)fragment).itemClick(currentPosition,dimens,imageView);
                } else if (type == Constants.INCOMING_SHARES_ADAPTER) {
                    ((IncomingSharesFragmentLollipop)fragment).itemClick(currentPosition,dimens,imageView);
                } else if (type == Constants.OUTGOING_SHARES_ADAPTER) {
                    ((OutgoingSharesFragmentLollipop)fragment).itemClick(currentPosition,dimens,imageView);
                } else if (type == Constants.CONTACT_FILE_ADAPTER) {
                    ((ContactFileListFragmentLollipop)fragment).itemClick(currentPosition,dimens,imageView);
                } else if(type==Constants.CONTACT_SHARED_FOLDER_ADAPTER){
                    ((ContactSharedFolderFragment) fragment).itemClick(currentPosition, dimens, imageView);
                }else if (type == Constants.FOLDER_LINK_ADAPTER) {
                    ((FolderLinkActivityLollipop)context).itemClick(currentPosition,dimens,imageView);
                } else if (type == Constants.SEARCH_ADAPTER) {
                    ((SearchFragmentLollipop)fragment).itemClick(currentPosition,dimens,imageView);
                } else if (type == Constants.NODE_ATTACHMENT_ADAPTER) {
                    log("Node attachment adapter");
                } else {
                    log("layout FileBrowserFragmentLollipop!");
                    ((FileBrowserFragmentLollipop)fragment).itemClick(currentPosition,dimens,imageView);
                }
                break;
            }
        }
    }


    private void threeDotsClicked(int currentPosition,MegaNode n) {
        log("onClick: file_list_three_dots: " + currentPosition);
        if (!Util.isOnline(context)) {
            if (context instanceof ManagerActivityLollipop) {
                ((ManagerActivityLollipop)context).showSnackbar(context.getString(R.string.error_server_connection_problem));
            } else if (context instanceof FolderLinkActivityLollipop) {
                ((FolderLinkActivityLollipop)context).showSnackbar(context.getString(R.string.error_server_connection_problem));
            } else if (context instanceof ContactFileListActivityLollipop) {
                ((ContactFileListActivityLollipop)context).showSnackbar(context.getString(R.string.error_server_connection_problem));
            }
            return;
        }

        if (isMultipleSelect()) {
            if (type == Constants.RUBBISH_BIN_ADAPTER) {
                ((RubbishBinFragmentLollipop)fragment).itemClick(currentPosition,null,null);
            } else if (type == Constants.INBOX_ADAPTER) {
                ((InboxFragmentLollipop)fragment).itemClick(currentPosition,null,null);
            } else if (type == Constants.INCOMING_SHARES_ADAPTER) {
                ((IncomingSharesFragmentLollipop)fragment).itemClick(currentPosition,null,null);
            } else if (type == Constants.OUTGOING_SHARES_ADAPTER) {
                ((OutgoingSharesFragmentLollipop)fragment).itemClick(currentPosition,null,null);
            } else if (type == Constants.CONTACT_FILE_ADAPTER) {
                ((ContactFileListFragmentLollipop)fragment).itemClick(currentPosition,null,null);
            } else if(type==Constants.CONTACT_SHARED_FOLDER_ADAPTER){
                ((ContactSharedFolderFragment) fragment).itemClick(currentPosition,null,null);
            } else if (type == Constants.FOLDER_LINK_ADAPTER) {
                ((FolderLinkActivityLollipop)context).itemClick(currentPosition,null,null);
            } else if (type == Constants.SEARCH_ADAPTER) {
                ((SearchFragmentLollipop)fragment).itemClick(currentPosition,null,null);
            } else {
                log("click layout FileBrowserFragmentLollipop!");
                ((FileBrowserFragmentLollipop)fragment).itemClick(currentPosition,null,null);
            }
        } else {
            if (type == Constants.CONTACT_FILE_ADAPTER) {
                ((ContactFileListFragmentLollipop)fragment).showOptionsPanel(n);
            } else if (type == Constants.FOLDER_LINK_ADAPTER) {
                ((FolderLinkActivityLollipop)context).showOptionsPanel(n);
            } else if(type==Constants.CONTACT_SHARED_FOLDER_ADAPTER){
                ((ContactSharedFolderFragment) fragment).showOptionsPanel(n);
            }else if (type == Constants.NODE_ATTACHMENT_ADAPTER) {
                ((NodeAttachmentActivityLollipop)context).showOptionsPanel(n);
            } else {
                ((ManagerActivityLollipop)context).showNodeOptionsPanel(n);
            }
        }
    }

    @Override
    public boolean onLongClick(View view) {
        log("OnLongCLick");

        ViewHolderBrowser holder = (ViewHolderBrowser)view.getTag();
        int currentPosition = holder.getAdapterPosition();
//        Toast.makeText(context,"pos:" + currentPosition ,Toast.LENGTH_SHORT ).show();
        if (type == Constants.RUBBISH_BIN_ADAPTER) {
            ((RubbishBinFragmentLollipop)fragment).activateActionMode();
            ((RubbishBinFragmentLollipop)fragment).itemClick(currentPosition,null,null);
        } else if (type == Constants.INBOX_ADAPTER) {
            ((InboxFragmentLollipop)fragment).activateActionMode();
            ((InboxFragmentLollipop)fragment).itemClick(currentPosition,null,null);
        } else if (type == Constants.INCOMING_SHARES_ADAPTER) {
            ((IncomingSharesFragmentLollipop)fragment).activateActionMode();
            ((IncomingSharesFragmentLollipop)fragment).itemClick(currentPosition,null,null);
        } else if(type==Constants.CONTACT_SHARED_FOLDER_ADAPTER){
            ((ContactSharedFolderFragment) fragment).activateActionMode();
            ((ContactSharedFolderFragment) fragment).itemClick(currentPosition, null, null);
        } else if (type == Constants.OUTGOING_SHARES_ADAPTER) {
            ((OutgoingSharesFragmentLollipop)fragment).activateActionMode();
            ((OutgoingSharesFragmentLollipop)fragment).itemClick(currentPosition,null,null);
        } else if (type == Constants.CONTACT_FILE_ADAPTER) {
            ((ContactFileListFragmentLollipop)fragment).activateActionMode();
            ((ContactFileListFragmentLollipop)fragment).itemClick(currentPosition,null,null);
        } else if (type == Constants.FOLDER_LINK_ADAPTER) {
            log("FOLDER_LINK_ADAPTER");
            ((FolderLinkActivityLollipop)context).activateActionMode();
            ((FolderLinkActivityLollipop)context).itemClick(currentPosition,null,null);
        } else if (type == Constants.SEARCH_ADAPTER) {
            if (((SearchFragmentLollipop)fragment).isAllowedMultiselect()) {
                ((SearchFragmentLollipop)fragment).activateActionMode();
                ((SearchFragmentLollipop)fragment).itemClick(currentPosition,null,null);
            }
        } else if (type == Constants.NODE_ATTACHMENT_ADAPTER) {
            log("NODE_ATTACHMENT_ADAPTER - no multiselect");
        } else {
            log("click layout FileBrowserFragmentLollipop!");
            ((FileBrowserFragmentLollipop)fragment).activateActionMode();
            ((FileBrowserFragmentLollipop)fragment).itemClick(currentPosition,null,null);
        }

        return true;
    }

    /*
     * Get document at specified position
     */
    public MegaNode getNodeAt(int position) {
        try {
            if (nodes != null) {
                return nodes.get(position);
            }
        } catch (IndexOutOfBoundsException e) {
        }
        return null;
    }


    public long getParentHandle() {
        return parentHandle;
    }

    public void setParentHandle(long parentHandle) {
        this.parentHandle = parentHandle;
    }

    public boolean isMultipleSelect() {
        return multipleSelect;
    }

    public void setMultipleSelect(boolean multipleSelect) {
        log("setMultipleSelect: " + multipleSelect);
        if (this.multipleSelect != multipleSelect) {
            this.multipleSelect = multipleSelect;
        }
        if (this.multipleSelect) {
            selectedItems = new SparseBooleanArray();
        }
    }

    public void setListFragment (RecyclerView listFragment) {
        this.listFragment = listFragment;
    }

    private static void log(String log) {
        Util.log("MegaNodeAdapter",log);
    }

    public void allowMultiselect() {

    }
}<|MERGE_RESOLUTION|>--- conflicted
+++ resolved
@@ -624,17 +624,12 @@
             holder.thumbLayout.setBackgroundColor(Color.TRANSPARENT);
 
             if (type == Constants.INCOMING_SHARES_ADAPTER) {
-<<<<<<< HEAD
-                setFolderGridSelected(holder,position,R.drawable.ic_folder_incoming);
-=======
-
                 if (node.isInShare()) {
-                    setFolderSelected(holder,position,R.drawable.ic_folder_incoming);
+                    setFolderGridSelected(holder,position,R.drawable.ic_folder_incoming);
                 }
                 else {
-                    setFolderSelected(holder,position,R.drawable.ic_folder);
-                }
->>>>>>> 1a0743c2
+                    setFolderGridSelected(holder,position,R.drawable.ic_folder);
+                }
                 //Show the owner of the shared folder
                 ArrayList<MegaShare> sharesIncoming = megaApi.getInSharesList();
                 for (int j = 0;j < sharesIncoming.size();j++) {
@@ -659,17 +654,12 @@
                     }
                 }
             } else if (type == Constants.OUTGOING_SHARES_ADAPTER) {
-<<<<<<< HEAD
-                setFolderGridSelected(holder,position,R.drawable.ic_folder_outgoing);
-=======
-
                 if (node.isOutShare() || megaApi.isPendingShare(node)) {
-                    setFolderSelected(holder,position,R.drawable.ic_folder_outgoing);
+                    setFolderGridSelected(holder,position,R.drawable.ic_folder_outgoing);
                 }
                 else {
-                    setFolderSelected(holder,position,R.drawable.ic_folder);
-                }
->>>>>>> 1a0743c2
+                    setFolderGridSelected(holder,position,R.drawable.ic_folder);
+                }
                 //Show the number of contacts who shared the folder
                 ArrayList<MegaShare> sl = megaApi.getOutShares(node);
                 if (sl != null) {
@@ -921,38 +911,13 @@
                 }
             } else if (type == Constants.INCOMING_SHARES_ADAPTER) {
                 holder.publicLinkImage.setVisibility(View.INVISIBLE);
-<<<<<<< HEAD
-                setFolderListSelected(holder, position, R.drawable.ic_folder_incoming_list);
-=======
-                if (!multipleSelect) {
-                    holder.itemLayout.setBackgroundColor(Color.WHITE);
-                    if (node.isInShare()) {
-                        holder.imageView.setImageResource(R.drawable.ic_folder_incoming_list);
-                    }
-                    else {
-                        holder.imageView.setImageResource(R.drawable.ic_folder_list);
-                    }
-                } else {
-
-                    if (this.isItemChecked(position)) {
-                        holder.itemLayout.setBackgroundColor(ContextCompat.getColor(context,R.color.new_multiselect_color));
-                        RelativeLayout.LayoutParams paramsMultiselect = (RelativeLayout.LayoutParams)holder.imageView.getLayoutParams();
-                        paramsMultiselect.height = (int)TypedValue.applyDimension(TypedValue.COMPLEX_UNIT_DIP,48,context.getResources().getDisplayMetrics());
-                        paramsMultiselect.width = (int)TypedValue.applyDimension(TypedValue.COMPLEX_UNIT_DIP,48,context.getResources().getDisplayMetrics());
-                        paramsMultiselect.setMargins(0,0,0,0);
-                        holder.imageView.setLayoutParams(paramsMultiselect);
-                        holder.imageView.setImageResource(R.drawable.ic_select_folder);
-                    } else {
-                        holder.itemLayout.setBackgroundColor(Color.WHITE);
-                        if (node.isInShare()) {
-                            holder.imageView.setImageResource(R.drawable.ic_folder_incoming_list);
-                        }
-                        else {
-                            holder.imageView.setImageResource(R.drawable.ic_folder_list);
-                        }
-                    }
-                }
->>>>>>> 1a0743c2
+
+                if (node.isInShare()) {
+                    setFolderListSelected(holder, position, R.drawable.ic_folder_incoming_list);
+                }
+                else {
+                    setFolderListSelected(holder, position, R.drawable.ic_folder_list);
+                }
 
                 //Show the owner of the shared folder
                 ArrayList<MegaShare> sharesIncoming = megaApi.getInSharesList();
@@ -996,39 +961,12 @@
                 }
 
             } else if (type == Constants.OUTGOING_SHARES_ADAPTER) {
-<<<<<<< HEAD
-                setFolderListSelected(holder, position, R.drawable.ic_folder_outgoing_list);
-=======
-                if (!multipleSelect) {
-                    holder.itemLayout.setBackgroundColor(Color.WHITE);
-                    if (node.isOutShare() || megaApi.isPendingShare(node)) {
-                        holder.imageView.setImageResource(R.drawable.ic_folder_outgoing_list);
-                    }
-                    else {
-                        holder.imageView.setImageResource(R.drawable.ic_folder_list);
-                    }
-                } else {
-
-                    if (this.isItemChecked(position)) {
-                        holder.itemLayout.setBackgroundColor(ContextCompat.getColor(context,R.color.new_multiselect_color));
-                        RelativeLayout.LayoutParams paramsMultiselect = (RelativeLayout.LayoutParams)holder.imageView.getLayoutParams();
-                        paramsMultiselect.height = (int)TypedValue.applyDimension(TypedValue.COMPLEX_UNIT_DIP,48,context.getResources().getDisplayMetrics());
-                        paramsMultiselect.width = (int)TypedValue.applyDimension(TypedValue.COMPLEX_UNIT_DIP,48,context.getResources().getDisplayMetrics());
-                        paramsMultiselect.setMargins(0,0,0,0);
-                        holder.imageView.setLayoutParams(paramsMultiselect);
-                        holder.imageView.setImageResource(R.drawable.ic_select_folder);
-                    } else {
-                        holder.itemLayout.setBackgroundColor(Color.WHITE);
-
-                        if (node.isOutShare() || megaApi.isPendingShare(node)) {
-                            holder.imageView.setImageResource(R.drawable.ic_folder_outgoing_list);
-                        }
-                        else {
-                            holder.imageView.setImageResource(R.drawable.ic_folder_list);
-                        }
-                    }
-                }
->>>>>>> 1a0743c2
+                if (node.isOutShare() || megaApi.isPendingShare(node)) {
+                    setFolderListSelected(holder, position, R.drawable.ic_folder_outgoing_list);
+                }
+                else {
+                    setFolderListSelected(holder, position, R.drawable.ic_folder_list);
+                }
                 //Show the number of contacts who shared the folder
                 ArrayList<MegaShare> sl = megaApi.getOutShares(node);
                 if (sl != null) {
