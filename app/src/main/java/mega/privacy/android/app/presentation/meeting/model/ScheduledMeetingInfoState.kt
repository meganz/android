--- conflicted
+++ resolved
@@ -2,6 +2,7 @@
 
 import androidx.recyclerview.widget.DiffUtil
 import mega.privacy.android.app.presentation.meeting.ScheduledMeetingInfoViewModel
+import mega.privacy.android.domain.entity.ChatRoomPermission
 import mega.privacy.android.domain.entity.chat.ChatParticipant
 import mega.privacy.android.domain.entity.chat.ScheduledMeetingItem
 import mega.privacy.android.domain.entity.contacts.ContactItem
@@ -68,10 +69,7 @@
     val firstParticipant: ChatParticipant? = null,
     val lastParticipant: ChatParticipant? = null,
 ) {
-<<<<<<< HEAD
 
-=======
->>>>>>> ce1bdcc8
     /**
      * Check if the meeting does not contain participants
      *
