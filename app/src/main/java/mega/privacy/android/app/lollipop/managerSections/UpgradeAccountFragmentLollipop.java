package mega.privacy.android.app.lollipop.managerSections;

import android.app.Activity;
import android.os.Bundle;
import android.os.Handler;

import androidx.annotation.NonNull;
import androidx.core.content.ContextCompat;
import android.text.Spanned;
import android.view.LayoutInflater;
import android.view.View;
import android.view.View.OnClickListener;
import android.view.ViewGroup;
import android.widget.LinearLayout;
import android.widget.RadioButton;
import android.widget.RadioGroup;
import android.widget.RelativeLayout;
import android.widget.ScrollView;
import android.widget.TextView;

import com.android.billingclient.api.SkuDetails;

import java.text.NumberFormat;
import java.util.ArrayList;
import java.util.Currency;

import mega.privacy.android.app.MegaApplication;
import mega.privacy.android.app.Product;
import mega.privacy.android.app.R;
import mega.privacy.android.app.components.ListenScrollChangesHelper;
import mega.privacy.android.app.fragments.BaseFragment;
import mega.privacy.android.app.listeners.SessionTransferURLListener;
import mega.privacy.android.app.lollipop.ManagerActivityLollipop;
import mega.privacy.android.app.lollipop.MyAccountInfo;
import nz.mega.sdk.MegaApiAndroid;

import static mega.privacy.android.app.utils.billing.PaymentUtils.*;
import static mega.privacy.android.app.utils.Constants.*;
import static mega.privacy.android.app.utils.DBUtil.*;
import static mega.privacy.android.app.utils.LogUtil.*;
import static mega.privacy.android.app.utils.Util.*;

public class UpgradeAccountFragmentLollipop extends BaseFragment implements OnClickListener{

	protected MyAccountInfo myAccountInfo;

	protected ScrollView scrollView;
	private RelativeLayout semitransparentLayer;
	private TextView textMyAccount;

	private int parameterType = -1;
	private int paymentMethod = -1;

	//PRO LITE elements:
	protected RelativeLayout proLiteLayout;
	protected TextView monthSectionLite;
	protected TextView storageSectionLite;
	protected TextView bandwidthSectionLite;
	private RelativeLayout proLiteTransparentLayout;

	//PRO I elements:
	protected RelativeLayout pro1Layout;
	protected TextView monthSectionPro1;
	protected TextView storageSectionPro1;
	protected TextView bandwidthSectionPro1;
	private RelativeLayout pro1TransparentLayout;

	//PRO II elements:
	protected RelativeLayout pro2Layout;
	protected TextView monthSectionPro2;
	protected TextView storageSectionPro2;
	protected TextView bandwidthSectionPro2;
	private RelativeLayout pro2TransparentLayout;

	//PRO III elements:
	protected RelativeLayout pro3Layout;
	protected TextView monthSectionPro3;
	protected TextView storageSectionPro3;
	protected TextView bandwidthSectionPro3;
	private RelativeLayout pro3TransparentLayout;

	//Business elements
	protected RelativeLayout businessLayout;
	protected TextView monthSectionBusiness;
	protected TextView storageSectionBusiness;
	protected TextView bandwidthSectionBusiness;

	private TextView labelCustomPlan;

	//Payment layout
	private View selectPaymentMethodLayoutLite;
	private View selectPaymentMethodLayoutPro1;
	private View selectPaymentMethodLayoutPro2;
	private View selectPaymentMethodLayoutPro3;
	private TextView selectPaymentMethod;

	private RelativeLayout googlePlayLayout;
	private RelativeLayout creditCardLayout;
	private RelativeLayout fortumoLayout;
	private RelativeLayout centiliLayout;

	private RelativeLayout googlePlayLayer;
	private RelativeLayout creditCardLayer;
	private RelativeLayout fortumoLayer;
	private RelativeLayout centiliLayer;

	private LinearLayout optionsBilling;
	private RadioGroup billingPeriod;
	private RadioButton billedMonthly;
	private RadioButton billedYearly;
	private LinearLayout layoutButtons;
	private TextView buttonContinue;

	private final static int TYPE_STORAGE_LABEL = 0;
	private final static int TYPE_TRANSFER_LABEL = 1;

	@Override
	public View onCreateView(@NonNull LayoutInflater inflater, ViewGroup container, Bundle savedInstanceState) {
		logDebug("onCreateView");

		myAccountInfo = app.getMyAccountInfo();

		View v = inflater.inflate(R.layout.fragment_upgrade_account, container, false);
		scrollView = v.findViewById(R.id.scroll_view_upgrade);

		new ListenScrollChangesHelper().addViewToListen(scrollView, (v1, scrollX, scrollY, oldScrollX, oldScrollY) -> {
			if (scrollView.canScrollVertically(-1)) {
				((ManagerActivityLollipop) context).changeActionBarElevation(true);
			} else {
				((ManagerActivityLollipop) context).changeActionBarElevation(false);
			}
		});

		textMyAccount = v.findViewById(R.id.text_of_my_account);
		semitransparentLayer = v.findViewById(R.id.semitransparent_layer);
		semitransparentLayer.setOnClickListener(this);
		setAccountDetails();

		//PRO LITE ACCOUNT
		proLiteLayout = v.findViewById(R.id.upgrade_prolite_layout);
		proLiteLayout.setOnClickListener(this);
		monthSectionLite = v.findViewById(R.id.month_lite);
		storageSectionLite = v.findViewById(R.id.storage_lite);
		bandwidthSectionLite = v.findViewById(R.id.bandwidth_lite);
		selectPaymentMethodLayoutLite = v.findViewById(R.id.available_payment_methods_prolite);
		proLiteTransparentLayout = v.findViewById(R.id.upgrade_prolite_layout_transparent);
		proLiteTransparentLayout.setVisibility(View.GONE);
		//END -- PRO LITE ACCOUNT

		//PRO I ACCOUNT
		pro1Layout = v.findViewById(R.id.upgrade_pro_i_layout);
		pro1Layout.setOnClickListener(this);
		monthSectionPro1 = v.findViewById(R.id.month_pro_i);
		storageSectionPro1 = v.findViewById(R.id.storage_pro_i);
		bandwidthSectionPro1 = v.findViewById(R.id.bandwidth_pro_i);
		selectPaymentMethodLayoutPro1 = v.findViewById(R.id.available_payment_methods_pro_i);
		pro1TransparentLayout = v.findViewById(R.id.upgrade_pro_i_layout_transparent);
		pro1TransparentLayout.setVisibility(View.GONE);
		//END -- PRO I ACCOUNT

		//PRO II ACCOUNT
		pro2Layout = v.findViewById(R.id.upgrade_pro_ii_layout);
		pro2Layout.setOnClickListener(this);
		monthSectionPro2 = v.findViewById(R.id.month_pro_ii);
		storageSectionPro2 = v.findViewById(R.id.storage_pro_ii);
		bandwidthSectionPro2 = v.findViewById(R.id.bandwidth_pro_ii);
		selectPaymentMethodLayoutPro2 = v.findViewById(R.id.available_payment_methods_pro_ii);
		pro2TransparentLayout = v.findViewById(R.id.upgrade_pro_ii_layout_transparent);
		pro2TransparentLayout.setVisibility(View.GONE);
		//END -- PRO II ACCOUNT

		//PRO III ACCOUNT
		pro3Layout = v.findViewById(R.id.upgrade_pro_iii_layout);
		pro3Layout.setOnClickListener(this);
		monthSectionPro3 = v.findViewById(R.id.month_pro_iii);
		storageSectionPro3 = v.findViewById(R.id.storage_pro_iii);
		bandwidthSectionPro3 = v.findViewById(R.id.bandwidth_pro_iii);
		selectPaymentMethodLayoutPro3 = v.findViewById(R.id.available_payment_methods_pro_iii);
		pro3TransparentLayout = v.findViewById(R.id.upgrade_pro_iii_layout_transparent);
		pro3TransparentLayout.setVisibility(View.GONE);
		labelCustomPlan = v.findViewById(R.id.lbl_custom_plan);
		labelCustomPlan.setVisibility(View.GONE);
		labelCustomPlan.setOnClickListener(this);
		String strColor = getHexValue(getResources().getColor(R.color.accentColor));
		String textToShowB = getString(R.string.label_custom_plan);
		textToShowB = textToShowB.replace("[A]", "<font color='" + strColor + "'>");
		textToShowB = textToShowB.replace("[/A]", "</font>");
		Spanned resultB = getSpannedHtmlText(textToShowB);
		labelCustomPlan.setText(resultB);
		//END -- PRO III ACCOUNT

		//BUSINESS ACCOUNT
		businessLayout = v.findViewById(R.id.upgrade_business_layout);
		businessLayout.setOnClickListener(this);
		monthSectionBusiness = v.findViewById(R.id.month_business);
		storageSectionBusiness = v.findViewById(R.id.storage_business);
		bandwidthSectionBusiness = v.findViewById(R.id.bandwidth_business);
		//END -- BUSINESS ACCOUNT

		refreshAccountInfo();

		setPricingInfo();
		showAvailableAccount();

		return v;
	}

	public void refreshAccountInfo(){
		logDebug("Check the last call to callToPricing");
		if(callToPricing()){
			logDebug("megaApi.getPricing SEND");
			((MegaApplication) ((Activity)context).getApplication()).askForPricing();
		}

		logDebug("Check the last call to callToPaymentMethods");
		if(callToPaymentMethods()){
			logDebug("megaApi.getPaymentMethods SEND");
			((MegaApplication) ((Activity)context).getApplication()).askForPaymentMethods();
		}
	}

	/**
	 * Sets pricing info of PRO and Business plans.
	 */
	public void setPricingInfo() {
		if (myAccountInfo == null) {
			logWarning("MyAccountInfo is Null");
			return;
		}

		ArrayList<Product> productAccounts = myAccountInfo.getProductAccounts();

		if (productAccounts == null) {
			logDebug("productAccounts == null");
			app.askForPricing();
			return;
		}

		for (int i = 0; i < productAccounts.size(); i++) {
			Product account = productAccounts.get(i);

			if (account.getMonths() == 1) {
				Spanned textToShow = getPriceString(account, true);
				Spanned textStorage = generateByteString(account.getStorage(), TYPE_STORAGE_LABEL);
				Spanned textTransfer = generateByteString(account.getTransfer(), TYPE_TRANSFER_LABEL);

				switch (account.getLevel()) {
					case PRO_I:
						monthSectionPro1.setText(textToShow);
						storageSectionPro1.setText(textStorage);
						bandwidthSectionPro1.setText(textTransfer);
						break;

					case PRO_II:
						monthSectionPro2.setText(textToShow);
						storageSectionPro2.setText(textStorage);
						bandwidthSectionPro2.setText(textTransfer);
						break;

					case PRO_III:
						monthSectionPro3.setText(textToShow);
						storageSectionPro3.setText(textStorage);
						bandwidthSectionPro3.setText(textTransfer);
						break;

					case PRO_LITE:
						monthSectionLite.setText(textToShow);
						storageSectionLite.setText(textStorage);
						bandwidthSectionLite.setText(textTransfer);
						break;

					case BUSINESS:
						String unlimitedSpace = getString(R.string.unlimited_space);
						String unlimitedTransfer = getString(R.string.unlimited_transfer_quota);

						try {
							unlimitedSpace = unlimitedSpace.replace("[A]", "<font color='#7a7a7a'>");
							unlimitedSpace = unlimitedSpace.replace("[/A]", "</font>");
							unlimitedTransfer = unlimitedTransfer.replace("[A]", "<font color='#7a7a7a'>");
							unlimitedTransfer = unlimitedTransfer.replace("[/A]", "</font>");
						} catch (Exception e) {
							logError("Exception formatting string", e);
						}
<<<<<<< HEAD
=======
						case BUSINESS: {
							textToShow = getPriceString(df, account, true);
                            // The initial amount of storage space for business account is 15TB
							String businessStorageSpace = getString(R.string.storage_space_amount, getSizeStringGBBased(BUSINESS_ACCOUNT_STORAGE_SPACE_AMOUNT));
							String businessTransferQuota = getString(R.string.unlimited_transfer_quota);

							try{
								textToShow = textToShow.replace("[A]", "<font color=\'#2ba6de\'>");
								textToShow = textToShow.replace("[/A]", "</font>");
								textToShow = textToShow.replace("[B]", "<font color=\'#2ba6de\'>");
								textToShow = textToShow.replace("[/B]", "</font>");
								businessStorageSpace = businessStorageSpace.replace("[A]", "<font color=\'#7a7a7a\'>");
								businessStorageSpace = businessStorageSpace.replace("[/A]", "</font>");
								businessTransferQuota = businessTransferQuota.replace("[A]", "<font color=\'#7a7a7a\'>");
								businessTransferQuota = businessTransferQuota.replace("[/A]", "</font>");
							}catch (Exception e){
								logError("NullPointerException happens when getting the storage string", e);
							}

							monthSectionBusiness.setText(getSpannedHtmlText(textToShow));
							storageSectionBusiness.setText(getSpannedHtmlText(businessStorageSpace));
							bandwidthSectionBusiness.setText(getSpannedHtmlText(businessTransferQuota));
>>>>>>> d2f80857

						monthSectionBusiness.setText(textToShow);
						storageSectionBusiness.setText(getSpannedHtmlText(unlimitedSpace));
						bandwidthSectionBusiness.setText(getSpannedHtmlText(unlimitedTransfer));
						break;
				}
			}
		}

		if (context instanceof ManagerActivityLollipop) {
			int displayedAccountType = ((ManagerActivityLollipop) context).getDisplayedAccountType();
			if (displayedAccountType != -1) {
				onUpgradeClick(displayedAccountType);
			}
		}
	}

	/**
	 * Gets a String with the price of the product. If available return the localized price price
	 * provided by Google Play or the provided by MEGA as default otherwise.
	 * @param product Product to get the corresponding price.
	 * @param monthlyBasePrice True to get a monthly base price string (i.e. "4,99 €/month") or false to get a single price (i.e. "4,99 €").
	 * @return The price of the product provided as parameter.
	 */
	private Spanned getPriceString(Product product, boolean monthlyBasePrice) {
		// First get the "default" pricing details from the MEGA server
		double price = product.getAmount() / 100.00;
		String currency = product.getCurrency();

		// Try get the local pricing details from the store if available
		SkuDetails details = getSkuDetails(myAccountInfo.getAvailableSkus(), getSku(product));
		if (details != null) {
			price = details.getPriceAmountMicros() / 1000000.00;
			currency = details.getPriceCurrencyCode();
		}

		NumberFormat format = NumberFormat.getCurrencyInstance();
		format.setCurrency(Currency.getInstance(currency));
		String stringPrice = format.format(price);

		String color = String.valueOf(ContextCompat.getColor(context,R.color.black));
		if (monthlyBasePrice) {
			if (product.getMonths() != 1) {
				return getSpannedHtmlText("");
			}

			switch (product.getLevel()) {
				case PRO_I:
				case PRO_II:
				case PRO_III:
					color = String.valueOf(ContextCompat.getColor(context,R.color.pro_account));
					break;
				case PRO_LITE:
					color = String.valueOf(ContextCompat.getColor(context,R.color.lite_account));
					break;
				case BUSINESS:
					color = String.valueOf(ContextCompat.getColor(context,R.color.business_account));
					break;
			}

			stringPrice = getString(product.getLevel() == BUSINESS ?
					R.string.type_business_month : R.string.type_month, stringPrice);
		} else {
			stringPrice = getString(product.getMonths() == 12 ?
					R.string.billed_yearly_text : R.string.billed_monthly_text, stringPrice);
		}

		try {
			stringPrice = stringPrice.replace("[A]", "<font color='" + color + "'>");
			stringPrice = stringPrice.replace("[/A]", "</font>");
		} catch (Exception e) {
			logError("Exception formatting string", e);
		}

		return getSpannedHtmlText(stringPrice);
	}

	public void showAvailableAccount() {
		logDebug("Account type: " + myAccountInfo.getAccountType());
		switch (myAccountInfo.getAccountType()) {
			case PRO_I:
				hideProI();
				break;
			case PRO_II:
				hideProII();
				break;
			case PRO_III:
				hideProIII();
				break;
			case PRO_LITE:
				hideProLite();
				break;
		}
	}

	private void onUpgradeClick(int account){
		logDebug("account: " + account);
		RelativeLayout selectPaymentMethodClicked;

		switch (account) {
			case PRO_LITE:
				selectPaymentMethodClicked = (RelativeLayout) selectPaymentMethodLayoutLite;
				break;
			case PRO_I:
				selectPaymentMethodClicked = (RelativeLayout) selectPaymentMethodLayoutPro1;
				break;
			case PRO_II:
				selectPaymentMethodClicked = (RelativeLayout) selectPaymentMethodLayoutPro2;
				break;
			case PRO_III:
				selectPaymentMethodClicked = (RelativeLayout) selectPaymentMethodLayoutPro3;
				break;
			case BUSINESS:
				megaApi.getSessionTransferURL(REGISTER_BUSINESS_ACCOUNT, new SessionTransferURLListener(context));
				return;
			default:
				return;
		}

		if (myAccountInfo.getPaymentBitSet() != null){
			logDebug("myAccountInfo.getPaymentBitSet() != null");

			selectPaymentMethod = selectPaymentMethodClicked.findViewById(R.id.payment_text_payment_method);
			TextView paymentTitle = selectPaymentMethodClicked.findViewById(R.id.payment_text_payment_title);

			switch (account){
				case PRO_LITE:
					paymentTitle.setTextColor(ContextCompat.getColor(context, R.color.lite_account));
					paymentTitle.setText(getString(R.string.prolite_account));
					break;
				case PRO_I:
					paymentTitle.setTextColor(ContextCompat.getColor(context, R.color.pro_account));
					paymentTitle.setText(getString(R.string.pro1_account));
					break;
				case PRO_II:
					paymentTitle.setTextColor(ContextCompat.getColor(context, R.color.pro_account));
					paymentTitle.setText(getString(R.string.pro2_account));
					break;
				case PRO_III:
					paymentTitle.setTextColor(ContextCompat.getColor(context, R.color.pro_account));
					paymentTitle.setText(getString(R.string.pro3_account));
					break;
				default:
					break;
			}

			googlePlayLayout = selectPaymentMethodClicked.findViewById(R.id.payment_method_google_wallet);
			googlePlayLayout.setOnClickListener(this);

			googlePlayLayer = selectPaymentMethodClicked.findViewById(R.id.payment_method_google_wallet_layer);
			googlePlayLayer.setVisibility(View.GONE);

			TextView googleWalletText = selectPaymentMethodClicked.findViewById(R.id.payment_method_google_wallet_text);

            String textGoogleWallet = getString(R.string.payment_method_google_wallet);
            try{
                textGoogleWallet = textGoogleWallet.replace("[A]", "<font color='#000000'>");
                textGoogleWallet = textGoogleWallet.replace("[/A]", "</font>");
			} catch (Exception e) {
				logError("Exception formatting string", e);
			}

            googleWalletText.setText(getSpannedHtmlText(textGoogleWallet));


			creditCardLayout = selectPaymentMethodClicked.findViewById(R.id.payment_method_credit_card);
			creditCardLayout.setOnClickListener(this);

			creditCardLayer = selectPaymentMethodClicked.findViewById(R.id.payment_method_credit_card_layer);
			creditCardLayer.setVisibility(View.GONE);

			TextView creditCardText = selectPaymentMethodClicked.findViewById(R.id.payment_method_credit_card_text);
			String textCreditCardText = getString(R.string.payment_method_credit_card);
			try{
				textCreditCardText = textCreditCardText.replace("[A]", "<font color='#000000'>");
				textCreditCardText = textCreditCardText.replace("[/A]", "</font>");
			} catch (Exception e) {
				logError("Exception formatting string", e);
			}

			creditCardText.setText(getSpannedHtmlText(textCreditCardText));

			fortumoLayout = selectPaymentMethodClicked.findViewById(R.id.payment_method_fortumo);
			fortumoLayout.setOnClickListener(this);

			fortumoLayer = selectPaymentMethodClicked.findViewById(R.id.payment_method_fortumo_layer);
			fortumoLayer.setVisibility(View.GONE);

			TextView fortumoText = selectPaymentMethodClicked.findViewById(R.id.payment_method_fortumo_text);

			String textFortumoText = getString(R.string.payment_method_fortumo);
			try{
				textFortumoText = textFortumoText.replace("[A]", "<font color='#000000'>");
				textFortumoText = textFortumoText.replace("[/A]", "</font>");
			} catch (Exception e) {
				logError("Exception formatting string", e);
			}

			fortumoText.setText(getSpannedHtmlText(textFortumoText));

			centiliLayout = selectPaymentMethodClicked.findViewById(R.id.payment_method_centili);
			centiliLayout.setOnClickListener(this);

			centiliLayer = selectPaymentMethodClicked.findViewById(R.id.payment_method_centili_layer);
			centiliLayer.setVisibility(View.GONE);

			TextView centiliText = selectPaymentMethodClicked.findViewById(R.id.payment_method_centili_text);

			String textCentiliText = getString(R.string.payment_method_centili);
			try{
				textCentiliText = textCentiliText.replace("[A]", "<font color='#000000'>");
				textCentiliText = textCentiliText.replace("[/A]", "</font>");
			} catch (Exception e) {
				logError("Exception formatting string", e);
			}

			centiliText.setText(getSpannedHtmlText(textCentiliText));

			optionsBilling = selectPaymentMethodClicked.findViewById(R.id.options);

			billingPeriod = selectPaymentMethodClicked.findViewById(R.id.billing_period);
			billedMonthly = selectPaymentMethodClicked.findViewById(R.id.billed_monthly);
			billedMonthly.setOnClickListener(this);
			billedYearly = selectPaymentMethodClicked.findViewById(R.id.billed_yearly);
			billedYearly.setOnClickListener(this);

			layoutButtons = selectPaymentMethodClicked.findViewById(R.id.layout_buttons);
			TextView buttonCancel = selectPaymentMethodClicked.findViewById(R.id.button_cancel);
			buttonCancel.setOnClickListener(this);
            buttonContinue = selectPaymentMethodClicked.findViewById(R.id.button_continue);
            buttonContinue.setOnClickListener(this);

            buttonContinue.setEnabled(false);
			buttonContinue.setTextColor((ContextCompat.getColor(context, R.color.invite_button_deactivated)));

			googlePlayLayout.setVisibility(View.GONE);
			creditCardLayout.setVisibility(View.GONE);
			fortumoLayout.setVisibility(View.GONE);
			centiliLayout.setVisibility(View.GONE);
            layoutButtons.setVisibility(View.GONE);
			optionsBilling.setVisibility(View.GONE);

			showPaymentMethods(account);

			refreshAccountInfo();
			logDebug("END refreshAccountInfo");
			if (!myAccountInfo.isInventoryFinished()) {
				logDebug("if (!myAccountInfo.isInventoryFinished())");
				googlePlayLayout.setVisibility(View.GONE);
			}
			logDebug("Just before show the layout");

			selectPaymentMethodClicked.setVisibility(View.VISIBLE);
			semitransparentLayer.setVisibility(View.VISIBLE);

			switch (account) {
				case PRO_I:
					new Handler().post(() -> scrollView.smoothScrollTo(0, pro1Layout.getTop()));
					break;
				case PRO_II:
					new Handler().post(() -> scrollView.smoothScrollTo(0, pro2Layout.getTop()));
					break;
				case PRO_III:
					new Handler().post(() -> scrollView.smoothScrollTo(0, pro3Layout.getBottom()));
					break;
			}
		} else {
			logWarning("PaymentBitSet Null");
		}
	}

	private void hideProLite(){
		logDebug("hideProLite");
		proLiteTransparentLayout.setVisibility(View.VISIBLE);
	}

	private void hideProI(){
		logDebug("hideProI");
		pro1TransparentLayout.setVisibility(View.VISIBLE);
	}

	private void hideProII(){
		logDebug("hideProII");
		pro2TransparentLayout.setVisibility(View.VISIBLE);
	}

	private void hideProIII(){
		logDebug("hideProIII");
		pro3TransparentLayout.setVisibility(View.VISIBLE);
		labelCustomPlan.setVisibility(View.VISIBLE);
	}

	private Spanned generateByteString(long gb, int labelType) {
		String textToShow = "[A] " + getSizeStringGBBased(gb) + " [/A] " + storageOrTransferLabel(labelType);

		try {
			textToShow = textToShow.replace("[A]", "<font color='#000000'>");
			textToShow = textToShow.replace("[/A]", "</font>");
		} catch (Exception e) {
			logError("Exception formatting string", e);
		}

		return getSpannedHtmlText(textToShow);
	}

	private String storageOrTransferLabel(int labelType) {
		switch (labelType) {
			case TYPE_STORAGE_LABEL:
				return getString(R.string.label_storage_upgrade_account);
			case TYPE_TRANSFER_LABEL:
				return getString(R.string.label_transfer_quota_upgrade_account);
			default:
				return "";
		}
	}

	private void showNextPaymentFragment(int paymentM) {
		logDebug("paymentM: " + paymentM);

		if (selectPaymentMethodLayoutLite.getVisibility() == View.VISIBLE) {
			parameterType = PRO_LITE;
		} else if (selectPaymentMethodLayoutPro1.getVisibility() == View.VISIBLE) {
			parameterType = PRO_I;
		} else if (selectPaymentMethodLayoutPro2.getVisibility() == View.VISIBLE) {
			parameterType = PRO_II;
		} else if (selectPaymentMethodLayoutPro3.getVisibility() == View.VISIBLE) {
			parameterType = PRO_III;
		} else {
			parameterType = 0;
		}
		paymentMethod = paymentM;
		logDebug("parameterType: " + parameterType);

		((ManagerActivityLollipop) context).setSelectedAccountType(parameterType);
		((ManagerActivityLollipop) context).setSelectedPaymentMethod(paymentMethod);
		showmyF(paymentM, parameterType);
	}

	private void contactForCustomPlan() {
		logDebug("Send Feedback");
        ((ManagerActivityLollipop) context).askForCustomizedPlan();
	}

	@Override
	public void onClick(View v) {
		logDebug("onClick");

		((ManagerActivityLollipop)context).setDisplayedAccountType(-1);
		switch (v.getId()){
			case R.id.lbl_custom_plan: {
                contactForCustomPlan();
				break;
			}
            case R.id.button_continue:{
				logDebug("Button button_continue pressed");
				if(billingPeriod.getCheckedRadioButtonId()==R.id.billed_monthly){
					//MONTHLY SUBSCRIPTION
					switch (parameterType) {
						case PRO_I: {
							//PRO I
							switch (paymentMethod) {
								case MegaApiAndroid.PAYMENT_METHOD_CREDIT_CARD: {
									((ManagerActivityLollipop) context).showCC(parameterType, PAYMENT_CC_MONTH, true);
									break;
								}
								case MegaApiAndroid.PAYMENT_METHOD_GOOGLE_WALLET: {
									((ManagerActivityLollipop) context).launchPayment(SKU_PRO_I_MONTH);
									break;
								}
							}
							break;
						}
						case PRO_II: {
							//PRO II
							switch (paymentMethod) {
								case MegaApiAndroid.PAYMENT_METHOD_CREDIT_CARD: {
									((ManagerActivityLollipop) context).showCC(parameterType, PAYMENT_CC_MONTH, true);
									break;
								}
								case MegaApiAndroid.PAYMENT_METHOD_GOOGLE_WALLET: {
									((ManagerActivityLollipop) context).launchPayment(SKU_PRO_II_MONTH);
									break;
								}
							}
							break;
						}
						case PRO_III: {
							//PRO III
							switch (paymentMethod) {
								case MegaApiAndroid.PAYMENT_METHOD_CREDIT_CARD: {
									((ManagerActivityLollipop) context).showCC(parameterType, PAYMENT_CC_MONTH, true);
									break;
								}
								case MegaApiAndroid.PAYMENT_METHOD_GOOGLE_WALLET: {
									((ManagerActivityLollipop) context).launchPayment(SKU_PRO_III_MONTH);
									break;
								}
							}
							break;
						}
						case PRO_LITE: {
							//LITE
							switch (paymentMethod) {
								case MegaApiAndroid.PAYMENT_METHOD_CREDIT_CARD: {
									((ManagerActivityLollipop) context).showCC(parameterType, PAYMENT_CC_MONTH, true);
									break;
								}
								case MegaApiAndroid.PAYMENT_METHOD_GOOGLE_WALLET: {
									((ManagerActivityLollipop) context).launchPayment(SKU_PRO_LITE_MONTH);
									break;
								}
								case MegaApiAndroid.PAYMENT_METHOD_FORTUMO: {
									((ManagerActivityLollipop) context).showFortumo();
									break;
								}
								case MegaApiAndroid.PAYMENT_METHOD_CENTILI: {
									((ManagerActivityLollipop) context).showCentili();
									break;
								}
							}
							break;
						}
					}
				} else {
					//YEARLY SUBSCRIPTION
					switch (parameterType) {
						case PRO_I: {
							//PRO I
							switch (paymentMethod) {
								case MegaApiAndroid.PAYMENT_METHOD_CREDIT_CARD: {
									((ManagerActivityLollipop) context).showCC(parameterType, PAYMENT_CC_YEAR, true);
									break;
								}
								case MegaApiAndroid.PAYMENT_METHOD_GOOGLE_WALLET: {
									((ManagerActivityLollipop) context).launchPayment(SKU_PRO_I_YEAR);
									break;
								}
							}
							break;
						}
						case PRO_II: {
							//PRO II
							switch (paymentMethod) {
								case MegaApiAndroid.PAYMENT_METHOD_CREDIT_CARD: {
									((ManagerActivityLollipop) context).showCC(parameterType, PAYMENT_CC_YEAR, true);
									break;
								}
								case MegaApiAndroid.PAYMENT_METHOD_GOOGLE_WALLET: {
									((ManagerActivityLollipop) context).launchPayment(SKU_PRO_II_YEAR);
									break;
								}
							}
							break;
						}
						case PRO_III: {
							//PRO III
							switch (paymentMethod) {
								case MegaApiAndroid.PAYMENT_METHOD_CREDIT_CARD: {
									((ManagerActivityLollipop) context).showCC(parameterType, PAYMENT_CC_YEAR, true);
									break;
								}
								case MegaApiAndroid.PAYMENT_METHOD_GOOGLE_WALLET: {
									((ManagerActivityLollipop) context).launchPayment(SKU_PRO_III_YEAR);
									break;
								}
							}
							break;
						}
						case PRO_LITE: {
							//LITE
							switch (paymentMethod) {
								case MegaApiAndroid.PAYMENT_METHOD_CREDIT_CARD: {
									((ManagerActivityLollipop) context).showCC(parameterType, PAYMENT_CC_YEAR, true);
									break;
								}
								case MegaApiAndroid.PAYMENT_METHOD_GOOGLE_WALLET: {
									((ManagerActivityLollipop) context).launchPayment(SKU_PRO_LITE_YEAR);
									break;
								}
							}
							break;
						}
					}
				}

                break;
            }
			case R.id.button_cancel:{
				logDebug("button_cancel");
				semitransparentLayer.setVisibility(View.GONE);
				selectPaymentMethodLayoutLite.setVisibility(View.GONE);
				selectPaymentMethodLayoutPro1.setVisibility(View.GONE);
				selectPaymentMethodLayoutPro2.setVisibility(View.GONE);
				selectPaymentMethodLayoutPro3.setVisibility(View.GONE);
				break;
			}
			case R.id.semitransparent_layer:{
				logDebug("semitransparent_layer");
				semitransparentLayer.setVisibility(View.GONE);
				selectPaymentMethodLayoutLite.setVisibility(View.GONE);
				selectPaymentMethodLayoutPro1.setVisibility(View.GONE);
				selectPaymentMethodLayoutPro2.setVisibility(View.GONE);
				selectPaymentMethodLayoutPro3.setVisibility(View.GONE);
				break;
			}
			case R.id.upgrade_prolite_layout:{
				if(selectPaymentMethodLayoutLite.getVisibility()==View.VISIBLE){
					selectPaymentMethodLayoutLite.setVisibility(View.GONE);
					semitransparentLayer.setVisibility(View.GONE);
				}else{
					selectPaymentMethodLayoutPro1.setVisibility(View.GONE);
					selectPaymentMethodLayoutPro2.setVisibility(View.GONE);
					selectPaymentMethodLayoutPro3.setVisibility(View.GONE);
					onUpgradeClick(PRO_LITE);
				}
				break;
			}
			case R.id.upgrade_pro_i_layout:{
				if (selectPaymentMethodLayoutPro1.getVisibility() == View.VISIBLE) {
					selectPaymentMethodLayoutPro1.setVisibility(View.GONE);
				} else {
					selectPaymentMethodLayoutLite.setVisibility(View.GONE);
					semitransparentLayer.setVisibility(View.GONE);
					selectPaymentMethodLayoutPro2.setVisibility(View.GONE);
					selectPaymentMethodLayoutPro3.setVisibility(View.GONE);
					onUpgradeClick(PRO_I);
				}
				break;
			}
			case R.id.upgrade_pro_ii_layout:{
				if (selectPaymentMethodLayoutPro2.getVisibility() == View.VISIBLE) {
					selectPaymentMethodLayoutPro2.setVisibility(View.GONE);
				} else {
					selectPaymentMethodLayoutLite.setVisibility(View.GONE);
					semitransparentLayer.setVisibility(View.GONE);
					selectPaymentMethodLayoutPro1.setVisibility(View.GONE);
					selectPaymentMethodLayoutPro3.setVisibility(View.GONE);
					onUpgradeClick(PRO_II);
				}
				break;
			}
			case R.id.upgrade_pro_iii_layout:{
				if (selectPaymentMethodLayoutPro3.getVisibility() == View.VISIBLE) {
					selectPaymentMethodLayoutPro3.setVisibility(View.GONE);
				} else {
					selectPaymentMethodLayoutLite.setVisibility(View.GONE);
					semitransparentLayer.setVisibility(View.GONE);
					selectPaymentMethodLayoutPro1.setVisibility(View.GONE);
					selectPaymentMethodLayoutPro2.setVisibility(View.GONE);
					onUpgradeClick(PRO_III);
				}
				break;
			}
			case R.id.payment_method_google_wallet:{
				showNextPaymentFragment(MegaApiAndroid.PAYMENT_METHOD_GOOGLE_WALLET);
				break;
			}
			case R.id.payment_method_credit_card:{
				showNextPaymentFragment(MegaApiAndroid.PAYMENT_METHOD_CREDIT_CARD);
				break;
			}
			case R.id.payment_method_fortumo:{
				showNextPaymentFragment(MegaApiAndroid.PAYMENT_METHOD_FORTUMO);
				break;
			}
			case R.id.payment_method_centili:{
				showNextPaymentFragment(MegaApiAndroid.PAYMENT_METHOD_CENTILI);
				break;
			}
			case R.id.upgrade_business_layout:{
				megaApi.getSessionTransferURL(REGISTER_BUSINESS_ACCOUNT, new SessionTransferURLListener(context));
				break;
			}
		}
	}

	private void showPaymentMethods(int parameterType){
		logDebug("parameterType: " + parameterType);

		ArrayList<Product> accounts = myAccountInfo.getProductAccounts();

		if (accounts == null){
			logWarning("accounts == null");
			((MegaApplication) ((Activity)context).getApplication()).askForPricing();
			return;
		}

		switch(parameterType){
			case PRO_I:{
				if (myAccountInfo.getPaymentBitSet() != null){
					if (!myAccountInfo.isInventoryFinished()){
						logDebug("if (!myAccountInfo.isInventoryFinished())");
						googlePlayLayout.setVisibility(View.GONE);
					}
					else{
                        if (checkBitSet(myAccountInfo.getPaymentBitSet(), MegaApiAndroid.PAYMENT_METHOD_GOOGLE_WALLET)) {
                            googlePlayLayout.setVisibility(View.VISIBLE);
                            layoutButtons.setVisibility(View.VISIBLE);
                        }
					}

					if (checkBitSet(myAccountInfo.getPaymentBitSet(), MegaApiAndroid.PAYMENT_METHOD_CREDIT_CARD)){
						creditCardLayout.setVisibility(View.VISIBLE);
                        layoutButtons.setVisibility(View.VISIBLE);

                    }
					fortumoLayout.setVisibility(View.GONE);
					centiliLayout.setVisibility(View.GONE);

					if(!isPaymentMethod(myAccountInfo.getPaymentBitSet(), parameterType)){
						selectPaymentMethod.setText(getString(R.string.no_available_payment_method));
					}
					else{
						selectPaymentMethod.setText(getString(R.string.select_payment_method));
					}
				}
				else{
					logWarning("Not payment bit set received!!!");
					selectPaymentMethod.setText(getString(R.string.no_available_payment_method));
					googlePlayLayout.setVisibility(View.GONE);
					fortumoLayout.setVisibility(View.GONE);
					centiliLayout.setVisibility(View.GONE);
				}

				break;
			}
			case PRO_II:{

				if (myAccountInfo.getPaymentBitSet() != null){
					if (!myAccountInfo.isInventoryFinished()){
						logDebug("if (!myAccountInfo.isInventoryFinished())");
						googlePlayLayout.setVisibility(View.GONE);
					}
					else{
                        if (checkBitSet(myAccountInfo.getPaymentBitSet(), MegaApiAndroid.PAYMENT_METHOD_GOOGLE_WALLET)) {
                            googlePlayLayout.setVisibility(View.VISIBLE);
                            layoutButtons.setVisibility(View.VISIBLE);
                        }
					}

					if (checkBitSet(myAccountInfo.getPaymentBitSet(), MegaApiAndroid.PAYMENT_METHOD_CREDIT_CARD)){
						creditCardLayout.setVisibility(View.VISIBLE);
                        layoutButtons.setVisibility(View.VISIBLE);

                    }
					fortumoLayout.setVisibility(View.GONE);
					centiliLayout.setVisibility(View.GONE);

					if(!isPaymentMethod(myAccountInfo.getPaymentBitSet(), parameterType)){
						selectPaymentMethod.setText(getString(R.string.no_available_payment_method));
					}
					else{
						selectPaymentMethod.setText(getString(R.string.select_payment_method));
					}
				}
				else{
					logWarning("Not payment bit set received!!!");
				}

				break;
			}
			case PRO_III:{

				if (myAccountInfo.getPaymentBitSet() != null){
					if (!myAccountInfo.isInventoryFinished()){
						logDebug("if (!myAccountInfo.isInventoryFinished())");
						googlePlayLayout.setVisibility(View.GONE);
					}
					else{
                        if (checkBitSet(myAccountInfo.getPaymentBitSet(), MegaApiAndroid.PAYMENT_METHOD_GOOGLE_WALLET)) {
                            googlePlayLayout.setVisibility(View.VISIBLE);
                            layoutButtons.setVisibility(View.VISIBLE);
                        }
					}

					if (checkBitSet(myAccountInfo.getPaymentBitSet(), MegaApiAndroid.PAYMENT_METHOD_CREDIT_CARD)){
						creditCardLayout.setVisibility(View.VISIBLE);
                        layoutButtons.setVisibility(View.VISIBLE);

                    }
					fortumoLayout.setVisibility(View.GONE);
					centiliLayout.setVisibility(View.GONE);

					if(!isPaymentMethod(myAccountInfo.getPaymentBitSet(), parameterType)){
						selectPaymentMethod.setText(getString(R.string.no_available_payment_method));
					}
					else{
						selectPaymentMethod.setText(getString(R.string.select_payment_method));
					}
				}

				break;
			}
			case PRO_LITE:{

				if (myAccountInfo.getPaymentBitSet() != null){
					if (!myAccountInfo.isInventoryFinished()){
						logDebug("if (!myAccountInfo.isInventoryFinished())");
						googlePlayLayout.setVisibility(View.GONE);
					}
					else {
                        if (checkBitSet(myAccountInfo.getPaymentBitSet(), MegaApiAndroid.PAYMENT_METHOD_GOOGLE_WALLET)) {
                            googlePlayLayout.setVisibility(View.VISIBLE);
                            layoutButtons.setVisibility(View.VISIBLE);
                        }
					}

					if (checkBitSet(myAccountInfo.getPaymentBitSet(), MegaApiAndroid.PAYMENT_METHOD_CREDIT_CARD)){
						creditCardLayout.setVisibility(View.VISIBLE);
                        layoutButtons.setVisibility(View.VISIBLE);

                    }
					if (checkBitSet(myAccountInfo.getPaymentBitSet(), MegaApiAndroid.PAYMENT_METHOD_FORTUMO)){
						fortumoLayout.setVisibility(View.VISIBLE);
                        layoutButtons.setVisibility(View.VISIBLE);

                    }
					if (checkBitSet(myAccountInfo.getPaymentBitSet(), MegaApiAndroid.PAYMENT_METHOD_CENTILI)){
						centiliLayout.setVisibility(View.VISIBLE);
                        layoutButtons.setVisibility(View.VISIBLE);

                    }

					if(!isPaymentMethod(myAccountInfo.getPaymentBitSet(), parameterType)){
						selectPaymentMethod.setText(getString(R.string.no_available_payment_method));
					}
					else{
						selectPaymentMethod.setText(getString(R.string.select_payment_method));
					}
				}
				break;
			}
		}
	}

	private void setAccountDetails() {
		logDebug("setAccountDetails");

		if ((getActivity() == null) || (!isAdded())) {
			logWarning("Fragment MyAccount NOT Attached!");
			return;
		}

		//Set account details
		if (myAccountInfo.getAccountType() < FREE || myAccountInfo.getAccountType() > PRO_LITE) {
			textMyAccount.setText(getString(R.string.recovering_info));
			textMyAccount.setTextColor(ContextCompat.getColor(context,R.color.mail_my_account));
		} else {
			String textToShow;
			String color;
			switch (myAccountInfo.getAccountType()) {
				case FREE:
				default:
					textToShow = getString(R.string.type_of_my_account, getString(R.string.free_account).toUpperCase());
					color = String.valueOf(ContextCompat.getColor(context, R.color.free_account));
					break;
<<<<<<< HEAD
				case PRO_I:
					textToShow = getString(R.string.type_of_my_account, getString(R.string.pro1_account).toUpperCase());
					color = String.valueOf(ContextCompat.getColor(context, R.color.pro_account));
					break;
				case PRO_II:
					textToShow = getString(R.string.type_of_my_account, getString(R.string.pro2_account).toUpperCase());
					color = String.valueOf(ContextCompat.getColor(context, R.color.pro_account));
					break;
				case PRO_III:
					textToShow = getString(R.string.type_of_my_account, getString(R.string.pro3_account).toUpperCase());
					color = String.valueOf(ContextCompat.getColor(context, R.color.pro_account));
=======
				}

				case 1: {
					String textToShowB = getString(R.string.type_of_my_account, getString(R.string.pro1_account));
					try{
						textToShowB = textToShowB.replace("[A]", "<font color=\'#ff333a\'>");
						textToShowB = textToShowB.replace("[/A]", "</font>");
					}
					catch (Exception e){}

					textMyAccount.setText(getSpannedHtmlText(textToShowB));
					break;
				}

				case 2: {
					String textToShowB = getString(R.string.type_of_my_account, getString(R.string.pro2_account));
					try{
						textToShowB = textToShowB.replace("[A]", "<font color=\'#ff333a\'>");
						textToShowB = textToShowB.replace("[/A]", "</font>");
					}
					catch (Exception e){}

					textMyAccount.setText(getSpannedHtmlText(textToShowB));
					break;
				}

				case 3: {
					String textToShowB = getString(R.string.type_of_my_account, getString(R.string.pro3_account));
					try{
						textToShowB = textToShowB.replace("[A]", "<font color=\'#ff333a\'>");
						textToShowB = textToShowB.replace("[/A]", "</font>");
					}
					catch (Exception e){}

					textMyAccount.setText(getSpannedHtmlText(textToShowB));
>>>>>>> d2f80857
					break;
				case PRO_LITE:
					textToShow = getString(R.string.type_of_my_account, getString(R.string.prolite_account).toUpperCase());
					color = String.valueOf(ContextCompat.getColor(context, R.color.lite_account));

<<<<<<< HEAD
=======
				case 4: {
					String textToShowB = getString(R.string.type_of_my_account, getString(R.string.lite_account));
					try{
						textToShowB = textToShowB.replace("[A]", "<font color=\'#ffa500\'>");
						textToShowB = textToShowB.replace("[/A]", "</font>");
					}
					catch (Exception e){}

					textMyAccount.setText(getSpannedHtmlText(textToShowB));
>>>>>>> d2f80857
					break;
			}

			try {
				textToShow = textToShow.replace("[A]", "<font color='" + color + "'>");
				textToShow = textToShow.replace("[/A]", "</font>");
			} catch (Exception e) {
				logWarning("Exception formatting string", e);
			}

			textMyAccount.setText(getSpannedHtmlText(textToShow));
		}
	}

	private void showmyF(int paymentMethod, int parameterType){
		logDebug("paymentMethod " + paymentMethod + ", type " + parameterType);

		ArrayList<Product> accounts = myAccountInfo.getProductAccounts();

		if (accounts == null){
			logWarning("accounts == null");
			((MegaApplication) ((Activity)context).getApplication()).askForPricing();
			return;
		}

		for (int i = 0; i < accounts.size(); i++) {

			Product account = accounts.get(i);

			if (account.getLevel() == parameterType) {
				Spanned textToShow = getPriceString(account, false);
				if (account.getMonths() == 1) {
					billedMonthly.setText(textToShow);
				} else if (account.getMonths() == 12) {
					billedYearly.setText(textToShow);
				}
			}
		}

		switch (parameterType) {
			case PRO_I:
				logDebug("case PRO I");

				switch (paymentMethod){
					case MegaApiAndroid.PAYMENT_METHOD_FORTUMO:{
						logDebug("Pro I - PAYMENT_METHOD_FORTUMO");
						creditCardLayer.setVisibility(View.VISIBLE);
						googlePlayLayer.setVisibility(View.VISIBLE);
						centiliLayer.setVisibility(View.VISIBLE);
						fortumoLayer.setVisibility(View.GONE);
						optionsBilling.setVisibility(View.VISIBLE);
						buttonContinue.setEnabled(true);
						buttonContinue.setTextColor((ContextCompat.getColor(context, R.color.accentColor)));
						billedMonthly.setVisibility(View.VISIBLE);
						billedYearly.setVisibility(View.VISIBLE);
						break;
					}
					case MegaApiAndroid.PAYMENT_METHOD_CENTILI:{
						logDebug("Pro I - PAYMENT_METHOD_CENTILI");
						fortumoLayer.setVisibility(View.VISIBLE);
						googlePlayLayer.setVisibility(View.VISIBLE);
						creditCardLayer.setVisibility(View.VISIBLE);
						centiliLayer.setVisibility(View.GONE);
						optionsBilling.setVisibility(View.VISIBLE);
						buttonContinue.setEnabled(true);
						buttonContinue.setTextColor((ContextCompat.getColor(context, R.color.accentColor)));
						billedMonthly.setVisibility(View.VISIBLE);
						billedYearly.setVisibility(View.VISIBLE);
						break;
					}
					case MegaApiAndroid.PAYMENT_METHOD_CREDIT_CARD:{
						logDebug("Pro I - PAYMENT_METHOD_CREDIT_CARD");
						fortumoLayer.setVisibility(View.VISIBLE);
						googlePlayLayer.setVisibility(View.VISIBLE);
						centiliLayer.setVisibility(View.VISIBLE);
						creditCardLayer.setVisibility(View.GONE);
						optionsBilling.setVisibility(View.VISIBLE);
						buttonContinue.setEnabled(true);
						buttonContinue.setTextColor((ContextCompat.getColor(context, R.color.accentColor)));
						billedMonthly.setVisibility(View.VISIBLE);
						billedYearly.setVisibility(View.VISIBLE);
						break;
					}
					case MegaApiAndroid.PAYMENT_METHOD_GOOGLE_WALLET:{
						logDebug("Pro I - PAYMENT_METHOD_GOOGLE_WALLET");
						fortumoLayer.setVisibility(View.VISIBLE);
						creditCardLayer.setVisibility(View.VISIBLE);
						centiliLayer.setVisibility(View.VISIBLE);
						googlePlayLayer.setVisibility(View.GONE);
						optionsBilling.setVisibility(View.VISIBLE);
						buttonContinue.setEnabled(true);
						buttonContinue.setTextColor((ContextCompat.getColor(context, R.color.accentColor)));
						billedMonthly.setVisibility(View.VISIBLE);
						billedYearly.setVisibility(View.VISIBLE);

						if (myAccountInfo.isPurchasedAlready(SKU_PRO_I_MONTH)) {
							if(billingPeriod.getCheckedRadioButtonId()==R.id.billed_monthly){
								billedYearly.setChecked(true);
							}
							billedMonthly.setVisibility(View.GONE);
						}

						if (myAccountInfo.isPurchasedAlready(SKU_PRO_I_YEAR)) {
							if(billingPeriod.getCheckedRadioButtonId()==R.id.billed_yearly){
								billedMonthly.setChecked(true);
							}
							billedYearly.setVisibility(View.GONE);
						}
						break;
					}
				}

				break;

			case PRO_II:
				logDebug(" case PRO II");

				switch (paymentMethod){
					case MegaApiAndroid.PAYMENT_METHOD_FORTUMO:{
						logDebug("Pro II - PAYMENT_METHOD_FORTUMO");
						creditCardLayer.setVisibility(View.VISIBLE);
						googlePlayLayer.setVisibility(View.VISIBLE);
						centiliLayer.setVisibility(View.VISIBLE);
						fortumoLayer.setVisibility(View.GONE);
						optionsBilling.setVisibility(View.VISIBLE);
						buttonContinue.setEnabled(true);
						buttonContinue.setTextColor((ContextCompat.getColor(context, R.color.accentColor)));
						billedMonthly.setVisibility(View.VISIBLE);
						billedYearly.setVisibility(View.VISIBLE);
						break;
					}
					case MegaApiAndroid.PAYMENT_METHOD_CENTILI:{
						logDebug("Pro II - PAYMENT_METHOD_CENTILI");
						fortumoLayer.setVisibility(View.VISIBLE);
						googlePlayLayer.setVisibility(View.VISIBLE);
						creditCardLayer.setVisibility(View.VISIBLE);
						centiliLayer.setVisibility(View.GONE);
						optionsBilling.setVisibility(View.VISIBLE);
						buttonContinue.setEnabled(true);
						buttonContinue.setTextColor((ContextCompat.getColor(context, R.color.accentColor)));
						billedMonthly.setVisibility(View.VISIBLE);
						billedYearly.setVisibility(View.VISIBLE);
						break;
					}
					case MegaApiAndroid.PAYMENT_METHOD_CREDIT_CARD:{
						logDebug("Pro II - PAYMENT_METHOD_CREDIT_CARD");
						fortumoLayer.setVisibility(View.VISIBLE);
						googlePlayLayer.setVisibility(View.VISIBLE);
						centiliLayer.setVisibility(View.VISIBLE);
						creditCardLayer.setVisibility(View.GONE);
						optionsBilling.setVisibility(View.VISIBLE);
						buttonContinue.setEnabled(true);
						buttonContinue.setTextColor((ContextCompat.getColor(context, R.color.accentColor)));
						billedMonthly.setVisibility(View.VISIBLE);
						billedYearly.setVisibility(View.VISIBLE);
						break;
					}
					case MegaApiAndroid.PAYMENT_METHOD_GOOGLE_WALLET:{
						logDebug("Pro II - PAYMENT_METHOD_GOOGLE_WALLET");
						fortumoLayer.setVisibility(View.VISIBLE);
						creditCardLayer.setVisibility(View.VISIBLE);
						centiliLayer.setVisibility(View.VISIBLE);
						googlePlayLayer.setVisibility(View.GONE);
						optionsBilling.setVisibility(View.VISIBLE);
						buttonContinue.setEnabled(true);
						buttonContinue.setTextColor((ContextCompat.getColor(context, R.color.accentColor)));
						billedMonthly.setVisibility(View.VISIBLE);
						billedYearly.setVisibility(View.VISIBLE);

						if (myAccountInfo.isPurchasedAlready(SKU_PRO_II_MONTH)) {
							if(billingPeriod.getCheckedRadioButtonId()==R.id.billed_monthly){
								billedYearly.setChecked(true);
							}
							billedMonthly.setVisibility(View.GONE);
						}

						if (myAccountInfo.isPurchasedAlready(SKU_PRO_II_YEAR)) {
							if(billingPeriod.getCheckedRadioButtonId()==R.id.billed_yearly){
								billedMonthly.setChecked(true);
							}
							billedYearly.setVisibility(View.GONE);
						}
						break;
					}
				}

				break;

			case PRO_III:
				logDebug("case PRO III");

				switch (paymentMethod){
					case MegaApiAndroid.PAYMENT_METHOD_FORTUMO:{
						logDebug("Pro III - PAYMENT_METHOD_FORTUMO");
						creditCardLayer.setVisibility(View.VISIBLE);
						googlePlayLayer.setVisibility(View.VISIBLE);
						centiliLayer.setVisibility(View.VISIBLE);
						fortumoLayer.setVisibility(View.GONE);
						optionsBilling.setVisibility(View.VISIBLE);
						buttonContinue.setEnabled(true);
						buttonContinue.setTextColor((ContextCompat.getColor(context, R.color.accentColor)));
						billedMonthly.setVisibility(View.VISIBLE);
						billedYearly.setVisibility(View.VISIBLE);
						break;
					}
					case MegaApiAndroid.PAYMENT_METHOD_CENTILI:{
						logDebug("Pro III - PAYMENT_METHOD_CENTILI");
						fortumoLayer.setVisibility(View.VISIBLE);
						googlePlayLayer.setVisibility(View.VISIBLE);
						creditCardLayer.setVisibility(View.VISIBLE);
						centiliLayer.setVisibility(View.GONE);
						optionsBilling.setVisibility(View.VISIBLE);
						buttonContinue.setEnabled(true);
						buttonContinue.setTextColor((ContextCompat.getColor(context, R.color.accentColor)));
						billedMonthly.setVisibility(View.VISIBLE);
						billedYearly.setVisibility(View.VISIBLE);
						break;
					}
					case MegaApiAndroid.PAYMENT_METHOD_CREDIT_CARD:{
						logDebug("Pro III - PAYMENT_METHOD_CREDIT_CARD");
						fortumoLayer.setVisibility(View.VISIBLE);
						googlePlayLayer.setVisibility(View.VISIBLE);
						centiliLayer.setVisibility(View.VISIBLE);
						creditCardLayer.setVisibility(View.GONE);
						optionsBilling.setVisibility(View.VISIBLE);
						buttonContinue.setEnabled(true);
						buttonContinue.setTextColor((ContextCompat.getColor(context, R.color.accentColor)));
						billedMonthly.setVisibility(View.VISIBLE);
						billedYearly.setVisibility(View.VISIBLE);
						break;
					}
					case MegaApiAndroid.PAYMENT_METHOD_GOOGLE_WALLET:{
						logDebug("Pro III - PAYMENT_METHOD_GOOGLE_WALLET");
						fortumoLayer.setVisibility(View.VISIBLE);
						creditCardLayer.setVisibility(View.VISIBLE);
						centiliLayer.setVisibility(View.VISIBLE);
						googlePlayLayer.setVisibility(View.GONE);
						optionsBilling.setVisibility(View.VISIBLE);
						buttonContinue.setEnabled(true);
						buttonContinue.setTextColor((ContextCompat.getColor(context, R.color.accentColor)));
						billedMonthly.setVisibility(View.VISIBLE);
						billedYearly.setVisibility(View.VISIBLE);
						if (myAccountInfo.isPurchasedAlready(SKU_PRO_III_MONTH)) {
							if(billingPeriod.getCheckedRadioButtonId()==R.id.billed_monthly){
								billedYearly.setChecked(true);
							}
							billedMonthly.setVisibility(View.GONE);
						}

						if (myAccountInfo.isPurchasedAlready(SKU_PRO_III_YEAR)) {
							if(billingPeriod.getCheckedRadioButtonId()==R.id.billed_yearly){
								billedMonthly.setChecked(true);
							}
							billedYearly.setVisibility(View.GONE);
						}
						break;
					}
				}

				break;

			case PRO_LITE:
				logDebug("case LITE");
				switch (paymentMethod){
					case MegaApiAndroid.PAYMENT_METHOD_FORTUMO:{
						logDebug("Lite - PAYMENT_METHOD_FORTUMO");
						creditCardLayer.setVisibility(View.VISIBLE);
						googlePlayLayer.setVisibility(View.VISIBLE);
						centiliLayer.setVisibility(View.VISIBLE);
						fortumoLayer.setVisibility(View.GONE);
						optionsBilling.setVisibility(View.VISIBLE);
						buttonContinue.setEnabled(true);
						buttonContinue.setTextColor((ContextCompat.getColor(context, R.color.accentColor)));
						billedMonthly.setVisibility(View.VISIBLE);
						billedMonthly.setChecked(true);
						billedYearly.setVisibility(View.GONE);
						break;
					}
					case MegaApiAndroid.PAYMENT_METHOD_CENTILI:{
						logDebug("Lite - PAYMENT_METHOD_CENTILI");
						fortumoLayer.setVisibility(View.VISIBLE);
						googlePlayLayer.setVisibility(View.VISIBLE);
						creditCardLayer.setVisibility(View.VISIBLE);
						centiliLayer.setVisibility(View.GONE);
						optionsBilling.setVisibility(View.VISIBLE);
						buttonContinue.setEnabled(true);
						buttonContinue.setTextColor((ContextCompat.getColor(context, R.color.accentColor)));
						billedMonthly.setVisibility(View.VISIBLE);
						billedMonthly.setChecked(true);
						billedYearly.setVisibility(View.GONE);
						break;
					}
					case MegaApiAndroid.PAYMENT_METHOD_CREDIT_CARD:{
						logDebug("Lite - PAYMENT_METHOD_CREDIT_CARD");
						fortumoLayer.setVisibility(View.VISIBLE);
						googlePlayLayer.setVisibility(View.VISIBLE);
						centiliLayer.setVisibility(View.VISIBLE);
						creditCardLayer.setVisibility(View.GONE);
						optionsBilling.setVisibility(View.VISIBLE);
						buttonContinue.setEnabled(true);
						buttonContinue.setTextColor((ContextCompat.getColor(context, R.color.accentColor)));
						billedMonthly.setVisibility(View.VISIBLE);
						billedYearly.setVisibility(View.VISIBLE);
						billedYearly.setChecked(true);
						break;
					}
					case MegaApiAndroid.PAYMENT_METHOD_GOOGLE_WALLET:{
						logDebug("Lite - PAYMENT_METHOD_GOOGLE_WALLET");
						fortumoLayer.setVisibility(View.VISIBLE);
						creditCardLayer.setVisibility(View.VISIBLE);
						centiliLayer.setVisibility(View.VISIBLE);
						googlePlayLayer.setVisibility(View.GONE);
						optionsBilling.setVisibility(View.VISIBLE);
						buttonContinue.setEnabled(true);
						buttonContinue.setTextColor((ContextCompat.getColor(context, R.color.accentColor)));
						billedMonthly.setVisibility(View.VISIBLE);
						billedYearly.setVisibility(View.VISIBLE);

						if (myAccountInfo.isPurchasedAlready(SKU_PRO_LITE_MONTH)) {
							if(billingPeriod.getCheckedRadioButtonId()==R.id.billed_monthly){
								billedYearly.setChecked(true);
							}
							billedMonthly.setVisibility(View.GONE);
						}
						if (myAccountInfo.isPurchasedAlready(SKU_PRO_LITE_YEAR)) {
							if(billingPeriod.getCheckedRadioButtonId()==R.id.billed_yearly){
								billedMonthly.setChecked(true);
							}
							billedYearly.setVisibility(View.GONE);
						}
						break;
					}
				}
				break;
		}
	}
}<|MERGE_RESOLUTION|>--- conflicted
+++ resolved
@@ -270,46 +270,22 @@
 						break;
 
 					case BUSINESS:
-						String unlimitedSpace = getString(R.string.unlimited_space);
-						String unlimitedTransfer = getString(R.string.unlimited_transfer_quota);
+						// The initial amount of storage space for business account is 15TB
+						String businessStorageSpace = getString(R.string.storage_space_amount, getSizeStringGBBased(BUSINESS_ACCOUNT_STORAGE_SPACE_AMOUNT));
+						String businessTransferQuota = getString(R.string.unlimited_transfer_quota);
 
 						try {
-							unlimitedSpace = unlimitedSpace.replace("[A]", "<font color='#7a7a7a'>");
-							unlimitedSpace = unlimitedSpace.replace("[/A]", "</font>");
-							unlimitedTransfer = unlimitedTransfer.replace("[A]", "<font color='#7a7a7a'>");
-							unlimitedTransfer = unlimitedTransfer.replace("[/A]", "</font>");
+							businessStorageSpace = businessStorageSpace.replace("[A]", "<font color='#7a7a7a'>");
+							businessStorageSpace = businessStorageSpace.replace("[/A]", "</font>");
+							businessTransferQuota = businessTransferQuota.replace("[A]", "<font color='#7a7a7a'>");
+							businessTransferQuota = businessTransferQuota.replace("[/A]", "</font>");
 						} catch (Exception e) {
 							logError("Exception formatting string", e);
 						}
-<<<<<<< HEAD
-=======
-						case BUSINESS: {
-							textToShow = getPriceString(df, account, true);
-                            // The initial amount of storage space for business account is 15TB
-							String businessStorageSpace = getString(R.string.storage_space_amount, getSizeStringGBBased(BUSINESS_ACCOUNT_STORAGE_SPACE_AMOUNT));
-							String businessTransferQuota = getString(R.string.unlimited_transfer_quota);
-
-							try{
-								textToShow = textToShow.replace("[A]", "<font color=\'#2ba6de\'>");
-								textToShow = textToShow.replace("[/A]", "</font>");
-								textToShow = textToShow.replace("[B]", "<font color=\'#2ba6de\'>");
-								textToShow = textToShow.replace("[/B]", "</font>");
-								businessStorageSpace = businessStorageSpace.replace("[A]", "<font color=\'#7a7a7a\'>");
-								businessStorageSpace = businessStorageSpace.replace("[/A]", "</font>");
-								businessTransferQuota = businessTransferQuota.replace("[A]", "<font color=\'#7a7a7a\'>");
-								businessTransferQuota = businessTransferQuota.replace("[/A]", "</font>");
-							}catch (Exception e){
-								logError("NullPointerException happens when getting the storage string", e);
-							}
-
-							monthSectionBusiness.setText(getSpannedHtmlText(textToShow));
-							storageSectionBusiness.setText(getSpannedHtmlText(businessStorageSpace));
-							bandwidthSectionBusiness.setText(getSpannedHtmlText(businessTransferQuota));
->>>>>>> d2f80857
 
 						monthSectionBusiness.setText(textToShow);
-						storageSectionBusiness.setText(getSpannedHtmlText(unlimitedSpace));
-						bandwidthSectionBusiness.setText(getSpannedHtmlText(unlimitedTransfer));
+						storageSectionBusiness.setText(getSpannedHtmlText(businessStorageSpace));
+						bandwidthSectionBusiness.setText(getSpannedHtmlText(businessTransferQuota));
 						break;
 				}
 			}
@@ -1059,75 +1035,24 @@
 			switch (myAccountInfo.getAccountType()) {
 				case FREE:
 				default:
-					textToShow = getString(R.string.type_of_my_account, getString(R.string.free_account).toUpperCase());
+					textToShow = getString(R.string.type_of_my_account, getString(R.string.free_account));
 					color = String.valueOf(ContextCompat.getColor(context, R.color.free_account));
 					break;
-<<<<<<< HEAD
 				case PRO_I:
-					textToShow = getString(R.string.type_of_my_account, getString(R.string.pro1_account).toUpperCase());
+					textToShow = getString(R.string.type_of_my_account, getString(R.string.pro1_account));
 					color = String.valueOf(ContextCompat.getColor(context, R.color.pro_account));
 					break;
 				case PRO_II:
-					textToShow = getString(R.string.type_of_my_account, getString(R.string.pro2_account).toUpperCase());
+					textToShow = getString(R.string.type_of_my_account, getString(R.string.pro2_account));
 					color = String.valueOf(ContextCompat.getColor(context, R.color.pro_account));
 					break;
 				case PRO_III:
-					textToShow = getString(R.string.type_of_my_account, getString(R.string.pro3_account).toUpperCase());
+					textToShow = getString(R.string.type_of_my_account, getString(R.string.pro3_account));
 					color = String.valueOf(ContextCompat.getColor(context, R.color.pro_account));
-=======
-				}
-
-				case 1: {
-					String textToShowB = getString(R.string.type_of_my_account, getString(R.string.pro1_account));
-					try{
-						textToShowB = textToShowB.replace("[A]", "<font color=\'#ff333a\'>");
-						textToShowB = textToShowB.replace("[/A]", "</font>");
-					}
-					catch (Exception e){}
-
-					textMyAccount.setText(getSpannedHtmlText(textToShowB));
-					break;
-				}
-
-				case 2: {
-					String textToShowB = getString(R.string.type_of_my_account, getString(R.string.pro2_account));
-					try{
-						textToShowB = textToShowB.replace("[A]", "<font color=\'#ff333a\'>");
-						textToShowB = textToShowB.replace("[/A]", "</font>");
-					}
-					catch (Exception e){}
-
-					textMyAccount.setText(getSpannedHtmlText(textToShowB));
-					break;
-				}
-
-				case 3: {
-					String textToShowB = getString(R.string.type_of_my_account, getString(R.string.pro3_account));
-					try{
-						textToShowB = textToShowB.replace("[A]", "<font color=\'#ff333a\'>");
-						textToShowB = textToShowB.replace("[/A]", "</font>");
-					}
-					catch (Exception e){}
-
-					textMyAccount.setText(getSpannedHtmlText(textToShowB));
->>>>>>> d2f80857
 					break;
 				case PRO_LITE:
-					textToShow = getString(R.string.type_of_my_account, getString(R.string.prolite_account).toUpperCase());
+					textToShow = getString(R.string.type_of_my_account, getString(R.string.prolite_account));
 					color = String.valueOf(ContextCompat.getColor(context, R.color.lite_account));
-
-<<<<<<< HEAD
-=======
-				case 4: {
-					String textToShowB = getString(R.string.type_of_my_account, getString(R.string.lite_account));
-					try{
-						textToShowB = textToShowB.replace("[A]", "<font color=\'#ffa500\'>");
-						textToShowB = textToShowB.replace("[/A]", "</font>");
-					}
-					catch (Exception e){}
-
-					textMyAccount.setText(getSpannedHtmlText(textToShowB));
->>>>>>> d2f80857
 					break;
 			}
 
