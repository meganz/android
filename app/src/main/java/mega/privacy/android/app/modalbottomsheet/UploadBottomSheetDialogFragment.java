--- conflicted
+++ resolved
@@ -218,11 +218,7 @@
         intent.setClass(context,FileStorageActivityLollipop.class);
         if (fromSDCard) {
             File[] fs = context.getExternalFilesDirs(null);
-<<<<<<< HEAD
-            String sdRoot = Util.getSDCardRoot(fs[1].getAbsolutePath());
-=======
             String sdRoot = SDCardUtils.getSDCardRoot(fs[1]);
->>>>>>> 825a6701
             intent.putExtra(FileStorageActivityLollipop.EXTRA_SD_ROOT,sdRoot);
         }
 
