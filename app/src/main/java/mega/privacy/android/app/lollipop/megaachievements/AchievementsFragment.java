--- conflicted
+++ resolved
@@ -233,9 +233,9 @@
         addPhoneLayout.setOnClickListener(this);
         titleAddPhone = v.findViewById(R.id.title_add_phone);
         if(context.getResources().getConfiguration().orientation == Configuration.ORIENTATION_LANDSCAPE){
-            titleAddPhone.setMaxWidth(Util.scaleWidthPx(250, outMetrics));
+            titleAddPhone.setMaxWidth(scaleWidthPx(250, outMetrics));
         }else{
-            titleAddPhone.setMaxWidth(Util.scaleWidthPx(190, outMetrics));
+            titleAddPhone.setMaxWidth(scaleWidthPx(190, outMetrics));
         }
         figuresAddPhoneLayout = v.findViewById(R.id.figures_add_phone_layout);
         figuresAddPhoneLayout.setVisibility(View.GONE);
@@ -316,8 +316,8 @@
         figureAddPhoneStorage = v.findViewById(R.id.figure_unlocked_storage_text_add_phone);
         figureAddPhoneTransfer = v.findViewById(R.id.figure_unlocked_transfer_text_add_phone);
 
-        figureAddPhoneStorage.setText(Util.getSizeString(0));
-        figureAddPhoneTransfer.setText(Util.getSizeString(0));
+        figureAddPhoneStorage.setText(getSizeString(0));
+        figureAddPhoneTransfer.setText(getSizeString(0));
 
         textAddPhoneStorage = v.findViewById(R.id.unlocked_storage_title_add_phone);
         textAddPhoneStorage.setText(storageQuotaString);
@@ -406,8 +406,8 @@
 				break;
 			}
             case R.id.add_phone_layout:{
-                log("Go to info add phone");
-                ((AchievementsActivity)context).showFragment(Constants.INFO_ACHIEVEMENTS_FRAGMENT, MegaAchievementsDetails.MEGA_ACHIEVEMENT_ADD_PHONE);
+                logDebug("Go to info add phone");
+                ((AchievementsActivity)context).showFragment(INFO_ACHIEVEMENTS_FRAGMENT, MegaAchievementsDetails.MEGA_ACHIEVEMENT_ADD_PHONE);
                 break;
             }
 			case R.id.registration_layout:{
@@ -449,16 +449,9 @@
         long addPhoneStorageValue = ((AchievementsActivity)context).megaAchievements.getClassStorage(MegaAchievementsDetails.MEGA_ACHIEVEMENT_ADD_PHONE);
         long addPhoneTransferValue = ((AchievementsActivity)context).megaAchievements.getClassTransfer(MegaAchievementsDetails.MEGA_ACHIEVEMENT_ADD_PHONE);
 		long installDesktopStorageValue = ((AchievementsActivity)context).megaAchievements.getClassStorage(MegaAchievementsDetails.MEGA_ACHIEVEMENT_DESKTOP_INSTALL);
-<<<<<<< HEAD
-        long installDesktopTransferValue = ((AchievementsActivity)context).megaAchievements.getClassTransfer(MegaAchievementsDetails.MEGA_ACHIEVEMENT_DESKTOP_INSTALL);
-        log("installDesktopStorageValue: " + installDesktopStorageValue + " installDesktopTransferValue: " + installDesktopTransferValue);
-        log("addPhoneStorageValue: " + addPhoneStorageValue + " addPhoneTransferValue: " + addPhoneTransferValue);
-        titleCardInvite.setText(getString(R.string.figures_achievements_text_referrals, Util.getSizeString(referralsStorageValue), Util.getSizeString(referralsTransferValue)));
-=======
 		long installDesktopTransferValue = ((AchievementsActivity)context).megaAchievements.getClassTransfer(MegaAchievementsDetails.MEGA_ACHIEVEMENT_DESKTOP_INSTALL);
 
 		titleCardInvite.setText(getString(R.string.figures_achievements_text_referrals, getSizeString(referralsStorageValue), getSizeString(referralsTransferValue)));
->>>>>>> 393a7df3
 
 		if(transferReferrals>0||storageReferrals>0){
 
@@ -492,14 +485,9 @@
 			zeroFiguresReferralBonusesText.setVisibility(View.VISIBLE);
 		}
 
-<<<<<<< HEAD
-		zeroFiguresInstallAppText.setText(getString(R.string.figures_achievements_text, Util.getSizeString(installAppStorageValue), Util.getSizeString(installAppTransferValue)));
-		zeroFiguresAddPhoneText.setText(getString(R.string.figures_achievements_text, Util.getSizeString(addPhoneStorageValue), Util.getSizeString(addPhoneTransferValue)));
-		zeroFiguresInstallDesktopText.setText(getString(R.string.figures_achievements_text, Util.getSizeString(installDesktopStorageValue), Util.getSizeString(installDesktopTransferValue)));
-=======
 		zeroFiguresInstallAppText.setText(getString(R.string.figures_achievements_text, getSizeString(installAppStorageValue), getSizeString(installAppTransferValue)));
+		zeroFiguresAddPhoneText.setText(getString(R.string.figures_achievements_text, getSizeString(addPhoneStorageValue), getSizeString(addPhoneTransferValue)));
 		zeroFiguresInstallDesktopText.setText(getString(R.string.figures_achievements_text, getSizeString(installDesktopStorageValue), getSizeString(installDesktopTransferValue)));
->>>>>>> 393a7df3
 
 		long count = ((AchievementsActivity)context).megaAchievements.getAwardsCount();
 
@@ -509,12 +497,8 @@
 			int awardId = ((AchievementsActivity)context).megaAchievements.getAwardId(i);
 
 			int rewardId = ((AchievementsActivity)context).megaAchievements.getRewardAwardId(awardId);
-<<<<<<< HEAD
-			log("AWARD ID: "+awardId+" REWARD id: "+rewardId);
-			log("type: " + type + " AWARD ID: "+awardId+" REWARD id: "+rewardId);
-=======
-			logDebug("AWARD ID: " + awardId + " REWARD id: " + rewardId);
->>>>>>> 393a7df3
+			logDebug("AWARD ID: "+awardId+" REWARD id: "+rewardId);
+			logDebug("type: " + type + " AWARD ID: "+awardId+" REWARD id: "+rewardId);
 
 			if(type == MegaAchievementsDetails.MEGA_ACHIEVEMENT_MOBILE_INSTALL){
 				logDebug("MEGA_ACHIEVEMENT_MOBILE_INSTALL");
@@ -576,14 +560,14 @@
 				}
 
 			}else if(type == MegaAchievementsDetails.MEGA_ACHIEVEMENT_ADD_PHONE) {
-                log("MEGA_ACHIEVEMENT_ADD_PHONE");
+                logDebug("MEGA_ACHIEVEMENT_ADD_PHONE");
 
                 figuresAddPhoneLayout.setVisibility(View.VISIBLE);
                 zeroFiguresAddPhoneText.setVisibility(View.GONE);
 
                 storageAddPhone = ((AchievementsActivity)context).megaAchievements.getRewardStorageByAwardId(awardId);
                 if(storageAddPhone>0){
-                    figureAddPhoneStorage.setText(Util.getSizeString(storageAddPhone));
+                    figureAddPhoneStorage.setText(getSizeString(storageAddPhone));
                     figureAddPhoneStorage.setVisibility(View.VISIBLE);
                     textAddPhoneStorage.setVisibility(View.VISIBLE);
                 }
@@ -594,7 +578,7 @@
 
                 transferAddPhone = ((AchievementsActivity)context).megaAchievements.getRewardTransferByAwardId(awardId);
                 if(transferAddPhone>0){
-                    figureAddPhoneTransfer.setText(Util.getSizeString(transferAddPhone));
+                    figureAddPhoneTransfer.setText(getSizeString(transferAddPhone));
                     figureAddPhoneTransfer.setVisibility(View.VISIBLE);
                     textAddPhoneTransfer.setVisibility(View.VISIBLE);
                 }
@@ -605,9 +589,9 @@
 
                 daysLeftAddPhoneText.setVisibility(View.VISIBLE);
                 daysLeftAddPhone = ((AchievementsActivity)context).megaAchievements.getAwardExpirationTs(i);
-                log("Add phone AwardExpirationTs: "+daysLeftAddPhone);
-
-                Calendar start = Util.calculateDateFromTimestamp(daysLeftAddPhone);
+                logDebug("Add phone AwardExpirationTs: "+daysLeftAddPhone);
+
+                Calendar start = calculateDateFromTimestamp(daysLeftAddPhone);
                 Calendar end = Calendar.getInstance();
                 Date startDate = start.getTime();
                 Date endDate = end.getTime();
@@ -624,13 +608,13 @@
                     daysLeftAddPhoneText.setText(context.getResources().getString(R.string.general_num_days_left, (int)diffDays));
                     totalStorage = totalStorage + storageAddPhone;
                     totalTransfer = totalTransfer + transferAddPhone;
-                    log("After phone added: storage: "+Util.getSizeString(totalStorage)+" transfer "+Util.getSizeString(totalTransfer));
+                    logDebug("After phone added: storage: "+getSizeString(totalStorage)+" transfer "+getSizeString(totalTransfer));
                 }
                 else{
                     daysLeftAddPhoneText.setBackground(ContextCompat.getDrawable(context, R.drawable.expired_border));
                     figuresAddPhoneLayout.setAlpha(0.5f);
                     addPhoneIcon.setAlpha(0.5f);
-                    daysLeftAddPhoneText.setPadding(Util.scaleWidthPx(8,outMetrics), Util.scaleHeightPx(4,outMetrics),Util.scaleWidthPx(8,outMetrics),Util.scaleHeightPx(4,outMetrics));
+                    daysLeftAddPhoneText.setPadding(scaleWidthPx(8,outMetrics), scaleHeightPx(4,outMetrics),scaleWidthPx(8,outMetrics),scaleHeightPx(4,outMetrics));
                     daysLeftAddPhoneText.setText(context.getResources().getString(R.string.expired_achievement));
                 }
             }
