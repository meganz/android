package mega.privacy.android.app.presentation.manager

import androidx.lifecycle.LiveData
import androidx.lifecycle.ViewModel
import androidx.lifecycle.asLiveData
import androidx.lifecycle.viewModelScope
import dagger.hilt.android.lifecycle.HiltViewModel
<<<<<<< HEAD
import kotlinx.coroutines.flow.MutableStateFlow
import kotlinx.coroutines.flow.SharingStarted
import kotlinx.coroutines.flow.StateFlow
import kotlinx.coroutines.flow.filterIsInstance
import kotlinx.coroutines.flow.filterNotNull
import kotlinx.coroutines.flow.map
import kotlinx.coroutines.flow.mapNotNull
import kotlinx.coroutines.flow.shareIn
import kotlinx.coroutines.flow.update
import kotlinx.coroutines.launch
import kotlinx.coroutines.runBlocking
=======
import kotlinx.coroutines.flow.*
import kotlinx.coroutines.launch
>>>>>>> f26f467e
import mega.privacy.android.app.data.model.GlobalUpdate
import mega.privacy.android.app.domain.usecase.GetBrowserChildrenNode
import mega.privacy.android.app.domain.usecase.GetRootFolder
import mega.privacy.android.app.domain.usecase.GetRubbishBinChildrenNode
import mega.privacy.android.app.domain.usecase.MonitorGlobalUpdates
import mega.privacy.android.app.domain.usecase.MonitorNodeUpdates
import mega.privacy.android.app.fragments.homepage.Event
<<<<<<< HEAD
import mega.privacy.android.app.presentation.manager.model.ManagerState
import nz.mega.sdk.MegaApiJava.INVALID_HANDLE
import nz.mega.sdk.MegaContactRequest
import nz.mega.sdk.MegaNode
import nz.mega.sdk.MegaUser
import nz.mega.sdk.MegaUserAlert
=======
import mega.privacy.android.app.utils.livedata.SingleLiveEvent
import nz.mega.sdk.*
>>>>>>> f26f467e
import timber.log.Timber
import javax.inject.Inject

/**
 * ViewModel associated to ManagerActivity
 *
 * @param monitorNodeUpdates Monitor global node updates
 * @param monitorGlobalUpdates Monitor global updates
<<<<<<< HEAD
 * @param getRubbishBinChildrenNode Fetch the rubbish bin nodes
 * @param getBrowserChildrenNode Fetch the browser nodes
 * @param getRootFolder Fetch the root node
=======
 * @param getRubbishBinChildrenNode
 * @param getBrowserChildrenNode
 * @param getNumUnreadUserAlerts
 * @param getInboxNode
 * @param hasChildren
>>>>>>> f26f467e
 */
@HiltViewModel
class ManagerViewModel @Inject constructor(
    monitorNodeUpdates: MonitorNodeUpdates,
    monitorGlobalUpdates: MonitorGlobalUpdates,
    getRubbishBinChildrenNode: GetRubbishBinChildrenNode,
    getBrowserChildrenNode: GetBrowserChildrenNode,
<<<<<<< HEAD
    private val getRootFolder: GetRootFolder,
=======
    private val getNumUnreadUserAlerts: GetNumUnreadUserAlerts,
    private val getInboxNode: GetInboxNode,
    private val hasChildren: HasChildren,
>>>>>>> f26f467e
) : ViewModel() {

    /**
     * private UI state
     */
    private val _state = MutableStateFlow(ManagerState())

    /**
     * public UI State
     */
    val state: StateFlow<ManagerState> = _state

    /**
     * Monitor all global updates
     */
    @Suppress("DEPRECATION")
    private val _updates = monitorGlobalUpdates()
        .shareIn(viewModelScope, SharingStarted.WhileSubscribed())

    /**
     * Monitor global node updates
     */
    private val _updateNodes = monitorNodeUpdates()
        .shareIn(viewModelScope, SharingStarted.WhileSubscribed())

    /**
     * Monitor user updates and dispatch to observers
     */
    val updateUsers: LiveData<Event<List<MegaUser>>> =
        _updates
            .filterIsInstance<GlobalUpdate.OnUsersUpdate>()
            .also { Timber.d("onUsersUpdate") }
            .mapNotNull { it.users?.toList() }
            .map { Event(it) }
            .asLiveData()

    /**
     * Monitor user alerts updates and dispatch to observers
     */
    val updateUserAlerts: LiveData<Event<List<MegaUserAlert>>> =
        _updates
            .filterIsInstance<GlobalUpdate.OnUserAlertsUpdate>()
            .also { Timber.d("onUserAlertsUpdate") }
            .mapNotNull { it.userAlerts?.toList() }
            .map { Event(it) }
            .asLiveData()

    /**
     * Monitor global node updates and dispatch to observers
     */
    val updateNodes: LiveData<Event<List<MegaNode>>> =
        _updateNodes
            .also { Timber.d("onNodesUpdate") }
            .filterNotNull()
            .map { Event(it) }
            .asLiveData()

    /**
     * Monitor contact request updates and dispatch to observers
     */
    val updateContactsRequests: LiveData<Event<List<MegaContactRequest>>> =
        _updates
            .filterIsInstance<GlobalUpdate.OnContactRequestsUpdate>()
            .also { Timber.d("onContactRequestsUpdate") }
            .mapNotNull { it.requests?.toList() }
            .map { Event(it) }
            .asLiveData()

    /**
     * Update Rubbish Nodes when a node update callback happens
     */
    val updateRubbishBinNodes: LiveData<Event<List<MegaNode>>> =
        _updateNodes
            .also { Timber.d("onRubbishNodesUpdate") }
            .mapNotNull { getRubbishBinChildrenNode(_state.value.rubbishBinParentHandle) }
            .map { Event(it) }
            .asLiveData()

    /**
     * Update Browser Nodes when a node update callback happens
     */
    val updateBrowserNodes: LiveData<Event<List<MegaNode>>> =
        _updateNodes
            .also { Timber.d("onBrowserNodesUpdate") }
            .mapNotNull { getBrowserChildrenNode(_state.value.browserParentHandle) }
            .map { Event(it) }
            .asLiveData()

<<<<<<< HEAD
    /**
     * Get the browser parent handle
     * If not previously set, set the browser parent handle to root handle
     *
     * @return the handle of the browser section
     */
    fun getSafeBrowserParentHandle(): Long = runBlocking {
        if (_state.value.browserParentHandle == -1L) {
            setBrowserParentHandle(getRootFolder()?.handle ?: INVALID_HANDLE)
        }
        return@runBlocking _state.value.browserParentHandle
    }

    /**
     * Set the current browser parent handle to the UI state
     *
     * @param handle the id of the current browser parent handle to set
     */
    fun setBrowserParentHandle(handle: Long) = viewModelScope.launch {
        _state.update { it.copy(browserParentHandle = handle) }
    }

    /**
     * Set the current rubbish bin parent handle to the UI state
     *
     * @param handle the id of the current rubbish bin parent handle to set
     */
    fun setRubbishBinParentHandle(handle: Long) = viewModelScope.launch {
        _state.update { it.copy(rubbishBinParentHandle = handle) }
    }

    /**
     * Set the current incoming parent handle to the UI state
     *
     * @param handle the id of the current incoming parent handle to set
     */
    fun setIncomingParentHandle(handle: Long) = viewModelScope.launch {
        _state.update { it.copy(incomingParentHandle = handle) }
    }

    /**
     * Set the current outgoing parent handle to the UI state
     *
     * @param handle the id of the current outgoing parent handle to set
     */
    fun setOutgoingParentHandle(handle: Long) = viewModelScope.launch {
        _state.update { it.copy(outgoingParentHandle = handle) }
    }

    /**
     * Set the current links parent handle to the UI state
     *
     * @param handle the id of the current links parent handle to set
     */
    fun setLinksParentHandle(handle: Long) = viewModelScope.launch {
        _state.update { it.copy(linksParentHandle = handle) }
    }

    /**
     * Set the current inbox parent handle to the UI state
     *
     * @param handle the id of the current inbox parent handle to set
     */
    fun setInboxParentHandle(handle: Long) = viewModelScope.launch {
        _state.update { it.copy(inboxParentHandle = handle) }
    }

    /**
     * Set a flag to know if the current navigation level is the first one
     *
     * @param isFirstNavigationLevel true if the current navigation level corresponds to the first level
     */
    fun setIsFirstNavigationLevel(isFirstNavigationLevel: Boolean) = viewModelScope.launch {
        _state.update { it.copy(isFirstNavigationLevel = isFirstNavigationLevel) }
    }

=======

    private val numUnreadUserAlerts = SingleLiveEvent<Pair<UnreadUserAlertsCheckType, Int>>()

    /**
     * Notifies about the number of unread user alerts once.
     *
     * @return [SingleLiveEvent] with the number of unread user alerts.
     */
    fun onGetNumUnreadUserAlerts(): SingleLiveEvent<Pair<UnreadUserAlertsCheckType, Int>> =
        numUnreadUserAlerts

    /**
     * Checks the number of unread user alerts.
     */
    fun checkNumUnreadUserAlerts(type: UnreadUserAlertsCheckType) {
        viewModelScope.launch {
            numUnreadUserAlerts.value = Pair(type, getNumUnreadUserAlerts())
        }
    }

    private val inboxSectionVisible: MutableLiveData<Boolean> = MutableLiveData()

    /**
     * Notifies about updates on Inbox section visibility.
     */
    fun onInboxSectionUpdate(): LiveData<Boolean> = inboxSectionVisible

    /**
     * Checks the Inbox section visibility.
     */
    fun checkInboxSectionVisibility() {
        viewModelScope.launch {
            val inboxNode = getInboxNode()
            inboxSectionVisible.value = if (inboxNode == null) false else hasChildren(inboxNode)
        }
    }
>>>>>>> f26f467e
}<|MERGE_RESOLUTION|>--- conflicted
+++ resolved
@@ -1,11 +1,11 @@
 package mega.privacy.android.app.presentation.manager
 
 import androidx.lifecycle.LiveData
+import androidx.lifecycle.MutableLiveData
 import androidx.lifecycle.ViewModel
 import androidx.lifecycle.asLiveData
 import androidx.lifecycle.viewModelScope
 import dagger.hilt.android.lifecycle.HiltViewModel
-<<<<<<< HEAD
 import kotlinx.coroutines.flow.MutableStateFlow
 import kotlinx.coroutines.flow.SharingStarted
 import kotlinx.coroutines.flow.StateFlow
@@ -17,28 +17,23 @@
 import kotlinx.coroutines.flow.update
 import kotlinx.coroutines.launch
 import kotlinx.coroutines.runBlocking
-=======
-import kotlinx.coroutines.flow.*
-import kotlinx.coroutines.launch
->>>>>>> f26f467e
 import mega.privacy.android.app.data.model.GlobalUpdate
 import mega.privacy.android.app.domain.usecase.GetBrowserChildrenNode
+import mega.privacy.android.app.domain.usecase.GetInboxNode
+import mega.privacy.android.app.domain.usecase.GetNumUnreadUserAlerts
 import mega.privacy.android.app.domain.usecase.GetRootFolder
 import mega.privacy.android.app.domain.usecase.GetRubbishBinChildrenNode
+import mega.privacy.android.app.domain.usecase.HasChildren
 import mega.privacy.android.app.domain.usecase.MonitorGlobalUpdates
 import mega.privacy.android.app.domain.usecase.MonitorNodeUpdates
 import mega.privacy.android.app.fragments.homepage.Event
-<<<<<<< HEAD
 import mega.privacy.android.app.presentation.manager.model.ManagerState
+import mega.privacy.android.app.utils.livedata.SingleLiveEvent
 import nz.mega.sdk.MegaApiJava.INVALID_HANDLE
 import nz.mega.sdk.MegaContactRequest
 import nz.mega.sdk.MegaNode
 import nz.mega.sdk.MegaUser
 import nz.mega.sdk.MegaUserAlert
-=======
-import mega.privacy.android.app.utils.livedata.SingleLiveEvent
-import nz.mega.sdk.*
->>>>>>> f26f467e
 import timber.log.Timber
 import javax.inject.Inject
 
@@ -47,17 +42,14 @@
  *
  * @param monitorNodeUpdates Monitor global node updates
  * @param monitorGlobalUpdates Monitor global updates
-<<<<<<< HEAD
  * @param getRubbishBinChildrenNode Fetch the rubbish bin nodes
  * @param getBrowserChildrenNode Fetch the browser nodes
  * @param getRootFolder Fetch the root node
-=======
  * @param getRubbishBinChildrenNode
  * @param getBrowserChildrenNode
  * @param getNumUnreadUserAlerts
  * @param getInboxNode
  * @param hasChildren
->>>>>>> f26f467e
  */
 @HiltViewModel
 class ManagerViewModel @Inject constructor(
@@ -65,13 +57,10 @@
     monitorGlobalUpdates: MonitorGlobalUpdates,
     getRubbishBinChildrenNode: GetRubbishBinChildrenNode,
     getBrowserChildrenNode: GetBrowserChildrenNode,
-<<<<<<< HEAD
     private val getRootFolder: GetRootFolder,
-=======
     private val getNumUnreadUserAlerts: GetNumUnreadUserAlerts,
     private val getInboxNode: GetInboxNode,
     private val hasChildren: HasChildren,
->>>>>>> f26f467e
 ) : ViewModel() {
 
     /**
@@ -160,7 +149,6 @@
             .map { Event(it) }
             .asLiveData()
 
-<<<<<<< HEAD
     /**
      * Get the browser parent handle
      * If not previously set, set the browser parent handle to root handle
@@ -237,8 +225,6 @@
         _state.update { it.copy(isFirstNavigationLevel = isFirstNavigationLevel) }
     }
 
-=======
-
     private val numUnreadUserAlerts = SingleLiveEvent<Pair<UnreadUserAlertsCheckType, Int>>()
 
     /**
@@ -274,5 +260,5 @@
             inboxSectionVisible.value = if (inboxNode == null) false else hasChildren(inboxNode)
         }
     }
->>>>>>> f26f467e
+
 }