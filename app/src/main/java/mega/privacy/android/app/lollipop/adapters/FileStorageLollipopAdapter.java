--- conflicted
+++ resolved
@@ -28,15 +28,12 @@
 import mega.privacy.android.app.lollipop.FileStorageActivityLollipop;
 import mega.privacy.android.app.lollipop.FileStorageActivityLollipop.Mode;
 import mega.privacy.android.app.lollipop.adapters.MegaSharedFolderLollipopAdapter.OnItemClickListener;
-<<<<<<< HEAD
 import mega.privacy.android.app.utils.ThumbnailUtilsLollipop;
-import mega.privacy.android.app.utils.Util;
 import nz.mega.sdk.MegaApiAndroid;
-=======
 
 import static mega.privacy.android.app.utils.LogUtil.*;
 import static mega.privacy.android.app.utils.Util.*;
->>>>>>> 094d50ad
+
 
 /*
  * Adapter for FilestorageActivity list
@@ -92,15 +89,9 @@
 		Display display = ((Activity)context).getWindowManager().getDefaultDisplay();
 		DisplayMetrics outMetrics = new DisplayMetrics ();
 	    display.getMetrics(outMetrics);
-<<<<<<< HEAD
-	    float density  = ((Activity)context).getResources().getDisplayMetrics().density;
-	    float scaleW = Util.getScaleW(outMetrics, density);
-
-=======
 	    float density  = ((Activity)context).getResources().getDisplayMetrics().density;		
 	    float scaleW = getScaleW(outMetrics, density);
 		
->>>>>>> 094d50ad
 	    View v = LayoutInflater.from(parent.getContext()).inflate(R.layout.item_file_explorer, parent, false);
 	    ViewHolderFileStorage holder = new ViewHolderFileStorage(v);
 
@@ -214,13 +205,8 @@
 			}
 			else{
 				//Document is FILE
-<<<<<<< HEAD
-				holder.imageView.setImageResource(MimeTypeList.typeForName(document.getName()).getIconResourceId());
-				Util.setViewAlpha(holder.imageView, .4f);
-=======
 				holder.imageView.setImageResource(MimeTypeList.typeForName(document.getName()).getIconResourceId());	
 				setViewAlpha(holder.imageView, .4f);
->>>>>>> 094d50ad
 				holder.textViewFileName.setTextColor(ContextCompat.getColor(context, R.color.text_secondary));
 			}
 
@@ -467,12 +453,5 @@
 				break;
 			}
 		}
-<<<<<<< HEAD
-	}
-
-	private static void log(String message) {
-		Util.log("FileStorageLollipopAdapter", message);
-=======
->>>>>>> 094d50ad
 	}
 }