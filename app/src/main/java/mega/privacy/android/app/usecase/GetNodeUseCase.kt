--- conflicted
+++ resolved
@@ -252,19 +252,10 @@
 
             megaApi.setNodeFavourite(node, isFavorite, OptionalMegaRequestListenerInterface(
                 onRequestFinish = { _, error ->
-<<<<<<< HEAD
                     when {
                         emitter.isDisposed -> return@OptionalMegaRequestListenerInterface
                         error.errorCode == MegaError.API_OK -> emitter.onComplete()
                         else -> emitter.onError(error.toMegaException())
-=======
-                    if (emitter.isDisposed) return@OptionalMegaRequestListenerInterface
-
-                    if (error.errorCode == MegaError.API_OK) {
-                        emitter.onComplete()
-                    } else {
-                        emitter.onError(error.toMegaException())
->>>>>>> f4830c27
                     }
                 }
             ))
