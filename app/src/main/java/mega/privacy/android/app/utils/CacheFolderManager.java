package mega.privacy.android.app.utils;

import android.content.Context;
import android.os.Environment;

import java.io.File;
import java.io.IOException;

import static mega.privacy.android.app.utils.FileUtils.*;
import static mega.privacy.android.app.utils.OfflineUtils.*;
import static mega.privacy.android.app.utils.Util.getSizeString;

public final class CacheFolderManager {

    public static final String THUMBNAIL_FOLDER = "thumbnailsMEGA";

    public static final String PREVIEW_FOLDER = "previewsMEGA";

    public static final String AVATAR_FOLDER = "avatarsMEGA";

    public static final String QR_FOLDER = "qrMEGA";

    public static final String VOICE_CLIP_FOLDER = "voiceClipsMEGA";

    public static final String TEMPORAL_FOLDER = "tempMEGA";

    public static final String CHAT_TEMPORAL_FOLDER = "chatTempMEGA";

    public static final String OLD_TEMPORAL_PIC_DIR = "MEGA/MEGA AppTemp";

    public static final String OLD_PROFILE_PID_DIR = "MEGA/MEGA Profile Images";

    public static final String OLD_ADVANCES_DEVICES_DIR = "MEGA/MEGA Temp";

    public static final String OLD_CHAT_TEMPORAL_DIR = "MEGA/MEGA Temp/Chat";

    public static File getCacheFolder(Context context, String folderName) {
        log("create cache folder: " + folderName);
        File cacheFolder;
        if (folderName.equals(CHAT_TEMPORAL_FOLDER)) {
            cacheFolder = new File(context.getFilesDir(), folderName);
        } else {
<<<<<<< HEAD
            if (cacheFolder.mkdir()) {
                return cacheFolder;
            } else {
                return context.getCacheDir();
            }
=======
            cacheFolder = new File(context.getCacheDir(), folderName);
>>>>>>> 9e583ccf
        }

        if (cacheFolder == null) return null;

        if (cacheFolder.exists()) return cacheFolder;

        if (cacheFolder.mkdir()) {
            return cacheFolder;
        } else {
            return null;
        }
    }

    public static void createCacheFolders(Context context) {
        createCacheFolder(context, THUMBNAIL_FOLDER);
        createCacheFolder(context, PREVIEW_FOLDER);
        createCacheFolder(context, AVATAR_FOLDER);
        createCacheFolder(context, QR_FOLDER);
        createCacheFolder(context, VOICE_CLIP_FOLDER);
        removeOldTempFolders(context);
    }

    public static void clearPublicCache(final Context context) {
        new Thread() {
            @Override
            public void run() {
                File dir = context.getExternalCacheDir();
                if (dir != null) {
                    try {
                        deleteFolderAndSubfolders(context, dir);
                    } catch (IOException e) {
                        e.printStackTrace();
                        log("IOException deleting external cache");
                    }
                }
            }
        }.start();
    }

    private static void createCacheFolder(Context context, String name) {
        File file = getCacheFolder(context, name);
        if (isFileAvailable(file)) {
            log(file.getName() + " folder created: " + file.getAbsolutePath());
        } else {
            log("create " + name + " file failed");
        }
    }

    public static File buildQrFile(Context context, String fileName) {
        return getCacheFile(context, QR_FOLDER, fileName);
    }

    public static File buildPreviewFile(Context context, String fileName) {
        return getCacheFile(context, PREVIEW_FOLDER, fileName);
    }

    public static File buildAvatarFile(Context context, String fileName) {
        return getCacheFile(context, AVATAR_FOLDER, fileName);
    }

<<<<<<< HEAD
    private static File getCacheFile(Context context,String folderName,String fileName) {
        File parent = getCacheFolder(context,folderName);
        return new File(parent,fileName);
=======
    public static File buildVoiceClipFile(Context context, String fileName) {
        return getCacheFile(context, VOICE_CLIP_FOLDER, fileName);
    }

    public static File buildTempFile(Context context, String fileName) {
        return getCacheFile(context, TEMPORAL_FOLDER, fileName);
    }

    public static File buildChatTempFile(Context context, String fileName) {
        return getCacheFile(context, CHAT_TEMPORAL_FOLDER, fileName);
    }

    public static File getCacheFile(Context context, String folderName, String fileName) {
        File parent = getCacheFolder(context, folderName);
        if (!isFileAvailable(parent)) return null;

        return new File(parent, fileName);
    }

    public static String getCacheSize(Context context){
        log("getCacheSize");
        File cacheIntDir = context.getCacheDir();
        File cacheExtDir = context.getExternalCacheDir();

        if(cacheIntDir!=null){
            log("Path to check internal: "+cacheIntDir.getAbsolutePath());
        }
        long size = getDirSize(cacheIntDir)+getDirSize(cacheExtDir);

        return getSizeString(size);
    }

    public static void clearCache(Context context){
        log("clearCache");
        File cacheIntDir = context.getCacheDir();

        try {
            deleteFolderAndSubfolders(context, cacheIntDir);
        } catch (IOException e) {
            e.printStackTrace();
            log("Exception deleting private cache");
        }

        clearPublicCache(context);
    }

    public static void deleteCacheFolderIfEmpty (Context context, String folderName) {
        File folder = getCacheFolder(context, folderName);
        if (isFileAvailable(folder) && folder.list() != null && folder.list().length <= 0) {
            folder.delete();
        }
    }

    public static void removeOldTempFolders(final Context context) {
        new Thread() {
            @Override
            public void run() {
                removeOldTempFolder(context, OLD_TEMPORAL_PIC_DIR);
                removeOldTempFolder(context, OLD_PROFILE_PID_DIR);
                removeOldTempFolder(context, OLD_ADVANCES_DEVICES_DIR);
                removeOldTempFolder(context, OLD_CHAT_TEMPORAL_DIR);
                File oldOfflineFolder = getOldTempFolder(OLD_OFFLINE_DIR);
                if (isFileAvailable(oldOfflineFolder)) {
                    moveOfflineFiles(context);
                }
            }
        }.start();
    }

    public static void removeOldTempFolder(Context context, String folderName) {
        File oldTempFolder = getOldTempFolder(folderName);
        if (!isFileAvailable(oldTempFolder)) return;

        try {
            deleteFolderAndSubfolders(context, oldTempFolder);
        } catch (IOException e) {
            log("Exception deleting" + oldTempFolder.getName() + "directory");
            e.printStackTrace();
        }
>>>>>>> 9e583ccf
    }

    public static File getOldTempFolder(String folderName) {
        return new File(Environment.getExternalStorageDirectory().getAbsolutePath() + File.separator + folderName);
    }

    public static void log(String message) {
        Util.log("CacheFolderManager", message);
    }
}<|MERGE_RESOLUTION|>--- conflicted
+++ resolved
@@ -40,15 +40,7 @@
         if (folderName.equals(CHAT_TEMPORAL_FOLDER)) {
             cacheFolder = new File(context.getFilesDir(), folderName);
         } else {
-<<<<<<< HEAD
-            if (cacheFolder.mkdir()) {
-                return cacheFolder;
-            } else {
-                return context.getCacheDir();
-            }
-=======
             cacheFolder = new File(context.getCacheDir(), folderName);
->>>>>>> 9e583ccf
         }
 
         if (cacheFolder == null) return null;
@@ -109,11 +101,6 @@
         return getCacheFile(context, AVATAR_FOLDER, fileName);
     }
 
-<<<<<<< HEAD
-    private static File getCacheFile(Context context,String folderName,String fileName) {
-        File parent = getCacheFolder(context,folderName);
-        return new File(parent,fileName);
-=======
     public static File buildVoiceClipFile(Context context, String fileName) {
         return getCacheFile(context, VOICE_CLIP_FOLDER, fileName);
     }
@@ -193,7 +180,6 @@
             log("Exception deleting" + oldTempFolder.getName() + "directory");
             e.printStackTrace();
         }
->>>>>>> 9e583ccf
     }
 
     public static File getOldTempFolder(String folderName) {
