package mega.privacy.android.app.lollipop.adapters;

import android.app.Activity;
import android.content.Context;
import android.util.DisplayMetrics;
import android.view.Display;
import android.view.Gravity;
import android.view.LayoutInflater;
import android.view.View;
import android.view.ViewGroup;
import android.widget.RelativeLayout;
import android.widget.TextView;

import androidx.core.content.ContextCompat;
import androidx.recyclerview.widget.RecyclerView;

import java.util.ArrayList;
import java.util.List;

import mega.privacy.android.app.MegaApplication;
import mega.privacy.android.app.R;
import mega.privacy.android.app.components.twemoji.EmojiRange;
import mega.privacy.android.app.components.twemoji.EmojiUtils;
import mega.privacy.android.app.components.twemoji.emoji.Emoji;
import mega.privacy.android.app.components.twemoji.reaction.ReactionImageView;
import mega.privacy.android.app.lollipop.megachat.AndroidMegaChatMessage;
import mega.privacy.android.app.lollipop.megachat.ChatActivityLollipop;
import nz.mega.sdk.MegaChatApiAndroid;
import nz.mega.sdk.MegaChatRoom;

import static mega.privacy.android.app.utils.ChatUtil.*;
import static mega.privacy.android.app.utils.Constants.*;
import static mega.privacy.android.app.utils.LogUtil.*;
import static mega.privacy.android.app.utils.TextUtil.isTextEmpty;
import static mega.privacy.android.app.utils.Util.dp2px;

public class ReactionAdapter extends RecyclerView.Adapter<ReactionAdapter.ViewHolderReaction> implements View.OnClickListener, View.OnLongClickListener {

    private MegaChatApiAndroid megaChatApi;
    private Context context;
    private long messageId;
    private long chatId;
    private ArrayList<String> listReactions;
    private AndroidMegaChatMessage megaMessage;
    private MegaChatRoom chatRoom;
    private RecyclerView recyclerViewFragment;
    private DisplayMetrics outMetrics;

    public ReactionAdapter(Context context, RecyclerView recyclerView, ArrayList<String> listReactions, long chatid, AndroidMegaChatMessage megaMessage) {
        this.context = context;
        this.recyclerViewFragment = recyclerView;
        this.listReactions = listReactions;
        this.chatId = chatid;
        this.megaMessage = megaMessage;
        this.messageId = megaMessage.getMessage().getMsgId();
        megaChatApi = MegaApplication.getInstance().getMegaChatApi();
        chatRoom = megaChatApi.getChatRoom(chatId);

        Display display = ((Activity)context).getWindowManager().getDefaultDisplay();
        outMetrics = new DisplayMetrics ();
        display.getMetrics(outMetrics);
    }

    @Override
    public ReactionAdapter.ViewHolderReaction onCreateViewHolder(ViewGroup parent, int viewType) {
        View v = LayoutInflater.from(parent.getContext()).inflate(R.layout.item_reaction, parent, false);

        ViewHolderReaction holder = new ViewHolderReaction(v);

        holder.generalLayout = v.findViewById(R.id.general_rl);
        holder.moreReactionsLayout = v.findViewById(R.id.more_reactions_layout);
        holder.moreReactionsLayout.setTag(holder);
        holder.itemReactionLayout = v.findViewById(R.id.item_reaction_layout);
        holder.itemReactionLayout.setTag(holder);
        holder.itemNumUsersReaction = v.findViewById(R.id.item_number_users_reaction);
        holder.itemEmojiReaction = v.findViewById(R.id.item_emoji_reaction);
        holder.itemEmojiReactionText = v.findViewById(R.id.item_emoji_reaction_text);
        holder.itemEmojiReactionText.setVisibility(View.GONE);
        holder.moreReactionsLayout.setOnClickListener(this);
        holder.itemReactionLayout.setOnClickListener(this);
        holder.itemReactionLayout.setOnLongClickListener(this);
        v.setTag(holder);
        return holder;
    }

    @Override
    public void onBindViewHolder(final ViewHolderReaction holder, int position) {
        String reaction = getItemAtPosition(position);
        if (isTextEmpty(reaction)) {
            holder.moreReactionsLayout.setVisibility(View.GONE);
            holder.itemReactionLayout.setVisibility(View.GONE);
            return;
        }

        if (reaction.equals(INVALID_REACTION)) {
            RelativeLayout.LayoutParams paramsMoreReaction = new RelativeLayout.LayoutParams(holder.moreReactionsLayout.getLayoutParams());

            if(megaMessage.getMessage().getUserHandle() == megaChatApi.getMyUserHandle()){
                paramsMoreReaction.addRule(RelativeLayout.ALIGN_PARENT_END);
            }else{
                paramsMoreReaction.addRule(RelativeLayout.ALIGN_PARENT_START);
            }
            holder.moreReactionsLayout.setLayoutParams(paramsMoreReaction);

            holder.moreReactionsLayout.setVisibility(View.VISIBLE);
            holder.itemReactionLayout.setVisibility(View.GONE);
            return;
        }

        RelativeLayout.LayoutParams paramsMoreReaction = new RelativeLayout.LayoutParams(holder.itemReactionLayout.getLayoutParams());
        if(megaMessage.getMessage().getUserHandle() == megaChatApi.getMyUserHandle()){
            paramsMoreReaction.addRule(RelativeLayout.ALIGN_PARENT_END);
        }else{
            paramsMoreReaction.addRule(RelativeLayout.ALIGN_PARENT_START);
        }
        holder.itemReactionLayout.setLayoutParams(paramsMoreReaction);

        holder.itemReactionLayout.setVisibility(View.VISIBLE);
        holder.moreReactionsLayout.setVisibility(View.GONE);

        List<EmojiRange> emojis = EmojiUtils.emojis(reaction);
        Emoji emoji = null;
        if(!emojis.isEmpty() && emojis.get(0) != null){
            emoji = emojis.get(0).emoji;
        }

        holder.reaction = reaction;
        int numUsers = megaChatApi.getMessageReactionCount(chatId, messageId, reaction);
        if(numUsers > 0){
            String text = numUsers + "";
            if (!holder.itemNumUsersReaction.getText().equals(text)) {
                holder.itemNumUsersReaction.setText(text);
            }

            if(emoji == null){
                holder.itemEmojiReaction.setVisibility(View.GONE);
                holder.itemEmojiReactionText.setVisibility(View.VISIBLE);
                holder.itemEmojiReactionText.setText(reaction);
            }else{
                holder.itemEmojiReaction.setVisibility(View.VISIBLE);
                holder.itemEmojiReactionText.setVisibility(View.GONE);
                if (holder.itemEmojiReaction.getEmoji() == null || !holder.itemEmojiReaction.getEmoji().equals(emoji)) {
                    holder.itemEmojiReaction.addEmojiReaction(emoji);
                }
            }

            RelativeLayout.LayoutParams params = new RelativeLayout.LayoutParams(holder.itemNumUsersReaction.getLayoutParams());
            params.addRule(RelativeLayout.CENTER_VERTICAL, RelativeLayout.TRUE);
            params.addRule(RelativeLayout.CENTER_HORIZONTAL);
            params.setMarginEnd(dp2px(8, outMetrics));
            params.addRule(RelativeLayout.END_OF, emoji == null ? R.id.item_emoji_reaction_text : R.id.item_emoji_reaction);
            holder.itemNumUsersReaction.setLayoutParams(params);
            holder.itemNumUsersReaction.setGravity(Gravity.CENTER_VERTICAL);
            boolean ownReaction = isMyOwnReaction(chatId, messageId, reaction);
<<<<<<< HEAD
            holder.itemNumUsersReaction.setTextColor(ContextCompat.getColor(context, ownReaction ? R.color.accentColor : R.color.grey_054_white_054));
=======
            holder.itemNumUsersReaction.setTextColor(ContextCompat.getColor(context, ownReaction ? R.color.accentColor : R.color.secondary_text));
>>>>>>> b7adb741
            holder.itemReactionLayout.setBackground(ContextCompat.getDrawable(context, ownReaction ? R.drawable.own_reaction_added : R.drawable.contact_reaction_added));
        }else{
            holder.moreReactionsLayout.setVisibility(View.GONE);
            holder.itemReactionLayout.setVisibility(View.GONE);
        }
    }

    public class ViewHolderReaction extends RecyclerView.ViewHolder {
        RelativeLayout generalLayout;
        RelativeLayout moreReactionsLayout;
        RelativeLayout itemReactionLayout;
        ReactionImageView itemEmojiReaction;
        TextView itemEmojiReactionText;
        TextView itemNumUsersReaction;
        String reaction;

        public ViewHolderReaction(View itemView) {
            super(itemView);
        }
    }

    public RecyclerView getListFragment() {
        return recyclerViewFragment;
    }

    public void setListFragment(RecyclerView recyclerViewFragment) {
        this.recyclerViewFragment = recyclerViewFragment;
    }
    public ArrayList<String> getListReactions() {
        return listReactions;
    }

    private boolean isListReactionsEmpty() {
        return listReactions == null || listReactions.size() == 0;
    }

    private String getItemAtPosition(int pos) {
        return isListReactionsEmpty() || pos >= listReactions.size() ? null : listReactions.get(pos);
    }

    /**
     * Method to eliminate a reaction
     *
     * @param reaction The reaction.
     */
    public void removeItem(String reaction, long receivedChatId, long receivedMessageId) {
        if(isListReactionsEmpty() || receivedChatId != this.chatId || receivedMessageId != this.messageId){
            return;
        }

        for (String item : listReactions) {
            if (item.equals(reaction)) {
                int position = listReactions.indexOf(item);
                listReactions.remove(position);
                if (listReactions.size() == 1 && listReactions.get(0).equals(INVALID_REACTION)) {
                    listReactions.clear();
                    notifyDataSetChanged();
                } else {
                    notifyItemRemoved(position);
                    notifyItemRangeChanged(position, listReactions.size());
                }
                break;
            }
        }
    }

    /**
     * Method for updating a reaction.
     *
     * @param reaction The reaction.
     */
    public void updateItem(String reaction, long receivedChatId, long receivedMessageId) {
        if(isListReactionsEmpty() || receivedChatId != this.chatId || receivedMessageId != this.messageId){
            return;
        }

        int position = INVALID_POSITION;
        for (String item : listReactions) {
            if (item.equals(reaction)) {
                position = listReactions.indexOf(item);
                break;
            }
        }
        if (position == INVALID_POSITION) {
            int positionToAdd = listReactions.size() - 1;
            listReactions.add(positionToAdd, reaction);
            notifyItemInserted(positionToAdd);
            notifyItemRangeChanged(positionToAdd, listReactions.size());
        } else {
            notifyItemChanged(position);
        }
    }

    public boolean isSameAdapter(long receivedChatId, long receivedMsgId) {
        return this.chatId == receivedChatId && this.messageId == receivedMsgId;
    }

    /**
     * Method for adding reactions.
     *
     * @param listReactions The reactions list.
     */
    public void setReactions(ArrayList<String> listReactions, long receivedChatId, long receivedMessageId) {
        if(receivedChatId != this.chatId || receivedMessageId != this.messageId){
            return;
        }

        this.listReactions = listReactions;
        notifyDataSetChanged();
    }

    @Override
    public int getItemCount() {
        return isListReactionsEmpty() ? 0 : listReactions.size();
    }

    @Override
    public void onClick(View v) {
        ViewHolderReaction holder = (ViewHolderReaction) v.getTag();
        if (holder == null || holder.getAdapterPosition() < 0 || !shouldReactionBeClicked(megaChatApi.getChatRoom(chatId)))
            return;

        switch (v.getId()) {
            case R.id.more_reactions_layout:
                ((ChatActivityLollipop) context).openReactionBottomSheet(chatId, megaMessage);
                break;
            case R.id.item_reaction_layout:
                if (holder.itemEmojiReaction.getEmoji() == null) {
                    addReactionInMsg(context, chatId, megaMessage.getMessage().getMsgId(), holder.itemEmojiReactionText.getText().toString(), false);
                } else {
                    addReactionInMsg(context, chatId, megaMessage.getMessage().getMsgId(), holder.itemEmojiReaction.getEmoji(), false);
                }
                break;
        }
    }

    @Override
    public boolean onLongClick(View v) {
        ViewHolderReaction holder = (ViewHolderReaction) v.getTag();
        if (holder == null || !chatRoom.isGroup())
            return true;

        int currentPosition = holder.getAdapterPosition();
        if (currentPosition < 0) {
            logWarning("Current position error - not valid value");
            return true;
        }

        switch (v.getId()) {
            case R.id.item_reaction_layout:
                ((ChatActivityLollipop) context).openInfoReactionBottomSheet(chatId, megaMessage, holder.reaction);
                break;
        }

        return true;
    }
}<|MERGE_RESOLUTION|>--- conflicted
+++ resolved
@@ -152,11 +152,7 @@
             holder.itemNumUsersReaction.setLayoutParams(params);
             holder.itemNumUsersReaction.setGravity(Gravity.CENTER_VERTICAL);
             boolean ownReaction = isMyOwnReaction(chatId, messageId, reaction);
-<<<<<<< HEAD
             holder.itemNumUsersReaction.setTextColor(ContextCompat.getColor(context, ownReaction ? R.color.accentColor : R.color.grey_054_white_054));
-=======
-            holder.itemNumUsersReaction.setTextColor(ContextCompat.getColor(context, ownReaction ? R.color.accentColor : R.color.secondary_text));
->>>>>>> b7adb741
             holder.itemReactionLayout.setBackground(ContextCompat.getDrawable(context, ownReaction ? R.drawable.own_reaction_added : R.drawable.contact_reaction_added));
         }else{
             holder.moreReactionsLayout.setVisibility(View.GONE);
