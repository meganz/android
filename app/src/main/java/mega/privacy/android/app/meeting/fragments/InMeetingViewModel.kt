package mega.privacy.android.app.meeting.fragments

import android.content.Context
import android.graphics.Bitmap
import android.view.TextureView
import android.view.ViewGroup
import android.widget.ImageView
import android.widget.RelativeLayout
import androidx.core.view.isVisible
import androidx.lifecycle.LiveData
import androidx.lifecycle.MutableLiveData
import androidx.lifecycle.Observer
import androidx.lifecycle.viewModelScope
import com.jeremyliao.liveeventbus.LiveEventBus
import dagger.hilt.android.lifecycle.HiltViewModel
import io.reactivex.rxjava3.android.schedulers.AndroidSchedulers
import io.reactivex.rxjava3.disposables.Disposable
import io.reactivex.rxjava3.kotlin.addTo
import io.reactivex.rxjava3.kotlin.subscribeBy
import io.reactivex.rxjava3.schedulers.Schedulers
import kotlinx.coroutines.flow.MutableStateFlow
import kotlinx.coroutines.flow.StateFlow
import mega.privacy.android.app.MegaApplication
import mega.privacy.android.app.R
import mega.privacy.android.app.arch.BaseRxViewModel
import mega.privacy.android.app.components.twemoji.EmojiTextView
import mega.privacy.android.app.constants.EventConstants
import mega.privacy.android.app.constants.EventConstants.EVENT_CALL_STATUS_CHANGE
import mega.privacy.android.app.constants.EventConstants.EVENT_UPDATE_CALL
import mega.privacy.android.app.fragments.homepage.Event
import mega.privacy.android.app.listeners.EditChatRoomNameListener
import mega.privacy.android.app.listeners.GetUserEmailListener
import mega.privacy.android.app.main.controllers.AccountController
import mega.privacy.android.app.main.controllers.ChatController
import mega.privacy.android.app.main.listeners.CreateGroupChatWithPublicLink
import mega.privacy.android.app.meeting.adapter.Participant
import mega.privacy.android.app.meeting.fragments.InMeetingFragment.Companion.TYPE_IN_GRID_VIEW
import mega.privacy.android.app.meeting.fragments.InMeetingFragment.Companion.TYPE_IN_SPEAKER_VIEW
import mega.privacy.android.app.meeting.listeners.GroupVideoListener
import mega.privacy.android.app.meeting.listeners.HangChatCallListener
import mega.privacy.android.app.meeting.listeners.RequestHiResVideoListener
import mega.privacy.android.app.meeting.listeners.RequestLowResVideoListener
import mega.privacy.android.app.usecase.call.GetCallStatusChangesUseCase
import mega.privacy.android.app.usecase.call.GetCallUseCase
import mega.privacy.android.app.usecase.call.GetNetworkChangesUseCase
import mega.privacy.android.app.usecase.call.GetParticipantsChangesUseCase
import mega.privacy.android.app.usecase.call.StartCallUseCase
import mega.privacy.android.app.utils.CallUtil
import mega.privacy.android.app.utils.ChatUtil.getTitleChat
import mega.privacy.android.app.utils.Constants.*
import mega.privacy.android.app.utils.LogUtil
import mega.privacy.android.app.utils.LogUtil.logDebug
import mega.privacy.android.app.utils.StringResourcesUtils
import nz.mega.sdk.*
import nz.mega.sdk.MegaChatApiJava.MEGACHAT_INVALID_HANDLE
import nz.mega.sdk.MegaChatCall.*
import org.jetbrains.anko.defaultSharedPreferences
import timber.log.Timber
import javax.inject.Inject
import kotlin.collections.ArrayList

@HiltViewModel
class InMeetingViewModel @Inject constructor(
    private val inMeetingRepository: InMeetingRepository,
    private val getCallUseCase: GetCallUseCase,
    private val startCallUseCase: StartCallUseCase,
    private val getNetworkChangesUseCase: GetNetworkChangesUseCase,
    private val getCallStatusChangesUseCase: GetCallStatusChangesUseCase,
    private val getParticipantsChangesUseCase: GetParticipantsChangesUseCase,
) : BaseRxViewModel(), EditChatRoomNameListener.OnEditedChatRoomNameCallback,
    HangChatCallListener.OnCallHungUpCallback, GetUserEmailListener.OnUserEmailUpdateCallback {

    /**
     * Enum defining the type of call subtitle.
     */
    enum class SubtitleCallType {
        TYPE_CONNECTING, TYPE_CALLING, TYPE_ESTABLISHED
    }

    /**
     * Enum defining the type of another call.
     */
    enum class AnotherCallType {
        TYPE_NO_CALL, TYPE_IN_PROGRESS, TYPE_ON_HOLD
    }

    var status = InMeetingFragment.NOT_TYPE

    var currentChatId: Long = MEGACHAT_INVALID_HANDLE
    var previousState: Int = CALL_STATUS_INITIAL

    var isSpeakerSelectionAutomatic: Boolean = true

    private var haveConnection: Boolean = false

    private var callInProgressDisposable: Disposable? = null
    private var anotherCallInProgressDisposable: Disposable? = null
    private var networkQualityDisposable: Disposable? = null
    private var reconnectingDisposable: Disposable? = null
    private var onlyMeDisposable: Disposable? = null

    private val _pinItemEvent = MutableLiveData<Event<Participant>>()
    val pinItemEvent: LiveData<Event<Participant>> = _pinItemEvent

    private val _showCallDuration = MutableStateFlow(false)
    val showCallDuration: StateFlow<Boolean> get() = _showCallDuration

<<<<<<< HEAD
=======
    private val _showPoorConnectionBanner = MutableStateFlow(false)
    val showPoorConnectionBanner: StateFlow<Boolean> get() = _showPoorConnectionBanner

    private val _showReconnectingBanner = MutableStateFlow(false)
    val showReconnectingBanner: StateFlow<Boolean> get() = _showReconnectingBanner

>>>>>>> 82fa737a
    private val _showOnlyMeBanner = MutableStateFlow(false)
    val showOnlyMeBanner: StateFlow<Boolean> get() = _showOnlyMeBanner

    fun onItemClick(item: Participant) {
        _pinItemEvent.value = Event(item)
    }

    private var waitingForMeetingLink: MutableLiveData<Boolean> = MutableLiveData<Boolean>()

    // Meeting
    private val _callLiveData = MutableLiveData<MegaChatCall?>(null)
    val callLiveData: LiveData<MegaChatCall?> = _callLiveData

    // Call ID
    private val _updateCallId = MutableStateFlow(MEGACHAT_INVALID_HANDLE)
    val updateCallId: StateFlow<Long> get() = _updateCallId

    // Chat title
    private val _chatTitle: MutableLiveData<String> =
        MutableLiveData<String>(" ")
    val chatTitle: LiveData<String> = _chatTitle

    // Call subtitle
    private val _updateCallSubtitle = MutableStateFlow(SubtitleCallType.TYPE_CONNECTING)
    val updateCallSubtitle: StateFlow<SubtitleCallType> get() = _updateCallSubtitle

    // List of participants in the meeting
    val participants: MutableLiveData<MutableList<Participant>> = MutableLiveData(mutableListOf())

    // List of speaker participants in the meeting
    val speakerParticipants: MutableLiveData<MutableList<Participant>> =
        MutableLiveData(mutableListOf())

    // List of visible participants in the meeting
    var visibleParticipants: MutableList<Participant> = mutableListOf()

    private val _allowClickingOnToolbar = MutableStateFlow(false)
    val allowClickingOnToolbar: StateFlow<Boolean> get() = _allowClickingOnToolbar

    // Another call banner
    private val _updateAnotherCallBannerType = MutableStateFlow(AnotherCallType.TYPE_NO_CALL)
    val updateAnotherCallBannerType: StateFlow<AnotherCallType> get() = _updateAnotherCallBannerType

    // Another chat title
    private val _anotherChatTitle = MutableStateFlow(" ")
    val anotherChatTitle: StateFlow<String> get() = _anotherChatTitle

    private val _getParticipantsChangesText = MutableStateFlow(" ")
    val getParticipantsChangesText: StateFlow<String> get() = _getParticipantsChangesText

    private val updateCallObserver =
        Observer<MegaChatCall> {
            if (isSameChatRoom(it.chatid)) {
                _callLiveData.value = it
            }
        }

    private val updateCallStatusObserver =
        Observer<MegaChatCall> { call ->
            if (isSameChatRoom(call.chatid)) {
                checkSubtitleToolbar(call.status, call.isOutgoing)
                previousState = call.status
            }
        }

    private val noOutgoingCallObserver = Observer<Long> {
        if (isSameCall(it)) {
            getCall()?.let { call ->
                logDebug("The call is no longer an outgoing call")
                checkSubtitleToolbar(call.status, call.isOutgoing)
            }
        }
    }

    init {
        getParticipantsChangesUseCase.getChangesFromParticipants()
            .subscribeOn(Schedulers.io())
            .observeOn(AndroidSchedulers.mainThread())
            .subscribeBy(
<<<<<<< HEAD
                onNext = { (chatId, typeChange, peers) ->
                    if (currentChatId == chatId) {
                        peers?.let { list ->
                            getParticipantChangesText(list, typeChange)
=======
                onNext = { result ->
                    if (currentChatId == result.chatId) {
                        result.peers?.let { list ->
                            getParticipantChangesText(list, result.typeChange)
>>>>>>> 82fa737a
                        }
                    }
                },
                onError = { error ->
                    LogUtil.logError(error.stackTraceToString())
                }
            )
            .addTo(composite)
<<<<<<< HEAD

        getParticipantsChangesUseCase.checkIfIAmAloneOnACall()
            .subscribeOn(Schedulers.io())
            .observeOn(AndroidSchedulers.mainThread())
            .subscribeBy(
                onNext = { (chatId, onlyMeInTheCall) ->
                    if (currentChatId == chatId) {
                        _showOnlyMeBanner.value = onlyMeInTheCall
                    }
                },
                onError = { error ->
                    LogUtil.logError(error.stackTraceToString())
                }
            )
            .addTo(composite)
=======
>>>>>>> 82fa737a

        LiveEventBus.get(EVENT_UPDATE_CALL, MegaChatCall::class.java)
            .observeForever(updateCallObserver)

        LiveEventBus.get(EVENT_CALL_STATUS_CHANGE, MegaChatCall::class.java)
            .observeForever(updateCallStatusObserver)

        LiveEventBus.get(EventConstants.EVENT_NOT_OUTGOING_CALL, Long::class.java)
            .observeForever(noOutgoingCallObserver)
    }

    /**
     * Method to get right text to display on the banner
     *
     * @param list List of participants with changes
     * @param type Type of change
     */
    private fun getParticipantChangesText(list: ArrayList<Long>, type: Int) {
        val numParticipants = list.size

        _getParticipantsChangesText.value = when (numParticipants) {
            1 -> StringResourcesUtils.getString(
                if (type == TYPE_JOIN)
                    R.string.meeting_call_screen_one_participant_joined_call
                else
                    R.string.meeting_call_screen_one_participant_left_call,
                getParticipantFullName(list[0]))
            2 -> StringResourcesUtils.getString(
                if (type == TYPE_JOIN)
                    R.string.meeting_call_screen_two_participants_joined_call
                else
                    R.string.meeting_call_screen_two_participants_left_call,
                getParticipantFullName(list[0]),
                getParticipantFullName(list[1]))
            else -> StringResourcesUtils.getQuantityString(
                if (type == TYPE_JOIN)
                    R.plurals.meeting_call_screen_more_than_two_participants_joined_call
                else
                    R.plurals.meeting_call_screen_more_than_two_participants_left_call,
                numParticipants,
                getParticipantFullName(list[0]),
                (numParticipants - 1))
        }
    }

    /**
     * Method to check the subtitle in the toolbar
     *
     * @param callStatus The current status of the call
     * @param isOutgoingCall If the current call is an outgoing call
     */
    private fun checkSubtitleToolbar(callStatus: Int, isOutgoingCall: Boolean) {
        when (callStatus) {
            CALL_STATUS_CONNECTING -> {
                _updateCallSubtitle.value = SubtitleCallType.TYPE_CONNECTING
                _showCallDuration.value = false
            }
            CALL_STATUS_IN_PROGRESS, CALL_STATUS_JOINING -> {
                getChat()?.let { chat ->
                    if (!chat.isMeeting && isRequestSent() && isOutgoingCall) {
                        _updateCallSubtitle.value = SubtitleCallType.TYPE_CALLING
                        _showCallDuration.value = false
                    } else if (callStatus == CALL_STATUS_JOINING) {
                        _updateCallSubtitle.value = SubtitleCallType.TYPE_CONNECTING
                        _showCallDuration.value = false
                    } else {
                        _updateCallSubtitle.value = SubtitleCallType.TYPE_ESTABLISHED
                        _showCallDuration.value = true
                    }
                }
            }
        }
    }

    /**
     * Method to get the duration of the call
     */
    fun getCallDuration(): Long = getCall()?.duration ?: INVALID_VALUE.toLong()

    /**
     * Method that controls whether the another call banner should be visible or not
     */
    private fun checkAnotherCallBanner() {
        anotherCallInProgressDisposable?.dispose()

        anotherCallInProgressDisposable = getCallUseCase.checkAnotherCall(currentChatId)
            .subscribeOn(Schedulers.io())
            .observeOn(AndroidSchedulers.mainThread())
            .subscribeBy(
                onNext = {
                    if (it == MEGACHAT_INVALID_HANDLE) {
                        _updateAnotherCallBannerType.value = AnotherCallType.TYPE_NO_CALL
                    } else {
                        val call: MegaChatCall? = getCallUseCase.getMegaChatCall(it).blockingGet()
                        if (call != null) {
                            if (call.isOnHold && _updateAnotherCallBannerType.value != AnotherCallType.TYPE_ON_HOLD) {
                                _updateAnotherCallBannerType.value = AnotherCallType.TYPE_ON_HOLD
                            } else if (!call.isOnHold && _updateAnotherCallBannerType.value != AnotherCallType.TYPE_IN_PROGRESS) {
                                _updateAnotherCallBannerType.value =
                                    AnotherCallType.TYPE_IN_PROGRESS
                            }

                            inMeetingRepository.getChatRoom(it)?.let { chat ->
                                _anotherChatTitle.value = getTitleChat(chat)
                            }
                        } else {
                            _updateAnotherCallBannerType.value = AnotherCallType.TYPE_NO_CALL
                        }
                    }
                },
                onError = { error ->
                    LogUtil.logError(error.stackTraceToString())
                }
            ).addTo(composite)
    }

    /**
     * Method that controls whether the toolbar should be clickable or not.
     */
    private fun checkToolbarClickability() {
        if (!isOneToOneCall()) {
            callInProgressDisposable?.dispose()

            callInProgressDisposable = getCallUseCase.isThereAnInProgressCall(currentChatId)
                .subscribeOn(Schedulers.io())
                .observeOn(AndroidSchedulers.mainThread())
                .subscribeBy(
                    onNext = {
                        _allowClickingOnToolbar.value = it
                    },
                    onError = { error ->
                        LogUtil.logError(error.stackTraceToString())
                    }
                ).addTo(composite)
        }
    }

    /**
     * Method to check if a info banner should be displayed
     */
    fun checkBannerInfo() {
        if (_showOnlyMeBanner.value) {
            _showOnlyMeBanner.value = false
            _showOnlyMeBanner.value = true
        }

        if (_showPoorConnectionBanner.value) {
            _showPoorConnectionBanner.value = false
            _showPoorConnectionBanner.value = true
        }

        if (_showReconnectingBanner.value) {
            _showReconnectingBanner.value = false
            _showReconnectingBanner.value = true
        }
    }

    /**
     * Method that controls whether to display the bad connection banner
     */
    private fun checkNetworkQualityChanges() {
        networkQualityDisposable?.dispose()
        networkQualityDisposable = getNetworkChangesUseCase.get(currentChatId)
            .subscribeOn(Schedulers.io())
            .observeOn(AndroidSchedulers.mainThread())
            .subscribeBy(
                onNext = {
                    _showPoorConnectionBanner.value =
                        it == GetNetworkChangesUseCase.NetworkQuality.NETWORK_QUALITY_BAD
                },
                onError = { error ->
                    LogUtil.logError(error.stackTraceToString())
                }
            ).addTo(composite)
    }

    /**
     * Method that controls whether to display the I am the only one in the call banner
     */
    private fun checkOnlyYouChanges() {
        getChat()?.let { chat ->
            if (chat.isMeeting || chat.isGroup) {
                onlyMeDisposable?.dispose()
                onlyMeDisposable =
                    getParticipantsChangesUseCase.checkIfIAmAloneOnTheCall(currentChatId)
                        .subscribeOn(Schedulers.io())
                        .observeOn(AndroidSchedulers.mainThread())
                        .subscribeBy(
                            onNext = {
                                _showOnlyMeBanner.value = it
                            },
                            onError = { error ->
                                LogUtil.logError(error.stackTraceToString())
                            }
                        ).addTo(composite)
            }
        }
    }


    /**
     * Method that controls whether to display the reconnecting banner
     */
    private fun checkReconnectingChanges() {
        reconnectingDisposable?.dispose()
        reconnectingDisposable = getCallStatusChangesUseCase.getReconnectingStatus(currentChatId)
            .subscribeOn(Schedulers.io())
            .observeOn(AndroidSchedulers.mainThread())
            .subscribeBy(
                onNext = {
                    _showReconnectingBanner.value = it
                },
                onError = { error ->
                    LogUtil.logError(error.stackTraceToString())
                }
            ).addTo(composite)
    }

    /**
     * Method to know if this chat is public
     *
     * @return True, if it's public. False, otherwise
     */
    fun isChatRoomPublic(): Boolean =
        inMeetingRepository.getChatRoom(currentChatId)?.let { return it.isPublic } ?: false

    /**
     * Method to know if it is the same chat
     *
     * @param chatId chat ID
     * @return True, if it is the same. False, otherwise
     */
    fun isSameChatRoom(chatId: Long): Boolean =
        chatId != MEGACHAT_INVALID_HANDLE && currentChatId == chatId

    /**
     * Method to know if it is the same call
     *
     * @param callId call ID
     * @return True, if it is the same. False, otherwise
     */
    fun isSameCall(callId: Long): Boolean =
        _callLiveData.value?.let { it.callId == callId } ?: false

    /**
     * Method to set a call
     *
     * @param chatId chat ID
     */
    fun setCall(chatId: Long) {
        if (isSameChatRoom(chatId)) {
            _callLiveData.value = inMeetingRepository.getMeeting(chatId)
            _callLiveData.value?.let {
                if (_updateCallId.value != it.callId) {
                    _updateCallId.value = it.callId
                    checkSubtitleToolbar(it.status, it.isOutgoing)
                    checkAnotherCallBanner()
                    checkToolbarClickability()
                    checkParticipantsList()
                    checkNetworkQualityChanges()
                    checkReconnectingChanges()
                    checkOnlyYouChanges()
                }

                if (it.status != CALL_STATUS_INITIAL && previousState == CALL_STATUS_INITIAL) {
                    previousState = it.status
                }
            }
        }
    }

    /**
     * Method to get a call
     *
     * @return MegaChatCall
     */
    fun getCall(): MegaChatCall? =
        if (currentChatId == MEGACHAT_INVALID_HANDLE) null
        else inMeetingRepository.getChatRoom(currentChatId)
            ?.let { inMeetingRepository.getMeeting(it.chatId) }

    /**
     * If it's just me on the call
     *
     * @param chatId chat ID
     * @return True, if it's just me on the call. False, if there are more participants
     */
    fun amIAloneOnTheCall(chatId: Long): Boolean {
        if (isSameChatRoom(chatId)) {
            inMeetingRepository.getMeeting(currentChatId)?.let { call ->
                val sessionsInTheCall: MegaHandleList? = call.sessionsClientid
                if (sessionsInTheCall != null && sessionsInTheCall.size() > 0) {
                    logDebug("I am not the only participant in the call, num of session in the call is ${sessionsInTheCall.size()}")
                    return false
                }

                logDebug("I am the only participant in the call")
                return true
            }
        }

        logDebug("I am not the only participant in the call")
        return false
    }

    /**
     * Method to get a chat
     *
     * @return MegaChatRoom
     */
    fun getChat(): MegaChatRoom? = inMeetingRepository.getChatRoom(currentChatId)

    /**
     * Method to set a chat
     *
     * @param chatId chat ID
     */
    fun setChatId(chatId: Long) {
        if (chatId == MEGACHAT_INVALID_HANDLE || currentChatId == chatId)
            return

        currentChatId = chatId

        inMeetingRepository.getChatRoom(currentChatId)?.let {
            setCall(it.chatId)
            _chatTitle.value = getTitleChat(it)
        }
    }

    /**
     * Get the chat ID of the current meeting
     *
     * @return chat ID
     */
    fun getChatId(): Long = currentChatId

    /**
     * Set speaker selection automatic or manual
     *
     * @param isAutomatic True, if it's automatic. False, if it's manual
     */
    fun setSpeakerSelection(isAutomatic: Boolean) {
        isSpeakerSelectionAutomatic = isAutomatic
    }

    /**
     * Method to know if it's me
     *
     * @param peerId User handle of a participant
     * @return True, if it's me. False, otherwise
     */
    fun isMe(peerId: Long?): Boolean = inMeetingRepository.isMe(peerId)

    /**
     * Method to know if I have asked for a chat link and I am waiting
     *
     * @return True, if I'm waiting for link. False, otherwise
     */
    fun isWaitingForLink(): Boolean = waitingForMeetingLink.value ?: false

    /**
     * Get the session of a participant
     *
     * @param clientId client ID of a participant
     * @return MegaChatSession of a participant
     */
    fun getSession(clientId: Long): MegaChatSession? =
        if (clientId != MEGACHAT_INVALID_HANDLE) _callLiveData.value?.getMegaChatSession(clientId)
        else null

    /**
     * Method to set up if I have requested a chat link and I am waiting
     *
     * @param isWaiting True, if I'm waiting for a meeting link. False, if not
     */
    fun setWaitingForLink(isWaiting: Boolean) {
        waitingForMeetingLink.value = isWaiting
    }

    /**
     * Method to know if a one-to-one call is audio only
     *
     * @return True, if it's audio call. False, otherwise
     */
    fun isAudioCall(): Boolean {
        _callLiveData.value?.let { call ->
            if (call.isOnHold) {
                return true
            }

            val session = getSessionOneToOneCall(call)
            session?.let { sessionParticipant ->
                if (sessionParticipant.isOnHold || (!call.hasLocalVideo() && !MegaApplication.getChatManagement()
                        .getVideoStatus(call.chatid) && !sessionParticipant.hasVideo())
                ) {
                    return true
                }
            }
        }

        return false
    }

    /**
     *  Method to know if it is a one-to-one chat call
     *
     *  @return True, if it is a one-to-one chat call. False, otherwise
     */
    fun isOneToOneCall(): Boolean =
        inMeetingRepository.getChatRoom(currentChatId)?.let { (!it.isGroup && !it.isMeeting) }
            ?: false

    /**
     *  Method to know if it is a traditional group chat call
     *
     *  @return True, if it is a traditional group chat call. False, otherwise
     */
    fun isGroupCall(): Boolean =
        inMeetingRepository.getChatRoom(currentChatId)?.let { (it.isGroup && !it.isMeeting) }
            ?: false

    /**
     * Method to know if a call is in progress status
     *
     * @return True, if the chas is in progress. False, otherwise.
     */
    fun isCallEstablished(): Boolean =
        _callLiveData.value?.let { (it.status == CALL_STATUS_IN_PROGRESS) }
            ?: false

    /**
     * Method to know if a call is on hold
     *
     * @return True, if is on hold. False, otherwise
     */
    fun isCallOnHold(): Boolean = _callLiveData.value?.isOnHold ?: false

    /**
     * Method to know if a call or session is on hold in meeting
     *
     * @return True, if is on hold. False, otherwise
     */
    fun isCallOrSessionOnHold(clientId: Long): Boolean =
        if (isCallOnHold()) true
        else getSession(clientId)?.isOnHold ?: false

    /**
     * Method to know if a call or session is on hold in one to one call
     *
     * @return True, if is on hold. False, otherwise
     */
    fun isCallOrSessionOnHoldOfOneToOneCall(): Boolean =
        if (isCallOnHold()) true else isSessionOnHoldOfOneToOneCall()

    /**
     * Method to know if a session is on hold in one to one call
     *
     * @return True, if is on hold. False, otherwise
     */
    private fun isSessionOnHoldOfOneToOneCall(): Boolean {
        _callLiveData.value?.let { call ->
            if (isOneToOneCall()) {
                val session = inMeetingRepository.getSessionOneToOneCall(call)
                session?.let { it ->
                    return it.isOnHold
                }
            }
        }

        return false
    }

    /**
     * Method to know if a call is on hold another call
     *
     * @param anotherCallChatId chat ID
     * @return True, if is on hold. False, otherwise
     */
    fun isAnotherCallOneToOneCall(anotherCallChatId: Long): Boolean =
        inMeetingRepository.getChatRoom(anotherCallChatId)?.let { !it.isGroup } ?: false

    /**
     * Method to know if a session is on hold in one to one another call
     *
     * @param anotherCall MegaChatCall
     * @return True, if is on hold. False, otherwise
     */
    fun isSessionOnHoldAnotherOneToOneCall(anotherCall: MegaChatCall): Boolean {
        anotherCall.let {
            val session = inMeetingRepository.getSessionOneToOneCall(anotherCall)
            session?.let { sessionParticipant ->
                return sessionParticipant.isOnHold
            }
        }

        return false
    }

    /**
     * Method to obtain a specific call
     *
     * @param chatId Chat ID
     * @return MegaChatCall the another call
     */
    private fun getAnotherCall(chatId: Long): MegaChatCall? =
        if (chatId == MEGACHAT_INVALID_HANDLE) null else inMeetingRepository.getMeeting(chatId)

    /**
     * Method to know if exists another call in progress or on hold.
     *
     * @return MegaChatCall the another call
     */
    fun getAnotherCall(): MegaChatCall? {
        val anotherCallChatId = CallUtil.getAnotherCallParticipating(currentChatId)
        if (anotherCallChatId != MEGACHAT_INVALID_HANDLE) {
            val anotherCall = inMeetingRepository.getMeeting(anotherCallChatId)
            anotherCall?.let {
                if (isCallOnHold() && !it.isOnHold) {
                    logDebug("This call in on hold, another call in progress")
                    return anotherCall
                }

                if (!isCallOnHold() && it.isOnHold) {
                    logDebug("This call in progress, another call on hold")
                    return anotherCall
                }
            }

        }

        logDebug("No other calls in progress or on hold")
        return null
    }

    /**
     * Get session of a contact in a one-to-one call
     *
     * @param callChat MegaChatCall
     */
    fun getSessionOneToOneCall(callChat: MegaChatCall?): MegaChatSession? =
        callChat?.getMegaChatSession(callChat.sessionsClientid[0])

    /**
     * Method to obtain the full name of a participant
     *
     * @param peerId User handle of a participant
     * @return The name of a participant
     */
    fun getParticipantFullName(peerId: Long): String =
        CallUtil.getUserNameCall(MegaApplication.getInstance().applicationContext, peerId)

    /**
     * Method to find out if there is a participant in the call
     *
     * @param peerId Use handle of a participant
     * @param typeChange the type of change, name or avatar
     * @return list of participants with changes
     */
    fun updateParticipantsNameOrAvatar(peerId: Long, typeChange: Int): MutableSet<Participant> {
        val listWithChanges = mutableSetOf<Participant>()
        inMeetingRepository.getChatRoom(currentChatId)?.let {
            participants.value = participants.value?.map { participant ->
                return@map when {
                    participant.peerId == peerId && typeChange == NAME_CHANGE -> {
                        listWithChanges.add(participant)
                        participant.copy(
                            name = getParticipantFullName(peerId),
                            avatar = getAvatarBitmap(peerId)
                        )
                    }

                    participant.peerId == peerId && typeChange == AVATAR_CHANGE -> {
                        listWithChanges.add(participant)
                        participant.copy(avatar = getAvatarBitmap(peerId))
                    }
                    else -> participant
                }
            }?.toMutableList()
        }

        return listWithChanges
    }

    /**
     * Method that makes the necessary changes to the participant list when my own privileges have changed.
     */
    fun updateOwnPrivileges() {
        inMeetingRepository.getChatRoom(currentChatId)?.let {
            participants.value = participants.value?.map { participant ->
                return@map participant.copy(
                    hasOptionsAllowed = shouldParticipantsOptionBeVisible(
                        participant.isMe,
                        participant.isGuest
                    )
                )
            }?.toMutableList()
        }
    }

    /**
     * Method for updating participant privileges
     *
     * @return list of participants with changes
     */
    fun updateParticipantsPrivileges(): MutableSet<Participant> {
        val listWithChanges = mutableSetOf<Participant>()
        inMeetingRepository.getChatRoom(currentChatId)?.let {
            participants.value = participants.value?.map { participant ->
                return@map when {
                    participant.isModerator != isParticipantModerator(participant.peerId) -> {
                        listWithChanges.add(participant)
                        participant.copy(isModerator = isParticipantModerator(participant.peerId))
                    }
                    else -> participant
                }
            }?.toMutableList()
        }

        return listWithChanges
    }

    /**
     * Method to switch a call on hold
     *
     * @param isCallOnHold True, if I am going to put it on hold. False, otherwise
     */
    fun setCallOnHold(isCallOnHold: Boolean) {
        inMeetingRepository.getChatRoom(currentChatId)?.let {
            inMeetingRepository.setCallOnHold(it.chatId, isCallOnHold)
        }
    }

    /**
     * Method to switch another call on hold
     *
     * @param chatId chat ID
     * @param isCallOnHold True, if I am going to put it on hold. False, otherwise
     */
    fun setAnotherCallOnHold(chatId: Long, isCallOnHold: Boolean) {
        inMeetingRepository.getChatRoom(chatId)?.let {
            inMeetingRepository.setCallOnHold(it.chatId, isCallOnHold)
        }
    }

    /**
     * Method to know if the session of a participants is null
     *
     * @param clientId The client ID of a participant
     */
    fun isSessionOnHold(clientId: Long): Boolean = getSession(clientId)?.isOnHold ?: false

    /**
     * Method for displaying the correct banner: If the call is muted or on hold
     *
     * @param bannerIcon The icon of the banner
     * @param bannerText The textView of the banner
     * @return The text of the banner
     */
    fun showAppropriateBanner(bannerIcon: ImageView?, bannerText: EmojiTextView?): Boolean {
        //Check call or session on hold
        if (isCallOnHold() || isSessionOnHoldOfOneToOneCall()) {
            bannerIcon?.let {
                it.isVisible = false
            }
            bannerText?.let {
                it.text = StringResourcesUtils.getString(R.string.call_on_hold)
            }
            return true
        }

        //Check mute call or session
        _callLiveData.value?.let { call ->
            if (isOneToOneCall()) {
                inMeetingRepository.getSessionOneToOneCall(call)?.let { session ->
                    if (!session.hasAudio() && session.peerid != MEGACHAT_INVALID_HANDLE) {
                        bannerIcon?.let {
                            it.isVisible = true
                        }
                        bannerText?.let {
                            it.text = StringResourcesUtils.getString(
                                R.string.muted_contact_micro,
                                inMeetingRepository.getContactOneToOneCallName(
                                    session.peerid
                                )
                            )
                        }
                        return true
                    }
                }
            }

            if (!call.hasLocalAudio()) {
                bannerIcon?.let {
                    it.isVisible = false
                }
                bannerText?.let {
                    it.text =
                        StringResourcesUtils.getString(R.string.muted_own_micro)
                }
                return true
            }
        }

        return false
    }

    /**
     *  Method to know if it is a outgoing call
     *
     *  @return True, if it is a outgoing call. False, otherwise
     */
    fun isRequestSent(): Boolean {
        val callId = _callLiveData.value?.callId ?: return false

        return callId != MEGACHAT_INVALID_HANDLE && MegaApplication.getChatManagement()
            .isRequestSent(callId)
    }

    /**
     * Method for determining whether to display the camera switching icon.
     *
     * @return True, if it is. False, if not.
     */
    fun isNecessaryToShowSwapCameraOption(): Boolean =
        _callLiveData.value?.let { it.status != CALL_STATUS_CONNECTING && it.hasLocalVideo() && !it.isOnHold }
            ?: false


    /**
     * Start chat call
     *
     * @param enableVideo The video should be enabled
     * @param enableAudio The audio should be enabled
     * @return Result of the call
     */
    fun startMeeting(
        enableVideo: Boolean,
        enableAudio: Boolean,
    ): LiveData<StartCallUseCase.StartCallResult> {
        val result = MutableLiveData<StartCallUseCase.StartCallResult>()
        inMeetingRepository.getChatRoom(currentChatId)?.let {
            Timber.d("The chat exists")
            if (CallUtil.isStatusConnected(
                    MegaApplication.getInstance().applicationContext,
                    it.chatId
                )
            ) {
                Timber.d("Chat status is connected")
                startCallUseCase.startCallFromChatId(currentChatId, enableVideo, enableAudio)
                    .subscribeOn(Schedulers.io())
                    .observeOn(AndroidSchedulers.mainThread())
                    .subscribeBy(
                        onSuccess = { resultStartCall ->
                            result.value = resultStartCall
                        },
                        onError = { error ->
                            Timber.e(error.stackTraceToString())
                        }
                    )
                    .addTo(composite)
            }
            return result
        }

        Timber.d("The chat doesn't exists")
        inMeetingRepository.createMeeting(
            _chatTitle.value!!,
            CreateGroupChatWithPublicLink()
        )
        return result
    }

    /**
     * Get my own privileges in the chat
     *
     * @return the privileges
     */
    fun getOwnPrivileges(): Int = inMeetingRepository.getOwnPrivileges(currentChatId)

    /**
     * Method to know if the participant is a moderator.
     *
     * @param peerId User handle of a participant
     */
    fun isParticipantModerator(peerId: Long): Boolean =
        if (isMe(peerId))
            getOwnPrivileges() == MegaChatRoom.PRIV_MODERATOR
        else
            inMeetingRepository.getChatRoom(currentChatId)
                ?.let { it.getPeerPrivilegeByHandle(peerId) == MegaChatRoom.PRIV_MODERATOR }
                ?: false

    /**
     * Method to know if the participant is my contact
     *
     * @param peerId User handle of a participant
     */
    private fun isMyContact(peerId: Long): Boolean =
        if (isMe(peerId))
            true
        else
            inMeetingRepository.isMyContact(peerId)

    /**
     * Method to update whether a user is my contact or not
     *
     * @param peerId User handle
     */
    fun updateParticipantsVisibility(peerId: Long) {
        inMeetingRepository.getChatRoom(currentChatId)?.let {
            participants.value?.let { listParticipants ->
                val iterator = listParticipants.iterator()
                iterator.forEach {
                    if (it.peerId == peerId) {
                        it.isContact = isMyContact(peerId)
                    }
                }
            }
        }
    }

    /**
     * Method for updating the speaking participant
     *
     * @param peerId User handle of a participant
     * @param clientId Client ID of a participant
     * @return list of participants with changes
     */
    fun updatePeerSelected(peerId: Long, clientId: Long): MutableSet<Participant> {
        val listWithChanges = mutableSetOf<Participant>()
        participants.value?.forEach {
            if (it.isSpeaker && (it.peerId != peerId || it.clientId != clientId)) {
                logDebug("The previous speaker ${it.clientId}, now has isSpeaker false")
                it.isSpeaker = false
                listWithChanges.add(it)
            }
        }

        participants.value?.forEach {
            if (it.peerId == peerId && it.clientId == clientId && !it.isSpeaker) {
                logDebug("New speaker selected found ${it.clientId}")
                it.isSpeaker = true
                addSpeaker(it)
                listWithChanges.add(it)
            }
        }

        return listWithChanges
    }

    /**
     * Method that creates the participant speaker
     *
     * @param participant The participant who is to be a speaker
     * @return speaker participant
     */
    private fun createSpeakerParticipant(participant: Participant): Participant =
        Participant(
            participant.peerId,
            participant.clientId,
            participant.name,
            participant.avatar,
            isMe = participant.isMe,
            isModerator = participant.isModerator,
            isAudioOn = participant.isAudioOn,
            isVideoOn = participant.isVideoOn,
            isContact = participant.isContact,
            isSpeaker = true,
            hasHiRes = true,
            videoListener = null,
            participant.isChosenForAssign,
            participant.isGuest
        )

    /**
     * Method to update the current participants list
     */
    fun checkParticipantsList() {
        callLiveData.value?.let {
            createCurrentParticipants(it.sessionsClientid)
        }
    }

    /**
     * Method for creating participants already on the call
     *
     * @param list list of participants
     */
    private fun createCurrentParticipants(list: MegaHandleList?) {
        list?.let { listParticipants ->
            if (listParticipants.size() > 0) {
                for (i in 0 until list.size()) {
                    getSession(list[i])?.let { session ->
                        createParticipant(session)?.let { participantCreated ->
                            logDebug("Adding current participant... ${participantCreated.clientId}")
                            participants.value?.add(participantCreated)
                        }
                    }
                }

                participants.value = participants.value
                logDebug("Num of participants: " + participants.value?.size)
            }
        }
    }

    /**
     * Method for adding a participant to the list
     *
     * @param session MegaChatSession of a participant
     * @return the position of the participant
     */
    fun addParticipant(session: MegaChatSession): Int? {
        createParticipant(session)?.let { participantCreated ->
            participants.value?.add(participantCreated)
            logDebug("Adding participant... ${participantCreated.clientId}")
            participants.value = participants.value
            logDebug("Num of participants: " + participants.value?.size)

            var currentSpeaker = getCurrentSpeakerParticipant()
            if(currentSpeaker == null) {
                getFirstParticipant(
                    MEGACHAT_INVALID_HANDLE,
                    MEGACHAT_INVALID_HANDLE
                )?.let { (peerId, clientId) ->
                    updatePeerSelected(peerId, clientId)
                }
            }

            return participants.value?.indexOf(participantCreated)
        }

        return INVALID_POSITION
    }

    /**
     * Method for create a participant
     *
     * @param session MegaChatSession of a participant
     * @return the position of the participant
     */
    private fun createParticipant(session: MegaChatSession): Participant? {
        inMeetingRepository.getChatRoom(currentChatId)?.let {
            participants.value?.let { listParticipants ->
                val peer = listParticipants.filter { participant ->
                    participant.peerId == session.peerid && participant.clientId == session.clientid
                }

                if (peer.isNotEmpty()) {
                    logDebug("Participants exists")
                    return null
                }
            }

            val isModerator = isParticipantModerator(session.peerid)
            val name = getParticipantName(session.peerid)
            val isContact = isMyContact(session.peerid)
            val hasHiRes = needHiRes(status)
            val avatar = inMeetingRepository.getAvatarBitmap(it, session.peerid)
            val email = inMeetingRepository.getEmailParticipant(
                session.peerid,
                GetUserEmailListener(MegaApplication.getInstance().applicationContext, this)
            )
            var isGuest = false
            if (email == null) {
                isGuest = true
            }

            logDebug("Participant created")
            return Participant(
                session.peerid,
                session.clientid,
                name,
                avatar,
                false,
                isModerator,
                session.hasAudio(),
                session.hasVideo(),
                isContact,
                false,
                hasHiRes,
                null,
                false,
                isGuest,
                hasOptionsAllowed = shouldParticipantsOptionBeVisible(false, isGuest)
            )
        }

        return null
    }

    /**
     * Method for removing the listener from participants who still have
     */
    fun removeListeners() {
        inMeetingRepository.getChatRoom(currentChatId)?.let {
            val iterator = participants.value?.iterator()
            iterator?.let { list ->
                list.forEach { participant ->
                    participant.videoListener?.let { listener ->
                        removeResolutionAndListener(participant, listener)
                        participant.videoListener = null
                    }
                }
            }
        }
    }

    /**
     * Method for removing a participant
     *
     * @param session MegaChatSession of a participant
     * @return the position of the participant
     */
    fun removeParticipant(session: MegaChatSession): Int {
        inMeetingRepository.getChatRoom(currentChatId)?.let {
            val iterator = participants.value?.iterator()
            iterator?.let { list ->
                list.forEach { participant ->
                    if (participant.peerId == session.peerid && participant.clientId == session.clientid) {
                        val position = participants.value?.indexOf(participant)
                        val clientId = participant.clientId
                        val isSpeaker = participant.isSpeaker
                        participant.isSpeaker = false

                        if (position != null && position != INVALID_POSITION) {
                            if (participant.isVideoOn) {
                                participant.videoListener?.let { listener ->
                                    removeResolutionAndListener(participant, listener)
                                }
                                participant.videoListener = null
                            }

                            participants.value?.removeAt(position)
                            logDebug("Removing participant... $clientId")
                            participants.value = participants.value
                            logDebug("Num of participants: " + participants.value?.size)
                            if (isSpeaker) {
                                logDebug("The removed participant was speaker, clientID ${participant.clientId}")
                                removePreviousSpeakers()
                                removeCurrentSpeaker()
                            }
                            return position
                        }
                    }
                }
            }
        }

        return INVALID_POSITION
    }

    /**
     * Stop remote video resolution of participant in a meeting.
     *
     * @param participant The participant from whom the video is to be closed
     */
    fun removeRemoteVideoResolution(participant: Participant) {
        if (participant.videoListener == null) return

        getSession(participant.clientId)?.let {
            if (participant.hasHiRes && it.canRecvVideoHiRes()) {
                logDebug("Stop HiResolution and remove listener, clientId = ${participant.clientId}")
                stopHiResVideo(it, currentChatId)

            } else if (!participant.hasHiRes && it.canRecvVideoLowRes()) {
                logDebug("Stop LowResolution and remove listener, clientId = ${participant.clientId}")
                stopLowResVideo(it, currentChatId)
            }
        }
    }

    /**
     * Remove remote video listener of participant in a meeting.
     *
     * @param participant The participant from whom the video is to be closed
     */
    fun removeRemoteVideoListener(
        participant: Participant,
        listener: MegaChatVideoListenerInterface,
    ) {
        logDebug("Remove the remote video listener of clientID ${participant.clientId}")
        removeChatRemoteVideoListener(
            listener,
            participant.clientId,
            currentChatId,
            participant.hasHiRes
        )
    }

    /**
     * Close Video of participant in a meeting. Removing resolution and listener.
     *
     * @param participant The participant from whom the video is to be closed
     */
    fun removeResolutionAndListener(
        participant: Participant,
        listener: MegaChatVideoListenerInterface,
    ) {
        if (participant.videoListener == null) return

        removeRemoteVideoResolution(participant)
        removeRemoteVideoListener(participant, listener)
    }

    /**
     * Method to create the GroupVideoListener
     *
     * @param participant The participant whose listener is to be created
     * @param alpha Alpha for TextureView
     * @param rotation Rotation for TextureView
     */
    fun createVideoListener(
        participant: Participant,
        alpha: Float,
        rotation: Float,
    ): GroupVideoListener {
        val myTexture = TextureView(MegaApplication.getInstance().applicationContext)
        myTexture.layoutParams = RelativeLayout.LayoutParams(
            ViewGroup.LayoutParams.MATCH_PARENT,
            ViewGroup.LayoutParams.MATCH_PARENT
        )
        myTexture.alpha = alpha
        myTexture.rotation = rotation

        return GroupVideoListener(
            myTexture,
            participant.peerId,
            participant.clientId,
            participant.isMe
        )
    }

    /**
     * Method for know if the resolution of a participant's video should be high
     *
     * @param status if it's grid view or speaker view
     * @return True, if should be high. False, otherwise
     */
    private fun needHiRes(status: String): Boolean =
        participants.value?.let { status != TYPE_IN_SPEAKER_VIEW } ?: false

    /**
     * Method to know if the session has video on and is not on hold
     *
     * @param clientId Client ID of participant
     * @return True, it does. False, if not.
     */
    fun sessionHasVideo(clientId: Long): Boolean =
        getSession(clientId)?.let { it.hasVideo() && !isCallOrSessionOnHold(it.clientid) && it.status == MegaChatSession.SESSION_STATUS_IN_PROGRESS }
            ?: false

    /**
     * Method for get the participant name
     *
     * @param peerId user handle
     * @return the name of a participant
     */
    private fun getParticipantName(peerId: Long): String =
        if (isMe(peerId))
            inMeetingRepository.getMyFullName()
        else
            inMeetingRepository.participantName(peerId) ?: " "

    /**
     * Method that marks a participant as a non-speaker
     *
     * @param peerId User handle of a participant
     * @param clientId Client ID of a participant
     */
    fun removeSelected(peerId: Long, clientId: Long) {
        val iterator = participants.value?.iterator()
        iterator?.let { participant ->
            participant.forEach {
                if (it.peerId == peerId && it.clientId == clientId && it.isSpeaker) {
                    it.isSpeaker = false
                }
            }
        }
    }

    /**
     * Get the avatar
     *
     * @param peerId User handle of a participant
     * @return the avatar of a participant
     */
    fun getAvatarBitmap(peerId: Long): Bitmap? =
        inMeetingRepository.getChatRoom(currentChatId)
            ?.let { inMeetingRepository.getAvatarBitmap(it, peerId) }

    /**
     * Method to get the first participant in the list, who will be the new speaker
     */
    fun getFirstParticipant(peerId: Long, clientId: Long): Participant? {
        inMeetingRepository.getChatRoom(currentChatId)?.let {
            if (participants.value != null && participants.value!!.size > 0) {
                if (peerId == MEGACHAT_INVALID_HANDLE && clientId == MEGACHAT_INVALID_HANDLE) {
                    return participants.value!![0]
                }

                val iterator = participants.value?.iterator()
                iterator?.let { participant ->
                    participant.forEach {
                        if (it.peerId != peerId || it.clientId != clientId) {
                            return it
                        }
                    }
                }
            }
        }

        return null
    }

    /**
     * Get participant from peerId and clientId
     *
     * @param peerId peer ID of a participant
     * @param clientId client ID of a participant
     */
    fun getParticipant(peerId: Long, clientId: Long): Participant? {
        participants.value?.let { list ->
            val participants = list.filter {
                it.peerId == peerId && it.clientId == clientId
            }

            if (participants.isNotEmpty()) {
                return participants[0]
            }
        }

        return null
    }

    /**
     * Method for updating participant video
     *
     * @param session of a participant
     * @return True, if there have been changes. False, otherwise
     */
    fun changesInRemoteVideoFlag(session: MegaChatSession): Boolean {
        var hasChanged = false
        participants.value = participants.value?.map { participant ->
            return@map when {
                participant.peerId == session.peerid && participant.clientId == session.clientid && participant.isVideoOn != session.hasVideo() -> {
                    hasChanged = true
                    participant.copy(isVideoOn = session.hasVideo())
                }
                else -> participant
            }
        }?.toMutableList()

        return hasChanged
    }

    /**
     * Method for updating participant audio
     *
     * @param session of a participant
     * @return True, if there have been changes. False, otherwise
     */
    fun changesInRemoteAudioFlag(session: MegaChatSession): Boolean {
        var hasChanged = false
        participants.value = participants.value?.map { participant ->
            return@map when {
                participant.peerId == session.peerid && participant.clientId == session.clientid && participant.isAudioOn != session.hasAudio() -> {
                    hasChanged = true
                    participant.copy(isAudioOn = session.hasAudio())
                }
                else -> participant
            }
        }?.toMutableList()

        return hasChanged
    }

    /**
     * Method that makes the necessary checks before joining a meeting.
     * If there is another call, it must be put on hold.
     * If there are two other calls, the one in progress is hung up.
     *
     * @param chatIdOfCurrentCall chat id of current call
     */
    fun checkAnotherCallsInProgress(chatIdOfCurrentCall: Long) {
        val numCallsParticipating = CallUtil.getCallsParticipating()
        numCallsParticipating?.let {
            if (numCallsParticipating.isEmpty()) {
                return
            }

            if (numCallsParticipating.size == 1) {
                getAnotherCall(numCallsParticipating[0])?.let { anotherCall ->
                    if (chatIdOfCurrentCall != anotherCall.chatid && !anotherCall.isOnHold) {
                        logDebug("Another call on hold before join the meeting")
                        setAnotherCallOnHold(anotherCall.chatid, true)
                    }
                }
            } else {
                for (i in 0 until numCallsParticipating.size) {
                    getAnotherCall(numCallsParticipating[i])?.let { anotherCall ->
                        if (chatIdOfCurrentCall != anotherCall.chatid && !anotherCall.isOnHold) {
                            logDebug("Hang up one of the current calls in order to join the meeting")
                            hangUpSpecificCall(anotherCall.callId)
                        }
                    }
                }
            }
        }
    }

    /**
     * Method for ignore a call
     */
    fun ignoreCall() {
        _callLiveData.value?.let {
            inMeetingRepository.ignoreCall(it.chatid)
        }
    }

    /**
     * Method for remove incoming call notification
     */
    fun removeIncomingCallNotification(chatId: Long) {
        inMeetingRepository.getMeeting(chatId)?.let { call ->
            MegaApplication.getInstance().stopSounds()
            CallUtil.clearIncomingCallNotification(call.callId)
        }
    }

    /**
     * Method to hang up a specific call
     *
     * @param callId Call ID
     */
    private fun hangUpSpecificCall(callId: Long) {
        inMeetingRepository.leaveMeeting(
            callId,
            HangChatCallListener(MegaApplication.getInstance(), this)
        )
    }

    /**
     * Method for leave the meeting
     */
    fun leaveMeeting() {
        _callLiveData.value?.let {
            if (amIAGuest()) {
                LiveEventBus.get(
                    EventConstants.EVENT_REMOVE_CALL_NOTIFICATION,
                    Long::class.java
                ).post(it.callId)
            }
            inMeetingRepository.leaveMeeting(
                it.callId,
                HangChatCallListener(MegaApplication.getInstance(), this)
            )
        }
    }

    /**
     * Set a title for the chat
     *
     * @param newTitle the chat title
     */
    fun setTitleChat(newTitle: String) {
        if (currentChatId == MEGACHAT_INVALID_HANDLE) {
            _chatTitle.value = newTitle
        } else {
            inMeetingRepository.getChatRoom(currentChatId)?.let {
                inMeetingRepository.setTitleChatRoom(
                    it.chatId,
                    newTitle,
                    EditChatRoomNameListener(MegaApplication.getInstance(), this)
                )
            }
        }
    }

    /**
     * Update the title when the meeting name is be changed
     *
     * @param newName the new meeting name
     */
    fun updateMeetingName(newName: String) {
        if (currentChatId != MEGACHAT_INVALID_HANDLE) {
            _chatTitle.value = newName
        }
    }

    /**
     * Method of obtaining the remote video
     *
     * @param listener MegaChatVideoListenerInterface
     * @param clientId Client ID of participant
     * @param chatId Chat ID
     * @param isHiRes True, if it has HiRes. False, if it has LowRes
     */
    fun addChatRemoteVideoListener(
        listener: MegaChatVideoListenerInterface,
        clientId: Long,
        chatId: Long,
        isHiRes: Boolean,
    ) {
        logDebug("Adding remote video listener, clientId $clientId, isHiRes $isHiRes")
        inMeetingRepository.addChatRemoteVideoListener(
            chatId,
            clientId,
            isHiRes,
            listener
        )
    }

    /**
     * Method of remove the remote video
     *
     * @param listener MegaChatVideoListenerInterface
     * @param clientId Client ID of participant
     * @param chatId Chat ID
     * @param isHiRes True, if it has HiRes. False, if it has LowRes
     */
    fun removeChatRemoteVideoListener(
        listener: MegaChatVideoListenerInterface,
        clientId: Long,
        chatId: Long,
        isHiRes: Boolean,
    ) {
        logDebug("Removing remote video listener, clientId $clientId, isHiRes $isHiRes")
        inMeetingRepository.removeChatRemoteVideoListener(
            chatId,
            clientId,
            isHiRes,
            listener
        )
    }

    /**
     * Add High Resolution for remote video
     *
     * @param session MegaChatSession of a participant
     * @param chatId Chat ID
     */
    fun requestHiResVideo(
        session: MegaChatSession?,
        chatId: Long,
    ) {
        session?.let { sessionParticipant ->
            if (!sessionParticipant.canRecvVideoHiRes() && sessionParticipant.isHiResVideo) {
                logDebug("Adding HiRes for remote video, clientId ${sessionParticipant.clientid}")
                inMeetingRepository.requestHiResVideo(
                    chatId,
                    sessionParticipant.clientid,
                    RequestHiResVideoListener(MegaApplication.getInstance().applicationContext)
                )
            }
        }
    }

    /**
     * Remove High Resolution for remote video
     *
     * @param session MegaChatSession of a participant
     * @param chatId Chat ID
     */
    fun stopHiResVideo(
        session: MegaChatSession?,
        chatId: Long,
    ) {
        session?.let { sessionParticipant ->
            if (sessionParticipant.canRecvVideoHiRes()) {
                logDebug("Removing HiRes for remote video, clientId ${sessionParticipant.clientid}")
                val list: MegaHandleList = MegaHandleList.createInstance()
                list.addMegaHandle(sessionParticipant.clientid)
                inMeetingRepository.stopHiResVideo(
                    chatId,
                    list,
                    RequestHiResVideoListener(MegaApplication.getInstance().applicationContext)
                )
            }
        }
    }

    /**
     * Add Low Resolution for remote video
     *
     * @param session MegaChatSession of a participant
     * @param chatId Chat ID
     */
    fun requestLowResVideo(
        session: MegaChatSession?,
        chatId: Long,
    ) {
        session?.let { sessionParticipant ->
            if (!sessionParticipant.canRecvVideoLowRes() && sessionParticipant.isLowResVideo) {
                logDebug("Adding LowRes for remote video, clientId ${sessionParticipant.clientid}")
                val list: MegaHandleList = MegaHandleList.createInstance()
                list.addMegaHandle(sessionParticipant.clientid)
                inMeetingRepository.requestLowResVideo(
                    chatId,
                    list,
                    RequestLowResVideoListener(MegaApplication.getInstance().applicationContext)
                )
            }
        }
    }

    /**
     * Remove Low Resolution for remote video
     *
     * @param session MegaChatSession of a participant
     * @param chatId Chat ID
     */
    fun stopLowResVideo(
        session: MegaChatSession?,
        chatId: Long,
    ) {
        session?.let { sessionParticipant ->
            if (sessionParticipant.canRecvVideoLowRes()) {
                logDebug("Removing LowRes for remote video, clientId ${sessionParticipant.clientid}")
                val list: MegaHandleList = MegaHandleList.createInstance()
                list.addMegaHandle(sessionParticipant.clientid)
                inMeetingRepository.stopLowResVideo(
                    chatId,
                    list,
                    RequestLowResVideoListener(MegaApplication.getInstance().applicationContext)
                )
            }
        }
    }

    /**
     * Method for checking which participants need to change their resolution when the UI is changed
     *
     * In Speaker view, the list of participants should have low res
     * In Grid view, if there is more than 4, low res. Hi res in the opposite case
     */
    fun updateParticipantResolution() {
        logDebug("Changing the resolution of participants when the UI changes")
        participants.value?.let { listParticipants ->
            val iterator = listParticipants.iterator()
            iterator.forEach { participant ->
                getSession(participant.clientId)?.let {
                    if (status == TYPE_IN_SPEAKER_VIEW && participant.hasHiRes) {
                        logDebug("Change to low resolution, clientID ${participant.clientId}")
                        participant.videoListener?.let {
                            removeResolutionAndListener(participant, it)
                        }

                        participant.videoListener = null
                        participant.hasHiRes = false
                    } else if (status == TYPE_IN_GRID_VIEW && !participant.hasHiRes) {
                        logDebug("Change to high resolution, clientID ${participant.clientId}")
                        participant.videoListener?.let {
                            removeResolutionAndListener(participant, it)
                        }

                        participant.videoListener = null
                        participant.hasHiRes = true
                    }
                }
            }
        }
    }

    /**
     * Adding visible participant
     *
     * @param participant The participant that is now visible
     */
    fun addParticipantVisible(participant: Participant) {
        if (visibleParticipants.size == 0) {
            visibleParticipants.add(participant)
            return
        }

        val checkParticipant = visibleParticipants.filter {
            it.peerId == participant.peerId && it.clientId == participant.clientId
        }

        if (checkParticipant.isEmpty()) {
            visibleParticipants.add(participant)
        }
    }

    /**
     * Removing all visible participants
     */
    fun removeAllParticipantVisible() {
        if (visibleParticipants.isEmpty()) {
            return
        }

        visibleParticipants.clear()
    }

    /**
     * Removing visible participant
     *
     * @param participant The participant that is not now visible
     */
    fun removeParticipantVisible(participant: Participant) {
        if (visibleParticipants.size == 0) {
            return
        }
        val checkParticipant = visibleParticipants.filter {
            it.peerId == participant.peerId && it.clientId == participant.clientId
        }
        if (checkParticipant.isNotEmpty()) {
            visibleParticipants.remove(participant)
        }
    }

    /**
     * Check if a participant is visible
     *
     * @param participant The participant to be checked whether or not he/she is visible
     * @return True, if it's visible. False, otherwise
     */
    fun isParticipantVisible(participant: Participant): Boolean {
        if (visibleParticipants.isNotEmpty()) {
            val participantVisible = visibleParticipants.filter {
                it.peerId == participant.peerId && it.clientId == participant.clientId
            }

            if (participantVisible.isNotEmpty()) {
                return true
            }
        }

        return false
    }

    /**
     * Updating visible participants list
     *
     * @param list new list of visible participants
     */
    fun updateVisibleParticipants(list: List<Participant>?) {
        if (list != null && list.isNotEmpty()) {
            val iteratorParticipants = list.iterator()
            iteratorParticipants.forEach { participant ->
                addParticipantVisible(participant)
            }
            logDebug("Num visible participants is " + visibleParticipants.size)
        }
    }

    override fun onCleared() {
        super.onCleared()

        LiveEventBus.get(EVENT_UPDATE_CALL, MegaChatCall::class.java)
            .removeObserver(updateCallObserver)

        LiveEventBus.get(EVENT_CALL_STATUS_CHANGE, MegaChatCall::class.java)
            .removeObserver(updateCallStatusObserver)

        LiveEventBus.get(EventConstants.EVENT_NOT_OUTGOING_CALL, Long::class.java)
            .removeObserver(noOutgoingCallObserver)
    }

    override fun onEditedChatRoomName(chatId: Long, name: String) {
        if (currentChatId == chatId) {
            _chatTitle.value = name
        }
    }

    /**
     * Determine the chat room has only one moderator and the list is not empty and I am moderator
     *
     * @return True, if you can be assigned as a moderator. False, otherwise.
     */
    fun shouldAssignModerator(): Boolean {
        val hasOneModerator = participants.value?.toList()?.filter { it.isModerator }?.size?.let {
            when {
                it > 1 -> false
                it == 1 -> getOwnPrivileges() != MegaChatRoom.PRIV_MODERATOR
                else -> getOwnPrivileges() == MegaChatRoom.PRIV_MODERATOR
            }
        } == true

        return hasOneModerator && isModerator() && participants.value?.none { isStandardUser(it.peerId) } == false
    }

    /**
     * Log out of the chat for join as guest action
     */
    fun chatLogout(listener: MegaChatRequestListenerInterface) =
        inMeetingRepository.chatLogout(listener)

    /**
     * Method to create an ephemera plus plus account, required before joining the chat room
     *
     * @param firstName First name of the guest
     * @param lastName Last name of the guest
     * @param listener MegaRequestListenerInterface
     */
    fun createEphemeralAccountAndJoinChat(
        firstName: String,
        lastName: String,
        listener: MegaRequestListenerInterface,
    ) = inMeetingRepository.createEphemeralAccountPlusPlus(firstName, lastName, listener)

    /**
     * Method to open chat preview when joining as a guest
     *
     * @param link The link to the chat room or the meeting
     * @param listener MegaChatRequestListenerInterface
     */
    fun openChatPreview(link: String, listener: MegaChatRequestListenerInterface) =
        inMeetingRepository.openChatPreview(link, listener)

    /**
     * Method to join a chat group
     *
     * @param chatId Chat ID
     * @param listener MegaChatRequestListenerInterface
     */
    fun joinPublicChat(chatId: Long, listener: MegaChatRequestListenerInterface) =
        inMeetingRepository.joinPublicChat(chatId, listener)

    /**
     * Method to rejoin a chat group
     *
     * @param chatId Chat ID
     * @param publicChatHandle MegaChatHandle that corresponds with the public handle of chat room
     * @param listener MegaChatRequestListenerInterface
     */
    fun rejoinPublicChat(
        chatId: Long,
        publicChatHandle: Long,
        listener: MegaChatRequestListenerInterface,
    ) {
        inMeetingRepository.rejoinPublicChat(chatId, publicChatHandle, listener)
    }

    /**
     * Method to add the chat listener when joining as a guest
     *
     * @param chatId Chat ID
     * @param callback
     */
    fun registerConnectionUpdateListener(chatId: Long, callback: () -> Unit) =
        inMeetingRepository.registerConnectionUpdateListener(chatId, callback)

    /**
     * Get my own information
     *
     * @param audio local audio
     * @param video local video
     * @return Me as a Participant
     */
    fun getMyOwnInfo(audio: Boolean, video: Boolean): Participant {
        val participant = inMeetingRepository.getMyInfo(
            getOwnPrivileges() == MegaChatRoom.PRIV_MODERATOR,
            audio,
            video
        )
        participant.hasOptionsAllowed =
            shouldParticipantsOptionBeVisible(participant.isMe, participant.isGuest)

        return participant
    }


    /**
     * Determine if should hide or show the share link and invite button
     *
     * @return True, if the link is visible. False, if not.
     */
    fun isLinkVisible(): Boolean {
        getCall()?.let {
            return isChatRoomPublic() && getOwnPrivileges() == MegaChatRoom.PRIV_MODERATOR && it.status == CALL_STATUS_IN_PROGRESS
        }

        return false
    }

    /**
     * Determine if should hide or show the link button
     *
     * @return True, if the link should be visible. False, if not.
     */
    fun isGuestLinkVisible(): Boolean = if (isChatRoomPublic()) {
        getOwnPrivileges() != MegaChatRoom.PRIV_MODERATOR
    } else {
        getOwnPrivileges() == MegaChatRoom.PRIV_MODERATOR
    }

    /**
     * Method to update the link button depending on the participant's permissions
     *
     * @return The appropriate text of the button
     */
    fun getGuestLinkTitle(): String = if (isModeratorOfPrivateRoom()) {
        StringResourcesUtils.getString(R.string.invite_participants)
    } else {
        StringResourcesUtils.getString(R.string.context_get_link)
    }

    /**
     * Method to check if I am a chat moderator
     *
     * @return True, if I'm moderator. False, if not.
     */
    fun isModeratorOfPrivateRoom(): Boolean =
        !isChatRoomPublic() && getOwnPrivileges() == MegaChatRoom.PRIV_MODERATOR

    /**
     * Determine if I am a guest
     *
     * @return True, if I am a guest. False if not
     */
    fun amIAGuest(): Boolean = inMeetingRepository.amIAGuest()

    /**
     * Determine if I am a moderator
     *
     * @return True, if I am a moderator. False if not
     */
    fun amIAModerator(): Boolean = getOwnPrivileges() == MegaChatRoom.PRIV_MODERATOR

    /**
     * Determine if the participant has standard privileges
     *
     * @param peerId User handle of a participant
     */
    fun isStandardUser(peerId: Long): Boolean =
        inMeetingRepository.getChatRoom(currentChatId)
            ?.let { it.getPeerPrivilegeByHandle(peerId) == MegaChatRoom.PRIV_STANDARD } ?: false

    /**
     * Determine if I am a moderator
     *
     * @return True, if I am a moderator. False, if not
     */
    fun isModerator(): Boolean =
        getOwnPrivileges() == MegaChatRoom.PRIV_MODERATOR

    /**
     * Method for obtaining the bitmap of a participant's avatar
     *
     * @param peerId User handle of a participant
     * @return The bitmap of a participant's avatar
     */
    fun getAvatarBitmapByPeerId(peerId: Long): Bitmap? {
        return inMeetingRepository.getAvatarBitmapByPeerId(peerId)
    }

    /**
     * Method to check if tips should be displayed
     *
     * @return True, if tips must be shown. False, if not.
     */
    fun shouldShowTips(): Boolean =
        !MegaApplication.getInstance().applicationContext.defaultSharedPreferences
            .getBoolean(IS_SHOWED_TIPS, false)

    /**
     * Update whether or not to display tips
     */
    fun updateShowTips() {
        MegaApplication.getInstance().applicationContext.defaultSharedPreferences.edit()
            .putBoolean(IS_SHOWED_TIPS, true).apply()
    }

    companion object {
        const val IS_SHOWED_TIPS = "is_showed_meeting_bottom_tips"
    }

    override fun onCallHungUp(callId: Long) {
    }

    override fun onUserEmailUpdate(email: String?, handler: Long, position: Int) {
        if (email == null)
            return

        inMeetingRepository.getChatRoom(currentChatId)?.let {
            participants.value = participants.value?.map { participant ->
                return@map when (participant.peerId) {
                    handler -> {
                        participant.copy(isGuest = false)
                    }
                    else -> participant
                }
            }?.toMutableList()
        }
    }

    /**
     * Determine if this call is creating and have network connection
     *
     * @return if creating and no connection, return true, else false
     */
    fun showShouldNoConnectionBanner(): Boolean =
        previousState == CALL_STATUS_INITIAL && !haveConnection

    /**
     * Update the connection status
     *
     * @param status new status
     */
    fun updateNetworkStatus(status: Boolean) {
        this.haveConnection = status
    }

    /**
     * Get the moderator list and return the string of name list
     *
     * @param participants the current participant list
     * @return the string of moderators' name
     */
    fun getModeratorNames(context: Context, participants: MutableList<Participant>): String {
        var nameList =
            if (isModerator()) ChatController(context).myFullName else ""

        participants
            .filter { it.isModerator && it.name.isNotEmpty() }
            .map { it.name }
            .forEach {
                nameList = if (nameList.isNotEmpty()) "$nameList, $it" else it
            }

        return nameList
    }

    /**
     * Send add contact invitation
     *
     * @param context the Context
     * @param peerId the peerId of users
     * @param callback the callback for sending add contact request
     */
    fun addContact(context: Context, peerId: Long, callback: (String) -> Unit) {
        inMeetingRepository.addContact(context, peerId, callback)
    }

    /**
     * Get avatar from sdk
     *
     * @param peerId the peerId of participant
     */
    fun getRemoteAvatar(peerId: Long) {
        inMeetingRepository.getRemoteAvatar(peerId)
    }

    /**
     * Method for clearing the list of speakers
     */
    fun clearSpeakerParticipants() {
        speakerParticipants.value?.clear()
    }

    /**
     * Method to obtain the current speaker
     *
     * @return The speaker
     */
    fun getCurrentSpeakerParticipant(): Participant? {
        if (speakerParticipants.value.isNullOrEmpty()) {
            return null
        }

        speakerParticipants.value?.let { listSpeakerParticipants ->
            val listFound = listSpeakerParticipants.filter { participant ->
                participant.isSpeaker
            }

            if (listFound.isNotEmpty()) {
                return listFound[0]
            }
        }

        return null
    }

    /**
     * Method to remove the current speaker
     */
    private fun removeCurrentSpeaker() {
        speakerParticipants.value?.let { listSpeakerParticipants ->
            val listFound = listSpeakerParticipants.filter { speaker ->
                speaker.isSpeaker
            }

            if (listFound.isNotEmpty()) {
                val iterator = listFound.iterator()
                iterator.forEach { participant ->
                    if (participant.videoListener != null) {
                        removeResolutionAndListener(participant, participant.videoListener!!)
                        participant.videoListener = null
                    }
                    val position = listSpeakerParticipants.indexOf(participant)
                    if (position != INVALID_POSITION) {
                        speakerParticipants.value?.removeAt(position)
                        logDebug("Num of speaker participants: " + speakerParticipants.value?.size)
                        speakerParticipants.value = speakerParticipants.value
                    }
                }
            }
        }
    }

    /**
     * Method to eliminate which are no longer speakers
     */
    fun removePreviousSpeakers() {
        speakerParticipants.value?.let { listSpeakerParticipants ->
            val listFound = listSpeakerParticipants.filter { speaker ->
                !speaker.isSpeaker
            }

            if (listFound.isNotEmpty()) {
                val iterator = listFound.iterator()
                iterator.forEach { participant ->
                    if (participant.videoListener != null) {
                        removeResolutionAndListener(participant, participant.videoListener!!)
                        participant.videoListener = null
                    }
                    val position = listSpeakerParticipants.indexOf(participant)
                    if (position != INVALID_POSITION) {
                        speakerParticipants.value?.removeAt(position)
                        logDebug("Num of speaker participants: " + speakerParticipants.value?.size)
                        speakerParticipants.value = speakerParticipants.value
                    }
                }
            }
        }
    }

    /**
     * Method to add a new speaker to the list
     *
     * @param participant The participant who is chosen as speaker
     */
    fun addSpeaker(participant: Participant) {
        if (speakerParticipants.value.isNullOrEmpty()) {
            createSpeaker(participant)
        } else {
            speakerParticipants.value?.let { listParticipants ->
                val iterator = listParticipants.iterator()
                iterator.forEach { speaker ->
                    speaker.isSpeaker =
                        speaker.peerId == participant.peerId && speaker.clientId == participant.clientId
                }
            }

            speakerParticipants.value?.let { listSpeakerParticipants ->
                val listFound = listSpeakerParticipants.filter { speaker ->
                    speaker.peerId == participant.peerId && speaker.clientId == participant.clientId
                }

                if (listFound.isEmpty()) {
                    createSpeaker(participant)
                }
            }
        }
    }

    /**
     * Method for creating a participant speaker
     *
     * @param participant The participant who is chosen as speaker
     */
    private fun createSpeaker(participant: Participant) {
        createSpeakerParticipant(participant).let { speakerParticipantCreated ->
            speakerParticipants.value?.add(speakerParticipantCreated)
            logDebug("Num of speaker participants: " + speakerParticipants.value?.size)
            speakerParticipants.value = speakerParticipants.value
        }
    }

    /**
     * Method to get the list of participants who are no longer speakers
     *
     * @param peerId Peer ID of current speaker
     * @param clientId Client ID of current speaker
     * @return a list of participants who are no longer speakers
     */
    fun getPreviousSpeakers(peerId: Long, clientId: Long): List<Participant>? {
        if (speakerParticipants.value.isNullOrEmpty()) {
            return null
        }

        val checkParticipant = speakerParticipants.value!!.filter {
            it.peerId != peerId || it.clientId != clientId
        }

        if (checkParticipant.isNotEmpty()) {
            return checkParticipant
        }

        return null
    }

    /**
     * Method to know if local video is activated
     *
     * @return True, if it's on. False, if it's off
     */
    fun isLocalCameraOn(): Boolean = getCall()?.hasLocalVideo() ?: false

    /**
     * Method to control when I am a guest and my participation in the meeting ends
     */
    fun finishActivityAsGuest(meetingActivity: Context) {
        val chatId = getChatId()
        val callId = getCall()?.callId
        logDebug("Finishing the activity as guest: chatId $chatId, callId $callId")
        if (chatId != MEGACHAT_INVALID_HANDLE && callId != MEGACHAT_INVALID_HANDLE) {
            MegaApplication.getChatManagement().controlCallFinished(callId!!, chatId)
        }
        AccountController.logout(
            meetingActivity,
            MegaApplication.getInstance().megaApi,
            viewModelScope
        )
    }

    /**
     * Method that controls whether a participant's options (3 dots) should be enabled or not
     *
     * @param participantIsMe If the participant is me
     * @param participantIsGuest If the participant is a guest
     * @return True, if should be enabled. False, if not
     */
    private fun shouldParticipantsOptionBeVisible(
        participantIsMe: Boolean,
        participantIsGuest: Boolean,
    ): Boolean {
        if ((!amIAModerator() && participantIsGuest) ||
            (amIAGuest() && participantIsMe) ||
            (!amIAModerator() && amIAGuest() && !participantIsMe)
        ) {
            return false
        }

        return true
    }
}<|MERGE_RESOLUTION|>--- conflicted
+++ resolved
@@ -97,7 +97,6 @@
     private var anotherCallInProgressDisposable: Disposable? = null
     private var networkQualityDisposable: Disposable? = null
     private var reconnectingDisposable: Disposable? = null
-    private var onlyMeDisposable: Disposable? = null
 
     private val _pinItemEvent = MutableLiveData<Event<Participant>>()
     val pinItemEvent: LiveData<Event<Participant>> = _pinItemEvent
@@ -105,15 +104,12 @@
     private val _showCallDuration = MutableStateFlow(false)
     val showCallDuration: StateFlow<Boolean> get() = _showCallDuration
 
-<<<<<<< HEAD
-=======
     private val _showPoorConnectionBanner = MutableStateFlow(false)
     val showPoorConnectionBanner: StateFlow<Boolean> get() = _showPoorConnectionBanner
 
     private val _showReconnectingBanner = MutableStateFlow(false)
     val showReconnectingBanner: StateFlow<Boolean> get() = _showReconnectingBanner
 
->>>>>>> 82fa737a
     private val _showOnlyMeBanner = MutableStateFlow(false)
     val showOnlyMeBanner: StateFlow<Boolean> get() = _showOnlyMeBanner
 
@@ -193,17 +189,10 @@
             .subscribeOn(Schedulers.io())
             .observeOn(AndroidSchedulers.mainThread())
             .subscribeBy(
-<<<<<<< HEAD
                 onNext = { (chatId, typeChange, peers) ->
                     if (currentChatId == chatId) {
                         peers?.let { list ->
                             getParticipantChangesText(list, typeChange)
-=======
-                onNext = { result ->
-                    if (currentChatId == result.chatId) {
-                        result.peers?.let { list ->
-                            getParticipantChangesText(list, result.typeChange)
->>>>>>> 82fa737a
                         }
                     }
                 },
@@ -212,7 +201,6 @@
                 }
             )
             .addTo(composite)
-<<<<<<< HEAD
 
         getParticipantsChangesUseCase.checkIfIAmAloneOnACall()
             .subscribeOn(Schedulers.io())
@@ -228,8 +216,6 @@
                 }
             )
             .addTo(composite)
-=======
->>>>>>> 82fa737a
 
         LiveEventBus.get(EVENT_UPDATE_CALL, MegaChatCall::class.java)
             .observeForever(updateCallObserver)
@@ -371,11 +357,6 @@
      * Method to check if a info banner should be displayed
      */
     fun checkBannerInfo() {
-        if (_showOnlyMeBanner.value) {
-            _showOnlyMeBanner.value = false
-            _showOnlyMeBanner.value = true
-        }
-
         if (_showPoorConnectionBanner.value) {
             _showPoorConnectionBanner.value = false
             _showPoorConnectionBanner.value = true
@@ -407,30 +388,6 @@
     }
 
     /**
-     * Method that controls whether to display the I am the only one in the call banner
-     */
-    private fun checkOnlyYouChanges() {
-        getChat()?.let { chat ->
-            if (chat.isMeeting || chat.isGroup) {
-                onlyMeDisposable?.dispose()
-                onlyMeDisposable =
-                    getParticipantsChangesUseCase.checkIfIAmAloneOnTheCall(currentChatId)
-                        .subscribeOn(Schedulers.io())
-                        .observeOn(AndroidSchedulers.mainThread())
-                        .subscribeBy(
-                            onNext = {
-                                _showOnlyMeBanner.value = it
-                            },
-                            onError = { error ->
-                                LogUtil.logError(error.stackTraceToString())
-                            }
-                        ).addTo(composite)
-            }
-        }
-    }
-
-
-    /**
      * Method that controls whether to display the reconnecting banner
      */
     private fun checkReconnectingChanges() {
@@ -491,7 +448,6 @@
                     checkParticipantsList()
                     checkNetworkQualityChanges()
                     checkReconnectingChanges()
-                    checkOnlyYouChanges()
                 }
 
                 if (it.status != CALL_STATUS_INITIAL && previousState == CALL_STATUS_INITIAL) {
@@ -1149,7 +1105,7 @@
             participants.value = participants.value
             logDebug("Num of participants: " + participants.value?.size)
 
-            var currentSpeaker = getCurrentSpeakerParticipant()
+            val currentSpeaker = getCurrentSpeakerParticipant()
             if(currentSpeaker == null) {
                 getFirstParticipant(
                     MEGACHAT_INVALID_HANDLE,
