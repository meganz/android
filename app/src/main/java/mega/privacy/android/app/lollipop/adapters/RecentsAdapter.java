--- conflicted
+++ resolved
@@ -48,12 +48,8 @@
 import static mega.privacy.android.app.utils.TextUtil.isTextEmpty;
 import static mega.privacy.android.app.utils.Util.*;
 
-<<<<<<< HEAD
 public class RecentsAdapter extends RecyclerView.Adapter<RecentsAdapter.ViewHolderBucket> implements View.OnClickListener, SectionTitleProvider, DragThumbnailGetter {
 
-=======
-public class RecentsAdapter extends RecyclerView.Adapter<RecentsAdapter.ViewHolderBucket> implements View.OnClickListener, SectionTitleProvider {
->>>>>>> daa9c121
     private Object fragment;
     private Context context;
     private MegaApiAndroid megaApi;
@@ -415,48 +411,6 @@
 
         return recentsItems.get(position).getDate();
     }
-<<<<<<< HEAD
-=======
-
-    private int[] getNodePosition(long handle) {
-        int position = INVALID_POSITION;
-        int subListPosition = INVALID_POSITION;
-        for (int i = 0; i < recentsItems.size(); i++) {
-            MegaRecentActionBucket bucket = recentsItems.get(i).getBucket();
-            if (bucket == null) {
-                continue;
-            }
-            MegaNodeList nodes = bucket.getNodes();
-            if (nodes == null) {
-                continue;
-            }
-            MegaNode node = nodes.get(0);
-            if (node != null && node.getHandle() == handle) {
-                position = i;
-                break;
-            }
-        }
-        return new int[]{position, subListPosition};
-    }
-
-    public ImageView getThumbnailView(RecyclerView recyclerView, long handle) {
-        if (recentsItems == null || recentsItems.isEmpty()) {
-            return null;
-        }
-
-        int[] positions = getNodePosition(handle);
-        if (positions[0] == INVALID_POSITION) {
-            return null;
-        }
-
-        RecyclerView.ViewHolder viewHolder
-                = recyclerView.findViewHolderForLayoutPosition(positions[0]);
-        if (viewHolder instanceof ViewHolderBucket) {
-            return ((ViewHolderBucket) viewHolder).imageThumbnail;
-        }
-
-        return null;
-    }
 
     /**
      * The Homepage bottom sheet has a calculated background for elevation, while the
@@ -473,5 +427,4 @@
 
         return mHeaderColor;
     }
->>>>>>> daa9c121
 }