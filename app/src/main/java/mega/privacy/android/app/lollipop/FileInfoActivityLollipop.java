--- conflicted
+++ resolved
@@ -302,12 +302,13 @@
     private MegaFileInfoSharedContactLollipopAdapter adapter;
     private ActionMode actionMode;
 
-<<<<<<< HEAD
     int countChat = 0;
     int errorSent = 0;
     int successSent = 0;
 
-
+    int versionsToRemove = 0;
+    int versionsRemoved = 0;
+    int errorVersionRemove = 0;
 
     public void activateActionMode(){
         log("activateActionMode");
@@ -364,21 +365,6 @@
                 else{
                     showSnackbar(getString(R.string.error_attaching_node_from_cloud_chats));
                 }
-=======
-    int versionsToRemove = 0;
-    int versionsRemoved = 0;
-    int errorVersionRemove = 0;
-    
-    class RecyclerViewOnGestureListener extends GestureDetector.SimpleOnGestureListener {
-        
-        public void onLongPress(MotionEvent e) {
-            log("onLongPress -- RecyclerViewOnGestureListener");
-            // handle long press
-            if (!adapter.isMultipleSelect()){
-                adapter.setMultipleSelect(true);
-                
-                actionMode = startSupportActionMode(new ActionBarCallBack());
->>>>>>> 602005b4
             }
         }
     }
@@ -2609,16 +2595,6 @@
 			}
 		}
 		else if (request.getType() == MegaRequest.TYPE_REMOVE){
-
-<<<<<<< HEAD
-			log("remove request finished");
-			if (e.getErrorCode() == MegaError.API_OK){
-				finish();
-			}
-			else{
-			    showSnackbar(getString(R.string.context_no_removed));
-			}
-=======
 			if (versionsToRemove > 0) {
                 log("remove request finished");
                 if (e.getErrorCode() == MegaError.API_OK){
@@ -2630,12 +2606,12 @@
 
                 if (versionsRemoved+errorVersionRemove == versionsToRemove) {
                     if (versionsRemoved == versionsToRemove) {
-                        Snackbar.make(fragmentContainer, getString(R.string.version_history_deleted), Snackbar.LENGTH_LONG).show();
+                        showSnackbar(getString(R.string.version_history_deleted));
                     }
                     else {
-                        Snackbar.make(fragmentContainer, getString(R.string.version_history_deleted_erroneously)
+                        showSnackbar(getString(R.string.version_history_deleted_erroneously)
                                 + getResources().getQuantityString(R.plurals.versions_delected_correctly, versionsRemoved)
-                                + getResources().getQuantityString(R.plurals.versions_delected_erroneously, errorVersionRemove), Snackbar.LENGTH_LONG).show();
+                                + getResources().getQuantityString(R.plurals.versions_delected_erroneously, errorVersionRemove));
                     }
                     versionsToRemove = 0;
                     versionsRemoved = 0;
@@ -2648,11 +2624,9 @@
                     finish();
                 }
                 else{
-                    Snackbar.make(fragmentContainer, getString(R.string.context_no_removed), Snackbar.LENGTH_LONG).show();
-                }
-            }
->>>>>>> 602005b4
-
+                    showSnackbar(getString(R.string.context_no_removed));
+                }
+            }
 		}
 		else if (request.getType() == MegaRequest.TYPE_COPY){
 			try {
@@ -2953,7 +2927,6 @@
                 log("ERROR, the file is not folder");
             }
 		}
-<<<<<<< HEAD
         else if (requestCode == Constants.REQUEST_CODE_SELECT_CHAT && resultCode == RESULT_OK){
             long[] chatHandles = intent.getLongArrayExtra("SELECTED_CHATS");
             log("Send to "+chatHandles.length+" chats");
@@ -2973,9 +2946,10 @@
                     }
                 }
             }
-            else{
+            else {
                 log("megaChatApi is Null - cannot attach nodes");
-=======
+            }
+		}
 		else if (requestCode == Constants.REQUEST_CODE_DELETE_VERSIONS_HISTORY && resultCode == RESULT_OK) {
             if(!Util.isOnline(this)){
                 Util.showErrorAlertDialog(getString(R.string.error_server_connection_problem), false, this);
@@ -2987,7 +2961,6 @@
                 for (int i=1; i<versions.size(); i++) {
                     megaApi.removeVersion(versions.get(i), this);
                 }
->>>>>>> 602005b4
             }
         }
 	}
