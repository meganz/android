package mega.privacy.android.app.lollipop;

import android.annotation.SuppressLint;
import android.app.ProgressDialog;
import android.content.BroadcastReceiver;
import android.content.Context;
import android.content.DialogInterface;
import android.content.Intent;
import android.content.IntentFilter;
import android.content.res.Configuration;
import android.graphics.Bitmap;
import android.graphics.BitmapFactory;
import android.graphics.PorterDuff;
import android.graphics.Rect;
import android.graphics.drawable.Drawable;
import android.os.Build;
import android.os.Bundle;
import android.os.Environment;
import android.os.Handler;
import com.google.android.material.appbar.AppBarLayout;
import com.google.android.material.dialog.MaterialAlertDialogBuilder;
import com.google.android.material.switchmaterial.SwitchMaterial;

import androidx.annotation.NonNull;
import androidx.appcompat.app.AlertDialog;
import androidx.coordinatorlayout.widget.CoordinatorLayout;
import androidx.core.content.ContextCompat;
import androidx.core.widget.NestedScrollView;
import androidx.appcompat.app.ActionBar;
import androidx.appcompat.view.ActionMode;
import androidx.recyclerview.widget.LinearLayoutManager;
import androidx.recyclerview.widget.RecyclerView;
import androidx.appcompat.widget.Toolbar;

import android.os.Looper;
import android.text.format.DateUtils;
import android.util.DisplayMetrics;
import android.util.TypedValue;
import android.view.Display;
import android.view.LayoutInflater;
import android.view.Menu;
import android.view.MenuInflater;
import android.view.MenuItem;
import android.view.View;
import android.view.View.OnClickListener;
import android.view.inputmethod.InputMethodManager;
import android.widget.Button;
import android.widget.FrameLayout;
import android.widget.ImageView;
import android.widget.LinearLayout;
import android.widget.RelativeLayout;
import android.widget.TextView;
import android.widget.Toast;

import net.opacapp.multilinecollapsingtoolbar.CollapsingToolbarLayout;

import org.jetbrains.annotations.NotNull;

import java.io.File;
import java.util.ArrayList;
import java.util.Iterator;
import java.util.List;
import java.util.Locale;

import mega.privacy.android.app.DatabaseHandler;
import mega.privacy.android.app.MegaApplication;
import mega.privacy.android.app.MegaOffline;
import mega.privacy.android.app.MimeTypeList;
import mega.privacy.android.app.MimeTypeThumbnail;
import mega.privacy.android.app.R;
import mega.privacy.android.app.activities.PasscodeActivity;
import mega.privacy.android.app.components.RoundedImageView;
import mega.privacy.android.app.components.SimpleDividerItemDecoration;
import mega.privacy.android.app.components.attacher.MegaAttacher;
import mega.privacy.android.app.components.saver.NodeSaver;
import mega.privacy.android.app.components.twemoji.EmojiTextView;
import mega.privacy.android.app.interfaces.SnackbarShower;
import mega.privacy.android.app.interfaces.ActionNodeCallback;
import mega.privacy.android.app.listeners.ShareListener;
import mega.privacy.android.app.lollipop.adapters.MegaFileInfoSharedContactLollipopAdapter;
import mega.privacy.android.app.lollipop.controllers.ContactController;
import mega.privacy.android.app.lollipop.controllers.NodeController;
import mega.privacy.android.app.modalbottomsheet.FileContactsListBottomSheetDialogFragment;
import mega.privacy.android.app.utils.AlertsAndWarnings;
import mega.privacy.android.app.utils.LocationInfo;
import mega.privacy.android.app.utils.CameraUploadUtil;
import mega.privacy.android.app.utils.ContactUtil;
import nz.mega.sdk.MegaApiAndroid;
import nz.mega.sdk.MegaApiJava;
import nz.mega.sdk.MegaChatApi;
import nz.mega.sdk.MegaChatApiAndroid;
import nz.mega.sdk.MegaContactRequest;
import nz.mega.sdk.MegaError;
import nz.mega.sdk.MegaEvent;
import nz.mega.sdk.MegaFolderInfo;
import nz.mega.sdk.MegaGlobalListenerInterface;
import nz.mega.sdk.MegaNode;
import nz.mega.sdk.MegaRequest;
import nz.mega.sdk.MegaRequestListenerInterface;
import nz.mega.sdk.MegaShare;
import nz.mega.sdk.MegaUser;
import nz.mega.sdk.MegaUserAlert;

import static mega.privacy.android.app.modalbottomsheet.ModalBottomSheetUtil.*;
import static mega.privacy.android.app.constants.BroadcastConstants.*;
import static mega.privacy.android.app.utils.AlertsAndWarnings.showOverDiskQuotaPaywallWarning;
import static mega.privacy.android.app.utils.CacheFolderManager.*;
import static mega.privacy.android.app.utils.AvatarUtil.*;
import static mega.privacy.android.app.utils.CameraUploadUtil.*;
import static mega.privacy.android.app.utils.ChatUtil.*;
import static mega.privacy.android.app.utils.ColorUtils.getColorForElevation;
import static mega.privacy.android.app.utils.Constants.*;
import static mega.privacy.android.app.utils.FileUtil.*;
import static mega.privacy.android.app.utils.LinksUtil.showGetLinkActivity;
import static mega.privacy.android.app.utils.LogUtil.*;
import static mega.privacy.android.app.utils.MegaApiUtils.*;
import static mega.privacy.android.app.utils.MegaNodeDialogUtil.showRenameNodeDialog;
import static mega.privacy.android.app.utils.MegaNodeUtil.*;
import static mega.privacy.android.app.utils.OfflineUtils.*;
import static mega.privacy.android.app.utils.PreviewUtils.*;
import static mega.privacy.android.app.utils.ProgressDialogUtil.*;
import static mega.privacy.android.app.utils.StringResourcesUtils.getQuantityString;
import static mega.privacy.android.app.utils.ThumbnailUtils.*;
import static mega.privacy.android.app.utils.TimeUtils.*;
import static mega.privacy.android.app.utils.Util.*;
import static mega.privacy.android.app.utils.ContactUtil.*;
import static nz.mega.sdk.MegaApiJava.INVALID_HANDLE;
import static nz.mega.sdk.MegaApiJava.STORAGE_STATE_PAYWALL;
import static nz.mega.sdk.MegaChatApiJava.MEGACHAT_INVALID_HANDLE;

@SuppressLint("NewApi")
<<<<<<< HEAD
public class FileInfoActivityLollipop extends PasscodeActivity implements OnClickListener,
        MegaRequestListenerInterface, MegaGlobalListenerInterface, MegaChatRequestListenerInterface,
        ActionNodeCallback {
=======
public class FileInfoActivityLollipop extends PinActivityLollipop implements OnClickListener,
        MegaRequestListenerInterface, MegaGlobalListenerInterface,
        ActionNodeCallback, SnackbarShower {
>>>>>>> 6bd771e6

	public static int MAX_WIDTH_FILENAME_LAND=400;
	public static int MAX_WIDTH_FILENAME_LAND_2=400;

	public static int MAX_WIDTH_FILENAME_PORT=170;
	public static int MAX_WIDTH_FILENAME_PORT_2=200;

	public static String NODE_HANDLE = "NODE_HANDLE";

	static int TYPE_EXPORT_GET = 0;
	static int TYPE_EXPORT_REMOVE = 1;
	static int TYPE_EXPORT_MANAGE = 2;
	static int FROM_FILE_BROWSER = 13;
    FileInfoActivityLollipop fileInfoActivityLollipop = this;
	boolean firstIncomingLevel=true;

    private final static String KEY_SELECTED_SHARE_HANDLE = "KEY_SELECTED_SHARE_HANDLE";

    private final MegaAttacher nodeAttacher = new MegaAttacher(this);
    private final NodeSaver nodeSaver = new NodeSaver(this, this, this,
            AlertsAndWarnings.showSaveToDeviceConfirmDialog(this));

    NodeController nC;

	ArrayList<MegaNode> nodeVersions;

	NestedScrollView nestedScrollView;

	RelativeLayout iconToolbarLayout;
	ImageView iconToolbarView;

    Drawable upArrow;
    Drawable drawableRemoveLink;
    Drawable drawableLink;
    Drawable drawableShare;
    Drawable drawableDots;
    Drawable drawableDownload;
    Drawable drawableLeave;
    Drawable drawableCopy;
    Drawable drawableChat;

	RelativeLayout imageToolbarLayout;
	ImageView imageToolbarView;

	CoordinatorLayout fragmentContainer;
	CollapsingToolbarLayout collapsingToolbar;

	Toolbar toolbar;
	ActionBar aB;

	private boolean isShareContactExpanded = false;

	float scaleText;

	LinearLayout availableOfflineLayout;

	RelativeLayout sizeLayout;
	RelativeLayout locationLayout;
	RelativeLayout contentLayout;
	RelativeLayout addedLayout;
	RelativeLayout modifiedLayout;
	RelativeLayout publicLinkLayout;
	RelativeLayout publicLinkCopyLayout;
	TextView publicLinkText;
	private TextView publicLinkDate;
	RelativeLayout sharedLayout;
	Button usersSharedWithTextButton;
	View dividerSharedLayout;
	View dividerLinkLayout;

    RelativeLayout folderVersionsLayout;
    RelativeLayout folderCurrentVersionsLayout;
    RelativeLayout folderPreviousVersionsLayout;
    TextView folderVersionsText;
    TextView folderCurrentVersionsText;
    TextView folderPreviousVersionsText;

	TextView availableOfflineView;

	Button publicLinkButton;

	RelativeLayout versionsLayout;
	Button versionsButton;
	View separatorVersions;
    SwitchMaterial offlineSwitch;

	TextView sizeTextView;
	TextView sizeTitleTextView;

    TextView locationTextView;

	TextView contentTextView;
	TextView contentTitleTextView;

	TextView addedTextView;
	TextView modifiedTextView;
	AppBarLayout appBarLayout;
	TextView permissionInfo;

	boolean owner= true;
	int typeExport = -1;

	ArrayList<MegaShare> sl;
	MegaOffline mOffDelete;

	RelativeLayout ownerLayout;
	LinearLayout ownerLinear;
	EmojiTextView ownerLabel;
	TextView ownerLabelowner;
	TextView ownerInfo;
	ImageView ownerRoundeImage;
	ImageView ownerState;

	MenuItem downloadMenuItem;
	MenuItem shareMenuItem;
	MenuItem getLinkMenuItem;
	MenuItem editLinkMenuItem;
	MenuItem removeLinkMenuItem;
	MenuItem renameMenuItem;
	MenuItem moveMenuItem;
	MenuItem copyMenuItem;
	MenuItem rubbishMenuItem;
	MenuItem deleteMenuItem;
	MenuItem leaveMenuItem;
	MenuItem sendToChatMenuItem;

	MegaNode node;

	boolean availableOfflineBoolean = false;

	private ContactController cC;
	private MegaApiAndroid megaApi = null;
	MegaChatApiAndroid megaChatApi;

	ProgressDialog statusDialog;
	boolean publicLink=false;

	private Handler handler;

	boolean moveToRubbish = false;

	public static int REQUEST_CODE_SELECT_CONTACT = 1000;
	public static int REQUEST_CODE_SELECT_MOVE_FOLDER = 1001;
	public static int REQUEST_CODE_SELECT_COPY_FOLDER = 1002;

	Display display;
	DisplayMetrics outMetrics;
	float density;
	float scaleW;
	float scaleH;

	boolean shareIt = true;
	int from;

	DatabaseHandler dbH = null;

	AlertDialog permissionsDialog;

	String contactMail;
    boolean isRemoveOffline;
    long handle;

    private int adapterType;

 	private MegaShare selectedShare;
    final int MAX_NUMBER_OF_CONTACTS_IN_LIST = 5;
    private RecyclerView listView;
    private ArrayList<MegaShare> listContacts;
    private ArrayList<MegaShare> fullListContacts;
    private Button moreButton;
    private MegaFileInfoSharedContactLollipopAdapter adapter;
    private ActionMode actionMode;

    int versionsToRemove = 0;
    int versionsRemoved = 0;
    int errorVersionRemove = 0;

    private FileContactsListBottomSheetDialogFragment bottomSheetDialogFragment;

    private int currentColorFilter;
    private boolean pendingToSetIconsColorFilter;

    private BroadcastReceiver manageShareReceiver = new BroadcastReceiver() {
        @Override
        public void onReceive(Context context, Intent intent) {
            if (intent == null) return;

            if (adapter != null) {
                if (adapter.isMultipleSelect()) {
                    adapter.clearSelections();
                    hideMultipleSelect();
                }
                adapter.setShareList(listContacts);
            }

            if (statusDialog != null) {
                statusDialog.dismiss();
            }

            if (permissionsDialog != null) {
                permissionsDialog.dismiss();
            }
        }
    };

    private BroadcastReceiver contactUpdateReceiver = new BroadcastReceiver() {
        @Override
        public void onReceive(Context context, Intent intent) {
            if (intent == null || intent.getAction() == null) return;

            if (intent.getAction().equals(ACTION_UPDATE_NICKNAME)
                || intent.getAction().equals(ACTION_UPDATE_FIRST_NAME)
                || intent.getAction().equals(ACTION_UPDATE_LAST_NAME)
                || intent.getAction().equals(ACTION_UPDATE_CREDENTIALS)) {
                updateAdapter(intent.getLongExtra(EXTRA_USER_HANDLE, INVALID_HANDLE));
            }
        }
    };

    public void activateActionMode(){
        logDebug("activateActionMode");
        if (!adapter.isMultipleSelect()){
            adapter.setMultipleSelect(true);
            actionMode = startSupportActionMode(new ActionBarCallBack());
        }
    }

    @Override
    public void showSnackbar(int type, String content, long chatId) {
        showSnackbar(type, fragmentContainer, content, chatId);
    }

    @Override
    public void finishRenameActionWithSuccess(@NonNull String newName) {
        node = megaApi.getNodeByHandle(node.getHandle());

        if (node != null && collapsingToolbar != null) {
            collapsingToolbar.setTitle(node.getName().toUpperCase());
        }
    }

    @Override
    public void actionConfirmed() {
        //No update needed
    }

    @Override
    public void createFolder(@NotNull String folderName) {
        //No action needed
    }

    private class ActionBarCallBack implements ActionMode.Callback {
        
        @Override
        public boolean onActionItemClicked(ActionMode mode, MenuItem item) {
            logDebug("onActionItemClicked");
            final ArrayList<MegaShare> shares = adapter.getSelectedShares();
            switch(item.getItemId()){
                case R.id.action_file_contact_list_permissions:{

                    //Change permissions
                    MaterialAlertDialogBuilder dialogBuilder = new MaterialAlertDialogBuilder(fileInfoActivityLollipop, R.style.ThemeOverlay_Mega_MaterialAlertDialog);
                    dialogBuilder.setTitle(getString(R.string.file_properties_shared_folder_permissions));

                    final CharSequence[] items = {getString(R.string.file_properties_shared_folder_read_only), getString(R.string.file_properties_shared_folder_read_write), getString(R.string.file_properties_shared_folder_full_access)};
                    dialogBuilder.setSingleChoiceItems(items, -1, new DialogInterface.OnClickListener() {
                        public void onClick(DialogInterface dialog, int item) {
                            clearSelections();
                            if(permissionsDialog != null){
                                permissionsDialog.dismiss();
                            }
                            statusDialog = getProgressDialog(fileInfoActivityLollipop, getString(R.string.context_permissions_changing_folder));
                            cC.changePermissions(cC.getEmailShares(shares), item, node);
                        }
                    });

                    permissionsDialog = dialogBuilder.create();
                    permissionsDialog.show();
                    break;
                }
                case R.id.action_file_contact_list_delete:{
                    if(shares!=null){
                        if(shares.size()!=0){
                            if (shares.size() > 1) {
                                logDebug("Remove multiple contacts");
                                showConfirmationRemoveMultipleContactFromShare(shares);
                            } else {
                                logDebug("Remove one contact");
                                showConfirmationRemoveContactFromShare(shares.get(0).getUser());
                            }
                        }
                    }
                    break;
                }
                case R.id.cab_menu_select_all:{
                    selectAll();
                    break;
                }
                case R.id.cab_menu_unselect_all:{
                    clearSelections();
                    break;
                }
            }
            return false;
        }

        @Override
        public boolean onCreateActionMode(ActionMode mode, Menu menu) {
            logDebug("onCreateActionMode");
            MenuInflater inflater = mode.getMenuInflater();
            inflater.inflate(R.menu.file_contact_shared_browser_action, menu);
            return true;
        }

        @Override
        public void onDestroyActionMode(ActionMode arg0) {
            logDebug("onDestroyActionMode");
            adapter.clearSelections();
            adapter.setMultipleSelect(false);
            supportInvalidateOptionsMenu();
        }

        @Override
        public boolean onPrepareActionMode(ActionMode mode, Menu menu) {
            logDebug("onPrepareActionMode");
            List<MegaShare> selected = adapter.getSelectedShares();
            boolean deleteShare = false;
            boolean permissions = false;

            if (selected.size() != 0) {
                permissions = true;
                deleteShare = true;

                MenuItem unselect = menu.findItem(R.id.cab_menu_unselect_all);
                if(selected.size()==adapter.getItemCount()){
                    menu.findItem(R.id.cab_menu_select_all).setVisible(false);
                    unselect.setTitle(getString(R.string.action_unselect_all));
                    unselect.setVisible(true);
                }
                else{
                    menu.findItem(R.id.cab_menu_select_all).setVisible(true);
                    unselect.setTitle(getString(R.string.action_unselect_all));
                    unselect.setVisible(true);
                }
            }
            else{
                menu.findItem(R.id.cab_menu_select_all).setVisible(true);
                menu.findItem(R.id.cab_menu_unselect_all).setVisible(false);
            }

            menu.findItem(R.id.action_file_contact_list_permissions).setVisible(permissions);
            if(permissions == true){
                menu.findItem(R.id.action_file_contact_list_permissions).setShowAsAction(MenuItem.SHOW_AS_ACTION_ALWAYS);
            }else{
                menu.findItem(R.id.action_file_contact_list_permissions).setShowAsAction(MenuItem.SHOW_AS_ACTION_NEVER);

            }

            menu.findItem(R.id.action_file_contact_list_delete).setVisible(deleteShare);
            if(deleteShare == true){
                menu.findItem(R.id.action_file_contact_list_delete).setShowAsAction(MenuItem.SHOW_AS_ACTION_ALWAYS);
            }else{
                menu.findItem(R.id.action_file_contact_list_delete).setShowAsAction(MenuItem.SHOW_AS_ACTION_NEVER);

            }

            return false;
        }

    }

	@Override
	protected void onCreate(Bundle savedInstanceState) {

		super.onCreate(savedInstanceState);
        logDebug("onCreate");

        fileInfoActivityLollipop = this;
        handler = new Handler();
        display = getWindowManager().getDefaultDisplay();
        outMetrics = new DisplayMetrics ();
        display.getMetrics(outMetrics);
        density  = getResources().getDisplayMetrics().density;

        scaleW = getScaleW(outMetrics, density);
        scaleH = getScaleH(outMetrics, density);

        if (scaleH < scaleW){
            scaleText = scaleH;
        }
        else{
            scaleText = scaleW;
        }

        cC = new ContactController(this);
        dbH = DatabaseHandler.getDbHandler(getApplicationContext());

        adapterType = getIntent().getIntExtra("adapterType", FILE_BROWSER_ADAPTER);

        setContentView(R.layout.activity_file_info);

        permissionInfo = (TextView) findViewById(R.id.file_properties_permission_info);
        permissionInfo.setVisibility(View.GONE);

        fragmentContainer = (CoordinatorLayout) findViewById(R.id.file_info_fragment_container);

        toolbar = findViewById(R.id.toolbar);
        setSupportActionBar(toolbar);
        aB = getSupportActionBar();

        collapsingToolbar = findViewById(R.id.file_info_collapse_toolbar);

        nestedScrollView = (NestedScrollView) findViewById(R.id.nested_layout);
        nestedScrollView.setOnScrollChangeListener((NestedScrollView.OnScrollChangeListener) (v, scrollX, scrollY, oldScrollX, oldScrollY) -> changeViewElevation(aB, v.canScrollVertically(-1) && v.getVisibility() == View.VISIBLE, outMetrics));

        aB.setDisplayShowTitleEnabled(false);
        aB.setHomeButtonEnabled(true);
        aB.setDisplayHomeAsUpEnabled(true);

        iconToolbarLayout = (RelativeLayout) findViewById(R.id.file_info_icon_layout);

        iconToolbarView = (ImageView) findViewById(R.id.file_info_toolbar_icon);
        CollapsingToolbarLayout.LayoutParams params = (CollapsingToolbarLayout.LayoutParams) iconToolbarLayout.getLayoutParams();
        Rect rect = new Rect();
        getWindow().getDecorView().getWindowVisibleDisplayFrame(rect);
        params.setMargins(dp2px(16, outMetrics), dp2px(90, outMetrics) + rect.top, 0, dp2px(14, outMetrics));
        iconToolbarLayout.setLayoutParams(params);

        imageToolbarLayout = (RelativeLayout) findViewById(R.id.file_info_image_layout);
        imageToolbarView = (ImageView) findViewById(R.id.file_info_toolbar_image);
        imageToolbarLayout.setVisibility(View.GONE);

        //Available Offline Layout
        availableOfflineLayout = (LinearLayout) findViewById(R.id.available_offline_layout);
        availableOfflineLayout.setVisibility(View.VISIBLE);
        availableOfflineView = (TextView) findViewById(R.id.file_properties_available_offline_text);
        offlineSwitch = (SwitchMaterial) findViewById(R.id.file_properties_switch);

        //Share with Layout
        sharedLayout = (RelativeLayout) findViewById(R.id.file_properties_shared_layout);
        sharedLayout.setOnClickListener(this);
        usersSharedWithTextButton = (Button) findViewById(R.id.file_properties_shared_info_button);
        usersSharedWithTextButton.setOnClickListener(this);
        dividerSharedLayout = findViewById(R.id.divider_shared_layout);
        appBarLayout = (AppBarLayout) findViewById(R.id.app_bar);

        //Owner Layout
        ownerLayout = (RelativeLayout) findViewById(R.id.file_properties_owner_layout);
        ownerRoundeImage= (RoundedImageView) findViewById(R.id.contact_list_thumbnail);
        ownerLinear = (LinearLayout) findViewById(R.id.file_properties_owner_linear);
        ownerLabel =  findViewById(R.id.file_properties_owner_label);
        ownerLabelowner = (TextView) findViewById(R.id.file_properties_owner_label_owner);
        String ownerString = "("+getString(R.string.file_properties_owner)+")";
        ownerLabelowner.setText(ownerString);
        ownerInfo = (TextView) findViewById(R.id.file_properties_owner_info);
        ownerState = (ImageView) findViewById(R.id.file_properties_owner_state_icon);
        if(!isScreenInPortrait(this)){
            ownerLabel.setMaxWidthEmojis(dp2px(MAX_WIDTH_FILENAME_LAND, outMetrics));
            ownerInfo.setMaxWidth(dp2px(MAX_WIDTH_FILENAME_LAND_2, outMetrics));
        }else{
            ownerLabel.setMaxWidthEmojis(dp2px(MAX_WIDTH_FILENAME_PORT, outMetrics));
            ownerInfo.setMaxWidth(dp2px(MAX_WIDTH_FILENAME_PORT_2, outMetrics));
        }
        ownerLayout.setVisibility(View.GONE);

        //Info Layout

        //Size Layout
        sizeLayout = (RelativeLayout) findViewById(R.id.file_properties_size_layout);
        sizeTitleTextView  = (TextView) findViewById(R.id.file_properties_info_menu_size);
        sizeTextView = (TextView) findViewById(R.id.file_properties_info_data_size);

        //Folder Versions Layout
        folderVersionsLayout = (RelativeLayout) findViewById(R.id.file_properties_folder_versions_layout);
        folderVersionsText = (TextView) findViewById(R.id.file_properties_info_data_folder_versions);
        folderVersionsLayout.setVisibility(View.GONE);

        folderCurrentVersionsLayout = (RelativeLayout) findViewById(R.id.file_properties_folder_current_versions_layout);
        folderCurrentVersionsText = (TextView) findViewById(R.id.file_properties_info_data_folder_current_versions);
        folderCurrentVersionsLayout.setVisibility(View.GONE);

        folderPreviousVersionsLayout = (RelativeLayout) findViewById(R.id.file_properties_folder_previous_versions_layout);
        folderPreviousVersionsText = (TextView) findViewById(R.id.file_properties_info_data_folder_previous_versions);
        folderPreviousVersionsLayout.setVisibility(View.GONE);

        //Content Layout
        contentLayout = (RelativeLayout) findViewById(R.id.file_properties_content_layout);
        contentTitleTextView  = (TextView) findViewById(R.id.file_properties_info_menu_content);
        contentTextView = (TextView) findViewById(R.id.file_properties_info_data_content);

        dividerLinkLayout = (View) findViewById(R.id.divider_link_layout);
        publicLinkLayout = (RelativeLayout) findViewById(R.id.file_properties_link_layout);
        publicLinkCopyLayout = (RelativeLayout) findViewById(R.id.file_properties_copy_layout);

        publicLinkText = (TextView) findViewById(R.id.file_properties_link_text);
        publicLinkDate = findViewById(R.id.file_properties_link_date);
        publicLinkButton = (Button) findViewById(R.id.file_properties_link_button);
        publicLinkButton.setText(getString(R.string.context_copy));
        publicLinkButton.setOnClickListener(this);

        //Added Layout
        addedLayout = (RelativeLayout) findViewById(R.id.file_properties_added_layout);
        addedTextView = (TextView) findViewById(R.id.file_properties_info_data_added);

        //Modified Layout
        modifiedLayout = (RelativeLayout) findViewById(R.id.file_properties_created_layout);
        modifiedTextView = (TextView) findViewById(R.id.file_properties_info_data_created);

        //Versions Layout
        versionsLayout = (RelativeLayout) findViewById(R.id.file_properties_versions_layout);
        versionsButton = (Button) findViewById(R.id.file_properties_text_number_versions);
        separatorVersions = (View) findViewById(R.id.separator_versions);

        if (megaApi == null){
            MegaApplication app = (MegaApplication)getApplication();
            megaApi = app.getMegaApi();
        }
        if(megaApi==null||megaApi.getRootNode()==null){
            logDebug("Refresh session - sdk");
            Intent intent = new Intent(this, LoginActivityLollipop.class);
            intent.putExtra(VISIBLE_FRAGMENT,  LOGIN_FRAGMENT);
            intent.setFlags(Intent.FLAG_ACTIVITY_CLEAR_TOP);
            startActivity(intent);
            finish();
            return;
        }

        if (megaChatApi == null) {
            megaChatApi = ((MegaApplication) getApplication()).getMegaChatApi();
        }

        if (megaChatApi == null || megaChatApi.getInitState() == MegaChatApi.INIT_ERROR) {
            logDebug("Refresh session - karere");
            Intent intent = new Intent(this, LoginActivityLollipop.class);
            intent.putExtra(VISIBLE_FRAGMENT, LOGIN_FRAGMENT);
            intent.setFlags(Intent.FLAG_ACTIVITY_CLEAR_TOP);
            startActivity(intent);
            finish();
            return;
        }

        megaApi.addGlobalListener(this);

        Bundle extras = getIntent().getExtras();
        if (extras != null){
            from = extras.getInt("from");
            if(from==FROM_INCOMING_SHARES){
                firstIncomingLevel = extras.getBoolean("firstLevel");
            }

            long handleNode = extras.getLong("handle", -1);
            logDebug("Handle of the selected node: " + handleNode);
            node = megaApi.getNodeByHandle(handleNode);
            if (node == null){
                logWarning("Node is NULL");
                finish();
                return;
            }

            if (node.isFolder()) {
                modifiedLayout.setVisibility(View.GONE);

                if (isEmptyFolder(node)) {
                    availableOfflineLayout.setVisibility(View.GONE);

                    View view = findViewById(R.id.available_offline_separator);
                    if (view != null) {
                        view.setVisibility(View.GONE);
                    }
                }
            } else {
                modifiedLayout.setVisibility(View.VISIBLE);
            }

            String name = node.getName();

            collapsingToolbar.setTitle(name.toUpperCase());
            if (nC == null) {
                nC = new NodeController(this);
            }
            MegaNode parent = nC.getParent(node);

            if (parent.getHandle() != megaApi.getRubbishNode().getHandle()) {
                offlineSwitch.setEnabled(true);
                offlineSwitch.setOnCheckedChangeListener((view, isChecked) -> onClick(view));
                availableOfflineView.setTextColor(ContextCompat.getColor(this, R.color.grey_087_white_087));
            } else {
                offlineSwitch.setEnabled(false);
                availableOfflineView.setTextColor(ContextCompat.getColor(this, R.color.grey_700_026_grey_300_026));
            }

            if(megaApi.hasVersions(node)){
                versionsLayout.setVisibility(View.VISIBLE);

                String text = getQuantityString(R.plurals.number_of_versions, megaApi.getNumVersions(node), megaApi.getNumVersions(node));
                versionsButton.setText(text);
                versionsButton.setOnClickListener(this);
                separatorVersions.setVisibility(View.VISIBLE);

                nodeVersions = megaApi.getVersions(node);
            }
            else{
                versionsLayout.setVisibility(View.GONE);
                separatorVersions.setVisibility(View.GONE);
            }
        }
        else{
            logWarning("Extras is NULL");
        }

        listView = (RecyclerView)findViewById(R.id.file_info_contact_list_view);
        //listView.addOnItemTouchListener(this);
        listView.setItemAnimator(noChangeRecyclerViewItemAnimator());
        listView.addItemDecoration(new SimpleDividerItemDecoration(this));
        LinearLayoutManager mLayoutManager = new LinearLayoutManager(this);
        listView.setLayoutManager(mLayoutManager);

        //get shared contact list and max number can be displayed in the list is five
        setContactList();

        moreButton = (Button)findViewById(R.id.more_button);
        moreButton.setOnClickListener(this);
        setMoreButtonText();

        //setup adapter
        adapter = new MegaFileInfoSharedContactLollipopAdapter(this,node,listContacts,listView);
        adapter.setShareList(listContacts);
        adapter.setPositionClicked(-1);
        adapter.setMultipleSelect(false);

        listView.setAdapter(adapter);

        refreshProperties();

        setIconResource();

        registerReceiver(manageShareReceiver, new IntentFilter(BROADCAST_ACTION_INTENT_MANAGE_SHARE));

        IntentFilter contactUpdateFilter = new IntentFilter(BROADCAST_ACTION_INTENT_FILTER_CONTACT_UPDATE);
        contactUpdateFilter.addAction(ACTION_UPDATE_NICKNAME);
        contactUpdateFilter.addAction(ACTION_UPDATE_FIRST_NAME);
        contactUpdateFilter.addAction(ACTION_UPDATE_LAST_NAME);
        contactUpdateFilter.addAction(ACTION_UPDATE_CREDENTIALS);
        registerReceiver(contactUpdateReceiver, contactUpdateFilter);

        getActionBarDrawables();

        int statusBarColor = getColorForElevation(this, getResources().getDimension(R.dimen.toolbar_elevation));
        collapsingToolbar.setStatusBarScrimColor(statusBarColor);

        if(isDarkMode(this)) {
            collapsingToolbar.setContentScrimColor(statusBarColor);
        }

        if (node.hasPreview() || node.hasThumbnail()) {
            appBarLayout.addOnOffsetChangedListener((appBarLayout, offset) -> {
                if (offset < 0 && Math.abs(offset) >= appBarLayout.getTotalScrollRange() / 2) {
                    // Collapsed
                    setActionBarDrawablesColorFilter(getResources().getColor(R.color.grey_087_white_087));
                } else {
                    setActionBarDrawablesColorFilter(getResources().getColor(R.color.white_alpha_087));
                }
            });

            collapsingToolbar.setCollapsedTitleTextColor(ContextCompat.getColor(this, R.color.grey_087_white_087));
            collapsingToolbar.setExpandedTitleColor(getResources().getColor(R.color.white_alpha_087));
        } else {
            setActionBarDrawablesColorFilter(getResources().getColor(R.color.grey_087_white_087));
        }

        if(savedInstanceState != null){
            long handle = savedInstanceState.getLong(KEY_SELECTED_SHARE_HANDLE, INVALID_HANDLE);
            if(handle == INVALID_HANDLE || node == null){
                return;
            }
            ArrayList<MegaShare> list = megaApi.getOutShares(node);
            for (MegaShare share: list) {
                if(handle == share.getNodeHandle()){
                    selectedShare = share;
                    break;
                }
            }

            nodeAttacher.restoreState(savedInstanceState);
            nodeSaver.restoreState(savedInstanceState);
        }

        //Location Layout
        locationLayout = findViewById(R.id.file_properties_location_layout);
        locationTextView = findViewById(R.id.file_properties_info_data_location);

        LocationInfo locationInfo = getNodeLocationInfo(adapterType, from == FROM_INCOMING_SHARES,
                node.getHandle());
        if (locationInfo != null) {
            locationTextView.setText(locationInfo.getLocation());
            locationTextView.setOnClickListener(v -> {
                handleLocationClick(this, adapterType, locationInfo);
            });
        } else {
            locationLayout.setVisibility(View.GONE);
        }
	}

    private void getActionBarDrawables() {
        drawableDots = ContextCompat.getDrawable(getApplicationContext(), R.drawable.ic_dots_vertical_white);
        if (drawableDots != null) {
            drawableDots = drawableDots.mutate();
        }

        upArrow = ContextCompat.getDrawable(getApplicationContext(), R.drawable.ic_arrow_back_white);
        if (upArrow != null) {
            upArrow = upArrow.mutate();
        }

        drawableRemoveLink = ContextCompat.getDrawable(getApplicationContext(), R.drawable.ic_remove_link);
        if (drawableRemoveLink != null) {
            drawableRemoveLink = drawableRemoveLink.mutate();
        }

        drawableLink = ContextCompat.getDrawable(getApplicationContext(), R.drawable.ic_link_white);
        if (drawableLink != null) {
            drawableLink = drawableLink.mutate();
        }

        drawableShare = ContextCompat.getDrawable(getApplicationContext(), R.drawable.ic_share);
        if (drawableShare != null) {
            drawableShare = drawableShare.mutate();
        }

        drawableDownload = ContextCompat.getDrawable(getApplicationContext(), R.drawable.ic_download_white);
        if (drawableDownload != null) {
            drawableDownload = drawableDownload.mutate();
        }

        drawableLeave = ContextCompat.getDrawable(getApplicationContext(), R.drawable.ic_leave_share_w);
        if (drawableLeave != null) {
            drawableLeave = drawableLeave.mutate();
        }

        drawableCopy = ContextCompat.getDrawable(getApplicationContext(), R.drawable.ic_copy_white);
        if (drawableCopy != null) {
            drawableCopy.mutate();
        }

        drawableChat = ContextCompat.getDrawable(getApplicationContext(), R.drawable.ic_send_to_contact);
        if (drawableChat != null) {
            drawableChat.mutate();
        }
    }

    void setOwnerState(long userHandle) {
        setContactStatus(megaChatApi.getUserOnlineStatus(userHandle), ownerState, StatusIconLocation.STANDARD);
    }

    @Override
	public boolean onCreateOptionsMenu(Menu menu) {
        getMenuInflater().inflate(R.menu.file_info_action, menu);

        downloadMenuItem = menu.findItem(R.id.cab_menu_file_info_download);
        shareMenuItem = menu.findItem(R.id.cab_menu_file_info_share_folder);
        getLinkMenuItem = menu.findItem(R.id.cab_menu_file_info_get_link);
        editLinkMenuItem = menu.findItem(R.id.cab_menu_file_info_edit_link);
        removeLinkMenuItem = menu.findItem(R.id.cab_menu_file_info_remove_link);
        renameMenuItem = menu.findItem(R.id.cab_menu_file_info_rename);
        moveMenuItem = menu.findItem(R.id.cab_menu_file_info_move);
        copyMenuItem = menu.findItem(R.id.cab_menu_file_info_copy);
        rubbishMenuItem = menu.findItem(R.id.cab_menu_file_info_rubbish);
        deleteMenuItem = menu.findItem(R.id.cab_menu_file_info_delete);
        leaveMenuItem = menu.findItem(R.id.cab_menu_file_info_leave);
        sendToChatMenuItem = menu.findItem(R.id.cab_menu_file_info_send_to_chat);

        if (pendingToSetIconsColorFilter) {
            setIconsColorFilter();
        }

        MegaNode parent = megaApi.getNodeByHandle(node.getHandle());

        if (parent != null) {
            parent = getRootParentNode(parent);

            if (parent.getHandle() == megaApi.getRubbishNode().getHandle()) {
                deleteMenuItem.setVisible(true);
            } else {
                if (!node.isFolder()) {
                    sendToChatMenuItem.setVisible(true);
                    sendToChatMenuItem.setShowAsAction(MenuItem.SHOW_AS_ACTION_IF_ROOM);
                }

                if (from == FROM_INCOMING_SHARES) {
                    downloadMenuItem.setVisible(true);
                    downloadMenuItem.setShowAsAction(MenuItem.SHOW_AS_ACTION_IF_ROOM);
                    leaveMenuItem.setVisible(firstIncomingLevel);
                    leaveMenuItem.setShowAsAction(MenuItem.SHOW_AS_ACTION_IF_ROOM);
                    copyMenuItem.setVisible(true);

                    switch (megaApi.getAccess(node)) {
                        case MegaShare.ACCESS_OWNER:
                        case MegaShare.ACCESS_FULL:
                            rubbishMenuItem.setVisible(!firstIncomingLevel);
                            renameMenuItem.setVisible(true);
                            break;

                        case MegaShare.ACCESS_READ:
                            copyMenuItem.setShowAsAction(MenuItem.SHOW_AS_ACTION_IF_ROOM);
                            break;
                    }
                } else {
                    downloadMenuItem.setVisible(true);

                    if (node.isFolder()) {
                        shareMenuItem.setVisible(true);
                        shareMenuItem.setShowAsAction(MenuItem.SHOW_AS_ACTION_IF_ROOM);
                    }

                    if (node.isExported()) {
                        editLinkMenuItem.setVisible(true);
                        removeLinkMenuItem.setVisible(true);
                        removeLinkMenuItem.setShowAsAction(MenuItem.SHOW_AS_ACTION_IF_ROOM);
                    } else {
                        getLinkMenuItem.setVisible(true);
                        getLinkMenuItem.setShowAsAction(MenuItem.SHOW_AS_ACTION_IF_ROOM);
                    }

                    rubbishMenuItem.setVisible(true);
                    renameMenuItem.setVisible(true);
                    moveMenuItem.setVisible(true);
                    copyMenuItem.setVisible(true);
                }
            }
        }

        return super.onCreateOptionsMenu(menu);
	}

    /**
     * Changes the drawables color in ActionBar depending on the color received.
     *
     * @param color Can be Color.WHITE or Color.WHITE.
     */
    private void setActionBarDrawablesColorFilter(int color) {
        if (currentColorFilter == color || aB == null) {
            return;
        }

        currentColorFilter = color;

        upArrow.setColorFilter(color, PorterDuff.Mode.SRC_IN);
        aB.setHomeAsUpIndicator(upArrow);

        drawableDots.setColorFilter(color, PorterDuff.Mode.SRC_IN);
        toolbar.setOverflowIcon(drawableDots);

        setIconsColorFilter();
    }

    /**
     * Sets the toolbar icons color.
     */
    public void setIconsColorFilter() {
        if (removeLinkMenuItem == null || getLinkMenuItem == null || downloadMenuItem == null
                || shareMenuItem == null || leaveMenuItem == null || copyMenuItem == null
                || sendToChatMenuItem == null) {
            pendingToSetIconsColorFilter = true;
            return;
        }

        pendingToSetIconsColorFilter = false;

        drawableRemoveLink.setColorFilter(currentColorFilter, PorterDuff.Mode.SRC_IN);
        removeLinkMenuItem.setIcon(drawableRemoveLink);

        drawableLink.setColorFilter(currentColorFilter, PorterDuff.Mode.SRC_IN);
        getLinkMenuItem.setIcon(drawableLink);

        drawableDownload.setColorFilter(currentColorFilter, PorterDuff.Mode.SRC_IN);
        downloadMenuItem.setIcon(drawableDownload);

        drawableShare.setColorFilter(currentColorFilter, PorterDuff.Mode.SRC_IN);
        shareMenuItem.setIcon(drawableShare);

        drawableLeave.setColorFilter(currentColorFilter, PorterDuff.Mode.SRC_IN);
        leaveMenuItem.setIcon(drawableLeave);

        drawableCopy.setColorFilter(currentColorFilter, PorterDuff.Mode.SRC_IN);
        copyMenuItem.setIcon(drawableCopy);

        drawableChat.setColorFilter(currentColorFilter, PorterDuff.Mode.SRC_IN);
        sendToChatMenuItem.setIcon(drawableChat);
    }

	@Override
	public boolean onOptionsItemSelected(MenuItem item) {
        logDebug("onOptionsItemSelected");

		int id = item.getItemId();
		switch (id) {
			case android.R.id.home: {
                onBackPressed();
				break;
			}
			case R.id.cab_menu_file_info_download: {
			    nodeSaver.saveNode(node, false, false, false, false);
				break;
			}
			case R.id.cab_menu_file_info_share_folder: {
				Intent intent = new Intent();
				intent.setClass(this, AddContactActivityLollipop.class);
				intent.putExtra("contactType", CONTACT_TYPE_BOTH);
                intent.putExtra("MULTISELECT", 0);
				intent.putExtra(AddContactActivityLollipop.EXTRA_NODE_HANDLE, node.getHandle());
				startActivityForResult(intent, REQUEST_CODE_SELECT_CONTACT);
				break;
			}
			case R.id.cab_menu_file_info_get_link:
			case R.id.cab_menu_file_info_edit_link:{
                if (showTakenDownNodeActionNotAvailableDialog(node, this)) {
                    return false;
                }

                showGetLinkActivity(this, node.getHandle());
				break;
			}
			case R.id.cab_menu_file_info_remove_link: {
			    if (showTakenDownNodeActionNotAvailableDialog(node, this)) {
			        return false;
                }
				shareIt = false;
				AlertDialog removeLinkDialog;
                MaterialAlertDialogBuilder builder = new MaterialAlertDialogBuilder(this, R.style.ThemeOverlay_Mega_MaterialAlertDialog);

				LayoutInflater inflater = getLayoutInflater();
				View dialoglayout = inflater.inflate(R.layout.dialog_link, null);
				TextView url = (TextView) dialoglayout.findViewById(R.id.dialog_link_link_url);
				TextView key = (TextView) dialoglayout.findViewById(R.id.dialog_link_link_key);
				TextView symbol = (TextView) dialoglayout.findViewById(R.id.dialog_link_symbol);
				TextView removeText = (TextView) dialoglayout.findViewById(R.id.dialog_link_text_remove);

				((RelativeLayout.LayoutParams) removeText.getLayoutParams()).setMargins(scaleWidthPx(25, outMetrics), scaleHeightPx(20, outMetrics), scaleWidthPx(10, outMetrics), 0);

				url.setVisibility(View.GONE);
				key.setVisibility(View.GONE);
				symbol.setVisibility(View.GONE);
				removeText.setVisibility(View.VISIBLE);

				removeText.setText(getString(R.string.context_remove_link_warning_text));

				Display display = getWindowManager().getDefaultDisplay();
				DisplayMetrics outMetrics = new DisplayMetrics();
				display.getMetrics(outMetrics);
				float density = getResources().getDisplayMetrics().density;

				float scaleW = getScaleW(outMetrics, density);
				float scaleH = getScaleH(outMetrics, density);


				if(getResources().getConfiguration().orientation == Configuration.ORIENTATION_LANDSCAPE){

					removeText.setTextSize(TypedValue.COMPLEX_UNIT_SP, (10*scaleW));

				}else{
					removeText.setTextSize(TypedValue.COMPLEX_UNIT_SP, (15*scaleW));

				}

				builder.setView(dialoglayout);

				builder.setPositiveButton(getString(R.string.context_remove), new DialogInterface.OnClickListener() {

					@Override
					public void onClick(DialogInterface dialog, int which) {
						typeExport=TYPE_EXPORT_REMOVE;
						megaApi.disableExport(node, fileInfoActivityLollipop);
					}
				});

				builder.setNegativeButton(getString(R.string.general_cancel), new DialogInterface.OnClickListener() {

					@Override
					public void onClick(DialogInterface dialog, int which) {

					}
				});

				removeLinkDialog = builder.create();
				removeLinkDialog.show();
				break;
			}
			case R.id.cab_menu_file_info_copy: {
				showCopy();
				break;
			}
			case R.id.cab_menu_file_info_move: {
				showMove();
				break;
			}
			case R.id.cab_menu_file_info_rename: {
			    showRenameNodeDialog(this, node, this, this);
				break;
			}
			case R.id.cab_menu_file_info_leave:
				showConfirmationLeaveIncomingShare(this, this, node);
				break;

			case R.id.cab_menu_file_info_rubbish:
			case R.id.cab_menu_file_info_delete: {
				moveToTrash();
				break;
			}
            case R.id.cab_menu_file_info_send_to_chat: {
                logDebug("Send chat option");

                if (node != null) {
                    nodeAttacher.attachNode(node);
                }
                break;
            }
		}
		return super.onOptionsItemSelected(item);
	}

	private void refreshProperties(){
        logDebug("refreshProperties");

		if(node==null){
			finish();
		}

		boolean result=true;

		if(node.isExported()){
			publicLink=true;
            dividerLinkLayout.setVisibility(View.VISIBLE);
			publicLinkLayout.setVisibility(View.VISIBLE);
			publicLinkCopyLayout.setVisibility(View.VISIBLE);
			publicLinkText.setText(node.getPublicLink());
			publicLinkDate.setText(getString(R.string.general_date_label, formatLongDateTime(node.getPublicLinkCreationTime())));
		}
		else{
			publicLink=false;
            dividerLinkLayout.setVisibility(View.GONE);
			publicLinkLayout.setVisibility(View.GONE);
			publicLinkCopyLayout.setVisibility(View.GONE);
		}

		if (node.isFile()){
            logDebug("Node is FILE");
			sharedLayout.setVisibility(View.GONE);
			dividerSharedLayout.setVisibility(View.GONE);
			sizeTitleTextView.setText(getString(R.string.file_properties_info_size_file));
			sizeTextView.setText(getSizeString(node.getSize()));

			contentLayout.setVisibility(View.GONE);

			if (node.getCreationTime() != 0){

				try {addedTextView.setText(formatLongDateTime(node.getCreationTime()));}catch(Exception ex)	{addedTextView.setText("");}

				if (node.getModificationTime() != 0){
					try {modifiedTextView.setText(formatLongDateTime(node.getModificationTime()));}catch(Exception ex)	{modifiedTextView.setText("");}
				}
				else{
					try {modifiedTextView.setText(formatLongDateTime(node.getCreationTime()));}catch(Exception ex)	{modifiedTextView.setText("");}
				}
			}
			else{
				addedTextView.setText("");
				modifiedTextView.setText("");
			}

			Bitmap thumb = null;
			Bitmap preview = null;
			thumb = getThumbnailFromCache(node);
			if (thumb != null){
				imageToolbarView.setImageBitmap(thumb);
				imageToolbarLayout.setVisibility(View.VISIBLE);
				iconToolbarLayout.setVisibility(View.GONE);
			}
			else{
				thumb = getThumbnailFromFolder(node, this);
				if (thumb != null){
					imageToolbarView.setImageBitmap(thumb);
					imageToolbarLayout.setVisibility(View.VISIBLE);
					iconToolbarLayout.setVisibility(View.GONE);
				}
			}
			preview = getPreviewFromCache(node);
			if (preview != null){
				previewCache.put(node.getHandle(), preview);
				imageToolbarView.setImageBitmap(preview);
				imageToolbarLayout.setVisibility(View.VISIBLE);
				iconToolbarLayout.setVisibility(View.GONE);
			}
			else{
				preview = getPreviewFromFolder(node, this);
				if (preview != null){
					previewCache.put(node.getHandle(), preview);
					imageToolbarView.setImageBitmap(preview);
					imageToolbarLayout.setVisibility(View.VISIBLE);
					iconToolbarLayout.setVisibility(View.GONE);
				}
				else{
					if (node.hasPreview()){
						File previewFile = new File(getPreviewFolder(this), node.getBase64Handle()+".jpg");
						megaApi.getPreview(node, previewFile.getAbsolutePath(), this);
					}
				}
			}

			if(megaApi.hasVersions(node)){
				versionsLayout.setVisibility(View.VISIBLE);
                String text = getQuantityString(R.plurals.number_of_versions, megaApi.getNumVersions(node), megaApi.getNumVersions(node));
                versionsButton.setText(text);
				versionsButton.setOnClickListener(this);
				separatorVersions.setVisibility(View.VISIBLE);

				nodeVersions = megaApi.getVersions(node);
			}
			else{
				versionsLayout.setVisibility(View.GONE);
				separatorVersions.setVisibility(View.GONE);
			}
		}
		else{ //Folder

            megaApi.getFolderInfo(node, this);
			contentTextView.setVisibility(View.VISIBLE);
			contentTitleTextView.setVisibility(View.VISIBLE);

			contentTextView.setText(getMegaNodeFolderInfo(node));

			long sizeFile=megaApi.getSize(node);
			sizeTextView.setText(getSizeString(sizeFile));
			setIconResource();

			if(from==FROM_INCOMING_SHARES){
				//Show who is the owner
				ownerRoundeImage.setImageBitmap(null);
				ArrayList<MegaShare> sharesIncoming = megaApi.getInSharesList();
				for(int j=0; j<sharesIncoming.size();j++){
					MegaShare mS = sharesIncoming.get(j);
					if(mS.getNodeHandle()==node.getHandle()){
						MegaUser user= megaApi.getContact(mS.getUser());
						contactMail=user.getEmail();
						if(user!=null){
                            String name = getMegaUserNameDB(user);
                            if (name == null) {
                                name = user.getEmail();
                            }
                            ownerLabel.setText(name);
                            ownerInfo.setText(user.getEmail());
                            setOwnerState(user.getHandle());
                            createDefaultAvatar(ownerRoundeImage, user, name);
						}
						else{
							ownerLabel.setText(mS.getUser());
							ownerInfo.setText(mS.getUser());
                            setOwnerState(-1);
							createDefaultAvatar(ownerRoundeImage, user, mS.getUser());
						}


						File avatar = buildAvatarFile(this, contactMail + ".jpg");
						Bitmap bitmap = null;
						if (isFileAvailable(avatar)){
							if (avatar.length() > 0){
								BitmapFactory.Options bOpts = new BitmapFactory.Options();
								bOpts.inPurgeable = true;
								bOpts.inInputShareable = true;
								bitmap = BitmapFactory.decodeFile(avatar.getAbsolutePath(), bOpts);
								if (bitmap == null) {
									avatar.delete();
                                    megaApi.getUserAvatar(user,buildAvatarFile(this, contactMail + ".jpg").getAbsolutePath(), this);
                                }
								else{
									ownerRoundeImage.setImageBitmap(bitmap);
								}
							}
							else{
                                megaApi.getUserAvatar(user,buildAvatarFile(this, contactMail + ".jpg").getAbsolutePath(), this);
							}
						}
						else{
                            megaApi.getUserAvatar(user,buildAvatarFile(this, contactMail + ".jpg").getAbsolutePath(), this);
						}
						ownerLayout.setVisibility(View.VISIBLE);
					}
				}
			}


			sl = megaApi.getOutShares(node);

			if (sl != null){

				if (sl.size() == 0){

					sharedLayout.setVisibility(View.GONE);
					dividerSharedLayout.setVisibility(View.GONE);
					//If I am the owner
					if (megaApi.checkAccess(node, MegaShare.ACCESS_OWNER).getErrorCode() == MegaError.API_OK){
						permissionInfo.setVisibility(View.GONE);
					}
					else{

						owner = false;
						//If I am not the owner
						//permissionsLayout.setVisibility(View.VISIBLE);
						permissionInfo.setVisibility(View.VISIBLE);

						int accessLevel= megaApi.getAccess(node);
                        logDebug("Node: " + node.getHandle());

						switch(accessLevel){
							case MegaShare.ACCESS_OWNER:
							case MegaShare.ACCESS_FULL:{
								permissionInfo.setText(getResources().getString(R.string.file_properties_shared_folder_full_access).toUpperCase(Locale.getDefault()));

								//permissionsIcon.setImageResource(R.drawable.ic_shared_fullaccess);
								break;
							}
							case MegaShare.ACCESS_READ:{
								permissionInfo.setText(getResources().getString(R.string.file_properties_shared_folder_read_only).toUpperCase(Locale.getDefault()));
								//permissionsIcon.setImageResource(R.drawable.ic_shared_read);
								break;
							}
							case MegaShare.ACCESS_READWRITE:{
								permissionInfo.setText(getResources().getString(R.string.file_properties_shared_folder_read_write).toUpperCase(Locale.getDefault()));
								//permissionsIcon.setImageResource(R.drawable.ic_shared_read_write);
								break;
							}
						}
					}
				}
				else{
					sharedLayout.setVisibility(View.VISIBLE);
					dividerSharedLayout.setVisibility(View.VISIBLE);
                    usersSharedWithTextButton.setText(getQuantityString(R.plurals.general_selection_num_contacts,
                                    sl.size(), sl.size()));

				}

				if (node.getCreationTime() != 0){
					try {addedTextView.setText(DateUtils.getRelativeTimeSpanString(node.getCreationTime() * 1000));}catch(Exception ex)	{addedTextView.setText("");}

					if (node.getModificationTime() != 0){
						try {modifiedTextView.setText(DateUtils.getRelativeTimeSpanString(node.getModificationTime() * 1000));}catch(Exception ex)	{modifiedTextView.setText("");}
					}
					else{
						try {modifiedTextView.setText(DateUtils.getRelativeTimeSpanString(node.getCreationTime() * 1000));}catch(Exception ex)	{modifiedTextView.setText("");}
					}
				}
				else{
					addedTextView.setText("");
					modifiedTextView.setText("");
				}
			}
			else{

				sharedLayout.setVisibility(View.GONE);
				dividerSharedLayout.setVisibility(View.GONE);
			}
		}

		//Choose the button offlineSwitch
        if (availableOffline(this, node)) {
            availableOfflineBoolean = true;
            offlineSwitch.setChecked(true);
            return;
        }

        availableOfflineBoolean = false;
        offlineSwitch.setChecked(false);
	}

	private void createDefaultAvatar(ImageView ownerRoundeImage, MegaUser user, String name){
		ownerRoundeImage.setImageBitmap(getDefaultAvatar(getColorAvatar(user), name, AVATAR_SIZE, true));
	}


    private void sharedContactClicked() {
        FrameLayout sharedContactLayout = (FrameLayout)findViewById(R.id.shared_contact_list_container);
        if (isShareContactExpanded) {
            if (sl != null) {
                usersSharedWithTextButton.setText(getQuantityString(R.plurals.general_selection_num_contacts,
                                sl.size(), sl.size()));
            }
            sharedContactLayout.setVisibility(View.GONE);
        } else {
            usersSharedWithTextButton.setText(R.string.general_close);
            sharedContactLayout.setVisibility(View.VISIBLE);
        }

        isShareContactExpanded = !isShareContactExpanded;
    }

	@Override
	public void onClick(View v) {

        hideMultipleSelect();
		switch (v.getId()) {
			case R.id.file_properties_text_number_versions:{
                Intent i = new Intent(this, VersionsFileActivity.class);
                i.putExtra("handle", node.getHandle());
                startActivityForResult(i, REQUEST_CODE_DELETE_VERSIONS_HISTORY);
				break;
			}
			case R.id.file_properties_link_button:{
                logDebug("Copy link button");
				if(Build.VERSION.SDK_INT < Build.VERSION_CODES.HONEYCOMB) {
					android.text.ClipboardManager clipboard = (android.text.ClipboardManager) getSystemService(Context.CLIPBOARD_SERVICE);
					clipboard.setText(node.getPublicLink());
				} else {
					android.content.ClipboardManager clipboard = (android.content.ClipboardManager) getSystemService(Context.CLIPBOARD_SERVICE);
					android.content.ClipData clip = android.content.ClipData.newPlainText("Copied Text", node.getPublicLink());
					clipboard.setPrimaryClip(clip);
				}
				showSnackbar(SNACKBAR_TYPE, getString(R.string.file_properties_get_link), -1);
				break;
			}
			case R.id.file_properties_shared_layout:
			case R.id.file_properties_shared_info_button:{
                sharedContactClicked();
				break;
			}
            case R.id.more_button:
                Intent i = new Intent(this, FileContactListActivityLollipop.class);
                i.putExtra(NAME, node.getHandle());
                startActivity(i);
                break;
			case R.id.file_properties_switch:{
                boolean isChecked = offlineSwitch.isChecked();

                if (app.getStorageState() == STORAGE_STATE_PAYWALL) {
                    showOverDiskQuotaPaywallWarning();
                    offlineSwitch.setChecked(!isChecked);
                    return;
                }

				if(owner){
                    logDebug("Owner: me");
					if (!isChecked){
                        logDebug("isChecked");
                        isRemoveOffline = true;
                        handle = node.getHandle();
						availableOfflineBoolean = false;
						offlineSwitch.setChecked(false);
						mOffDelete = dbH.findByHandle(handle);
                        removeOffline(mOffDelete, dbH, this);
						supportInvalidateOptionsMenu();
					}
					else{
                        logDebug("NOT Checked");
                        isRemoveOffline = false;
                        handle = -1;
						availableOfflineBoolean = true;
						offlineSwitch.setChecked(true);

						File destination = getOfflineParentFile(this, from, node, megaApi);
                        logDebug("Path destination: " + destination);

						if (isFileAvailable(destination) && destination.isDirectory()){
							File offlineFile = new File(destination, node.getName());
							if (isFileAvailable(offlineFile) && node.getSize() == offlineFile.length() && offlineFile.getName().equals(node.getName())){ //This means that is already available offline
								return;
							}
						}

                        logDebug("Handle to save for offline : " + node.getHandle());
                        saveOffline(destination, node, this, fileInfoActivityLollipop);

						supportInvalidateOptionsMenu();
					}
				}
				else{
                    logDebug("Not owner");
					if (!isChecked){
						availableOfflineBoolean = false;
						offlineSwitch.setChecked(false);
						mOffDelete = dbH.findByHandle(node.getHandle());
                        removeOffline(mOffDelete, dbH, this);
						supportInvalidateOptionsMenu();
					}
					else{
						availableOfflineBoolean = true;
						offlineSwitch.setChecked(true);

						supportInvalidateOptionsMenu();

                        logDebug("Checking the node" + node.getHandle());

						//check the parent
						long result = -1;
						result = findIncomingParentHandle(node, megaApi);
                        logDebug("IncomingParentHandle: " + result);
						if(result!=-1){
							File destination = getOfflineParentFile(this, FROM_INCOMING_SHARES, node, megaApi);

							if (isFileAvailable(destination) && destination.isDirectory()){
								File offlineFile = new File(destination, node.getName());
								if (isFileAvailable(offlineFile) && node.getSize() == offlineFile.length() && offlineFile.getName().equals(node.getName())){ //This means that is already available offline
									return;
								}
							}
							saveOffline(destination, node, this, fileInfoActivityLollipop);
						}
						else{
                            logWarning("result=findIncomingParentHandle NOT result!");
						}
					}
				}
				break;
			}
		}
	}

	/*
	 * Display keyboard
	 */
	private void showKeyboardDelayed(final View view) {
		handler.postDelayed(new Runnable() {
			@Override
			public void run() {
				InputMethodManager imm = (InputMethodManager) getSystemService(Context.INPUT_METHOD_SERVICE);
				imm.showSoftInput(view, InputMethodManager.SHOW_IMPLICIT);
			}
		}, 50);
	}

	public void showCopy(){

		ArrayList<Long> handleList = new ArrayList<Long>();
		handleList.add(node.getHandle());

		Intent intent = new Intent(this, FileExplorerActivityLollipop.class);
		intent.setAction(FileExplorerActivityLollipop.ACTION_PICK_COPY_FOLDER);
		long[] longArray = new long[handleList.size()];
		for (int i=0; i<handleList.size(); i++){
			longArray[i] = handleList.get(i);
		}
		intent.putExtra("COPY_FROM", longArray);
		startActivityForResult(intent, REQUEST_CODE_SELECT_COPY_FOLDER);
	}

	public void showMove(){

		ArrayList<Long> handleList = new ArrayList<Long>();
		handleList.add(node.getHandle());

		Intent intent = new Intent(this, FileExplorerActivityLollipop.class);
		intent.setAction(FileExplorerActivityLollipop.ACTION_PICK_MOVE_FOLDER);
		long[] longArray = new long[handleList.size()];
		for (int i=0; i<handleList.size(); i++){
			longArray[i] = handleList.get(i);
		}
		intent.putExtra("MOVE_FROM", longArray);
		startActivityForResult(intent, REQUEST_CODE_SELECT_MOVE_FOLDER);
	}

	public void moveToTrash(){
        logDebug("moveToTrash");

		final long handle = node.getHandle();
		moveToRubbish = false;
		if (!isOnline(this)){
			showErrorAlertDialog(getString(R.string.error_server_connection_problem), false, this);
			return;
		}

		if(isFinishing()){
			return;
		}

		final MegaNode rubbishNode = megaApi.getRubbishNode();

		MegaNode parent = nC.getParent(node);

		if (parent.getHandle() != megaApi.getRubbishNode().getHandle()){
			moveToRubbish = true;
		}
		else{
			moveToRubbish = false;
		}

		DialogInterface.OnClickListener dialogClickListener = new DialogInterface.OnClickListener() {
		    @Override
		    public void onClick(DialogInterface dialog, int which) {
		        switch (which){
					case DialogInterface.BUTTON_POSITIVE:
						//TODO remove the outgoing shares
						//Check if the node is not yet in the rubbish bin (if so, remove it)

						if (moveToRubbish){
							megaApi.moveNode(megaApi.getNodeByHandle(handle), rubbishNode, fileInfoActivityLollipop);
							ProgressDialog temp = null;
							try{
								temp = new ProgressDialog(fileInfoActivityLollipop);
								temp.setMessage(getString(R.string.context_move_to_trash));
								temp.show();
							}
							catch(Exception e){
								return;
							}
							statusDialog = temp;
						}
						else{
							megaApi.remove(megaApi.getNodeByHandle(handle), fileInfoActivityLollipop);
							ProgressDialog temp = null;
							try{
								temp = new ProgressDialog(fileInfoActivityLollipop);
								temp.setMessage(getString(R.string.context_delete_from_mega));
								temp.show();
							}
							catch(Exception e){
								return;
							}
							statusDialog = temp;
						}

						break;

					case DialogInterface.BUTTON_NEGATIVE:
						//No button clicked
						break;
					}
		    }
		};

        MaterialAlertDialogBuilder builder = new MaterialAlertDialogBuilder(this, R.style.ThemeOverlay_Mega_MaterialAlertDialog);
		if (moveToRubbish){
			int stringMessageID;
            if (getPrimaryFolderHandle() == handle && CameraUploadUtil.isPrimaryEnabled()) {
                stringMessageID = R.string.confirmation_move_cu_folder_to_rubbish;
            } else if (getSecondaryFolderHandle() == handle && CameraUploadUtil.isSecondaryEnabled()) {
                stringMessageID = R.string.confirmation_move_mu_folder_to_rubbish;
            } else {
                stringMessageID = R.string.confirmation_move_to_rubbish;
            }
			String message= getResources().getString(stringMessageID);
			builder.setMessage(message).setPositiveButton(R.string.general_move, dialogClickListener)
		    	.setNegativeButton(R.string.general_cancel, dialogClickListener).show();
		}
		else{
            String message= getResources().getString(R.string.confirmation_delete_from_mega);
			builder.setMessage(message).setPositiveButton(R.string.general_remove, dialogClickListener)
		    	.setNegativeButton(R.string.general_cancel, dialogClickListener).show();
		}
	}

	@Override
	public void onRequestStart(MegaApiJava api, MegaRequest request) {
        logDebug("onRequestStart: " + request.getName());
	}

	@SuppressLint("NewApi")
	@Override
	public void onRequestFinish(MegaApiJava api, MegaRequest request, MegaError e) {

        if(adapter!=null){
            if(adapter.isMultipleSelect()){
                adapter.clearSelections();
                hideMultipleSelect();
            }
        }

        logDebug("onRequestFinish: " + request.getType() + "__" + request.getRequestString());

		if (request.getType() == MegaRequest.TYPE_GET_ATTR_FILE){
			if (e.getErrorCode() == MegaError.API_OK){
				File previewDir = getPreviewFolder(this);
				File preview = new File(previewDir, node.getBase64Handle()+".jpg");
				if (preview.exists()) {
					if (preview.length() > 0) {
						Bitmap bitmap = getBitmapForCache(preview, this);
						previewCache.put(node.getHandle(), bitmap);
						if (iconToolbarView != null){
							imageToolbarView.setImageBitmap(bitmap);
							imageToolbarLayout.setVisibility(View.VISIBLE);
							iconToolbarLayout.setVisibility(View.GONE);
						}
					}
				}
			}
		}
		else if(request.getType() == MegaRequest.TYPE_FOLDER_INFO){
            if (e.getErrorCode() == MegaError.API_OK){
                MegaFolderInfo info = request.getMegaFolderInfo();
                int numVersions = info.getNumVersions();
                logDebug("Num versions: " + numVersions);
                if(numVersions>0){
                    folderVersionsLayout.setVisibility(View.VISIBLE);
                    String text = getQuantityString(R.plurals.number_of_versions_inside_folder, numVersions, numVersions);
                    folderVersionsText.setText(text);

                    long currentVersions = info.getCurrentSize();
                    logDebug("Current versions: " + currentVersions);
                    if(currentVersions>0){
                        folderCurrentVersionsText.setText(getSizeString(currentVersions));
                        folderCurrentVersionsLayout.setVisibility(View.VISIBLE);
                    }

                }
                else{
                    folderVersionsLayout.setVisibility(View.GONE);
                    folderCurrentVersionsLayout.setVisibility(View.GONE);
                }

                long previousVersions = info.getVersionsSize();
                logDebug("Previous versions: " + previousVersions);
                if(previousVersions>0){
                    folderPreviousVersionsText.setText(getSizeString(previousVersions));
                    folderPreviousVersionsLayout.setVisibility(View.VISIBLE);
                }
                else{
                    folderPreviousVersionsLayout.setVisibility(View.GONE);
                }
            }
            else{
                folderPreviousVersionsLayout.setVisibility(View.GONE);
                folderVersionsLayout.setVisibility(View.GONE);
                folderCurrentVersionsLayout.setVisibility(View.GONE);
            }
        } else if (request.getType() == MegaRequest.TYPE_MOVE){
			try {
				statusDialog.dismiss();
			}
			catch (Exception ex) {}

			if (moveToRubbish){
				moveToRubbish = false;
                logDebug("Move to rubbish request finished");
			} else {
			    logDebug("Move nodes request finished");
			}

            if (e.getErrorCode() == MegaError.API_OK) {
                showSnackbar(SNACKBAR_TYPE, getString(R.string.context_correctly_moved), -1);
                Intent intent = new Intent(BROADCAST_ACTION_INTENT_FILTER_UPDATE_FULL_SCREEN);
                sendBroadcast(intent);
                finish();
            } else{
                showSnackbar(SNACKBAR_TYPE, getString(R.string.context_no_moved), -1);
            }

		}
		else if (request.getType() == MegaRequest.TYPE_REMOVE){
			if (versionsToRemove > 0) {
                logDebug("Remove request finished");
                if (e.getErrorCode() == MegaError.API_OK){
                    versionsRemoved++;
                }
                else{
                    errorVersionRemove++;
                }

                if (versionsRemoved+errorVersionRemove == versionsToRemove) {
                    if (versionsRemoved == versionsToRemove) {
                        showSnackbar(SNACKBAR_TYPE, getString(R.string.version_history_deleted), -1);
                    } else {
                        showSnackbar(SNACKBAR_TYPE, getString(R.string.version_history_deleted_erroneously)
                                        + "\n" + getQuantityString(R.plurals.versions_deleted_succesfully, versionsRemoved, versionsRemoved)
                                        + "\n" + getQuantityString(R.plurals.versions_not_deleted, errorVersionRemove, errorVersionRemove),
                                MEGACHAT_INVALID_HANDLE);
                    }
                    versionsToRemove = 0;
                    versionsRemoved = 0;
                    errorVersionRemove = 0;
                }
            }
            else {
                logDebug("Remove request finished");
                if (e.getErrorCode() == MegaError.API_OK){
                    finish();
                } else if (e.getErrorCode() == MegaError.API_EMASTERONLY) {
                    showSnackbar(SNACKBAR_TYPE, e.getErrorString(), -1);
                } else{
                    showSnackbar(SNACKBAR_TYPE, getString(R.string.context_no_removed), -1);
                }
            }
		}
		else if (request.getType() == MegaRequest.TYPE_COPY){
			try {
				statusDialog.dismiss();
			}
			catch (Exception ex) {}

			if (e.getErrorCode() == MegaError.API_OK){
				if (request.getEmail() != null){
				    showSnackbar(SNACKBAR_TYPE, getString(R.string.context_correctly_copied_contact) + request.getEmail(), -1);
				}
				else{
				    showSnackbar(SNACKBAR_TYPE, getString(R.string.context_correctly_copied), -1);
				}
			}
            else if(e.getErrorCode()==MegaError.API_EOVERQUOTA){
                logWarning("OVERQUOTA ERROR: " + e.getErrorCode());
                Intent intent = new Intent(this, ManagerActivityLollipop.class);
                intent.setAction(ACTION_OVERQUOTA_STORAGE);
                startActivity(intent);
                finish();

            }
            else if(e.getErrorCode()==MegaError.API_EGOINGOVERQUOTA){
                logWarning("PRE OVERQUOTA ERROR: " + e.getErrorCode());
                Intent intent = new Intent(this, ManagerActivityLollipop.class);
                intent.setAction(ACTION_PRE_OVERQUOTA_STORAGE);
                startActivity(intent);
                finish();
            }
			else{
			    showSnackbar(SNACKBAR_TYPE, getString(R.string.context_no_copied), -1);
			}
            logDebug("Copy nodes request finished");
		} else if(request.getType() == MegaApiJava.USER_ATTR_AVATAR){
			try{
				statusDialog.dismiss();
			}catch (Exception ex){}

			if (e.getErrorCode() == MegaError.API_OK){
				boolean avatarExists = false;
				if (contactMail.compareTo(request.getEmail()) == 0){
					File avatar = buildAvatarFile(this, contactMail + ".jpg");
					Bitmap bitmap = null;
					if (isFileAvailable(avatar)){
						if (avatar.length() > 0){
							BitmapFactory.Options bOpts = new BitmapFactory.Options();
							bOpts.inPurgeable = true;
							bOpts.inInputShareable = true;
							bitmap = BitmapFactory.decodeFile(avatar.getAbsolutePath(), bOpts);
							if (bitmap == null) {
								avatar.delete();
							}
							else{
								avatarExists = true;
								ownerRoundeImage.setImageBitmap(bitmap);
								ownerRoundeImage.setVisibility(View.VISIBLE);
							}
						}
					}
				}
			}
		}

	}

	@Override
	public void onRequestTemporaryError(MegaApiJava api, MegaRequest request,
			MegaError e) {
        logWarning("onRequestTemporaryError: " + request.getName());
	}

    @Override
    public void onRequestPermissionsResult(int requestCode, @NonNull String[] permissions, @NonNull int[] grantResults) {
        super.onRequestPermissionsResult(requestCode, permissions, grantResults);

        nodeSaver.handleRequestPermissionsResult(requestCode);
    }

	@Override
	protected void onActivityResult(int requestCode, int resultCode, Intent intent) {
	    super.onActivityResult(requestCode, resultCode, intent);
        logDebug("onActivityResult " + requestCode + "____" + resultCode);

        if (nodeAttacher.handleActivityResult(requestCode, resultCode, intent, this)) {
            return;
        }

        if (nodeSaver.handleActivityResult(requestCode, resultCode, intent)) {
            return;
        }

		if (intent == null) {
			return;
		}

		if (requestCode == REQUEST_CODE_SELECT_MOVE_FOLDER && resultCode == RESULT_OK) {
			if(!isOnline(this)){
				showErrorAlertDialog(getString(R.string.error_server_connection_problem), false, this);
				return;
			}

			final long[] moveHandles = intent.getLongArrayExtra("MOVE_HANDLES");
			final long toHandle = intent.getLongExtra("MOVE_TO", 0);
			final int totalMoves = moveHandles.length;

			MegaNode parent = megaApi.getNodeByHandle(toHandle);
			moveToRubbish = false;

			ProgressDialog temp = null;
			try{
				temp = new ProgressDialog(this);
				temp.setMessage(getString(R.string.context_moving));
				temp.show();
			}
			catch(Exception e){
				return;
			}
			statusDialog = temp;

			for(int i=0; i<moveHandles.length;i++){
				megaApi.moveNode(megaApi.getNodeByHandle(moveHandles[i]), parent, this);
			}
		}
		else if (requestCode == REQUEST_CODE_SELECT_COPY_FOLDER && resultCode == RESULT_OK){
			if(!isOnline(this)){
				showErrorAlertDialog(getString(R.string.error_server_connection_problem), false, this);
				return;
			}

			final long[] copyHandles = intent.getLongArrayExtra("COPY_HANDLES");
			final long toHandle = intent.getLongExtra("COPY_TO", 0);
			final int totalCopy = copyHandles.length;

			ProgressDialog temp = null;
			try{
				temp = new ProgressDialog(this);
				temp.setMessage(getString(R.string.context_copying));
				temp.show();
			}
			catch(Exception e){
				return;
			}
			statusDialog = temp;

			MegaNode parent = megaApi.getNodeByHandle(toHandle);
			for(int i=0; i<copyHandles.length;i++){
				MegaNode cN = megaApi.getNodeByHandle(copyHandles[i]);
				if (cN != null){
                    logDebug("cN != null, i = " + i + " of " + copyHandles.length);
					megaApi.copyNode(cN, parent, this);
				}
				else{
                    logDebug("cN == null, i = " + i + " of " + copyHandles.length);
					try {
						statusDialog.dismiss();
						showSnackbar(SNACKBAR_TYPE, getString(R.string.context_no_copied), -1);
					}
					catch (Exception ex) {}
				}
			}
		}
		else if (requestCode == REQUEST_CODE_SELECT_CONTACT && resultCode == RESULT_OK){
			if(!isOnline(this)){
				showErrorAlertDialog(getString(R.string.error_server_connection_problem), false, this);
				return;
			}

			final ArrayList<String> contactsData = intent.getStringArrayListExtra(AddContactActivityLollipop.EXTRA_CONTACTS);

            if (node.isFolder()){
                MaterialAlertDialogBuilder dialogBuilder = new MaterialAlertDialogBuilder(fileInfoActivityLollipop, R.style.ThemeOverlay_Mega_MaterialAlertDialog);
                dialogBuilder.setTitle(getString(R.string.file_properties_shared_folder_permissions));
                final CharSequence[] items = {getString(R.string.file_properties_shared_folder_read_only), getString(R.string.file_properties_shared_folder_read_write), getString(R.string.file_properties_shared_folder_full_access)};
                dialogBuilder.setSingleChoiceItems(items, -1, new DialogInterface.OnClickListener() {
                    public void onClick(DialogInterface dialog, int item) {
                        statusDialog = getProgressDialog(fileInfoActivityLollipop, getString(R.string.context_sharing_folder));
                        permissionsDialog.dismiss();
                        nC.shareFolder(node, contactsData, item);
                    }
                });
                permissionsDialog = dialogBuilder.create();
                permissionsDialog.show();
            }
            else{
                logWarning("ERROR, the file is not folder");
            }
		}
		else if (requestCode == REQUEST_CODE_DELETE_VERSIONS_HISTORY && resultCode == RESULT_OK) {
            if(!isOnline(this)){
                showErrorAlertDialog(getString(R.string.error_server_connection_problem), false, this);
                return;
            }
            if (intent.getBooleanExtra("deleteVersionHistory", false)) {
                ArrayList<MegaNode> versions = megaApi.getVersions(node);
                versionsToRemove = versions.size() -1;
                for (int i=1; i<versions.size(); i++) {
                    megaApi.removeVersion(versions.get(i), this);
                }
            }
        }
	}

	@Override
	public void onUsersUpdate(MegaApiJava api, ArrayList<MegaUser> users) {
        logDebug("onUsersUpdate");
	}

    @Override
    public void onUserAlertsUpdate(MegaApiJava api, ArrayList<MegaUserAlert> userAlerts) {
        logDebug("onUserAlertsUpdate");
    }

    @Override
	public void onNodesUpdate(MegaApiJava api, ArrayList<MegaNode> nodes) {
        logDebug("onNodesUpdate");

		boolean thisNode = false;
		boolean anyChild = false;
		boolean updateContentFoder = false;
		if(nodes==null){
			return;
		}
		MegaNode n = null;
		Iterator<MegaNode> it = nodes.iterator();
		while (it.hasNext()){
			MegaNode nodeToCheck = it.next();
			if (nodeToCheck != null){
				if (nodeToCheck.getHandle() == node.getHandle()){
					thisNode = true;
					n = nodeToCheck;
					break;
				}
				else{
                    if(node.isFolder()){
                        MegaNode parent = megaApi.getNodeByHandle(nodeToCheck.getParentHandle());
                        while(parent!=null){
                            if(parent.getHandle() == node.getHandle()){
                                updateContentFoder = true;
                                break;
                            }
                            parent = megaApi.getNodeByHandle(parent.getParentHandle());
                        }
                    }
                    else{
                        if(nodeVersions!=null){
                            for(int j=0; j<nodeVersions.size();j++){
                                if(nodeToCheck.getHandle()==nodeVersions.get(j).getHandle()){
                                    if(anyChild==false){
                                        anyChild = true;
                                        break;
                                    }
                                }
                            }
                        }
                    }
				}
			}
		}

		if(updateContentFoder){
		    megaApi.getFolderInfo(node, this);
        }

		if ((!thisNode)&&(!anyChild)){
            logDebug("Not related to this node");
			return;
		}

		//Check if the parent handle has changed
		if(n!=null){
			if(n.hasChanged(MegaNode.CHANGE_TYPE_PARENT)){
				MegaNode oldParent = megaApi.getParentNode(node);
				MegaNode newParent = megaApi.getParentNode(n);
				if(oldParent.getHandle()==newParent.getHandle()){
                    logDebug("Parents match");
					if(newParent.isFile()){
                        logDebug("New version added");
						node = newParent;
					}
					else{
                        node = n;
					}
				}
				else{
					node = n;
				}
				if(megaApi.hasVersions(node)){
					nodeVersions = megaApi.getVersions(node);
				}
				else{
					nodeVersions = null;
				}
			}
			else if(n.hasChanged(MegaNode.CHANGE_TYPE_REMOVED)){
				if(thisNode){
					if(nodeVersions!=null){
						long nodeHandle = nodeVersions.get(1).getHandle();
						if(megaApi.getNodeByHandle(nodeHandle)!=null){
							node = megaApi.getNodeByHandle(nodeHandle);
							if(megaApi.hasVersions(node)){
								nodeVersions = megaApi.getVersions(node);
							}
							else{
								nodeVersions = null;
							}
						}
						else{
							finish();
						}
					}
					else{
						finish();
					}
				}
				else if(anyChild){
					if(megaApi.hasVersions(n)){
						nodeVersions = megaApi.getVersions(n);
					}
					else{
						nodeVersions = null;
					}
				}

			}
			else{
				node = n;
				if(megaApi.hasVersions(node)){
					nodeVersions = megaApi.getVersions(node);
				}
				else{
					nodeVersions = null;
				}
			}
		}
		else{
			if(anyChild){
				if(megaApi.hasVersions(node)){
					nodeVersions = megaApi.getVersions(node);
				}
				else{
					nodeVersions = null;
				}
			}
		}

		if (moveToRubbish){
			supportInvalidateOptionsMenu();
		}

		if (node == null){
			return;
		}

		if(node.isExported()){
            logDebug("Node HAS public link");
			publicLink=true;
            dividerLinkLayout.setVisibility(View.VISIBLE);
			publicLinkLayout.setVisibility(View.VISIBLE);
			publicLinkCopyLayout.setVisibility(View.VISIBLE);
			publicLinkText.setText(node.getPublicLink());
			supportInvalidateOptionsMenu();


		}else{
            logDebug("Node NOT public link");
			publicLink=false;
            dividerLinkLayout.setVisibility(View.GONE);
			publicLinkLayout.setVisibility(View.GONE);
			publicLinkCopyLayout.setVisibility(View.GONE);
			supportInvalidateOptionsMenu();

		}

		if (node.isFolder()){
			long sizeFile=megaApi.getSize(node);
			sizeTextView.setText(getSizeString(sizeFile));

			contentTextView.setText(getMegaNodeFolderInfo(node));
			setIconResource();
			sl = megaApi.getOutShares(node);
			if (sl != null){
				if (sl.size() == 0){
                    logDebug("sl.size == 0");
					sharedLayout.setVisibility(View.GONE);
					dividerSharedLayout.setVisibility(View.GONE);

					//If I am the owner
					if (megaApi.checkAccess(node, MegaShare.ACCESS_OWNER).getErrorCode() == MegaError.API_OK){
						permissionInfo.setVisibility(View.GONE);
					}
					else{

						//If I am not the owner
						owner = false;
						permissionInfo.setVisibility(View.VISIBLE);
						int accessLevel= megaApi.getAccess(node);
                        logDebug("Node: " + node.getHandle());

						switch(accessLevel){
							case MegaShare.ACCESS_OWNER:
							case MegaShare.ACCESS_FULL:{
								permissionInfo.setText(getResources().getString(R.string.file_properties_shared_folder_full_access).toUpperCase(Locale.getDefault()));
								break;
							}
							case MegaShare.ACCESS_READ:{
								permissionInfo.setText(getResources().getString(R.string.file_properties_shared_folder_read_only).toUpperCase(Locale.getDefault()));

								break;
							}
							case MegaShare.ACCESS_READWRITE:{
								permissionInfo.setText(getResources().getString(R.string.file_properties_shared_folder_read_write).toUpperCase(Locale.getDefault()));
								break;
							}
						}
					}
				}
				else{
					sharedLayout.setVisibility(View.VISIBLE);
					dividerSharedLayout.setVisibility(View.VISIBLE);
                    usersSharedWithTextButton.setText(getQuantityString(R.plurals.general_selection_num_contacts,
                                    sl.size(), sl.size()));
				}
			}
		}
		else{

			sizeTextView.setText(getSizeString(node.getSize()));
		}

		if (node.getCreationTime() != 0){
			try {addedTextView.setText(DateUtils.getRelativeTimeSpanString(node.getCreationTime() * 1000));}catch(Exception ex)	{addedTextView.setText("");}

			if (node.getModificationTime() != 0){
				try {modifiedTextView.setText(DateUtils.getRelativeTimeSpanString(node.getModificationTime() * 1000));}catch(Exception ex)	{modifiedTextView.setText("");}
			}
			else{
				try {modifiedTextView.setText(DateUtils.getRelativeTimeSpanString(node.getCreationTime() * 1000));}catch(Exception ex)	{modifiedTextView.setText("");}
			}
		}
		else{
			addedTextView.setText("");
			modifiedTextView.setText("");
		}

		if(megaApi.hasVersions(node)){
			versionsLayout.setVisibility(View.VISIBLE);
            String text = getQuantityString(R.plurals.number_of_versions, megaApi.getNumVersions(node), megaApi.getNumVersions(node));
            versionsButton.setText(text);
			versionsButton.setOnClickListener(this);
			separatorVersions.setVisibility(View.VISIBLE);
		}
		else{
			versionsLayout.setVisibility(View.GONE);
			separatorVersions.setVisibility(View.GONE);
		}

        refresh();
	}

	@Override
	public void onReloadNeeded(MegaApiJava api) {
        logDebug("onReloadNeeded");
	}

	@Override
	protected void onDestroy(){
    	super.onDestroy();

    	if(megaApi != null)
    	{
    		megaApi.removeGlobalListener(this);
    		megaApi.removeRequestListener(this);
    	}

    	if (upArrow != null) upArrow.setColorFilter(null);
    	if (drawableRemoveLink != null) drawableRemoveLink.setColorFilter(null);
        if (drawableLink != null) drawableLink.setColorFilter(null);
        if (drawableShare != null) drawableShare.setColorFilter(null);
        if (drawableDots != null) drawableDots.setColorFilter(null);
        if (drawableDownload != null) drawableDownload.setColorFilter(null);
        if (drawableLeave != null) drawableLeave.setColorFilter(null);
        if (drawableCopy != null) drawableCopy.setColorFilter(null);
        if (drawableChat != null) drawableChat.setColorFilter(null);
        unregisterReceiver(contactUpdateReceiver);
        unregisterReceiver(manageShareReceiver);

        nodeSaver.destroy();
    }

	@Override
	public void onRequestUpdate(MegaApiJava api, MegaRequest request) {
		// TODO Auto-generated method stub

	}

    @Override
    public void onSaveInstanceState(Bundle outState) {
	    super.onSaveInstanceState(outState);
	    if(selectedShare != null && node != null){
            outState.putLong(KEY_SELECTED_SHARE_HANDLE, selectedShare.getNodeHandle());
        }

        nodeAttacher.saveState(outState);
        nodeSaver.saveState(outState);
    }

	@Override
	public void onAccountUpdate(MegaApiJava api) {
		// TODO Auto-generated method stub

	}

	@Override
	public void onContactRequestsUpdate(MegaApiJava api, ArrayList<MegaContactRequest> requests) {

	}

	@Override
	public void onEvent(MegaApiJava api, MegaEvent event) {

	}

	@Override
	public void onBackPressed() {
        retryConnectionsAndSignalPresence();

        if(isRemoveOffline){
            Intent intent = new Intent();
            intent.putExtra(NODE_HANDLE, handle);
            setResult(RESULT_OK, intent);
        }

        super.onBackPressed();
	}

    public void openAdvancedDevices(long handleToDownload, boolean highPriority) {
        logDebug("handleToDownload: " + handleToDownload + ", highPriority: " + highPriority);
        String externalPath = getExternalCardPath();

        if(externalPath!=null){
            logDebug("ExternalPath for advancedDevices: " + externalPath);
            MegaNode node = megaApi.getNodeByHandle(handleToDownload);
            if(node!=null){

                File newFile =  new File(node.getName());
                logDebug("File: " + newFile.getPath());
                Intent intent = new Intent(Intent.ACTION_CREATE_DOCUMENT);

                // Filter to only show results that can be "opened", such as
                // a file (as opposed to a list of contacts or timezones).
                intent.addCategory(Intent.CATEGORY_OPENABLE);

                // Create a file with the requested MIME type.
                String mimeType = MimeTypeList.getMimeType(newFile);
                logDebug("Mimetype: " + mimeType);
                intent.setType(mimeType);
                intent.putExtra(Intent.EXTRA_TITLE, node.getName());
                intent.putExtra("handleToDownload", handleToDownload);
                intent.putExtra(HIGH_PRIORITY_TRANSFER, highPriority);
                try{
                    startActivityForResult(intent, WRITE_SD_CARD_REQUEST_CODE);
                }
                catch(Exception e){
                    logError("Exception in External SDCARD", e);
                    Environment.getExternalStorageDirectory();
                    Toast toast = Toast.makeText(this, getString(R.string.no_external_SD_card_detected), Toast.LENGTH_LONG);
                    toast.show();
                }
            }
        }
        else{
            logWarning("No external SD card");
            Environment.getExternalStorageDirectory();
            Toast toast = Toast.makeText(this, getString(R.string.no_external_SD_card_detected), Toast.LENGTH_LONG);
            toast.show();
        }
    }

    public void itemClick(int position) {
        logDebug("Position: " + position);

        if (adapter.isMultipleSelect()) {
            adapter.toggleSelection(position);
            updateActionModeTitle();
        } else {
            String megaUser = listContacts.get(position).getUser();
            MegaUser contact = megaApi.getContact(megaUser);
            if (contact != null && contact.getVisibility() == MegaUser.VISIBILITY_VISIBLE) {
                ContactUtil.openContactInfoActivity(this, megaUser);
            }
        }
    }

    public void showOptionsPanel(MegaShare sShare){
        logDebug("showNodeOptionsPanel");

        if (node == null ||sShare == null || isBottomSheetDialogShown(bottomSheetDialogFragment)) return;

        selectedShare = sShare;
        bottomSheetDialogFragment = new FileContactsListBottomSheetDialogFragment();
        bottomSheetDialogFragment.show(getSupportFragmentManager(), bottomSheetDialogFragment.getTag());
    }


    public void hideMultipleSelect() {
	    if(adapter != null){
            adapter.setMultipleSelect(false);
        }

        if (actionMode != null) {
            actionMode.finish();
        }
    }

    public MegaUser getSelectedContact() {
        String email = selectedShare.getUser();
        return megaApi.getContact(email);
    }

    public MegaShare getSelectedShare() {
        return selectedShare;
    }

    public void changePermissions(){
        logDebug("changePermissions");
        MaterialAlertDialogBuilder dialogBuilder = new MaterialAlertDialogBuilder(this, R.style.ThemeOverlay_Mega_MaterialAlertDialog);
        dialogBuilder.setTitle(getString(R.string.file_properties_shared_folder_permissions));
        final CharSequence[] items = {getString(R.string.file_properties_shared_folder_read_only), getString(R.string.file_properties_shared_folder_read_write), getString(R.string.file_properties_shared_folder_full_access)};
        dialogBuilder.setSingleChoiceItems(items, selectedShare.getAccess(), new DialogInterface.OnClickListener() {
            public void onClick(DialogInterface dialog, int item) {
                statusDialog = getProgressDialog(fileInfoActivityLollipop, getString(R.string.context_permissions_changing_folder));
                permissionsDialog.dismiss();
                cC.changePermission(selectedShare.getUser(), item, node, new ShareListener(fileInfoActivityLollipop, ShareListener.CHANGE_PERMISSIONS_LISTENER, 1));
            }
        });
        permissionsDialog = dialogBuilder.create();
        permissionsDialog.show();
    }

    public void removeFileContactShare(){
        showConfirmationRemoveContactFromShare(selectedShare.getUser());
    }

    public void showConfirmationRemoveContactFromShare(final String email) {
        MaterialAlertDialogBuilder builder = new MaterialAlertDialogBuilder(this);
        String message = getResources().getString(R.string.remove_contact_shared_folder, email);
        builder.setMessage(message)
                .setPositiveButton(R.string.general_remove, (dialog, which) -> removeShare(email))
                .setNegativeButton(R.string.general_cancel, (dialog, which) -> {})
                .show();
    }

    public void removeShare(String email) {
        statusDialog = getProgressDialog(fileInfoActivityLollipop, getString(R.string.context_removing_contact_folder));
        nC.removeShare(new ShareListener(fileInfoActivityLollipop, ShareListener.REMOVE_SHARE_LISTENER, 1), node, email);
    }

    public void refresh(){
        setContactList();
        setMoreButtonText();

        adapter.setShareList(listContacts);
        adapter.notifyDataSetChanged();
    }

    private void setContactList() {

        fullListContacts = new ArrayList<>();
        listContacts = new ArrayList<>();
        if (node != null) {
            fullListContacts = megaApi.getOutShares(node);
            if (fullListContacts.size() > MAX_NUMBER_OF_CONTACTS_IN_LIST) {
                listContacts = new ArrayList<>(fullListContacts.subList(0,MAX_NUMBER_OF_CONTACTS_IN_LIST));
            } else {
                listContacts = fullListContacts;
            }
        }
    }

    private void setMoreButtonText() {
        int fullSize = fullListContacts.size();
        if (fullSize > MAX_NUMBER_OF_CONTACTS_IN_LIST) {
            moreButton.setVisibility(View.VISIBLE);
            moreButton.setText((fullSize - MAX_NUMBER_OF_CONTACTS_IN_LIST) + " " + getResources().getString(R.string.label_more).toUpperCase());
        } else {
            moreButton.setVisibility(View.GONE);
        }
    }

    public void showConfirmationRemoveMultipleContactFromShare (final ArrayList<MegaShare> contacts){
        MaterialAlertDialogBuilder builder = new MaterialAlertDialogBuilder(this);
        String message= getResources().getString(R.string.remove_multiple_contacts_shared_folder,contacts.size());
        builder.setMessage(message)
                .setPositiveButton(R.string.general_remove, (dialog, which) -> removeMultipleShares(contacts))
                .setNegativeButton(R.string.general_cancel, (dialog, which) -> {})
                .show();
    }

    public void removeMultipleShares(ArrayList<MegaShare> shares){
        logDebug("removeMultipleShares");
        statusDialog = getProgressDialog(fileInfoActivityLollipop, getString(R.string.context_removing_contact_folder));
        nC.removeShares(shares, node);
    }
    
    // Clear all selected items
    private void clearSelections() {
        if(adapter.isMultipleSelect()){
            adapter.clearSelections();
        }
    }
    
    public void selectAll(){
        logDebug("selectAll");
        if (adapter != null){
            if(adapter.isMultipleSelect()){
                adapter.selectAll();
            }
            else{
                adapter.setMultipleSelect(true);
                adapter.selectAll();
                
                actionMode = startSupportActionMode(new ActionBarCallBack());
            }
            new Handler(Looper.getMainLooper()).post(() -> updateActionModeTitle());
        }
    }

    private void updateAdapter(long handleReceived) {
        if (listContacts != null && !listContacts.isEmpty()) {
            for (int i = 0; i < listContacts.size(); i++) {
                String email = listContacts.get(i).getUser();
                MegaUser contact = megaApi.getContact(email);
                long handleUser = contact.getHandle();
                if (handleUser == handleReceived) {
                    adapter.notifyItemChanged(i);
                    break;
                }
            }
        }
    }
    
    private void updateActionModeTitle() {
        logDebug("updateActionModeTitle");
        if (actionMode == null) {
            return;
        }
        List<MegaShare> contacts = adapter.getSelectedShares();
        if(contacts!=null){
            logDebug("Contacts selected: " + contacts.size());
        }
        
        actionMode.setTitle(getQuantityString(R.plurals.general_selection_num_contacts,
                        contacts.size(), contacts.size()));
        try {
            actionMode.invalidate();
        } catch (NullPointerException e) {
            logError("Invalidate error", e);
            e.printStackTrace();
        }
    }

    private void setIconResource() {
        int resource;

        if (node.isFolder()) {
            resource = getFolderIcon(node, adapterType == OUTGOING_SHARES_ADAPTER ? ManagerActivityLollipop.DrawerItem.SHARED_ITEMS : ManagerActivityLollipop.DrawerItem.CLOUD_DRIVE);
        } else {
            resource = MimeTypeThumbnail.typeForName(node.getName()).getIconResourceId();
        }

        iconToolbarView.setImageResource(resource);
    }
}<|MERGE_RESOLUTION|>--- conflicted
+++ resolved
@@ -129,15 +129,9 @@
 import static nz.mega.sdk.MegaChatApiJava.MEGACHAT_INVALID_HANDLE;
 
 @SuppressLint("NewApi")
-<<<<<<< HEAD
 public class FileInfoActivityLollipop extends PasscodeActivity implements OnClickListener,
-        MegaRequestListenerInterface, MegaGlobalListenerInterface, MegaChatRequestListenerInterface,
-        ActionNodeCallback {
-=======
-public class FileInfoActivityLollipop extends PinActivityLollipop implements OnClickListener,
-        MegaRequestListenerInterface, MegaGlobalListenerInterface,
-        ActionNodeCallback, SnackbarShower {
->>>>>>> 6bd771e6
+        MegaRequestListenerInterface, MegaGlobalListenerInterface, ActionNodeCallback,
+        SnackbarShower {
 
 	public static int MAX_WIDTH_FILENAME_LAND=400;
 	public static int MAX_WIDTH_FILENAME_LAND_2=400;
