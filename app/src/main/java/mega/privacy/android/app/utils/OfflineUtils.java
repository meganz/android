--- conflicted
+++ resolved
@@ -44,24 +44,12 @@
     private static final String DB_FOLDER = "1";
 
     public static void saveOffline (File destination, MegaNode node, Context context, Activity activity, MegaApiAndroid megaApi){
-<<<<<<< HEAD
-
-        if (Build.VERSION.SDK_INT >= Build.VERSION_CODES.M) {
-            boolean hasStoragePermission = (ContextCompat.checkSelfPermission(context, Manifest.permission.WRITE_EXTERNAL_STORAGE) == PackageManager.PERMISSION_GRANTED);
-            if (!hasStoragePermission) {
-                ActivityCompat.requestPermissions(activity,
-                        new String[]{Manifest.permission.WRITE_EXTERNAL_STORAGE},
-                        Constants.REQUEST_WRITE_STORAGE);
-            }
-        }
 
         if (MegaApplication.getInstance().getStorageState() == STORAGE_STATE_PAYWALL) {
             showOverDiskQuotaPaywallWarning();
             return;
         }
 
-=======
->>>>>>> 8040e19a
         destination.mkdirs();
 
         double availableFreeSpace = Double.MAX_VALUE;
