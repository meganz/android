package mega.privacy.android.app.lollipop;

import android.content.ClipData;
import android.content.ClipboardManager;
import android.content.DialogInterface;
import android.content.Intent;
import android.content.res.Configuration;
import android.graphics.Bitmap;
import android.graphics.BitmapFactory;
import android.graphics.Canvas;
import android.graphics.Paint;
import android.graphics.RectF;
import android.graphics.drawable.Drawable;
import android.net.Uri;
import android.os.Build;
import android.os.Bundle;
import android.support.v4.content.ContextCompat;
import android.support.v4.content.LocalBroadcastManager;
import android.support.v7.app.ActionBar;
import android.support.v7.app.AlertDialog;
import android.support.v7.widget.Toolbar;
import android.text.Editable;
import android.text.Spannable;
import android.text.SpannableString;
import android.text.TextWatcher;
import android.text.style.ImageSpan;
import android.util.DisplayMetrics;
import android.view.Display;
import android.view.Gravity;
import android.view.LayoutInflater;
import android.view.Menu;
import android.view.MenuItem;
import android.view.View;
import android.view.Window;
import android.view.WindowManager;
import android.view.inputmethod.InputMethodManager;
import android.widget.Button;
import android.widget.ImageView;
import android.widget.LinearLayout;
import android.widget.ProgressBar;
import android.widget.RelativeLayout;
import android.widget.ScrollView;
import android.widget.TableLayout;
import android.widget.TextView;

import com.google.zxing.BarcodeFormat;
import com.google.zxing.EncodeHintType;
import com.google.zxing.MultiFormatWriter;
import com.google.zxing.WriterException;
import com.google.zxing.common.BitMatrix;
import com.google.zxing.qrcode.decoder.ErrorCorrectionLevel;

import java.io.ByteArrayOutputStream;
import java.io.File;
import java.util.ArrayList;
import java.util.HashMap;
import java.util.Map;

import mega.privacy.android.app.MegaApplication;
import mega.privacy.android.app.R;
import mega.privacy.android.app.components.EditTextPIN;
import mega.privacy.android.app.utils.Constants;
import mega.privacy.android.app.utils.MegaApiUtils;
import mega.privacy.android.app.utils.Util;
import nz.mega.sdk.MegaApiAndroid;
import nz.mega.sdk.MegaApiJava;
import nz.mega.sdk.MegaError;
import nz.mega.sdk.MegaRequest;
import nz.mega.sdk.MegaRequestListenerInterface;

import static android.graphics.Color.BLACK;
import static android.graphics.Color.WHITE;
import static mega.privacy.android.app.utils.FileUtils.RK_FILE;

/**
 * Created by mega on 28/05/18.
 */

public class TwoFactorAuthenticationActivity extends PinActivityLollipop implements View.OnClickListener, MegaRequestListenerInterface, View.OnLongClickListener, View.OnFocusChangeListener{

    final int LENGTH_SEED = 13;
    final int WIDTH = 520;
    final int FACTOR = 65;
    final float RESIZE = 8f;

    private Toolbar tB;
    private ActionBar aB;

    private RelativeLayout container2FA;
    private ScrollView scrollContainer2FA;
    private ScrollView scrollContainerVerify;
    private ScrollView scrollContainer2FAEnabled;
    private RelativeLayout qrSeedContainer;
    private RelativeLayout confirmContainer;
    private TextView explainSeed;
    private Button setup2FAButton;
    private Button openWithButton;
    private Button next2FAButton;
    private Button exportRKButton;
    private Button dismissRKButton;
    private ImageView qrImage;
    private TableLayout tabSeed;
    private TextView seedText1;
    private TextView seedText2;
    private TextView seedText3;
    private TextView seedText4;
    private TextView seedText5;
    private TextView seedText6;
    private TextView seedText7;
    private TextView seedText8;
    private TextView seedText9;
    private TextView seedText10;
    private TextView seedText11;
    private TextView seedText12;
    private TextView seedText13;
    private ProgressBar qrProgressBar;
    private TextView pinError;
    private TextView suggestionRK;
    private LinearLayout saveRKButton;

    private String seed = null;
    private ArrayList<String> arraySeed;

    InputMethodManager imm;
    private EditTextPIN firstPin;
    private EditTextPIN secondPin;
    private EditTextPIN thirdPin;
    private EditTextPIN fourthPin;
    private EditTextPIN fifthPin;
    private EditTextPIN sixthPin;
    private StringBuilder sb = new StringBuilder();
    private String pin = null;

    private boolean scanOrCopyIsShown = false;
    private boolean confirm2FAIsShown = false;
    private boolean isEnabled2FA = false;
    private boolean isErrorShown = false;
    private boolean firstTime = true;
    private boolean newAccount = false;
    private boolean pinLongClick = false;
    private boolean rkSaved = false;

    MegaApiAndroid megaApi;

    Bitmap qr = null;

    DisplayMetrics outMetrics;
    String url;

    AlertDialog noAppsDialog;
    boolean isNoAppsDialogShown = false;
    AlertDialog helpDialog;
    boolean isHelpDialogShown = false;

    TwoFactorAuthenticationActivity twoFactorAuthenticationActivity;

    @Override
    protected void onCreate(Bundle savedInstanceState) {
        super.onCreate(savedInstanceState);
        log("onCreate");

        setContentView(R.layout.activity_two_factor_authentication);

        Display display = getWindowManager().getDefaultDisplay();
        outMetrics = new DisplayMetrics ();
        display.getMetrics(outMetrics);

        if (megaApi == null) {
            megaApi = ((MegaApplication) getApplication()).getMegaApi();
        }

        if (Build.VERSION.SDK_INT >= Build.VERSION_CODES.LOLLIPOP) {
            Window window = this.getWindow();
            window.addFlags(WindowManager.LayoutParams.FLAG_DRAWS_SYSTEM_BAR_BACKGROUNDS);
            window.clearFlags(WindowManager.LayoutParams.FLAG_TRANSLUCENT_STATUS);
            window.setStatusBarColor(ContextCompat.getColor(this, R.color.dark_primary_color_secondary));
        }

        twoFactorAuthenticationActivity = this;

        tB = (Toolbar) findViewById(R.id.toolbar);
        if(tB==null){
            log("Tb is Null");
            return;
        }

        tB.setVisibility(View.VISIBLE);
        setSupportActionBar(tB);
        aB = getSupportActionBar();
        aB.setHomeButtonEnabled(true);
        aB.setDisplayHomeAsUpEnabled(true);
        tB.setTitle(getString(R.string.settings_2fa));
        setTitle(getString(R.string.settings_2fa));

        if (savedInstanceState != null){
            log("savedInstanceState No null");
            confirm2FAIsShown = savedInstanceState.getBoolean("confirm2FAIsShown", false);
            scanOrCopyIsShown = savedInstanceState.getBoolean("scanOrCopyIsShown", false);
            isEnabled2FA = savedInstanceState.getBoolean("isEnabled2FA", false);
            isErrorShown = savedInstanceState.getBoolean("isErrorShown", false);
            firstTime = savedInstanceState.getBoolean("firstTimeAfterInstallation", true);
            rkSaved = savedInstanceState.getBoolean("rkSaved", false);
            seed = savedInstanceState.getString("seed");
            arraySeed = savedInstanceState.getStringArrayList("arraySeed");
            byte[] qrByteArray = savedInstanceState.getByteArray("qr");
            if (qrByteArray != null){
                qr = BitmapFactory.decodeByteArray(qrByteArray, 0, qrByteArray.length);
            }
            isNoAppsDialogShown = savedInstanceState.getBoolean("isNoAppsDialogShown", false);
            isHelpDialogShown = savedInstanceState.getBoolean("isHelpDialogShown", false);
        }
        else {
            rkSaved = false;
            confirm2FAIsShown = false;
            scanOrCopyIsShown = false;
            isEnabled2FA = false;
            if (getIntent() != null) {
                newAccount = getIntent().getBooleanExtra("newAccount", false);
            }
            isNoAppsDialogShown = false;
            isHelpDialogShown = false;
        }

        container2FA = (RelativeLayout) findViewById(R.id.container_2fa);
        scrollContainer2FA = (ScrollView) findViewById(R.id.scroll_container_2fa);
        scrollContainerVerify = (ScrollView) findViewById(R.id.scroll_container_verify);
        scrollContainer2FAEnabled = (ScrollView) findViewById(R.id.container_2fa_enabled);

        explainSeed = (TextView) findViewById(R.id.explain_qr_seed_2fa_2);
        SpannableString text =  new SpannableString(getString(R.string.explain_qr_seed_2fa_2) + "  QM");
        Drawable questionMarck = ContextCompat.getDrawable(this, R.drawable.ic_b_question_mark);
        questionMarck.setBounds(0, 0, questionMarck.getIntrinsicWidth(), questionMarck.getIntrinsicHeight());
        ImageSpan imageSpan =  new ImageSpan(questionMarck, ImageSpan.ALIGN_BOTTOM);
        text.setSpan(imageSpan, text.length()-2,text.length(), Spannable.SPAN_EXCLUSIVE_INCLUSIVE);
        explainSeed.setText(text);
        explainSeed.setOnClickListener(this);

        setup2FAButton = (Button) findViewById(R.id.button_enable_2fa);
        setup2FAButton.setOnClickListener(this);
        openWithButton = (Button) findViewById(R.id.button_open_with_2fa);
        openWithButton.setOnClickListener(this);
        next2FAButton = (Button) findViewById(R.id.button_next_2fa);
        next2FAButton.setOnClickListener(this);
        exportRKButton = (Button) findViewById(R.id.button_export_rk);
        exportRKButton.setOnClickListener(this);
        dismissRKButton  = (Button) findViewById(R.id.button_dismiss_rk);
        dismissRKButton.setOnClickListener(this);
        qrSeedContainer = (RelativeLayout) findViewById(R.id.container_qr_seed_2fa);
        confirmContainer = (RelativeLayout) findViewById(R.id.container_confirm_2fa);
        qrImage = (ImageView) findViewById(R.id.qr_2fa);
        qrProgressBar = (ProgressBar) findViewById(R.id.qr_progress_bar);
        tabSeed = (TableLayout) findViewById(R.id.seed_2fa);
        tabSeed.setOnLongClickListener(this);
        seedText1 = (TextView) findViewById(R.id.seed_2fa_1);
        seedText2 = (TextView) findViewById(R.id.seed_2fa_2);
        seedText3 = (TextView) findViewById(R.id.seed_2fa_3);
        seedText4 = (TextView) findViewById(R.id.seed_2fa_4);
        seedText5 = (TextView) findViewById(R.id.seed_2fa_5);
        seedText6 = (TextView) findViewById(R.id.seed_2fa_6);
        seedText7 = (TextView) findViewById(R.id.seed_2fa_7);
        seedText8 = (TextView) findViewById(R.id.seed_2fa_8);
        seedText9 = (TextView) findViewById(R.id.seed_2fa_9);
        seedText10 = (TextView) findViewById(R.id.seed_2fa_10);
        seedText11 = (TextView) findViewById(R.id.seed_2fa_11);
        seedText12 = (TextView) findViewById(R.id.seed_2fa_12);
        seedText13 = (TextView) findViewById(R.id.seed_2fa_13);
        pinError = (TextView) findViewById(R.id.pin_2fa_error);
        pinError.setVisibility(View.GONE);

        imm = (InputMethodManager) getSystemService(INPUT_METHOD_SERVICE);

        firstPin = (EditTextPIN) findViewById(R.id.pass_first);
        firstPin.setOnLongClickListener(this);
        imm.showSoftInput(firstPin, InputMethodManager.SHOW_FORCED);
        firstPin.setOnFocusChangeListener(this);
        firstPin.addTextChangedListener(new TextWatcher() {
            @Override
            public void beforeTextChanged(CharSequence s, int start, int count, int after) {

            }

            @Override
            public void onTextChanged(CharSequence s, int start, int before, int count) {

            }

            @Override
            public void afterTextChanged(Editable s) {
                if(firstPin.length() != 0){
                    secondPin.requestFocus();
                    secondPin.setCursorVisible(true);

                    if (firstTime && !pinLongClick){
                        secondPin.setText("");
                        thirdPin.setText("");
                        fourthPin.setText("");
                        fifthPin.setText("");
                        sixthPin.setText("");
                    }
                    else if (pinLongClick) {
                        pasteClipboard();
                    }
                    else  {
                        permitVerify();
                    }
                }
                else {
                    if (isErrorShown){
                        quitError();
                    }
                }
            }
        });

        secondPin = (EditTextPIN) findViewById(R.id.pass_second);
        secondPin.setOnLongClickListener(this);
        imm.showSoftInput(secondPin, InputMethodManager.SHOW_FORCED);
        secondPin.setOnFocusChangeListener(this);
        secondPin.addTextChangedListener(new TextWatcher() {
            @Override
            public void beforeTextChanged(CharSequence s, int start, int count, int after) {

            }

            @Override
            public void onTextChanged(CharSequence s, int start, int before, int count) {

            }

            @Override
            public void afterTextChanged(Editable s) {
                if (secondPin.length() != 0){
                    thirdPin.requestFocus();
                    thirdPin.setCursorVisible(true);

                    if (firstTime && !pinLongClick) {
                        thirdPin.setText("");
                        fourthPin.setText("");
                        fifthPin.setText("");
                        sixthPin.setText("");
                    }
                    else if (pinLongClick) {
                        pasteClipboard();
                    }
                    else  {
                        permitVerify();
                    }
                }
                else {
                    if (isErrorShown){
                        quitError();
                    }
                }
            }
        });

        thirdPin = (EditTextPIN) findViewById(R.id.pass_third);
        thirdPin.setOnLongClickListener(this);
        imm.showSoftInput(thirdPin, InputMethodManager.SHOW_FORCED);
        thirdPin.setOnFocusChangeListener(this);
        thirdPin.addTextChangedListener(new TextWatcher() {
            @Override
            public void beforeTextChanged(CharSequence s, int start, int count, int after) {

            }

            @Override
            public void onTextChanged(CharSequence s, int start, int before, int count) {

            }

            @Override
            public void afterTextChanged(Editable s) {
                if (thirdPin.length()!= 0){
                    fourthPin.requestFocus();
                    fourthPin.setCursorVisible(true);

                    if (firstTime && !pinLongClick) {
                        fourthPin.setText("");
                        fifthPin.setText("");
                        sixthPin.setText("");
                    }
                    else if (pinLongClick) {
                        pasteClipboard();
                    }
                    else  {
                        permitVerify();
                    }
                }
                else {
                    if (isErrorShown){
                        quitError();
                    }
                }
            }
        });

        fourthPin = (EditTextPIN) findViewById(R.id.pass_fourth);
        fourthPin.setOnLongClickListener(this);
        imm.showSoftInput(fourthPin, InputMethodManager.SHOW_FORCED);
        fourthPin.setOnFocusChangeListener(this);
        fourthPin.addTextChangedListener(new TextWatcher() {
            @Override
            public void beforeTextChanged(CharSequence s, int start, int count, int after) {

            }

            @Override
            public void onTextChanged(CharSequence s, int start, int before, int count) {

            }

            @Override
            public void afterTextChanged(Editable s) {
                if (fourthPin.length()!=0){
                    fifthPin.requestFocus();
                    fifthPin.setCursorVisible(true);

                    if (firstTime && !pinLongClick) {
                        fifthPin.setText("");
                        sixthPin.setText("");
                    }
                    else if (pinLongClick) {
                        pasteClipboard();
                    }
                    else  {
                        permitVerify();
                    }
                }
                else {
                    if (isErrorShown){
                        quitError();
                    }
                }
            }
        });

        fifthPin = (EditTextPIN) findViewById(R.id.pass_fifth);
        fifthPin.setOnLongClickListener(this);
        imm.showSoftInput(fifthPin, InputMethodManager.SHOW_FORCED);
        fifthPin.setOnFocusChangeListener(this);
        fifthPin.addTextChangedListener(new TextWatcher() {
            @Override
            public void beforeTextChanged(CharSequence s, int start, int count, int after) {

            }

            @Override
            public void onTextChanged(CharSequence s, int start, int before, int count) {

            }

            @Override
            public void afterTextChanged(Editable s) {
                if (fifthPin.length()!=0){
                    sixthPin.requestFocus();
                    sixthPin.setCursorVisible(true);

                    if (firstTime && !pinLongClick) {
                        sixthPin.setText("");
                    }
                    else if (pinLongClick) {
                        pasteClipboard();
                    }
                    else  {
                        permitVerify();
                    }
                }
                else {
                    if (isErrorShown){
                        quitError();
                    }
                }
            }
        });

        sixthPin = (EditTextPIN) findViewById(R.id.pass_sixth);
        sixthPin.setOnLongClickListener(this);
        imm.showSoftInput(sixthPin, InputMethodManager.SHOW_FORCED);
        sixthPin.setOnFocusChangeListener(this);
        sixthPin.addTextChangedListener(new TextWatcher() {
            @Override
            public void beforeTextChanged(CharSequence s, int start, int count, int after) {

            }

            @Override
            public void onTextChanged(CharSequence s, int start, int before, int count) {

            }

            @Override
            public void afterTextChanged(Editable s) {
                if (sixthPin.length()!=0){
                    sixthPin.setCursorVisible(true);
                    Util.hideKeyboard(twoFactorAuthenticationActivity, 0);

                    if (pinLongClick) {
                        pasteClipboard();
                    }
                    else {
                        permitVerify();
                    }
                }
                else {
                    if (isErrorShown){
                        quitError();
                    }
                }
            }
        });
        getWindow().setSoftInputMode(WindowManager.LayoutParams.SOFT_INPUT_STATE_HIDDEN);

        firstPin.setGravity(Gravity.CENTER_HORIZONTAL);
        android.view.ViewGroup.LayoutParams paramsb1 = firstPin.getLayoutParams();
        if (getResources().getConfiguration().orientation == Configuration.ORIENTATION_PORTRAIT) {
            paramsb1.width = Util.scaleWidthPx(42, outMetrics);
        }
        else {
            paramsb1.width = Util.scaleWidthPx(25, outMetrics);
        }
        firstPin.setLayoutParams(paramsb1);
        LinearLayout.LayoutParams textParams = (LinearLayout.LayoutParams)firstPin.getLayoutParams();
        textParams.setMargins(0, 0, Util.scaleWidthPx(8, outMetrics), 0);
        firstPin.setLayoutParams(textParams);

        secondPin.setGravity(Gravity.CENTER_HORIZONTAL);
        android.view.ViewGroup.LayoutParams paramsb2 = secondPin.getLayoutParams();
        if (getResources().getConfiguration().orientation == Configuration.ORIENTATION_PORTRAIT) {
            paramsb2.width = Util.scaleWidthPx(42, outMetrics);
        }
        else {
            paramsb2.width = Util.scaleWidthPx(25, outMetrics);
        }
        secondPin.setLayoutParams(paramsb2);
        textParams = (LinearLayout.LayoutParams)secondPin.getLayoutParams();
        textParams.setMargins(0, 0, Util.scaleWidthPx(8, outMetrics), 0);
        secondPin.setLayoutParams(textParams);
        secondPin.setEt(firstPin);

        thirdPin.setGravity(Gravity.CENTER_HORIZONTAL);
        android.view.ViewGroup.LayoutParams paramsb3 = thirdPin.getLayoutParams();
        if (getResources().getConfiguration().orientation == Configuration.ORIENTATION_PORTRAIT) {
            paramsb3.width = Util.scaleWidthPx(42, outMetrics);
        }
        else {
            paramsb3.width = Util.scaleWidthPx(25, outMetrics);
        }
        thirdPin.setLayoutParams(paramsb3);
        textParams = (LinearLayout.LayoutParams)thirdPin.getLayoutParams();
        textParams.setMargins(0, 0, Util.scaleWidthPx(25, outMetrics), 0);
        thirdPin.setLayoutParams(textParams);
        thirdPin.setEt(secondPin);

        fourthPin.setGravity(Gravity.CENTER_HORIZONTAL);
        android.view.ViewGroup.LayoutParams paramsb4 = fourthPin.getLayoutParams();
        if (getResources().getConfiguration().orientation == Configuration.ORIENTATION_PORTRAIT) {
            paramsb4.width = Util.scaleWidthPx(42, outMetrics);
        }
        else {
            paramsb4.width = Util.scaleWidthPx(25, outMetrics);
        }
        fourthPin.setLayoutParams(paramsb4);
        textParams = (LinearLayout.LayoutParams)fourthPin.getLayoutParams();
        textParams.setMargins(0, 0, Util.scaleWidthPx(8, outMetrics), 0);
        fourthPin.setLayoutParams(textParams);
        fourthPin.setEt(thirdPin);

        fifthPin.setGravity(Gravity.CENTER_HORIZONTAL);
        android.view.ViewGroup.LayoutParams paramsb5 = fifthPin.getLayoutParams();
        if (getResources().getConfiguration().orientation == Configuration.ORIENTATION_PORTRAIT) {
            paramsb5.width = Util.scaleWidthPx(42, outMetrics);
        }
        else {
            paramsb5.width = Util.scaleWidthPx(25, outMetrics);
        }
        fifthPin.setLayoutParams(paramsb5);
        textParams = (LinearLayout.LayoutParams)fifthPin.getLayoutParams();
        textParams.setMargins(0, 0, Util.scaleWidthPx(8, outMetrics), 0);
        fifthPin.setLayoutParams(textParams);
        fifthPin.setEt(fourthPin);

        sixthPin.setGravity(Gravity.CENTER_HORIZONTAL);
        android.view.ViewGroup.LayoutParams paramsb6 = sixthPin.getLayoutParams();
        if (getResources().getConfiguration().orientation == Configuration.ORIENTATION_PORTRAIT) {
            paramsb6.width = Util.scaleWidthPx(42, outMetrics);
        }
        else {
            paramsb6.width = Util.scaleWidthPx(25, outMetrics);
        }
        sixthPin.setLayoutParams(paramsb6);
        textParams = (LinearLayout.LayoutParams)sixthPin.getLayoutParams();
        textParams.setMargins(0, 0, 0, 0);
        sixthPin.setLayoutParams(textParams);
        sixthPin.setEt(fifthPin);

        suggestionRK = (TextView) findViewById(R.id.recommendation_2fa_enabled);
        saveRKButton = (LinearLayout) findViewById(R.id.container_rk_2fa);
        saveRKButton.setOnClickListener(this);


        if (scanOrCopyIsShown || newAccount){
            showScanOrCopyLayout();
        }
        else if (confirm2FAIsShown){
            qrSeedContainer.setVisibility(View.GONE);
            confirmContainer.setVisibility(View.VISIBLE);
            scrollContainer2FA.setVisibility(View.GONE);
            scrollContainerVerify.setVisibility(View.VISIBLE);
            scrollContainer2FAEnabled.setVisibility(View.GONE);

            if (isErrorShown){
                showError();
            }
        }
        else if (isEnabled2FA){
            scrollContainer2FA.setVisibility(View.GONE);
            scrollContainerVerify.setVisibility(View.GONE);
            scrollContainer2FAEnabled.setVisibility(View.VISIBLE);
            if (rkSaved) {
                dismissRKButton.setVisibility(View.VISIBLE);
            }
            else {
                dismissRKButton.setVisibility(View.GONE);
            }
        }
        else {
            megaApi.multiFactorAuthGetCode(this);
            scrollContainer2FA.setVisibility(View.VISIBLE);
            scrollContainerVerify.setVisibility(View.GONE);
            scrollContainer2FAEnabled.setVisibility(View.GONE);
        }

//        megaApi.multiFactorAuthCheck(megaApi.getMyEmail(), this);
    }

    void showScanOrCopyLayout () {
        scanOrCopyIsShown = true;
        qrSeedContainer.setVisibility(View.VISIBLE);
        confirmContainer.setVisibility(View.GONE);
        scrollContainer2FA.setVisibility(View.GONE);
        scrollContainerVerify.setVisibility(View.VISIBLE);
        scrollContainer2FAEnabled.setVisibility(View.GONE);
        if (seed != null){
            log("seed no null");
            setSeed();
            if (qr != null){
                log("qr no null");
                qrImage.setImageBitmap(qr);
            }
            else {
                generate2FAQR();
            }
        }
        else {
            megaApi.multiFactorAuthGetCode(this);
        }

        if (isNoAppsDialogShown) {
            showAlertNotAppAvailable();
        }

        if (isHelpDialogShown) {
            showAlertHelp();
        }
    }

    @Override
    protected void onDestroy() {
        super.onDestroy();
        if (megaApi != null) {
            megaApi.removeRequestListener(this);
        }
    }

    @Override
    public void onBackPressed() {
        retryConnectionsAndSignalPresence();

        if (confirm2FAIsShown) {
            confirm2FAIsShown = false;
            showScanOrCopyLayout();
        }
        else {
            if (isEnabled2FA) {
                if (rkSaved) {
                    super.onBackPressed();
                }
                else {
                    showSnackbar(getString(R.string.backup_rk_2fa_end));
                }
                update2FASetting();
            }
            else {
                super.onBackPressed();
            }
        }
    }

    void update2FASetting () {
        Intent intent = new Intent(Constants.BROADCAST_ACTION_INTENT_UPDATE_2FA_SETTINGS);
        intent.putExtra("enabled", true);
        LocalBroadcastManager.getInstance(this).sendBroadcast(intent);
    }

    void pasteClipboard() {
        log("pasteClipboard");
        pinLongClick = false;
        ClipboardManager clipboard = (ClipboardManager) getSystemService(CLIPBOARD_SERVICE);
        ClipData clipData = clipboard.getPrimaryClip();
        if (clipData != null) {
            String code = clipData.getItemAt(0).getText().toString();
            log("code: "+code);
            if (code != null && code.length() == 6) {
                boolean areDigits = true;
                for (int i=0; i<6; i++) {
                    if (!Character.isDigit(code.charAt(i))) {
                        areDigits = false;
                        break;
                    }
                }
                if (areDigits) {
                    firstPin.setText(""+code.charAt(0));
                    secondPin.setText(""+code.charAt(1));
                    thirdPin.setText(""+code.charAt(2));
                    fourthPin.setText(""+code.charAt(3));
                    fifthPin.setText(""+code.charAt(4));
                    sixthPin.setText(""+code.charAt(5));
                }
                else {
                    firstPin.setText("");
                    secondPin.setText("");
                    thirdPin.setText("");
                    fourthPin.setText("");
                    fifthPin.setText("");
                    sixthPin.setText("");
                }
            }
        }
    }

    void permitVerify(){
        log("permitVerify");
        if (confirm2FAIsShown && firstPin.length() == 1 && secondPin.length() == 1 && thirdPin.length() == 1
                && fourthPin.length() == 1 && fifthPin.length() == 1 && sixthPin.length() == 1){
            Util.hideKeyboard(this, 0);
            if (sb.length()>0) {
                sb.delete(0, sb.length());
            }
            sb.append(firstPin.getText());
            sb.append(secondPin.getText());
            sb.append(thirdPin.getText());
            sb.append(fourthPin.getText());
            sb.append(fifthPin.getText());
            sb.append(sixthPin.getText());
            pin = sb.toString().trim();
            log("PIN: "+pin);
            if (pin != null){
                megaApi.multiFactorAuthEnable(pin, this);
            }
        }
    }

    void setSeed () {
        arraySeed = new ArrayList<>();
        int index = 0;
        for (int i=0; i<LENGTH_SEED; i++) {
            arraySeed.add(seed.substring(index, index+4));
            index += 4;
        }
        seedText1.setText(arraySeed.get(0));
        seedText2.setText(arraySeed.get(1));
        seedText3.setText(arraySeed.get(2));
        seedText4.setText(arraySeed.get(3));
        seedText5.setText(arraySeed.get(4));
        seedText6.setText(arraySeed.get(5));
        seedText7.setText(arraySeed.get(6));
        seedText8.setText(arraySeed.get(7));
        seedText9.setText(arraySeed.get(8));
        seedText10.setText(arraySeed.get(9));
        seedText11.setText(arraySeed.get(10));
        seedText12.setText(arraySeed.get(11));
        seedText13.setText(arraySeed.get(12));
    }

    void generate2FAQR (){
        log("generate2FAQR");

        url = null;
        String myEmail = megaApi.getMyEmail();
//        String myEmail = "aw+@mega.nz";
//        String myEmail = "";
//        String myEmail = "abcdefghijklmnopqrstuvwxyzabcdabcdefghijklmnopqrstuvwxyzabcdabcdefghijklmnopqrstuvwxyzabcdefghijklmnopqrstuvwxyzabcdabcdefghijklmnopqrstuvwxyzabcdabcdefghijklmnopqrstuvwxyzabcdefghijklmnopqrstuvwxyzabcdabcdefghijklmnopqrstuvwxyzabcdabcdefghijklmnopqrstuvwxyzabcdefghijklmnopqrstuvwxyzabcdabcdefghijklmnopqrstuvwxyzabcdabcdefghijklmnopqrstuvwxyz@yopmail.com";
//        String myEmail = "abcdefghijklmnopqrstuvwxyzabcdabcdefghijklmnopqrstuvwxyzabcdabcdefghijklmnopqrstuvwxyzabcdefghijklmnopqrstuvwxyzabcdabcdefghijklmnopqrstuvwxyzabcdabcdefghijklmnopqrstuvwxyz@gmail.com";
//        String myEmail = "abcdefghijklmnopqrstuvwxyzabcdabcdefghijklmnopqrstuvwxyzabcdabcdefghijklmnopqrstuvwxyz@gmail.com";

        if (myEmail != null & seed != null){
            url = getString(R.string.url_qr_2fa, myEmail, seed);
            setSeed();
        }
        if (url != null) {
            Map<EncodeHintType, ErrorCorrectionLevel> hints = new HashMap<>();
            hints.put(EncodeHintType.ERROR_CORRECTION, ErrorCorrectionLevel.H);
            BitMatrix bitMatrix = null;
            try {
                bitMatrix = new MultiFormatWriter().encode(url, BarcodeFormat.QR_CODE, 40, 40, null);
            } catch (WriterException e) {
                e.printStackTrace();
                return;
            }
            int w = bitMatrix.getWidth();
            int h = bitMatrix.getHeight();
            int[] pixels = new int[w * h];
            int width = (w * WIDTH) / FACTOR;

            qr = Bitmap.createBitmap(width, width, Bitmap.Config.ARGB_8888);
            Canvas c = new Canvas(qr);
            Paint paint = new Paint();
            paint.setAntiAlias(true);
            paint.setColor(WHITE);
            c.drawRect(0, 0, width, width, paint);
            paint.setColor(BLACK);

            float size = w - 12;

            for (int y = 0; y < h; y++) {
                int offset = y * w;
                for (int x = 0; x < w; x++) {
                    pixels[offset + x] = bitMatrix.get(x, y) ? BLACK : WHITE;
                    if (pixels[offset + x] == BLACK){
                        c.drawCircle(x*RESIZE, y*RESIZE, 3.5f, paint);
                    }
                }
            }

//            8.5 width
            paint.setColor(WHITE);
            c.drawRect(3*RESIZE, 3*RESIZE, 11.5f*RESIZE, 11.5f*RESIZE, paint);
            c.drawRect(size*RESIZE, 3*RESIZE, (size+8.5f)*RESIZE, 11.5f*RESIZE, paint);
            c.drawRect(3*RESIZE, size*RESIZE, 11.5f*RESIZE, (size+8.5f)*RESIZE, paint);

            paint.setColor(BLACK);

            if (Build.VERSION.SDK_INT >= 21) {
                c.drawRoundRect(3.75f * RESIZE, 3.75f * RESIZE, 10.75f * RESIZE, 10.75f * RESIZE, 15, 15, paint);
//                7 width, 0.75 more than last
                c.drawRoundRect((size+0.75f) * RESIZE, 3.75f * RESIZE, (size+0.75f+7f) * RESIZE, 10.75f * RESIZE, 15, 15, paint);
                c.drawRoundRect(3.75f * RESIZE, (size+0.75f) * RESIZE, 10.75f * RESIZE, (size+0.75f+7f) * RESIZE, 15, 15, paint);

                paint.setColor(WHITE);
                c.drawRoundRect(4.75f * RESIZE, 4.75f * RESIZE, 9.75f * RESIZE, 9.75f * RESIZE, 12.5f, 12.5f, paint);
//                5 width, 1.75 more than first
                c.drawRoundRect((size+1.75f) * RESIZE, 4.75f * RESIZE, (size+1.75f+5f) * RESIZE, 9.75f * RESIZE, 12.5f, 12.5f, paint);
                c.drawRoundRect(4.75f * RESIZE, (size+1.75f) * RESIZE, 9.75f * RESIZE, (size+1.75f+5f) * RESIZE, 12.5f, 12.5f, paint);
            }
            else {
                c.drawRoundRect(new RectF(3.75f * RESIZE, 3.75f * RESIZE, 10.75f * RESIZE, 10.75f * RESIZE), 15, 15, paint);
                c.drawRoundRect(new RectF((size+0.75f) * RESIZE, 3.75f * RESIZE, (size+0.75f+7f) * RESIZE, 10.75f * RESIZE), 15, 15, paint);
                c.drawRoundRect(new RectF(3.75f * RESIZE, (size+0.75f) * RESIZE, 10.75f * RESIZE, (size+0.75f+7f) * RESIZE), 15, 15, paint);

                paint.setColor(WHITE);
                c.drawRoundRect(new RectF(4.75f * RESIZE, 4.75f * RESIZE, 9.75f * RESIZE, 9.75f * RESIZE), 12.5f, 12.5f, paint);
                c.drawRoundRect(new RectF((size+1.75f) * RESIZE, 4.75f * RESIZE, (size+1.75f+5f) * RESIZE, 9.75f * RESIZE), 12.5f, 12.5f, paint);
                c.drawRoundRect(new RectF(4.75f * RESIZE, (size+1.75f) * RESIZE, 9.75f * RESIZE, (size+1.75f+5f) * RESIZE), 12.5f, 12.5f, paint);
            }

            paint.setColor(BLACK);
            c.drawCircle(7.25f*RESIZE, 7.25f*RESIZE, 12f, paint);
//            4.25 more than first
            c.drawCircle((size+4.25f)*RESIZE, 7.25f*RESIZE, 12f, paint);
            c.drawCircle(7.25f*RESIZE, (size+4.25f)*RESIZE, 12f, paint);

            if (qr != null){
                qrImage.setImageBitmap(qr);
                qrProgressBar.setVisibility(View.GONE);
            }
            else {
                showSnackbar(getResources().getString(R.string.qr_seed_text_error));
            }
        }
    }

    @Override
    protected void onSaveInstanceState(Bundle outState) {
        super.onSaveInstanceState(outState);
        log("onSaveInstanceState");

        outState.putBoolean("confirm2FAIsShown", confirm2FAIsShown);
        outState.putBoolean("scanOrCopyIsShown", scanOrCopyIsShown);
        outState.putBoolean("isEnabled2FA", isEnabled2FA);
        outState.putBoolean("isErrorShown", isErrorShown);
        outState.putBoolean("firstTimeAfterInstallation", firstTime);
        outState.putBoolean("rkSaved", rkSaved);
        outState.putBoolean("isNoAppsDialogShown", isNoAppsDialogShown);
        outState.putBoolean("isHelpDialogShown", isHelpDialogShown);

        if (scanOrCopyIsShown){
            log("scanOrCopyIsShown");
            if (qr != null) {
                log("QR no null");
                ByteArrayOutputStream qrOutputStream = new ByteArrayOutputStream();
                qr.compress(Bitmap.CompressFormat.JPEG, 100, qrOutputStream);
                byte[] qrByteArray = qrOutputStream.toByteArray();
                outState.putByteArray("qr", qrByteArray);
            }
            outState.putString("seed", seed);
            outState.putStringArrayList("arraySeed", arraySeed);
        }
    }

    @Override
    public boolean onCreateOptionsMenu(Menu menu) {
        return super.onCreateOptionsMenu(menu);
    }

    @Override
    public boolean onOptionsItemSelected(MenuItem item) {

        switch (item.getItemId()){
            case android.R.id.home: {
                onBackPressed();
                break;
            }
        }

        return super.onOptionsItemSelected(item);
    }

    @Override
    public void onClick(View v) {

        switch (v.getId()){
            case R.id.button_enable_2fa: {
                scanOrCopyIsShown = true;
                confirm2FAIsShown = false;
                isEnabled2FA = false;
                qrSeedContainer.setVisibility(View.VISIBLE);
                confirmContainer.setVisibility(View.GONE);
                scrollContainer2FA.setVisibility(View.GONE);
                scrollContainerVerify.setVisibility(View.VISIBLE);
                scrollContainer2FAEnabled.setVisibility(View.GONE);
                break;
            }
            case R.id.button_next_2fa:{
                scanOrCopyIsShown = false;
                newAccount = false;
                confirm2FAIsShown = true;
                isEnabled2FA = false;
                qrSeedContainer.setVisibility(View.GONE);
                confirmContainer.setVisibility(View.VISIBLE);
                scrollContainer2FA.setVisibility(View.GONE);
                scrollContainerVerify.setVisibility(View.VISIBLE);
                scrollContainer2FAEnabled.setVisibility(View.GONE);
                firstPin.requestFocus();
                imm.showSoftInput(fifthPin, InputMethodManager.SHOW_FORCED);
                break;
            }
            case R.id.button_open_with_2fa: {
                if (url == null) {
                    String myEmail = megaApi.getMyEmail();
                    if (myEmail != null & seed != null){
                        url = getString(R.string.url_qr_2fa, myEmail, seed);
                    }
                }
                if (url != null) {
                    Intent intent = new Intent(Intent.ACTION_VIEW, Uri.parse(url));
                    log("URL: "+url+" seed: " + seed);
                    if (MegaApiUtils.isIntentAvailable(this, intent)) {
                        startActivity(intent);
                    }
                    else {
                        showAlertNotAppAvailable();
                    }
                }
                break;
            }
            case R.id.container_rk_2fa:
//                {
//                update2FASetting();
//                RecoveryKeyBottomSheetDialogFragment recoveryKeyBottomSheetDialogFragment = new RecoveryKeyBottomSheetDialogFragment();
//                recoveryKeyBottomSheetDialogFragment.show(getSupportFragmentManager(), recoveryKeyBottomSheetDialogFragment.getTag());
//                break;
//            }
            case R.id.button_export_rk:{
                update2FASetting();
                Intent intent = new Intent(this, ManagerActivityLollipop.class);
                intent.setAction(Constants.ACTION_RECOVERY_KEY_EXPORTED);
                intent.setFlags(Intent.FLAG_ACTIVITY_CLEAR_TOP);
                startActivity(intent);
                finish();
                break;
            }
            case R.id.button_dismiss_rk:{
                update2FASetting();
                this.finish();
                break;
            }
            case R.id.cancel_button_no_app: {
                try {
                    noAppsDialog.dismiss();
                }catch (Exception e){}
                isNoAppsDialogShown = false;
                break;
            }
            case R.id.open_button_no_app: {
                try {
                    noAppsDialog.dismiss();
                }catch (Exception e){}
                isNoAppsDialogShown = false;
                openPlayStore();
                break;
            }
            case R.id.explain_qr_seed_2fa_2: {
                showAlertHelp();
                break;
            }
            case R.id.cancel_button_help: {
                try {
                    helpDialog.dismiss();
                }catch (Exception e){}
                isHelpDialogShown = false;
                break;
            }
            case R.id.play_store_button_help: {
                try {
                    helpDialog.dismiss();
                }catch (Exception e){}
                isHelpDialogShown = false;
                openPlayStore();
                break;
            }
        }
    }

    void openPlayStore() {
        Intent intent = new Intent(Intent.ACTION_VIEW, Uri.parse("market://search?q=authenticator&c=apps"));
        startActivity(intent);
    }

    void showAlertHelp () {
        log("showAlertHelp");

        AlertDialog.Builder builder = new AlertDialog.Builder(this);
        LayoutInflater inflater = getLayoutInflater();
        View v = inflater.inflate(R.layout.dialog_2fa_help, null);
        builder.setView(v);

        Button cancelButton = (Button) v.findViewById(R.id.cancel_button_help);
        cancelButton.setOnClickListener(this);
        Button playStoreButton = (Button) v.findViewById(R.id.play_store_button_help);
        playStoreButton.setOnClickListener(this);

        helpDialog = builder.create();
        helpDialog.setCanceledOnTouchOutside(false);
        helpDialog.setOnDismissListener(new DialogInterface.OnDismissListener() {
            @Override
            public void onDismiss(DialogInterface dialog) {
                isHelpDialogShown = false;
            }
        });
        try {
            helpDialog.show();
        }catch (Exception e){}

        isHelpDialogShown = true;
    }

    void showAlertNotAppAvailable () {
        log("showAlertNotAppAvailable");

        AlertDialog.Builder builder = new AlertDialog.Builder(this);
        LayoutInflater inflater = getLayoutInflater();
        View v = inflater.inflate(R.layout.dialog_no_authentication_apps, null);
        builder.setView(v);

        Button cancelButton = (Button) v.findViewById(R.id.cancel_button_no_app);
        cancelButton.setOnClickListener(this);
        Button openButton = (Button) v.findViewById(R.id.open_button_no_app);
        openButton.setOnClickListener(this);

        noAppsDialog = builder.create();
        noAppsDialog.setCanceledOnTouchOutside(false);
        noAppsDialog.setOnDismissListener(new DialogInterface.OnDismissListener() {
            @Override
            public void onDismiss(DialogInterface dialog) {
                isNoAppsDialogShown = false;
            }
        });
        try {
            noAppsDialog.show();
        }catch (Exception e){}

        isNoAppsDialogShown = true;
    }

    @Override
    public void onRequestStart(MegaApiJava api, MegaRequest request) {

    }

    @Override
    public void onRequestUpdate(MegaApiJava api, MegaRequest request) {

    }

    @Override
    public void onRequestFinish(MegaApiJava api, MegaRequest request, MegaError e) {
        log("onRequestFinish");
        if (request.getType() == MegaRequest.TYPE_MULTI_FACTOR_AUTH_GET){
            log("MegaRequest.TYPE_MULTI_FACTOR_AUTH_GET");
            if (e.getErrorCode() == MegaError.API_OK){
                log("MegaError.API_OK");
                seed = request.getText();
                if (seed != null){
//                    seedText.setText(seed.toUpperCase());
                    qrProgressBar.setVisibility(View.VISIBLE);
                    generate2FAQR();
                }
                else {
                    showSnackbar(getResources().getString(R.string.qr_seed_text_error));
                }
            }
            else {
                log("e.getErrorCode(): " + e.getErrorCode());
                showSnackbar(getResources().getString(R.string.qr_seed_text_error));
            }
        }
        else if (request.getType() == MegaRequest.TYPE_MULTI_FACTOR_AUTH_SET){
            log("TYPE_MULTI_FACTOR_AUTH_SET: "+e.getErrorCode());
            if (request.getFlag() && e.getErrorCode() == MegaError.API_OK) {
                log("Pin correct: Two-Factor Authentication enabled");
                confirm2FAIsShown = false;
                isEnabled2FA = true;
                megaApi.isMasterKeyExported(this);
            }
            else if (e.getErrorCode() == MegaError.API_EFAILED){
                log("Pin not correct: "+request.getPassword());
                if (request.getFlag()){
                    showError();
                }
            }
            else {
                log("An error ocurred trying to enable Two-Factor Authentication");
                showSnackbar(getString(R.string.error_enable_2fa));
            }

//            megaApi.multiFactorAuthCheck(megaApi.getMyEmail(), this);
        }
        else if (request.getType() == MegaRequest.TYPE_MULTI_FACTOR_AUTH_CHECK){
            if (e.getErrorCode() == MegaError.API_OK){
                log("TYPE_MULTI_FACTOR_AUTH_CHECK: "+request.getFlag());
            }
        }
        else if (request.getType() == MegaRequest.TYPE_GET_ATTR_USER && request.getParamType() == MegaApiJava.USER_ATTR_PWD_REMINDER) {
            log("TYPE_GET_ATTR_USER");
            if (e.getErrorCode() == MegaError.API_OK || e.getErrorCode() == MegaError.API_ENOENT) {
                log("TYPE_GET_ATTR_USER API_OK");

                scrollContainer2FA.setVisibility(View.GONE);
                scrollContainerVerify.setVisibility(View.GONE);
                scrollContainer2FAEnabled.setVisibility(View.VISIBLE);

                if (e.getErrorCode() == MegaError.API_OK && request.getAccess() == 1) {
                    rkSaved = true;
                    dismissRKButton.setVisibility(View.VISIBLE);
                }
                else {
                    rkSaved = false;
                    dismissRKButton.setVisibility(View.GONE);
                }
            }
            else {
                log("TYPE_GET_ATTR_USER error: " + e.getErrorString());
            }
        }
    }

    @Override
    public void onRequestTemporaryError(MegaApiJava api, MegaRequest request, MegaError e) {

    }

    void quitError(){
        isErrorShown = false;
        pinError.setVisibility(View.GONE);
        firstPin.setTextColor(ContextCompat.getColor(this, R.color.name_my_account));
        secondPin.setTextColor(ContextCompat.getColor(this, R.color.name_my_account));
        thirdPin.setTextColor(ContextCompat.getColor(this, R.color.name_my_account));
        fourthPin.setTextColor(ContextCompat.getColor(this, R.color.name_my_account));
        fifthPin.setTextColor(ContextCompat.getColor(this, R.color.name_my_account));
        sixthPin.setTextColor(ContextCompat.getColor(this, R.color.name_my_account));
    }

    void showError(){
        firstTime = false;
        isErrorShown = true;
        pinError.setVisibility(View.VISIBLE);
        firstPin.setTextColor(ContextCompat.getColor(this, R.color.login_warning));
        secondPin.setTextColor(ContextCompat.getColor(this, R.color.login_warning));
        thirdPin.setTextColor(ContextCompat.getColor(this, R.color.login_warning));
        fourthPin.setTextColor(ContextCompat.getColor(this, R.color.login_warning));
        fifthPin.setTextColor(ContextCompat.getColor(this, R.color.login_warning));
        sixthPin.setTextColor(ContextCompat.getColor(this, R.color.login_warning));
    }

    @Override
    public boolean onLongClick(View v) {

        switch (v.getId()){
            case R.id.seed_2fa: {
                copySeed();
                return true;
            }
            case R.id.pass_first:
            case R.id.pass_second:
            case R.id.pass_third:
            case R.id.pass_fourth:
            case R.id.pass_fifth:
            case R.id.pass_sixth: {
                pinLongClick = true;
                v.requestFocus();
            }

        }
        return false;
    }

    void copySeed () {
        log("copy seed");
        ClipboardManager clipboard = (ClipboardManager) getSystemService(CLIPBOARD_SERVICE);
        if (seed != null) {
            ClipData clip = ClipData.newPlainText("seed", seed);
            if (clip != null){
                clipboard.setPrimaryClip(clip);
                showSnackbar(getResources().getString(R.string.messages_copied_clipboard));
            }
        }
    }

    @Override
    protected void onActivityResult(int requestCode, int resultCode, Intent intent) {
        super.onActivityResult(requestCode, resultCode, intent);

        if (requestCode == Constants.REQUEST_DOWNLOAD_FOLDER && resultCode == RESULT_OK){
            log("REQUEST_DOWNLOAD_FOLDER");
            String parentPath = intent.getStringExtra(FileStorageActivityLollipop.EXTRA_PATH);
            if (parentPath != null){
                log("parentPath no NULL");
<<<<<<< HEAD
                parentPath = parentPath + File.separator + Util.rKFile;
=======
                String[] split = RK_FILE.split(File.separator);
                parentPath = parentPath+"/"+split[split.length-1];
>>>>>>> 627a3ff6
                Intent newIntent = new Intent(this, ManagerActivityLollipop.class);
                newIntent.putExtra("parentPath", parentPath);
                newIntent.setAction(Constants.ACTION_REQUEST_DOWNLOAD_FOLDER_LOGOUT);
                startActivity(newIntent);
            }
        }
    }

    public void showSnackbar(String s){
        showSnackbar(container2FA, s);
    }

    @Override
    public void onFocusChange(View v, boolean hasFocus) {
        switch (v.getId()) {
            case R.id.pass_first:{
                if (hasFocus) {
                    firstPin.setText("");
                }
                break;
            }
            case R.id.pass_second:{
                if (hasFocus) {
                    secondPin.setText("");
                }
                break;
            }
            case R.id.pass_third:{
                if (hasFocus) {
                    thirdPin.setText("");
                }
                break;
            }
            case R.id.pass_fourth:{
                if (hasFocus) {
                    fourthPin.setText("");
                }
                break;
            }
            case R.id.pass_fifth:{
                if (hasFocus) {
                    fifthPin.setText("");
                }
                break;
            }
            case R.id.pass_sixth:{
                if (hasFocus) {
                    sixthPin.setText("");
                }
                break;
            }
        }
    }

    public static void log(String message) {
        Util.log("TwoFactorAuthenticationActivity", message);
    }
}<|MERGE_RESOLUTION|>--- conflicted
+++ resolved
@@ -1246,12 +1246,9 @@
             String parentPath = intent.getStringExtra(FileStorageActivityLollipop.EXTRA_PATH);
             if (parentPath != null){
                 log("parentPath no NULL");
-<<<<<<< HEAD
-                parentPath = parentPath + File.separator + Util.rKFile;
-=======
-                String[] split = RK_FILE.split(File.separator);
-                parentPath = parentPath+"/"+split[split.length-1];
->>>>>>> 627a3ff6
+
+                parentPath = parentPath + File.separator + RK_FILE;
+
                 Intent newIntent = new Intent(this, ManagerActivityLollipop.class);
                 newIntent.putExtra("parentPath", parentPath);
                 newIntent.setAction(Constants.ACTION_REQUEST_DOWNLOAD_FOLDER_LOGOUT);
