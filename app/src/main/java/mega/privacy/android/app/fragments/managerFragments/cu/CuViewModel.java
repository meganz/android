--- conflicted
+++ resolved
@@ -73,13 +73,8 @@
     private int mRealNodeCount;
 
     @Inject
-<<<<<<< HEAD
-    public CuViewModel(MegaApiAndroid megaApi, DatabaseHandler dbHandler, MegaNodeRepo repo,
-                       Context context, int type, long[] cuSearchDate) {
-=======
     public CuViewModel(@MegaApi MegaApiAndroid megaApi, DatabaseHandler dbHandler,
-                       MegaNodeRepo repo, Context context, int type) {
->>>>>>> b59d1cb8
+                       MegaNodeRepo repo, Context context, int type, long[] cuSearchDate) {
         mMegaApi = megaApi;
         mDbHandler = dbHandler;
         mRepo = repo;
