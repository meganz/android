package mega.privacy.android.app.utils

import android.annotation.SuppressLint
import android.app.Activity
import android.content.Context
import android.content.DialogInterface
import android.content.DialogInterface.BUTTON_NEGATIVE
import android.content.DialogInterface.BUTTON_POSITIVE
import android.content.Intent
import android.os.Bundle
import android.text.Editable
import android.text.TextWatcher
import android.view.LayoutInflater
import android.view.View.GONE
import android.view.View.VISIBLE
import android.view.WindowManager
import android.view.inputmethod.EditorInfo
import android.widget.EditText
import android.widget.TextView
import androidx.appcompat.app.AlertDialog
import androidx.core.widget.doAfterTextChanged
import com.google.android.material.dialog.MaterialAlertDialogBuilder
import com.google.android.material.textfield.TextInputEditText
import com.google.android.material.textfield.TextInputLayout
import mega.privacy.android.app.MegaApplication
import mega.privacy.android.app.MimeTypeList
import mega.privacy.android.app.R
import mega.privacy.android.app.components.twemoji.EmojiEditText
import mega.privacy.android.app.interfaces.ActionBackupNodeCallback
import mega.privacy.android.app.interfaces.ActionNodeCallback
import mega.privacy.android.app.interfaces.SnackbarShower
import mega.privacy.android.app.interfaces.showSnackbar
import mega.privacy.android.app.listeners.MoveListener
import mega.privacy.android.app.listeners.RemoveListener
import mega.privacy.android.app.listeners.RenameListener
import mega.privacy.android.app.main.FileExplorerActivity
import mega.privacy.android.app.textEditor.TextEditorActivity
import mega.privacy.android.app.textEditor.TextEditorViewModel.Companion.CREATE_MODE
import mega.privacy.android.app.textEditor.TextEditorViewModel.Companion.MODE
import mega.privacy.android.app.utils.AlertsAndWarnings.showForeignStorageOverQuotaWarningDialog
import mega.privacy.android.app.utils.ColorUtils.setErrorAwareInputAppearance
import mega.privacy.android.app.utils.Constants.FROM_HOME_PAGE
import mega.privacy.android.app.utils.Constants.INTENT_EXTRA_KEY_FILE_NAME
import mega.privacy.android.app.utils.Constants.INTENT_EXTRA_KEY_HANDLE
import mega.privacy.android.app.utils.Constants.NODE_NAME_REGEX
import mega.privacy.android.app.utils.Constants.SNACKBAR_TYPE
import mega.privacy.android.app.utils.FileUtil.TXT_EXTENSION
import mega.privacy.android.app.utils.MegaNodeUtil.getRootParentNode
import mega.privacy.android.app.utils.RunOnUIThreadUtils.runDelay
import mega.privacy.android.app.utils.StringResourcesUtils.getString
import mega.privacy.android.app.utils.TextUtil.getCursorPositionOfName
import mega.privacy.android.app.utils.TextUtil.isTextEmpty
import mega.privacy.android.app.utils.Util.SHOW_IM_DELAY
import mega.privacy.android.app.utils.Util.isOffline
import mega.privacy.android.app.utils.Util.isOnline
import mega.privacy.android.app.utils.ViewUtils.hideKeyboard
import mega.privacy.android.app.utils.ViewUtils.showSoftKeyboardDelayed
import nz.mega.sdk.MegaChatApiJava.MEGACHAT_INVALID_HANDLE
import nz.mega.sdk.MegaNode
import timber.log.Timber
import java.util.Locale
import java.util.Objects

object MegaNodeDialogUtil {
    private const val TYPE_RENAME = 0
    private const val TYPE_NEW_FOLDER = 1
    private const val TYPE_NEW_FILE = 2
    private const val TYPE_NEW_URL_FILE = 3
    private const val TYPE_NEW_TXT_FILE = 4
    const val IS_NEW_FOLDER_DIALOG_SHOWN = "IS_NEW_FOLDER_DIALOG_SHOWN"
    const val NEW_FOLDER_DIALOG_TEXT = "NEW_FOLDER_DIALOG_TEXT"
    const val IS_NEW_TEXT_FILE_SHOWN = "IS_NEW_TEXT_FILE_SHOWN"
    const val NEW_TEXT_FILE_TEXT = "NEW_TEXT_FILE_TEXT"
    private const val ERROR_EMPTY_EXTENSION = "ERROR_EMPTY_EXTENSION"
    private const val ERROR_DIFFERENT_EXTENSION = "ERROR_DIFFERENT_EXTENSION"
    private const val NO_ERROR = "NO_ERROR"

    // Backup warning dialog
    const val BACKUP_HANDLED_ITEM: String = "BackupHandleItem"
    const val BACKUP_HANDLED_NODE = "BackupHandleNode"
    const val BACKUP_NODE_TYPE = "BackupNodeType"
    const val BACKUP_ACTION_TYPE = "BackupActionType"
    const val BACKUP_DIALOG_WARN = "BackupDialogWarn"

    // Backup node type
    const val BACKUP_NONE = -1 // The folder is not belong to the MyBackup
    const val BACKUP_ROOT = 0 // MyBackup folder
    const val BACKUP_DEVICE = 1 // Device folder
    const val BACKUP_FOLDER = 2 // Backup folders underneath device folders
    const val BACKUP_FOLDER_CHILD = 3 // All backups underneath BACKUP_FOLDER

    // For backup node actions
    const val ACTION_BACKUP_NONE = -1
    const val ACTION_BACKUP_MOVE = 0
    const val ACTION_BACKUP_REMOVE = 1
    const val ACTION_BACKUP_FAB = 2
    const val ACTION_BACKUP_SHARE_FOLDER = 6
    const val ACTION_MENU_BACKUP_SHARE_FOLDER = 7
    const val ACTION_BACKUP_SHARE = 9
    const val ACTION_BACKUP_COPY = 12
    const val ACTION_MOVE_TO_BACKUP = 13
    const val ACTION_COPY_TO_BACKUP = 14

    /**
     * Creates and shows a TYPE_RENAME dialog to rename a node.
     *
     * @param context            Current context.
     * @param node               A valid node.
     * @param snackbarShower     Interface to show snackbar.
     * @param actionNodeCallback Callback to finish the rename action if needed, null otherwise.
     * @return The rename dialog.
     */
    @JvmStatic
    fun showRenameNodeDialog(
        context: Context,
        node: MegaNode,
        snackbarShower: SnackbarShower?,
        actionNodeCallback: ActionNodeCallback?,
    ): AlertDialog {
        val renameDialogBuilder = MaterialAlertDialogBuilder(context)

        renameDialogBuilder
            .setTitle(getString(R.string.context_rename))
            .setPositiveButton(R.string.context_rename, null)
            .setNegativeButton(R.string.general_cancel, null)

        return setFinalValuesAndShowDialog(
            context, node, actionNodeCallback, snackbarShower,
            null, null, false, renameDialogBuilder, TYPE_RENAME
        )
    }

    /**
     * Creates and shows a TYPE_NEW_FOLDER dialog to create a new folder.
     *
     * @param context            Current context.
     * @param actionNodeCallback Callback to finish the create folder action if needed, null otherwise.
     * @param parentNode         Required parent node for checking if already exist a folder with that name.
     * @param typedText          Typed text if the dialog has to be shown after a screen rotation.
     * @return The create new folder dialog.
     */
    @JvmStatic
    fun showNewFolderDialog(
        context: Context,
        actionNodeCallback: ActionNodeCallback?,
<<<<<<< HEAD
=======
        parentNode: MegaNode,
>>>>>>> 581d67df
        typedText: String? = null,
    ): AlertDialog {
        val newFolderDialogBuilder = MaterialAlertDialogBuilder(context)

        newFolderDialogBuilder
            .setTitle(R.string.menu_new_folder)
            .setPositiveButton(R.string.general_create, null)
            .setNegativeButton(R.string.general_cancel, null)

        val dialog = setFinalValuesAndShowDialog(
            context, parentNode, actionNodeCallback, null, null, null,
            false, newFolderDialogBuilder, TYPE_NEW_FOLDER)

        if (!typedText.isNullOrEmpty()) {
            dialog.findViewById<EmojiEditText>(R.id.type_text)?.setText(typedText)
        }

        return dialog
    }

    /**
     * Creates and shows a TYPE_NEW_FILE dialog to create a new file.
     *
     * @param context Current context.
     * @param parent  A valid node. Specifically the parent in which the folder will be created.
     * @param data    Valid data. Specifically the content of the new file.
     * @return The create new file dialog.
     */
    @JvmStatic
    fun showNewFileDialog(context: Context, parent: MegaNode, data: String): AlertDialog {
        val newFileDialogBuilder = MaterialAlertDialogBuilder(context)

        newFileDialogBuilder
            .setTitle(R.string.context_new_file_name)
            .setPositiveButton(R.string.general_ok, null)
            .setNegativeButton(R.string.general_cancel, null)

        return setFinalValuesAndShowDialog(
            context, parent, null, null,
            data, null, false, newFileDialogBuilder, TYPE_NEW_FILE
        )
    }

    /**
     * Creates and shows a TYPE_NEW_URL_FILE dialog to create a new URL file.
     *
     * @param context        Current context.
     * @param parent         A valid node. Specifically the parent in which the folder will be created.
     * @param data           Valid data. Specifically the content of the new URL file.
     * @param defaultURLName Default name of the URL if has, null otherwise.
     * @return The create new URL file dialog.
     */
    @JvmStatic
    fun showNewURLFileDialog(
        context: Context,
        parent: MegaNode,
        data: String,
        defaultURLName: String?,
    ): AlertDialog {
        val newURLFileDialogBuilder = MaterialAlertDialogBuilder(context)

        newURLFileDialogBuilder
            .setTitle(R.string.dialog_title_new_link)
            .setPositiveButton(R.string.general_ok, null)
            .setNegativeButton(R.string.general_cancel, null)

        return setFinalValuesAndShowDialog(
            context, parent, null, null,
            data, defaultURLName, false, newURLFileDialogBuilder, TYPE_NEW_URL_FILE
        )
    }

    /**
     * Creates and shows a TYPE_NEW_TXT_FILE dialog to create a new text file.
     *
     * @param context   Current context.
     * @param parent    A valid node. Specifically the parent in which the file will be created.
     * @param typedName The previous typed text.
     * @param fromHome  True if the text file will be created from Homepage, false otherwise.
     * @return The create new text file dialog.
     */
    @JvmStatic
    fun showNewTxtFileDialog(
        context: Context,
        parent: MegaNode,
        typedName: String?,
        fromHome: Boolean,
    ): AlertDialog {
        val newTxtFileDialogBuilder = MaterialAlertDialogBuilder(context)

        newTxtFileDialogBuilder
            .setTitle(R.string.dialog_title_new_text_file)
            .setPositiveButton(R.string.general_create, null)
            .setNegativeButton(R.string.general_cancel, null)

        val dialog = setFinalValuesAndShowDialog(
            context,
            parent,
            null,
            null,
            null,
            null,
            fromHome,
            newTxtFileDialogBuilder,
            TYPE_NEW_TXT_FILE
        )

        if (typedName != null && typedName != TXT_EXTENSION) {
            dialog.findViewById<EmojiEditText>(R.id.type_text)?.setText(typedName)
        }

        return dialog
    }

    /**
     * Finishes the initialization of the dialog and shows it.
     *
     * @param context            Current context.
     * @param node               A valid node if needed to confirm the action, null otherwise.
     * @param actionNodeCallback Callback to finish the node action if needed, null otherwise.
     * @param snackbarShower     Interface to show snackbar.
     * @param data               Valid data if needed to confirm the action, null otherwise.
     * @param defaultURLName     The default URL name if the dialog is TYPE_NEW_URL_FILE.
     * @param fromHome           True if the text file will be created from Homepage, false otherwise.
     * @param builder            The AlertDialog.Builder to create and show the final dialog.
     * @param dialogType         Indicates the type of dialog. It can be:
     *                              - TYPE_RENAME:       Rename action.
     *                              - TYPE_NEW_FOLDER:   Create new folder action.
     *                              - TYPE_NEW_FILE:     Create new file action.
     *                              - TYPE_NEW_URL_FILE: Create new URL file action.
     * @return The created dialog.
     */
    @Suppress("DEPRECATION")
    private fun setFinalValuesAndShowDialog(
        context: Context,
        node: MegaNode?,
        actionNodeCallback: ActionNodeCallback?,
        snackbarShower: SnackbarShower?,
        data: String?,
        defaultURLName: String?,
        fromHome: Boolean,
        builder: AlertDialog.Builder,
        dialogType: Int,
    ): AlertDialog {
        builder.setView(R.layout.dialog_create_rename_node)

        val dialog = builder.create()

        dialog.apply {
            setOnShowListener {
                window?.clearFlags(WindowManager.LayoutParams.FLAG_TRANSLUCENT_NAVIGATION)
                window?.clearFlags(WindowManager.LayoutParams.FLAG_TRANSLUCENT_STATUS)

                val typeText = findViewById<EmojiEditText>(R.id.type_text)
                val errorText = findViewById<TextView>(R.id.error_text)

                typeText?.apply {
                    when (dialogType) {
                        TYPE_RENAME -> {
                            if (node != null) {
                                setText(node.name)
                                setSelection(0, getCursorPositionOfName(node.isFile, node.name))
                            }
                        }
                        TYPE_NEW_FOLDER -> {
                            setHint(R.string.context_new_folder_name)
                        }
                        TYPE_NEW_FILE -> {
                            setHint(R.string.context_new_file_name_hint)
                        }
                        TYPE_NEW_URL_FILE -> {
                            if (isTextEmpty(defaultURLName)) setHint(R.string.context_new_link_name)
                            else {
                                setText(defaultURLName)
                                setSelection(0, getCursorPositionOfName(false, defaultURLName))
                            }
                        }
                        TYPE_NEW_TXT_FILE -> {
                            setHint(R.string.context_new_file_name)
                            setText(TXT_EXTENSION)
                            runDelay(SHOW_IM_DELAY) { setSelection(0) }
                        }
                    }

                    doAfterTextChanged {
                        quitDialogError(typeText, errorText)
                    }

                    setOnEditorActionListener { _, actionId, _ ->
                        if (actionId == EditorInfo.IME_ACTION_DONE) {
                            checkActionDialogValue(
                                context, node, actionNodeCallback, snackbarShower,
                                typeText, data, errorText, fromHome, dialog, dialogType
                            )
                        }

                        false
                    }
                }

                quitDialogError(typeText, errorText)

                dialog.getButton(BUTTON_POSITIVE)
                    .setOnClickListener {
                        checkActionDialogValue(
                            context, node, actionNodeCallback, snackbarShower,
                            typeText, data, errorText, fromHome, dialog, dialogType
                        )
                    }

                typeText?.requestFocus()
                typeText?.showSoftKeyboardDelayed()
            }
        }.show()

        return dialog
    }

    /**
     * Checks, after user's confirmation, if the typed value is valid.
     * - If so, confirms the action.
     * - If not, shows the error in question.
     *
     * @param context            Current context.
     * @param node               A valid node if needed to confirm the action, null otherwise.
     * @param actionNodeCallback Callback to finish the node action if needed, null otherwise.
     * @param snackbarShower     Interface to show snackbar.
     * @param typeText           The input text field.
     * @param data               Valid data if needed to confirm the action, null otherwise.
     * @param errorText          The text field to show the error.
     * @param fromHome           True if the text file will be created from Homepage, false otherwise.
     * @param dialog             The AlertDialog to check.
     * @param dialogType         Indicates the type of dialog. It can be:
     *                              - TYPE_RENAME:       Rename action.
     *                              - TYPE_NEW_FOLDER:   Create new folder action.
     *                              - TYPE_NEW_FILE:     Create new file action.
     *                              - TYPE_NEW_URL_FILE: Create new URL file action.
     */
    private fun checkActionDialogValue(
        context: Context,
        node: MegaNode?,
        actionNodeCallback: ActionNodeCallback?,
        snackbarShower: SnackbarShower?,
        typeText: EditText?,
        data: String?,
        errorText: TextView?,
        fromHome: Boolean,
        dialog: AlertDialog,
        dialogType: Int,
    ) {
        val typedString = typeText?.text.toString().trim()

        when {
            typedString.isEmpty() -> {
                showDialogError(
                    typeText,
                    errorText,
                    getString(R.string.invalid_string)
                )
            }
            NODE_NAME_REGEX.matcher(typedString).find() -> {
                showDialogError(
                    typeText,
                    errorText,
                    getString(R.string.invalid_characters_defined)
                )
            }
            nameAlreadyExists(typedString, dialogType == TYPE_RENAME, node) -> {
                showDialogError(
                    typeText,
                    errorText,
                    getString(
                        if (dialogType == TYPE_RENAME || dialogType == TYPE_NEW_FOLDER) R.string.same_item_name_warning
                        else R.string.same_file_name_warning
                    )
                )
            }
            else -> {
                when (dialogType) {
                    TYPE_RENAME -> {
                        if (node != null && typedString != node.name) {
                            if (isOffline(context)) {
                                return
                            }

                            val oldMimeType = MimeTypeList.typeForName(node.name)
                            var newExtension = MimeTypeList.typeForName(typedString).extension
                            if (newExtension == typedString.lowercase(Locale.ROOT)) newExtension =
                                ""

                            when (if (node.isFolder) NO_ERROR else isValidRenameDialogValue(
                                oldMimeType,
                                newExtension
                            )) {
                                ERROR_EMPTY_EXTENSION -> {
                                    typeText?.hideKeyboard()

                                    showDialogError(
                                        typeText,
                                        errorText,
                                        getString(
                                            R.string.file_without_extension,
                                            oldMimeType.extension
                                        )
                                    )

                                    snackbarShower?.showSnackbar(
                                        SNACKBAR_TYPE,
                                        getString(R.string.file_without_extension_warning),
                                        MEGACHAT_INVALID_HANDLE
                                    )

                                    return
                                }
                                ERROR_DIFFERENT_EXTENSION -> {
                                    typeText?.hideKeyboard()

                                    showFileExtensionWarning(
                                        context,
                                        node,
                                        typedString,
                                        snackbarShower,
                                        actionNodeCallback
                                    )
                                }
                                NO_ERROR -> {
                                    confirmRenameAction(
                                        context,
                                        node,
                                        typedString,
                                        snackbarShower,
                                        actionNodeCallback
                                    )
                                }
                            }
                        }
                    }
                    TYPE_NEW_FOLDER -> {
                        actionNodeCallback?.createFolder(typedString)
                    }
                    TYPE_NEW_FILE -> {
                        if (context is FileExplorerActivity) {
                            context.createFile(typedString, data, node, false)
                        }
                    }
                    TYPE_NEW_URL_FILE -> {
                        if (context is FileExplorerActivity) {
                            context.createFile(typedString, data, node, true)
                        }
                    }
                    TYPE_NEW_TXT_FILE -> {
                        val textFileEditor = Intent(context, TextEditorActivity::class.java)
                            .putExtra(MODE, CREATE_MODE)
                            .putExtra(INTENT_EXTRA_KEY_FILE_NAME, typedString)
                            .putExtra(INTENT_EXTRA_KEY_HANDLE, node?.handle)
                            .putExtra(FROM_HOME_PAGE, fromHome)

                        context.startActivity(textFileEditor)
                    }
                }

                dialog.dismiss()
            }
        }
    }

    /**
     * Confirms the rename action.
     *
     * @param context            Current context.
     * @param node               A valid node if needed to confirm the action, null otherwise.
     * @param typedString        Typed name.
     * @param snackbarShower     Interface to show snackbar.
     * @param actionNodeCallback Callback to finish the node action if needed, null otherwise.
     */
    private fun confirmRenameAction(
        context: Context,
        node: MegaNode,
        typedString: String,
        snackbarShower: SnackbarShower?,
        actionNodeCallback: ActionNodeCallback?,
    ) {
        val megaApi = MegaApplication.getInstance().megaApi

        megaApi.renameNode(
            node,
            typedString,
            RenameListener(
                snackbarShower,
                context,
                showSnackbar = true,
                isMyChatFilesFolder = false,
                actionNodeCallback = actionNodeCallback
            )
        )

        actionNodeCallback?.actionConfirmed()
    }

    /**
     * Checks if should allow the rename action:
     * - Should allow it if the new file name has the same extension than the old one.
     * - Should not allow it and show the corresponding error if the new file name has:
     *      * An empty extension and is not a text file.
     *      * A different extension than the old name.
     *
     * @param oldMimeType   Current mimeType of the file.
     * @param newExtension  New typed extension name for the file.
     * @return The corresponding error to show or not the corresponding warning.
     */
    private fun isValidRenameDialogValue(oldMimeType: MimeTypeList, newExtension: String): String {
        return when {
            newExtension.isEmpty() && !oldMimeType.isValidTextFileType -> ERROR_EMPTY_EXTENSION
            oldMimeType.extension != newExtension -> ERROR_DIFFERENT_EXTENSION
            else -> NO_ERROR
        }
    }

    /**
     * Shows a warning dialog informing the file extension changed after rename a file.
     *
     * @param context            Current context.
     * @param node               A valid node if needed to confirm the action, null otherwise.
     * @param typedString        Typed name.
     * @param snackbarShower     Interface to show snackbar.
     * @param actionNodeCallback Callback to finish the node action if needed, null otherwise.
     */
    private fun showFileExtensionWarning(
        context: Context,
        node: MegaNode,
        typedString: String,
        snackbarShower: SnackbarShower?,
        actionNodeCallback: ActionNodeCallback?,
    ) {
        MaterialAlertDialogBuilder(context)
            .setTitle(getString(R.string.file_extension_change_title))
            .setMessage(getString(R.string.file_extension_change_warning))
            .setPositiveButton(getString(R.string.general_cancel), null)
            .setNegativeButton(getString(R.string.action_change_anyway)) { _, _ ->
                confirmRenameAction(context, node, typedString, snackbarShower, actionNodeCallback)
            }
            .show()
    }

    /**
     * Shows an error in a dialog and updates the input text field UI in consequence.
     *
     * @param typeText  The input text field.
     * @param errorText The text field to show the error.
     * @param error     Text to show as error.
     */
    @SuppressLint("UseCompatLoadingForColorStateLists")
    private fun showDialogError(typeText: EditText?, errorText: TextView?, error: String) {
        if (typeText != null) {
            setErrorAwareInputAppearance(typeText, true)
        }

        typeText?.requestFocus()

        errorText?.apply {
            visibility = VISIBLE
            text = error
        }
    }

    /**
     * Hides an error from a dialog and updates the input text field UI in consequence.
     *
     * @param typeText  The input text field.
     * @param errorText The text field to hide the error.
     */
    @SuppressLint("UseCompatLoadingForColorStateLists")
    private fun quitDialogError(typeText: EditText?, errorText: TextView?) {
        if (typeText != null) {
            setErrorAwareInputAppearance(typeText, false)
        }

        typeText?.requestFocus()
        errorText?.visibility = GONE
    }

    /**
     * Checks if the newTextFileDialog is shown. If so, saves it's state on outState.
     *
     * @param newTextFileDialog The dialog to check.
     * @param outState          Bundle where the state of the dialog will be save.
     */
    @JvmStatic
    fun checkNewTextFileDialogState(newTextFileDialog: AlertDialog?, outState: Bundle) {
        val isNewTextFileDialogShown = newTextFileDialog != null && newTextFileDialog.isShowing

        if (isNewTextFileDialogShown) {
            outState.putBoolean(IS_NEW_TEXT_FILE_SHOWN, true)
            val typeText = newTextFileDialog?.findViewById<EmojiEditText>(R.id.type_text)

            if (typeText != null) {
                outState.putString(NEW_TEXT_FILE_TEXT, typeText.text.toString())
            }
        }
    }

    /**
     * Move a node into rubbish bin, or remove it if it's already moved into rubbish bin.
     *
     * @param handle handle of the node
     * @param activity Android activity
     * @param snackbarShower interface to show snackbar
     */
    @JvmStatic
    @Suppress("DEPRECATION")
    fun moveToRubbishOrRemove(
        handle: Long,
        activity: Activity,
        snackbarShower: SnackbarShower,
    ) {
        val megaApi = MegaApplication.getInstance().megaApi

        if (!isOnline(activity)) {
            snackbarShower.showSnackbar(getString(R.string.error_server_connection_problem))
            return
        }

        val node = megaApi.getNodeByHandle(handle) ?: return
        val rubbishNode = megaApi.rubbishNode

        if (rubbishNode.handle != megaApi.getRootParentNode(node).handle) {
            MaterialAlertDialogBuilder(activity, R.style.ThemeOverlay_Mega_MaterialAlertDialog)
                .setMessage(getString(R.string.confirmation_move_to_rubbish))
                .setPositiveButton(getString(R.string.general_move)) { _, _ ->
                    val progress = MegaProgressDialogUtil.createProgressDialog(
                        activity,
                        getString(R.string.context_move_to_trash)
                    )

                    megaApi.moveNode(
                        node, rubbishNode,
                        MoveListener { success, isForeignOverQuota ->
                            progress.dismiss()

                            when {
                                success -> activity.finish()
                                isForeignOverQuota -> showForeignStorageOverQuotaWarningDialog(
                                    activity
                                )
                                else -> snackbarShower.showSnackbar(getString(R.string.context_no_moved))
                            }
                        })

                    progress.show()
                }
                .setNegativeButton(getString(R.string.general_cancel), null)
                .show()
        } else {
            MaterialAlertDialogBuilder(activity, R.style.ThemeOverlay_Mega_MaterialAlertDialog)
                .setMessage(getString(R.string.confirmation_delete_from_mega))
                .setPositiveButton(getString(R.string.general_remove)) { _, _ ->
                    val progress = MegaProgressDialogUtil.createProgressDialog(
                        activity,
                        getString(R.string.context_delete_from_mega)
                    )

                    megaApi.remove(node, RemoveListener {
                        progress.dismiss()

                        if (it) {
                            snackbarShower.showSnackbar(getString(R.string.context_correctly_removed))
                            activity.finish()
                        } else {
                            snackbarShower.showSnackbar(getString(R.string.context_no_removed))
                        }
                    })

                    progress.show()
                }
                .setNegativeButton(getString(R.string.general_cancel), null)
                .show()
        }
    }

    /**
     * Checks if exists a node with the typed name within the same parent folder:
     * - If the action is rename, then gets the parent node.
     * - If not:
     *      * If the received node is null, then the parent node is the root.
     *      * If not, then the received node is the parent.
     *
     * @param typedString    Typed text to set as the new node name.
     * @param isRenameAction True if the action is rename, false otherwise.
     * @param node           Node to rename or parent where new file/folder should be created.
     */
    @JvmStatic
    fun nameAlreadyExists(
        typedString: String,
        isRenameAction: Boolean,
        node: MegaNode?,
    ): Boolean {
        val megaApi = MegaApplication.getInstance().megaApi

        val parentNode = when {
            isRenameAction -> megaApi.getParentNode(node)
            node == null -> megaApi.rootNode
            else -> node
        } ?: return false

        val existingNode = megaApi.getChildren(parentNode)?.find { childNode ->
            childNode.name == typedString
        }

        return existingNode != null
    }

    /**
     * Show the warning dialog when moving or deleting folders with "My backup" folder
     * @param handleList handle list of the nodes that selected
     * @param pNodeBackup Can not be null, for the actions:
     * ACTION_COPY_TO_BACKUP            - The destination node belongs to "My backups"
     * ACTION_BACKUP_REMOVE             - The root of backup node in handleList,
     *                                    otherwise one of the node in handleList
     * ACTION_MOVE_TO_BACKUP            - The destination node belongs to "My backups"
     * ACTION_BACKUP_MOVE               - The root of backup node in handleList,
     *                                    otherwise one of the node in handleList
     * ACTION_MENU_BACKUP_SHARE_FOLDER  - The root of backup node
     * ACTION_BACKUP_SHARE_FOLDER       - The node that select for share.
     * ACTION_BACKUP_FAB                - if the folder is empty, pNodeBackup is the parent node of empty folder,
     *                                    otherwise one of the node in handleList.
     * @param nodeType the type of the backup node - BACKUP_NONE / BACKUP_ROOT / BACKUP_DEVICE / BACKUP_FOLDER / BACKUP_FOLDER_CHILD
     * @param actionType Indicates the action to backup folder or file:
     *                                  - ACTION_COPY_TO_BACKUP
     *                                  - ACTION_BACKUP_REMOVE
     *                                  - ACTION_MOVE_TO_BACKUP
     *                                  - ACTION_BACKUP_MOVE
     *                                  - ACTION_MENU_BACKUP_SHARE_FOLDER
     *                                  - ACTION_BACKUP_SHARE_FOLDER
     *                                  - ACTION_BACKUP_FAB
     */
    @JvmStatic
    fun showTipDialogWithBackup(
        activity: Activity,
        actionBackupNodeCallback: ActionBackupNodeCallback,
        handleList: ArrayList<Long>?,
        pNodeBackup: MegaNode,
        nodeType: Int,
        actionType: Int,
    ): AlertDialog {

        Timber.d("MyBackup + actWithBackupTips nodeType = $nodeType")
        Timber.d("MyBackup + actWithBackupTips actionType = $actionType")
        if (handleList != null) {
            Timber.d("MyBackup + handleList.size = " + handleList.size)
        }

        val dialogClickListener =
            DialogInterface.OnClickListener { dialog: DialogInterface?, which: Int ->
                when (which) {
                    BUTTON_POSITIVE -> {
                        if (actionType == ACTION_BACKUP_SHARE_FOLDER
                            || actionType == ACTION_MENU_BACKUP_SHARE_FOLDER
                            || actionType == ACTION_BACKUP_SHARE
                            || (actionType == ACTION_COPY_TO_BACKUP && (nodeType == BACKUP_ROOT || nodeType == BACKUP_DEVICE))
                            || (actionType == ACTION_MOVE_TO_BACKUP && (nodeType == BACKUP_ROOT || nodeType == BACKUP_DEVICE))
                            || (actionType == ACTION_BACKUP_FAB && nodeType != BACKUP_FOLDER_CHILD)
                        ) {
                            Timber.d("MyBackup + showTipDialogWithBackup / actionExecute")
                            actionBackupNodeCallback.actionExecute(
                                handleList,
                                pNodeBackup,
                                nodeType,
                                actionType
                            )
                        } else {
                            Timber.d("MyBackup + showTipDialogWithBackup / actionConfirmed")
                            actionBackupNodeCallback.actionConfirmed(
                                handleList,
                                pNodeBackup,
                                nodeType,
                                actionType
                            )
                        }
                    }
                    BUTTON_NEGATIVE -> {
                        Timber.d("MyBackup + showTipDialogWithBackup / actionCancel")
                        actionBackupNodeCallback.actionCancel(dialog, actionType)
                    }
                }
            }
        val layout: LayoutInflater = activity.layoutInflater
        val view = layout.inflate(R.layout.dialog_backup_operate_tip, null)
        val tvTitle = view.findViewById<TextView>(R.id.title)
        val tvContent = view.findViewById<TextView>(R.id.backup_tip_content)
        val nodeName = pNodeBackup.name

        when (actionType) {
            ACTION_BACKUP_FAB -> {
                if (nodeType == BACKUP_DEVICE) {
                    tvTitle.text = getString(R.string.backup_add_item_title)
                    tvContent.setText(R.string.backup_add_item_to_root_text)
                } else {
                    val displayName = getString(R.string.backup_add_confirm_title, nodeName)
                    tvTitle.text = displayName
                    tvContent.setText(R.string.backup_add_item_text)
                }
            }
            ACTION_COPY_TO_BACKUP, ACTION_MOVE_TO_BACKUP -> {
                if (nodeType == BACKUP_ROOT || nodeType == BACKUP_DEVICE || nodeType == BACKUP_FOLDER) {
                    tvTitle.text = getString(R.string.backup_add_item_title)
                    tvContent.setText(R.string.backup_add_item_to_root_text)
                } else {
                    val displayName = getString(R.string.backup_add_confirm_title, nodeName)
                    tvTitle.text = displayName
                    tvContent.setText(R.string.backup_add_item_text)
                }
            }
            ACTION_BACKUP_MOVE -> {
                if (nodeType == BACKUP_ROOT) {
                    // Move root folder of backup
                    val displayName = getString(R.string.backup_move_folder_title, nodeName)
                    tvTitle.text = displayName
                    tvContent.setText(R.string.backup_move_root_folder)

                } else if (nodeType == BACKUP_DEVICE || nodeType == BACKUP_FOLDER || nodeType == BACKUP_FOLDER_CHILD) {
                    // Move sub folder of backup
                    if (handleList != null) {
                        tvTitle.text = if (handleList.size == 1) {
                            getString(R.string.backup_move_folder_title, nodeName)
                        } else {
                            getString(R.string.backup_move_multiple_folder_title)
                        }
                    }
                    tvContent.setText(R.string.backup_move_sub_folder)
                } else {
                    Timber.d("Not in the backup folder")
                }
            }
            ACTION_BACKUP_REMOVE -> {
                if (nodeType == BACKUP_ROOT) {
                    // Move root folder of backup to rubbish bin
                    val displayName = getString(R.string.backup_remove_folder_title, nodeName)
                    tvTitle.text = displayName
                    tvContent.setText(R.string.backup_remove_root_folder)
                } else if (nodeType == BACKUP_DEVICE || nodeType == BACKUP_FOLDER || nodeType == BACKUP_FOLDER_CHILD) {
                    // Move sub folder of backup to rubbish bin
                    if (handleList != null) {
                        tvTitle.text = if (handleList.size == 1) {
                            getString(R.string.backup_remove_folder_title, nodeName)
                        } else {
                            getString(R.string.backup_remove_multiple_folder_title)
                        }
                    }
                    tvContent.setText(R.string.backup_remove_sub_folder)
                } else {
                    Timber.d("Not in the backup folder")
                }
            }
            ACTION_BACKUP_SHARE, ACTION_BACKUP_SHARE_FOLDER, ACTION_MENU_BACKUP_SHARE_FOLDER -> {
                tvTitle.setText(R.string.backup_share_permission_title)
                tvContent.setText(R.string.backup_share_permission_text)
                handleList?.let {
                    val nodeSize = it.size
                    if (nodeSize > 1) {
                        when (nodeType) {
                            BACKUP_ROOT -> {
                                tvContent.setText(R.string.backup_share_with_root_permission_text)
                            }
                            else -> tvContent.setText(R.string.backup_multi_share_permission_text)
                        }
                    }
                }
            }
        }
        val builder = MaterialAlertDialogBuilder(activity)
            .setView(view)
        when (actionType) {
            ACTION_BACKUP_SHARE, ACTION_BACKUP_SHARE_FOLDER, ACTION_MENU_BACKUP_SHARE_FOLDER -> {
                if (handleList != null) {
                    val nodeSize = handleList.size
                    if (nodeSize > 1 && nodeType == BACKUP_ROOT) {
                        builder.setPositiveButton(
                            getString(R.string.general_positive_button),
                            dialogClickListener
                        )
                        builder.setNegativeButton(
                            getString(R.string.general_cancel),
                            dialogClickListener
                        )
                    } else {
                        builder.setPositiveButton(
                            getString(R.string.button_permission_info),
                            dialogClickListener
                        )
                    }
                } else {
                    builder.setPositiveButton(
                        getString(R.string.button_permission_info),
                        dialogClickListener
                    )
                }
            }
            else -> {
                builder.setPositiveButton(
                    getString(R.string.button_continue),
                    dialogClickListener
                )
                builder.setNegativeButton(
                    getString(R.string.general_cancel),
                    dialogClickListener
                )
            }
        }
        val dialog = builder.show()
        dialog.setCancelable(false)
        dialog.setCanceledOnTouchOutside(false)
        return dialog
    }

    /**
     * Show the confirm dialog when moving or deleting folders with "My backup" folder
     * @param handleList handle list of the nodes that selected
     * @param pNodeBackup Can not be null, for the actions:
     * ACTION_COPY_TO_BACKUP            - The destination node belongs to "My backups"
     * ACTION_BACKUP_REMOVE             - The root of backup node in handleList,
     *                                    otherwise one of the node in handleList
     * ACTION_MOVE_TO_BACKUP            - The destination node belongs to "My backups"
     * ACTION_BACKUP_MOVE               - The root of backup node in handleList,
     *                                    otherwise one of the node in handleList
     * ACTION_MENU_BACKUP_SHARE_FOLDER  - The root of backup node
     * ACTION_BACKUP_SHARE_FOLDER       - The node that select for share.
     * ACTION_BACKUP_FAB                - if the folder is empty, pNodeBackup is the parent node of empty folder,
     *                                    otherwise one of the node in handleList.
     * @param nodeType the type of the backup node - BACKUP_NONE / BACKUP_ROOT / BACKUP_DEVICE / BACKUP_FOLDER / BACKUP_FOLDER_CHILD
     * @param actionType Indicates the action to backup folder or file:
     *                                  - ACTION_COPY_TO_BACKUP
     *                                  - ACTION_BACKUP_REMOVE
     *                                  - ACTION_MOVE_TO_BACKUP
     *                                  - ACTION_BACKUP_MOVE
     *                                  - ACTION_MENU_BACKUP_SHARE_FOLDER
     *                                  - ACTION_BACKUP_SHARE_FOLDER
     *                                  - ACTION_BACKUP_FAB
     */
    @JvmStatic
    fun showConfirmDialogWithBackup(
        activity: Activity,
        actionBackupNodeCallback: ActionBackupNodeCallback,
        handleList: ArrayList<Long>?,
        pNodeBackup: MegaNode,
        nodeType: Int,
        actionType: Int,
    ): AlertDialog {
        val layout: LayoutInflater = activity.layoutInflater
        val view = layout.inflate(R.layout.dialog_backup_action_confirm, null)
        val tvTitle = view.findViewById<TextView>(R.id.title)
        val tvConfirmString = view.findViewById<TextView>(R.id.confirm_string)
        val editTextLayout: TextInputLayout = view.findViewById(R.id.confirm_text_layout)
        val editText: TextInputEditText = view.findViewById(R.id.confirm_text)
        editText.addTextChangedListener(object : TextWatcher {
            override fun beforeTextChanged(charSequence: CharSequence, i: Int, i1: Int, i2: Int) {}
            override fun onTextChanged(charSequence: CharSequence, i: Int, i1: Int, i2: Int) {}
            override fun afterTextChanged(editable: Editable) {
                editTextLayout.error = null
                editTextLayout.setHintTextAppearance(R.style.TextAppearance_Design_Hint)
            }
        })

        var checkStr = getString(R.string.backup_disable_confirm)
        var confirmInfo = getString(R.string.backup_action_confirm, checkStr)
        tvConfirmString.text = confirmInfo


        val nodeName = pNodeBackup.name

        when (actionType) {
            ACTION_COPY_TO_BACKUP, ACTION_MOVE_TO_BACKUP, ACTION_BACKUP_FAB -> {
                // Add
                tvTitle.text = getString(R.string.backup_add_confirm_title, nodeName)
            }
            ACTION_BACKUP_MOVE -> {
                if (nodeType == BACKUP_ROOT) {
                    // Move root folder of backup
                    tvTitle.text = getString(R.string.backup_move_folder_title, nodeName)
                    checkStr = getString(R.string.backup_move_confirm)
                    confirmInfo = getString(R.string.backup_action_confirm, checkStr)
                    tvConfirmString.text = confirmInfo
                    editTextLayout.hint = checkStr
                } else if (nodeType == BACKUP_DEVICE || nodeType == BACKUP_FOLDER || nodeType == BACKUP_FOLDER_CHILD) {
                    // Move sub folder of backup
                    if (handleList != null) {
                        tvTitle.text = if (handleList.size == 1) {
                            getString(R.string.backup_move_folder_title, nodeName)
                        } else {
                            getString(R.string.backup_move_multiple_folder_title)
                        }
                    }
                } else {
                    Timber.d("Not in the backup folder")
                }
            }
            ACTION_BACKUP_REMOVE -> {
                if (nodeType == BACKUP_ROOT) {
                    // Move root folder of backup to rubbish bin
                    tvTitle.text = getString(R.string.backup_remove_folder_title, nodeName)
                } else if (nodeType == BACKUP_DEVICE || nodeType == BACKUP_FOLDER || nodeType == BACKUP_FOLDER_CHILD) {
                    // Move sub folder of backup to rubbish bin
                    if (handleList != null) {
                        tvTitle.text = if (handleList.size == 1) {
                            getString(R.string.backup_remove_folder_title, nodeName)
                        } else {
                            getString(R.string.backup_remove_multiple_folder_title)
                        }
                    }
                } else {
                    Timber.d("Not in the backup folder")
                }
            }
        }

        val builder = MaterialAlertDialogBuilder(activity)
            .setView(view)
            .setPositiveButton(getString(R.string.general_move), null)
            .setNegativeButton(getString(R.string.general_cancel), null)

        if (handleList == null) {
            builder.setPositiveButton(getString(R.string.general_add), null)
        } else {
            builder.setPositiveButton(getString(R.string.general_move), null)
        }
        val dialog = builder.create()
        dialog.setOnShowListener {
            val button =
                dialog.getButton(BUTTON_POSITIVE)
            button.setOnClickListener {
                val strEditText =
                    Objects.requireNonNull(editText.text)
                        .toString()
                when (actionType) {
                    ACTION_BACKUP_MOVE -> {
                        if (nodeType == BACKUP_ROOT && getString(R.string.backup_move_confirm) == strEditText) {
                            Timber.d("MyBackup + showConfirmDialogWithBackup / actionExecute")
                            actionBackupNodeCallback.actionExecute(
                                handleList,
                                pNodeBackup,
                                nodeType,
                                actionType
                            )
                            //Dismiss once everything is OK.
                            dialog.dismiss()
                        } else if (nodeType == BACKUP_DEVICE || nodeType == BACKUP_FOLDER || nodeType == BACKUP_FOLDER_CHILD) {
                            if (getString(R.string.backup_disable_confirm) == strEditText) {
                                Timber.d("MyBackup + showConfirmDialogWithBackup / actionExecute")
                                actionBackupNodeCallback.actionExecute(
                                    handleList,
                                    pNodeBackup,
                                    nodeType,
                                    actionType
                                )
                                //Dismiss once everything is OK.
                                dialog.dismiss()
                            } else {
                                showErrorInfo(editText, editTextLayout)
                            }
                        } else {
                            showErrorInfo(editText, editTextLayout)
                        }
                    }
                    else -> {
                        if (getString(R.string.backup_disable_confirm) == strEditText) {
                            Timber.d("MyBackup + showConfirmDialogWithBackup / actionExecute")
                            actionBackupNodeCallback.actionExecute(
                                handleList,
                                pNodeBackup,
                                nodeType,
                                actionType
                            )
                            //Dismiss once everything is OK.
                            dialog.dismiss()
                        } else {
                            showErrorInfo(editText, editTextLayout)
                        }
                    }
                }
            }

            val buttonCancel =
                dialog.getButton(BUTTON_NEGATIVE)
            buttonCancel.setOnClickListener {
                Timber.d("MyBackup + showConfirmDialogWithBackup / actionCancel")
                actionBackupNodeCallback.actionCancel(dialog, actionType)
                dialog.dismiss()
            }

        }
        dialog.show()
        dialog.setCancelable(false)
        dialog.setCanceledOnTouchOutside(false)
        return dialog
    }

    private fun showErrorInfo(
        editText: TextInputEditText,
        editTextLayout: TextInputLayout,
    ) {
        editText.requestFocus()
        editTextLayout.error =
            getString(R.string.error_backup_confirm_dont_match)
        editTextLayout.setHintTextAppearance(R.style.TextAppearance_InputHint_Error)
    }

    /**
     * Checks if the newFolderDialog is shown. If so, saves it's state on outState.
     *
     * @param outState          Bundle where the state of the dialog will be save.
     */
    @JvmStatic
    fun AlertDialog?.checkNewFolderDialogState(outState: Bundle) {
        if (this == null || !isShowing) {
            return
        }

        outState.putBoolean(IS_NEW_FOLDER_DIALOG_SHOWN, true)
        val typeText = findViewById<EmojiEditText>(R.id.type_text)

        if (typeText != null) {
            outState.putString(NEW_FOLDER_DIALOG_TEXT, typeText.text.toString())
        }
    }
}<|MERGE_RESOLUTION|>--- conflicted
+++ resolved
@@ -143,10 +143,7 @@
     fun showNewFolderDialog(
         context: Context,
         actionNodeCallback: ActionNodeCallback?,
-<<<<<<< HEAD
-=======
         parentNode: MegaNode,
->>>>>>> 581d67df
         typedText: String? = null,
     ): AlertDialog {
         val newFolderDialogBuilder = MaterialAlertDialogBuilder(context)
