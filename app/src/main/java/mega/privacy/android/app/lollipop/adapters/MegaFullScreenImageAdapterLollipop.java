package mega.privacy.android.app.lollipop.adapters;

import android.app.Activity;
import android.app.ActivityManager;
import android.content.Context;
import android.content.Intent;
import android.graphics.Bitmap;
import android.graphics.drawable.BitmapDrawable;
import android.graphics.drawable.Drawable;
import android.net.Uri;
import android.os.AsyncTask;
import android.os.Build;
import android.support.v4.view.PagerAdapter;
import android.support.v4.view.ViewPager;
import android.util.DisplayMetrics;
import android.util.SparseArray;
import android.view.Display;
import android.view.LayoutInflater;
import android.view.View;
import android.view.View.OnClickListener;
import android.view.ViewGroup;
import android.widget.ImageView;
import android.widget.ProgressBar;
import android.widget.RelativeLayout;

import com.bumptech.glide.Glide;
import com.bumptech.glide.load.engine.DiskCacheStrategy;
import com.bumptech.glide.load.resource.drawable.GlideDrawable;
import com.bumptech.glide.request.RequestListener;
import com.bumptech.glide.request.target.Target;

import java.io.File;
import java.util.ArrayList;

<<<<<<< HEAD
import mega.privacy.android.app.DatabaseHandler;
import mega.privacy.android.app.MegaPreferences;
import mega.privacy.android.app.MimeTypeMime;
=======
import mega.privacy.android.app.MimeTypeThumbnail;
>>>>>>> 249e76b8
import mega.privacy.android.app.R;
import mega.privacy.android.app.components.TouchImageView;
import mega.privacy.android.app.lollipop.FullScreenImageViewerLollipop;
import mega.privacy.android.app.lollipop.LoginActivityLollipop;
import mega.privacy.android.app.utils.Constants;
import mega.privacy.android.app.utils.PreviewUtils;
import mega.privacy.android.app.utils.ThumbnailUtils;
import mega.privacy.android.app.utils.Util;
import nz.mega.sdk.MegaApiAndroid;
import nz.mega.sdk.MegaApiJava;
import nz.mega.sdk.MegaError;
import nz.mega.sdk.MegaNode;
import nz.mega.sdk.MegaRequest;
import nz.mega.sdk.MegaRequestListenerInterface;
import nz.mega.sdk.MegaTransfer;
import nz.mega.sdk.MegaTransferListenerInterface;
import nz.mega.sdk.MegaUtilsAndroid;

public class MegaFullScreenImageAdapterLollipop extends PagerAdapter implements OnClickListener, MegaRequestListenerInterface, MegaTransferListenerInterface {
	
	private Activity activity;
	private MegaFullScreenImageAdapterLollipop megaFullScreenImageAdapter;
	private ArrayList<Long> imageHandles;
	private SparseArray<ViewHolderFullImage> visibleImgs = new SparseArray<ViewHolderFullImage>();
	private boolean aBshown = true;
	private boolean menuVisible = false;
	
	private ArrayList<Long> pendingPreviews = new ArrayList<Long>();
	private ArrayList<Long> pendingFullImages = new ArrayList<Long>();
	
	MegaApiAndroid megaApi;
	Context context;
	boolean isFileLink = false;
	String nameFileLink=null;

	String downloadLocationDefaultPath = Util.downloadDIR;
	DatabaseHandler dbH;
	MegaPreferences prefs;

	/*view holder class*/
    public class ViewHolderFullImage {
    	public TouchImageView imgDisplay;
    	public ImageView gifImgDisplay;
    	public ProgressBar progressBar;
    	public ProgressBar downloadProgressBar;
    	public long document;
    	public int position;
		public boolean isGIF;
	}
    
    private class PreviewAsyncTask extends AsyncTask<Long, Void, Integer>{
		
    	long handle;
    	Bitmap preview;
    	
		@Override
		protected Integer doInBackground(Long... params){
			log("PreviewAsyncTask()-doInBackground");
			handle = params[0];
			MegaNode node = megaApi.getNodeByHandle(handle);
			preview = PreviewUtils.getPreviewFromFolder(node, activity);
			
			if (preview != null){
				return 0;
			}
			else{
				if (pendingPreviews.contains(node.getHandle())){
					log("the preview is already downloaded or added to the list");
					return 1;
				}
				else{
					return 2;
				}				
			}
		}
		
		@Override
		protected void onPostExecute(Integer param){
			log("PreviewAsyncTask()-onPostExecute");

			if (param == 0){
				int position = 0;
				boolean holderIsVisible = false;
				for(int i = 0; i < visibleImgs.size(); i++) {
					position = visibleImgs.keyAt(i);
					ViewHolderFullImage holder = visibleImgs.get(position);
					if (holder.document == handle){
						holderIsVisible = true;
						break;
					}
				}
				
				if (holderIsVisible){
					PreviewUtils.previewCache.put(handle, preview);
					visibleImgs.get(position).imgDisplay.setImageBitmap(preview);
					visibleImgs.get(position).progressBar.setVisibility(View.GONE);
					visibleImgs.get(position).downloadProgressBar.setVisibility(View.GONE);
				}
			}
			else if(param == 2){
				MegaNode node = megaApi.getNodeByHandle(handle);
				File previewFile = new File(PreviewUtils.getPreviewFolder(activity), node.getBase64Handle()+".jpg");
				log("GET PREVIEW OF HANDLE: " + node.getHandle());
				pendingPreviews.add(node.getHandle());
				megaApi.getPreview(node,  previewFile.getAbsolutePath(), megaFullScreenImageAdapter);				
			}
		}
	}
	
	private class PreviewDownloadAsyncTask extends AsyncTask<Long, Void, Integer>{
		
		long handle;
    	Bitmap preview;
    	File cacheDir;
    	File destination; 
    	
		@Override
		protected Integer doInBackground(Long... params){
			log("PreviewDownloadAsyncTask()-doInBackground");

			handle = params[0];
			MegaNode node = megaApi.getNodeByHandle(handle);
			if (node == null){
				return 3;
			}
			preview = PreviewUtils.getPreviewFromFolder(node, activity);
			
			if (preview != null){
				return 0;
			}
			else{
				if (activity.getExternalCacheDir() != null){
					cacheDir = activity.getExternalCacheDir();
				}
				else{
					cacheDir = activity.getCacheDir();
				}
				destination = new File(cacheDir, node.getName());
				
				if (destination.exists()){
					if (destination.length() == node.getSize()){
						File previewDir = PreviewUtils.getPreviewFolder(activity);
						File previewFile = new File(previewDir, node.getBase64Handle()+".jpg");
						log("BASE64: " + node.getBase64Handle() + "name: " + node.getName());
						boolean previewCreated = MegaUtilsAndroid.createPreview(destination, previewFile);
						
						if (previewCreated){
							preview = PreviewUtils.getBitmapForCache(previewFile, activity);
							destination.delete();
							return 0;
						}
						else{
							return 1;
						}
					}
					else{
						destination.delete();
						return 1;
					}
				}

				if (pendingFullImages.contains(node.getHandle())){
					log("the image is already downloaded or added to the list");
					return 1;
				}
				else{
					return 2;
				}
			}
		}
		
		@Override
		protected void onPostExecute(Integer param){
			log("PreviewDownloadAsyncTask()-onPostExecute");

			if (param == 0 || param == 1){
				int position = 0;
				boolean holderIsVisible = false;
				for(int i = 0; i < visibleImgs.size(); i++) {
					position = visibleImgs.keyAt(i);
					ViewHolderFullImage holder = visibleImgs.get(position);
					if (holder.document == handle){
						holderIsVisible = true;
						break;
					}
				}
				
				if (holderIsVisible){
					if(param == 0)
					{
						if (visibleImgs.get(position).isGIF){
							visibleImgs.get(position).gifImgDisplay.setImageBitmap(preview);
						}
						else {
							visibleImgs.get(position).imgDisplay.setImageBitmap(preview);
						}
					}
					if (visibleImgs.get(position).isGIF){
						visibleImgs.get(position).progressBar.setVisibility(View.VISIBLE);
					}
					else {
						visibleImgs.get(position).progressBar.setVisibility(View.GONE);
						visibleImgs.get(position).downloadProgressBar.setVisibility(View.GONE);
					}
				}
			}
			else if (param == 2){
				MegaNode node = megaApi.getNodeByHandle(handle);
				pendingFullImages.add(handle);
				log("document.name: " +  node.getName() + "_handle: " + node.getHandle());
				log("destination.getabsolutepath: " + destination.getAbsolutePath());
				megaApi.startDownload(node, cacheDir.getAbsolutePath() + "/", megaFullScreenImageAdapter);
			}
		}
	}	
	
	private class AttachPreviewTask extends AsyncTask<String, Void, String[]>{
		
		@Override
		protected String[] doInBackground(String... params) {
			log("AttachPreviewTask()-doInBackground");
			long handle = Long.parseLong(params[0]);
			String localPath = params[1];
			
			MegaNode node = megaApi.getNodeByHandle(handle);
			File fullImage = new File(localPath);
			
			File previewDir = PreviewUtils.getPreviewFolder(activity);
			File previewFile = new File(previewDir, node.getBase64Handle()+".jpg");
			boolean previewCreated = MegaUtilsAndroid.createPreview(fullImage, previewFile);
			
			if (previewCreated){
				fullImage.delete();
			}
			
			return new String[]{params[0], previewCreated+""}; 
		}
		
		@Override
		protected void onPostExecute(String[] params) {
			log("AttachPreviewTask()-onPostExecute");

			long handle = Long.parseLong(params[0]);
			boolean previewCreated = Boolean.parseBoolean(params[1]);
			
			int position = 0;
			boolean holderIsVisible = false;
			for(int i = 0; i < visibleImgs.size(); i++) {
				position = visibleImgs.keyAt(i);
				ViewHolderFullImage holder = visibleImgs.get(position);
				if (holder.document == handle){
					holderIsVisible = true;
					break;
				}
			}
			
			if (holderIsVisible) {
				if(previewCreated) {
					MegaNode node = megaApi.getNodeByHandle(handle);
					File previewDir = PreviewUtils.getPreviewFolder(activity);
					File previewFile = new File(previewDir, node.getBase64Handle()+".jpg");
					Bitmap bitmap = PreviewUtils.getBitmapForCache(previewFile, activity);
					visibleImgs.get(position).imgDisplay.setImageBitmap(bitmap);
				}
				
				visibleImgs.get(position).progressBar.setVisibility(View.GONE);
				visibleImgs.get(position).downloadProgressBar.setVisibility(View.GONE);
			}
		}
	}
	
	// constructor
	public MegaFullScreenImageAdapterLollipop(Context context ,Activity activity, ArrayList<Long> imageHandles, MegaApiAndroid megaApi, boolean isFileLink, String nameFileLink) {
		this.activity = activity;
		this.imageHandles = imageHandles;
		this.megaApi = megaApi;
		this.megaFullScreenImageAdapter = this;
		this.context = context;
		this.isFileLink = isFileLink;
		this.nameFileLink = nameFileLink;


		dbH = DatabaseHandler.getDbHandler(context);

		prefs = dbH.getPreferences();
		if (prefs != null){
			log("prefs != null");
			if (prefs.getStorageAskAlways() != null){
				if (!Boolean.parseBoolean(prefs.getStorageAskAlways())){
					log("askMe==false");
					if (prefs.getStorageDownloadLocation() != null){
						if (prefs.getStorageDownloadLocation().compareTo("") != 0){
							downloadLocationDefaultPath = prefs.getStorageDownloadLocation();
						}
					}
				}
			}
		}
	}

	@Override
	public int getCount() {
		return imageHandles.size();
	}

	public void refreshImageHandles(ArrayList<Long> imageHandles){
		log("refreshImageHandles");
		this.imageHandles = imageHandles;
		visibleImgs.clear();
		notifyDataSetChanged();
	}

	@Override
	public boolean isViewFromObject(View view, Object object) {
        return view == ((RelativeLayout) object);
	}
	
	@Override
    public Object instantiateItem(ViewGroup container, int position) {
        log ("instantiateItem POSITION " + position);

		MegaNode node = megaApi.getNodeByHandle(imageHandles.get(position));
		ViewHolderFullImage holder = new ViewHolderFullImage();
		LayoutInflater inflater = (LayoutInflater) activity.getSystemService(Context.LAYOUT_INFLATER_SERVICE);
		View viewLayout = inflater.inflate(R.layout.item_full_screen_image_viewer, container,false);
		
		if ((node == null)&&(!isFileLink)){
			Intent intent = new Intent(activity, LoginActivityLollipop.class);
			intent.putExtra("visibleFragment", Constants. TOUR_FRAGMENT);
	        if (Build.VERSION.SDK_INT >= Build.VERSION_CODES.HONEYCOMB)
	        	intent.addFlags(Intent.FLAG_ACTIVITY_CLEAR_TASK);
	        activity.startActivity(intent);
	        activity.finish();
	        return viewLayout;
		}

<<<<<<< HEAD
		holder.progressBar = (ProgressBar) viewLayout.findViewById(R.id.full_screen_image_viewer_progress_bar);
		holder.downloadProgressBar = (ProgressBar) viewLayout.findViewById(R.id.full_screen_image_viewer_download_progress_bar);
		holder.downloadProgressBar.setVisibility(View.GONE);
		holder.document = imageHandles.get(position);
		
		holder.imgDisplay = (TouchImageView) viewLayout.findViewById(R.id.full_screen_image_viewer_image);
		holder.imgDisplay.setOnClickListener(this);
		holder.gifImgDisplay = (ImageView) viewLayout.findViewById(R.id.full_screen_image_viewer_gif);
		holder.gifImgDisplay.setOnClickListener(this);

		Bitmap thumb = null;
		Bitmap preview = null;

		if (isGIF(node.getName())){
			holder.isGIF = true;
			holder.imgDisplay.setVisibility(View.GONE);
			holder.gifImgDisplay.setVisibility(View.VISIBLE);
			holder.progressBar.setVisibility(View.VISIBLE);

			Bitmap resource = setImageResource(node, holder);
			Drawable drawable = null;
			if (resource != null){
				drawable = new BitmapDrawable(context.getResources(), resource);
			}

			boolean isOnMegaDownloads = false;
			String localPath = Util.getLocalFile(context, node.getName(), node.getSize(), downloadLocationDefaultPath);
			log("isOnMegaDownloads: "+isOnMegaDownloads+" nodeName: "+node.getName()+" localPath: "+localPath);
			if (localPath != null && (megaApi.getFingerprint(node).equals(megaApi.getFingerprint(localPath)))){

				final ProgressBar pb = holder.progressBar;

				if (drawable != null){
					Glide.with(context).load(new File(localPath)).listener(new RequestListener<File, GlideDrawable>() {
						@Override
						public boolean onException(Exception e, File model, Target<GlideDrawable> target, boolean isFirstResource) {
							return false;
						}

						@Override
						public boolean onResourceReady(GlideDrawable resource, File model, Target<GlideDrawable> target, boolean isFromMemoryCache, boolean isFirstResource) {
							pb.setVisibility(View.GONE);
							return false;
						}
					}).placeholder(drawable).diskCacheStrategy(DiskCacheStrategy.SOURCE).crossFade().into(holder.gifImgDisplay);
				}
				else {
					Glide.with(context).load(new File(localPath)).listener(new RequestListener<File, GlideDrawable>() {
						@Override
						public boolean onException(Exception e, File model, Target<GlideDrawable> target, boolean isFirstResource) {
							return false;
						}

						@Override
						public boolean onResourceReady(GlideDrawable resource, File model, Target<GlideDrawable> target, boolean isFromMemoryCache, boolean isFirstResource) {
							pb.setVisibility(View.GONE);
							return false;
						}
					}).placeholder(MimeTypeMime.typeForName(node.getName()).getIconResourceId()).diskCacheStrategy(DiskCacheStrategy.SOURCE).crossFade().into(holder.gifImgDisplay);
				}
			}
			else {

				holder.progressBar.setVisibility(View.VISIBLE);

				if (megaApi.httpServerIsRunning() == 0) {
					megaApi.httpServerStart();
				}

				ActivityManager.MemoryInfo mi = new ActivityManager.MemoryInfo();
				ActivityManager activityManager = (ActivityManager) context.getSystemService(Context.ACTIVITY_SERVICE);
				activityManager.getMemoryInfo(mi);

				if(mi.totalMem>Constants.BUFFER_COMP){
					log("Total mem: "+mi.totalMem+" allocate 32 MB");
					megaApi.httpServerSetMaxBufferSize(Constants.MAX_BUFFER_32MB);
				}
				else{
					log("Total mem: "+mi.totalMem+" allocate 16 MB");
					megaApi.httpServerSetMaxBufferSize(Constants.MAX_BUFFER_16MB);
				}

				String url = megaApi.httpServerGetLocalLink(node);
				if (url != null){
					final ProgressBar pb = holder.progressBar;

					if (drawable != null){
						Glide.with(context).load(Uri.parse(url.toString())).listener(new RequestListener<Uri, GlideDrawable>() {
							@Override
							public boolean onException(Exception e, Uri model, Target<GlideDrawable> target, boolean isFirstResource) {
								return false;
							}

							@Override
							public boolean onResourceReady(GlideDrawable resource, Uri model, Target<GlideDrawable> target, boolean isFromMemoryCache, boolean isFirstResource) {
								pb.setVisibility(View.GONE);
								return false;
							}
						}).placeholder(drawable).diskCacheStrategy(DiskCacheStrategy.SOURCE).crossFade().into(holder.gifImgDisplay);
					}
					else {
						Glide.with(context).load(Uri.parse(url.toString())).listener(new RequestListener<Uri, GlideDrawable>() {
							@Override
							public boolean onException(Exception e, Uri model, Target<GlideDrawable> target, boolean isFirstResource) {
								return false;
							}

							@Override
							public boolean onResourceReady(GlideDrawable resource, Uri model, Target<GlideDrawable> target, boolean isFromMemoryCache, boolean isFirstResource) {
								pb.setVisibility(View.GONE);
								return false;
							}
						}).placeholder(MimeTypeMime.typeForName(node.getName()).getIconResourceId()).diskCacheStrategy(DiskCacheStrategy.SOURCE).crossFade().into(holder.gifImgDisplay);
					}
				}
			}
		}
		else {
			holder.isGIF = false;
			holder.imgDisplay.setVisibility(View.VISIBLE);
			holder.gifImgDisplay.setVisibility(View.GONE);
			holder.imgDisplay.setImageResource(MimeTypeMime.typeForName(node.getName()).getIconResourceId());

			thumb = ThumbnailUtils.getThumbnailFromCache(node);
			if (thumb != null){
				holder.imgDisplay.setImageBitmap(thumb);
			}
			else{
				thumb = ThumbnailUtils.getThumbnailFromFolder(node, activity);
				if (thumb != null){
					holder.imgDisplay.setImageBitmap(thumb);
				}
			}

			if (node.hasPreview()){
				preview = PreviewUtils.getPreviewFromCache(node);
				if (preview != null){
					PreviewUtils.previewCache.put(node.getHandle(), preview);
					holder.imgDisplay.setImageBitmap(preview);
					holder.progressBar.setVisibility(View.GONE);
				}
				else{
					try{
						new PreviewAsyncTask().execute(node.getHandle());
					}
					catch(Exception ex){
						//Too many AsyncTasks
						log("Too many AsyncTasks");
					}
				}
			}
			else{
				preview = PreviewUtils.getPreviewFromCache(node);
				if (preview != null){
					PreviewUtils.previewCache.put(node.getHandle(), preview);
					holder.imgDisplay.setImageBitmap(preview);
					holder.progressBar.setVisibility(View.GONE);
				}
				else{
					try{
						new PreviewDownloadAsyncTask().execute(node.getHandle());
					}
					catch(Exception ex){
						//Too many AsyncTasks
						log("Too many AsyncTasks");
					}
				}
			}
		}

		visibleImgs.put(position, holder);
		
        ((ViewPager) container).addView(viewLayout);
		
		return viewLayout;
	}

	public Bitmap setImageResource(MegaNode node, ViewHolderFullImage holder){

		Bitmap preview;
		Bitmap thumb = ThumbnailUtils.getThumbnailFromCache(node);
		if (thumb == null){
			thumb = ThumbnailUtils.getThumbnailFromFolder(node, activity);
		}

		if (node.hasPreview()){
			preview = PreviewUtils.getPreviewFromCache(node);
			if (preview != null){
				PreviewUtils.previewCache.put(node.getHandle(), preview);
			}
		}
		else{
			preview = PreviewUtils.getPreviewFromCache(node);
			if (preview != null){
				PreviewUtils.previewCache.put(node.getHandle(), preview);
=======
		if((node == null)&&(isFileLink)){
			log("isFileLink");
			holder.imgDisplay = (TouchImageView) viewLayout.findViewById(R.id.full_screen_image_viewer_image);
			holder.imgDisplay.setImageResource(MimeTypeThumbnail.typeForName(nameFileLink).getIconResourceId());
			holder.imgDisplay.setOnClickListener(this);
			holder.progressBar = (ProgressBar) viewLayout.findViewById(R.id.full_screen_image_viewer_progress_bar);
			holder.downloadProgressBar = (ProgressBar) viewLayout.findViewById(R.id.full_screen_image_viewer_download_progress_bar);
			holder.downloadProgressBar.setVisibility(View.GONE);
			holder.document = imageHandles.get(position);

			visibleImgs.put(position, holder);

			Bitmap preview = PreviewUtils.getPreviewFromCache(holder.document);

			if (preview != null){
				PreviewUtils.previewCache.put(holder.document, preview);
				holder.imgDisplay.setImageBitmap(preview);
				holder.progressBar.setVisibility(View.GONE);
			}else{
				try{
					new PreviewAsyncTask().execute(holder.document);
				}
				catch(Exception ex){
					//Too many AsyncTasks
					log("Too many AsyncTasks");
				}
			}
			((ViewPager) container).addView(viewLayout);
			return viewLayout;

		}else{
			holder.imgDisplay = (TouchImageView) viewLayout.findViewById(R.id.full_screen_image_viewer_image);
			holder.imgDisplay.setImageResource(MimeTypeThumbnail.typeForName(node.getName()).getIconResourceId());
			holder.imgDisplay.setOnClickListener(this);

			holder.progressBar = (ProgressBar) viewLayout.findViewById(R.id.full_screen_image_viewer_progress_bar);
			holder.downloadProgressBar = (ProgressBar) viewLayout.findViewById(R.id.full_screen_image_viewer_download_progress_bar);
			holder.downloadProgressBar.setVisibility(View.GONE);
			holder.document = imageHandles.get(position);

			visibleImgs.put(position, holder);

			Bitmap preview = null;
			Bitmap thumb = null;

			thumb = ThumbnailUtils.getThumbnailFromCache(node);
			if (thumb != null){
				holder.imgDisplay.setImageBitmap(thumb);
			}else{
				thumb = ThumbnailUtils.getThumbnailFromFolder(node, activity);
				if (thumb != null){
					holder.imgDisplay.setImageBitmap(thumb);
				}
			}

			if (node.hasPreview()){
				preview = PreviewUtils.getPreviewFromCache(node);
				if (preview != null){
					PreviewUtils.previewCache.put(node.getHandle(), preview);
					holder.imgDisplay.setImageBitmap(preview);
					holder.progressBar.setVisibility(View.GONE);
				}else{
					try{
						new PreviewAsyncTask().execute(node.getHandle());
					}
					catch(Exception ex){
						//Too many AsyncTasks
						log("Too many AsyncTasks");
					}
				}
			}else{
				preview = PreviewUtils.getPreviewFromCache(node);
				if (preview != null){
					PreviewUtils.previewCache.put(node.getHandle(), preview);
					holder.imgDisplay.setImageBitmap(preview);
					holder.progressBar.setVisibility(View.GONE);
				}else{
					try{
						new PreviewDownloadAsyncTask().execute(node.getHandle());
					}catch(Exception ex){
						//Too many AsyncTasks
						log("Too many AsyncTasks");
					}
				}
>>>>>>> 249e76b8
			}
			((ViewPager) container).addView(viewLayout);
			return viewLayout;
		}
<<<<<<< HEAD

		if (preview != null){
			return preview;
		}
		else if (thumb != null){
			return thumb;
		}
		else {
			return null;
		}
=======
>>>>>>> 249e76b8
	}
	
	@Override
    public void destroyItem(ViewGroup container, int position, Object object) {
		log ("destroyItem: position " + position + " visibleImgs.size(): " + visibleImgs.size());
		visibleImgs.remove(position);
        ((ViewPager) container).removeView((RelativeLayout) object);
        System.gc();
    }
	
<<<<<<< HEAD
	public ImageView getVisibleImage(int position){
=======
	public TouchImageView getVisibleImage(int position){
		log("getVisibleImage");
>>>>>>> 249e76b8
		if (visibleImgs.get(position) != null){
			if (visibleImgs.get(position).isGIF){
				return visibleImgs.get(position).gifImgDisplay;
			}
			else {
				return visibleImgs.get(position).imgDisplay;
			}
		}
		return null;
	}

	public Long getImageHandle(int position) {
		log("getImageHandle");
		return imageHandles.get(position);
	}

	@Override
	public void onClick(View v) {
		log("onClick");

		switch(v.getId()){
			case R.id.full_screen_image_viewer_gif:
			case R.id.full_screen_image_viewer_image:{

				Display display = activity.getWindowManager().getDefaultDisplay();
				DisplayMetrics outMetrics = new DisplayMetrics ();
			    display.getMetrics(outMetrics);
			    float density  = activity.getResources().getDisplayMetrics().density;
				
			    float scaleW = Util.getScaleW(outMetrics, density);
			    float scaleH = Util.getScaleH(outMetrics, density);

				((FullScreenImageViewerLollipop) context).touchImage();


				RelativeLayout activityLayout = (RelativeLayout) activity.findViewById(R.id.full_image_viewer_parent_layout);
				activityLayout.invalidate();
				
				break;
			}
		}
	}

	public boolean isaBshown() {
		return aBshown;
	}

	public void setaBshown(boolean aBshown) {
		this.aBshown = aBshown;
	}
	
	public boolean isMenuVisible() {
		return menuVisible;
	}

	public void setMenuVisible(boolean menuVisible) {
		this.menuVisible = menuVisible;
	}
	
	private static void log(String log) {
		Util.log("MegaFullScreenImageAdapter", log);
	}

	@Override
	public void onRequestStart(MegaApiJava api, MegaRequest request) {
		log("onRequestStart: " + request.getRequestString());
		log("onRequestStart: Node: " + request.getNodeHandle());
	}

	@Override
	public void onRequestFinish(MegaApiJava api, MegaRequest request,
			MegaError e) {
		
		log("onRequestFinish: " + request.getRequestString());
		log("onRequestFinish: Node: " + request.getNodeHandle() + "_" + request.getName());

		long handle = request.getNodeHandle();
		MegaNode node = api.getNodeByHandle(handle);
		
		pendingPreviews.remove(handle);
		
		if (e.getErrorCode() == MegaError.API_OK){
			File previewDir = PreviewUtils.getPreviewFolder(activity);
			File preview = new File(previewDir, node.getBase64Handle()+".jpg");
			
			if (preview.exists()) {
				if (preview.length() > 0) {
					log("GET PREVIEW FINISHED. HANDLE: " + handle + " visibleImgs.size(): " + visibleImgs.size());
					int position = 0;
					boolean holderIsVisible = false;
					for(int i = 0; i < visibleImgs.size(); i++) {
						position = visibleImgs.keyAt(i);
						ViewHolderFullImage holder = visibleImgs.get(position);
						if (holder.document == handle){
							holderIsVisible = true;
							break;
						}
					}
					
					if (holderIsVisible){
						Bitmap bitmap = PreviewUtils.getBitmapForCache(preview, activity);
						PreviewUtils.previewCache.put(handle, bitmap);						
						visibleImgs.get(position).imgDisplay.setImageBitmap(bitmap);
						visibleImgs.get(position).progressBar.setVisibility(View.GONE);
					}
				}
			}
		}
		else{
			log("ERROR FINISH: " + e.getErrorCode() + "_" + e.getErrorString());
			try{
				new PreviewDownloadAsyncTask().execute(handle);
			}
			catch(Exception ex){
				//Too many AsyncTasks
				log("Too many AsyncTasks");
			}
		}
	}

	@Override
	public void onRequestTemporaryError(MegaApiJava api, MegaRequest request,
			MegaError e) {
		log("onRequestTemporaryError: " + request.getRequestString());
		log("Node: " + request.getNodeHandle() + "_" + request.getName());
		log("ERROR: " + e.getErrorCode() + "_" + e.getErrorString());
	}

	@Override
	public void onTransferStart(MegaApiJava api, MegaTransfer transfer) {

		if(transfer.isStreamingTransfer()){
			return;
		}

		log("Download started : " + transfer.getFileName() + "_" + transfer.getTransferredBytes() + "/" + transfer.getTotalBytes());
		long handle = transfer.getNodeHandle();
		int position = 0;
		boolean holderIsVisible = false;
		for(int i = 0; i < visibleImgs.size(); i++) {
			position = visibleImgs.keyAt(i);
			ViewHolderFullImage holder = visibleImgs.get(position);
			if (holder.document == handle){
				holderIsVisible = true;
				break;
			}
		}
		
		if (holderIsVisible){
			visibleImgs.get(position).downloadProgressBar.setVisibility(View.VISIBLE);
		}
	}

	@Override
	public void onTransferFinish(MegaApiJava api, MegaTransfer transfer,
			MegaError e) {

		if(transfer.isStreamingTransfer()){
			return;
		}

		long handle = transfer.getNodeHandle();
		
		pendingFullImages.remove(handle);
//		ThumbnailUtils.pendingThumbnails.remove(handle);
		
		if (e.getErrorCode() == MegaError.API_OK){
			log ("Download finished OK: " + transfer.getFileName() + "_" + transfer.getTransferredBytes() + "/" + transfer.getTotalBytes());
			
			try{
				new AttachPreviewTask().execute(handle+"", transfer.getPath());
			}
			catch(Exception ex){
				//Too many AsyncTasks
				log("Too many AsyncTasks");
			}
		}		
			
	}

	@Override
	public void onTransferUpdate(MegaApiJava api, MegaTransfer transfer) {
//		log ("Download updated: " + transfer.getFileName() + "_" + transfer.getTransferredBytes() + "/" + transfer.getTotalBytes());

		if(transfer.isStreamingTransfer()){
			return;
		}
		
		long handle = transfer.getNodeHandle();
		
		int position = 0;
		boolean holderIsVisible = false;
		for(int i = 0; i < visibleImgs.size(); i++) {
			position = visibleImgs.keyAt(i);
			ViewHolderFullImage holder = visibleImgs.get(position);
			if (holder.document == handle){
				holderIsVisible = true;
				break;
			}
		}
		
		if (holderIsVisible){
			visibleImgs.get(position).downloadProgressBar.setVisibility(View.VISIBLE);
			int progressValue;
			if (transfer.getTotalBytes() == 0){
				progressValue = 100;
			}
			else{
				progressValue = (int) ((transfer.getTransferredBytes()/(float)transfer.getTotalBytes()) * 100);
			}
//			log("PROGRESS VALUE: " + progressValue);
			visibleImgs.get(position).downloadProgressBar.setProgress(progressValue);
		}
		
		
	}

	@Override
	public void onTransferTemporaryError(MegaApiJava api,
			MegaTransfer transfer, MegaError e) {
		log ("TEMPORARY ERROR (" + transfer.getFileName() + "): " + e.getErrorCode() + "_" + e.getErrorString());
//		Util.showErrorAlertDialog("Temporary error: " + e.getErrorString(), true, activity);
	}

	@Override
	public void onRequestUpdate(MegaApiJava api, MegaRequest request) {}

	@Override
	public boolean onTransferData(MegaApiJava api, MegaTransfer transfer, byte[] buffer)
	{
		return true;
	}

	public boolean isGIF(String name){

		String s[] = name.split("\\.");

		if (s != null){
			if (s[s.length-1].equals("gif")){
				return true;
			}
		}

		return false;
	}
}<|MERGE_RESOLUTION|>--- conflicted
+++ resolved
@@ -32,13 +32,9 @@
 import java.io.File;
 import java.util.ArrayList;
 
-<<<<<<< HEAD
 import mega.privacy.android.app.DatabaseHandler;
 import mega.privacy.android.app.MegaPreferences;
-import mega.privacy.android.app.MimeTypeMime;
-=======
 import mega.privacy.android.app.MimeTypeThumbnail;
->>>>>>> 249e76b8
 import mega.privacy.android.app.R;
 import mega.privacy.android.app.components.TouchImageView;
 import mega.privacy.android.app.lollipop.FullScreenImageViewerLollipop;
@@ -375,7 +371,6 @@
 	        return viewLayout;
 		}
 
-<<<<<<< HEAD
 		holder.progressBar = (ProgressBar) viewLayout.findViewById(R.id.full_screen_image_viewer_progress_bar);
 		holder.downloadProgressBar = (ProgressBar) viewLayout.findViewById(R.id.full_screen_image_viewer_download_progress_bar);
 		holder.downloadProgressBar.setVisibility(View.GONE);
@@ -389,202 +384,11 @@
 		Bitmap thumb = null;
 		Bitmap preview = null;
 
-		if (isGIF(node.getName())){
-			holder.isGIF = true;
-			holder.imgDisplay.setVisibility(View.GONE);
-			holder.gifImgDisplay.setVisibility(View.VISIBLE);
-			holder.progressBar.setVisibility(View.VISIBLE);
-
-			Bitmap resource = setImageResource(node, holder);
-			Drawable drawable = null;
-			if (resource != null){
-				drawable = new BitmapDrawable(context.getResources(), resource);
-			}
-
-			boolean isOnMegaDownloads = false;
-			String localPath = Util.getLocalFile(context, node.getName(), node.getSize(), downloadLocationDefaultPath);
-			log("isOnMegaDownloads: "+isOnMegaDownloads+" nodeName: "+node.getName()+" localPath: "+localPath);
-			if (localPath != null && (megaApi.getFingerprint(node).equals(megaApi.getFingerprint(localPath)))){
-
-				final ProgressBar pb = holder.progressBar;
-
-				if (drawable != null){
-					Glide.with(context).load(new File(localPath)).listener(new RequestListener<File, GlideDrawable>() {
-						@Override
-						public boolean onException(Exception e, File model, Target<GlideDrawable> target, boolean isFirstResource) {
-							return false;
-						}
-
-						@Override
-						public boolean onResourceReady(GlideDrawable resource, File model, Target<GlideDrawable> target, boolean isFromMemoryCache, boolean isFirstResource) {
-							pb.setVisibility(View.GONE);
-							return false;
-						}
-					}).placeholder(drawable).diskCacheStrategy(DiskCacheStrategy.SOURCE).crossFade().into(holder.gifImgDisplay);
-				}
-				else {
-					Glide.with(context).load(new File(localPath)).listener(new RequestListener<File, GlideDrawable>() {
-						@Override
-						public boolean onException(Exception e, File model, Target<GlideDrawable> target, boolean isFirstResource) {
-							return false;
-						}
-
-						@Override
-						public boolean onResourceReady(GlideDrawable resource, File model, Target<GlideDrawable> target, boolean isFromMemoryCache, boolean isFirstResource) {
-							pb.setVisibility(View.GONE);
-							return false;
-						}
-					}).placeholder(MimeTypeMime.typeForName(node.getName()).getIconResourceId()).diskCacheStrategy(DiskCacheStrategy.SOURCE).crossFade().into(holder.gifImgDisplay);
-				}
-			}
-			else {
-
-				holder.progressBar.setVisibility(View.VISIBLE);
-
-				if (megaApi.httpServerIsRunning() == 0) {
-					megaApi.httpServerStart();
-				}
-
-				ActivityManager.MemoryInfo mi = new ActivityManager.MemoryInfo();
-				ActivityManager activityManager = (ActivityManager) context.getSystemService(Context.ACTIVITY_SERVICE);
-				activityManager.getMemoryInfo(mi);
-
-				if(mi.totalMem>Constants.BUFFER_COMP){
-					log("Total mem: "+mi.totalMem+" allocate 32 MB");
-					megaApi.httpServerSetMaxBufferSize(Constants.MAX_BUFFER_32MB);
-				}
-				else{
-					log("Total mem: "+mi.totalMem+" allocate 16 MB");
-					megaApi.httpServerSetMaxBufferSize(Constants.MAX_BUFFER_16MB);
-				}
-
-				String url = megaApi.httpServerGetLocalLink(node);
-				if (url != null){
-					final ProgressBar pb = holder.progressBar;
-
-					if (drawable != null){
-						Glide.with(context).load(Uri.parse(url.toString())).listener(new RequestListener<Uri, GlideDrawable>() {
-							@Override
-							public boolean onException(Exception e, Uri model, Target<GlideDrawable> target, boolean isFirstResource) {
-								return false;
-							}
-
-							@Override
-							public boolean onResourceReady(GlideDrawable resource, Uri model, Target<GlideDrawable> target, boolean isFromMemoryCache, boolean isFirstResource) {
-								pb.setVisibility(View.GONE);
-								return false;
-							}
-						}).placeholder(drawable).diskCacheStrategy(DiskCacheStrategy.SOURCE).crossFade().into(holder.gifImgDisplay);
-					}
-					else {
-						Glide.with(context).load(Uri.parse(url.toString())).listener(new RequestListener<Uri, GlideDrawable>() {
-							@Override
-							public boolean onException(Exception e, Uri model, Target<GlideDrawable> target, boolean isFirstResource) {
-								return false;
-							}
-
-							@Override
-							public boolean onResourceReady(GlideDrawable resource, Uri model, Target<GlideDrawable> target, boolean isFromMemoryCache, boolean isFirstResource) {
-								pb.setVisibility(View.GONE);
-								return false;
-							}
-						}).placeholder(MimeTypeMime.typeForName(node.getName()).getIconResourceId()).diskCacheStrategy(DiskCacheStrategy.SOURCE).crossFade().into(holder.gifImgDisplay);
-					}
-				}
-			}
-		}
-		else {
-			holder.isGIF = false;
-			holder.imgDisplay.setVisibility(View.VISIBLE);
-			holder.gifImgDisplay.setVisibility(View.GONE);
-			holder.imgDisplay.setImageResource(MimeTypeMime.typeForName(node.getName()).getIconResourceId());
-
-			thumb = ThumbnailUtils.getThumbnailFromCache(node);
-			if (thumb != null){
-				holder.imgDisplay.setImageBitmap(thumb);
-			}
-			else{
-				thumb = ThumbnailUtils.getThumbnailFromFolder(node, activity);
-				if (thumb != null){
-					holder.imgDisplay.setImageBitmap(thumb);
-				}
-			}
-
-			if (node.hasPreview()){
-				preview = PreviewUtils.getPreviewFromCache(node);
-				if (preview != null){
-					PreviewUtils.previewCache.put(node.getHandle(), preview);
-					holder.imgDisplay.setImageBitmap(preview);
-					holder.progressBar.setVisibility(View.GONE);
-				}
-				else{
-					try{
-						new PreviewAsyncTask().execute(node.getHandle());
-					}
-					catch(Exception ex){
-						//Too many AsyncTasks
-						log("Too many AsyncTasks");
-					}
-				}
-			}
-			else{
-				preview = PreviewUtils.getPreviewFromCache(node);
-				if (preview != null){
-					PreviewUtils.previewCache.put(node.getHandle(), preview);
-					holder.imgDisplay.setImageBitmap(preview);
-					holder.progressBar.setVisibility(View.GONE);
-				}
-				else{
-					try{
-						new PreviewDownloadAsyncTask().execute(node.getHandle());
-					}
-					catch(Exception ex){
-						//Too many AsyncTasks
-						log("Too many AsyncTasks");
-					}
-				}
-			}
-		}
-
-		visibleImgs.put(position, holder);
-		
-        ((ViewPager) container).addView(viewLayout);
-		
-		return viewLayout;
-	}
-
-	public Bitmap setImageResource(MegaNode node, ViewHolderFullImage holder){
-
-		Bitmap preview;
-		Bitmap thumb = ThumbnailUtils.getThumbnailFromCache(node);
-		if (thumb == null){
-			thumb = ThumbnailUtils.getThumbnailFromFolder(node, activity);
-		}
-
-		if (node.hasPreview()){
-			preview = PreviewUtils.getPreviewFromCache(node);
-			if (preview != null){
-				PreviewUtils.previewCache.put(node.getHandle(), preview);
-			}
-		}
-		else{
-			preview = PreviewUtils.getPreviewFromCache(node);
-			if (preview != null){
-				PreviewUtils.previewCache.put(node.getHandle(), preview);
-=======
-		if((node == null)&&(isFileLink)){
+		if ((node == null) && isFileLink) {
 			log("isFileLink");
-			holder.imgDisplay = (TouchImageView) viewLayout.findViewById(R.id.full_screen_image_viewer_image);
 			holder.imgDisplay.setImageResource(MimeTypeThumbnail.typeForName(nameFileLink).getIconResourceId());
-			holder.imgDisplay.setOnClickListener(this);
-			holder.progressBar = (ProgressBar) viewLayout.findViewById(R.id.full_screen_image_viewer_progress_bar);
-			holder.downloadProgressBar = (ProgressBar) viewLayout.findViewById(R.id.full_screen_image_viewer_download_progress_bar);
-			holder.downloadProgressBar.setVisibility(View.GONE);
-			holder.document = imageHandles.get(position);
-
-			visibleImgs.put(position, holder);
-
-			Bitmap preview = PreviewUtils.getPreviewFromCache(holder.document);
+
+			preview = PreviewUtils.getPreviewFromCache(holder.document);
 
 			if (preview != null){
 				PreviewUtils.previewCache.put(holder.document, preview);
@@ -602,78 +406,197 @@
 			((ViewPager) container).addView(viewLayout);
 			return viewLayout;
 
-		}else{
-			holder.imgDisplay = (TouchImageView) viewLayout.findViewById(R.id.full_screen_image_viewer_image);
-			holder.imgDisplay.setImageResource(MimeTypeThumbnail.typeForName(node.getName()).getIconResourceId());
-			holder.imgDisplay.setOnClickListener(this);
-
-			holder.progressBar = (ProgressBar) viewLayout.findViewById(R.id.full_screen_image_viewer_progress_bar);
-			holder.downloadProgressBar = (ProgressBar) viewLayout.findViewById(R.id.full_screen_image_viewer_download_progress_bar);
-			holder.downloadProgressBar.setVisibility(View.GONE);
-			holder.document = imageHandles.get(position);
-
-			visibleImgs.put(position, holder);
-
-			Bitmap preview = null;
-			Bitmap thumb = null;
-
-			thumb = ThumbnailUtils.getThumbnailFromCache(node);
-			if (thumb != null){
-				holder.imgDisplay.setImageBitmap(thumb);
-			}else{
-				thumb = ThumbnailUtils.getThumbnailFromFolder(node, activity);
-				if (thumb != null){
+		}
+		else {
+			if (isGIF(node.getName())) {
+				holder.isGIF = true;
+				holder.imgDisplay.setVisibility(View.GONE);
+				holder.gifImgDisplay.setVisibility(View.VISIBLE);
+				holder.progressBar.setVisibility(View.VISIBLE);
+
+				Bitmap resource = setImageResource(node, holder);
+				Drawable drawable = null;
+				if (resource != null) {
+					drawable = new BitmapDrawable(context.getResources(), resource);
+				}
+
+				boolean isOnMegaDownloads = false;
+				String localPath = Util.getLocalFile(context, node.getName(), node.getSize(), downloadLocationDefaultPath);
+				log("isOnMegaDownloads: " + isOnMegaDownloads + " nodeName: " + node.getName() + " localPath: " + localPath);
+				if (localPath != null && (megaApi.getFingerprint(node).equals(megaApi.getFingerprint(localPath)))) {
+
+					final ProgressBar pb = holder.progressBar;
+
+					if (drawable != null) {
+						Glide.with(context).load(new File(localPath)).listener(new RequestListener<File, GlideDrawable>() {
+							@Override
+							public boolean onException(Exception e, File model, Target<GlideDrawable> target, boolean isFirstResource) {
+								return false;
+							}
+
+							@Override
+							public boolean onResourceReady(GlideDrawable resource, File model, Target<GlideDrawable> target, boolean isFromMemoryCache, boolean isFirstResource) {
+								pb.setVisibility(View.GONE);
+								return false;
+							}
+						}).placeholder(drawable).diskCacheStrategy(DiskCacheStrategy.SOURCE).crossFade().into(holder.gifImgDisplay);
+					}
+					else {
+						Glide.with(context).load(new File(localPath)).listener(new RequestListener<File, GlideDrawable>() {
+							@Override
+							public boolean onException(Exception e, File model, Target<GlideDrawable> target, boolean isFirstResource) {
+								return false;
+							}
+
+							@Override
+							public boolean onResourceReady(GlideDrawable resource, File model, Target<GlideDrawable> target, boolean isFromMemoryCache, boolean isFirstResource) {
+								pb.setVisibility(View.GONE);
+								return false;
+							}
+						}).placeholder(MimeTypeThumbnail.typeForName(node.getName()).getIconResourceId()).diskCacheStrategy(DiskCacheStrategy.SOURCE).crossFade().into(holder.gifImgDisplay);
+					}
+				}
+				else {
+
+					holder.progressBar.setVisibility(View.VISIBLE);
+
+					if (megaApi.httpServerIsRunning() == 0) {
+						megaApi.httpServerStart();
+					}
+
+					ActivityManager.MemoryInfo mi = new ActivityManager.MemoryInfo();
+					ActivityManager activityManager = (ActivityManager) context.getSystemService(Context.ACTIVITY_SERVICE);
+					activityManager.getMemoryInfo(mi);
+
+					if (mi.totalMem > Constants.BUFFER_COMP) {
+						log("Total mem: " + mi.totalMem + " allocate 32 MB");
+						megaApi.httpServerSetMaxBufferSize(Constants.MAX_BUFFER_32MB);
+					}
+					else {
+						log("Total mem: " + mi.totalMem + " allocate 16 MB");
+						megaApi.httpServerSetMaxBufferSize(Constants.MAX_BUFFER_16MB);
+					}
+
+					String url = megaApi.httpServerGetLocalLink(node);
+					if (url != null) {
+						final ProgressBar pb = holder.progressBar;
+
+						if (drawable != null) {
+							Glide.with(context).load(Uri.parse(url.toString())).listener(new RequestListener<Uri, GlideDrawable>() {
+								@Override
+								public boolean onException(Exception e, Uri model, Target<GlideDrawable> target, boolean isFirstResource) {
+									return false;
+								}
+
+								@Override
+								public boolean onResourceReady(GlideDrawable resource, Uri model, Target<GlideDrawable> target, boolean isFromMemoryCache, boolean isFirstResource) {
+									pb.setVisibility(View.GONE);
+									return false;
+								}
+							}).placeholder(drawable).diskCacheStrategy(DiskCacheStrategy.SOURCE).crossFade().into(holder.gifImgDisplay);
+						}
+						else {
+							Glide.with(context).load(Uri.parse(url.toString())).listener(new RequestListener<Uri, GlideDrawable>() {
+								@Override
+								public boolean onException(Exception e, Uri model, Target<GlideDrawable> target, boolean isFirstResource) {
+									return false;
+								}
+
+								@Override
+								public boolean onResourceReady(GlideDrawable resource, Uri model, Target<GlideDrawable> target, boolean isFromMemoryCache, boolean isFirstResource) {
+									pb.setVisibility(View.GONE);
+									return false;
+								}
+							}).placeholder(MimeTypeThumbnail.typeForName(node.getName()).getIconResourceId()).diskCacheStrategy(DiskCacheStrategy.SOURCE).crossFade().into(holder.gifImgDisplay);
+						}
+					}
+				}
+			}
+			else {
+				holder.isGIF = false;
+				holder.imgDisplay.setVisibility(View.VISIBLE);
+				holder.gifImgDisplay.setVisibility(View.GONE);
+				holder.imgDisplay.setImageResource(MimeTypeThumbnail.typeForName(node.getName()).getIconResourceId());
+
+				thumb = ThumbnailUtils.getThumbnailFromCache(node);
+				if (thumb != null) {
 					holder.imgDisplay.setImageBitmap(thumb);
 				}
-			}
-
-			if (node.hasPreview()){
-				preview = PreviewUtils.getPreviewFromCache(node);
-				if (preview != null){
-					PreviewUtils.previewCache.put(node.getHandle(), preview);
-					holder.imgDisplay.setImageBitmap(preview);
-					holder.progressBar.setVisibility(View.GONE);
-				}else{
-					try{
-						new PreviewAsyncTask().execute(node.getHandle());
-					}
-					catch(Exception ex){
-						//Too many AsyncTasks
-						log("Too many AsyncTasks");
-					}
-				}
-			}else{
-				preview = PreviewUtils.getPreviewFromCache(node);
-				if (preview != null){
-					PreviewUtils.previewCache.put(node.getHandle(), preview);
-					holder.imgDisplay.setImageBitmap(preview);
-					holder.progressBar.setVisibility(View.GONE);
-				}else{
-					try{
-						new PreviewDownloadAsyncTask().execute(node.getHandle());
-					}catch(Exception ex){
-						//Too many AsyncTasks
-						log("Too many AsyncTasks");
-					}
-				}
->>>>>>> 249e76b8
-			}
-			((ViewPager) container).addView(viewLayout);
-			return viewLayout;
-		}
-<<<<<<< HEAD
-
-		if (preview != null){
+				else {
+					thumb = ThumbnailUtils.getThumbnailFromFolder(node, activity);
+					if (thumb != null) {
+						holder.imgDisplay.setImageBitmap(thumb);
+					}
+				}
+
+				if (node.hasPreview()) {
+					preview = PreviewUtils.getPreviewFromCache(node);
+					if (preview != null) {
+						PreviewUtils.previewCache.put(node.getHandle(), preview);
+						holder.imgDisplay.setImageBitmap(preview);
+						holder.progressBar.setVisibility(View.GONE);
+					}
+					else {
+						try {
+							new PreviewAsyncTask().execute(node.getHandle());
+						} catch (Exception ex) {
+							//Too many AsyncTasks
+							log("Too many AsyncTasks");
+						}
+					}
+				}
+				else {
+					preview = PreviewUtils.getPreviewFromCache(node);
+					if (preview != null) {
+						PreviewUtils.previewCache.put(node.getHandle(), preview);
+						holder.imgDisplay.setImageBitmap(preview);
+						holder.progressBar.setVisibility(View.GONE);
+					}
+					else {
+						try {
+							new PreviewDownloadAsyncTask().execute(node.getHandle());
+						} catch (Exception ex) {
+							//Too many AsyncTasks
+							log("Too many AsyncTasks");
+						}
+					}
+				}
+			}
+		}
+		visibleImgs.put(position, holder);
+		
+        ((ViewPager) container).addView(viewLayout);
+		
+		return viewLayout;
+	}
+
+	public Bitmap setImageResource(MegaNode node, ViewHolderFullImage holder){
+
+		Bitmap preview;
+		Bitmap thumb = ThumbnailUtils.getThumbnailFromCache(node);
+		if (thumb == null){
+			thumb = ThumbnailUtils.getThumbnailFromFolder(node, activity);
+		}
+
+		if (node.hasPreview()){
+			preview = PreviewUtils.getPreviewFromCache(node);
+			if (preview != null){
+				PreviewUtils.previewCache.put(node.getHandle(), preview);
+			}
+		}
+		else {
+			preview = PreviewUtils.getPreviewFromCache(node);
+			if (preview != null) {
+				PreviewUtils.previewCache.put(node.getHandle(), preview);
+			}
+		}
+		if (preview != null) {
 			return preview;
-		}
-		else if (thumb != null){
+		} else if (thumb != null) {
 			return thumb;
-		}
-		else {
+		} else {
 			return null;
 		}
-=======
->>>>>>> 249e76b8
 	}
 	
 	@Override
@@ -683,13 +606,9 @@
         ((ViewPager) container).removeView((RelativeLayout) object);
         System.gc();
     }
-	
-<<<<<<< HEAD
+
 	public ImageView getVisibleImage(int position){
-=======
-	public TouchImageView getVisibleImage(int position){
 		log("getVisibleImage");
->>>>>>> 249e76b8
 		if (visibleImgs.get(position) != null){
 			if (visibleImgs.get(position).isGIF){
 				return visibleImgs.get(position).gifImgDisplay;
