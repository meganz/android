--- conflicted
+++ resolved
@@ -510,13 +510,6 @@
         }
     }
 
-<<<<<<< HEAD
-    /**
-     * Re-enable 'twoFASwitch' after 'multiFactorAuthCheck' finished.
-     */
-    public void reEnable2faSwitch() {
-        twoFASwitch.setEnabled(true);
-=======
     private void showEvaluatedAppDialog() {
         LayoutInflater inflater = getLayoutInflater();
         View dialogLayout = inflater.inflate(R.layout.evaluate_the_app_dialog, null);
@@ -606,7 +599,13 @@
             }
         });
 
->>>>>>> 78a04219
+    }
+
+    /**
+     * Re-enable 'twoFASwitch' after 'multiFactorAuthCheck' finished.
+     */
+    public void reEnable2faSwitch() {
+        twoFASwitch.setEnabled(true);
     }
 
     public void hidePreferencesChat() {
