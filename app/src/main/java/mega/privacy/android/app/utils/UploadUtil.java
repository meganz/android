package mega.privacy.android.app.utils;

import static android.app.Activity.RESULT_OK;
import static mega.privacy.android.app.utils.Constants.INTENT_EXTRA_KEY_PARENT_NODE_HANDLE;
import static mega.privacy.android.app.utils.FileUtil.isFileAvailable;

import android.app.Activity;
import android.content.Context;
import android.content.Intent;
import android.net.Uri;

import java.io.File;

import mega.privacy.android.app.R;
import mega.privacy.android.app.uploadFolder.UploadFolderActivity;
<<<<<<< HEAD

import static mega.privacy.android.app.utils.Constants.INTENT_EXTRA_KEY_PARENT_NODE_HANDLE;
import static mega.privacy.android.app.utils.FileUtil.isFileAvailable;
import static mega.privacy.android.app.utils.LogUtil.logDebug;
import static mega.privacy.android.app.utils.LogUtil.logWarning;
=======
import timber.log.Timber;

>>>>>>> 3f26ba2a

public class UploadUtil {

    /**
     * This method is to upload camera taken photos to Cloud
     *
     * @param context The context where to start the upload service
     * @return The temporal file in which the picture is stored.
     */
    public static File getTemporalTakePictureFile(Context context) {
<<<<<<< HEAD
        logDebug("uploadTakePicture");
=======
        Timber.d("uploadTakePicture");
>>>>>>> 3f26ba2a
        File imgFile = CacheFolderManager.getCacheFile(context, CacheFolderManager.TEMPORARY_FOLDER, "picture.jpg");
        if (!isFileAvailable(imgFile)) {
            Util.showSnackbar(context, StringResourcesUtils.getString(R.string.general_error));
            return null;
        }

        String name = Util.getPhotoSyncName(imgFile.lastModified(), imgFile.getAbsolutePath());
        Timber.d("Taken picture Name: %s", name);
        File newFile = CacheFolderManager.buildTempFile(context, name);
        imgFile.renameTo(newFile);

        return newFile;
    }

    /**
     * Opens the system file picker to choose files to upload.
     *
     * @param activity Activity to start the Intent.
     */
    public static void chooseFiles(Activity activity) {
        activity.startActivityForResult(Intent.createChooser(new Intent(Intent.ACTION_OPEN_DOCUMENT)
                .putExtra(Intent.EXTRA_ALLOW_MULTIPLE, true)
                .setType("*/*"), null), Constants.REQUEST_CODE_GET_FILES);
    }

    /**
     * Opens the system file picker to choose a folder to upload.
     *
     * @param activity Activity to start the Intent.
     */
    public static void chooseFolder(Activity activity) {
        activity.startActivityForResult(Intent.createChooser(new Intent(Intent.ACTION_OPEN_DOCUMENT_TREE)
                .addFlags(Intent.FLAG_GRANT_READ_URI_PERMISSION), null), Constants.REQUEST_CODE_GET_FOLDER);
    }

    /**
     * Opens the UploadFolderActivity to choose a folder content to upload.
     *
     * @param activity     Activity to start the Intent.
     * @param resultCode   Result code of the onActivityResult.
     * @param data         Intent received in onActivityResult with the picked folder.
     * @param parentHandle Parent handle in which the folder content will be uploaded.
     */
    public static void getFolder(Activity activity, int resultCode, Intent data, long parentHandle) {
        if (resultCode != RESULT_OK || data == null || data.getData() == null) {
            Timber.w("resultCode: %s", resultCode);
            return;
        }

        Uri uri = data.getData();
        activity.getContentResolver().takePersistableUriPermission(uri, Intent.FLAG_GRANT_READ_URI_PERMISSION);
        activity.startActivityForResult(
                new Intent(activity, UploadFolderActivity.class)
                        .setData(uri)
                        .putExtra(INTENT_EXTRA_KEY_PARENT_NODE_HANDLE, parentHandle),
                Constants.REQUEST_CODE_GET_FOLDER_CONTENT);
    }

<<<<<<< HEAD
    /** The method is to return sdcard root of the file
=======
    /**
     * The method is to return sdcard root of the file
     *
>>>>>>> 3f26ba2a
     * @param sd the sd card file
     * @return where the file's sd card root is
     */
    public static String getSDCardRoot(File sd) {
        String s = sd.getPath();
        int i = 0, x = 0;
        for (;
             x < s.toCharArray().length;
             x++) {
            char c = s.toCharArray()[x];
            if (c == '/') {
                i++;
            }
            if (i == 3) {
                break;
            }
        }
        return s.substring(0, x);
    }
}<|MERGE_RESOLUTION|>--- conflicted
+++ resolved
@@ -13,16 +13,8 @@
 
 import mega.privacy.android.app.R;
 import mega.privacy.android.app.uploadFolder.UploadFolderActivity;
-<<<<<<< HEAD
-
-import static mega.privacy.android.app.utils.Constants.INTENT_EXTRA_KEY_PARENT_NODE_HANDLE;
-import static mega.privacy.android.app.utils.FileUtil.isFileAvailable;
-import static mega.privacy.android.app.utils.LogUtil.logDebug;
-import static mega.privacy.android.app.utils.LogUtil.logWarning;
-=======
 import timber.log.Timber;
 
->>>>>>> 3f26ba2a
 
 public class UploadUtil {
 
@@ -33,11 +25,7 @@
      * @return The temporal file in which the picture is stored.
      */
     public static File getTemporalTakePictureFile(Context context) {
-<<<<<<< HEAD
-        logDebug("uploadTakePicture");
-=======
         Timber.d("uploadTakePicture");
->>>>>>> 3f26ba2a
         File imgFile = CacheFolderManager.getCacheFile(context, CacheFolderManager.TEMPORARY_FOLDER, "picture.jpg");
         if (!isFileAvailable(imgFile)) {
             Util.showSnackbar(context, StringResourcesUtils.getString(R.string.general_error));
@@ -96,13 +84,9 @@
                 Constants.REQUEST_CODE_GET_FOLDER_CONTENT);
     }
 
-<<<<<<< HEAD
-    /** The method is to return sdcard root of the file
-=======
     /**
      * The method is to return sdcard root of the file
      *
->>>>>>> 3f26ba2a
      * @param sd the sd card file
      * @return where the file's sd card root is
      */
