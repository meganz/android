--- conflicted
+++ resolved
@@ -1,15 +1,13 @@
 package mega.privacy.android.app.data.repository
 
 import kotlinx.coroutines.CoroutineDispatcher
-import kotlinx.coroutines.CoroutineScope
 import kotlinx.coroutines.flow.Flow
-import kotlinx.coroutines.launch
 import kotlinx.coroutines.withContext
-import mega.privacy.android.app.data.mapper.FavouriteInfoMapper
 import mega.privacy.android.app.data.extensions.failWithError
 import mega.privacy.android.app.data.gateway.CacheFolderGateway
 import mega.privacy.android.app.data.gateway.MonitorNodeChangeFacade
 import mega.privacy.android.app.data.gateway.api.MegaApiGateway
+import mega.privacy.android.app.data.mapper.FavouriteInfoMapper
 import mega.privacy.android.app.di.IoDispatcher
 import mega.privacy.android.app.domain.entity.FavouriteFolderInfo
 import mega.privacy.android.app.domain.entity.FavouriteInfo
@@ -39,30 +37,6 @@
 ) :
     FavouritesRepository {
 
-<<<<<<< HEAD
-    override suspend fun getAllFavorites(): List<FavouriteInfo> = withContext(ioDispatcher) {
-        suspendCoroutine { continuation ->
-            megaApiGateway.getFavourites(
-                null,
-                0,
-                OptionalMegaRequestListenerInterface(
-                    onRequestFinish = { request, error ->
-                        CoroutineScope(ioDispatcher).launch {
-                            if (error.errorCode == MegaError.API_OK) {
-                                val favourites = mutableListOf<FavouriteInfo>()
-                                val megaHandleList = request.megaHandleList
-                                for (i in 0 until megaHandleList.size()) {
-                                    val favouriteItem =
-                                        megaApiGateway.getMegaNodeByHandle(megaHandleList[i])
-                                    favourites.add(
-                                        favouriteInfoMapper(
-                                            favouriteItem,
-                                            megaApiGateway
-                                        )
-                                    )
-                                }
-                                continuation.resumeWith(Result.success(favourites))
-=======
     override suspend fun getAllFavorites(): List<FavouriteInfo> =
         withContext(ioDispatcher) {
             val handleList = suspendCoroutine<MegaHandleList> { continuation ->
@@ -73,7 +47,6 @@
                         onRequestFinish = { request, error ->
                             if (error.errorCode == MegaError.API_OK) {
                                 continuation.resumeWith(Result.success(request.megaHandleList))
->>>>>>> 1d6bf3f4
                             } else {
                                 continuation.failWithError(error)
                             }
