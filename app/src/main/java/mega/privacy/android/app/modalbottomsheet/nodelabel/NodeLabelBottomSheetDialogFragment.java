--- conflicted
+++ resolved
@@ -1,13 +1,8 @@
 package mega.privacy.android.app.modalbottomsheet.nodelabel;
 
-<<<<<<< HEAD
 import static mega.privacy.android.app.utils.Constants.HANDLE;
 import static nz.mega.sdk.MegaApiJava.INVALID_HANDLE;
 
-import android.annotation.SuppressLint;
-import android.app.Dialog;
-=======
->>>>>>> c1afbd88
 import android.os.Bundle;
 import android.view.LayoutInflater;
 import android.view.View;
@@ -22,12 +17,8 @@
 import mega.privacy.android.app.modalbottomsheet.BaseBottomSheetDialogFragment;
 import nz.mega.sdk.MegaNode;
 
-<<<<<<< HEAD
-=======
-import static mega.privacy.android.app.utils.Constants.HANDLE;
 import static mega.privacy.android.app.utils.LogUtil.logError;
 
->>>>>>> c1afbd88
 public class NodeLabelBottomSheetDialogFragment extends BaseBottomSheetDialogFragment {
 
     private BottomSheetNodeLabelBinding binding;
@@ -58,11 +49,7 @@
             return;
         }
 
-<<<<<<< HEAD
-        node = getMegaApi().getNodeByHandle(getArguments().getLong(HANDLE, INVALID_HANDLE));
-=======
-        node = megaApi.getNodeByHandle(arguments.getLong(HANDLE));
->>>>>>> c1afbd88
+        node = megaApi.getNodeByHandle(arguments.getLong(HANDLE, INVALID_HANDLE));
         showCurrentNodeLabel();
 
         binding.radioGroupLabel.setOnCheckedChangeListener((group, checkedId) -> updateNodeLabel(checkedId));
