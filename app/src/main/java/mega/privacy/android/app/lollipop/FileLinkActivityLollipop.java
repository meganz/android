package mega.privacy.android.app.lollipop;

import android.Manifest;
import android.annotation.SuppressLint;
import android.app.ActivityManager;
import android.app.AlertDialog;
import android.app.Dialog;
import android.app.ProgressDialog;
import android.content.Context;
import android.content.DialogInterface;
import android.content.Intent;
import android.content.pm.PackageManager;
import android.content.res.Configuration;
import android.graphics.Bitmap;
import android.net.Uri;
import android.os.Build;
import android.os.Bundle;
import android.os.Handler;
import android.support.design.widget.CollapsingToolbarLayout;
import android.support.design.widget.CoordinatorLayout;
import android.support.v4.content.ContextCompat;
import android.support.v7.app.ActionBar;
import android.support.v7.widget.Toolbar;
import android.text.format.Formatter;
import android.util.DisplayMetrics;
import android.view.Display;
import android.view.KeyEvent;
import android.view.Menu;
import android.view.MenuInflater;
import android.view.MenuItem;
import android.view.View;
import android.view.View.OnClickListener;
import android.view.Window;
import android.view.inputmethod.EditorInfo;
import android.view.inputmethod.InputMethodManager;
import android.widget.Button;
import android.widget.EditText;
import android.widget.ImageView;
import android.widget.LinearLayout;
import android.widget.RelativeLayout;
import android.widget.ScrollView;
import android.widget.TextView;
import android.widget.Toast;

import java.io.File;
import java.util.Locale;

import mega.privacy.android.app.DatabaseHandler;
import mega.privacy.android.app.MegaApplication;
import mega.privacy.android.app.MegaPreferences;
import mega.privacy.android.app.MimeTypeList;
import mega.privacy.android.app.R;
import mega.privacy.android.app.lollipop.FileStorageActivityLollipop.Mode;
import mega.privacy.android.app.lollipop.controllers.NodeController;
import mega.privacy.android.app.lollipop.listeners.MultipleRequestListenerLink;
import mega.privacy.android.app.utils.Constants;
import mega.privacy.android.app.utils.MegaApiUtils;
import mega.privacy.android.app.utils.PreviewUtils;
import mega.privacy.android.app.utils.Util;
import nz.mega.sdk.MegaApiAndroid;
import nz.mega.sdk.MegaApiJava;
import nz.mega.sdk.MegaChatApi;
import nz.mega.sdk.MegaChatApiAndroid;
import nz.mega.sdk.MegaError;
import nz.mega.sdk.MegaNode;
import nz.mega.sdk.MegaRequest;
import nz.mega.sdk.MegaRequestListenerInterface;

public class FileLinkActivityLollipop extends PinActivityLollipop implements MegaRequestListenerInterface, OnClickListener {
	
	FileLinkActivityLollipop fileLinkActivity = this;
	MegaApiAndroid megaApi;
	MegaChatApiAndroid megaChatApi;

	Toolbar tB;
    ActionBar aB;
	DisplayMetrics outMetrics;
	String url;
	Handler handler;
	ProgressDialog statusDialog;
	AlertDialog decryptionKeyDialog;

	MenuItem shareMenuItem;

	File previewFile = null;
	Bitmap preview = null;

	long toHandle = 0;
	long fragmentHandle = -1;
	int cont = 0;
	MultipleRequestListenerLink importLinkMultipleListener = null;

	CoordinatorLayout fragmentContainer;
	CollapsingToolbarLayout collapsingToolbar;
	ImageView iconView;
	ImageView imageView;
	RelativeLayout iconViewLayout;
	RelativeLayout imageViewLayout;

	ScrollView scrollView;
	TextView sizeTextView;
	TextView importButton;
	TextView downloadButton;
	Button buttonPreviewContent;
	LinearLayout optionsBar;
	MegaNode document = null;
	RelativeLayout infoLayout;
	DatabaseHandler dbH = null;
	MegaPreferences prefs = null;

	boolean decryptionIntroduced=false;

	boolean importClicked = false;
	MegaNode target = null;

	public static final int FILE_LINK = 1;

	@Override
	public void onDestroy(){
		if(megaApi != null)
		{	
			megaApi.removeRequestListener(this);
		}
		
		super.onDestroy();
	}
	
	@Override
	protected void onCreate(Bundle savedInstanceState) {
		log("onCreate()");
		requestWindowFeature(Window.FEATURE_NO_TITLE);
		super.onCreate(savedInstanceState);
		
		Display display = getWindowManager().getDefaultDisplay();
		outMetrics = new DisplayMetrics ();
	    display.getMetrics(outMetrics);
	    float density  = getResources().getDisplayMetrics().density;
		
	    float scaleW = Util.getScaleW(outMetrics, density);
	    float scaleH = Util.getScaleH(outMetrics, density);	    
		
		MegaApplication app = (MegaApplication)getApplication();
		megaApi = app.getMegaApi();
		dbH = DatabaseHandler.getDbHandler(getApplicationContext());

		Intent intentReceived = getIntent();
		if (intentReceived != null){
			url = intentReceived.getDataString();
		}

		if (dbH.getCredentials() != null) {
			if (megaApi == null || megaApi.getRootNode() == null) {
				log("Refresh session - sdk");
				Intent intent = new Intent(this, LoginActivityLollipop.class);
				intent.putExtra("visibleFragment", Constants.LOGIN_FRAGMENT);
				intent.setData(Uri.parse(url));
				intent.setAction(Constants.ACTION_OPEN_FILE_LINK_ROOTNODES_NULL);
				intent.setFlags(Intent.FLAG_ACTIVITY_CLEAR_TOP);
				startActivity(intent);
				finish();
				return;
			}
			if (Util.isChatEnabled()) {
				if (megaChatApi == null) {
					megaChatApi = ((MegaApplication) getApplication()).getMegaChatApi();
				}

				if (megaChatApi == null || megaChatApi.getInitState() == MegaChatApi.INIT_ERROR) {
					log("Refresh session - karere");
					Intent intent = new Intent(this, LoginActivityLollipop.class);
					intent.putExtra("visibleFragment", Constants.LOGIN_FRAGMENT);
					intent.setData(Uri.parse(url));
					intent.setAction(Constants.ACTION_OPEN_FILE_LINK_ROOTNODES_NULL);
					intent.setFlags(Intent.FLAG_ACTIVITY_CLEAR_TOP);
					startActivity(intent);
					finish();
					return;
				}
			}
		}

		setContentView(R.layout.activity_file_link);
		fragmentContainer = (CoordinatorLayout) findViewById(R.id.file_link_fragment_container);

		collapsingToolbar = (CollapsingToolbarLayout) findViewById(R.id.file_link_info_collapse_toolbar);

		if(getResources().getConfiguration().orientation == Configuration.ORIENTATION_LANDSCAPE){
			collapsingToolbar.setExpandedTitleMarginBottom(Util.scaleHeightPx(60, outMetrics));
		}else{
			collapsingToolbar.setExpandedTitleMarginBottom(Util.scaleHeightPx(35, outMetrics));
		}
		collapsingToolbar.setExpandedTitleMarginStart((int) getResources().getDimension(R.dimen.recycler_view_separator));
		tB = (Toolbar) findViewById(R.id.toolbar_file_link);
		setSupportActionBar(tB);
		aB = getSupportActionBar();
		aB.setDisplayShowTitleEnabled(false);

		aB.setHomeButtonEnabled(true);
		aB.setDisplayHomeAsUpEnabled(true);
		aB.setHomeAsUpIndicator(R.drawable.ic_arrow_back_white);

		/*Icon & image in Toolbar*/
		iconViewLayout = (RelativeLayout) findViewById(R.id.file_link_icon_layout);
		iconView = (ImageView) findViewById(R.id.file_link_icon);

		imageViewLayout = (RelativeLayout) findViewById(R.id.file_info_image_layout);
		imageView = (ImageView) findViewById(R.id.file_info_toolbar_image);
		imageViewLayout.setVisibility(View.GONE);

		/*Elements*/
		sizeTextView = (TextView) findViewById(R.id.file_link_size);
		buttonPreviewContent = (Button) findViewById(R.id.button_preview_content);
		buttonPreviewContent.setOnClickListener(this);
		buttonPreviewContent.setEnabled(false);

		buttonPreviewContent.setVisibility(View.GONE);

		downloadButton = (TextView) findViewById(R.id.file_link_button_download);
		downloadButton.setText(getString(R.string.general_save_to_device).toUpperCase(Locale.getDefault()));
		downloadButton.setOnClickListener(this);
		downloadButton.setVisibility(View.INVISIBLE);

		importButton = (TextView) findViewById(R.id.file_link_button_import);
		importButton.setText(getString(R.string.add_to_cloud_import).toUpperCase(Locale.getDefault()));
		importButton.setOnClickListener(this);
		importButton.setVisibility(View.GONE);

		try{
			statusDialog.dismiss();
		}
		catch(Exception e){	}

		if(url!=null){
			importLink(url);
		}
		else{
			log("url NULL");
		}
	}

	@Override
	public boolean onCreateOptionsMenu(Menu menu) {
		// Inflate the menu items for use in the action bar
		MenuInflater inflater = getMenuInflater();
		inflater.inflate(R.menu.file_link_action, menu);
		shareMenuItem = menu.findItem(R.id.share_link);
		shareMenuItem.setVisible(true);
		menu.findItem(R.id.share_link).setShowAsAction(MenuItem.SHOW_AS_ACTION_ALWAYS);

		collapsingToolbar.setCollapsedTitleTextColor(ContextCompat.getColor(this, R.color.white));
		collapsingToolbar.setExpandedTitleColor(ContextCompat.getColor(this, R.color.white));
//		collapsingToolbar.setStatusBarScrimColor(ContextCompat.getColor(this, R.color.lollipop_dark_primary_color));

		return super.onCreateOptionsMenu(menu);

	}

	@Override
	public boolean onOptionsItemSelected(MenuItem item) {
		log("onOptionsItemSelected");

		int id = item.getItemId();
		switch (id) {
			case android.R.id.home: {
				finish();
				break;
			}
			case R.id.share_link: {
				if(url!=null){
					shareLink(url);
				}else{
					log("url NULL");
				}
				break;
			}
		}
		return super.onOptionsItemSelected(item);
	}

		public void askForDecryptionKeyDialog(){
		log("askForDecryptionKeyDialog");

		LinearLayout layout = new LinearLayout(this);
		layout.setOrientation(LinearLayout.VERTICAL);
		LinearLayout.LayoutParams params = new LinearLayout.LayoutParams(LinearLayout.LayoutParams.MATCH_PARENT, LinearLayout.LayoutParams.WRAP_CONTENT);
		params.setMargins(Util.scaleWidthPx(20, outMetrics), Util.scaleWidthPx(20, outMetrics), Util.scaleWidthPx(17, outMetrics), 0);

		final EditText input = new EditText(this);
		layout.addView(input, params);

		input.setSingleLine();
		input.setTextColor(ContextCompat.getColor(this, R.color.text_secondary));
		input.setHint(getString(R.string.password_text));
//		input.setSelectAllOnFocus(true);
		input.setImeOptions(EditorInfo.IME_ACTION_DONE);
		input.setOnEditorActionListener(new TextView.OnEditorActionListener() {
			@Override
			public boolean onEditorAction(TextView v, int actionId,KeyEvent event) {
				if (actionId == EditorInfo.IME_ACTION_DONE) {
					String value = v.getText().toString().trim();
					if (value.length() == 0) {
						return true;
					}
					if(value.startsWith("!")){
						log("Decryption key with exclamation!");
						url=url+value;
					}
					else{
						url=url+"!"+value;
					}
					log("File link to import: "+url);
					decryptionIntroduced=true;
					importLink(url);
					decryptionKeyDialog.dismiss();
					return true;
				}
				return false;
			}
		});
		input.setImeActionLabel(getString(R.string.cam_sync_ok),EditorInfo.IME_ACTION_DONE);
		input.setOnFocusChangeListener(new View.OnFocusChangeListener() {
			@Override
			public void onFocusChange(View v, boolean hasFocus) {
				if (hasFocus) {
					showKeyboardDelayed(v);
				}
			}
		});

		AlertDialog.Builder builder = new AlertDialog.Builder(this, R.style.AppCompatAlertDialogStyle);
		builder.setTitle(getString(R.string.alert_decryption_key));
		builder.setMessage(getString(R.string.message_decryption_key));
		builder.setPositiveButton(getString(R.string.general_decryp),
				new DialogInterface.OnClickListener() {
					public void onClick(DialogInterface dialog, int whichButton) {
						String value = input.getText().toString().trim();

						if (value.length() == 0) {
							log("empty key, ask again!");
							decryptionIntroduced=false;
							askForDecryptionKeyDialog();
							return;
						}else{
							if(value.startsWith("!")){
								log("Decryption key with exclamation!");
								url=url+value;
							}
							else{
								url=url+"!"+value;
							}
							log("File link to import: "+url);
							decryptionIntroduced=true;
							importLink(url);
						}
					}
				});
		builder.setNegativeButton(getString(android.R.string.cancel),
				new DialogInterface.OnClickListener() {
					public void onClick(DialogInterface dialog, int whichButton) {
						finish();
					}
				});
		builder.setView(layout);
		decryptionKeyDialog = builder.create();
		decryptionKeyDialog.show();
	}

	private void showKeyboardDelayed(final View view) {
		log("showKeyboardDelayed");
		handler = new Handler();
		handler.postDelayed(new Runnable() {
			@Override
			public void run() {
				InputMethodManager imm = (InputMethodManager) getSystemService(Context.INPUT_METHOD_SERVICE);
				imm.showSoftInput(view, InputMethodManager.SHOW_IMPLICIT);
			}
		}, 50);
	}

	@Override
	protected void onResume() {
    	super.onResume();

    	Intent intent = getIntent();
    	
    	if (intent != null){
    		if (intent.getAction() != null){
    			if (intent.getAction().equals(Constants.ACTION_IMPORT_LINK_FETCH_NODES)){
    				importNode();
    			}
    			intent.setAction(null);
    		}
    	}
    	setIntent(null);
	}
	
	private void importLink(String url) {

		if(!Util.isOnline(this))
		{
			showSnackbar(Constants.SNACKBAR_TYPE, getString(R.string.error_server_connection_problem));
			return;
		}

		if(this.isFinishing()) return;
		
		ProgressDialog temp = null;
		try {
			temp = new ProgressDialog(this);
			temp.setMessage(getString(R.string.general_loading));
			temp.show();
		}
		catch(Exception ex)
		{ return; }
		
		statusDialog = temp;
		
		megaApi.getPublicNode(url, this);
	}

	public static void log(String message) {
		Util.log("FileLinkActivityLollipop", message);
	}

	@Override
	public void onRequestStart(MegaApiJava api, MegaRequest request) {
		log("onRequestStart: " + request.getRequestString());
	}

	@Override
	public void onRequestUpdate(MegaApiJava api, MegaRequest request) {
		log("onRequestUpdate: " + request.getRequestString());
	}

	@Override
	public void onRequestFinish(MegaApiJava api, MegaRequest request, MegaError e) {
		log("onRequestFinish: " + request.getRequestString()+ " code: "+e.getErrorCode());
		if (request.getType() == MegaRequest.TYPE_GET_PUBLIC_NODE){
			try { 
				statusDialog.dismiss();	
			} 
			catch (Exception ex) {}
			
			if (e.getErrorCode() == MegaError.API_OK) {
				document = request.getPublicMegaNode();

				if (document == null){
					log("documment==null --> Intent to ManagerActivityLollipop");
					boolean closedChat = MegaApplication.isClosedChat();
					if(closedChat){
						Intent backIntent = new Intent(this, ManagerActivityLollipop.class);
						startActivity(backIntent);
					}

	    			finish();
					return;
				}

				log("DOCUMENTNODEHANDLEPUBLIC: " + document.getHandle());
				if (dbH == null){
					dbH = DatabaseHandler.getDbHandler(getApplicationContext());
				}

				dbH.setLastPublicHandle(document.getHandle());
				dbH.setLastPublicHandleTimeStamp();

//				nameView.setText(document.getName());
				collapsingToolbar.setTitle(document.getName());

				sizeTextView.setText(Formatter.formatFileSize(this, document.getSize()));

				iconView.setImageResource(MimeTypeList.typeForName(document.getName()).getIconResourceId());
				iconViewLayout.setVisibility(View.VISIBLE);
				downloadButton.setVisibility(View.VISIBLE);

				if(dbH.getCredentials() == null){
					importButton.setVisibility(View.GONE);
				}
				else{
					importButton.setVisibility(View.VISIBLE);
				}

				preview = PreviewUtils.getPreviewFromCache(document);
				if (preview != null){
					PreviewUtils.previewCache.put(document.getHandle(), preview);
					imageView.setImageBitmap(preview);
					imageViewLayout.setVisibility(View.VISIBLE);
					iconViewLayout.setVisibility(View.GONE);
					buttonPreviewContent.setVisibility(View.VISIBLE);
					buttonPreviewContent.setEnabled(true);

				}else{

					preview = PreviewUtils.getPreviewFromFolder(document, this);
					if (preview != null){
						PreviewUtils.previewCache.put(document.getHandle(), preview);
						imageView.setImageBitmap(preview);
						imageViewLayout.setVisibility(View.VISIBLE);
						iconViewLayout.setVisibility(View.GONE);
						buttonPreviewContent.setVisibility(View.VISIBLE);
						buttonPreviewContent.setEnabled(true);

					}else{

						if (document.hasPreview()) {
							previewFile = new File(PreviewUtils.getPreviewFolder(this), document.getBase64Handle() + ".jpg");
							megaApi.getPreview(document, previewFile.getAbsolutePath(), this);
							buttonPreviewContent.setVisibility(View.VISIBLE);
						}else{
							if (MimeTypeList.typeForName(document.getName()).isVideoReproducible() || MimeTypeList.typeForName(document.getName()).isAudio() || MimeTypeList.typeForName(document.getName()).isPdf()){
								imageViewLayout.setVisibility(View.GONE);
								iconViewLayout.setVisibility(View.VISIBLE);

								buttonPreviewContent.setVisibility(View.VISIBLE);
								buttonPreviewContent.setEnabled(true);
							}
							else{
								buttonPreviewContent.setEnabled(false);
								buttonPreviewContent.setVisibility(View.GONE);

								imageViewLayout.setVisibility(View.GONE);
								iconViewLayout.setVisibility(View.VISIBLE);
							}
						}
					}
				}

				if (importClicked){
					if ((document != null) && (target != null)){
						megaApi.copyNode(document, target, this);
					}
				}
			}
			else{
				log("ERROR: " + e.getErrorCode());
				AlertDialog.Builder dialogBuilder = new AlertDialog.Builder(this);
				if(e.getErrorCode() == MegaError.API_EBLOCKED){
					dialogBuilder.setMessage(getString(R.string.file_link_unavaible_ToS_violation));
					dialogBuilder.setTitle(getString(R.string.general_error_file_not_found));
				}
				else if(e.getErrorCode() == MegaError.API_EARGS){
					if(decryptionIntroduced){
						log("incorrect key, ask again!");
						decryptionIntroduced=false;
						askForDecryptionKeyDialog();
						return;
					}
					else{
						//Link no valido
						dialogBuilder.setTitle(getString(R.string.general_error_word));
						dialogBuilder.setMessage(getString(R.string.general_error_file_not_found));
					}
				}
				else if(e.getErrorCode() == MegaError.API_ETOOMANY){
					dialogBuilder.setMessage(getString(R.string.file_link_unavaible_delete_account));
					dialogBuilder.setTitle(getString(R.string.general_error_file_not_found));
				}
				else if(e.getErrorCode() == MegaError.API_EINCOMPLETE){
					decryptionIntroduced=false;
					askForDecryptionKeyDialog();
					return;
				}
				else{
					dialogBuilder.setTitle(getString(R.string.general_error_word));
					dialogBuilder.setMessage(getString(R.string.general_error_file_not_found));

					if(e.getErrorCode() == MegaError.API_ETEMPUNAVAIL){
						log("ERROR: "+MegaError.API_ETEMPUNAVAIL);
					}
				}

				try{
					dialogBuilder.setPositiveButton(getString(android.R.string.ok),
							new DialogInterface.OnClickListener() {
								@Override
								public void onClick(DialogInterface dialog, int which) {
									dialog.dismiss();
									boolean closedChat = MegaApplication.isClosedChat();
									if(closedChat){
										Intent backIntent = new Intent(fileLinkActivity, ManagerActivityLollipop.class);
										startActivity(backIntent);
									}

									finish();
								}
							});

					AlertDialog dialog = dialogBuilder.create();
					dialog.show();
				}
				catch(Exception ex){
					showSnackbar(Constants.SNACKBAR_TYPE, getString(R.string.general_error_file_not_found));
				}

				return;
			}
		}
		else if (request.getType() == MegaRequest.TYPE_GET_ATTR_FILE){
			if (e.getErrorCode() == MegaError.API_OK){
				File previewDir = PreviewUtils.getPreviewFolder(this);
				if (document != null){
					File preview = new File(previewDir, document.getBase64Handle()+".jpg");
					if (preview.exists()) {
						if (preview.length() > 0) {
							Bitmap bitmap = PreviewUtils.getBitmapForCache(preview, this);
							PreviewUtils.previewCache.put(document.getHandle(), bitmap);
							if (iconView != null) {
								imageView.setImageBitmap(bitmap);
								buttonPreviewContent.setEnabled(true);
								imageViewLayout.setVisibility(View.VISIBLE);
								iconViewLayout.setVisibility(View.GONE);
							}
						}
					}
				}
			}
		}
		else if (request.getType() == MegaRequest.TYPE_COPY){
			
			try{
				statusDialog.dismiss(); 
			} catch(Exception ex){};

			if (e.getErrorCode() != MegaError.API_OK) {
				
				log("e.getErrorCode() != MegaError.API_OK");
				
				if(e.getErrorCode()==MegaError.API_EOVERQUOTA){
					log("OVERQUOTA ERROR: "+e.getErrorCode());					
					Intent intent = new Intent(this, ManagerActivityLollipop.class);
					intent.setAction(Constants.ACTION_OVERQUOTA_STORAGE);
					startActivity(intent);
					finish();

				}
				else if(e.getErrorCode()==MegaError.API_EGOINGOVERQUOTA){

					log("PRE OVERQUOTA ERROR: "+e.getErrorCode());
					Intent intent = new Intent(this, ManagerActivityLollipop.class);
					intent.setAction(Constants.ACTION_PRE_OVERQUOTA_STORAGE);
					startActivity(intent);
					finish();
				}
				else
				{
					showSnackbar(Constants.SNACKBAR_TYPE, getString(R.string.context_no_copied));
					Intent intent = new Intent(this, ManagerActivityLollipop.class);
			        if (Build.VERSION.SDK_INT >= Build.VERSION_CODES.HONEYCOMB)
			        	intent.addFlags(Intent.FLAG_ACTIVITY_CLEAR_TASK);
					startActivity(intent);
					finish();
				}							
				
			}else{
				Intent intent = new Intent(this, ManagerActivityLollipop.class);
		        if (Build.VERSION.SDK_INT >= Build.VERSION_CODES.HONEYCOMB)
		        	intent.addFlags(Intent.FLAG_ACTIVITY_CLEAR_TASK);
				startActivity(intent);
				finish();
			}
		}
	}

	@Override
	public void onRequestTemporaryError(MegaApiJava api, MegaRequest request,
			MegaError e) {
		log("onRequestTemporaryError: " + request.getRequestString());
	}

	@Override
	public void onClick(View v) {

		switch(v.getId()){
			case R.id.file_link_button_download:{
				NodeController nC = new NodeController(this);
				nC.downloadFileLink(document, url);
				break;
			}
			case R.id.file_link_button_import:{
				importNode();
				break;
			}
			case R.id.button_preview_content:{
				showFile();
				break;
			}
		}
	}
	
	public void importNode(){

		Intent intent = new Intent(this, FileExplorerActivityLollipop.class);
		intent.setAction(FileExplorerActivityLollipop.ACTION_PICK_IMPORT_FOLDER);
		startActivityForResult(intent, Constants.REQUEST_CODE_SELECT_IMPORT_FOLDER);
	}

	public void showFile(){
		log("showFile");
		String serializeString = document.serialize();
		if(MimeTypeList.typeForName(document.getName()).isImage()){
			log("showFile:image");
			Intent intent = new Intent(this, FullScreenImageViewerLollipop.class);
			intent.putExtra(Constants.EXTRA_SERIALIZE_STRING, serializeString);
			intent.putExtra("position", 0);
			intent.putExtra("urlFileLink",url);
			intent.putExtra("adapterType", Constants.FILE_LINK_ADAPTER);
			intent.putExtra("parentNodeHandle", -1L);
			intent.putExtra("orderGetChildren", MegaApiJava.ORDER_DEFAULT_ASC);
			intent.putExtra("isFileLink", true);
			startActivity(intent);

		}else if (MimeTypeList.typeForName(document.getName()).isVideoReproducible() || MimeTypeList.typeForName(document.getName()).isAudio() ){
			log("showFile:video");

			String mimeType = MimeTypeList.typeForName(document.getName()).getType();
			log("showFile:FILENAME: " + document.getName() + " TYPE: " + mimeType);

			Intent mediaIntent;
			boolean internalIntent;
			boolean opusFile = false;
			if (MimeTypeList.typeForName(document.getName()).isVideoNotSupported() || MimeTypeList.typeForName(document.getName()).isAudioNotSupported()) {
				mediaIntent = new Intent(Intent.ACTION_VIEW);
				internalIntent = false;
				String[] s = document.getName().split("\\.");
				if (s != null && s.length > 1 && s[s.length-1].equals("opus")) {
					opusFile = true;
				}
			} else {
				log("showFile:setIntentToAudioVideoPlayer");
				mediaIntent = new Intent(this, AudioVideoPlayerLollipop.class);
				mediaIntent.putExtra("adapterType", Constants.FILE_LINK_ADAPTER);
				mediaIntent.putExtra(Constants.EXTRA_SERIALIZE_STRING, serializeString);
				internalIntent = true;
			}
			mediaIntent.putExtra("FILENAME", document.getName());

			if (megaApi.httpServerIsRunning() == 0) {
				megaApi.httpServerStart();
			} else {
				log("showFile:ERROR:httpServerAlreadyRunning");
			}

			ActivityManager.MemoryInfo mi = new ActivityManager.MemoryInfo();
			ActivityManager activityManager = (ActivityManager) this.getSystemService(Context.ACTIVITY_SERVICE);
			activityManager.getMemoryInfo(mi);

			if (mi.totalMem > Constants.BUFFER_COMP) {
				log("showFile:total mem: " + mi.totalMem + " allocate 32 MB");
				megaApi.httpServerSetMaxBufferSize(Constants.MAX_BUFFER_32MB);
			} else {
				log("showFile:total mem: " + mi.totalMem + " allocate 16 MB");
				megaApi.httpServerSetMaxBufferSize(Constants.MAX_BUFFER_16MB);
			}

			String url = megaApi.httpServerGetLocalLink(document);
			if (url != null) {
				Uri parsedUri = Uri.parse(url);
				if (parsedUri != null) {
					mediaIntent.setDataAndType(parsedUri, mimeType);
				} else {
					log("showFile:ERROR:httpServerGetLocalLink");
					showSnackbar(Constants.SNACKBAR_TYPE, getString(R.string.general_text_error));
				}
			} else {
				log("showFile:ERROR:httpServerGetLocalLink");
				showSnackbar(Constants.SNACKBAR_TYPE, getString(R.string.general_text_error));
			}

			mediaIntent.putExtra("HANDLE", document.getHandle());
			if (opusFile){
				mediaIntent.setDataAndType(mediaIntent.getData(), "audio/*");
			}
			if (internalIntent) {
				startActivity(mediaIntent);
			} else {
				log("showFile:externalIntent");
				if (MegaApiUtils.isIntentAvailable(this, mediaIntent)) {
					startActivity(mediaIntent);
				} else {
					log("showFile:noAvailableIntent");
					showSnackbar(Constants.SNACKBAR_TYPE, "NoApp available");
				}
			}

		}else if(MimeTypeList.typeForName(document.getName()).isPdf()){
			log("showFile:pdf");

			String mimeType = MimeTypeList.typeForName(document.getName()).getType();
			log("showFile:FILENAME: " + document.getName() + " TYPE: "+mimeType);
			Intent pdfIntent = new Intent(this, PdfViewerActivityLollipop.class);
			pdfIntent.putExtra("adapterType", Constants.FILE_LINK_ADAPTER);
			pdfIntent.putExtra(Constants.EXTRA_SERIALIZE_STRING, serializeString);
			pdfIntent.putExtra("inside", true);
			pdfIntent.putExtra("FILENAME", document.getName());

			if (Util.isOnline(this)){
				if (megaApi.httpServerIsRunning() == 0) {
					megaApi.httpServerStart();
				}
				else{
					log("showFile:ERROR:httpServerAlreadyRunning");
				}
				ActivityManager.MemoryInfo mi = new ActivityManager.MemoryInfo();
				ActivityManager activityManager = (ActivityManager) this.getSystemService(Context.ACTIVITY_SERVICE);
				activityManager.getMemoryInfo(mi);
				if(mi.totalMem>Constants.BUFFER_COMP){
					log("showFile:total mem: "+mi.totalMem+" allocate 32 MB");
					megaApi.httpServerSetMaxBufferSize(Constants.MAX_BUFFER_32MB);
				}
				else{
					log("showFile:total mem: "+mi.totalMem+" allocate 16 MB");
					megaApi.httpServerSetMaxBufferSize(Constants.MAX_BUFFER_16MB);
				}
				String url = megaApi.httpServerGetLocalLink(document);
				if(url!=null){
					Uri parsedUri = Uri.parse(url);
					if(parsedUri!=null){
						pdfIntent.setDataAndType(parsedUri, mimeType);
					}
					else{
						log("showFile:ERROR:httpServerGetLocalLink");
						showSnackbar(Constants.SNACKBAR_TYPE, getString(R.string.general_text_error));
					}
				}
				else{
					log("showFile:ERROR:httpServerGetLocalLink");
					showSnackbar(Constants.SNACKBAR_TYPE, getString(R.string.general_text_error));
				}
			}
			else {
				showSnackbar(Constants.SNACKBAR_TYPE, getString(R.string.error_server_connection_problem)+". "+ getString(R.string.no_network_connection_on_play_file));
			}

			pdfIntent.putExtra("HANDLE", document.getHandle());

			if (MegaApiUtils.isIntentAvailable(this, pdfIntent)){
				startActivity(pdfIntent);
			}
			else{
				log("showFile:noAvailableIntent");
			}
		}else{
			log("none");
		}
	}
<<<<<<< HEAD

	@Override
	public void onBackPressed() {
		log("onBackPressed");
		super.callToSuperBack = true;
		super.onBackPressed();
	}
	
=======
>>>>>>> 95fc8a6d
	@Override
	protected void onActivityResult(int requestCode, int resultCode, Intent intent) {

		if (intent == null) {
			return;
		}
		
		if (requestCode == Constants.REQUEST_CODE_SELECT_LOCAL_FOLDER && resultCode == RESULT_OK) {
			log("local folder selected");
			String parentPath = intent.getStringExtra(FileStorageActivityLollipop.EXTRA_PATH);
			String url = intent.getStringExtra(FileStorageActivityLollipop.EXTRA_URL);
			long size = intent.getLongExtra(FileStorageActivityLollipop.EXTRA_SIZE, 0);
			long[] hashes = intent.getLongArrayExtra(FileStorageActivityLollipop.EXTRA_DOCUMENT_HASHES);
			log("URL: " + url + "___SIZE: " + size);

			NodeController nC = new NodeController(this);
			nC.downloadTo(document, parentPath, url);
		}
		else if (requestCode == Constants.REQUEST_CODE_SELECT_IMPORT_FOLDER && resultCode == RESULT_OK) {
			if (!Util.isOnline(this)) {
				try {
					statusDialog.dismiss();
				} catch (Exception ex) {
				}
				;

				showSnackbar(Constants.SNACKBAR_TYPE, getString(R.string.error_server_connection_problem));
				return;
			}

			toHandle = intent.getLongExtra("IMPORT_TO", 0);
			fragmentHandle = intent.getLongExtra("fragmentH", -1);

			MegaNode target = megaApi.getNodeByHandle(toHandle);
			if (target == null) {
				if (megaApi.getRootNode() != null) {
					target = megaApi.getRootNode();
				}
			}

			statusDialog = new ProgressDialog(this);
			statusDialog.setMessage(getString(R.string.general_importing));
			statusDialog.show();

			if (document != null) {
				if (target != null) {
					log("Target node: " + target.getName());
					cont++;
					importLinkMultipleListener = new MultipleRequestListenerLink(this, cont, cont, FILE_LINK);
					megaApi.copyNode(document, target, importLinkMultipleListener);
				} else {
					log("TARGET == null");
				}
			} else {
				log("selected Node is NULL");
				if (target != null) {
					importClicked = true;
				}
			}

		}

	}

	public void showSnackbar(int type, String s){
		showSnackbar(type, fragmentContainer, s);
	}
	
	@SuppressLint("NewApi") 
	public void downloadWithPermissions(){
		log("downloadWithPermissions");
		if (dbH == null){
			dbH = DatabaseHandler.getDbHandler(getApplicationContext());
		}

		if (document == null) {
			return;
		}
		
		if (dbH.getCredentials() == null || dbH.getPreferences() == null){
			if (Build.VERSION.SDK_INT >= Build.VERSION_CODES.LOLLIPOP) {
				File[] fs = getExternalFilesDirs(null);
				if (fs.length > 1){
					if (fs[1] == null){
						intentPickFolder();
					}
					else{
						Dialog downloadLocationDialog;
						String[] sdCardOptions = getResources().getStringArray(R.array.settings_storage_download_location_array);
				        AlertDialog.Builder b=new AlertDialog.Builder(this);
	
						b.setTitle(getResources().getString(R.string.settings_storage_download_location));
						b.setItems(sdCardOptions, new DialogInterface.OnClickListener() {
							
							@Override
							public void onClick(DialogInterface dialog, int which) {
								switch(which){
									case 0:{
										intentPickFolder();
										break;
									}
									case 1:{
										File[] fs = getExternalFilesDirs(null);
										if (fs.length > 1){
											String path = fs[1].getAbsolutePath();
											File defaultPathF = new File(path);
											defaultPathF.mkdirs();
											Toast.makeText(getApplicationContext(), getString(R.string.general_save_to_device) + ": "  + defaultPathF.getAbsolutePath() , Toast.LENGTH_LONG).show();
											NodeController nC = new NodeController(fileLinkActivity);
											nC.downloadFileLink(document, url);
										}
										break;
									}
								}
							}
						});
						b.setNegativeButton(getResources().getString(R.string.general_cancel), new DialogInterface.OnClickListener() {
							
							@Override
							public void onClick(DialogInterface dialog, int which) {
								dialog.cancel();
							}
						});
						downloadLocationDialog = b.create();
						downloadLocationDialog.show();
					}
				}
				else{
					intentPickFolder();
				}
			}
			else{
				intentPickFolder();
			}	
			return;
		}
		
		boolean askMe = Util.askMe(this);
		
		if (askMe){
			if (Build.VERSION.SDK_INT >= Build.VERSION_CODES.LOLLIPOP) {
				File[] fs = getExternalFilesDirs(null);
				if (fs.length > 1){
					if (fs[1] == null){
						intentPickFolder();
					}
					else{
						Dialog downloadLocationDialog;
						String[] sdCardOptions = getResources().getStringArray(R.array.settings_storage_download_location_array);
				        AlertDialog.Builder b=new AlertDialog.Builder(this);
	
						b.setTitle(getResources().getString(R.string.settings_storage_download_location));
						b.setItems(sdCardOptions, new DialogInterface.OnClickListener() {
							
							@Override
							public void onClick(DialogInterface dialog, int which) {
								switch(which){
									case 0:{
										intentPickFolder();
										break;
									}
									case 1:{
										File[] fs = getExternalFilesDirs(null);
										if (fs.length > 1){
											String path = fs[1].getAbsolutePath();
											File defaultPathF = new File(path);
											defaultPathF.mkdirs();
											Toast.makeText(getApplicationContext(), getString(R.string.general_save_to_device) + ": "  + defaultPathF.getAbsolutePath() , Toast.LENGTH_LONG).show();
											NodeController nC = new NodeController(getApplicationContext());
											nC.downloadFileLink(document, url);
										}
										break;
									}
								}
							}
						});
						b.setNegativeButton(getResources().getString(R.string.general_cancel), new DialogInterface.OnClickListener() {
							
							@Override
							public void onClick(DialogInterface dialog, int which) {
								dialog.cancel();
							}
						});
						downloadLocationDialog = b.create();
						downloadLocationDialog.show();
					}
				}
				else{
					intentPickFolder();
				}
			}
			else{
				intentPickFolder();
			}
		}
		else{
			NodeController nC = new NodeController(this);
			nC.downloadFileLink(document, url);
		}
	}

	void intentPickFolder () {
		Intent intent = new Intent(Mode.PICK_FOLDER.getAction());
		intent.putExtra(FileStorageActivityLollipop.EXTRA_BUTTON_PREFIX, getString(R.string.context_download_to));
		intent.setClass(this, FileStorageActivityLollipop.class);
		intent.putExtra(FileStorageActivityLollipop.EXTRA_URL, url);
		intent.putExtra(FileStorageActivityLollipop.EXTRA_SIZE, document.getSize());
		startActivityForResult(intent, Constants.REQUEST_CODE_SELECT_LOCAL_FOLDER);
	}

	public void successfulCopy(){
		Intent startIntent = new Intent(this, ManagerActivityLollipop.class);
		if(toHandle!=-1){
			startIntent.setAction(Constants.ACTION_OPEN_FOLDER);
			startIntent.putExtra("PARENT_HANDLE", toHandle);
			startIntent.putExtra("offline_adapter", false);
			startIntent.putExtra("locationFileInfo", true);
			startIntent.putExtra("fragmentHandle", fragmentHandle);
		}
		startActivity(startIntent);

		try{
			statusDialog.dismiss();
		} catch(Exception ex){}

		finish();
	}
	
	@Override
    public void onRequestPermissionsResult(int requestCode, String[] permissions, int[] grantResults) {
        super.onRequestPermissionsResult(requestCode, permissions, grantResults);
        switch(requestCode){
        	case Constants.REQUEST_WRITE_STORAGE:{
		        boolean hasStoragePermission = (ContextCompat.checkSelfPermission(this, Manifest.permission.WRITE_EXTERNAL_STORAGE) == PackageManager.PERMISSION_GRANTED);
				if (hasStoragePermission) {
					downloadWithPermissions();
				}
	        	break;
	        }
        }
    }

	public void errorOverquota() {
		Intent intent = new Intent(this, ManagerActivityLollipop.class);
		intent.setAction(Constants.ACTION_OVERQUOTA_STORAGE);
		startActivity(intent);
		finish();
	}

	public void errorPreOverquota() {
		Intent intent = new Intent(this, ManagerActivityLollipop.class);
		intent.setAction(Constants.ACTION_PRE_OVERQUOTA_STORAGE);
		startActivity(intent);
		finish();
	}

	public void shareLink(String link){
		log("shareLink");
		Intent intent = new Intent(Intent.ACTION_SEND);
		intent.setType("text/plain");
		intent.putExtra(Intent.EXTRA_TEXT, link);
		startActivity(Intent.createChooser(intent, getString(R.string.context_get_link)));
	}

}<|MERGE_RESOLUTION|>--- conflicted
+++ resolved
@@ -843,17 +843,6 @@
 			log("none");
 		}
 	}
-<<<<<<< HEAD
-
-	@Override
-	public void onBackPressed() {
-		log("onBackPressed");
-		super.callToSuperBack = true;
-		super.onBackPressed();
-	}
-	
-=======
->>>>>>> 95fc8a6d
 	@Override
 	protected void onActivityResult(int requestCode, int resultCode, Intent intent) {
 
