package mega.privacy.android.app.domain.repository

import kotlinx.coroutines.flow.Flow
import mega.privacy.android.app.domain.entity.ChatImageQuality

/**
 * Settings repository - class for handling all calls relating to settings
 *
 */
interface SettingsRepository {
<<<<<<< HEAD
    /**
     * Is sdk logging enabled
     *
     * @return flow that emits true if enabled else false
     */
    fun isSdkLoggingEnabled(): Flow<Boolean>

    /**
     * Set sdk logging enabled
     *
     * @param enabled
     */
    suspend fun setSdkLoggingEnabled(enabled: Boolean)
=======
>>>>>>> 3f26ba2a


    /**
     * Is passcode lock preference enabled
     *
     * @return true if enabled
     */
    fun isPasscodeLockPreferenceEnabled(): Boolean

    /**
     * Set passcode lock enabled/disabled
     *
     * @param enabled
     */
    fun setPasscodeLockEnabled(enabled: Boolean)

    /**
     * Fetch contact links option
     *
     * @return true if option is enabled, else false
     */
    suspend fun fetchContactLinksOption(): Boolean

    /**
     * Get start screen
     *
     * @return start screen key
     */
    fun getStartScreen(): Int

    /**
     * Should hide recent activity
     *
     * @return true if option is enabled, else false
     */
    fun shouldHideRecentActivity(): Boolean

    /**
     * Set auto accept qr requests
     *
     * @param accept
     * @return true if option is enabled, else false
     */
    suspend fun setAutoAcceptQR(accept: Boolean): Boolean

    /**
     * Monitor start screen
     *
     * @return start screen key changes as a flow
     */
    fun monitorStartScreen(): Flow<Int>

    /**
     * Monitor hide recent activity
     *
     * @return hide recent activity option enabled status as a flow
     */
    fun monitorHideRecentActivity(): Flow<Boolean>

    /**
     * Is camera sync enabled
     *
     * @return
     */
    fun isCameraSyncPreferenceEnabled(): Boolean

    /**
     * Is use https preference set
     *
     * @return true if set
     */
    suspend fun isUseHttpsPreferenceEnabled(): Boolean

    /**
     * Set use https preference
     *
     * @param enabled
     */
    suspend fun setUseHttpsPreference(enabled: Boolean)

    /**
     * Gets chat image quality.
     *
     * @return Chat image quality.
     */
    fun getChatImageQuality(): Flow<ChatImageQuality>

    /**
     * Sets chat image quality.
     *
     * @param quality New chat image quality.
     * @return Chat image quality.
     */
    suspend fun setChatImageQuality(quality: ChatImageQuality)

    /**
     * Set string preference
     *
     * @param key
     * @param value
     */
    suspend fun setStringPreference(key: String?, value: String?)

    /**
     * Set string set preference
     *
     * @param key
     * @param value
     */
    suspend fun setStringSetPreference(key: String?, value: MutableSet<String>?)

    /**
     * Set int preference
     *
     * @param key
     * @param value
     */
    suspend fun setIntPreference(key: String?, value: Int?)

    /**
     * Set long preference
     *
     * @param key
     * @param value
     */
    suspend fun setLongPreference(key: String?, value: Long?)

    /**
     * Set float preference
     *
     * @param key
     * @param value
     */
    suspend fun setFloatPreference(key: String?, value: Float?)

    /**
     * Set boolean preference
     *
     * @param key
     * @param value
     */
    suspend fun setBooleanPreference(key: String?, value: Boolean?)

    /**
     * Monitor string preference
     *
     * @param key
     * @param defaultValue
     * @return current preference and future updates as a flow
     */
    fun monitorStringPreference(key: String?, defaultValue: String?): Flow<String?>

    /**
     * Monitor string set preference
     *
     * @param key
     * @param defaultValue
     * @return current preference and future updates as a flow
     */
    fun monitorStringSetPreference(
        key: String?,
        defaultValue: MutableSet<String>?,
    ): Flow<MutableSet<String>?>

    /**
     * Monitor int preference
     *
     * @param key
     * @param defaultValue
     * @return current preference and future updates as a flow
     */
    fun monitorIntPreference(key: String?, defaultValue: Int): Flow<Int>

    /**
     * Monitor long preference
     *
     * @param key
     * @param defaultValue
     * @return current preference and future updates as a flow
     */
    fun monitorLongPreference(key: String?, defaultValue: Long): Flow<Long>

    /**
     * Monitor float preference
     *
     * @param key
     * @param defaultValue
     * @return current preference and future updates as a flow
     */
    fun monitorFloatPreference(key: String?, defaultValue: Float): Flow<Float>

    /**
     * Monitor boolean preference
     *
     * @param key
     * @param defaultValue
     * @return current preference and future updates as a flow
     */
    fun monitorBooleanPreference(key: String?, defaultValue: Boolean): Flow<Boolean>
}<|MERGE_RESOLUTION|>--- conflicted
+++ resolved
@@ -8,22 +8,6 @@
  *
  */
 interface SettingsRepository {
-<<<<<<< HEAD
-    /**
-     * Is sdk logging enabled
-     *
-     * @return flow that emits true if enabled else false
-     */
-    fun isSdkLoggingEnabled(): Flow<Boolean>
-
-    /**
-     * Set sdk logging enabled
-     *
-     * @param enabled
-     */
-    suspend fun setSdkLoggingEnabled(enabled: Boolean)
-=======
->>>>>>> 3f26ba2a
 
 
     /**
