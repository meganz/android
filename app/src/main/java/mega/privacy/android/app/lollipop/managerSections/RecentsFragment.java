--- conflicted
+++ resolved
@@ -160,33 +160,16 @@
             }
         });
 
-        BucketSaved bucketSaved = ((ManagerActivityLollipop) context).getBucketSaved();
-        fillRecentItems(bucketSaved, buckets);
-
-        if (bucketSaved == null || getBucketSelected() == null) {
-            ((ManagerActivityLollipop) context).setDeepBrowserTreeRecents(0);
-        } else if (getBucketSelected() != null) {
-            openMultipleBucket(getBucketSelected());
-        }
-
-        adapter = new RecentsAdapter(context, this, recentsItems);
-        listView.setAdapter(adapter);
-        listView.addItemDecoration(new HeaderItemDecoration(context, outMetrics));
-        setVisibleContacts();
-        setRecentsView();
-
+        fillRecentItems(buckets);
         return v;
     }
 
-    public void fillRecentItems(BucketSaved bucketSaved,ArrayList<MegaRecentActionBucket> buckets) {
+    public void fillRecentItems(ArrayList<MegaRecentActionBucket> buckets) {
         recentsItems.clear();
         this.buckets = buckets;
         String previousDate = "";
         String currentDate;
-<<<<<<< HEAD
-
-=======
->>>>>>> 99032acb
+
         for (int i = 0; i < buckets.size(); i++) {
             RecentsItem item = new RecentsItem(context, buckets.get(i));
             if (i == 0) {
@@ -201,19 +184,17 @@
             }
             recentsItems.add(item);
         }
-    }
-
-<<<<<<< HEAD
+
         adapter = new RecentsAdapter(context, this, recentsItems);
         listView.setAdapter(adapter);
         listView.addItemDecoration(new HeaderItemDecoration(context, outMetrics));
         setVisibleContacts();
-=======
+    }
+
     public void refreshRecentsActions() {
         if(adapter != null) {
             adapter.setItems(recentsItems);
         }
->>>>>>> 99032acb
         setRecentsView();
     }
 
