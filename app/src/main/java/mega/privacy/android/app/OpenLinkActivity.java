package mega.privacy.android.app;

import android.content.Intent;
import android.net.Uri;
import android.os.Bundle;
import android.view.View;
import android.widget.ProgressBar;
import android.widget.RelativeLayout;
import android.widget.TextView;

import mega.privacy.android.app.lollipop.FileLinkActivityLollipop;
import mega.privacy.android.app.lollipop.FolderLinkActivityLollipop;
import mega.privacy.android.app.lollipop.LoginActivityLollipop;
import mega.privacy.android.app.lollipop.ManagerActivityLollipop;
import mega.privacy.android.app.lollipop.PinActivityLollipop;
import mega.privacy.android.app.lollipop.WebViewActivityLollipop;
import mega.privacy.android.app.lollipop.controllers.AccountController;
import mega.privacy.android.app.lollipop.megachat.ChatActivityLollipop;
<<<<<<< HEAD
import mega.privacy.android.app.utils.Util;
=======
>>>>>>> 094d50ad
import nz.mega.sdk.MegaApiAndroid;
import nz.mega.sdk.MegaApiJava;
import nz.mega.sdk.MegaChatApi;
import nz.mega.sdk.MegaChatApiAndroid;
import nz.mega.sdk.MegaError;
import nz.mega.sdk.MegaNode;
import nz.mega.sdk.MegaRequest;
import nz.mega.sdk.MegaRequestListenerInterface;

<<<<<<< HEAD
import static mega.privacy.android.app.utils.Constants.*;
import static mega.privacy.android.app.utils.Util.decodeURL;
import static mega.privacy.android.app.utils.Util.matchRegexs;
=======
import static mega.privacy.android.app.utils.LogUtil.*;
import static mega.privacy.android.app.utils.Util.*;
import static mega.privacy.android.app.utils.Constants.*;
>>>>>>> 094d50ad


public class OpenLinkActivity extends PinActivityLollipop implements MegaRequestListenerInterface, View.OnClickListener {

	private MegaApplication app;
	private MegaApiAndroid megaApi;
	private MegaChatApiAndroid megaChatApi;
	private DatabaseHandler dbH = null;

	private String urlConfirmationLink = null;

	private TextView processingText;
	private TextView errorText;
	private ProgressBar progressBar;
	private RelativeLayout containerOkButton;

	@Override
	protected void onCreate(Bundle savedInstanceState){
		super.onCreate(savedInstanceState);

		app = (MegaApplication) getApplication();
		megaApi = app.getMegaApi();
		megaChatApi = app.getMegaChatApi();

		Intent intent = getIntent();
		String url = intent.getDataString();
		logDebug("Original url: " + url);

		setContentView(R.layout.activity_open_link);

		processingText = findViewById(R.id.open_link_text);
		errorText = findViewById(R.id.open_link_error);
		errorText.setVisibility(View.GONE);
		progressBar = findViewById(R.id.open_link_bar);
		containerOkButton = findViewById(R.id.container_accept_button);
		containerOkButton.setVisibility(View.GONE);
		containerOkButton.setOnClickListener(this);

<<<<<<< HEAD
		decodeURL(url);

		// File link
		if (matchRegexs(url, FILE_LINK_REGEXS)) {
			log("open link url");
=======
		try {
			url = URLDecoder.decode(url, "UTF-8");
		}
		catch (UnsupportedEncodingException e) {}
		url.replace(' ', '+');
		if(url.startsWith("mega://")){
			url = url.replace("mega://", "https://mega.nz/");
		}

		if (url.startsWith("https://www.mega.co.nz")){
			url = url.replace("https://www.mega.co.nz", "https://mega.co.nz");
		}

		if (url.startsWith("https://www.mega.nz")){
			url = url.replace("https://www.mega.nz", "https://mega.nz");
		}

		if (url.endsWith("/")) {
			url = url.substring(0, url.length()-1);
		}

		logDebug("Url " + url);

		// File link
		if (matchRegexs(url, FILE_LINK_REGEXS)) {
			logDebug("Open link url");
>>>>>>> 094d50ad

			Intent openFileIntent = new Intent(this, FileLinkActivityLollipop.class);
			openFileIntent.setFlags(Intent.FLAG_ACTIVITY_CLEAR_TOP);
			openFileIntent.setAction(ACTION_OPEN_MEGA_LINK);
			openFileIntent.setData(Uri.parse(url));
			startActivity(openFileIntent);
			finish();
			return;
		}

		// Confirmation link
		if (matchRegexs(url, CONFIRMATION_LINK_REGEXS)) {
<<<<<<< HEAD
			log("confirmation url");
=======
			logDebug("Confirmation url");
>>>>>>> 094d50ad
			urlConfirmationLink = url;

			AccountController aC = new AccountController(this);
			MegaApplication.setUrlConfirmationLink(urlConfirmationLink);

			aC.logout(this, megaApi);

			return;
		}

		// Folder Download link
<<<<<<< HEAD
        if (matchRegexs(url, FOLDER_LINK_REGEXS)) {
			log("folder link url");
=======
        if (matchRegexs(url, FOLDER_DOWNLOAD_LINK_REGEXS)) {
			logDebug("Folder link url");
>>>>>>> 094d50ad

			Intent openFolderIntent = new Intent(this, FolderLinkActivityLollipop.class);
			openFolderIntent.setFlags(Intent.FLAG_ACTIVITY_CLEAR_TOP);
			openFolderIntent.setAction(ACTION_OPEN_MEGA_FOLDER_LINK);
			openFolderIntent.setData(Uri.parse(url));
			startActivity(openFolderIntent);
			finish();

			return;
		}

		// Chat link
        if (matchRegexs(url, CHAT_LINK_REGEXS)) {
<<<<<<< HEAD
			log("open chat url");
=======
			logDebug("Open chat url");
>>>>>>> 094d50ad

			if (dbH == null){
				dbH = DatabaseHandler.getDbHandler(getApplicationContext());
			}
			if (dbH != null) {
				if (dbH.getCredentials() != null) {
					logDebug("Logged IN");
					Intent openChatLinkIntent = new Intent(this, ManagerActivityLollipop.class);
					openChatLinkIntent.setAction(ACTION_OPEN_CHAT_LINK);
					openChatLinkIntent.setData(Uri.parse(url));
					startActivity(openChatLinkIntent);
					finish();
				}
				else{
					logDebug("Not logged");
					int initResult = megaChatApi.getInitState();
					if(initResult<MegaChatApi.INIT_WAITING_NEW_SESSION){
						initResult = megaChatApi.initAnonymous();
					}

					if(initResult!= MegaChatApi.INIT_ERROR){
						Intent openChatLinkIntent = new Intent(this, ChatActivityLollipop.class);
						openChatLinkIntent.setAction(ACTION_OPEN_CHAT_LINK);
						openChatLinkIntent.setData(Uri.parse(url));
						startActivity(openChatLinkIntent);
						finish();
					}
					else{
						logError("Open chat url:initAnonymous:INIT_ERROR");
						setError(getString(R.string.error_chat_link_init_error));
					}
				}
			}
			return;
		}

		// Password link
		if (matchRegexs(url, PASSWORD_LINK_REGEXS)) {
<<<<<<< HEAD
			log("link with password url");
=======
			logDebug("Link with password url");
>>>>>>> 094d50ad

			Intent openLinkIntent = new Intent(this, OpenPasswordLinkActivity.class);
			openLinkIntent.setFlags(Intent.FLAG_ACTIVITY_CLEAR_TOP);
			openLinkIntent.setData(Uri.parse(url));
			startActivity(openLinkIntent);
			finish();

			return;
		}

		// Create account invitation - user must be logged OUT
		if (matchRegexs(url, ACCOUNT_INVITATION_LINK_REGEXS)) {
<<<<<<< HEAD
			log("new signup url");
=======
			logDebug("New signup url");
>>>>>>> 094d50ad

			if (dbH == null){
				dbH = DatabaseHandler.getDbHandler(getApplicationContext());
			}
			if (dbH != null) {
				if (dbH.getCredentials() != null) {
					logDebug("Logged IN");
					setError(getString(R.string.log_out_warning));
				}
				else{
					logDebug("Not logged");
					Intent createAccountIntent = new Intent(this, LoginActivityLollipop.class);
					createAccountIntent.putExtra("visibleFragment", CREATE_ACCOUNT_FRAGMENT);
					startActivity(createAccountIntent);
					finish();
				}
			}
			return;
		}

		// Export Master Key link - user must be logged IN
		if (matchRegexs(url, EXPORT_MASTER_KEY_LINK_REGEXS)) {
<<<<<<< HEAD
			log("export master key url");
=======
			logDebug("Export master key url");
>>>>>>> 094d50ad

			if (dbH == null){
				dbH = DatabaseHandler.getDbHandler(getApplicationContext());
			}
			if (dbH != null) {
				if (dbH.getCredentials() != null) {
					logDebug("Logged IN"); //Check fetch nodes is already done in ManagerActivity
					Intent exportIntent = new Intent(this, ManagerActivityLollipop.class);
					exportIntent.setAction(ACTION_EXPORT_MASTER_KEY);
					startActivity(exportIntent);
					finish();
				} else {
					logDebug("Not logged");
					setError(getString(R.string.alert_not_logged_in));
				}
			}
			return;
		}

		// New mwssage chat- user must be logged IN
		if (matchRegexs(url, NEW_MESSAGE_CHAT_LINK_REGEXS)) {
<<<<<<< HEAD
			log("new message chat url");
=======
			logDebug("New message chat url");
>>>>>>> 094d50ad

			if (dbH == null){
				dbH = DatabaseHandler.getDbHandler(getApplicationContext());
			}
			if (dbH != null) {
				if (dbH.getCredentials() != null) {
					logDebug("Logged IN"); //Check fetch nodes is already done in ManagerActivity
					Intent chatIntent = new Intent(this, ManagerActivityLollipop.class);
					chatIntent.setAction(ACTION_CHAT_SUMMARY);
					startActivity(chatIntent);
					finish();
				} else {
					logDebug("Not logged");
					setError(getString(R.string.alert_not_logged_in));
				}
			}
			return;
		}

		// Cancel account  - user must be logged IN
		if (matchRegexs(url, CANCEL_ACCOUNT_LINK_REGEXS)) {
<<<<<<< HEAD
			log("cancel account url");
=======
			logDebug("Cancel account url");
>>>>>>> 094d50ad

			if (dbH == null){
				dbH = DatabaseHandler.getDbHandler(getApplicationContext());
			}
			if (dbH != null) {
				if (dbH.getCredentials() != null) {
					MegaNode rootNode = megaApi.getRootNode();
					if (rootNode == null) {
						logDebug("Go to Login to fetch nodes");
						Intent cancelAccountIntent = new Intent(this, LoginActivityLollipop.class);
<<<<<<< HEAD
						cancelAccountIntent.putExtra("visibleFragment", LOGIN_FRAGMENT);
=======
						cancelAccountIntent.putExtra("visibleFragment",  LOGIN_FRAGMENT);
>>>>>>> 094d50ad
						cancelAccountIntent.setAction(ACTION_CANCEL_ACCOUNT);
						cancelAccountIntent.setData(Uri.parse(url));
						startActivity(cancelAccountIntent);
						finish();

					} else {
						logDebug("Logged IN");
						megaApi.queryCancelLink(url, this);
					}
				} else {
					logDebug("Not logged");
					setError(getString(R.string.alert_not_logged_in));
				}
			}
			return;
		}

		// Verify change mail - user must be logged IN
		if (matchRegexs(url, VERIFY_CHANGE_MAIL_LINK_REGEXS)) {
<<<<<<< HEAD
			log("verify mail url");
=======
			logDebug("Verify mail url");
>>>>>>> 094d50ad

			if (dbH == null){
				dbH = DatabaseHandler.getDbHandler(getApplicationContext());
			}
			if (dbH != null) {
				if (dbH.getCredentials() != null) {
					MegaNode rootNode = megaApi.getRootNode();
					if (rootNode == null) {
						logDebug("Go to Login to fetch nodes");
						Intent changeMailIntent = new Intent(this, LoginActivityLollipop.class);
<<<<<<< HEAD
						changeMailIntent.putExtra("visibleFragment", LOGIN_FRAGMENT);
=======
						changeMailIntent.putExtra("visibleFragment",  LOGIN_FRAGMENT);
>>>>>>> 094d50ad
						changeMailIntent.setAction(ACTION_CHANGE_MAIL);
						changeMailIntent.setData(Uri.parse(url));
						startActivity(changeMailIntent);
						finish();

					} else {
						logDebug("Logged IN");
						Intent changeMailIntent = new Intent(this, ManagerActivityLollipop.class);
						changeMailIntent.setAction(ACTION_CHANGE_MAIL);
						changeMailIntent.setData(Uri.parse(url));
						startActivity(changeMailIntent);
						finish();
					}
				} else {
					logWarning("Not logged");
					setError(getString(R.string.alert_not_logged_in));
				}
			}
			return;
		}

		// Reset password - two options: logged IN or OUT
		if (matchRegexs(url, RESET_PASSWORD_LINK_REGEXS)) {
<<<<<<< HEAD
			log("reset pass url");
=======
			logDebug("Reset pass url");
>>>>>>> 094d50ad
			//Check if link with MK or not
			if (dbH == null){
				dbH = DatabaseHandler.getDbHandler(getApplicationContext());
			}
			if (dbH != null) {
				if (dbH.getCredentials() != null) {
					MegaNode rootNode = megaApi.getRootNode();
					if (rootNode == null) {
						logDebug("Go to Login to fetch nodes");
						Intent resetPassIntent = new Intent(this, LoginActivityLollipop.class);
<<<<<<< HEAD
						resetPassIntent.putExtra("visibleFragment", LOGIN_FRAGMENT);
=======
						resetPassIntent.putExtra("visibleFragment",  LOGIN_FRAGMENT);
>>>>>>> 094d50ad
						resetPassIntent.setAction(ACTION_RESET_PASS);
						resetPassIntent.setData(Uri.parse(url));
						startActivity(resetPassIntent);
						finish();

					} else {
						logDebug("Logged IN");
						Intent resetPassIntent = new Intent(this, ManagerActivityLollipop.class);
						resetPassIntent.setAction(ACTION_RESET_PASS);
						resetPassIntent.setData(Uri.parse(url));
						startActivity(resetPassIntent);
						finish();
					}
				} else {
					logDebug("Not logged");
					megaApi.queryResetPasswordLink(url, this);
				}
			}
			return;
		}

		// Pending contacts
		if (matchRegexs(url, PENDING_CONTACTS_LINK_REGEXS)) {
<<<<<<< HEAD
			log("pending contacts url");
=======
			logDebug("Pending contacts url");
>>>>>>> 094d50ad

			if (dbH == null){
				dbH = DatabaseHandler.getDbHandler(getApplicationContext());
			}
			if (dbH != null) {
				if (dbH.getCredentials() != null) {
					MegaNode rootNode = megaApi.getRootNode();
					if (rootNode == null) {
						logDebug("Go to Login to fetch nodes");
						Intent ipcIntent = new Intent(this, LoginActivityLollipop.class);
<<<<<<< HEAD
						ipcIntent.putExtra("visibleFragment", LOGIN_FRAGMENT);
=======
						ipcIntent.putExtra("visibleFragment",  LOGIN_FRAGMENT);
>>>>>>> 094d50ad
						ipcIntent.setAction(ACTION_IPC);
						startActivity(ipcIntent);
						finish();

					} else {
						logDebug("Logged IN");
						Intent ipcIntent = new Intent(this, ManagerActivityLollipop.class);
						ipcIntent.setAction(ACTION_IPC);
						startActivity(ipcIntent);
						finish();
					}
				} else {
					logWarning("Not logged");
					setError(getString(R.string.alert_not_logged_in));
				}
			}
			return;
		}

<<<<<<< HEAD
		if (matchRegexs(url, REVERT_CHANGE_PASSWORD_LINK_REGEXS)) {
			log("Open revert password change link: " + url);
=======
		if (matchRegexs(url, REVERT_CHANGE_PASSWORD_LINK_REGEXS)
				|| matchRegexs(url, MEGA_BLOG_LINK_REGEXS)) {
			logDebug("Open revert password change link: " + url);
>>>>>>> 094d50ad
			Intent openIntent = new Intent(this, WebViewActivityLollipop.class);
			openIntent.setData(Uri.parse(url));
			startActivity(openIntent);
			finish();
			return;
		}

		if (matchRegexs(url, HANDLE_LINK_REGEXS)) {
<<<<<<< HEAD
			log("handle link url");
=======
			logDebug("Handle link url");
>>>>>>> 094d50ad

			Intent handleIntent = new Intent(this, ManagerActivityLollipop.class);
			handleIntent.setAction(ACTION_OPEN_HANDLE_NODE);
			handleIntent.setData(Uri.parse(url));
			startActivity(handleIntent);
			finish();
			return;
		}

		//Contact link
		if (matchRegexs(url, CONTACT_LINK_REGEXS)) { //https://mega.nz/C!
			if (dbH == null){
				dbH = DatabaseHandler.getDbHandler(getApplicationContext());
			}
			if (dbH != null) {
				if (dbH.getCredentials() != null) {
					String[] s = url.split("C!");
					long handle = MegaApiAndroid.base64ToHandle(s[1].trim());
					Intent inviteContact = new Intent(this, ManagerActivityLollipop.class);
					inviteContact.setAction(ACTION_OPEN_CONTACTS_SECTION);
					inviteContact.putExtra(CONTACT_HANDLE, handle);
					startActivity(inviteContact);
					finish();
				} else {
					logWarning("Not logged");
					setError(getString(R.string.alert_not_logged_in));
				}
				return;
			}
		}

		//MEGA DROP link
		if (matchRegexs(url, MEGA_DROP_LINK_REGEXS)) { //https://mega.nz/megadrop
			setError(getString(R.string.error_MEGAdrop_not_supported));
			return;
		}

		// Browser open the link which does not require app to handle
		logDebug("Browser open link: " + url);
		Intent openIntent = new Intent(this, WebViewActivityLollipop.class);
		openIntent.setData(Uri.parse(url));
		startActivity(openIntent);
		finish();
	}

	@Override
	public void onRequestStart(MegaApiJava api, MegaRequest request) {
		logDebug("onRequestStart");
	}

	@Override
	public void onRequestUpdate(MegaApiJava api, MegaRequest request) {

	}

	@Override
	public void onRequestFinish(MegaApiJava api, MegaRequest request, MegaError e) {
		logDebug("onRequestFinish");
		if(request.getType() == MegaRequest.TYPE_QUERY_RECOVERY_LINK){
			logDebug("TYPE_GET_RECOVERY_LINK");

			if (e.getErrorCode() == MegaError.API_OK){
				String url = request.getLink();
				if (matchRegexs(url, CANCEL_ACCOUNT_LINK_REGEXS)) {
<<<<<<< HEAD
					log("cancel account url");
=======
					logDebug("Cancel account url");
>>>>>>> 094d50ad
					String myEmail = request.getEmail();
					if(myEmail!=null){
						if(myEmail.equals(megaApi.getMyEmail())){
							logDebug("The email matchs!!!");
							Intent cancelAccountIntent = new Intent(this, ManagerActivityLollipop.class);
							cancelAccountIntent.setAction(ACTION_CANCEL_ACCOUNT);
							cancelAccountIntent.setData(Uri.parse(url));
							startActivity(cancelAccountIntent);
							finish();
						}
						else{
							logWarning("Not logged with the correct account");
							logWarning(e.getErrorString() + "___" + e.getErrorCode());
							setError(getString(R.string.error_not_logged_with_correct_account));
						}
					}
					else{
						logWarning("My email is NULL in the request");
					}

				}
				else if (matchRegexs(url, RESET_PASSWORD_LINK_REGEXS)) {
<<<<<<< HEAD
					log("reset pass url");
					log("The recovery link has been sent");
=======
					logDebug("Reset pass url");
					logDebug("The recovery link has been sent");
>>>>>>> 094d50ad
					boolean mk = request.getFlag();
					if(mk){
						logDebug("Link with master key");
						if(url!=null){
							Intent resetPassIntent = new Intent(this, LoginActivityLollipop.class);
<<<<<<< HEAD
							resetPassIntent.putExtra("visibleFragment", LOGIN_FRAGMENT);
=======
							resetPassIntent.putExtra("visibleFragment",  LOGIN_FRAGMENT);
>>>>>>> 094d50ad
							resetPassIntent.setAction(ACTION_RESET_PASS);
							resetPassIntent.setData(Uri.parse(url));
							startActivity(resetPassIntent);
							finish();
						}
						else{
							logWarning("LINK is null");
							logWarning(e.getErrorString() + "___" + e.getErrorCode());
							setError(getString(R.string.general_text_error));
						}
					}
					else{
						logDebug("Link without master key - park account");
						Intent resetPassIntent = new Intent(this, LoginActivityLollipop.class);
<<<<<<< HEAD
						resetPassIntent.putExtra("visibleFragment", LOGIN_FRAGMENT);
=======
						resetPassIntent.putExtra("visibleFragment",  LOGIN_FRAGMENT);
>>>>>>> 094d50ad
						resetPassIntent.setAction(ACTION_PARK_ACCOUNT);
						resetPassIntent.setData(Uri.parse(url));
						startActivity(resetPassIntent);
						finish();
					}
				}
			}
			else if(e.getErrorCode() == MegaError.API_EEXPIRED){
				logWarning("Error expired link");
				logWarning(e.getErrorString() + "___" + e.getErrorCode());
				String url = request.getLink();
				if (matchRegexs(url, CANCEL_ACCOUNT_LINK_REGEXS)) {
<<<<<<< HEAD
					log("cancel account url");
					setError(getString(R.string.cancel_link_expired));
				}
				else if (matchRegexs(url, RESET_PASSWORD_LINK_REGEXS)) {
					log("reset pass url");
=======
					logDebug("Cancel account url");
					setError(getString(R.string.cancel_link_expired));
				}
				else if (matchRegexs(url, RESET_PASSWORD_LINK_REGEXS)) {
					logDebug("Reset pass url");
>>>>>>> 094d50ad
					setError(getString(R.string.recovery_link_expired));
				}
			}
			else{
				logError("Error when asking for recovery pass link");
				logError(e.getErrorString() + "___" + e.getErrorCode());
				setError(getString(R.string.invalid_link));
			}
		}
		else if(request.getType() == MegaRequest.TYPE_LOGOUT){
			if(isChatEnabled()){
				logDebug("END logout sdk request - wait chat logout");

				if(MegaApplication.getUrlConfirmationLink()!=null){
					logDebug("Confirmation link - show confirmation screen");
					if (dbH == null){
						dbH = DatabaseHandler.getDbHandler(getApplicationContext());
					}
					if (dbH != null){
						dbH.clearEphemeral();
					}

					AccountController aC = new AccountController(this);
					aC.logoutConfirmed(this);

					Intent confirmIntent = new Intent(this, LoginActivityLollipop.class);
<<<<<<< HEAD
					confirmIntent.putExtra("visibleFragment", LOGIN_FRAGMENT);
=======
					confirmIntent.putExtra("visibleFragment",  LOGIN_FRAGMENT);
>>>>>>> 094d50ad
					confirmIntent.putExtra(EXTRA_CONFIRMATION, urlConfirmationLink);
					confirmIntent.setFlags(Intent.FLAG_ACTIVITY_CLEAR_TOP);
					confirmIntent.setAction(ACTION_CONFIRM);
					startActivity(confirmIntent);
					MegaApplication.setUrlConfirmationLink(null);
					finish();
				}
			}
			else{
				logDebug("END logout sdk request - chat disabled");
				if (dbH == null){
					dbH = DatabaseHandler.getDbHandler(getApplicationContext());
				}
				if (dbH != null){
					dbH.clearEphemeral();
				}

				AccountController aC = new AccountController(this);
				aC.logoutConfirmed(this);

				Intent confirmIntent = new Intent(this, LoginActivityLollipop.class);
<<<<<<< HEAD
				confirmIntent.putExtra("visibleFragment", LOGIN_FRAGMENT);
=======
				confirmIntent.putExtra("visibleFragment",  LOGIN_FRAGMENT);
>>>>>>> 094d50ad
				confirmIntent.putExtra(EXTRA_CONFIRMATION, urlConfirmationLink);
				confirmIntent.setFlags(Intent.FLAG_ACTIVITY_CLEAR_TOP);
				confirmIntent.setAction(ACTION_CONFIRM);
				startActivity(confirmIntent);
				MegaApplication.setUrlConfirmationLink(null);
				finish();
			}
		}
		else if (request.getType() == MegaRequest.TYPE_QUERY_SIGNUP_LINK){
			logDebug("MegaRequest.TYPE_QUERY_SIGNUP_LINK");

			if(e.getErrorCode() == MegaError.API_OK){
				AccountController aC = new AccountController(this);
				MegaApplication.setUrlConfirmationLink(request.getLink());

				aC.logout(this, megaApi);
			}
			else{
				setError(getString(R.string.invalid_link));
			}
		}
	}

	public void setError (String string) {
		processingText.setVisibility(View.GONE);
		progressBar.setVisibility(View.GONE);
		errorText.setText(string);
		errorText.setVisibility(View.VISIBLE);
		containerOkButton.setVisibility(View.VISIBLE);
	}

	@Override
	public void onRequestTemporaryError(MegaApiJava api, MegaRequest request, MegaError e) {

	}

	@Override
	public void onClick(View v) {
		switch (v.getId()) {
			case R.id.container_accept_button: {
				this.finish();
				break;
			}
		}
	}
}<|MERGE_RESOLUTION|>--- conflicted
+++ resolved
@@ -16,10 +16,6 @@
 import mega.privacy.android.app.lollipop.WebViewActivityLollipop;
 import mega.privacy.android.app.lollipop.controllers.AccountController;
 import mega.privacy.android.app.lollipop.megachat.ChatActivityLollipop;
-<<<<<<< HEAD
-import mega.privacy.android.app.utils.Util;
-=======
->>>>>>> 094d50ad
 import nz.mega.sdk.MegaApiAndroid;
 import nz.mega.sdk.MegaApiJava;
 import nz.mega.sdk.MegaChatApi;
@@ -29,16 +25,10 @@
 import nz.mega.sdk.MegaRequest;
 import nz.mega.sdk.MegaRequestListenerInterface;
 
-<<<<<<< HEAD
+
 import static mega.privacy.android.app.utils.Constants.*;
-import static mega.privacy.android.app.utils.Util.decodeURL;
-import static mega.privacy.android.app.utils.Util.matchRegexs;
-=======
 import static mega.privacy.android.app.utils.LogUtil.*;
 import static mega.privacy.android.app.utils.Util.*;
-import static mega.privacy.android.app.utils.Constants.*;
->>>>>>> 094d50ad
-
 
 public class OpenLinkActivity extends PinActivityLollipop implements MegaRequestListenerInterface, View.OnClickListener {
 
@@ -76,40 +66,11 @@
 		containerOkButton.setVisibility(View.GONE);
 		containerOkButton.setOnClickListener(this);
 
-<<<<<<< HEAD
 		decodeURL(url);
 
 		// File link
 		if (matchRegexs(url, FILE_LINK_REGEXS)) {
-			log("open link url");
-=======
-		try {
-			url = URLDecoder.decode(url, "UTF-8");
-		}
-		catch (UnsupportedEncodingException e) {}
-		url.replace(' ', '+');
-		if(url.startsWith("mega://")){
-			url = url.replace("mega://", "https://mega.nz/");
-		}
-
-		if (url.startsWith("https://www.mega.co.nz")){
-			url = url.replace("https://www.mega.co.nz", "https://mega.co.nz");
-		}
-
-		if (url.startsWith("https://www.mega.nz")){
-			url = url.replace("https://www.mega.nz", "https://mega.nz");
-		}
-
-		if (url.endsWith("/")) {
-			url = url.substring(0, url.length()-1);
-		}
-
-		logDebug("Url " + url);
-
-		// File link
-		if (matchRegexs(url, FILE_LINK_REGEXS)) {
-			logDebug("Open link url");
->>>>>>> 094d50ad
+			logDebug("open link url");
 
 			Intent openFileIntent = new Intent(this, FileLinkActivityLollipop.class);
 			openFileIntent.setFlags(Intent.FLAG_ACTIVITY_CLEAR_TOP);
@@ -122,11 +83,7 @@
 
 		// Confirmation link
 		if (matchRegexs(url, CONFIRMATION_LINK_REGEXS)) {
-<<<<<<< HEAD
-			log("confirmation url");
-=======
 			logDebug("Confirmation url");
->>>>>>> 094d50ad
 			urlConfirmationLink = url;
 
 			AccountController aC = new AccountController(this);
@@ -138,13 +95,8 @@
 		}
 
 		// Folder Download link
-<<<<<<< HEAD
         if (matchRegexs(url, FOLDER_LINK_REGEXS)) {
-			log("folder link url");
-=======
-        if (matchRegexs(url, FOLDER_DOWNLOAD_LINK_REGEXS)) {
 			logDebug("Folder link url");
->>>>>>> 094d50ad
 
 			Intent openFolderIntent = new Intent(this, FolderLinkActivityLollipop.class);
 			openFolderIntent.setFlags(Intent.FLAG_ACTIVITY_CLEAR_TOP);
@@ -158,11 +110,7 @@
 
 		// Chat link
         if (matchRegexs(url, CHAT_LINK_REGEXS)) {
-<<<<<<< HEAD
-			log("open chat url");
-=======
 			logDebug("Open chat url");
->>>>>>> 094d50ad
 
 			if (dbH == null){
 				dbH = DatabaseHandler.getDbHandler(getApplicationContext());
@@ -201,11 +149,7 @@
 
 		// Password link
 		if (matchRegexs(url, PASSWORD_LINK_REGEXS)) {
-<<<<<<< HEAD
-			log("link with password url");
-=======
 			logDebug("Link with password url");
->>>>>>> 094d50ad
 
 			Intent openLinkIntent = new Intent(this, OpenPasswordLinkActivity.class);
 			openLinkIntent.setFlags(Intent.FLAG_ACTIVITY_CLEAR_TOP);
@@ -218,11 +162,7 @@
 
 		// Create account invitation - user must be logged OUT
 		if (matchRegexs(url, ACCOUNT_INVITATION_LINK_REGEXS)) {
-<<<<<<< HEAD
-			log("new signup url");
-=======
 			logDebug("New signup url");
->>>>>>> 094d50ad
 
 			if (dbH == null){
 				dbH = DatabaseHandler.getDbHandler(getApplicationContext());
@@ -245,11 +185,7 @@
 
 		// Export Master Key link - user must be logged IN
 		if (matchRegexs(url, EXPORT_MASTER_KEY_LINK_REGEXS)) {
-<<<<<<< HEAD
-			log("export master key url");
-=======
 			logDebug("Export master key url");
->>>>>>> 094d50ad
 
 			if (dbH == null){
 				dbH = DatabaseHandler.getDbHandler(getApplicationContext());
@@ -271,11 +207,7 @@
 
 		// New mwssage chat- user must be logged IN
 		if (matchRegexs(url, NEW_MESSAGE_CHAT_LINK_REGEXS)) {
-<<<<<<< HEAD
-			log("new message chat url");
-=======
 			logDebug("New message chat url");
->>>>>>> 094d50ad
 
 			if (dbH == null){
 				dbH = DatabaseHandler.getDbHandler(getApplicationContext());
@@ -297,11 +229,7 @@
 
 		// Cancel account  - user must be logged IN
 		if (matchRegexs(url, CANCEL_ACCOUNT_LINK_REGEXS)) {
-<<<<<<< HEAD
-			log("cancel account url");
-=======
 			logDebug("Cancel account url");
->>>>>>> 094d50ad
 
 			if (dbH == null){
 				dbH = DatabaseHandler.getDbHandler(getApplicationContext());
@@ -312,11 +240,7 @@
 					if (rootNode == null) {
 						logDebug("Go to Login to fetch nodes");
 						Intent cancelAccountIntent = new Intent(this, LoginActivityLollipop.class);
-<<<<<<< HEAD
 						cancelAccountIntent.putExtra("visibleFragment", LOGIN_FRAGMENT);
-=======
-						cancelAccountIntent.putExtra("visibleFragment",  LOGIN_FRAGMENT);
->>>>>>> 094d50ad
 						cancelAccountIntent.setAction(ACTION_CANCEL_ACCOUNT);
 						cancelAccountIntent.setData(Uri.parse(url));
 						startActivity(cancelAccountIntent);
@@ -336,11 +260,7 @@
 
 		// Verify change mail - user must be logged IN
 		if (matchRegexs(url, VERIFY_CHANGE_MAIL_LINK_REGEXS)) {
-<<<<<<< HEAD
-			log("verify mail url");
-=======
 			logDebug("Verify mail url");
->>>>>>> 094d50ad
 
 			if (dbH == null){
 				dbH = DatabaseHandler.getDbHandler(getApplicationContext());
@@ -351,11 +271,7 @@
 					if (rootNode == null) {
 						logDebug("Go to Login to fetch nodes");
 						Intent changeMailIntent = new Intent(this, LoginActivityLollipop.class);
-<<<<<<< HEAD
 						changeMailIntent.putExtra("visibleFragment", LOGIN_FRAGMENT);
-=======
-						changeMailIntent.putExtra("visibleFragment",  LOGIN_FRAGMENT);
->>>>>>> 094d50ad
 						changeMailIntent.setAction(ACTION_CHANGE_MAIL);
 						changeMailIntent.setData(Uri.parse(url));
 						startActivity(changeMailIntent);
@@ -379,11 +295,8 @@
 
 		// Reset password - two options: logged IN or OUT
 		if (matchRegexs(url, RESET_PASSWORD_LINK_REGEXS)) {
-<<<<<<< HEAD
-			log("reset pass url");
-=======
 			logDebug("Reset pass url");
->>>>>>> 094d50ad
+
 			//Check if link with MK or not
 			if (dbH == null){
 				dbH = DatabaseHandler.getDbHandler(getApplicationContext());
@@ -394,11 +307,7 @@
 					if (rootNode == null) {
 						logDebug("Go to Login to fetch nodes");
 						Intent resetPassIntent = new Intent(this, LoginActivityLollipop.class);
-<<<<<<< HEAD
 						resetPassIntent.putExtra("visibleFragment", LOGIN_FRAGMENT);
-=======
-						resetPassIntent.putExtra("visibleFragment",  LOGIN_FRAGMENT);
->>>>>>> 094d50ad
 						resetPassIntent.setAction(ACTION_RESET_PASS);
 						resetPassIntent.setData(Uri.parse(url));
 						startActivity(resetPassIntent);
@@ -422,11 +331,7 @@
 
 		// Pending contacts
 		if (matchRegexs(url, PENDING_CONTACTS_LINK_REGEXS)) {
-<<<<<<< HEAD
-			log("pending contacts url");
-=======
 			logDebug("Pending contacts url");
->>>>>>> 094d50ad
 
 			if (dbH == null){
 				dbH = DatabaseHandler.getDbHandler(getApplicationContext());
@@ -437,11 +342,7 @@
 					if (rootNode == null) {
 						logDebug("Go to Login to fetch nodes");
 						Intent ipcIntent = new Intent(this, LoginActivityLollipop.class);
-<<<<<<< HEAD
 						ipcIntent.putExtra("visibleFragment", LOGIN_FRAGMENT);
-=======
-						ipcIntent.putExtra("visibleFragment",  LOGIN_FRAGMENT);
->>>>>>> 094d50ad
 						ipcIntent.setAction(ACTION_IPC);
 						startActivity(ipcIntent);
 						finish();
@@ -461,14 +362,10 @@
 			return;
 		}
 
-<<<<<<< HEAD
-		if (matchRegexs(url, REVERT_CHANGE_PASSWORD_LINK_REGEXS)) {
-			log("Open revert password change link: " + url);
-=======
 		if (matchRegexs(url, REVERT_CHANGE_PASSWORD_LINK_REGEXS)
 				|| matchRegexs(url, MEGA_BLOG_LINK_REGEXS)) {
 			logDebug("Open revert password change link: " + url);
->>>>>>> 094d50ad
+
 			Intent openIntent = new Intent(this, WebViewActivityLollipop.class);
 			openIntent.setData(Uri.parse(url));
 			startActivity(openIntent);
@@ -477,11 +374,7 @@
 		}
 
 		if (matchRegexs(url, HANDLE_LINK_REGEXS)) {
-<<<<<<< HEAD
-			log("handle link url");
-=======
 			logDebug("Handle link url");
->>>>>>> 094d50ad
 
 			Intent handleIntent = new Intent(this, ManagerActivityLollipop.class);
 			handleIntent.setAction(ACTION_OPEN_HANDLE_NODE);
@@ -546,11 +439,8 @@
 			if (e.getErrorCode() == MegaError.API_OK){
 				String url = request.getLink();
 				if (matchRegexs(url, CANCEL_ACCOUNT_LINK_REGEXS)) {
-<<<<<<< HEAD
-					log("cancel account url");
-=======
 					logDebug("Cancel account url");
->>>>>>> 094d50ad
+
 					String myEmail = request.getEmail();
 					if(myEmail!=null){
 						if(myEmail.equals(megaApi.getMyEmail())){
@@ -573,23 +463,15 @@
 
 				}
 				else if (matchRegexs(url, RESET_PASSWORD_LINK_REGEXS)) {
-<<<<<<< HEAD
-					log("reset pass url");
-					log("The recovery link has been sent");
-=======
 					logDebug("Reset pass url");
 					logDebug("The recovery link has been sent");
->>>>>>> 094d50ad
+
 					boolean mk = request.getFlag();
 					if(mk){
 						logDebug("Link with master key");
 						if(url!=null){
 							Intent resetPassIntent = new Intent(this, LoginActivityLollipop.class);
-<<<<<<< HEAD
 							resetPassIntent.putExtra("visibleFragment", LOGIN_FRAGMENT);
-=======
-							resetPassIntent.putExtra("visibleFragment",  LOGIN_FRAGMENT);
->>>>>>> 094d50ad
 							resetPassIntent.setAction(ACTION_RESET_PASS);
 							resetPassIntent.setData(Uri.parse(url));
 							startActivity(resetPassIntent);
@@ -604,11 +486,7 @@
 					else{
 						logDebug("Link without master key - park account");
 						Intent resetPassIntent = new Intent(this, LoginActivityLollipop.class);
-<<<<<<< HEAD
 						resetPassIntent.putExtra("visibleFragment", LOGIN_FRAGMENT);
-=======
-						resetPassIntent.putExtra("visibleFragment",  LOGIN_FRAGMENT);
->>>>>>> 094d50ad
 						resetPassIntent.setAction(ACTION_PARK_ACCOUNT);
 						resetPassIntent.setData(Uri.parse(url));
 						startActivity(resetPassIntent);
@@ -621,19 +499,11 @@
 				logWarning(e.getErrorString() + "___" + e.getErrorCode());
 				String url = request.getLink();
 				if (matchRegexs(url, CANCEL_ACCOUNT_LINK_REGEXS)) {
-<<<<<<< HEAD
-					log("cancel account url");
-					setError(getString(R.string.cancel_link_expired));
-				}
-				else if (matchRegexs(url, RESET_PASSWORD_LINK_REGEXS)) {
-					log("reset pass url");
-=======
 					logDebug("Cancel account url");
 					setError(getString(R.string.cancel_link_expired));
 				}
 				else if (matchRegexs(url, RESET_PASSWORD_LINK_REGEXS)) {
 					logDebug("Reset pass url");
->>>>>>> 094d50ad
 					setError(getString(R.string.recovery_link_expired));
 				}
 			}
@@ -660,11 +530,7 @@
 					aC.logoutConfirmed(this);
 
 					Intent confirmIntent = new Intent(this, LoginActivityLollipop.class);
-<<<<<<< HEAD
 					confirmIntent.putExtra("visibleFragment", LOGIN_FRAGMENT);
-=======
-					confirmIntent.putExtra("visibleFragment",  LOGIN_FRAGMENT);
->>>>>>> 094d50ad
 					confirmIntent.putExtra(EXTRA_CONFIRMATION, urlConfirmationLink);
 					confirmIntent.setFlags(Intent.FLAG_ACTIVITY_CLEAR_TOP);
 					confirmIntent.setAction(ACTION_CONFIRM);
@@ -686,11 +552,7 @@
 				aC.logoutConfirmed(this);
 
 				Intent confirmIntent = new Intent(this, LoginActivityLollipop.class);
-<<<<<<< HEAD
 				confirmIntent.putExtra("visibleFragment", LOGIN_FRAGMENT);
-=======
-				confirmIntent.putExtra("visibleFragment",  LOGIN_FRAGMENT);
->>>>>>> 094d50ad
 				confirmIntent.putExtra(EXTRA_CONFIRMATION, urlConfirmationLink);
 				confirmIntent.setFlags(Intent.FLAG_ACTIVITY_CLEAR_TOP);
 				confirmIntent.setAction(ACTION_CONFIRM);
