--- conflicted
+++ resolved
@@ -1,12 +1,7 @@
 package mega.privacy.android.app.utils
 
-import android.content.Context
 import android.text.Spanned
-import android.util.Base64
-import androidx.annotation.ColorRes
 import androidx.core.text.HtmlCompat
-import nz.mega.sdk.MegaApiJava
-import nz.mega.sdk.MegaStringMap
 
 object StringUtils {
 
@@ -14,10 +9,11 @@
     fun String.toSpannedHtmlText(): Spanned =
         HtmlCompat.fromHtml(this, HtmlCompat.FROM_HTML_MODE_LEGACY)
 
-<<<<<<< HEAD
     @JvmStatic
-    fun String.isTextEmpty(): Boolean =
-        TextUtil.isTextEmpty(this)
+    fun String.isTextEmpty() = TextUtil.isTextEmpty(this)
+
+    @JvmStatic
+    fun String.toThrowable(): Throwable = Throwable(this)
 
     /**
      * Format String with HTML color tags
@@ -53,9 +49,4 @@
 
         return aliases
     }
-=======
-    fun String.isTextEmpty() = TextUtil.isTextEmpty(this)
-
-    fun String.toThrowable(): Throwable = Throwable(this)
->>>>>>> 40652128
 }