--- conflicted
+++ resolved
@@ -26,10 +26,6 @@
 import mega.privacy.android.app.namecollision.data.NameCollision
 import mega.privacy.android.app.namecollision.data.NameCollisionType
 import mega.privacy.android.app.namecollision.usecase.CheckNameCollisionUseCase
-<<<<<<< HEAD
-import mega.privacy.android.app.usecase.*
-=======
->>>>>>> 3f26ba2a
 import mega.privacy.android.app.usecase.CancelTransferUseCase
 import mega.privacy.android.app.usecase.CopyNodeUseCase
 import mega.privacy.android.app.usecase.GetGlobalChangesUseCase
@@ -91,11 +87,7 @@
     private val copyNodeUseCase: CopyNodeUseCase,
     private val moveNodeUseCase: MoveNodeUseCase,
     private val removeNodeUseCase: RemoveNodeUseCase,
-<<<<<<< HEAD
-    private val checkNameCollisionUseCase: CheckNameCollisionUseCase
-=======
     private val checkNameCollisionUseCase: CheckNameCollisionUseCase,
->>>>>>> 3f26ba2a
 ) : BaseRxViewModel() {
 
     private val images = MutableLiveData<List<ImageItem>?>()
@@ -585,11 +577,7 @@
         node: MegaNode,
         newParentHandle: Long,
         type: NameCollisionType,
-<<<<<<< HEAD
-        completeAction: (() -> Unit)
-=======
         completeAction: (() -> Unit),
->>>>>>> 3f26ba2a
     ) {
         checkNameCollisionUseCase.check(
             node = node,
@@ -601,11 +589,7 @@
                 onError = { error ->
                     when (error) {
                         is MegaNodeException.ChildDoesNotExistsException -> completeAction.invoke()
-<<<<<<< HEAD
-                        else -> logError(error.stackTraceToString())
-=======
                         else -> Timber.e(error)
->>>>>>> 3f26ba2a
                     }
                 }
             )
@@ -723,11 +707,7 @@
     private fun Completable.subscribeAndComplete(
         addToComposite: Boolean = false,
         completeAction: (() -> Unit)? = null,
-<<<<<<< HEAD
-        errorAction: ((Throwable) -> Unit)? = null
-=======
         errorAction: ((Throwable) -> Unit)? = null,
->>>>>>> 3f26ba2a
     ) {
         subscribeOn(Schedulers.io())
             .observeOn(AndroidSchedulers.mainThread())
@@ -737,11 +717,7 @@
                 },
                 onError = { error ->
                     errorAction?.invoke(error)
-<<<<<<< HEAD
-                    logError(error.stackTraceToString())
-=======
                     Timber.e(error)
->>>>>>> 3f26ba2a
                 }
             ).also {
                 if (addToComposite) it.addTo(composite)
