--- conflicted
+++ resolved
@@ -70,9 +70,6 @@
     private val getImageHandlesUseCase: GetImageHandlesUseCase,
     private val getGlobalChangesUseCase: GetGlobalChangesUseCase,
     private val getNodeUseCase: GetNodeUseCase,
-    private val copyNodeUseCase: CopyNodeUseCase,
-    private val moveNodeUseCase: MoveNodeUseCase,
-    private val removeNodeUseCase: RemoveNodeUseCase,
     private val exportNodeUseCase: ExportNodeUseCase,
     private val cancelTransferUseCase: CancelTransferUseCase,
     private val loggedInUseCase: LoggedInUseCase,
@@ -504,7 +501,6 @@
      * @param newParentHandle   Parent handle in which the node will be copied.
      */
     fun copyNode(nodeHandle: Long, newParentHandle: Long) {
-<<<<<<< HEAD
         val node = getExistingNode(nodeHandle) ?: return
 
         checkNameCollision(
@@ -517,14 +513,6 @@
                     completeAction = {
                         snackbarMessage.value = getString(R.string.context_correctly_copied)
                     }, errorAction = { error -> copyMoveException.value = error })
-=======
-        copyNodeUseCase.copy(
-            node = getExistingNode(nodeHandle),
-            nodeHandle = nodeHandle,
-            toParentHandle = newParentHandle
-        ).subscribeAndComplete(false) {
-            snackbarMessage.value = getString(R.string.context_correctly_copied)
->>>>>>> f4830c27
         }
     }
 
@@ -535,7 +523,6 @@
      * @param newParentHandle   Parent handle in which the node will be moved.
      */
     fun moveNode(nodeHandle: Long, newParentHandle: Long) {
-<<<<<<< HEAD
         val node = getExistingNode(nodeHandle) ?: return
 
         checkNameCollision(
@@ -581,32 +568,18 @@
                 }
             )
             .addTo(composite)
-=======
-        moveNodeUseCase.move(nodeHandle, newParentHandle)
-            .subscribeAndComplete(false) {
-                snackbarMessage.value = getString(R.string.context_correctly_moved)
-            }
->>>>>>> f4830c27
     }
 
     fun moveNodeToRubbishBin(nodeHandle: Long) {
         moveNodeUseCase.moveToRubbishBin(nodeHandle)
-<<<<<<< HEAD
-            .subscribeAndComplete {
-=======
             .subscribeAndComplete(false) {
->>>>>>> f4830c27
                 snackbarMessage.value = getString(R.string.context_correctly_moved_to_rubbish)
             }
     }
 
     fun removeNode(nodeHandle: Long) {
         removeNodeUseCase.remove(nodeHandle)
-<<<<<<< HEAD
-            .subscribeAndComplete {
-=======
             .subscribeAndComplete(false) {
->>>>>>> f4830c27
                 snackbarMessage.value = getString(R.string.context_correctly_removed)
             }
     }
@@ -695,14 +668,11 @@
             .addTo(composite)
     }
 
-<<<<<<< HEAD
     private fun Completable.subscribeAndComplete(
+        addToComposite: Boolean = false,
         completeAction: (() -> Unit)? = null,
         errorAction: ((Throwable) -> Unit)? = null
     ) {
-=======
-    private fun Completable.subscribeAndComplete(addToComposite: Boolean = false, completeAction: (() -> Unit)? = null) {
->>>>>>> f4830c27
         subscribeOn(Schedulers.io())
             .observeOn(AndroidSchedulers.mainThread())
             .subscribeBy(
