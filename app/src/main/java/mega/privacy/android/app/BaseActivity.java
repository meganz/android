--- conflicted
+++ resolved
@@ -70,15 +70,7 @@
         if (app != null) {
             megaApi = app.getMegaApi();
             megaApiFolder = app.getMegaApiFolder();
-<<<<<<< HEAD
-
-            if(isChatEnabled()) {
-                megaChatApi = app.getMegaChatApi();
-            }
-
-=======
             megaChatApi = app.getMegaChatApi();
->>>>>>> 952bce5b
             dbH = app.getDbH();
         }
     }
