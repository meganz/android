package mega.privacy.android.app;

import android.app.AlertDialog;
import android.content.BroadcastReceiver;
import android.content.Context;
import android.content.Intent;
import android.content.IntentFilter;
import android.net.Uri;
import android.os.Bundle;
import android.support.design.widget.CoordinatorLayout;
import android.support.design.widget.Snackbar;
import android.support.v4.content.ContextCompat;
import android.support.v4.content.LocalBroadcastManager;
import android.support.v7.app.AppCompatActivity;
import android.util.DisplayMetrics;
import android.view.Display;
import android.view.Gravity;
import android.view.LayoutInflater;
import android.view.MotionEvent;
import android.view.View;
import android.view.ViewGroup;
import android.widget.Button;
import android.widget.FrameLayout;
import android.widget.LinearLayout;
import android.widget.TextView;

import java.util.ArrayList;

import mega.privacy.android.app.lollipop.listeners.MultipleAttachChatListener;
import mega.privacy.android.app.lollipop.megachat.calls.ChatCallActivity;
import mega.privacy.android.app.snackbarListeners.SnackbarNavigateOption;
import mega.privacy.android.app.utils.Constants;
import mega.privacy.android.app.utils.Util;
import nz.mega.sdk.MegaApiAndroid;
import nz.mega.sdk.MegaChatApiAndroid;
import nz.mega.sdk.MegaChatCall;
import nz.mega.sdk.MegaChatPresenceConfig;
import nz.mega.sdk.MegaChatRoom;

public class BaseActivity extends AppCompatActivity {

    private MegaApiAndroid megaApi;
    private MegaChatApiAndroid megaChatApi;
    private MegaApiAndroid megaApiFolder;

    private AlertDialog sslErrorDialog;

    protected boolean callToSuperBack = false;
    boolean delaySignalPresence = false;

    @Override
    protected void onCreate(Bundle savedInstanceState) {
        log("onCreate");

        super.onCreate(savedInstanceState);
        checkMegaApiObjects();

        LocalBroadcastManager.getInstance(this).registerReceiver(sslErrorReceiver,
                new IntentFilter(Constants.BROADCAST_ACTION_INTENT_SSL_VERIFICATION_FAILED));

        LocalBroadcastManager.getInstance(this).registerReceiver(signalPresenceReceiver,
                new IntentFilter(Constants.BROADCAST_ACTION_INTENT_SIGNAL_PRESENCE));
    }

    @Override
    protected void onPause() {
        log("onPause");

        checkMegaApiObjects();
        super.onPause();
    }

    @Override
    protected void onResume() {
        log("onResume");

        super.onResume();
        Util.setAppFontSize(this);

        checkMegaApiObjects();

        if(megaChatApi != null){
            if(megaChatApi.getPresenceConfig()==null){
                delaySignalPresence = true;
            }
            else{
                if(megaChatApi.getPresenceConfig().isPending()==true){
                    delaySignalPresence = true;
                }
                else{
                    delaySignalPresence = false;
                    retryConnectionsAndSignalPresence();
                }
            }
        }
        else{
            delaySignalPresence = false;
            retryConnectionsAndSignalPresence();
        }
    }

    @Override
    protected void onDestroy() {
        log("onDestroy");

        LocalBroadcastManager.getInstance(this).unregisterReceiver(sslErrorReceiver);
        LocalBroadcastManager.getInstance(this).unregisterReceiver(signalPresenceReceiver);

        super.onDestroy();
    }

    /**
     * Method to check if exist all required MegaApiAndroid and MegaChatApiAndroid objects
     * or create them if necessary.
     */
    private void checkMegaApiObjects() {
        log("checkMegaApiObjects");

        if (megaApi == null){
            megaApi = ((MegaApplication)getApplication()).getMegaApi();
        }

        if (megaApiFolder == null) {
            megaApiFolder = ((MegaApplication) getApplication()).getMegaApiFolder();
        }

        if(Util.isChatEnabled()){
            if (megaChatApi == null){
                megaChatApi = ((MegaApplication)getApplication()).getMegaChatApi();
            }
        }
    }

    /**
     * Broadcast receiver to manage a possible SSL verification error.
     */
    private BroadcastReceiver sslErrorReceiver = new BroadcastReceiver() {
        @Override
        public void onReceive(Context context, Intent intent) {
            if (intent != null) {
                log("BROADCAST TO MANAGE A SSL VERIFICATION ERROR");
                if (sslErrorDialog != null && sslErrorDialog.isShowing()) return;
                showSSLErrorDialog();
            }
        }
    };

    /**
     * Broadcast to send presence after first launch of app
     */
    private BroadcastReceiver signalPresenceReceiver = new BroadcastReceiver() {
        @Override
        public void onReceive(Context context, Intent intent) {
            if (intent != null) {
<<<<<<< HEAD
                log("BROADCAST TO SEND SIGNAL PRESENCE");
                MegaChatPresenceConfig config = megaChatApi.getPresenceConfig();
                if(config != null) {
                    if(delaySignalPresence && !config.isPending()){
                        delaySignalPresence = false;
                        retryConnectionsAndSignalPresence();
                    }
=======
                log("****BROADCAST TO SEND SIGNAL PRESENCE");
                if(delaySignalPresence && megaChatApi != null && megaChatApi.getPresenceConfig() != null && megaChatApi.getPresenceConfig().isPending()==false){
                    delaySignalPresence = false;
                    retryConnectionsAndSignalPresence();
>>>>>>> e0f8e18a
                }
            }
        }
    };

    /**
     * Method to display an alert dialog indicating that the MEGA SSL key
     * can't be verified (API_ESSL Error) and giving the user several options.
     */
    private void showSSLErrorDialog(){

        AlertDialog.Builder builder = new AlertDialog.Builder(this);
        LayoutInflater inflater = getLayoutInflater();
        View v = inflater.inflate(R.layout.dialog_three_vertical_buttons, null);
        builder.setView(v);

        TextView title = v.findViewById(R.id.dialog_title);
        TextView text = v.findViewById(R.id.dialog_text);

        Button retryButton = v.findViewById(R.id.dialog_first_button);
        Button openBrowserButton = v.findViewById(R.id.dialog_second_button);
        Button dismissButton = v.findViewById(R.id.dialog_third_button);

        LinearLayout.LayoutParams params = new LinearLayout.LayoutParams(
                ViewGroup.LayoutParams.WRAP_CONTENT,
                ViewGroup.LayoutParams.WRAP_CONTENT);
        params.gravity = Gravity.RIGHT;

        title.setText(R.string.ssl_error_dialog_title);
        text.setText(R.string.ssl_error_dialog_text);
        retryButton.setText(R.string.general_retry);
        openBrowserButton.setText(R.string.general_open_browser);
        dismissButton.setText(R.string.general_dismiss);

        sslErrorDialog = builder.create();
        sslErrorDialog.setCancelable(false);
        sslErrorDialog.setCanceledOnTouchOutside(false);

        retryButton.setOnClickListener(new View.OnClickListener() {
            @Override
            public void onClick(View v) {
                sslErrorDialog.dismiss();
                megaApi.reconnect();
                megaApiFolder.reconnect();
            }
        });

        openBrowserButton.setOnClickListener(new View.OnClickListener() {
            @Override
            public void onClick(View v) {
                sslErrorDialog.dismiss();
                Uri uriUrl = Uri.parse("https://mega.nz/");
                Intent launchBrowser = new Intent(Intent.ACTION_VIEW, uriUrl);
                startActivity(launchBrowser);
            }
        });

        dismissButton.setOnClickListener(new View.OnClickListener() {
            @Override
            public void onClick(View v) {
                sslErrorDialog.dismiss();
                megaApi.setPublicKeyPinning(false);
                megaApi.reconnect();
                megaApiFolder.setPublicKeyPinning(false);
                megaApiFolder.reconnect();
            }
        });

        sslErrorDialog.show();
    }

    public void retryConnectionsAndSignalPresence(){
        log("retryConnectionsAndSignalPresence");
        try{
            if (megaApi != null){
                megaApi.retryPendingConnections();
            }

            if(Util.isChatEnabled()){
                if (megaChatApi != null){
                    megaChatApi.retryPendingConnections(false, null);
                }

                if(!(this instanceof ChatCallActivity)){
                    log("Send signal presence if needed");
                    if(megaChatApi != null && megaChatApi.isSignalActivityRequired()){
                        megaChatApi.signalPresenceActivity();
                    }
                }
            }
        }
        catch (Exception e){
            log("retryPendingConnections:Exception: "+e.getMessage());
        }
    }



    @Override
    public void onBackPressed() {
        retryConnectionsAndSignalPresence();
        if(callToSuperBack){
            super.onBackPressed();
        }
    }

    @Override
    public boolean dispatchTouchEvent(MotionEvent event) {
        if (event.getAction() == MotionEvent.ACTION_DOWN ){
            retryConnectionsAndSignalPresence();
        }
        return super.dispatchTouchEvent(event);
    }

    /**
     * Method to display a simple Snackbar.
     *
     * @param view Layout where the snackbar is going to show.
     * @param s Text to shown in the snackbar
     */
    public void showSnackbar (View view, String s) {
        showSnackbar(Constants.SNACKBAR_TYPE, view, s, -1);
    }

    /**
     * Method to display a simple or action Snackbar.
     *
     * @param type There are three possible values to this param:
     *            - Constants.SNACKBAR_TYPE: creates a simple snackbar
     *            - Constants.MESSAGE_SNACKBAR_TYPE: creates an action snackbar which function is to go to Chat section
     *            - Constants.NOT_SPACE_SNACKBAR_TYPE: creates an action snackbar which function is to go to Storage-Settings section
     * @param view Layout where the snackbar is going to show.
     * @param s Text to shown in the snackbar
     */
    public void showSnackbar (int type, View view, String s) {
        showSnackbar(type, view, s, -1);
    }

    /**
     * Method to display a simple or action Snackbar.
     *
     * @param type There are three possible values to this param:
     *            - Constants.SNACKBAR_TYPE: creates a simple snackbar
     *            - Constants.MESSAGE_SNACKBAR_TYPE: creates an action snackbar which function is to go to Chat section
     *            - Constants.NOT_SPACE_SNACKBAR_TYPE: creates an action snackbar which function is to go to Storage-Settings section
     * @param view Layout where the snackbar is going to show.
     * @param s Text to shown in the snackbar
     * @param idChat Chat ID. If this param has a valid value, different to -1, the function of Constants.MESSAGE_SNACKBAR_TYPE ends in the specified chat
     */
    public void showSnackbar (int type, View view, String s, long idChat) {
        log("showSnackbar: "+s);
        Display  display = getWindowManager().getDefaultDisplay();
        DisplayMetrics outMetrics = new DisplayMetrics();
        display.getMetrics(outMetrics);

        Snackbar snackbar = null;
        if (type == Constants.MESSAGE_SNACKBAR_TYPE && (s==null || s.isEmpty())) {
            snackbar = Snackbar.make(view, R.string.sent_as_message, Snackbar.LENGTH_LONG);
        }
        else if (type == Constants.NOT_SPACE_SNACKBAR_TYPE) {
            snackbar = Snackbar.make(view, R.string.error_not_enough_free_space, Snackbar.LENGTH_LONG);
        }
        else {
            snackbar = Snackbar.make(view, s, Snackbar.LENGTH_LONG);
        }

        Snackbar.SnackbarLayout snackbarLayout = (Snackbar.SnackbarLayout) snackbar.getView();
        snackbarLayout.setBackground(ContextCompat.getDrawable(this, R.drawable.background_snackbar));

        if (snackbarLayout.getLayoutParams() instanceof CoordinatorLayout.LayoutParams) {
            final CoordinatorLayout.LayoutParams params = (CoordinatorLayout.LayoutParams) snackbarLayout.getLayoutParams();
            params.setMargins(Util.px2dp(8, outMetrics),0,Util.px2dp(8, outMetrics), Util.px2dp(8, outMetrics));
            snackbarLayout.setLayoutParams(params);
        }
        else if (snackbarLayout.getLayoutParams() instanceof FrameLayout.LayoutParams) {
            final FrameLayout.LayoutParams params = (FrameLayout.LayoutParams) snackbarLayout.getLayoutParams();
            params.setMargins(mega.privacy.android.app.utils.Util.px2dp(8, outMetrics),0, mega.privacy.android.app.utils.Util.px2dp(8, outMetrics), mega.privacy.android.app.utils.Util.px2dp(8, outMetrics));
            snackbarLayout.setLayoutParams(params);
        }

        switch (type) {
            case Constants.SNACKBAR_TYPE: {
                TextView snackbarTextView = (TextView)snackbar.getView().findViewById(android.support.design.R.id.snackbar_text);
                snackbarTextView.setMaxLines(5);
                snackbar.show();
                break;
            }
            case Constants.MESSAGE_SNACKBAR_TYPE: {
                snackbar.setAction("SEE", new SnackbarNavigateOption(view.getContext(), idChat));
                snackbar.show();
                break;
            }
            case Constants.NOT_SPACE_SNACKBAR_TYPE: {
                snackbar.setAction("Settings", new SnackbarNavigateOption(view.getContext()));
                snackbar.show();
                break;
            }
        }
    }

    /**
     * Method to display a simple Snackbar.
     *
     * @param context Context of the Activity where the snackbar has to be displayed
     * @param outMetrics DisplayMetrics of the current device
     * @param view Layout where the snackbar is going to show.
     * @param s Text to shown in the snackbar
     */
    public static void showSimpleSnackbar(Context context, DisplayMetrics outMetrics, View view, String s) {
        Snackbar snackbar = Snackbar.make(view, s, Snackbar.LENGTH_LONG);
        Snackbar.SnackbarLayout snackbarLayout = (Snackbar.SnackbarLayout) snackbar.getView();
        snackbarLayout.setBackground(ContextCompat.getDrawable(context, R.drawable.background_snackbar));
        final FrameLayout.LayoutParams params = (FrameLayout.LayoutParams) snackbarLayout.getLayoutParams();
        params.setMargins(Util.px2dp(8, outMetrics),0,Util.px2dp(8, outMetrics), Util.px2dp(8, outMetrics));
        snackbarLayout.setLayoutParams(params);
        TextView snackbarTextView = (TextView) snackbar.getView().findViewById(android.support.design.R.id.snackbar_text);
        snackbarTextView.setMaxLines(5);
        snackbar.show();
    }

    /**
     * Method for send a file into one or more chats
     *
     * @param context Context of the Activity where the file has to be sent
     * @param chats Chats where the file has to be sent
     * @param fileHandle Handle of the file that has to be sent
     */
    public void sendFileToChatsFromContacts(Context context, ArrayList<MegaChatRoom> chats, long fileHandle){
        log("sendFileToChatsFromContacts");

        MultipleAttachChatListener listener = null;

        if(chats.size()==1){
            listener = new MultipleAttachChatListener(context, chats.get(0).getChatId(), false, chats.size());
            megaChatApi.attachNode(chats.get(0).getChatId(), fileHandle, listener);
        }
        else{
            listener = new MultipleAttachChatListener(context, -1, false, chats.size());
            for(int i=0;i<chats.size();i++){
                megaChatApi.attachNode(chats.get(i).getChatId(), fileHandle, listener);
            }
        }
    }

    /**
     * Local method to write a log message.
     * @param message Text to write in the log message.
     */
    private void log(String message) {
        Util.log("BaseActivityLollipop", message);
    }
}<|MERGE_RESOLUTION|>--- conflicted
+++ resolved
@@ -152,20 +152,10 @@
         @Override
         public void onReceive(Context context, Intent intent) {
             if (intent != null) {
-<<<<<<< HEAD
-                log("BROADCAST TO SEND SIGNAL PRESENCE");
-                MegaChatPresenceConfig config = megaChatApi.getPresenceConfig();
-                if(config != null) {
-                    if(delaySignalPresence && !config.isPending()){
-                        delaySignalPresence = false;
-                        retryConnectionsAndSignalPresence();
-                    }
-=======
                 log("****BROADCAST TO SEND SIGNAL PRESENCE");
                 if(delaySignalPresence && megaChatApi != null && megaChatApi.getPresenceConfig() != null && megaChatApi.getPresenceConfig().isPending()==false){
                     delaySignalPresence = false;
                     retryConnectionsAndSignalPresence();
->>>>>>> e0f8e18a
                 }
             }
         }
