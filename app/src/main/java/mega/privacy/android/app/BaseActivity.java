package mega.privacy.android.app;

import android.Manifest;
import android.app.AlertDialog;
import android.content.BroadcastReceiver;
import android.content.Context;
import android.content.DialogInterface;
import android.content.Intent;
import android.content.IntentFilter;
import android.content.pm.PackageManager;
import android.net.Uri;
import android.os.Bundle;

import androidx.annotation.NonNull;
import androidx.coordinatorlayout.widget.CoordinatorLayout;
import com.google.android.material.snackbar.Snackbar;

import androidx.core.content.ContextCompat;
import androidx.localbroadcastmanager.content.LocalBroadcastManager;
import androidx.appcompat.app.AppCompatActivity;
import android.text.TextUtils;
import android.util.DisplayMetrics;
import android.view.Display;
import android.view.Gravity;
import android.view.LayoutInflater;
import android.view.MotionEvent;
import android.view.View;
import android.view.ViewGroup;
import android.widget.Button;
import android.widget.FrameLayout;
import android.widget.LinearLayout;
import android.widget.TextView;

import mega.privacy.android.app.listeners.ChatLogoutListener;
import mega.privacy.android.app.lollipop.megachat.calls.ChatCallActivity;
import mega.privacy.android.app.snackbarListeners.SnackbarNavigateOption;
import mega.privacy.android.app.utils.Util;
import nz.mega.sdk.MegaApiAndroid;
import nz.mega.sdk.MegaChatApiAndroid;
import nz.mega.sdk.MegaUser;

import static mega.privacy.android.app.lollipop.LoginFragmentLollipop.NAME_USER_LOCKED;
import static mega.privacy.android.app.constants.BroadcastConstants.*;
import static mega.privacy.android.app.utils.LogUtil.*;
import static mega.privacy.android.app.utils.PermissionUtils.*;
import static mega.privacy.android.app.utils.Util.*;
import static mega.privacy.android.app.utils.DBUtil.*;
import static mega.privacy.android.app.utils.Constants.*;
import static nz.mega.sdk.MegaApiJava.*;

public class BaseActivity extends AppCompatActivity {

    private static final String EXPIRED_BUSINESS_ALERT_SHOWN = "EXPIRED_BUSINESS_ALERT_SHOWN";

    private BaseActivity baseActivity;

    protected  MegaApplication app;

    protected MegaApiAndroid megaApi;
    protected MegaApiAndroid megaApiFolder;
    protected MegaChatApiAndroid megaChatApi;

    protected DatabaseHandler dbH;

    private AlertDialog sslErrorDialog;

    private boolean delaySignalPresence = false;

    //Indicates if app is requesting the required permissions to enable the SDK logger
    private boolean permissionLoggerSDK = false;
    //Indicates if app is requesting the required permissions to enable the Karere logger
    private boolean permissionLoggerKarere = false;

    public BaseActivity() {
        app = MegaApplication.getInstance();

        //Will be checked again and initialized at `onCreate()`
        if (app != null) {
            megaApi = app.getMegaApi();
            megaApiFolder = app.getMegaApiFolder();
            megaChatApi = app.getMegaChatApi();
            dbH = app.getDbH();
        }
    }

    private AlertDialog expiredBusinessAlert;
    private boolean isExpiredBusinessAlertShown = false;

    private boolean isPaused = false;

    private DisplayMetrics outMetrics;

    //Indicates when the activity should finish due to some error
    private static boolean finishActivityAtError;

    @Override
    protected void onCreate(Bundle savedInstanceState) {
        logDebug("onCreate");

        baseActivity = this;

        Display display = getWindowManager().getDefaultDisplay();
        outMetrics = new DisplayMetrics ();
        display.getMetrics(outMetrics);

        super.onCreate(savedInstanceState);
        checkMegaObjects();

        LocalBroadcastManager.getInstance(this).registerReceiver(sslErrorReceiver,
                new IntentFilter(BROADCAST_ACTION_INTENT_SSL_VERIFICATION_FAILED));

        LocalBroadcastManager.getInstance(this).registerReceiver(signalPresenceReceiver,
                new IntentFilter(BROADCAST_ACTION_INTENT_SIGNAL_PRESENCE));

        IntentFilter filter =  new IntentFilter(BROADCAST_ACTION_INTENT_EVENT_ACCOUNT_BLOCKED);
        filter.addAction(ACTION_EVENT_ACCOUNT_BLOCKED);
        LocalBroadcastManager.getInstance(this).registerReceiver(accountBlockedReceiver, filter);

        LocalBroadcastManager.getInstance(this).registerReceiver(businessExpiredReceiver,
                new IntentFilter(BROADCAST_ACTION_INTENT_BUSINESS_EXPIRED));

        LocalBroadcastManager.getInstance(this).registerReceiver(takenDownFilesReceiver,
                new IntentFilter(BROADCAST_ACTION_INTENT_TAKEN_DOWN_FILES));

        LocalBroadcastManager.getInstance(this).registerReceiver(transferFinishedReceiver,
                new IntentFilter(BROADCAST_ACTION_INTENT_SHOWSNACKBAR_TRANSFERS_FINISHED));

        if (savedInstanceState != null) {
            isExpiredBusinessAlertShown = savedInstanceState.getBoolean(EXPIRED_BUSINESS_ALERT_SHOWN, false);
            if (isExpiredBusinessAlertShown) {
                showExpiredBusinessAlert();
            }
        }
    }

    @Override
    protected void onSaveInstanceState(Bundle outState) {
        outState.putBoolean(EXPIRED_BUSINESS_ALERT_SHOWN, isExpiredBusinessAlertShown);

        super.onSaveInstanceState(outState);
    }

    @Override
    protected void onPause() {
        logDebug("onPause");
        checkMegaObjects();
        MegaApplication.activityPaused();
        isPaused = true;
        super.onPause();
    }

    @Override
    protected void onResume() {
        logDebug("onResume");
        super.onResume();
        setAppFontSize(this);

        checkMegaObjects();
        MegaApplication.activityResumed();
        isPaused = false;

        retryConnectionsAndSignalPresence();
    }

    @Override
    protected void onDestroy() {
        logDebug("onDestroy");

        LocalBroadcastManager.getInstance(this).unregisterReceiver(sslErrorReceiver);
        LocalBroadcastManager.getInstance(this).unregisterReceiver(signalPresenceReceiver);
        LocalBroadcastManager.getInstance(this).unregisterReceiver(accountBlockedReceiver);
        LocalBroadcastManager.getInstance(this).unregisterReceiver(businessExpiredReceiver);
        LocalBroadcastManager.getInstance(this).unregisterReceiver(takenDownFilesReceiver);
        LocalBroadcastManager.getInstance(this).unregisterReceiver(transferFinishedReceiver);

        super.onDestroy();
    }

    /**
     * Method to check if exist all required objects (MegaApplication, MegaApiAndroid and MegaChatApiAndroid )
     * or create them if necessary.
     */
    private void checkMegaObjects() {

        if (app == null) {
            app = MegaApplication.getInstance();
        }

        if (app != null) {
            if (megaApi == null){
                megaApi = app.getMegaApi();
            }

            if (megaApiFolder == null) {
                megaApiFolder = app.getMegaApiFolder();
            }

            if (megaChatApi == null){
                megaChatApi = app.getMegaChatApi();
            }

            if (dbH == null) {
                dbH = app.getDbH();
            }
        }
    }

    /**
     * Broadcast receiver to manage the errors shown and actions when an account is blocked.
     */
    private BroadcastReceiver accountBlockedReceiver = new BroadcastReceiver() {
        @Override
        public void onReceive(Context context, Intent intent) {
            if (intent == null || intent.getAction() == null || !intent.getAction().equals(ACTION_EVENT_ACCOUNT_BLOCKED)) return;

            checkWhyAmIBlocked(intent.getLongExtra(EVENT_NUMBER, -1), intent.getStringExtra(EVENT_TEXT));
        }
    };

    /**
     * Broadcast receiver to manage a possible SSL verification error.
     */
    private BroadcastReceiver sslErrorReceiver = new BroadcastReceiver() {
        @Override
        public void onReceive(Context context, Intent intent) {
            if (intent != null) {
                logDebug("BROADCAST TO MANAGE A SSL VERIFICATION ERROR");
                if (sslErrorDialog != null && sslErrorDialog.isShowing()) return;
                showSSLErrorDialog();
            }
        }
    };

    /**
     * Broadcast to send presence after first launch of app
     */
    private BroadcastReceiver signalPresenceReceiver = new BroadcastReceiver() {
        @Override
        public void onReceive(Context context, Intent intent) {
            if (intent != null) {
                logDebug("BROADCAST TO SEND SIGNAL PRESENCE");
                if(delaySignalPresence && megaChatApi != null && megaChatApi.getPresenceConfig() != null && !megaChatApi.getPresenceConfig().isPending()){
                    delaySignalPresence = false;
                    retryConnectionsAndSignalPresence();
                }
            }
        }
    };

    private BroadcastReceiver businessExpiredReceiver = new BroadcastReceiver() {
        @Override
        public void onReceive(Context context, Intent intent) {
            if (intent != null) {
                showExpiredBusinessAlert();
            }
        }
    };

    /**
     * Broadcast to show taken down files info
     */
    private BroadcastReceiver takenDownFilesReceiver = new BroadcastReceiver() {
        @Override
        public void onReceive(Context context, Intent intent) {
            if (intent == null) return;

            logDebug("BROADCAST INFORM THERE ARE TAKEN DOWN FILES IMPLIED IN ACTION");
            int numberFiles = intent.getIntExtra(NUMBER_FILES, 1);
            Util.showSnackbar(baseActivity, getResources().getQuantityString(R.plurals.alert_taken_down_files, numberFiles, numberFiles));
        }
    };

    /**
     * Broadcast to show a snackbar when all the transfers finish
     */
    private BroadcastReceiver transferFinishedReceiver = new BroadcastReceiver() {
        @Override
        public void onReceive(Context context, Intent intent) {
            if (intent == null) {
                return;
            }

            String message = null;
            int numTransfers = intent.getIntExtra(NUMBER_FILES, 1);

            switch (intent.getStringExtra(TRANSFER_TYPE)) {
                case DOWNLOAD_TRANSFER:
                    message = getResources().getQuantityString(R.plurals.download_finish, numTransfers, numTransfers);
                    break;

                case UPLOAD_TRANSFER:
                    message = getResources().getQuantityString(R.plurals.upload_finish, numTransfers, numTransfers);
                    break;
            }

            Util.showSnackbar(baseActivity, message);
        }
    };

    /**
     * Method to display an alert dialog indicating that the MEGA SSL key
     * can't be verified (API_ESSL Error) and giving the user several options.
     */
    private void showSSLErrorDialog(){

        AlertDialog.Builder builder = new AlertDialog.Builder(this);
        LayoutInflater inflater = getLayoutInflater();
        View v = inflater.inflate(R.layout.dialog_three_vertical_buttons, null);
        builder.setView(v);

        TextView title = v.findViewById(R.id.dialog_title);
        TextView text = v.findViewById(R.id.dialog_text);

        Button retryButton = v.findViewById(R.id.dialog_first_button);
        Button openBrowserButton = v.findViewById(R.id.dialog_second_button);
        Button dismissButton = v.findViewById(R.id.dialog_third_button);

        LinearLayout.LayoutParams params = new LinearLayout.LayoutParams(
                ViewGroup.LayoutParams.WRAP_CONTENT,
                ViewGroup.LayoutParams.WRAP_CONTENT);
        params.gravity = Gravity.RIGHT;

        title.setText(R.string.ssl_error_dialog_title);
        text.setText(R.string.ssl_error_dialog_text);
        retryButton.setText(R.string.general_retry);
        openBrowserButton.setText(R.string.general_open_browser);
        dismissButton.setText(R.string.general_dismiss);

        sslErrorDialog = builder.create();
        sslErrorDialog.setCancelable(false);
        sslErrorDialog.setCanceledOnTouchOutside(false);

        retryButton.setOnClickListener(new View.OnClickListener() {
            @Override
            public void onClick(View v) {
                sslErrorDialog.dismiss();
                megaApi.reconnect();
                megaApiFolder.reconnect();
            }
        });

        openBrowserButton.setOnClickListener(new View.OnClickListener() {
            @Override
            public void onClick(View v) {
                sslErrorDialog.dismiss();
                Uri uriUrl = Uri.parse("https://mega.nz/");
                Intent launchBrowser = new Intent(Intent.ACTION_VIEW, uriUrl);
                startActivity(launchBrowser);
            }
        });

        dismissButton.setOnClickListener(new View.OnClickListener() {
            @Override
            public void onClick(View v) {
                sslErrorDialog.dismiss();
                megaApi.setPublicKeyPinning(false);
                megaApi.reconnect();
                megaApiFolder.setPublicKeyPinning(false);
                megaApiFolder.reconnect();
            }
        });

        sslErrorDialog.show();
    }

    protected void retryConnectionsAndSignalPresence(){
        logDebug("retryConnectionsAndSignalPresence");
        try{
            if (megaApi != null){
                megaApi.retryPendingConnections();
            }

            if (megaChatApi != null) {
                megaChatApi.retryPendingConnections(false, null);

                if (megaChatApi.getPresenceConfig() != null && !megaChatApi.getPresenceConfig().isPending()) {
                    delaySignalPresence = false;
                    if (!(this instanceof ChatCallActivity) && megaChatApi.isSignalActivityRequired()) {
                        logDebug("Send signal presence");
                        megaChatApi.signalPresenceActivity();
                    }
                } else {
                    delaySignalPresence = true;
                }
            }
        }
        catch (Exception e){
            logWarning("Exception", e);
        }
    }

    @Override
    public void onBackPressed() {
        retryConnectionsAndSignalPresence();
        super.onBackPressed();
    }

    @Override
    public boolean dispatchTouchEvent(MotionEvent event) {
        if (event.getAction() == MotionEvent.ACTION_DOWN ){
            retryConnectionsAndSignalPresence();
        }
        return super.dispatchTouchEvent(event);
    }

    /**
     * Method to display a simple Snackbar.
     *
     * @param view Layout where the snackbar is going to show.
     * @param s Text to shown in the snackbar
     */
    public void showSnackbar (View view, String s) {
        showSnackbar(SNACKBAR_TYPE, view, s, -1);
    }

    /**
     * Method to display a simple or action Snackbar.
     *
     * @param type There are three possible values to this param:
     *            - SNACKBAR_TYPE: creates a simple snackbar
     *            - MESSAGE_SNACKBAR_TYPE: creates an action snackbar which function is to go to Chat section
     *            - NOT_SPACE_SNACKBAR_TYPE: creates an action snackbar which function is to go to Storage-Settings section
     * @param view Layout where the snackbar is going to show.
     * @param s Text to shown in the snackbar
     */
    public void showSnackbar (int type, View view, String s) {
        showSnackbar(type, view, s, -1);
    }

    /**
     * Method to display a simple or action Snackbar.
     *
     * @param type There are three possible values to this param:
     *            - SNACKBAR_TYPE: creates a simple snackbar
     *            - MESSAGE_SNACKBAR_TYPE: creates an action snackbar which function is to go to Chat section
     *            - NOT_SPACE_SNACKBAR_TYPE: creates an action snackbar which function is to go to Storage-Settings section
     * @param view Layout where the snackbar is going to show.
     * @param s Text to shown in the snackbar
     * @param idChat Chat ID. If this param has a valid value the function of MESSAGE_SNACKBAR_TYPE ends in the specified chat.
     *               If the value is -1 (INVALID_HANLDE) the function ends in chats list view.
     */
    public void showSnackbar (int type, View view, String s, long idChat) {
        logDebug(("showSnackbar: " + s));
        Display  display = getWindowManager().getDefaultDisplay();
        DisplayMetrics outMetrics = new DisplayMetrics();
        display.getMetrics(outMetrics);

        Snackbar snackbar = null;
        if (type == MESSAGE_SNACKBAR_TYPE) {
            snackbar = Snackbar.make(view, R.string.sent_as_message, Snackbar.LENGTH_LONG);
        }
        else if (type == NOT_SPACE_SNACKBAR_TYPE) {
            snackbar = Snackbar.make(view, R.string.error_not_enough_free_space, Snackbar.LENGTH_LONG);
        }
        else {
            snackbar = Snackbar.make(view, s, Snackbar.LENGTH_LONG);
        }

        Snackbar.SnackbarLayout snackbarLayout = (Snackbar.SnackbarLayout) snackbar.getView();
        snackbarLayout.setBackground(ContextCompat.getDrawable(this, R.drawable.background_snackbar));

        if (snackbarLayout.getLayoutParams() instanceof CoordinatorLayout.LayoutParams) {
            final CoordinatorLayout.LayoutParams params = (CoordinatorLayout.LayoutParams) snackbarLayout.getLayoutParams();
            params.setMargins(px2dp(8, outMetrics),0,px2dp(8, outMetrics), px2dp(8, outMetrics));
            snackbarLayout.setLayoutParams(params);
        }
        else if (snackbarLayout.getLayoutParams() instanceof FrameLayout.LayoutParams) {
            final FrameLayout.LayoutParams params = (FrameLayout.LayoutParams) snackbarLayout.getLayoutParams();
            params.setMargins(px2dp(8, outMetrics),0, px2dp(8, outMetrics), px2dp(8, outMetrics));
            snackbarLayout.setLayoutParams(params);
        }

        switch (type) {
            case SNACKBAR_TYPE: {
                TextView snackbarTextView = snackbar.getView().findViewById(com.google.android.material.R.id.snackbar_text);
                snackbarTextView.setMaxLines(5);
                snackbar.show();
                break;
            }
            case MESSAGE_SNACKBAR_TYPE: {
                snackbar.setAction("SEE", new SnackbarNavigateOption(view.getContext(), idChat));
                snackbar.show();
                break;
            }
            case NOT_SPACE_SNACKBAR_TYPE: {
                snackbar.setAction("Settings", new SnackbarNavigateOption(view.getContext()));
                snackbar.show();
                break;
            }
        }
    }

    /**
     * Method to display a simple Snackbar.
     *
     * @param context Context of the Activity where the snackbar has to be displayed
     * @param outMetrics DisplayMetrics of the current device
     * @param view Layout where the snackbar is going to show.
     * @param s Text to shown in the snackbar
     */
    public static void showSimpleSnackbar(Context context, DisplayMetrics outMetrics, View view, String s) {
        Snackbar snackbar = Snackbar.make(view, s, Snackbar.LENGTH_LONG);
        Snackbar.SnackbarLayout snackbarLayout = (Snackbar.SnackbarLayout) snackbar.getView();
        snackbarLayout.setBackground(ContextCompat.getDrawable(context, R.drawable.background_snackbar));
        final FrameLayout.LayoutParams params = (FrameLayout.LayoutParams) snackbarLayout.getLayoutParams();
        params.setMargins(px2dp(8, outMetrics),0,px2dp(8, outMetrics), px2dp(8, outMetrics));
        snackbarLayout.setLayoutParams(params);
        TextView snackbarTextView = snackbar.getView().findViewById(com.google.android.material.R.id.snackbar_text);
        snackbarTextView.setMaxLines(5);
        snackbar.show();
    }

    /**
     * Method to refresh the account details info if necessary.
     */
    protected void refreshAccountInfo(){
        logDebug("refreshAccountInfo");

        //Check if the call is recently
        logDebug("Check the last call to getAccountDetails");
        if(callToAccountDetails()){
            logDebug("megaApi.getAccountDetails SEND");
            app.askForAccountDetails();
        }
    }

    /**
     * This method is shown in a business account when the account is expired.
     * It informs that all the actions are only read.
     * The message is different depending if the account belongs to an admin or an user.
     *
     */
    private void showExpiredBusinessAlert(){
        if (isPaused || (expiredBusinessAlert != null && expiredBusinessAlert.isShowing())) {
            return;
        }

        AlertDialog.Builder builder = new AlertDialog.Builder(this, R.style.AppCompatAlertDialogStyleNormal);
        builder.setTitle(R.string.expired_business_title);

        if (megaApi.isMasterBusinessAccount()) {
            builder.setMessage(R.string.expired_admin_business_text);
        } else {
            String expiredString = getString(R.string.expired_user_business_text);
            try {
                expiredString = expiredString.replace("[B]", "<b><font color=\'#000000\'>");
                expiredString = expiredString.replace("[/B]", "</font></b>");
            } catch (Exception e) {
                logWarning("Exception formatting string", e);
            }
            builder.setMessage(TextUtils.concat(getSpannedHtmlText(expiredString), "\n\n" + getString(R.string.expired_user_business_text_2)));
        }

        builder.setNegativeButton(R.string.general_dismiss, new DialogInterface.OnClickListener() {
            @Override
            public void onClick(DialogInterface dialog, int which) {
                isExpiredBusinessAlertShown = false;
                if (finishActivityAtError) {
                    finishActivityAtError = false;
                    finish();
                }
                dialog.dismiss();
            }
        });
        builder.setCancelable(false);
        expiredBusinessAlert = builder.create();
        expiredBusinessAlert.show();
        isExpiredBusinessAlertShown = true;
    }

    /**
     * Method to show an alert or error when the account has been suspended
     * for any reason
     *
     * @param eventNumber long that determines the event for which the account has been suspended
     * @param stringError string shown as an alert in case there is not any specific action for the event
     */
    public void checkWhyAmIBlocked(long eventNumber, String stringError) {
        Intent intent;

        switch (Long.toString(eventNumber)) {
            case ACCOUNT_NOT_BLOCKED:
//                I am not blocked
                break;
            case COPYRIGHT_ACCOUNT_BLOCK:
                showErrorAlertDialog(getString(R.string.account_suspended_breache_ToS), false, this);
                megaChatApi.logout(new ChatLogoutListener(getApplicationContext()));
                break;
            case MULTIPLE_COPYRIGHT_ACCOUNT_BLOCK:
                showErrorAlertDialog(getString(R.string.account_suspended_multiple_breaches_ToS), false, this);
                megaChatApi.logout(new ChatLogoutListener(getApplicationContext()));
                break;
            case SMS_VERIFICATION_ACCOUNT_BLOCK:
                if (megaApi.smsAllowedState() == 0 || MegaApplication.isVerifySMSShowed()) return;

                MegaApplication.smsVerifyShowed(true);
                String gSession = megaApi.dumpSession();
                //For first login, keep the valid session,
                //after added phone number, the account can use this session to fastLogin
                if (gSession != null) {
                    MegaUser myUser = megaApi.getMyUser();
                    String myUserHandle = null;
                    String lastEmail = null;
                    if (myUser != null) {
                        lastEmail = myUser.getEmail();
                        myUserHandle = myUser.getHandle() + "";
                    }
                    UserCredentials credentials = new UserCredentials(lastEmail, gSession, "", "", myUserHandle);
                    dbH.saveCredentials(credentials);
                }

                logDebug("Show SMS verification activity.");
                intent = new Intent(getApplicationContext(), SMSVerificationActivity.class);
                intent.setFlags(Intent.FLAG_ACTIVITY_NEW_TASK);
                intent.putExtra(NAME_USER_LOCKED, true);
                startActivity(intent);

                break;
            case WEAK_PROTECTION_ACCOUNT_BLOCK:
                if (app.isBlockedDueToWeakAccount() || app.isWebOpenDueToEmailVerification()) {
                    break;
                }
                intent = new Intent(this, WeakAccountProtectionAlertActivity.class);
                startActivity(intent);
                break;
            default:
                showErrorAlertDialog(stringError, false, this);
        }
    }

    public DisplayMetrics getOutMetrics() {
        return outMetrics;
    }

<<<<<<< HEAD
    protected void setFinishActivityAtError(boolean finishActivityAtError) {
        BaseActivity.finishActivityAtError = finishActivityAtError;
    }

    protected boolean isBusinessExpired() {
        return megaApi.isBusinessAccount() && megaApi.getBusinessStatus() == BUSINESS_STATUS_EXPIRED;
=======
    /**
     * Shows a dialog to confirm enable the SDK logs.
     */
    protected void showConfirmationEnableLogsSDK() {
        showConfirmationEnableLogs(true, false);
    }

    /**
     * Shows a dialog to confirm enable the Karere logs.
     */
    protected void showConfirmationEnableLogsKarere() {
        showConfirmationEnableLogs(false, true);
    }

    /**
     * Shows a dialog to confirm enable the SDK and/or Karere logs.
     * @param sdk True to confirm enable the SDK logs or false otherwise.
     * @param karere True to confirm enable the Karere logs or false otherwise.
     */
    private void showConfirmationEnableLogs(boolean sdk, boolean karere) {
        DialogInterface.OnClickListener dialogClickListener = (dialog, which) -> {
            switch (which) {
                case DialogInterface.BUTTON_POSITIVE:
                    if (!hasPermissions(baseActivity, Manifest.permission.WRITE_EXTERNAL_STORAGE)) {
                        permissionLoggerSDK = sdk;
                        permissionLoggerKarere = karere;
                        requestPermission(baseActivity, REQUEST_WRITE_STORAGE,
                                Manifest.permission.WRITE_EXTERNAL_STORAGE);
                        break;
                    }
                    if (sdk) {
                        setStatusLoggerSDK(baseActivity, true);
                    }
                    if (karere) {
                        setStatusLoggerKarere(baseActivity, true);
                    }
                    break;

                case DialogInterface.BUTTON_NEGATIVE:
                    break;
            }
        };

        androidx.appcompat.app.AlertDialog.Builder builder;
        builder = new androidx.appcompat.app.AlertDialog.Builder(this, R.style.AppCompatAlertDialogStyle);
        builder.setMessage(R.string.enable_log_text_dialog).setPositiveButton(R.string.general_enable, dialogClickListener)
                .setNegativeButton(R.string.general_cancel, dialogClickListener).show().setCanceledOnTouchOutside(false);
    }

    @Override
    public void onRequestPermissionsResult(int requestCode, @NonNull String[] permissions, @NonNull int[] grantResults) {
        logDebug("Request Code: " + requestCode);
        super.onRequestPermissionsResult(requestCode, permissions, grantResults);
        if (requestCode == REQUEST_WRITE_STORAGE) {
            if (permissionLoggerKarere) {
                permissionLoggerKarere = false;
                if (grantResults.length > 0 && grantResults[0] == PackageManager.PERMISSION_GRANTED) {
                    setStatusLoggerKarere(baseActivity, true);
                } else {
                    Util.showSnackbar(baseActivity, getString(R.string.logs_not_enabled_permissions));
                }
            } else if (permissionLoggerSDK) {
                permissionLoggerSDK = false;
                if (grantResults.length > 0 && grantResults[0] == PackageManager.PERMISSION_GRANTED) {
                    setStatusLoggerSDK(baseActivity, true);
                } else {
                    Util.showSnackbar(baseActivity, getString(R.string.logs_not_enabled_permissions));
                }
            }
        }
>>>>>>> 0547d116
    }
}<|MERGE_RESOLUTION|>--- conflicted
+++ resolved
@@ -632,14 +632,14 @@
         return outMetrics;
     }
 
-<<<<<<< HEAD
     protected void setFinishActivityAtError(boolean finishActivityAtError) {
         BaseActivity.finishActivityAtError = finishActivityAtError;
     }
 
     protected boolean isBusinessExpired() {
         return megaApi.isBusinessAccount() && megaApi.getBusinessStatus() == BUSINESS_STATUS_EXPIRED;
-=======
+    }
+
     /**
      * Shows a dialog to confirm enable the SDK logs.
      */
@@ -710,6 +710,5 @@
                 }
             }
         }
->>>>>>> 0547d116
     }
 }