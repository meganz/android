--- conflicted
+++ resolved
@@ -56,7 +56,6 @@
 import mega.privacy.android.app.MimeTypeList;
 import mega.privacy.android.app.R;
 import mega.privacy.android.app.components.CustomizedGridLayoutManager;
-import mega.privacy.android.app.components.NewGridRecyclerView;
 import mega.privacy.android.app.components.FloatingItemDecoration;
 import mega.privacy.android.app.components.NewGridRecyclerView;
 import mega.privacy.android.app.components.scrollBar.FastScroller;
@@ -1735,56 +1734,6 @@
         Util.log("FileBrowserFragmentLollipop",log);
     }
 
-<<<<<<< HEAD
-	public void visibilityFastScroller(){
-		if(adapter == null){
-			fastScroller.setVisibility(View.GONE);
-		}else{
-			if(adapter.getItemCount() < Constants.MIN_ITEMS_SCROLLBAR){
-				fastScroller.setVisibility(View.GONE);
-			}else{
-				fastScroller.setVisibility(View.VISIBLE);
-			}
-		}
-	}
-    
-    //refresh list when item updated
-    public void refresh(long handle) {
-        if (handle == -1) {
-            return;
-        }
-        updateNode(handle);
-        adapter.notifyDataSetChanged();
-    }
-    
-    private void updateNode(long handle) {
-        for (int i = 0;i < nodes.size();i++) {
-            MegaNode node = nodes.get(i);
-            if (node.getHandle() == handle) {
-                MegaNode updated = megaApi.getNodeByHandle(handle);
-                nodes.set(i,updated);
-                break;
-=======
-//    public void setContentText() {
-//        log("setContentText");
-//
-//        if (megaApi.getRootNode() != null) {
-//            if (((ManagerActivityLollipop)context).parentHandleBrowser == megaApi.getRootNode().getHandle() || ((ManagerActivityLollipop)context).parentHandleBrowser == -1) {
-//                log("in ROOT node");
-//                MegaNode infoNode = megaApi.getRootNode();
-//                if (infoNode != null) {
-//                    contentText.setText(MegaApiUtils.getInfoFolder(infoNode,context));
-//                }
-//            } else {
-//                MegaNode infoNode = megaApi.getNodeByHandle(((ManagerActivityLollipop)context).parentHandleBrowser);
-//                if (infoNode != null) {
-//                    contentText.setText(MegaApiUtils.getInfoFolder(infoNode,context));
-//                }
-//            }
-//            log("contentText: " + contentText.getText());
-//        }
-//    }
-    
     public boolean isMultipleselect() {
         if (adapter != null) {
             return adapter.isMultipleSelect();
@@ -1807,8 +1756,27 @@
                 fastScroller.setVisibility(View.GONE);
             } else {
                 fastScroller.setVisibility(View.VISIBLE);
->>>>>>> 2e3c0ebc
-            }
-        }
-    }
+            }
+        }
+    }
+
+	//refresh list when item updated
+	public void refresh(long handle) {
+		if (handle == -1) {
+			return;
+		}
+		updateNode(handle);
+		adapter.notifyDataSetChanged();
+	}
+
+	private void updateNode(long handle) {
+		for (int i = 0; i < nodes.size(); i++) {
+			MegaNode node = nodes.get(i);
+			if (node.getHandle() == handle) {
+				MegaNode updated = megaApi.getNodeByHandle(handle);
+				nodes.set(i, updated);
+				break;
+			}
+		}
+	}
 }