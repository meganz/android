package mega.privacy.android.app.modalbottomsheet

import android.annotation.SuppressLint
import android.content.Intent
import android.graphics.PorterDuff
import android.graphics.PorterDuffColorFilter
import android.os.Bundle
import android.view.LayoutInflater
import android.view.View
import android.view.ViewGroup
import android.widget.TextView
import androidx.core.view.isVisible
import dagger.hilt.android.AndroidEntryPoint
import mega.privacy.android.app.R
import mega.privacy.android.app.databinding.BottomSheetSortByBinding
import mega.privacy.android.app.globalmanagement.SortOrderManagement
import mega.privacy.android.app.lollipop.FileExplorerActivityLollipop
import mega.privacy.android.app.lollipop.ManagerActivityLollipop
import mega.privacy.android.app.utils.ColorUtils
import mega.privacy.android.app.utils.Constants.*
import nz.mega.sdk.MegaApiJava.*
import java.util.*
import javax.inject.Inject

@AndroidEntryPoint
class SortByBottomSheetDialogFragment : BaseBottomSheetDialogFragment() {

    companion object {
        private const val ORDER_TYPE = "ORDER_TYPE"
        private const val IS_INCOMING_ROOT_ORDER = "IS_INCOMING_ROOT_ORDER"

        @JvmStatic
        fun newInstance(
            orderType: Int,
            isIncomingRootOrder: Boolean = false
        ): SortByBottomSheetDialogFragment {
            val fragment = SortByBottomSheetDialogFragment()
            val args = Bundle()

            args.putInt(ORDER_TYPE, orderType)
            args.putBoolean(IS_INCOMING_ROOT_ORDER, isIncomingRootOrder)
            fragment.arguments = args

            return fragment
        }
    }

    @Inject
    lateinit var sortOrderManagement: SortOrderManagement

    private lateinit var binding: BottomSheetSortByBinding

    private var oldOrder: Int = ORDER_DEFAULT_ASC
    private var orderType: Int = ORDER_CLOUD
    private var isIncomingRootOrder: Boolean = false

    override fun onCreateView(
        inflater: LayoutInflater,
        container: ViewGroup?,
        savedInstanceState: Bundle?
    ): View {
        binding = BottomSheetSortByBinding.inflate(LayoutInflater.from(context), null, false)
        contentView = binding.root
<<<<<<< HEAD
        itemsLayout = binding.root.linear_layout
=======
        itemsLayout = binding.linearLayout
>>>>>>> 79d5d007
        return contentView
    }

    @SuppressLint("SetTextI18n")
    override fun onViewCreated(view: View, savedInstanceState: Bundle?) {
        val sortByName = getString(R.string.sortby_name)
        val sortByAsc = getString(R.string.sortby_name_ascending).toLowerCase(Locale.ROOT)
        val sortByDesc = getString(R.string.sortby_name_descending).toLowerCase(Locale.ROOT)
        binding.sortByNameAsc.text = "$sortByName ($sortByAsc)"
        binding.sortByNameDesc.text = "$sortByName ($sortByDesc)"

        orderType = arguments?.getInt(ORDER_TYPE)!!
        isIncomingRootOrder = arguments?.getBoolean(IS_INCOMING_ROOT_ORDER)!!

        oldOrder = when (orderType) {
            ORDER_CLOUD -> sortOrderManagement.getOrderCloud()
            ORDER_CONTACTS -> sortOrderManagement.getOrderContacts()
            ORDER_CAMERA -> sortOrderManagement.getOrderCamera()
            ORDER_OTHERS -> sortOrderManagement.getOrderOthers()
            else -> ORDER_DEFAULT_ASC
        }

        when (orderType) {
            ORDER_CONTACTS -> {
                binding.sortByLargestSize.isVisible = false
                binding.sortBySmallestSize.isVisible = false
                binding.sortBySizeSeparator.isVisible = false
            }
            ORDER_CAMERA -> {
                binding.sortByNameAsc.isVisible = false
                binding.sortByNameDesc.isVisible = false
                binding.sortByNameSeparator.isVisible = false
                binding.sortByLargestSize.isVisible = false
                binding.sortBySmallestSize.isVisible = false
                binding.sortBySizeSeparator.isVisible = false
                binding.sortByDateSeparator.isVisible = true
                binding.sortByPhotosMediaType.isVisible = true
                binding.sortByVideosMediaType.isVisible = true
            }
            ORDER_OTHERS -> {
                binding.sortByNameSeparator.isVisible = false
                binding.sortByLargestSize.isVisible = false
                binding.sortBySmallestSize.isVisible = false
                binding.sortBySizeSeparator.isVisible = false
                binding.sortByNewestDate.isVisible = false
                binding.sortByOldestDate.isVisible = false
                binding.sortByDateSeparator.isVisible = false
            }
        }

        when (oldOrder) {
            ORDER_DEFAULT_ASC -> setSelectedColor(binding.sortByNameAsc)
            ORDER_DEFAULT_DESC -> setSelectedColor(binding.sortByNameDesc)
            ORDER_CREATION_ASC -> setSelectedColor(binding.sortByNewestDate)
            ORDER_MODIFICATION_DESC -> setSelectedColor(binding.sortByNewestDate)
            ORDER_CREATION_DESC -> setSelectedColor(binding.sortByOldestDate)
            ORDER_MODIFICATION_ASC -> setSelectedColor(binding.sortByOldestDate)
            ORDER_SIZE_DESC -> setSelectedColor(binding.sortByLargestSize)
            ORDER_SIZE_ASC -> setSelectedColor(binding.sortBySmallestSize)
            ORDER_PHOTO_DESC -> setSelectedColor(binding.sortByPhotosMediaType)
            ORDER_VIDEO_DESC -> setSelectedColor(binding.sortByVideosMediaType)
        }

        binding.sortByNameAsc.setOnClickListener {
            setNewOrder(ORDER_DEFAULT_ASC)
        }

        binding.sortByNameDesc.setOnClickListener {
            setNewOrder(ORDER_DEFAULT_DESC)
        }

        binding.sortByNewestDate.setOnClickListener {
            setNewOrder(if (orderType == ORDER_CONTACTS) ORDER_CREATION_ASC else ORDER_MODIFICATION_DESC)
        }

        binding.sortByOldestDate.setOnClickListener {
            setNewOrder(if (orderType == ORDER_CONTACTS) ORDER_CREATION_DESC else ORDER_MODIFICATION_ASC)
        }

        binding.sortByLargestSize.setOnClickListener {
            setNewOrder(ORDER_SIZE_DESC)
        }

        binding.sortBySmallestSize.setOnClickListener {
            setNewOrder(ORDER_SIZE_ASC)
        }

        binding.sortByPhotosMediaType.setOnClickListener {
            setNewOrder(ORDER_PHOTO_DESC)
        }

        binding.sortByVideosMediaType.setOnClickListener {
            setNewOrder(ORDER_VIDEO_DESC)
        }

        super.onViewCreated(view, savedInstanceState)
    }

    private fun setSelectedColor(text: TextView) {
        val colorSecondary = ColorUtils.getThemeColor(requireContext(), R.attr.colorSecondary)
        text.setTextColor(colorSecondary)

        var icon = text.compoundDrawablesRelative[0] ?: return
        icon = icon.mutate()
        icon.colorFilter = PorterDuffColorFilter(colorSecondary, PorterDuff.Mode.SRC_IN)
        text.setCompoundDrawablesRelative(icon, null, null, null)
    }

    private fun setNewOrder(order: Int) {
        if (oldOrder == order) {
            return
        }

        when (orderType) {
            ORDER_CLOUD -> {
                sortOrderManagement.setOrderCloud(order)

                if (requireActivity() is ManagerActivityLollipop) {
                    (requireActivity() as ManagerActivityLollipop).refreshCloudOrder(order)
                } else if (requireActivity() is FileExplorerActivityLollipop) {
                    updateFileExplorerOrder(order)
                }
            }
            ORDER_CONTACTS -> {
                sortOrderManagement.setOrderContacts(order)
            }
            ORDER_CAMERA -> {
                sortOrderManagement.setOrderCamera(order)

                if (requireActivity() is ManagerActivityLollipop) {
                    (requireActivity() as ManagerActivityLollipop).refreshCUNodes()
                }
            }
            ORDER_OTHERS -> {
                sortOrderManagement.setOrderOthers(order)

                if (requireActivity() is ManagerActivityLollipop) {
                    (requireActivity() as ManagerActivityLollipop).refreshOthersOrder()
                } else if (requireActivity() is FileExplorerActivityLollipop) {
                    updateFileExplorerOrder(order)
                }
            }
        }

        setStateBottomSheetBehaviorHidden()
    }

    private fun updateFileExplorerOrder(order: Int) {
        (requireActivity() as FileExplorerActivityLollipop).refreshOrderNodes(order)

        requireActivity().sendBroadcast(
            Intent(BROADCAST_ACTION_INTENT_UPDATE_ORDER).putExtra(
                IS_CLOUD_ORDER,
                orderType == ORDER_CLOUD
            ).putExtra(NEW_ORDER, order)
        )
    }
}<|MERGE_RESOLUTION|>--- conflicted
+++ resolved
@@ -61,11 +61,7 @@
     ): View {
         binding = BottomSheetSortByBinding.inflate(LayoutInflater.from(context), null, false)
         contentView = binding.root
-<<<<<<< HEAD
-        itemsLayout = binding.root.linear_layout
-=======
         itemsLayout = binding.linearLayout
->>>>>>> 79d5d007
         return contentView
     }
 
