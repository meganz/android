--- conflicted
+++ resolved
@@ -61,7 +61,7 @@
     ): View {
         binding = BottomSheetSortByBinding.inflate(LayoutInflater.from(context), null, false)
         contentView = binding.root
-        itemsLayout = binding.root.linear_layout
+        itemsLayout = binding.linearLayout
         return contentView
     }
 
@@ -157,15 +157,7 @@
             setNewOrder(ORDER_VIDEO_DESC)
         }
 
-<<<<<<< HEAD
-        contentView = binding.root
-        mainLinearLayout = binding.linearLayout
-        items_layout = binding.linearLayout
-        dialog.setContentView(contentView)
-        setBottomSheetBehavior(HEIGHT_HEADER_LOW, false)
-=======
         super.onViewCreated(view, savedInstanceState)
->>>>>>> 827d035a
     }
 
     private fun setSelectedColor(text: TextView) {
