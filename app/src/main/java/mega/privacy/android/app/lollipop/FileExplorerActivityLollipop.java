--- conflicted
+++ resolved
@@ -120,11 +120,8 @@
 //	private TextView windowTitle;
 	
 	private MegaApiAndroid megaApi;
-<<<<<<< HEAD
 	private MegaChatApiAndroid megaChatApi;
-=======
-
->>>>>>> cf2ca8b6
+
 	private int mode;
 	boolean selectFile = false;
 	
