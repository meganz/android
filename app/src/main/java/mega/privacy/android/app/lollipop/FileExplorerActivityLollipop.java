--- conflicted
+++ resolved
@@ -1671,14 +1671,9 @@
 		long idMessage = dbH.addPendingMessageFromExplorer(pMsgSingle);
 		pMsgSingle.setId(idMessage);
 
-<<<<<<< HEAD
 		if(idMessage!=-1){
 			log("name of the file: "+info.getTitle());
 			log("size of the file: "+info.getSize());
-=======
-		if (infos == null) {
-			showSnackbar(getString(R.string.upload_can_not_open));
->>>>>>> c8769ea0
 		}
 		else{
 			log("Error when adding pending msg to the database");
