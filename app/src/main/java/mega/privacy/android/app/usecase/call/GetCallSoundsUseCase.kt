package mega.privacy.android.app.usecase.call

import androidx.lifecycle.MutableLiveData
import io.reactivex.rxjava3.android.schedulers.AndroidSchedulers
import io.reactivex.rxjava3.core.*
import io.reactivex.rxjava3.disposables.CompositeDisposable
import io.reactivex.rxjava3.kotlin.addTo
import io.reactivex.rxjava3.kotlin.subscribeBy
import io.reactivex.rxjava3.schedulers.Schedulers
import mega.privacy.android.app.MegaApplication
import mega.privacy.android.app.components.CustomCountDownTimer
import mega.privacy.android.app.data.extensions.observeOnce
import mega.privacy.android.app.listeners.OptionalMegaChatRequestListenerInterface
import mega.privacy.android.app.meeting.CallSoundType
import mega.privacy.android.app.utils.Constants.*
import mega.privacy.android.app.utils.ErrorUtils.toThrowable

import nz.mega.sdk.*
import nz.mega.sdk.MegaApiJava.INVALID_HANDLE
import timber.log.Timber
import javax.inject.Inject

/**
 * Main use case to control when a call-related sound should be played.
 *
 * @property megaChatApi   Mega Chat API needed to get call information.
 * @property getParticipantsChangesUseCase GetParticipantsChangesUseCase
 */
class GetCallSoundsUseCase @Inject constructor(
    private val megaChatApi: MegaChatApiAndroid,
    private val getParticipantsChangesUseCase: GetParticipantsChangesUseCase,
    private val getSessionStatusChangesUseCase: GetSessionStatusChangesUseCase,
    private val getCallStatusChangesUseCase: GetCallStatusChangesUseCase
) {

    companion object {
        const val SECONDS_TO_WAIT_TO_RECOVER_CONTACT_CONNECTION: Long = 10
        const val SECONDS_TO_WAIT_TO_WHEN_I_AM_ONLY_PARTICIPANT: Long = 1 * SECONDS_IN_MINUTE
    }

    /**
     * Participant info
     *
     * @property peerId     Peer ID of participant
     * @property clientId   Client ID of participant
     */
    data class ParticipantInfo(
        val peerId: Long,
        val clientId: Long
    )

    var countDownTimer: CustomCountDownTimer? = null
    val participants = ArrayList<ParticipantInfo>()

    /**
     * Method to get the appropriate sound
     *
     * @return CallSoundType
     */
    fun get(): Flowable<CallSoundType> =
        Flowable.create({ emitter ->
            val disposable = CompositeDisposable()

            getCallStatusChangesUseCase.getReconnectingStatus()
                .subscribeOn(Schedulers.io())
                .observeOn(AndroidSchedulers.mainThread())
                .subscribeBy(
                    onNext = {
                        if (it) {
                            emitter.onNext(CallSoundType.CALL_RECONNECTING)
                        }
                    },
                    onError = { error ->
                        Timber.e(error.stackTraceToString())
                    }
                ).addTo(disposable)

            getCallStatusChangesUseCase.callCannotBeRecovered()
                .subscribeOn(Schedulers.io())
                .observeOn(AndroidSchedulers.mainThread())
                .subscribeBy(
                    onNext = {
                        if (it) {
                            emitter.onNext(CallSoundType.CALL_ENDED)
                        }
                    },
                    onError = { error ->
                        Timber.e(error.stackTraceToString())
                    }
                ).addTo(disposable)

            getSessionStatusChangesUseCase.getSessionChanged()
                .subscribeOn(Schedulers.io())
                .observeOn(AndroidSchedulers.mainThread())
                .subscribeBy(
                    onNext = { (call1, sessionStatus, isRecoverable, peerId, clientId) ->
                        val participant =
                            ParticipantInfo(peerId = peerId, clientId = clientId)

                        when (sessionStatus) {
                            MegaChatSession.SESSION_STATUS_IN_PROGRESS -> {
                                call1?.let { call ->
                                    stopCountDown(call.chatid, participant)
                                }
                            }

                            MegaChatSession.SESSION_STATUS_DESTROYED -> {
                                isRecoverable?.let { isRecoverableSession ->
                                    if (call1 == null) {
                                        stopCountDown(INVALID_HANDLE, participant)
                                    } else if (isRecoverableSession) {
                                        emitter.startCountDown(
                                            call1, participant,
                                            SECONDS_TO_WAIT_TO_RECOVER_CONTACT_CONNECTION
                                        )
                                    } else {
                                        stopCountDown(
                                            call1.chatid,
                                            participant
                                        )
<<<<<<< HEAD
=======

                                        megaChatApi.getChatRoom(call1.chatid)
                                            ?.let { chat ->
                                                if (!chat.isGroup && !chat.isMeeting) {
                                                    emitter.onNext(CallSoundType.CALL_ENDED)
                                                }
                                            }
>>>>>>> 82fa737a
                                    }
                                }
                            }
                        }
                    },
                    onError = { error ->
                        Timber.e(error.stackTraceToString())
                    }
                )
                .addTo(disposable)

            getParticipantsChangesUseCase.checkIfIAmAloneOnACall()
                .subscribeOn(Schedulers.io())
                .observeOn(AndroidSchedulers.mainThread())
                .subscribeBy(
                    onNext = { (chatId, onlyMeInTheCall) ->
                        if (onlyMeInTheCall) {
                            chatId?.let {
                                MegaApplication.getChatManagement().startCounterToFinishCall(it,
                                    SECONDS_TO_WAIT_TO_WHEN_I_AM_ONLY_PARTICIPANT)
                            }
                        } else {
                            MegaApplication.getChatManagement().stopCounterToFinishCall()
                        }
                    },
                    onError = { error ->
                        Timber.e(error.stackTraceToString())
                    }
                )
                .addTo(disposable)

            getCallStatusChangesUseCase.getCallStatus()
                .subscribeOn(Schedulers.io())
                .observeOn(AndroidSchedulers.mainThread())
                .subscribeBy(
                    onNext = { status ->
                        if (status == MegaChatCall.CALL_STATUS_DESTROYED) {
                            MegaApplication.getInstance()
                                .removeRTCAudioManager()
                            emitter.onNext(CallSoundType.CALL_ENDED)
                        }
                    },
                    onError = { error ->
                        Timber.e(error.stackTraceToString())
                    }
                )
                .addTo(disposable)
            getParticipantsChangesUseCase.getChangesFromParticipants()
                .subscribeOn(Schedulers.io())
                .observeOn(AndroidSchedulers.mainThread())
                .subscribeBy(
                    onNext = { result ->
                        when (result.typeChange) {
                            TYPE_JOIN -> emitter.onNext(CallSoundType.PARTICIPANT_JOINED_CALL)
                            TYPE_LEFT -> emitter.onNext(CallSoundType.PARTICIPANT_LEFT_CALL)
                        }
                    },
                    onError = { error ->
                        Timber.e(error.stackTraceToString())
                    }
                )
                .addTo(disposable)

            emitter.setCancellable {
                disposable.clear()
            }

        }, BackpressureStrategy.LATEST)

    /**
     * Method to start the countdown to hang up the call
     *
     * @param call      MegaChatCall
     * @param seconds   Seconds to wait
     */
    private fun FlowableEmitter<CallSoundType>.startCountDown(
        call: MegaChatCall,
        participant: ParticipantInfo,
        seconds: Long
    ) {
        megaChatApi.getChatRoom(call.chatid)?.let { chat ->
            if (!chat.isGroup && !chat.isMeeting && participants.contains(participant)) {
                if (countDownTimer == null) {
                    participants.remove(participant)

                    val countDownTimerLiveData: MutableLiveData<Boolean> = MutableLiveData()
                    countDownTimer = CustomCountDownTimer(countDownTimerLiveData)
                    countDownTimerLiveData.observeOnce { counterState ->
                        counterState?.let { isFinished ->
                            if (isFinished) {
                                Timber.d("Count down timer ends. Hang call")
                                megaChatApi.hangChatCall(call.callId,
                                    OptionalMegaChatRequestListenerInterface(
                                        onRequestFinish = { _, error ->
                                            if (error.errorCode == MegaError.API_OK) {
                                                removeCountDownTimer()
                                            } else {
                                                this.onError(error.toThrowable())
                                            }
                                        }
                                    ))
                            }
                        }
                    }
                }

                Timber.d("Count down timer starts")
                countDownTimer?.start(seconds)
            }
        }
    }

    /**
     * Method to stop the countdown
     *
     * @param chatId        Chat ID
     * @param participant   ParticipantInfo
     */
    private fun stopCountDown(chatId: Long, participant: ParticipantInfo) {
        megaChatApi.getChatRoom(chatId)?.let { chat ->
            if (!chat.isGroup && !chat.isMeeting) {
                var participantToRemove: ParticipantInfo? = null
                participants.forEach { participantToCheck ->
                    if (participantToCheck.peerId == participant.peerId) {
                        participantToRemove = participantToCheck
                    }
                }

                if (participantToRemove != null) {
                    participants.remove(participantToRemove)
                }

                participants.add(participant)
                removeCountDownTimer()
            }
        }
    }

    /**
     * Remove Count down timer
     */
    private fun removeCountDownTimer() {
        countDownTimer?.apply {
            Timber.d("Count down timer stops")
            stop()
        }
        countDownTimer = null
    }
}
<|MERGE_RESOLUTION|>--- conflicted
+++ resolved
@@ -75,59 +75,35 @@
                     }
                 ).addTo(disposable)
 
-            getCallStatusChangesUseCase.callCannotBeRecovered()
-                .subscribeOn(Schedulers.io())
-                .observeOn(AndroidSchedulers.mainThread())
-                .subscribeBy(
-                    onNext = {
-                        if (it) {
-                            emitter.onNext(CallSoundType.CALL_ENDED)
-                        }
-                    },
-                    onError = { error ->
-                        Timber.e(error.stackTraceToString())
-                    }
-                ).addTo(disposable)
-
             getSessionStatusChangesUseCase.getSessionChanged()
                 .subscribeOn(Schedulers.io())
                 .observeOn(AndroidSchedulers.mainThread())
                 .subscribeBy(
-                    onNext = { (call1, sessionStatus, isRecoverable, peerId, clientId) ->
+                    onNext = { result ->
                         val participant =
-                            ParticipantInfo(peerId = peerId, clientId = clientId)
-
-                        when (sessionStatus) {
+                            ParticipantInfo(peerId = result.peerId, clientId = result.clientId)
+
+                        when (result.sessionStatus) {
                             MegaChatSession.SESSION_STATUS_IN_PROGRESS -> {
-                                call1?.let { call ->
+                                result.call?.let { call ->
                                     stopCountDown(call.chatid, participant)
                                 }
                             }
 
                             MegaChatSession.SESSION_STATUS_DESTROYED -> {
-                                isRecoverable?.let { isRecoverableSession ->
-                                    if (call1 == null) {
+                                result.isRecoverable?.let { isRecoverableSession ->
+                                    if (result.call == null) {
                                         stopCountDown(INVALID_HANDLE, participant)
                                     } else if (isRecoverableSession) {
                                         emitter.startCountDown(
-                                            call1, participant,
+                                            result.call, participant,
                                             SECONDS_TO_WAIT_TO_RECOVER_CONTACT_CONNECTION
                                         )
                                     } else {
                                         stopCountDown(
-                                            call1.chatid,
+                                            result.call.chatid,
                                             participant
                                         )
-<<<<<<< HEAD
-=======
-
-                                        megaChatApi.getChatRoom(call1.chatid)
-                                            ?.let { chat ->
-                                                if (!chat.isGroup && !chat.isMeeting) {
-                                                    emitter.onNext(CallSoundType.CALL_ENDED)
-                                                }
-                                            }
->>>>>>> 82fa737a
                                     }
                                 }
                             }
@@ -276,4 +252,4 @@
         }
         countDownTimer = null
     }
-}
+}