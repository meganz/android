--- conflicted
+++ resolved
@@ -81,19 +81,11 @@
         //PRO LITE ACCOUNT
         proLiteLayout = v.findViewById(R.id.choose_account_prolite_layout);
         proLiteLayout.setOnClickListener(this);
-<<<<<<< HEAD
         TextView titleProLite = v.findViewById(R.id.choose_account_prolite_title_text);
         titleProLite.setText(getString(R.string.prolite_account).toUpperCase());
         monthSectionLite = v.findViewById(R.id.month_lite);
         storageSectionLite = v.findViewById(R.id.storage_lite);
         bandwidthSectionLite = v.findViewById(R.id.bandwidth_lite);
-=======
-        titleProLite = (TextView) v.findViewById(R.id.choose_account_prolite_title_text);
-        titleProLite.setText(getString(R.string.lite_account).toUpperCase());
-        monthSectionProLite = (TextView) v.findViewById(R.id.month_lite);
-        storageSectionProLite = (TextView) v.findViewById(R.id.storage_lite);
-        bandwidthSectionProLite = (TextView) v.findViewById(R.id.bandwidth_lite);
->>>>>>> 056b101c
         //END -- PRO LITE ACCOUNT
 
         //PRO I ACCOUNT
@@ -142,153 +134,54 @@
     public void onClick(View v) {
 
         Intent intent = new Intent(context,ManagerActivityLollipop.class);
-        intent.putExtra("firstLogin", true);
-        intent.putExtra("newAccount", true);
+        intent.putExtra(EXTRA_FIRST_LOGIN, true);
+        intent.putExtra(EXTRA_NEW_ACCOUNT, true);
         intent.putExtra(ManagerActivityLollipop.NEW_CREATION_ACCOUNT, true);
 
         switch (v.getId()){
             case R.id.choose_account_free_layout:
-                intent.putExtra("upgradeAccount", false);
-                intent.putExtra("accountType", FREE);
+                intent.putExtra(EXTRA_UPGRADE_ACCOUNT, false);
+                intent.putExtra(EXTRA_ACCOUNT_TYPE, FREE);
                 break;
             case R.id.choose_account_prolite_layout:
-                intent.putExtra("upgradeAccount", true);
-                intent.putExtra("accountType", PRO_LITE);
+                intent.putExtra(EXTRA_UPGRADE_ACCOUNT, true);
+                intent.putExtra(EXTRA_ACCOUNT_TYPE, PRO_LITE);
                 break;
             case R.id.choose_account_pro_i_layout:
-                intent.putExtra("upgradeAccount", true);
-                intent.putExtra("accountType", PRO_I);
+                intent.putExtra(EXTRA_UPGRADE_ACCOUNT, true);
+                intent.putExtra(EXTRA_ACCOUNT_TYPE, PRO_I);
                 break;
             case R.id.choose_account_pro_ii_layout:
-                intent.putExtra("upgradeAccount", true);
-                intent.putExtra("accountType", PRO_II);
+                intent.putExtra(EXTRA_UPGRADE_ACCOUNT, true);
+                intent.putExtra(EXTRA_ACCOUNT_TYPE, PRO_II);
                 break;
             case R.id.choose_account_pro_iii_layout:
-                intent.putExtra("upgradeAccount", true);
-                intent.putExtra("accountType", PRO_III);
+                intent.putExtra(EXTRA_UPGRADE_ACCOUNT, true);
+                intent.putExtra(EXTRA_ACCOUNT_TYPE, PRO_III);
                 break;
             case R.id.choose_account_business_layout:
-                intent.putExtra("upgradeAccount", true);
-                intent.putExtra("accountType", BUSINESS);
-                break;
-        }
-
-<<<<<<< HEAD
-=======
-    public void onFreeClick (View view){
-        logDebug("onFreeClick");
-
-        Intent intent = null;
-        intent = new Intent(context,ManagerActivityLollipop.class);
+                intent.putExtra(EXTRA_UPGRADE_ACCOUNT, true);
+                intent.putExtra(EXTRA_ACCOUNT_TYPE, BUSINESS);
+                break;
+        }
+
+        startActivity(intent);
+        ((LoginActivityLollipop)context).finish();
+    }
+
+    void onFreeClick() {
+        Intent intent = new Intent(context, ManagerActivityLollipop.class);
         intent.putExtra(EXTRA_FIRST_LOGIN, true);
         intent.putExtra(EXTRA_UPGRADE_ACCOUNT, false);
-        intent.putExtra(EXTRA_NEW_ACCOUNT, true);
-        intent.putExtra(ManagerActivityLollipop.NEW_CREATION_ACCOUNT, true);
->>>>>>> 056b101c
-        startActivity(intent);
-        ((LoginActivityLollipop)context).finish();
-    }
-
-<<<<<<< HEAD
-    void onFreeClick() {
-        Intent intent = new Intent(context, ManagerActivityLollipop.class);
-        intent.putExtra("firstLogin", true);
-        intent.putExtra("upgradeAccount", false);
-        intent.putExtra("accountType", FREE);
-        intent.putExtra("newAccount", true);
-=======
-    public void onUpgrade1Click(View view) {
-//		((ManagerActivity)context).showpF(1, accounts);
-        logDebug("onUpgrade1Click");
-
-        Intent intent = null;
-        intent = new Intent(context,ManagerActivityLollipop.class);
-        intent.putExtra(EXTRA_UPGRADE_ACCOUNT, true);
-        intent.putExtra(EXTRA_ACCOUNT_TYPE, PRO_I);
+        intent.putExtra(EXTRA_ACCOUNT_TYPE, FREE);
         intent.putExtra(EXTRA_NEW_ACCOUNT, true);
         intent.putExtra(ManagerActivityLollipop.NEW_CREATION_ACCOUNT, true);
         startActivity(intent);
-        ((LoginActivityLollipop)context).finish();
-    }
-
-    public void onUpgrade2Click(View view) {
-//		((ManagerActivity)context).showpF(2, accounts);
-        logDebug("onUpgrade2Click");
-
-        Intent intent = null;
-        intent = new Intent(context,ManagerActivityLollipop.class);
-        intent.putExtra(EXTRA_UPGRADE_ACCOUNT, true);
-        intent.putExtra(EXTRA_ACCOUNT_TYPE, PRO_II);
-        intent.putExtra(EXTRA_NEW_ACCOUNT, true);
-        intent.putExtra(ManagerActivityLollipop.NEW_CREATION_ACCOUNT, true);
-        startActivity(intent);
-        ((LoginActivityLollipop)context).finish();
-    }
-
-    public void onUpgrade3Click(View view) {
-//		((ManagerActivity)context).showpF(3, accounts);
-        logDebug("onUpgrade3Click");
-
-        Intent intent = null;
-        intent = new Intent(context,ManagerActivityLollipop.class);
-        intent.putExtra(EXTRA_UPGRADE_ACCOUNT, true);
-        intent.putExtra(EXTRA_ACCOUNT_TYPE, PRO_III);
-        intent.putExtra(EXTRA_NEW_ACCOUNT, true);
->>>>>>> 056b101c
-        intent.putExtra(ManagerActivityLollipop.NEW_CREATION_ACCOUNT, true);
-        startActivity(intent);
         ((LoginActivityLollipop) context).finish();
     }
 
-<<<<<<< HEAD
     @Override
     public void setPricingInfo() {
-=======
-    public void onUpgradeLiteClick(View view){
-//		((ManagerActivity)context).showpF(4, accounts);
-        logDebug("onUpgradeLiteClick");
-
-        Intent intent = null;
-        intent = new Intent(context,ManagerActivityLollipop.class);
-        intent.putExtra(EXTRA_UPGRADE_ACCOUNT, true);
-        intent.putExtra(EXTRA_ACCOUNT_TYPE, PRO_LITE);
-        intent.putExtra(EXTRA_NEW_ACCOUNT, true);
-        intent.putExtra(ManagerActivityLollipop.NEW_CREATION_ACCOUNT, true);
-        startActivity(intent);
-        ((LoginActivityLollipop)context).finish();
-    }
-
-    public String sizeTranslation(long size, int type) {
-        switch(type){
-            case 0:{
-                //From GB to TB
-                if(size!=1024){
-                    size=size/1024;
-                }
-
-                String value = new DecimalFormat("#").format(size);
-                return value;
-            }
-        }
-        return null;
-    }
-
-    public void setPricingInfo(){
-        logDebug("setPricingInfo");
-
-        DecimalFormat df = new DecimalFormat("0.00");
-        MyAccountInfo myAccountInfo = ((MegaApplication) ((Activity)context).getApplication()).getMyAccountInfo();
-
-        if(myAccountInfo==null)
-            return;
-
-        MegaPricing p = myAccountInfo.getPricing();
-        if(p==null){
-            logWarning("Return - getPricing NULL");
-            return;
-        }
-
->>>>>>> 056b101c
         //Currently the API side doesn't return this value, so we have to hardcode.
         String textToShowFreeStorage = "[A] 50 GB [/A]" + getString(R.string.label_storage_upgrade_account) + " ";
         try {
