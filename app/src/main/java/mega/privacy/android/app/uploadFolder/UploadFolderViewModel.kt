--- conflicted
+++ resolved
@@ -14,19 +14,16 @@
 import mega.privacy.android.app.arch.BaseRxViewModel
 import mega.privacy.android.app.components.textFormatter.TextFormatterUtils.INVALID_INDEX
 import mega.privacy.android.app.domain.exception.EmptyFolderException
-<<<<<<< HEAD
-import mega.privacy.android.app.fragments.homepage.Event
 import mega.privacy.android.app.namecollision.data.NameCollision
 import mega.privacy.android.app.globalmanagement.TransfersManagement
 import mega.privacy.android.app.namecollision.data.NameCollisionResult
 import mega.privacy.android.app.namecollision.usecase.CheckNameCollisionUseCase
-=======
->>>>>>> 7330335d
 import mega.privacy.android.app.uploadFolder.list.data.FolderContent
 import mega.privacy.android.app.uploadFolder.usecase.GetFolderContentUseCase
 import mega.privacy.android.app.utils.LogUtil.logError
 import mega.privacy.android.app.utils.LogUtil.logWarning
 import mega.privacy.android.app.utils.StringResourcesUtils.getQuantityString
+import mega.privacy.android.app.utils.StringResourcesUtils.getString
 import mega.privacy.android.app.utils.notifyObserver
 import nz.mega.sdk.MegaApiJava
 import nz.mega.sdk.MegaApiJava.INVALID_HANDLE
@@ -428,15 +425,14 @@
             .observeOn(AndroidSchedulers.mainThread())
             .subscribeBy(
                 onError = { error ->
-<<<<<<< HEAD
                     transfersManagement.setIsProcessingFolders(false)
 
                     if (error is EmptyFolderException) {
-                        actionResult.value = null
+                        actionResult.value = getString(R.string.no_uploads_empty_folder)
                         return@subscribeBy
+                    } else {
+                        logError("Cannot upload anything", error)
                     }
-
-                    logError("Cannot upload anything", error)
                 },
                 onSuccess = { uploadResults ->
                     transfersManagement.setIsProcessingFolders(false)
@@ -446,15 +442,6 @@
                             uploadResults
                         )
                 }
-=======
-                    if (error is EmptyFolderException) {
-                        uploadResults.value = arrayListOf()
-                    } else {
-                        logError("Cannot upload anything", error)
-                    }
-                },
-                onSuccess = { uploadResult -> uploadResults.value = uploadResult }
->>>>>>> 7330335d
             )
             .addTo(composite)
     }
@@ -463,21 +450,9 @@
      * Cancels the current upload process.
      */
     fun cancelUpload() {
-<<<<<<< HEAD
         if (transfersManagement.shouldBreakTransfersProcessing()) {
             getContentDisposable?.dispose()
             nameCollisionDisposable?.dispose()
-=======
-        uploadDisposable?.dispose()
-    }
-
-    /**
-     * If the upload results are already get, then notifies the observer to proceed with the upload.
-     */
-    fun proceedWithUpload() {
-        if (uploadResults.value != null) {
-            uploadResults.notifyObserver()
->>>>>>> 7330335d
         }
     }
 }