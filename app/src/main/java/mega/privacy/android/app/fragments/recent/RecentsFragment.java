--- conflicted
+++ resolved
@@ -49,11 +49,8 @@
 import mega.privacy.android.app.lollipop.PdfViewerActivityLollipop;
 import mega.privacy.android.app.lollipop.adapters.RecentsAdapter;
 import mega.privacy.android.app.lollipop.controllers.NodeController;
-<<<<<<< HEAD
 import mega.privacy.android.app.utils.ColorUtils;
-=======
 import mega.privacy.android.app.utils.StringResourcesUtils;
->>>>>>> 91486ca0
 import nz.mega.sdk.MegaApiAndroid;
 import nz.mega.sdk.MegaNode;
 import nz.mega.sdk.MegaNodeList;
@@ -146,17 +143,14 @@
 
         emptyText = v.findViewById(R.id.empty_text_recents);
 
-<<<<<<< HEAD
         if (context.getResources().getConfiguration().orientation == Configuration.ORIENTATION_LANDSCAPE) {
             emptyImage.setImageResource(R.drawable.empty_recents_landscape);
         } else {
             emptyImage.setImageResource(R.drawable.empty_recents_portrait);
         }
 
-        String textToShow = String.format(context.getString(R.string.context_empty_recents)).toUpperCase();
-=======
         String textToShow = StringResourcesUtils.getString(R.string.context_empty_recents);
->>>>>>> 91486ca0
+
         try {
             textToShow = textToShow.replace("[A]","<font color=\'"
                     + ColorUtils.getColorHexString(context, R.color.grey_900_grey_100)
