--- conflicted
+++ resolved
@@ -14,7 +14,6 @@
 import mega.privacy.android.app.domain.usecase.OpenShareDialog
 import mega.privacy.android.app.namecollision.usecase.CheckNameCollisionUseCase
 import mega.privacy.android.data.repository.MegaNodeRepository
-import mega.privacy.android.app.domain.usecase.OpenShareDialog
 import mega.privacy.android.domain.usecase.GetUnverifiedIncomingShares
 import mega.privacy.android.domain.usecase.GetUnverifiedOutgoingShares
 import mega.privacy.android.domain.usecase.UpgradeSecurity
@@ -25,7 +24,6 @@
 import mega.privacy.android.domain.usecase.filenode.DeleteNodeVersionsByHandle
 import mega.privacy.android.domain.usecase.filenode.MoveNodeByHandle
 import mega.privacy.android.domain.usecase.filenode.MoveNodeToRubbishByHandle
-import mega.privacy.android.domain.usecase.UpgradeSecurity
 
 /**
  * Get node module
@@ -148,7 +146,6 @@
             }
 
         /**
-<<<<<<< HEAD
          * Provides [MoveNodeToRubbishByHandle] implementation
          * @param megaNodeRepository [MegaNodeRepository]
          * @return [MoveNodeToRubbishByHandle]
@@ -171,8 +168,6 @@
             DeleteNodeByHandle(megaNodeRepository::deleteNodeByHandle)
 
         /**
-=======
->>>>>>> 1325c240
          * Provides [OpenShareDialog] implementation
          *
          * @param megaNodeRepository [MegaNodeRepository]
