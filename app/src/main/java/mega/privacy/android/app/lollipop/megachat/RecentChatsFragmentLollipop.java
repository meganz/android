package mega.privacy.android.app.lollipop.megachat;

import android.Manifest;
import android.app.Activity;
import android.app.AlertDialog;
import android.content.Context;
import android.content.Intent;
import android.content.pm.PackageManager;
import android.content.res.Configuration;
import android.os.AsyncTask;
import android.os.Build;
import android.os.Bundle;
import android.os.Handler;
import android.os.Parcelable;
<<<<<<< HEAD
import android.support.design.widget.AppBarLayout;
import android.support.design.widget.Snackbar;
import android.support.v4.app.ActivityCompat;
import android.support.v4.content.ContextCompat;
import android.support.v7.app.ActionBar;
import android.support.v7.app.AppCompatActivity;
import android.support.v7.view.ActionMode;
import android.support.v7.widget.DefaultItemAnimator;
import android.support.v7.widget.LinearLayoutManager;
import android.support.v7.widget.RecyclerView;
=======
import com.google.android.material.appbar.AppBarLayout;
import com.google.android.material.snackbar.Snackbar;
import androidx.core.app.ActivityCompat;
import androidx.core.content.ContextCompat;
import androidx.appcompat.app.ActionBar;
import androidx.appcompat.app.AppCompatActivity;
import androidx.appcompat.view.ActionMode;
import androidx.recyclerview.widget.DefaultItemAnimator;
import androidx.recyclerview.widget.LinearLayoutManager;
import androidx.recyclerview.widget.RecyclerView;
>>>>>>> b3f63831
import android.text.Html;
import android.text.SpannableString;
import android.text.Spanned;
import android.text.TextUtils;
import android.util.DisplayMetrics;
import android.view.Display;
import android.view.LayoutInflater;
import android.view.Menu;
import android.view.MenuInflater;
import android.view.MenuItem;
import android.view.View;
import android.view.ViewGroup;
import android.widget.Button;
import android.widget.FrameLayout;
import android.widget.ImageView;
import android.widget.RelativeLayout;
import android.widget.ScrollView;
import android.widget.TextView;
import android.widget.Toast;

import java.util.ArrayList;
import java.util.Collections;
import java.util.Comparator;
import java.util.List;
import java.util.ListIterator;

import mega.privacy.android.app.DatabaseHandler;
import mega.privacy.android.app.MegaApplication;
import mega.privacy.android.app.R;
import mega.privacy.android.app.components.ChatDividerItemDecoration;
import mega.privacy.android.app.components.scrollBar.FastScroller;
import mega.privacy.android.app.lollipop.AddContactActivityLollipop;
import mega.privacy.android.app.lollipop.InviteContactActivity;
import mega.privacy.android.app.lollipop.ManagerActivityLollipop;
import mega.privacy.android.app.lollipop.adapters.ContactsHorizontalAdapter;
import mega.privacy.android.app.lollipop.adapters.RotatableAdapter;
import mega.privacy.android.app.lollipop.controllers.ChatController;
import mega.privacy.android.app.lollipop.listeners.ChatNonContactNameListener;
import mega.privacy.android.app.lollipop.managerSections.RotatableFragment;
import mega.privacy.android.app.lollipop.megachat.chatAdapters.MegaListChatLollipopAdapter;
import mega.privacy.android.app.utils.AskForDisplayOverDialog;
import mega.privacy.android.app.utils.PermissionUtils;
import mega.privacy.android.app.utils.contacts.MegaContactGetter;
import nz.mega.sdk.MegaApiAndroid;
import nz.mega.sdk.MegaChatApi;
import nz.mega.sdk.MegaChatApiAndroid;
import nz.mega.sdk.MegaChatListItem;
import nz.mega.sdk.MegaChatRoom;

import static android.app.Activity.RESULT_OK;
import static mega.privacy.android.app.lollipop.AddContactActivityLollipop.FROM_RECENT;
import static mega.privacy.android.app.utils.CallUtil.*;
import static mega.privacy.android.app.utils.Constants.*;
import static mega.privacy.android.app.utils.ContactUtil.*;
import static mega.privacy.android.app.utils.LogUtil.*;
import static mega.privacy.android.app.utils.PermissionUtils.*;
import static mega.privacy.android.app.utils.Util.*;

public class RecentChatsFragmentLollipop extends RotatableFragment implements View.OnClickListener, MegaContactGetter.MegaContactUpdater {

    private static final String BUNDLE_RECYCLER_LAYOUT = "classname.recycler.layout";
    private static final String COLOR_START = "\'#000000\'";
    private static final String COLOR_END = "\'#7a7a7a\'";

    /** DURATION is the time duration of snack bar display, deisgned by designer
     *  MAX_LINES is the max line setting of the snack bar */
    public static final int DURATION = 4000;
    public static final int MAX_LINES = 3;

    MegaApiAndroid megaApi;
    MegaChatApiAndroid megaChatApi;

    DatabaseHandler dbH;

    Context context;
    ActionBar aB;
    MegaListChatLollipopAdapter adapterList;
    RelativeLayout mainRelativeLayout;

    RecyclerView listView;
    LinearLayoutManager mLayoutManager;
    FastScroller fastScroller;

    ArrayList<MegaChatListItem> chats;

    FilterChatsTask filterChatsTask;

    int lastFirstVisiblePosition;

    int numberOfClicks = 0;

    private ScrollView emptyLayoutContainer;

    //Invite bar
    private View bannerContainer;
    private ImageView collapseBtn;
    private ImageView closeBtn;
    private TextView inviteTitle;
    private FrameLayout invitationContainer;
    private RelativeLayout requestPermissionLayout;
    private Button dismissBtn;
    private Button allowBtn;
    private RelativeLayout contactsListLayout;
    private RecyclerView contactsList;
    private TextView moreContacts;
    private TextView moreContactsTitle;
    private TextView actionBarTitle, actionBarSubtitle;
    private View bannerDivider;

    private AppBarLayout appBarLayout;

    private static boolean isExpand;
    private static boolean isFirstTime = true;

    private boolean grantedContactPermission;

    private MegaContactGetter contactGetter;

    private ContactsHorizontalAdapter adapter;

    //Empty screen
    private TextView emptyTextView;
    private RelativeLayout emptyLayout;
    private TextView emptyTextViewInvite;
    private ImageView emptyImageView;

    Button inviteButton;
    int chatStatus;

    float density;
    DisplayMetrics outMetrics;
    Display display;

    private ActionMode actionMode;

    private boolean isExplanationDialogShowing;
    private AlertDialog explanationDialog;
    private static final String KEY_DIALOG_IS_SHOWING = "dialog_is_showing";

    private AskForDisplayOverDialog askForDisplayOverDialog;

    public static RecentChatsFragmentLollipop newInstance() {
        logDebug("newInstance");
        RecentChatsFragmentLollipop fragment = new RecentChatsFragmentLollipop();
        return fragment;
    }

    @Override
    protected RotatableAdapter getAdapter() {
        return adapterList;
    }

    public void activateActionMode() {
        logDebug("activateActionMode");
        if (!adapterList.isMultipleSelect()) {
            adapterList.setMultipleSelect(true);
            actionMode = ((AppCompatActivity) context).startSupportActionMode(new ActionBarCallBack());
        }
    }

    @Override
    public void multipleItemClick(int position) {
        adapterList.toggleSelection(position);
    }

    @Override
    public void reselectUnHandledSingleItem(int position) {
    }

    @Override
    public void onCreate(Bundle savedInstanceState) {
        super.onCreate(savedInstanceState);
        logDebug("onCreate");

        if (megaApi == null) {
            megaApi = ((MegaApplication) ((Activity) context).getApplication()).getMegaApi();
        }

        dbH = DatabaseHandler.getDbHandler(getActivity());

        if (megaChatApi == null) {
            megaChatApi = ((MegaApplication) ((Activity) context).getApplication()).getMegaChatApi();
        }

        grantedContactPermission = hasPermissions(context, Manifest.permission.READ_CONTACTS);
        contactGetter = new MegaContactGetter(context);
        contactGetter.setMegaContactUpdater(this);

        askForDisplayOverDialog = new AskForDisplayOverDialog(context);
    }

    @Override
    public void onFinish(List<MegaContactGetter.MegaContact> megaContacts) {
        if (!isAdded()) {
            return;
        }
        if (megaContacts.size() > 0) {
            logDebug("get " + megaContacts.size() + " matched contacts.");
            // change the settings, when have new matched contact.
            dbH.setShowInviteBanner("true");

            onContactsCountChange(megaContacts);
            expandContainer();
            bannerContainer.setVisibility(View.VISIBLE);
            requestPermissionLayout.setVisibility(View.GONE);
            contactsListLayout.setVisibility(View.VISIBLE);
            collapseBtn.setVisibility(View.VISIBLE);
            closeBtn.setVisibility(View.GONE);
            inviteTitle.setClickable(true);
            moreContactsTitle.setVisibility(View.GONE);

            adapter = new ContactsHorizontalAdapter((Activity) context, this, megaContacts);
            contactsList.setLayoutManager(new LinearLayoutManager(getContext(),  LinearLayoutManager.HORIZONTAL, false));
            contactsList.setAdapter(adapter);
        } else {
            noContacts();
        }
    }

    private void expandContainer() {
        if (isExpand || isFirstTime) {
            invitationContainer.setVisibility(View.VISIBLE);
            collapseBtn.setImageDrawable(getResources().getDrawable(R.drawable.ic_expand));
            isFirstTime = false;
            isExpand = true;
        } else {
            invitationContainer.setVisibility(View.GONE);
            collapseBtn.setImageDrawable(getResources().getDrawable(R.drawable.ic_collapse_acc));
            isExpand = false;
        }
    }

    @Override
    public void onException(int errorCode, String requestString) {
        logWarning(requestString + " failed, with error code: " + errorCode);
        noContacts();
    }

    @Override
    public void noContacts() {
        if(showInviteBanner()) {
            bannerContainer.setVisibility(View.VISIBLE);
            invitationContainer.setVisibility(View.GONE);
            inviteTitle.setText(R.string.no_local_contacts_on_mega);
            inviteTitle.setClickable(true);
            collapseBtn.setVisibility(View.INVISIBLE);
            closeBtn.setVisibility(View.VISIBLE);
            moreContactsTitle.setVisibility(View.VISIBLE);
        } else {
            bannerContainer.setVisibility(View.GONE);
            bannerDivider.setVisibility(View.GONE);
        }
    }

    public void onContactsCountChange(List<MegaContactGetter.MegaContact> megaContacts) {
        int count = megaContacts.size();
        if (count > 0) {
            String title = context.getResources().getQuantityString(R.plurals.quantity_of_local_contact, count, count);
            inviteTitle.setText(title);
        } else {
            noContacts();
        }
    }

    public void checkScroll() {
        if (listView != null) {
            if (context instanceof ManagerActivityLollipop) {
                if(bannerContainer.getVisibility() == View.GONE) {
                    bannerDivider.setVisibility(View.GONE);
                    if (listView.canScrollVertically(-1) || (adapterList != null && adapterList.isMultipleSelect())) {
                        ((ManagerActivityLollipop) context).changeActionBarElevation(true);
                    } else {
                        ((ManagerActivityLollipop) context).changeActionBarElevation(false);
                    }
                } else {
                    ((ManagerActivityLollipop) context).changeActionBarElevation(false);
                    if (listView.canScrollVertically(-1) || (adapterList != null && adapterList.isMultipleSelect())) {
                        bannerDivider.setVisibility(View.GONE);
                        appBarLayout.setElevation(px2dp(4, outMetrics));
                    } else {
                        bannerDivider.setVisibility(View.VISIBLE);
                        appBarLayout.setElevation(0);
                    }
                }
            } else if (context instanceof ArchivedChatsActivity) {
                if (listView.canScrollVertically(-1) || (adapterList != null && adapterList.isMultipleSelect())) {
                    ((ArchivedChatsActivity) context).changeActionBarElevation(true);
                } else {
                    ((ArchivedChatsActivity) context).changeActionBarElevation(false);
                }
            }
        }
    }

    @Override
    public View onCreateView(LayoutInflater inflater, final ViewGroup container, Bundle savedInstanceState) {
        logDebug("onCreateView");

        display = ((Activity) context).getWindowManager().getDefaultDisplay();
        outMetrics = new DisplayMetrics();
        display.getMetrics(outMetrics);
        density = getResources().getDisplayMetrics().density;

        View v = inflater.inflate(R.layout.chat_recent_tab, container, false);
        appBarLayout = v.findViewById(R.id.linear_layout_add);
        if(context instanceof ArchivedChatsActivity) {
            appBarLayout.setVisibility(View.GONE);
        } else {
            aB = ((AppCompatActivity) context).getSupportActionBar();
        }
        emptyLayoutContainer = v.findViewById(R.id.scroller);
        listView = (RecyclerView) v.findViewById(R.id.chat_recent_list_view);
        fastScroller = (FastScroller) v.findViewById(R.id.fastscroll_chat);
        listView.setPadding(0, 0, 0, scaleHeightPx(85, outMetrics));
        listView.setClipToPadding(false);
        listView.addItemDecoration(new ChatDividerItemDecoration(context, outMetrics));
        mLayoutManager = new LinearLayoutManager(context);
        listView.setLayoutManager(mLayoutManager);
        listView.setHasFixedSize(true);
        listView.setItemAnimator(new DefaultItemAnimator());
        listView.addOnScrollListener(new RecyclerView.OnScrollListener() {
            @Override
            public void onScrolled(RecyclerView recyclerView, int dx, int dy) {
                super.onScrolled(recyclerView, dx, dy);
                checkScroll();
            }
        });
//        listView.setClipToPadding(false);

        emptyLayout = v.findViewById(R.id.linear_empty_layout_chat_recent);
        emptyTextViewInvite = v.findViewById(R.id.empty_text_chat_recent_invite);
        emptyTextViewInvite.setWidth(scaleWidthPx(236, outMetrics));
        emptyTextView = v.findViewById(R.id.empty_text_chat_recent);
        emptyImageView = v.findViewById(R.id.empty_image_view_recent);
        emptyImageView.setOnClickListener(this);

        if (context.getResources().getConfiguration().orientation == Configuration.ORIENTATION_LANDSCAPE) {
            adjustLandscape();
            emptyImageView.setVisibility(View.GONE);
        } else {
            addMarginTop();
            emptyImageView.setImageResource(R.drawable.ic_empty_chat_list);
        }

        inviteButton = (Button) v.findViewById(R.id.invite_button);
        inviteButton.setOnClickListener(this);

        mainRelativeLayout = (RelativeLayout) v.findViewById(R.id.main_relative_layout);
        //auto scroll to bottom to show invite button.
        if(context.getResources().getConfiguration().orientation == Configuration.ORIENTATION_LANDSCAPE) {
            adjustLandscape();
        } else {
            addMarginTop();
        }

        if (context instanceof ManagerActivityLollipop) {
            setStatus();
            if (!emptyArchivedChats()) {
                listView.setPadding(0, scaleHeightPx(8, outMetrics), 0, scaleHeightPx(16, outMetrics));
            } else {
                listView.setPadding(0, scaleHeightPx(8, outMetrics), 0, scaleHeightPx(78, outMetrics));
            }
        } else {
            //Archived chats section
            listView.setPadding(0, scaleHeightPx(8, outMetrics), 0, 0);
        }

        this.setChats();

        if (megaChatApi.isSignalActivityRequired()) {
            megaChatApi.signalPresenceActivity();
        }
        setCustomisedActionBar();

        //Invitation bar
        bannerContainer = v.findViewById(R.id.invite_banner_container);
        collapseBtn = v.findViewById(R.id.collapse_btn);
        collapseBtn.setOnClickListener(this);
        closeBtn = v.findViewById(R.id.close_btn);
        closeBtn.setOnClickListener(this);
        inviteTitle = v.findViewById(R.id.invite_title);
        inviteTitle.setOnClickListener(this);
        requestPermissionLayout = v.findViewById(R.id.request_permission_layout);
        dismissBtn = v.findViewById(R.id.dismiss_button);
        dismissBtn.setOnClickListener(this);
        allowBtn = v.findViewById(R.id.allow_button);
        allowBtn.setOnClickListener(this);
        invitationContainer = v.findViewById(R.id.contacts_list_container);
        contactsListLayout = v.findViewById(R.id.contacts_list_layout);
        contactsList = v.findViewById(R.id.contacts_list);
        moreContacts = v.findViewById(R.id.more_contacts);
        moreContacts.setOnClickListener(this);
        moreContactsTitle = v.findViewById(R.id.more_contacts_title);
        bannerDivider = v.findViewById(R.id.invitation_banner_divider);
        moreContactsTitle.setOnClickListener(this);
        if(showInviteBanner()) {
            bannerContainer.setVisibility(View.VISIBLE);
        } else {
            bannerContainer.setVisibility(View.GONE);
        }
        if(askForDisplayOverDialog != null) {
            askForDisplayOverDialog.showDialog();
        }
        return v;
    }

    private boolean showInviteBanner() {
        String showInviteBannerString = dbH.getPreferences().getShowInviteBanner();
        if(!TextUtils.isEmpty(showInviteBannerString)) {
            return Boolean.parseBoolean(showInviteBannerString);
        } else {
            return true;
        }
    }

    private void adjustLandscape() {
        RelativeLayout.LayoutParams layoutParams = new RelativeLayout.LayoutParams(RelativeLayout.LayoutParams.MATCH_PARENT, RelativeLayout.LayoutParams.MATCH_PARENT);
        layoutParams.setMargins(0,0,0,0);
        emptyLayoutContainer.setLayoutParams(layoutParams);

        new Handler().postDelayed(new Runnable() {

            @Override
            public void run() {
                emptyLayoutContainer.fullScroll(View.FOCUS_DOWN);
            }
        },100);
    }

    private void showPermissionGrantedView() {
        requestPermissionLayout.setVisibility(View.GONE);
        contactsListLayout.setVisibility(View.VISIBLE);
        collapseBtn.setVisibility(View.INVISIBLE);
        inviteTitle.setText(R.string.get_registered_contacts);
        inviteTitle.setClickable(false);
        moreContactsTitle.setVisibility(View.GONE);
        invitationContainer.setVisibility(View.GONE);
        closeBtn.setVisibility(View.GONE);
        loadMegaContacts();
    }


    private void showPermissionDeniedView() {
        expandContainer();
        collapseBtn.setVisibility(View.VISIBLE);
        inviteTitle.setClickable(true);
        inviteTitle.setText(R.string.see_local_contacts_on_mega);
        moreContactsTitle.setVisibility(View.GONE);
        contactsListLayout.setVisibility(View.GONE);
        requestPermissionLayout.setVisibility(View.VISIBLE);
    }

    public void setChats(){
        logDebug("setChats");

        if (listView == null) {
            logWarning("listView is null - do not update");
            return;
        }

        if (isAdded()) {
            int initState = megaChatApi.getInitState();
            logDebug("Init state is: " + initState);

            if ((initState == MegaChatApi.INIT_ONLINE_SESSION)) {
                logDebug("Connected state is: " + megaChatApi.getConnectionState());

                if (megaChatApi.getConnectionState() == MegaChatApi.CONNECTED) {
                    if (chats != null) {
                        chats.clear();
                    } else {
                        chats = new ArrayList<MegaChatListItem>();
                    }

                    if (context instanceof ManagerActivityLollipop) {
                        chats = megaChatApi.getChatListItems();
                    } else {
                        chats = megaChatApi.getArchivedChatListItems();
                    }

                    if ((chats == null || chats.isEmpty()) && emptyArchivedChats()) {
                        if (isOnline(context)) {
                            showEmptyChatScreen();
                        } else {
                            showNoConnectionScreen();
                        }
                    } else {
                        logDebug("Chats size: " + chats.size());

                        //Order by last interaction
                        sortChats(chats);

                        if (adapterList == null) {
                            logWarning("AdapterList is NULL");
                            adapterList = new MegaListChatLollipopAdapter(context, this, chats, listView, MegaListChatLollipopAdapter.ADAPTER_RECENT_CHATS);
                        } else {
                            adapterList.setChats(chats);
                        }

                        listView.setAdapter(adapterList);
                        fastScroller.setRecyclerView(listView);
                        visibilityFastScroller();

                        adapterList.setPositionClicked(-1);

                        listView.setVisibility(View.VISIBLE);
                        emptyLayout.setVisibility(View.GONE);
                    }
                } else {
                    logDebug("Show chat screen connecting...");
                    showConnectingChatScreen();
                }
            } else if (initState == MegaChatApi.INIT_OFFLINE_SESSION) {
                logDebug("Init with OFFLINE session");
                if (chats != null) {
                    chats.clear();
                } else {
                    chats = new ArrayList<MegaChatListItem>();
                }

                if (context instanceof ManagerActivityLollipop) {
                    chats = megaChatApi.getChatListItems();
                } else {
                    chats = megaChatApi.getArchivedChatListItems();
                }

                if (chats == null || chats.isEmpty()) {
                    showNoConnectionScreen();
                } else {
                    logDebug("Chats no: " + chats.size());

                    //Order by last interaction
                    sortChats(chats);

                    if (listView == null) {
                        logWarning("INIT_OFFLINE_SESSION: listView is null");
                    } else if (listView != null) {
                        listView.setVisibility(View.VISIBLE);
                    }
                    if (emptyLayout != null) {
                        emptyLayout.setVisibility(View.GONE);
                    }

                    if (adapterList == null) {
                        logWarning("AdapterList is NULL");
                        adapterList = new MegaListChatLollipopAdapter(context, this, chats, listView, MegaListChatLollipopAdapter.ADAPTER_RECENT_CHATS);
                        if (listView != null) {
                            listView.setAdapter(adapterList);
                        }
                    } else {
                        adapterList.setChats(chats);
                    }

                    fastScroller.setRecyclerView(listView);
                    visibilityFastScroller();
                    adapterList.setPositionClicked(-1);
                }
            } else {
                logDebug("Show chat screen connecting...");
                showConnectingChatScreen();
            }
        }
    }

    private void sortChats(ArrayList<MegaChatListItem> chatsToSort) {
        Collections.sort(chatsToSort, new Comparator<MegaChatListItem>() {

            public int compare(MegaChatListItem c1, MegaChatListItem c2) {
                long timestamp1 = c1.getLastTimestamp();
                long timestamp2 = c2.getLastTimestamp();

                long result = timestamp2 - timestamp1;
                return (int) result;
            }
        });
    }

    public void showEmptyChatScreen() {
        logDebug("showEmptyChatScreen");

        listView.setVisibility(View.GONE);
        emptyLayout.setVisibility(View.VISIBLE);
        String textToShow, colorStart, colorEnd;
        Spanned result;

        if (context instanceof ArchivedChatsActivity) {
            textToShow = context.getString(R.string.recent_chat_empty).toUpperCase();
            colorStart = COLOR_END;
            colorEnd = COLOR_START;
            result = getSpannedMessageForEmptyChat(textToShow, colorStart, colorEnd);

            if (context.getResources().getConfiguration().orientation == Configuration.ORIENTATION_LANDSCAPE) {
                emptyTextView.setVisibility(View.GONE);
            } else {
                emptyTextView.setVisibility(View.VISIBLE);
            }

            emptyTextViewInvite.setVisibility(View.GONE);
            inviteButton.setVisibility(View.GONE);
            emptyTextView.setText(result);


        } else {
            emptyTextViewInvite.setText(getString(R.string.recent_chat_empty_text));
            emptyTextViewInvite.setVisibility(View.VISIBLE);
            inviteButton.setText(getString(R.string.new_chat_link_label));
            inviteButton.setVisibility(View.VISIBLE);
        }
    }

    private Spanned getSpannedMessageForEmptyChat(String originalMessage, String colorStart, String colorEnd){
        String textToShow = originalMessage;
        Spanned result;
        try {
            textToShow = textToShow.replace("[A]", "<font color=" + colorStart + ">");
            textToShow = textToShow.replace("[/A]", "</font>");
            textToShow = textToShow.replace("[B]", "<font color=" + colorEnd + ">");
            textToShow = textToShow.replace("[/B]", "</font>");
        } catch (Exception e) {
            logError(e.getStackTrace().toString());
        }

        if (android.os.Build.VERSION.SDK_INT >= android.os.Build.VERSION_CODES.N) {
            result = Html.fromHtml(textToShow, Html.FROM_HTML_MODE_LEGACY);
        } else {
            result = Html.fromHtml(textToShow);
        }

        return result;
    }

    private void addMarginTop() {
        RelativeLayout.LayoutParams layoutParams = new RelativeLayout.LayoutParams(RelativeLayout.LayoutParams.MATCH_PARENT, RelativeLayout.LayoutParams.MATCH_PARENT);
        layoutParams.setMargins(0, scaleHeightPx(60, outMetrics), 0, 0);
        emptyLayoutContainer.setLayoutParams(layoutParams);
    }

    public void showConnectingChatScreen(){
        logDebug("showConnectingChatScreen");

        listView.setVisibility(View.GONE);
        if (context instanceof ManagerActivityLollipop) {
            ((ManagerActivityLollipop) context).hideFabButton();
        }

        emptyTextViewInvite.setText(getString(R.string.recent_chat_empty_text));
        emptyTextViewInvite.setVisibility(View.INVISIBLE);

        inviteButton.setVisibility(View.GONE);

        String textToShowB = String.format(context.getString(R.string.recent_chat_loading_conversations));
        try {
            textToShowB = textToShowB.replace("[A]", "<font color=" + COLOR_END + ">");
            textToShowB = textToShowB.replace("[/A]", "</font>");
            textToShowB = textToShowB.replace("[B]", "<font color=" + COLOR_START + ">");
            textToShowB = textToShowB.replace("[/B]", "</font>");
        } catch (Exception e) {
        }
        Spanned resultB = null;
        if (android.os.Build.VERSION.SDK_INT >= android.os.Build.VERSION_CODES.N) {
            resultB = Html.fromHtml(textToShowB, Html.FROM_HTML_MODE_LEGACY);
        } else {
            resultB = Html.fromHtml(textToShowB);
        }
        emptyTextView.setText(resultB);
        emptyTextView.setVisibility(View.VISIBLE);
    }

    public void showNoConnectionScreen() {
        logDebug("showNoConnectionScreen");

        listView.setVisibility(View.GONE);
        if (context instanceof ManagerActivityLollipop) {
            ((ManagerActivityLollipop) context).hideFabButton();
        }

        emptyTextViewInvite.setText(getString(R.string.error_server_connection_problem));
        emptyTextViewInvite.setVisibility(View.VISIBLE);
        inviteButton.setVisibility(View.GONE);
        emptyLayout.setVisibility(View.VISIBLE);
    }

    @Override
    public void onClick(View v) {
        logDebug("onClick");

        switch (v.getId()) {
            case R.id.invite_button: {
                if (isOnline(context)) {
                    if (context instanceof ManagerActivityLollipop) {
                        Intent in = new Intent(context, AddContactActivityLollipop.class);
                        in.putExtra("contactType", CONTACT_TYPE_MEGA);
                        in.putExtra(FROM_RECENT, true);
                        ((ManagerActivityLollipop) context).startActivityForResult(in, REQUEST_CREATE_CHAT);
                    }
                    if (megaChatApi.isSignalActivityRequired()) {
                        megaChatApi.signalPresenceActivity();
                    }
                } else {
                    ((ManagerActivityLollipop) context).showSnackbar(SNACKBAR_TYPE, getString(R.string.error_server_connection_problem), -1);
                }
                break;
            }
            case R.id.empty_image_view_chat: {
                numberOfClicks++;
                logDebug("Number of clicks: " + numberOfClicks);
                if (numberOfClicks >= 5) {
                    numberOfClicks = 0;
                    showStateInfo();
                }

                break;
            }
            case R.id.call_in_progress_layout: {
                logDebug("call_in_progress_layout");
                if (checkPermissionsCall()) {
                    returnCall(context);
                }
                break;
            }
            case R.id.invite_title:
            case R.id.dismiss_button:
            case R.id.collapse_btn:
                if(moreContactsTitle.getVisibility() == View.VISIBLE) {
                    startActivityForResult(new Intent(context, InviteContactActivity.class), REQUEST_INVITE_CONTACT_FROM_DEVICE);
                } else {
                    if (invitationContainer.getVisibility() == View.VISIBLE) {
                        invitationContainer.setVisibility(View.GONE);
                        collapseBtn.setImageDrawable(getResources().getDrawable(R.drawable.ic_collapse_acc));
                        isExpand = false;
                    } else {
                        invitationContainer.setVisibility(View.VISIBLE);
                        collapseBtn.setImageDrawable(getResources().getDrawable(R.drawable.ic_expand));
                        isExpand = true;
                    }
                }
                break;
            case R.id.close_btn:
                dbH.setShowInviteBanner("false");
                bannerContainer.setVisibility(View.GONE);
                break;
            case R.id.allow_button:
                logDebug("request contact permission!");
                requestPermissions(new String[]{Manifest.permission.READ_CONTACTS}, REQUEST_READ_CONTACTS);
                break;
            case R.id.more_contacts_title:
            case R.id.more_contacts:
                logDebug("to InviteContactActivity");
                startActivityForResult(new Intent(context, InviteContactActivity.class), REQUEST_INVITE_CONTACT_FROM_DEVICE);
                break;
        }
    }

    public void showStateInfo() {

        StringBuilder builder = new StringBuilder();

        if (megaChatApi != null) {
            builder.append("INIT STATE: " + megaChatApi.getInitState());
            builder.append("\nCONNECT STATE: " + megaChatApi.getConnectionState());
            if (isOnline(context)) {
                builder.append("\nNetwork OK");
            } else {
                builder.append("\nNo network connection");
            }
        } else {
            builder.append("MegaChatApi: false");
        }

        Toast.makeText(context, builder, Toast.LENGTH_LONG).show();
    }

    public boolean showSelectMenuItem() {
        if (adapterList != null) {
            return adapterList.isMultipleSelect();
        }

        return false;
    }

    /*
     * Clear all selected items
     */
    public void clearSelections() {
        logDebug("clearSelections");
        if (adapterList.isMultipleSelect()) {
            adapterList.clearSelections();
        }
    }

    @Override
    protected void updateActionModeTitle() {
        if (actionMode == null || getActivity() == null) {
            return;
        }
        List<MegaChatListItem> chats = adapterList.getSelectedChats();

        actionMode.setTitle(chats.size() + "");

        try {
            actionMode.invalidate();
        } catch (NullPointerException e) {
            e.printStackTrace();
            logError("Invalidate error", e);
        }
    }

    /*
     * Disable selection
     */
    public void hideMultipleSelect() {
        logDebug("hideMultipleSelect");
        adapterList.setMultipleSelect(false);

        if (actionMode != null) {
            actionMode.finish();
        }
    }

    public void selectAll() {
        if (adapterList != null) {
            if (adapterList.isMultipleSelect()) {
                adapterList.selectAll();
            } else {
                adapterList.setMultipleSelect(true);
                adapterList.selectAll();

                actionMode = ((AppCompatActivity) context).startSupportActionMode(new ActionBarCallBack());
            }

            updateActionModeTitle();
        }
    }

    public void itemClick(int position) {
        logDebug("Position: " + position);
        if (megaChatApi.isSignalActivityRequired()) {
            megaChatApi.signalPresenceActivity();
        }
        if (adapterList.isMultipleSelect()) {
            adapterList.toggleSelection(position);
            List<MegaChatListItem> chats = adapterList.getSelectedChats();
            if (chats.size() > 0) {
                updateActionModeTitle();
            }
        } else {
            logDebug("Open chat: Position: " + position + ", Chat ID: " + chats.get(position).getChatId());
            Intent intent = new Intent(context, ChatActivityLollipop.class);
            intent.setAction(ACTION_CHAT_SHOW_MESSAGES);
            intent.putExtra("CHAT_ID", adapterList.getChatAt(position).getChatId());
            this.startActivity(intent);
            if (context instanceof ManagerActivityLollipop) {
                if (((ManagerActivityLollipop) context).getSearchQuery() != null && !((ManagerActivityLollipop) context).getSearchQuery().isEmpty()) {
                    closeSearch();
                    ((ManagerActivityLollipop) context).closeSearchView();
                }
            } else if (context instanceof ArchivedChatsActivity) {
                if (((ArchivedChatsActivity) context).querySearch != null && !((ArchivedChatsActivity) context).querySearch.isEmpty()) {
                    closeSearch();
                    ((ArchivedChatsActivity) context).closeSearchView();
                }
            }
        }
    }

    @Override
    public void onAttach(Context context) {
        super.onAttach(context);
        this.context = context;
    }

    public void listItemUpdate(MegaChatListItem item) {
        if (item == null) {
            logWarning("Item is null");
            return;
        }

        logDebug("Chat ID: " + item.getChatId());

        if (!isAdded()) {
            logDebug("return!");
            return;
        }

        if (listView == null) {
            logWarning("listView is null - do not update");
            return;
        }

        if (context instanceof ManagerActivityLollipop) {
            if (!(((ManagerActivityLollipop) context).getDrawerItem() == ManagerActivityLollipop.DrawerItem.CHAT)) {
                logWarning("Not CHAT shown!");
                return;
            }
        }

        if (item.hasChanged(MegaChatListItem.CHANGE_TYPE_STATUS)) {
            logDebug("Change status: MegaChatListItem.CHANGE_TYPE_STATUS");
        } else if (item.hasChanged(MegaChatListItem.CHANGE_TYPE_OWN_PRIV)) {

            logDebug("Change status: MegaChatListItem.CHANGE_TYPE_OWN_PRIV");
        } else if (item.hasChanged(MegaChatListItem.CHANGE_TYPE_PARTICIPANTS)) {

            logDebug("Change participants");
            MegaChatRoom chatToCheck = megaChatApi.getChatRoom(item.getChatId());
            updateCacheForNonContacts(chatToCheck);
        } else if (item.hasChanged(MegaChatListItem.CHANGE_TYPE_UNREAD_COUNT)) {

            logDebug(" Change unread count");
            if (adapterList == null || adapterList.getItemCount() == 0) {
                setChats();
            } else {
                long chatHandleToUpdate = item.getChatId();
                int indexToReplace = -1;
                ListIterator<MegaChatListItem> itrReplace = chats.listIterator();
                while (itrReplace.hasNext()) {
                    MegaChatListItem chat = itrReplace.next();
                    if (chat != null) {
                        if (chat.getChatId() == chatHandleToUpdate) {
                            indexToReplace = itrReplace.nextIndex() - 1;
                            break;
                        }
                    } else {
                        break;
                    }
                }
                if (indexToReplace != -1) {
                    logDebug("Index to replace: " + indexToReplace);
                    chats.set(indexToReplace, item);
                    if (item.getUnreadCount() == 0) {
                        logDebug("No unread count");
                        onUnreadCountChange(indexToReplace, false);
                        onLastMessageChange(indexToReplace);
                    } else {
                        onUnreadCountChange(indexToReplace, true);
                    }
                }
            }

        } else if (item.hasChanged(MegaChatListItem.CHANGE_TYPE_LAST_TS)) {
            logDebug("Change last ts: " + item.getChanges());

            long chatHandleToUpdate = item.getChatId();
            int indexToReplace = -1;
            if (chats != null && !chats.isEmpty()) {
                ListIterator<MegaChatListItem> itrReplace = chats.listIterator();
                while (itrReplace.hasNext()) {
                    MegaChatListItem chat = itrReplace.next();
                    if (chat != null) {
                        if (chat.getChatId() == chatHandleToUpdate) {
                            indexToReplace = itrReplace.nextIndex() - 1;
                            break;
                        }
                    } else {
                        break;
                    }
                }
            }

            if (indexToReplace != -1) {
                logDebug("Index to replace: " + indexToReplace);
                chats.set(indexToReplace, item);
                if (indexToReplace == 0) {
                    onLastTsChange(indexToReplace, false);
                } else {
                    onLastTsChange(indexToReplace, true);
                }
            }

        } else if ((item.hasChanged(MegaChatListItem.CHANGE_TYPE_TITLE))) {

            logDebug("Change title ");
            if (adapterList == null || adapterList.getItemCount() == 0) {
                setChats();
            } else {
                long chatHandleToUpdate = item.getChatId();
                int indexToReplace = -1;
                ListIterator<MegaChatListItem> itrReplace = chats.listIterator();
                while (itrReplace.hasNext()) {
                    MegaChatListItem chat = itrReplace.next();
                    if (chat != null) {
                        if (chat.getChatId() == chatHandleToUpdate) {
                            indexToReplace = itrReplace.nextIndex() - 1;
                            break;
                        }
                    } else {
                        break;
                    }
                }
                if (indexToReplace != -1) {
                    logDebug("Index to replace: " + indexToReplace);
                    chats.set(indexToReplace, item);
                    onTitleChange(indexToReplace);
                }
            }

        } else if (item.hasChanged(MegaChatListItem.CHANGE_TYPE_LAST_MSG)) {

            logDebug("Change last message: ");
            if (adapterList == null || adapterList.getItemCount() == 0) {
                setChats();
            } else {
                long chatHandleToUpdate = item.getChatId();
                int indexToReplace = -1;
                ListIterator<MegaChatListItem> itrReplace = chats.listIterator();
                while (itrReplace.hasNext()) {
                    MegaChatListItem chat = itrReplace.next();
                    if (chat != null) {
                        if (chat.getChatId() == chatHandleToUpdate) {
                            indexToReplace = itrReplace.nextIndex() - 1;
                            break;
                        }
                    } else {
                        break;
                    }
                }
                if (indexToReplace != -1) {
                    logDebug("Index to replace: " + indexToReplace);
                    chats.set(indexToReplace, item);
                    onLastMessageChange(indexToReplace);
                    onUnreadCountChange(indexToReplace, item.getUnreadCount() == 0);
                }
            }

        } else if (item.hasChanged(MegaChatListItem.CHANGE_TYPE_CLOSED)) {

            logDebug("Change closed: MegaChatListItem.CHANGE_TYPE_CLOSED");
            logDebug("Own privilege: " + item.getOwnPrivilege());
            if (adapterList.getItemCount() != 0) {
                long chatHandleToRemove = item.getChatId();
                int indexToRemove = -1;
                ListIterator<MegaChatListItem> itrReplace = chats.listIterator();
                while (itrReplace.hasNext()) {
                    MegaChatListItem chat = itrReplace.next();
                    if (chat != null) {
                        if (chat.getChatId() == chatHandleToRemove) {
                            indexToRemove = itrReplace.nextIndex() - 1;
                            break;
                        }
                    } else {
                        break;
                    }
                }
                if (indexToRemove != -1) {
                    logDebug("Index to replace: " + indexToRemove);
                    chats.remove(indexToRemove);

                    adapterList.removeChat(chats, indexToRemove);
                    adapterList.setPositionClicked(-1);

                    if (adapterList.getItemCount() == 0 && emptyArchivedChats()) {
                        logDebug("adapterList.getItemCount() == 0");
                        listView.setVisibility(View.GONE);
                        emptyLayout.setVisibility(View.VISIBLE);
                    } else {
                        listView.setVisibility(View.VISIBLE);
                        emptyLayout.setVisibility(View.GONE);
                    }
                }
            }

        } else if (item.hasChanged(MegaChatListItem.CHANGE_TYPE_ARCHIVE)) {
            logDebug("Change: MegaChatListItem.CHANGE_TYPE_ARCHIVE");
            if (context instanceof ManagerActivityLollipop) {
                if (item.isArchived()) {
                    logDebug("New archived element:remove from list");
                    if (adapterList == null || adapterList.getItemCount()==0){
                        setChats();
                    } else {
                        long chatHandleToRemove = item.getChatId();
                        int indexToRemove = -1;
                        ListIterator<MegaChatListItem> itrReplace = chats.listIterator();
                        while (itrReplace.hasNext()) {
                            MegaChatListItem chat = itrReplace.next();
                            if (chat != null) {
                                if (chat.getChatId() == chatHandleToRemove) {
                                    indexToRemove = itrReplace.nextIndex() - 1;
                                    break;
                                }
                            } else {
                                break;
                            }
                        }
                        if (indexToRemove != -1) {
                            logDebug("Index to replace: " + indexToRemove);
                            chats.remove(indexToRemove);

                            adapterList.removeChat(chats, indexToRemove);
                            adapterList.setPositionClicked(-1);

                            if (adapterList.getItemCount() == 0 && emptyArchivedChats()) {
                                logDebug("adapterList.getItemCount() == 0");
                                listView.setVisibility(View.GONE);
                                emptyLayout.setVisibility(View.VISIBLE);
                            } else {
                                listView.setVisibility(View.VISIBLE);
                                emptyLayout.setVisibility(View.GONE);
                            }

                            if (chats.isEmpty()) {
                                ((ManagerActivityLollipop) context).invalidateOptionsMenu();
                            }
                        }
                    }
                } else {
                    logDebug("New unarchived element: refresh chat list");
                    setChats();
                    if (chats.size() == 1) {
                        ((ManagerActivityLollipop) context).invalidateOptionsMenu();
                    }
                }
                //Update last position
                if (adapterList != null) {
                    adapterList.notifyItemChanged(chats.size() + 1);
                }

                if (!emptyArchivedChats()) {
                    listView.setPadding(0, scaleHeightPx(8, outMetrics), 0, scaleHeightPx(16, outMetrics));
                } else {
                    listView.setPadding(0, scaleHeightPx(8, outMetrics), 0, scaleHeightPx(78, outMetrics));
                }

                checkScroll();
            } else if (context instanceof ArchivedChatsActivity) {
                if (item.isArchived()) {
                    logDebug("New archived element: refresh chat list");
                    setChats();
                } else {
                    logDebug("New unarchived element: remove from Archive list");
                    if (adapterList.getItemCount() != 0) {

                        long chatHandleToRemove = item.getChatId();
                        int indexToRemove = -1;
                        ListIterator<MegaChatListItem> itrReplace = chats.listIterator();
                        while (itrReplace.hasNext()) {
                            MegaChatListItem chat = itrReplace.next();
                            if (chat != null) {
                                if (chat.getChatId() == chatHandleToRemove) {
                                    indexToRemove = itrReplace.nextIndex() - 1;
                                    break;
                                }
                            } else {
                                break;
                            }
                        }
                        if (indexToRemove != -1) {
                            logDebug("Index to replace: " + indexToRemove);
                            chats.remove(indexToRemove);

                            adapterList.removeChat(chats, indexToRemove);
                            adapterList.setPositionClicked(-1);

                            if (adapterList.getItemCount() == 0) {
                                logDebug("adapterList.getItemCount() == 0");
                                showEmptyChatScreen();
                                ((ArchivedChatsActivity) context).invalidateOptionsMenu();
                            } else {
                                listView.setVisibility(View.VISIBLE);
                                emptyLayout.setVisibility(View.GONE);
                            }
                        }
                    }
                }
                checkScroll();
            }

        } else if (item.hasChanged(MegaChatListItem.CHANGE_TYPE_CALL) || item.hasChanged(MegaChatListItem.CHANGE_TYPE_CHAT_MODE)) {
            logDebug("Change: MegaChatListItem.CHANGE_TYPE_CALL or CHANGE_TYPE_CHAT_MODE");
            if (adapterList == null || adapterList.getItemCount() == 0) {
                setChats();
            } else {
                long chatHandleToUpdate = item.getChatId();
                int indexToReplace = -1;
                ListIterator<MegaChatListItem> itrReplace = chats.listIterator();
                while (itrReplace.hasNext()) {
                    MegaChatListItem chat = itrReplace.next();
                    if (chat != null) {
                        if (chat.getChatId() == chatHandleToUpdate) {
                            indexToReplace = itrReplace.nextIndex() - 1;
                            break;
                        }
                    } else {
                        break;
                    }
                }
                if (indexToReplace != -1) {
                    logDebug("Index to replace: " + indexToReplace);
                    chats.set(indexToReplace, item);
                    adapterList.notifyItemChanged(indexToReplace);
                }
            }
        } else {
            logDebug("Other change: " + item.getChanges());

            if (item != null) {
                logDebug("New chat");
                setChats();
                MegaChatRoom chatToCheck = megaChatApi.getChatRoom(item.getChatId());
                updateCacheForNonContacts(chatToCheck);
            } else {
                logError("The chat is NULL");
            }
        }
    }

    boolean emptyArchivedChats() {
        ArrayList<MegaChatListItem> archivedChats = megaChatApi.getArchivedChatListItems();

        if (archivedChats == null || archivedChats.isEmpty()) {
            return true;
        }

        return false;
    }

    public void setStatus() {
        chatStatus = megaChatApi.getOnlineStatus();
        logDebug("Chat status --> getOnlineStatus with megaChatApi: " + chatStatus);
        onlineStatusUpdate(chatStatus);
    }

    public void onlineStatusUpdate(int status) {
        logDebug("Status: " + status);

        chatStatus = status;
        int initStatus = megaChatApi.getInitState();
        if (isAdded()) {
            if (aB != null) {
                switch (status) {
                    case MegaChatApi.STATUS_ONLINE: {
                        setCustomisedActionBarSubtitle(adjustForLargeFont(getString(R.string.online_status)));
                        break;
                    }
                    case MegaChatApi.STATUS_AWAY: {
                        setCustomisedActionBarSubtitle(adjustForLargeFont(getString(R.string.away_status)));
                        break;
                    }
                    case MegaChatApi.STATUS_BUSY: {
                        setCustomisedActionBarSubtitle(adjustForLargeFont(getString(R.string.busy_status)));
                        break;
                    }
                    case MegaChatApi.STATUS_OFFLINE: {
                        setCustomisedActionBarSubtitle(adjustForLargeFont(getString(R.string.offline_status)));
                        break;
                    }
                    case MegaChatApi.STATUS_INVALID: {
                        if (!isOnline(context)) {
                            setCustomisedActionBarSubtitle(adjustForLargeFont(getString(R.string.error_server_connection_problem)));
                        } else {
                            if (megaChatApi == null) {
                                setCustomisedActionBarSubtitle(adjustForLargeFont(getString(R.string.invalid_connection_state)));
                            } else if (megaChatApi.getConnectionState() == MegaChatApi.CONNECTING) {
                                setCustomisedActionBarSubtitle(adjustForLargeFont(getString(R.string.chat_connecting)));
                            } else if (megaChatApi.getConnectionState() == MegaChatApi.DISCONNECTED) {
                                setCustomisedActionBarSubtitle(adjustForLargeFont(getString(R.string.invalid_connection_state)));
                            } else {
                                if (initStatus == MegaChatApi.INIT_WAITING_NEW_SESSION || initStatus == MegaChatApi.INIT_NO_CACHE) {
                                    setCustomisedActionBarSubtitle(adjustForLargeFont(getString(R.string.chat_connecting)));
                                }
                            }
                        }
                        break;
                    }
                    default: {

                        if (!isOnline(context) || megaApi == null || megaApi.getRootNode() == null) {
                            setCustomisedActionBarSubtitle(adjustForLargeFont(getString(R.string.error_server_connection_problem)));
                        } else {
                            if (megaChatApi == null) {
                                setCustomisedActionBarSubtitle(adjustForLargeFont(getString(R.string.invalid_connection_state)));
                            } else if (megaChatApi.getConnectionState() == MegaChatApi.CONNECTING) {
                                setCustomisedActionBarSubtitle(adjustForLargeFont(getString(R.string.chat_connecting)));
                            } else if (megaChatApi.getConnectionState() == MegaChatApi.DISCONNECTED) {
                                setCustomisedActionBarSubtitle(adjustForLargeFont(getString(R.string.invalid_connection_state)));
                            } else {
                                if (initStatus == MegaChatApi.INIT_WAITING_NEW_SESSION || initStatus == MegaChatApi.INIT_NO_CACHE) {
                                    setCustomisedActionBarSubtitle(adjustForLargeFont(getString(R.string.chat_connecting)));
                                }
                            }
                        }
                        break;
                    }
                }
            } else {
                logWarning("aB is NULL");
            }
        } else {
            logWarning("RecentChats not added");
        }
    }

    public void contactStatusUpdate(long userHandle, int status) {
        logDebug("User Handle: " + userHandle + ", Status: " + status);

        long chatHandleToUpdate = -1;
        MegaChatRoom chatToUpdate = megaChatApi.getChatRoomByUser(userHandle);
        if (chatToUpdate != null) {
            chatHandleToUpdate = chatToUpdate.getChatId();
            logDebug("Update chat: " + chatHandleToUpdate);
            if (chatHandleToUpdate != -1) {
                logDebug("The user has a one to one chat: " + chatHandleToUpdate);

                int indexToReplace = -1;
                if (chats != null) {
                    ListIterator<MegaChatListItem> itrReplace = chats.listIterator();
                    while (itrReplace.hasNext()) {
                        MegaChatListItem chat = itrReplace.next();
                        if (chat != null) {
                            if (chat.getChatId() == chatHandleToUpdate) {
                                indexToReplace = itrReplace.nextIndex() - 1;
                                break;
                            }
                        } else {
                            break;
                        }
                    }
                    if (indexToReplace != -1) {
                        logDebug("Index to replace: " + indexToReplace);
                        onStatusChange(indexToReplace, userHandle, status);
                    }
                } else {
                    logWarning("No chat list loaded");
                }
            }
        }
    }

    public void onStatusChange(int position, long userHandle, int status) {
        logDebug("Position: " + position + ", User Handle: " + userHandle + " with new presence: " + status);

        adapterList.updateContactStatus(position, userHandle, status);
    }

    public void onTitleChange(int position) {
        logDebug("Position: " + position);
        adapterList.setTitle(position, null);
        interactionUpdate(position);
    }

    public void onUnreadCountChange(int position, boolean updateOrder) {
        logDebug("Position: " + position + ", Update order: " + updateOrder);
        adapterList.setPendingMessages(position, null);

        if (updateOrder) {
            interactionUpdate(position);
        }
    }

    public void onLastTsChange(int position, boolean updateOrder) {
        logDebug("Position: " + position + ", Update order: " + updateOrder);

        adapterList.setTs(position, null);

        if (updateOrder) {
            interactionUpdate(position);
        }
    }

    public void onLastMessageChange(int position) {
        logDebug("Position: " + position);

        adapterList.setLastMessage(position, null);

//        if(updateOrder){
//            interactionUpdate(position);
//        }
    }

    public void showMuteIcon(MegaChatListItem item) {
        logDebug("Chat ID: " + item.getChatId());

        long chatHandleToUpdate = item.getChatId();
        int indexToReplace = -1;
        ListIterator<MegaChatListItem> itrReplace = chats.listIterator();
        while (itrReplace.hasNext()) {
            MegaChatListItem chat = itrReplace.next();
            if (chat != null) {
                if (chat.getChatId() == chatHandleToUpdate) {
                    indexToReplace = itrReplace.nextIndex() - 1;
                    break;
                }
            } else {
                break;
            }
        }
        if (indexToReplace != -1) {
            logDebug("Index to replace: " + indexToReplace);
            if (adapterList != null) {
                adapterList.showMuteIcon(indexToReplace);
            }
        }
    }

    public void refreshNode(MegaChatListItem item) {
        logDebug("Chat ID: " + item.getChatId());

        //elements of adapter
        long chatHandleToUpdate = item.getChatId();
        int indexToUpdate = -1;
        if (chats != null) {
            ListIterator<MegaChatListItem> itrReplace = chats.listIterator();
            while (itrReplace.hasNext()) {
                MegaChatListItem chat = itrReplace.next();
                if (chat != null) {
                    if (chat.getChatId() == chatHandleToUpdate) {
                        indexToUpdate = itrReplace.nextIndex() - 1;
                        break;
                    }
                } else {
                    break;
                }
            }
            if (indexToUpdate != -1) {
                logDebug("Index to replace: " + indexToUpdate);
                if (adapterList != null) {
                    adapterList.notifyItemChanged(indexToUpdate);
                }
            }
        }
    }

    public void interactionUpdate(int position) {
        logDebug("Position: " + position);
        MegaChatListItem chat = chats.remove(position);
        chats.add(0, chat);
        adapterList.notifyItemMoved(position, 0);
        if (lastFirstVisiblePosition == position) {
            logDebug("Interaction - change lastFirstVisiblePosition");
            lastFirstVisiblePosition = 0;
        }

        if (adapterList.isMultipleSelect()) {
            adapterList.updateMultiselectionPosition(position);
        }
    }

    public String getParticipantFullName(MegaChatRoom chat, long i) {

        String nickname = getNicknameContact(chat.getPeerHandle(i));
        if(nickname != null) return nickname;

        String participantFirstName = chat.getPeerFirstname(i);
        String participantLastName = chat.getPeerLastname(i);

        if (participantFirstName == null) {
            participantFirstName = "";
        }
        if (participantLastName == null) {
            participantLastName = "";
        }

        if (participantFirstName.trim().length() <= 0) {
            return participantLastName;
        } else {
            return participantFirstName + " " + participantLastName;
        }
    }

    public void updateCacheForNonContacts(MegaChatRoom chatToCheck) {
        if (chatToCheck != null) {
            long peers = chatToCheck.getPeerCount();
            for (int i = 0; i < peers; i++) {
//                    long peerHandle = chatToCheck.getPeerHandle(i);
                String fullName = getParticipantFullName(chatToCheck, i);
                if (fullName != null) {
                    if (fullName.trim().length() <= 0) {
                        logDebug("Ask for name!");
                        ChatNonContactNameListener listener = new ChatNonContactNameListener(context);
                        megaChatApi.getUserFirstname(chatToCheck.getPeerHandle(i), chatToCheck.getAuthorizationToken(), listener);
                        megaChatApi.getUserLastname(chatToCheck.getPeerHandle(i), chatToCheck.getAuthorizationToken(), listener);
                    } else {
                        logDebug("Exists name!");
                    }
                } else {
                    logDebug("Ask for name!");
                    ChatNonContactNameListener listener = new ChatNonContactNameListener(context);
                    megaChatApi.getUserFirstname(chatToCheck.getPeerHandle(i), chatToCheck.getAuthorizationToken(), listener);
                    megaChatApi.getUserLastname(chatToCheck.getPeerHandle(i), chatToCheck.getAuthorizationToken(), listener);
                }
            }
        }
    }

    @Override
    public void onSaveInstanceState(Bundle outState) {
        logDebug("onSaveInstanceState");
        super.onSaveInstanceState(outState);
        if (listView.getLayoutManager() != null) {
            outState.putParcelable(BUNDLE_RECYCLER_LAYOUT, listView.getLayoutManager().onSaveInstanceState());
        }
        outState.putBoolean(KEY_DIALOG_IS_SHOWING, isExplanationDialogShowing);
    }

    @Override
    public void onPause() {
        logDebug("onPause");
        lastFirstVisiblePosition = ((LinearLayoutManager) listView.getLayoutManager()).findFirstCompletelyVisibleItemPosition();
        MegaApplication.setRecentChatVisible(false);
        super.onPause();
    }

    @Override
    public void onDestroy() {
        super.onDestroy();
        if(askForDisplayOverDialog != null) {
            askForDisplayOverDialog.recycle();
        }
        if(explanationDialog != null) {
            explanationDialog.cancel();
        }
    }

    @Override
    public void onResume() {
        logDebug("onResume: lastFirstVisiblePosition " + lastFirstVisiblePosition);
        if (lastFirstVisiblePosition > 0) {
            (listView.getLayoutManager()).scrollToPosition(lastFirstVisiblePosition);
        } else {
            (listView.getLayoutManager()).scrollToPosition(0);
        }
        lastFirstVisiblePosition = 0;
        if(aB == null) {
            aB = ((AppCompatActivity) context).getSupportActionBar();

        }
        if (aB != null && aB.getTitle() != null) {
            aB.setTitle(adjustForLargeFont(aB.getTitle().toString()));
        }

        if (context instanceof ManagerActivityLollipop) {
            if (((ManagerActivityLollipop) context).isSearchOpen()) {
                filterChats(((ManagerActivityLollipop) context).getSearchQuery());
            }
            ((ManagerActivityLollipop) context).invalidateOptionsMenu();
        }
        // if in ArchivedChatsActivity or user close the invitation banner, no need to load contacts.
        if(appBarLayout.getVisibility() != View.GONE) {
            refreshMegaContactsList();
        }
        setStatus();
        super.onResume();
    }

    public void refreshMegaContactsList() {
        grantedContactPermission = hasPermissions(context, Manifest.permission.READ_CONTACTS);
        if (grantedContactPermission) {
            showPermissionGrantedView();
        } else {
            showPermissionDeniedView();
        }
    }

    public int getItemCount(){
        if(adapterList != null){
            return adapterList.getItemCount();
        }
        return 0;
    }

    @Override
    public void onActivityCreated(Bundle savedInstanceState) {
        logDebug("onActivityCreated");
        super.onActivityCreated(savedInstanceState);

        if (savedInstanceState != null) {
            Parcelable savedRecyclerLayoutState = savedInstanceState.getParcelable(BUNDLE_RECYCLER_LAYOUT);
            listView.getLayoutManager().onRestoreInstanceState(savedRecyclerLayoutState);
            isExplanationDialogShowing = savedInstanceState.getBoolean(KEY_DIALOG_IS_SHOWING);
            if(isExplanationDialogShowing) {
                showExplanationDialog();
            }
        }
    }

    public void visibilityFastScroller() {
        if (chats == null) {
            fastScroller.setVisibility(View.GONE);
        } else {
            if (chats.size() < MIN_ITEMS_SCROLLBAR_CHAT) {
                fastScroller.setVisibility(View.GONE);
            } else {
                fastScroller.setVisibility(View.VISIBLE);
            }
        }
    }

    public void filterChats(String s) {
        if (adapterList != null && adapterList.isMultipleSelect()) {
            hideMultipleSelect();
        }

        if (filterChatsTask != null && filterChatsTask.getStatus() != AsyncTask.Status.FINISHED) {
            filterChatsTask.cancel(true);
        }
        filterChatsTask = new FilterChatsTask();
        filterChatsTask.execute(s);
    }

    public void closeSearch() {
        if (filterChatsTask != null && filterChatsTask.getStatus() != AsyncTask.Status.FINISHED) {
            filterChatsTask.cancel(true);
        }

        if (adapterList == null) {
            return;
        }

        adapterList.setChats(chats);

        if (adapterList.getItemCount() == 0 && emptyArchivedChats()) {
            logDebug("adapterList.getItemCount() == 0");
            listView.setVisibility(View.GONE);
            emptyLayout.setVisibility(View.VISIBLE);
        } else {
            logDebug("adapterList.getItemCount() NOT = 0");
            listView.setVisibility(View.VISIBLE);
            emptyLayout.setVisibility(View.GONE);

        }
    }

    public boolean checkPermissionsCall() {
        logDebug("checkPermissionsCall() ");
        if (Build.VERSION.SDK_INT >= Build.VERSION_CODES.M) {

            boolean hasCameraPermission = (ContextCompat.checkSelfPermission(((ManagerActivityLollipop) context), Manifest.permission.CAMERA) == PackageManager.PERMISSION_GRANTED);
            if (!hasCameraPermission) {
                ActivityCompat.requestPermissions(((ManagerActivityLollipop) context), new String[]{Manifest.permission.CAMERA}, REQUEST_CAMERA);
                return false;
            }

            boolean hasRecordAudioPermission = (ContextCompat.checkSelfPermission(((ManagerActivityLollipop) context), Manifest.permission.RECORD_AUDIO) == PackageManager.PERMISSION_GRANTED);
            if (!hasRecordAudioPermission) {
                ActivityCompat.requestPermissions(((ManagerActivityLollipop) context), new String[]{Manifest.permission.RECORD_AUDIO}, RECORD_AUDIO);
                return false;
            }

            return true;
        }
        return true;
    }

    @Override
    public void onRequestPermissionsResult(int requestCode, String[] permissions, int[] grantResults) {
        logDebug("onRequestPermissionsResult");
        super.onRequestPermissionsResult(requestCode, permissions, grantResults);
        switch (requestCode) {
            case REQUEST_CAMERA: {
                if (grantResults.length > 0 && grantResults[0] == PackageManager.PERMISSION_GRANTED) {
                    if (checkPermissionsCall()) {
                        logDebug("REQUEST_CAMERA -> returnTheCall");
                        returnCall(context);
                    }
                }
                break;
            }
            case RECORD_AUDIO: {
                if (grantResults.length > 0 && grantResults[0] == PackageManager.PERMISSION_GRANTED) {
                    if (checkPermissionsCall()) {
                        logDebug("RECORD_AUDIO -> returnTheCall");
                        returnCall(context);
                    }
                }
                break;
            }
            case REQUEST_READ_CONTACTS: {
                if (grantResults.length > 0 && grantResults[0] == PackageManager.PERMISSION_GRANTED) {
                    logDebug("REQUEST_READ_CONTACTS");
                    grantedContactPermission = true;
                } else {
                    logDebug("read contacts permission denied!");
                    showPermissionDeniedView();
                    grantedContactPermission = false;
                    boolean should = PermissionUtils.shouldShowRequestPermissionRationale(getActivity(), Manifest.permission.READ_CONTACTS);
                    if (should) {
                        showExplanationDialog();
                    } else {
                        // the system request permission dialog can no longer show.
                        Snackbar snackbar = Snackbar.make(bannerContainer, getString(R.string.on_permanently_denied), Snackbar.LENGTH_LONG)
                                .setAction(getString(R.string.action_settings), PermissionUtils.toAppInfo(getContext()))
                                .setDuration(DURATION);
<<<<<<< HEAD
                        TextView snackbarTextView = snackbar.getView().findViewById(android.support.design.R.id.snackbar_text);
=======
                        TextView snackbarTextView = snackbar.getView().findViewById(com.google.android.material.R.id.snackbar_text);
>>>>>>> b3f63831
                        snackbarTextView.setMaxLines(MAX_LINES);
                        snackbar.show();
                    }
                }
                break;
            }
        }
    }

    private void showExplanationDialog() {
        isExplanationDialogShowing = true;
        explanationDialog = showAlert(getContext(), getString(R.string.explanation_for_contacts_permission), null, dialog -> isExplanationDialogShowing = false);
    }

    @Override
    public void onActivityResult(int requestCode, int resultCode, Intent intent) {
        if (requestCode == REQUEST_INVITE_CONTACT_FROM_DEVICE && resultCode == RESULT_OK) {
            logDebug("onActivityResult REQUEST_INVITE_CONTACT_FROM_DEVICE OK");
        }
        refreshMegaContactsList();
    }

    /////Multiselect/////
    private class ActionBarCallBack implements ActionMode.Callback {

        @Override
        public boolean onActionItemClicked(ActionMode mode, MenuItem item) {
            ArrayList<MegaChatListItem> chats = adapterList.getSelectedChats();

            if (megaChatApi.isSignalActivityRequired()) {
                megaChatApi.signalPresenceActivity();
            }

            switch (item.getItemId()) {
                case R.id.cab_menu_select_all: {
                    selectAll();
                    actionMode.invalidate();
                    break;
                }
                case R.id.cab_menu_unselect_all: {
                    clearSelections();
                    hideMultipleSelect();
                    actionMode.invalidate();
                    break;
                }
                case R.id.cab_menu_mute: {
                    clearSelections();
                    hideMultipleSelect();
                    ChatController chatC = new ChatController(context);
                    chatC.muteChats(chats);
//                    setChats();
                    break;
                }
                case R.id.cab_menu_unmute: {
                    clearSelections();
                    hideMultipleSelect();
                    ChatController chatC = new ChatController(context);
                    chatC.unmuteChats(chats);
//                    setChats();
                    break;
                }
                case R.id.cab_menu_archive:
                case R.id.cab_menu_unarchive: {
                    clearSelections();
                    hideMultipleSelect();
                    ChatController chatC = new ChatController(context);
                    chatC.archiveChats(chats);
                    break;
                }
                case R.id.cab_menu_delete: {
                    clearSelections();
                    hideMultipleSelect();
                    //Delete
                    Toast.makeText(context, "Not yet implemented! Delete: " + chats.size() + " chats", Toast.LENGTH_SHORT).show();
                    break;
                }
                case R.id.chat_list_leave_chat_layout: {
                    //Leave group chat
                    ((ManagerActivityLollipop) context).showConfirmationLeaveChats(chats);
                    clearSelections();
                    hideMultipleSelect();
                    break;
                }
            }
            return false;
        }

        @Override
        public boolean onCreateActionMode(ActionMode mode, Menu menu) {
            MenuInflater inflater = mode.getMenuInflater();
            inflater.inflate(R.menu.recent_chat_action, menu);
            adapterList.setMultipleSelect(true);
            if (context instanceof ManagerActivityLollipop) {
                ((ManagerActivityLollipop) context).hideFabButton();
                ((ManagerActivityLollipop) context).showHideBottomNavigationView(true);
                ((ManagerActivityLollipop) context).changeStatusBarColor(COLOR_STATUS_BAR_ACCENT);
                checkScroll();
            } else if (context instanceof ArchivedChatsActivity) {
                ((ArchivedChatsActivity) context).changeStatusBarColor(1);
            }
            return true;
        }

        @Override
        public void onDestroyActionMode(ActionMode arg0) {
            clearSelections();
            adapterList.setMultipleSelect(false);
            if (context instanceof ManagerActivityLollipop) {
                ((ManagerActivityLollipop) context).showFabButton();
                ((ManagerActivityLollipop) context).showHideBottomNavigationView(false);
                ((ManagerActivityLollipop) context).changeStatusBarColor(COLOR_STATUS_BAR_ZERO_DELAY);
                checkScroll();
            } else if (context instanceof ArchivedChatsActivity) {
                ((ArchivedChatsActivity) context).changeStatusBarColor(0);
            }
        }

        @Override
        public boolean onPrepareActionMode(ActionMode mode, Menu menu) {
            List<MegaChatListItem> selected = adapterList.getSelectedChats();
            boolean showMute = false;
            boolean showUnmute = false;
            boolean showLeaveChat = false;

            if (context instanceof ManagerActivityLollipop) {
                if (selected.size() != 0) {

                    menu.findItem(R.id.cab_menu_archive).setVisible(false);
                    menu.findItem(R.id.cab_menu_delete).setVisible(false);

                    menu.findItem(R.id.cab_menu_archive).setVisible(true);
                    menu.findItem(R.id.cab_menu_unarchive).setVisible(false);

                    MenuItem unselect = menu.findItem(R.id.cab_menu_unselect_all);

                    if (!emptyArchivedChats() && selected.size() == adapterList.getItemCount() - 1) {
                        menu.findItem(R.id.cab_menu_select_all).setVisible(false);
                        unselect.setTitle(getString(R.string.action_unselect_all));
                        unselect.setVisible(true);
                    } else if (selected.size() == adapterList.getItemCount()) {
                        menu.findItem(R.id.cab_menu_select_all).setVisible(false);
                        unselect.setTitle(getString(R.string.action_unselect_all));
                        unselect.setVisible(true);
                    } else {
                        menu.findItem(R.id.cab_menu_select_all).setVisible(true);
                        unselect.setTitle(getString(R.string.action_unselect_all));
                        unselect.setVisible(true);
                    }

                    for (int i = 0; i < selected.size(); i++) {
                        MegaChatListItem chat = selected.get(i);
                        if (chat != null) {
                            if (chat.isGroup() && (chat.getOwnPrivilege() == MegaChatRoom.PRIV_RO || chat.getOwnPrivilege() == MegaChatRoom.PRIV_STANDARD
                                    || chat.getOwnPrivilege() == MegaChatRoom.PRIV_MODERATOR)) {
                                logDebug("Chat Group permissions: " + chat.getOwnPrivilege());
                                showLeaveChat = true;
                            } else {
                                showLeaveChat = false;
                                break;
                            }
                        }
                    }

                    for (int i = 0; i < selected.size(); i++) {
                        MegaChatListItem chat = selected.get(i);
                        if (chat != null) {

                            String chatHandle = String.valueOf(chat.getChatId());
                            if (dbH.areNotificationsEnabled(chatHandle)) {
                                logDebug("Chat UNMUTED");
                                showUnmute = true;
                                break;
                            }
                        }
                    }

                    for (int i = 0; i < selected.size(); i++) {
                        MegaChatListItem chat = selected.get(i);
                        if (chat != null) {

                            String chatHandle = String.valueOf(chat.getChatId());
                            if (!(dbH.areNotificationsEnabled(chatHandle))) {
                                logDebug("Chat MUTED");
                                showMute = true;
                                break;
                            }
                        }
                    }

                    menu.findItem(R.id.cab_menu_mute).setVisible(showUnmute);
                    menu.findItem(R.id.cab_menu_unmute).setVisible(showMute);
                    menu.findItem(R.id.chat_list_leave_chat_layout).setVisible(showLeaveChat);
                    if (showLeaveChat) {
                        menu.findItem(R.id.chat_list_leave_chat_layout).setShowAsAction(MenuItem.SHOW_AS_ACTION_ALWAYS);
                    }

                } else {
                    menu.findItem(R.id.cab_menu_select_all).setVisible(true);
                    menu.findItem(R.id.cab_menu_unselect_all).setVisible(false);
                    menu.findItem(R.id.cab_menu_mute).setVisible(false);
                    menu.findItem(R.id.cab_menu_unmute).setVisible(false);

                    menu.findItem(R.id.chat_list_leave_chat_layout).setVisible(false);

                }
            } else if (context instanceof ArchivedChatsActivity) {
                menu.findItem(R.id.cab_menu_delete).setVisible(false);
                menu.findItem(R.id.cab_menu_mute).setVisible(showUnmute);
                menu.findItem(R.id.cab_menu_unmute).setVisible(showMute);
                menu.findItem(R.id.chat_list_leave_chat_layout).setVisible(showLeaveChat);

                if (selected.size() != 0) {
                    MenuItem unselect = menu.findItem(R.id.cab_menu_unselect_all);
                    if (selected.size() == adapterList.getItemCount()) {
                        menu.findItem(R.id.cab_menu_select_all).setVisible(false);
                        unselect.setTitle(getString(R.string.action_unselect_all));
                        unselect.setVisible(true);
                    } else {
                        menu.findItem(R.id.cab_menu_select_all).setVisible(true);
                        unselect.setTitle(getString(R.string.action_unselect_all));
                        unselect.setVisible(true);
                    }

                    menu.findItem(R.id.cab_menu_unarchive).setVisible(true);
                    menu.findItem(R.id.cab_menu_archive).setVisible(false);
                } else {
                    menu.findItem(R.id.cab_menu_select_all).setVisible(true);
                    menu.findItem(R.id.cab_menu_unselect_all).setVisible(false);
                }
            }

            return false;
        }
    }

    private void loadMegaContacts() {
        contactGetter.getMegaContacts(megaApi, MegaContactGetter.DAY);
    }

    class FilterChatsTask extends AsyncTask<String, Void, Void> {

        ArrayList<MegaChatListItem> filteredChats;
        int archivedSize = 0;

        @Override
        protected Void doInBackground(String... strings) {
            ArrayList<MegaChatListItem> chatsToSearch = new ArrayList<>();
            chatsToSearch.addAll(chats);

            if (context instanceof ManagerActivityLollipop) {
                ArrayList<MegaChatListItem> archivedChats = megaChatApi.getArchivedChatListItems();
                if (archivedChats != null && !archivedChats.isEmpty()) {
                    archivedSize = archivedChats.size();
                    sortChats(archivedChats);
                    chatsToSearch.addAll(archivedChats);
                }
            }

            if (!chatsToSearch.isEmpty()) {
                if (filteredChats == null) {
                    filteredChats = new ArrayList<>();
                } else {
                    filteredChats.clear();
                }
                for (MegaChatListItem chat : chatsToSearch) {
                    if (chat.getTitle().toLowerCase().contains(strings[0].toLowerCase())) {
                        filteredChats.add(chat);
                    }
                }
            }
            return null;
        }

        @Override
        protected void onPostExecute(Void aVoid) {
            if (adapterList == null) {
                return;
            }
            adapterList.setChats(filteredChats);

            if (shouldShowEmptyState()) {
                logDebug("adapterList.getItemCount() == 0");
                listView.setVisibility(View.GONE);
                emptyLayout.setVisibility(View.VISIBLE);
                inviteButton.setVisibility(View.GONE);
                String textToShow = String.format(context.getString(R.string.recent_chat_empty));

                try {
                    textToShow = textToShow.replace("[A]", "<font color=" + COLOR_START + ">");
                    textToShow = textToShow.replace("[/A]", "</font>");
                    textToShow = textToShow.replace("[B]", "<font color=" + COLOR_END + ">");
                    textToShow = textToShow.replace("[/B]", "</font>");
                } catch (Exception e) {
                }
                Spanned result = null;
                if (android.os.Build.VERSION.SDK_INT >= android.os.Build.VERSION_CODES.N) {
                    result = Html.fromHtml(textToShow, Html.FROM_HTML_MODE_LEGACY);
                } else {
                    result = Html.fromHtml(textToShow);
                }

                emptyTextViewInvite.setText(result);
                emptyTextViewInvite.setVisibility(View.VISIBLE);
            } else {
                logDebug("adapterList.getItemCount() NOT = 0");
                listView.setVisibility(View.VISIBLE);
                emptyLayout.setVisibility(View.GONE);
            }
        }

        private boolean shouldShowEmptyState() {
            if (context instanceof ManagerActivityLollipop) {
                if ((adapterList.getItemCount() == 0 && archivedSize == 0) || (adapterList.getItemCount() == 1 && archivedSize > 0))
                    return true;
            } else if (context instanceof ArchivedChatsActivity) {
                if (adapterList.getItemCount() == 0)
                    return true;
            }
            return false;
        }
    }

    public void setCustomisedActionBar() {
        if (aB != null) {
            aB.setDisplayShowCustomEnabled(true);
            aB.setDisplayShowTitleEnabled(false);

            aB.setCustomView(R.layout.chat_action_bar);
            View v = aB.getCustomView();
            actionBarTitle = v.findViewById(R.id.ab_title);
            setCustomisedActionBarTitle(adjustForLargeFont(getString(R.string.section_chat).toUpperCase()));
            actionBarSubtitle = v.findViewById(R.id.ab_subtitle);
            setStatus();
            v.findViewById(R.id.ab_subtitle_container).setOnClickListener(new View.OnClickListener() {
                @Override
                public void onClick(View v) {
                    if (context != null && context instanceof ManagerActivityLollipop) {
                        ((ManagerActivityLollipop) context).showPresenceStatusDialog();
                    }
                }
            });
        }
    }

    private void setCustomisedActionBarTitle(SpannableString title){
        if(actionBarTitle != null){
            actionBarTitle.setText(title);
        }
    }

    private void setCustomisedActionBarSubtitle(SpannableString subtitle){
        if(actionBarSubtitle != null){
            actionBarSubtitle.setText(subtitle);
        }
    }
}<|MERGE_RESOLUTION|>--- conflicted
+++ resolved
@@ -12,18 +12,6 @@
 import android.os.Bundle;
 import android.os.Handler;
 import android.os.Parcelable;
-<<<<<<< HEAD
-import android.support.design.widget.AppBarLayout;
-import android.support.design.widget.Snackbar;
-import android.support.v4.app.ActivityCompat;
-import android.support.v4.content.ContextCompat;
-import android.support.v7.app.ActionBar;
-import android.support.v7.app.AppCompatActivity;
-import android.support.v7.view.ActionMode;
-import android.support.v7.widget.DefaultItemAnimator;
-import android.support.v7.widget.LinearLayoutManager;
-import android.support.v7.widget.RecyclerView;
-=======
 import com.google.android.material.appbar.AppBarLayout;
 import com.google.android.material.snackbar.Snackbar;
 import androidx.core.app.ActivityCompat;
@@ -34,7 +22,6 @@
 import androidx.recyclerview.widget.DefaultItemAnimator;
 import androidx.recyclerview.widget.LinearLayoutManager;
 import androidx.recyclerview.widget.RecyclerView;
->>>>>>> b3f63831
 import android.text.Html;
 import android.text.SpannableString;
 import android.text.Spanned;
@@ -1716,11 +1703,7 @@
                         Snackbar snackbar = Snackbar.make(bannerContainer, getString(R.string.on_permanently_denied), Snackbar.LENGTH_LONG)
                                 .setAction(getString(R.string.action_settings), PermissionUtils.toAppInfo(getContext()))
                                 .setDuration(DURATION);
-<<<<<<< HEAD
-                        TextView snackbarTextView = snackbar.getView().findViewById(android.support.design.R.id.snackbar_text);
-=======
                         TextView snackbarTextView = snackbar.getView().findViewById(com.google.android.material.R.id.snackbar_text);
->>>>>>> b3f63831
                         snackbarTextView.setMaxLines(MAX_LINES);
                         snackbar.show();
                     }
