--- conflicted
+++ resolved
@@ -360,7 +360,9 @@
 
         emptyLayout = v.findViewById(R.id.linear_empty_layout_chat_recent);
         emptyDescriptionText = v.findViewById(R.id.empty_description_text_recent);
-        emptyDescriptionText.setText(replaceFormatText(context.getString(R.string.empty_screen_recent_chats_description_text), COLOR_END, COLOR_START));
+        emptyDescriptionText.setText(replaceFormatText(context.getString(R.string.empty_screen_recent_chats_description_text),
+                ColorUtils.getColorHexString(context, R.color.grey_500_grey_400),
+                ColorUtils.getColorHexString(context, R.color.black)));
 
         emptyTextViewInvite = v.findViewById(R.id.empty_text_chat_recent_invite);
         emptyTextView = v.findViewById(R.id.empty_text_chat_recent);
@@ -372,11 +374,7 @@
             emptyImageView.setVisibility(View.GONE);
         } else {
             addMarginTop();
-<<<<<<< HEAD
-            emptyImageView.setImageResource(R.drawable.ic_zero_data_chat);
-=======
             emptyImageView.setImageResource(R.drawable.empty_chat_message_portrait);
->>>>>>> 6895f4f0
         }
 
         inviteButton = (Button) v.findViewById(R.id.invite_button);
@@ -579,20 +577,13 @@
 
         listView.setVisibility(View.GONE);
         emptyLayout.setVisibility(View.VISIBLE);
-<<<<<<< HEAD
         String textToShow, colorStart, colorEnd;
         Spanned result;
-        colorStart = COLOR_END;
-        colorEnd = COLOR_START;
+        colorStart =  ColorUtils.getColorHexString(context, R.color.grey_500_grey_400);
+        colorEnd =  ColorUtils.getColorHexString(context, R.color.black);
         if (context instanceof ArchivedChatsActivity) {
             textToShow = context.getString(R.string.recent_chat_empty).toUpperCase();
             result = replaceFormatText(textToShow, colorStart, colorEnd);
-=======
-
-        if (context instanceof ArchivedChatsActivity) {
-            CharSequence result = getSpannedMessageForEmptyChat(
-                    context.getString(R.string.recent_chat_empty).toUpperCase());
->>>>>>> 6895f4f0
 
             if (context.getResources().getConfiguration().orientation == Configuration.ORIENTATION_LANDSCAPE) {
                 emptyTextView.setVisibility(View.GONE);
@@ -604,10 +595,6 @@
             emptyDescriptionText.setVisibility(View.GONE);
             inviteButton.setVisibility(View.GONE);
             emptyTextView.setText(result);
-<<<<<<< HEAD
-
-=======
->>>>>>> 6895f4f0
         } else {
             textToShow = context.getString(R.string.context_empty_list_of_chats).toUpperCase();
             result = replaceFormatText(textToShow, colorStart, colorEnd);
@@ -619,27 +606,6 @@
         }
     }
 
-<<<<<<< HEAD
-=======
-    private Spanned getSpannedMessageForEmptyChat(String originalMessage) {
-        String textToShow = originalMessage;
-        try {
-            textToShow = textToShow.replace("[A]", "<font color=" +
-                    ColorUtils.getColorHexString(requireActivity(), R.color.grey_300_grey_600)
-                    + ">");
-            textToShow = textToShow.replace("[/A]", "</font>");
-            textToShow = textToShow.replace("[B]", "<font color=" +
-                    ColorUtils.getColorHexString(requireActivity(), R.color.grey_900_grey_100)
-                    + ">");
-            textToShow = textToShow.replace("[/B]", "</font>");
-        } catch (Exception e) {
-            logError(Arrays.toString(e.getStackTrace()));
-        }
-
-        return HtmlCompat.fromHtml(textToShow, HtmlCompat.FROM_HTML_MODE_LEGACY);
-    }
-
->>>>>>> 6895f4f0
     private void addMarginTop() {
         LinearLayout.LayoutParams lp = new LinearLayout.LayoutParams(LinearLayout.LayoutParams.WRAP_CONTENT, LinearLayout.LayoutParams.WRAP_CONTENT);
         lp.setMargins(dp2px(108, outMetrics), dp2px(52, outMetrics), dp2px(108, outMetrics), dp2px(12, outMetrics));
@@ -659,8 +625,11 @@
 
         inviteButton.setVisibility(View.GONE);
 
-        CharSequence result = getSpannedMessageForEmptyChat(
-                context.getString(R.string.recent_chat_loading_conversations));
+        String textToShow = context.getString(R.string.recent_chat_loading_conversations).toUpperCase();
+        CharSequence result = replaceFormatText(textToShow,
+                ColorUtils.getColorHexString(context, R.color.grey_500_grey_400),
+                ColorUtils.getColorHexString(context, R.color.black));
+
         emptyTextView.setText(result);
         emptyTextView.setVisibility(View.VISIBLE);
     }
@@ -1924,8 +1893,9 @@
                 emptyLayout.setVisibility(View.VISIBLE);
                 inviteButton.setVisibility(View.GONE);
 
-                CharSequence result = getSpannedMessageForEmptyChat(
-                        context.getString(R.string.recent_chat_empty).toUpperCase());
+                String textToShow = context.getString(R.string.recent_chat_empty).toUpperCase();
+                CharSequence result = replaceFormatText(textToShow, ColorUtils.getColorHexString(context, R.color.grey_500_grey_400), ColorUtils.getColorHexString(context, R.color.black));
+
                 emptyTextViewInvite.setText(result);
                 emptyTextViewInvite.setVisibility(View.VISIBLE);
             } else {
