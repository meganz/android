package mega.privacy.android.app.lollipop.megachat;

import android.app.Activity;
import android.content.Context;
import android.content.Intent;
import android.content.res.Resources;
import android.os.Bundle;
import android.os.Parcelable;
import android.support.v4.app.Fragment;
import android.support.v4.content.ContextCompat;
import android.support.v4.view.GestureDetectorCompat;
import android.support.v7.app.ActionBar;
import android.support.v7.app.AppCompatActivity;
import android.support.v7.view.ActionMode;
import android.support.v7.widget.DefaultItemAnimator;
import android.support.v7.widget.LinearLayoutManager;
import android.support.v7.widget.RecyclerView;
import android.util.DisplayMetrics;
import android.util.TypedValue;
import android.view.Display;
import android.view.GestureDetector;
import android.view.LayoutInflater;
import android.view.Menu;
import android.view.MenuInflater;
import android.view.MenuItem;
import android.view.MotionEvent;
import android.view.View;
import android.view.ViewGroup;
import android.widget.Button;
import android.widget.ImageView;
import android.widget.LinearLayout;
import android.widget.RelativeLayout;
import android.widget.TextView;
import android.widget.Toast;

import java.util.ArrayList;
import java.util.Collections;
import java.util.Comparator;
import java.util.List;
import java.util.ListIterator;

import mega.privacy.android.app.DatabaseHandler;
import mega.privacy.android.app.MegaApplication;
import mega.privacy.android.app.R;
import mega.privacy.android.app.components.MegaLinearLayoutManager;
import mega.privacy.android.app.components.SimpleDividerItemDecoration;
import mega.privacy.android.app.lollipop.ManagerActivityLollipop;
import mega.privacy.android.app.lollipop.adapters.MegaListChatLollipopAdapter;
import mega.privacy.android.app.lollipop.controllers.ChatController;
import mega.privacy.android.app.lollipop.listeners.ChatNonContactNameListener;
import mega.privacy.android.app.utils.Constants;
import mega.privacy.android.app.utils.Util;
import nz.mega.sdk.MegaApiAndroid;
import nz.mega.sdk.MegaChatApi;
import nz.mega.sdk.MegaChatApiAndroid;
import nz.mega.sdk.MegaChatListItem;
import nz.mega.sdk.MegaChatRoom;

public class RecentChatsFragmentLollipop extends Fragment implements RecyclerView.OnItemTouchListener, GestureDetector.OnGestureListener, View.OnClickListener {

    private static final String BUNDLE_RECYCLER_LAYOUT = "classname.recycler.layout";

    MegaApiAndroid megaApi;
    MegaChatApiAndroid megaChatApi;

    DatabaseHandler dbH;
    ChatSettings chatSettings;

    Context context;
    ActionBar aB;
    RecyclerView listView;
    MegaListChatLollipopAdapter adapterList;
    GestureDetectorCompat detector;

    RelativeLayout chatStatusLayout;
    TextView chatStatusText;

    RelativeLayout mainRelativeLayout;

    RecyclerView.LayoutManager mLayoutManager;

    ArrayList<MegaChatListItem> chats;

    int lastFirstVisiblePosition;

    //Empty screen
    TextView emptyTextView;
    LinearLayout emptyLayout;
    TextView emptyTextViewInvite;
    ImageView emptyImageView;
    Button inviteButton;
    int chatStatus;

    boolean chatEnabled = true;
    float density;
    DisplayMetrics outMetrics;
    Display display;

    private ActionMode actionMode;

    private class RecyclerViewOnGestureListener extends GestureDetector.SimpleOnGestureListener {

        public void onLongPress(MotionEvent e) {
            log("onLongPress -- RecyclerViewOnGestureListener");

            // handle long press
            if (!adapterList.isMultipleSelect()){
                adapterList.setMultipleSelect(true);

                actionMode = ((AppCompatActivity)context).startSupportActionMode(new ActionBarCallBack());
            }

            super.onLongPress(e);
        }
    }

    @Override
    public void onCreate(Bundle savedInstanceState) {
        super.onCreate(savedInstanceState);
        log("onCreate");

        if (megaApi == null){
            megaApi = ((MegaApplication) ((Activity)context).getApplication()).getMegaApi();
        }

        dbH = DatabaseHandler.getDbHandler(getActivity());

        if(Util.isChatEnabled()){
            chatEnabled=true;
            if (megaChatApi == null){
                megaChatApi = ((MegaApplication) ((Activity)context).getApplication()).getMegaChatApi();
            }
        }
        else{
            log("Chat not enabled!");
            chatEnabled=false;
        }
    }

    @Override
    public View onCreateView(LayoutInflater inflater, ViewGroup container, Bundle savedInstanceState) {
        log("onCreateView");

        if(aB!=null){
            aB.setTitle(getString(R.string.section_chat));
            aB.setHomeAsUpIndicator(R.drawable.ic_menu_white);
            ((ManagerActivityLollipop)context).setFirstNavigationLevel(true);
        }

        detector = new GestureDetectorCompat(getActivity(), new RecyclerViewOnGestureListener());

        display = ((Activity) context).getWindowManager().getDefaultDisplay();
        outMetrics = new DisplayMetrics();
        display.getMetrics(outMetrics);
        density = getResources().getDisplayMetrics().density;

        View v = inflater.inflate(R.layout.chat_recent_tab, container, false);

        listView = (RecyclerView) v.findViewById(R.id.chat_recent_list_view);

        listView.addItemDecoration(new SimpleDividerItemDecoration(context, outMetrics));
        mLayoutManager = new MegaLinearLayoutManager(context);
        listView.setLayoutManager(mLayoutManager);
        listView.setHasFixedSize(true);
        //Just onClick implemented
        listView.addOnItemTouchListener(this);
        listView.setItemAnimator(new DefaultItemAnimator());

        emptyLayout = (LinearLayout) v.findViewById(R.id.linear_empty_layout_chat_recent);
        emptyTextViewInvite = (TextView) v.findViewById(R.id.empty_text_chat_recent_invite);
        emptyTextViewInvite.setWidth(Util.scaleWidthPx(236, outMetrics));
        emptyTextView = (TextView) v.findViewById(R.id.empty_text_chat_recent);

        LinearLayout.LayoutParams emptyTextViewParams1 = (LinearLayout.LayoutParams)emptyTextViewInvite.getLayoutParams();
        emptyTextViewParams1.setMargins(0, Util.scaleHeightPx(50, outMetrics), 0, Util.scaleHeightPx(24, outMetrics));
        emptyTextViewInvite.setLayoutParams(emptyTextViewParams1);

        LinearLayout.LayoutParams emptyTextViewParams2 = (LinearLayout.LayoutParams)emptyTextView.getLayoutParams();
        emptyTextViewParams2.setMargins(Util.scaleWidthPx(20, outMetrics), Util.scaleHeightPx(20, outMetrics), Util.scaleWidthPx(20, outMetrics), Util.scaleHeightPx(20, outMetrics));
        emptyTextView.setLayoutParams(emptyTextViewParams2);

        emptyImageView = (ImageView) v.findViewById(R.id.empty_image_view_chat);

        inviteButton = (Button) v.findViewById(R.id.invite_button);
        inviteButton.setOnClickListener(this);

        mainRelativeLayout = (RelativeLayout) v.findViewById(R.id.main_relative_layout);
        chatStatusLayout= (RelativeLayout)  v.findViewById(R.id.status_text_layout);
        chatStatusText = (TextView)  v.findViewById(R.id.status_text);

        if(chatEnabled){
            log("Chat ENABLED");
            //Get chat status
            chatStatus = megaChatApi.getOnlineStatus();
            log("chatStatus: "+chatStatus);

            chatSettings = dbH.getChatSettings();
            if(chatSettings!=null){
                String state = chatSettings.getChatStatus();
                log("in DB status is: "+state);
            }

            if(chatStatus== MegaChatApi.STATUS_ONLINE){
                chatStatusLayout.setVisibility(View.GONE);

                Resources res = getResources();
                int valuePaddingTop = (int) TypedValue.applyDimension(TypedValue.COMPLEX_UNIT_DIP, 8, res.getDisplayMetrics());
                int valuePaddingBottom = (int) TypedValue.applyDimension(TypedValue.COMPLEX_UNIT_DIP, 88, res.getDisplayMetrics());

                listView = (RecyclerView) v.findViewById(R.id.chat_recent_list_view);
                listView.setClipToPadding(false);
                listView.setPadding(0, valuePaddingTop, 0, valuePaddingBottom);
            }
            else if(chatStatus== MegaChatApi.STATUS_OFFLINE){
                chatStatusLayout.setVisibility(View.VISIBLE);
                chatStatusLayout.setBackgroundColor(ContextCompat.getColor(context, R.color.color_default_avatar_phone));
                chatStatusText.setText(getString(R.string.settings_chat_status_offline));

                Resources res = getResources();
                int valuePaddingBottom = (int) TypedValue.applyDimension(TypedValue.COMPLEX_UNIT_DIP, 88, res.getDisplayMetrics());

                listView = (RecyclerView) v.findViewById(R.id.chat_recent_list_view);
                listView.setClipToPadding(false);
                listView.setPadding(0, 0, 0, valuePaddingBottom);
            }
            else{
                chatStatusLayout.setVisibility(View.VISIBLE);
                chatStatusLayout.setBackgroundColor(ContextCompat.getColor(context, R.color.status_invisible_layout));
                chatStatusText.setText(getString(R.string.settings_chat_status_invisible));

                Resources res = getResources();
                int valuePaddingBottom = (int) TypedValue.applyDimension(TypedValue.COMPLEX_UNIT_DIP, 88, res.getDisplayMetrics());

                listView = (RecyclerView) v.findViewById(R.id.chat_recent_list_view);
                listView.setClipToPadding(false);
                listView.setPadding(0, 0, 0, valuePaddingBottom);
            }

            this.setChats();
        }
        else{
            log("Chat DISABLED");
            if(Util.isOnline(context)){
                showDisableChatScreen();
            }
            else{
                showNoConnectionScreen();
            }
        }

        return v;
    }

    public static RecentChatsFragmentLollipop newInstance() {
        log("newInstance");
        RecentChatsFragmentLollipop fragment = new RecentChatsFragmentLollipop();
        return fragment;
    }

    public void setChats(){
        log("setChats");
//        ArrayList<MegaChatRoom> temporalChats = megaChatApi.getChatRooms();
//        chats.clear();
//
//        for(int i=0;i<chats.size();i++){
//            MegaChatRoom chat = chats.get(i);
//            int privilege = chat.getOwnPrivilege();
//            if(privilege==MegaChatRoom.PRIV_RM){
//                log("Borradooooo");
//            }
//            else if(privilege==MegaChatRoom.PRIV_UNKNOWN){
//                log("Unknow");
//            }
//            else{
//                log("otro privilegio");
//                chats.add(chat);
//            }
//        }

        if(isAdded()){
            if(chatEnabled){
                if(chats!=null){
                    chats.clear();
                }
                else{
                    chats = new ArrayList<MegaChatListItem>();
                }

                int initState = megaChatApi.getInitState();
                log("Init state is: "+initState);
                chats = megaChatApi.getActiveChatListItems();

                log("chats no: "+chats.size());

                //Order by last interaction
                Collections.sort(chats, new Comparator<MegaChatListItem> (){

                    public int compare(MegaChatListItem c1, MegaChatListItem c2) {
                        long timestamp1 = c1.getLastTimestamp();
                        long timestamp2 = c2.getLastTimestamp();

                        long result = timestamp2 - timestamp1;
                        return (int)result;
                    }
                });

                if (adapterList == null){
                    adapterList = new MegaListChatLollipopAdapter(context, this, chats, listView, MegaListChatLollipopAdapter.ADAPTER_RECENT_CHATS);
                }
                else{
                    adapterList.setChats(chats);
                }
                listView.setAdapter(adapterList);
                adapterList.setPositionClicked(-1);

                if (adapterList.getItemCount() == 0){
                    log("adapterList.getItemCount() == 0");
                    listView.setVisibility(View.GONE);
                    emptyLayout.setVisibility(View.VISIBLE);
                }
                else{
                    log("adapterList.getItemCount() NOT = 0");
                    listView.setVisibility(View.VISIBLE);
                    emptyLayout.setVisibility(View.GONE);
                }
            }
            else{
                if(Util.isOnline(context)){
                    showDisableChatScreen();
                }
                else{
                    showNoConnectionScreen();
                }
            }
        }
    }

    public void showDisableChatScreen(){

        listView.setVisibility(View.GONE);
        chatStatusLayout.setVisibility(View.GONE);
        ((ManagerActivityLollipop)context).hideFabButton();
        emptyTextViewInvite.setText(getString(R.string.recent_chat_empty_enable_chat));
        inviteButton.setText(getString(R.string.recent_chat_enable_chat_button));
        emptyTextView.setText(R.string.recent_chat_enable_chat);
        emptyLayout.setVisibility(View.VISIBLE);
    }

    public void showNoConnectionScreen(){

        listView.setVisibility(View.GONE);
        chatStatusLayout.setVisibility(View.GONE);
        ((ManagerActivityLollipop)context).hideFabButton();
        emptyTextViewInvite.setText(getString(R.string.recent_chat_empty_no_connection_title));
        inviteButton.setVisibility(View.GONE);
        emptyTextView.setText(R.string.recent_chat_empty_no_connection_text);
        emptyLayout.setVisibility(View.VISIBLE);
    }

    @Override
    public boolean onDown(MotionEvent e) {
        return false;
    }

    @Override
    public void onShowPress(MotionEvent e) {

    }

    @Override
    public boolean onSingleTapUp(MotionEvent e) {
        return false;
    }

    @Override
    public boolean onScroll(MotionEvent e1, MotionEvent e2, float distanceX, float distanceY) {
        return false;
    }

    @Override
    public void onLongPress(MotionEvent e) {
        log("onLongPress");
    }

    @Override
    public boolean onFling(MotionEvent e1, MotionEvent e2, float velocityX, float velocityY) {
        return false;
    }

    @Override
    public boolean onInterceptTouchEvent(RecyclerView rv, MotionEvent e) {
        detector.onTouchEvent(e);
        return false;
    }

    @Override
    public void onTouchEvent(RecyclerView rv, MotionEvent e) {

    }

    @Override
    public void onRequestDisallowInterceptTouchEvent(boolean disallowIntercept) {

    }

    @Override
    public void onClick(View v) {
        log("onClick");
        switch (v.getId()) {
            case R.id.invite_button:{
                if(chatEnabled){
                    ((ManagerActivityLollipop)context).chooseAddContactDialog(false);
                }
                else{
                    ChatController chatController = new ChatController(context);
                    log("onCLick: enableChat");
                    chatController.enableChat();
                    getActivity().supportInvalidateOptionsMenu();
                    chatEnabled=!chatEnabled;
                    ((ManagerActivityLollipop)context).enableChat();
//                    setChats();
                }

                break;
            }
        }
    }

    /////Multiselect/////
    private class ActionBarCallBack implements ActionMode.Callback {

        @Override
        public boolean onActionItemClicked(ActionMode mode, MenuItem item) {
            ArrayList<MegaChatListItem> chats = adapterList.getSelectedChats();

            switch(item.getItemId()){
                case R.id.cab_menu_select_all:{
                    selectAll();
                    actionMode.invalidate();
                    break;
                }
                case R.id.cab_menu_unselect_all:{
                    clearSelections();
                    hideMultipleSelect();
                    actionMode.invalidate();
                    break;
                }
                case R.id.cab_menu_mute:{
                    clearSelections();
                    hideMultipleSelect();
                    ChatController chatC = new ChatController(context);
                    chatC.muteChats(chats);
//                    setChats();
                    break;
                }
                case R.id.cab_menu_archive:{
                    clearSelections();
                    hideMultipleSelect();
                    //Archive
                    Toast.makeText(context, "Not yet implemented! Archive: "+chats.size()+" chats",Toast.LENGTH_SHORT).show();
                    break;
                }
                case R.id.cab_menu_delete:{
                    clearSelections();
                    hideMultipleSelect();
                    //Delete
                    Toast.makeText(context, "Not yet implemented! Delete: "+chats.size()+" chats",Toast.LENGTH_SHORT).show();
                    break;
                }
            }
            return false;
        }

        @Override
        public boolean onCreateActionMode(ActionMode mode, Menu menu) {
            MenuInflater inflater = mode.getMenuInflater();
            inflater.inflate(R.menu.recent_chat_action, menu);
            ((ManagerActivityLollipop)context).hideFabButton();
            return true;
        }

        @Override
        public void onDestroyActionMode(ActionMode arg0) {
            adapterList.setMultipleSelect(false);
            clearSelections();
            adapterList.notifyDataSetChanged();
            ((ManagerActivityLollipop)context).showFabButton();
        }

        @Override
        public boolean onPrepareActionMode(ActionMode mode, Menu menu) {
            List<MegaChatListItem> selected = adapterList.getSelectedChats();

            if (selected.size() != 0) {
                menu.findItem(R.id.cab_menu_mute).setVisible(true);
                menu.findItem(R.id.cab_menu_archive).setVisible(true);
                menu.findItem(R.id.cab_menu_delete).setVisible(true);

                MenuItem unselect = menu.findItem(R.id.cab_menu_unselect_all);
                if(selected.size()==adapterList.getItemCount()){
                    menu.findItem(R.id.cab_menu_select_all).setVisible(false);
                    unselect.setTitle(getString(R.string.action_unselect_all));
                    unselect.setVisible(true);
                }
                else if(selected.size()==1){
                    menu.findItem(R.id.cab_menu_select_all).setVisible(true);
                    unselect.setTitle(getString(R.string.action_unselect_one));
                    unselect.setVisible(true);
                }
                else{
                    menu.findItem(R.id.cab_menu_select_all).setVisible(true);
                    unselect.setTitle(getString(R.string.action_unselect_all));
                    unselect.setVisible(true);
                }

            }
            else{
                menu.findItem(R.id.cab_menu_select_all).setVisible(true);
                menu.findItem(R.id.cab_menu_unselect_all).setVisible(false);
            }

            return false;
        }

    }

    public boolean showSelectMenuItem(){
        if (adapterList != null){
            return adapterList.isMultipleSelect();
        }

        return false;
    }

    /*
     * Clear all selected items
     */
    private void clearSelections() {
        if(adapterList.isMultipleSelect()){
            adapterList.clearSelections();
        }
        updateActionModeTitle();
    }

    private void updateActionModeTitle() {
        if (actionMode == null || getActivity() == null) {
            return;
        }
        List<MegaChatListItem> chats = adapterList.getSelectedChats();

        actionMode.setTitle(context.getString(R.string.selected_items, chats.size()));

        try {
            actionMode.invalidate();
        } catch (NullPointerException e) {
            e.printStackTrace();
            log("oninvalidate error");
        }
    }

    /*
     * Disable selection
     */
    void hideMultipleSelect() {
        log("hideMultipleSelect");
        adapterList.setMultipleSelect(false);
        if (actionMode != null) {
            actionMode.finish();
        }
    }

    public void selectAll() {
        if (adapterList != null) {
            if (adapterList.isMultipleSelect()) {
                adapterList.selectAll();
            } else {
                adapterList.setMultipleSelect(true);
                adapterList.selectAll();

                actionMode = ((AppCompatActivity) context).startSupportActionMode(new ActionBarCallBack());
            }

            updateActionModeTitle();
        }
    }

    public void itemClick(int position) {
        log("itemClick");
        if (adapterList.isMultipleSelect()){
            adapterList.toggleSelection(position);
            List<MegaChatListItem> chats = adapterList.getSelectedChats();
            if (chats.size() > 0){
                updateActionModeTitle();
            }
            else{
                hideMultipleSelect();
            }
        }
        else{
            log("open chat");
            Intent intent = new Intent(context, ChatActivityLollipop.class);
            intent.setAction(Constants.ACTION_CHAT_SHOW_MESSAGES);
            intent.putExtra("CHAT_ID", chats.get(position).getChatId());
            this.startActivity(intent);
        }
    }
    /////END Multiselect/////

    @Override
    public void onAttach(Activity activity) {
        super.onAttach(activity);
        context = activity;
        aB = ((AppCompatActivity)activity).getSupportActionBar();
    }


    @Override
    public void onAttach(Context context) {
        super.onAttach(context);
        this.context = context;
        aB = ((AppCompatActivity)context).getSupportActionBar();
    }

    public void resetAdapter(){
        log("resetAdapter");
        if(adapterList!=null){
            adapterList.setPositionClicked(-1);
        }
    }

    public void listItemUpdate(MegaChatListItem item) {
        log("listItemUpdate: "+item.getTitle());

        if(!isAdded()){
            log("return!");
            return;
        }

        if(!(((ManagerActivityLollipop)context).getDrawerItem()== ManagerActivityLollipop.DrawerItem.CHAT)){
            log("not CHAT shown!");
            return;
        }

        if(item.hasChanged(MegaChatListItem.CHANGE_TYPE_STATUS)){
            log("listItemUpdate: Change status: MegaChatListItem.CHANGE_TYPE_STATUS");

            if(item!=null) {

                if(!(item.isGroup())){
                    long chatHandleToUpdate = item.getChatId();
                    int indexToReplace = -1;
                    ListIterator<MegaChatListItem> itrReplace = chats.listIterator();
                    while (itrReplace.hasNext()) {
                        MegaChatListItem chat = itrReplace.next();
                        if (chat != null) {
                            if (chat.getChatId() == chatHandleToUpdate) {
                                indexToReplace = itrReplace.nextIndex() - 1;
                                break;
                            }
                        } else {
                            break;
                        }
                    }
                    if (indexToReplace != -1) {
                        log("Index to replace: " + indexToReplace);
                        log("Item status: "+item.getOnlineStatus());
                        chats.set(indexToReplace, item);
                        onStatusChange(indexToReplace);
                    }
                }
            }
        }
        else if(item.hasChanged(MegaChatListItem.CHANGE_TYPE_PARTICIPANTS)){
            log("listItemUpdate: Change participants");
            MegaChatRoom chatToCheck = megaChatApi.getChatRoom(item.getChatId());
            updateCacheForNonContacts(chatToCheck);
        }
        else if(item.hasChanged(MegaChatListItem.CHANGE_TYPE_VISIBILITY)){
            log("listItemUpdate: Change visibility");
        }
        else if(item.hasChanged(MegaChatListItem.CHANGE_TYPE_UNREAD_COUNT)){
            log("listItemUpdate: Change unread count: "+item.getTitle());
            if(item!=null){

                if (adapterList == null || adapterList.getItemCount()==0){
                    setChats();
                }
                else{
                    long chatHandleToUpdate = item.getChatId();
                    int indexToReplace = -1;
                    ListIterator<MegaChatListItem> itrReplace = chats.listIterator();
                    while (itrReplace.hasNext()) {
                        MegaChatListItem chat = itrReplace.next();
                        if(chat!=null){
                            if(chat.getChatId()==chatHandleToUpdate){
                                indexToReplace = itrReplace.nextIndex()-1;
                                break;
                            }
                        }
                        else{
                            break;
                        }
                    }
                    if(indexToReplace!=-1){
                        log("Index to replace: "+indexToReplace);
                        log("Unread count: "+item.getUnreadCount());

                        chats.set(indexToReplace, item);
                        if(item.getUnreadCount()==0){
                            onUnreadCountChange(indexToReplace, false);
                        }
                        else{
                            onUnreadCountChange(indexToReplace, true);
                        }

                    }
                }
            }
        }
        else if(item.hasChanged(MegaChatListItem.CHANGE_TYPE_LAST_TS)){
            log("Change last ts: "+item.getChanges());

            long chatHandleToUpdate = item.getChatId();
            int indexToReplace = -1;
            ListIterator<MegaChatListItem> itrReplace = chats.listIterator();
            while (itrReplace.hasNext()) {
                MegaChatListItem chat = itrReplace.next();
                if(chat!=null){
                    if(chat.getChatId()==chatHandleToUpdate){
                        indexToReplace = itrReplace.nextIndex()-1;
                        break;
                    }
                }
                else{
                    break;
                }
            }
            if(indexToReplace!=-1){
                log("Index to replace: "+indexToReplace);
                chats.set(indexToReplace, item);
                if(indexToReplace==0){
                    onLastTsChange(indexToReplace, false);
                }
                else{
                    onLastTsChange(indexToReplace, true);
                }
            }

        }
        else if((item.hasChanged(MegaChatListItem.CHANGE_TYPE_TITLE))){
            log("listItemUpdate: Change title: "+item.getTitle());

            if(item!=null){

                if (adapterList == null || adapterList.getItemCount()==0){
                    setChats();
                }
                else{
                    long chatHandleToUpdate = item.getChatId();
                    int indexToReplace = -1;
                    ListIterator<MegaChatListItem> itrReplace = chats.listIterator();
                    while (itrReplace.hasNext()) {
                        MegaChatListItem chat = itrReplace.next();
                        if(chat!=null){
                            if(chat.getChatId()==chatHandleToUpdate){
                                indexToReplace = itrReplace.nextIndex()-1;
                                break;
                            }
                        }
                        else{
                            break;
                        }
                    }
                    if(indexToReplace!=-1){
                        log("Index to replace: "+indexToReplace);
                        log("New title: "+item.getTitle());

                        chats.set(indexToReplace, item);
                        onTitleChange(indexToReplace);
                    }
                }
            }
        }
        else if(item.hasChanged(MegaChatListItem.CHANGE_TYPE_LAST_MSG)){
<<<<<<< HEAD
            log("listItemUpdate: Change last message: "+item.getChanges());

=======
            log("Change last message: "+item.getChanges());
>>>>>>> f6889bfc
            if(item!=null){

                if (adapterList == null || adapterList.getItemCount()==0){
                    setChats();
                }
                else{
                    long chatHandleToUpdate = item.getChatId();
                    int indexToReplace = -1;
                    ListIterator<MegaChatListItem> itrReplace = chats.listIterator();
                    while (itrReplace.hasNext()) {
                        MegaChatListItem chat = itrReplace.next();
                        if(chat!=null){
                            if(chat.getChatId()==chatHandleToUpdate){
                                indexToReplace = itrReplace.nextIndex()-1;
                                break;
                            }
                        }
                        else{
                            break;
                        }
                    }
                    if(indexToReplace!=-1){
                        log("Index to replace: "+indexToReplace);
                        log("New title: "+item.getTitle());

                        chats.set(indexToReplace, item);
                        onLastMessageChange(indexToReplace);
                    }
                }
            }


        }
        else if(item.hasChanged(MegaChatListItem.CHANGE_TYPE_CLOSED)){
            log("listItemUpdate: Change closed: MegaChatListItem.CHANGE_TYPE_CLOSED");

            //Keep in the list of chats by now - then remove
//            if(item!=null){
//
//                if (adapterList.getItemCount()!=0){
//
//                    long chatHandleToRemove = item.getChatId();
//                    int indexToRemove = -1;
//                    ListIterator<MegaChatListItem> itrReplace = chats.listIterator();
//                    while (itrReplace.hasNext()) {
//                        MegaChatListItem chat = itrReplace.next();
//                        if(chat!=null){
//                            if(chat.getChatId()==chatHandleToRemove){
//                                indexToRemove = itrReplace.nextIndex()-1;
//                                break;
//                            }
//                        }
//                        else{
//                            break;
//                        }
//                    }
//                    if(indexToRemove!=-1){
//                        log("Index to replace: "+indexToRemove);
//                        chats.remove(indexToRemove);
//
//                        adapterList.removeChat(chats, indexToRemove);
//                        adapterList.setPositionClicked(-1);
//
//                        if (adapterList.getItemCount() == 0){
//                            log("adapterList.getItemCount() == 0");
//                            listView.setVisibility(View.GONE);
//                            emptyLayout.setVisibility(View.VISIBLE);
//                        }
//                        else{
//                            log("adapterList.getItemCount() NOT = 0");
//                            listView.setVisibility(View.VISIBLE);
//                            emptyLayout.setVisibility(View.GONE);
//                        }
//                    }
//                }
//            }
        }
        else{
            log("listItemUpdate: Other change: "+item.getChanges());
            if(item!=null){
                log("New chat: "+item.getTitle());
                setChats();
                MegaChatRoom chatToCheck = megaChatApi.getChatRoom(item.getChatId());
                updateCacheForNonContacts(chatToCheck);
            }
            else{
                log("The chat is NULL");
            }
        }
    }

    public void onlineStatusUpdate(int status) {
        log("onlineStatusUpdate: "+status);

        if (isAdded()) {
            chatStatus = megaChatApi.getOnlineStatus();
            log("chatStatus: "+chatStatus);
            if(chatStatus== MegaChatApi.STATUS_ONLINE){
                chatStatusLayout.setVisibility(View.GONE);

                Resources res = getResources();
                int valuePaddingTop = (int) TypedValue.applyDimension(TypedValue.COMPLEX_UNIT_DIP, 8, res.getDisplayMetrics());
                int valuePaddingBottom = (int) TypedValue.applyDimension(TypedValue.COMPLEX_UNIT_DIP, 88, res.getDisplayMetrics());

                listView.setClipToPadding(false);
                listView.setPadding(0, valuePaddingTop, 0, valuePaddingBottom);
            }
            else if(chatStatus== MegaChatApi.STATUS_OFFLINE){
                chatStatusLayout.setVisibility(View.VISIBLE);
                chatStatusLayout.setBackgroundColor(ContextCompat.getColor(context, R.color.color_default_avatar_phone));
                chatStatusText.setText(getString(R.string.settings_chat_status_offline));

                Resources res = getResources();
                int valuePaddingBottom = (int) TypedValue.applyDimension(TypedValue.COMPLEX_UNIT_DIP, 88, res.getDisplayMetrics());

                listView.setClipToPadding(false);
                listView.setPadding(0, 0, 0, valuePaddingBottom);
            }
            else{
                chatStatusLayout.setVisibility(View.VISIBLE);
                chatStatusLayout.setBackgroundColor(ContextCompat.getColor(context, R.color.status_invisible_layout));
                chatStatusText.setText(getString(R.string.settings_chat_status_invisible));

                Resources res = getResources();
                int valuePaddingBottom = (int) TypedValue.applyDimension(TypedValue.COMPLEX_UNIT_DIP, 88, res.getDisplayMetrics());

                listView.setClipToPadding(false);
                listView.setPadding(0, 0, 0, valuePaddingBottom);
            }

        }
    }

    public void onStatusChange(int position){
        log("onStatusChange: "+position);

        adapterList.setStatus(position, null);
    }

    public void onTitleChange(int position){
        log("onTitleChange");

        adapterList.setTitle(position, null);

        interactionUpdate(position);
    }

    public void onUnreadCountChange(int position, boolean updateOrder){
        log("onUnreadCountChange");

        adapterList.setPendingMessages(position, null);

        if(updateOrder){
            interactionUpdate(position);
        }
    }

    public void onLastTsChange(int position, boolean updateOrder){
        log("onLastTsChange");

        adapterList.setTs(position, null);

        if(updateOrder){
            interactionUpdate(position);
        }
    }

    public void onLastMessageChange(int position){
        log("onLastMessageChange");

        adapterList.setLastMessage(position, null);

//        if(updateOrder){
//            interactionUpdate(position);
//        }
    }

    public void showMuteIcon(MegaChatListItem item){
        log("showMuteIcon");

        long chatHandleToUpdate = item.getChatId();
        int indexToReplace = -1;
        ListIterator<MegaChatListItem> itrReplace = chats.listIterator();
        while (itrReplace.hasNext()) {
            MegaChatListItem chat = itrReplace.next();
            if(chat!=null){
                if(chat.getChatId()==chatHandleToUpdate){
                    indexToReplace = itrReplace.nextIndex()-1;
                    break;
                }
            }
            else{
                break;
            }
        }
        if(indexToReplace!=-1){
            log("Index to replace: "+indexToReplace);
            if(adapterList!=null){
                adapterList.showMuteIcon(indexToReplace);
            }
        }
    }

    public void interactionUpdate(int position){
        log("interactionUpdate");
        MegaChatListItem chat = chats.remove(position);
        chats.add(0, chat);
        adapterList.notifyItemMoved(position, 0);
        if(lastFirstVisiblePosition==position){
            log("Interaction - change lastFirstVisiblePosition");
            lastFirstVisiblePosition=0;
        }
    }

    public String getParticipantFullName(MegaChatRoom chat, long i){
        String participantFirstName = chat.getPeerFirstname(i);
        String participantLastName = chat.getPeerLastname(i);

        if(participantFirstName==null){
            participantFirstName="";
        }
        if(participantLastName == null){
            participantLastName="";
        }

        if (participantFirstName.trim().length() <= 0){
            log("Participant1: "+participantFirstName);
            return participantLastName;
        }
        else{
            log("Participant2: "+participantLastName);
            return participantFirstName + " " + participantLastName;
        }
    }

    public void updateCacheForNonContacts(MegaChatRoom chatToCheck){
        if(chatToCheck!=null){
            long peers = chatToCheck.getPeerCount();
            for(int i=0; i<peers; i++){
//                    long peerHandle = chatToCheck.getPeerHandle(i);
                String fullName = getParticipantFullName(chatToCheck, i);
                if(fullName!=null){
                    if(fullName.trim().length()<=0){
                        log("Ask for name!");
                        ChatNonContactNameListener listener = new ChatNonContactNameListener(context);
                        megaChatApi.getUserFirstname(chatToCheck.getPeerHandle(i), listener);
                        megaChatApi.getUserLastname(chatToCheck.getPeerHandle(i), listener);
                    }
                    else{
                        log("Exists name!");
                    }
                }
                else{
                    log("Ask for name!");
                    ChatNonContactNameListener listener = new ChatNonContactNameListener(context);
                    megaChatApi.getUserFirstname(chatToCheck.getPeerHandle(i), listener);
                    megaChatApi.getUserLastname(chatToCheck.getPeerHandle(i), listener);
                }
            }
        }
    }

//    @Override
//    public void onChatRoomUpdate(MegaChatApiJava api, MegaChatRoom item) {
//        log("onChatRoomUpdate");
//
////        MegaChatRoom chatUpdated = megaChatApi.getChatRoom(chat.getChatId());
////        if(chatUpdated!=null){
////            log("chat updated: "+chat.getTitle());
////            log("unread count: "+chat.getUnreadCount());
////            log("change type: "+chat.getChanges());
////        }
//
//        if(item.hasChanged(MegaChatRoom.CHANGE_TYPE_UNREAD_COUNT)){
//            log("CHANGE_TYPE_UNREAD_COUNT for the chat: "+item.getChatId());
//            if(item!=null){
//
//                if (adapterList == null || adapterList.getItemCount()==0){
//                    setChats();
//                }
//                else{
//                    long chatHandleToUpdate = item.getChatId();
//                    int indexToReplace = -1;
//                    ListIterator<MegaChatListItem> itrReplace = chats.listIterator();
//                    while (itrReplace.hasNext()) {
//                        MegaChatListItem chat = itrReplace.next();
//                        if(chat!=null){
//                            if(chat.getChatId()==chatHandleToUpdate){
//                                indexToReplace = itrReplace.nextIndex()-1;
//                                break;
//                            }
//                        }
//                        else{
//                            break;
//                        }
//                    }
//                    if(indexToReplace!=-1){
//                        log("Index to replace: "+indexToReplace);
//                        MegaChatListItem chatToReplace = megaChatApi.getChatListItem(item.getChatId());
//                        log("Unread count: "+chatToReplace.getUnreadCount());
//                        chats.set(indexToReplace, chatToReplace);
//
//                        adapterList.modifyChat(chats, indexToReplace);
//                        adapterList.setPositionClicked(-1);
//
//                        if (adapterList.getItemCount() == 0){
//                            log("adapterList.getItemCount() == 0");
//                            listView.setVisibility(View.GONE);
//                            emptyLayout.setVisibility(View.VISIBLE);
//                        }
//                        else{
//                            log("adapterList.getItemCount() NOT = 0");
//                            listView.setVisibility(View.VISIBLE);
//                            emptyLayout.setVisibility(View.GONE);
//                        }
//                    }
//                }
//            }
//        }
//    }

//    @Override
//    public void onViewStateRestored(Bundle savedInstanceState) {
//        log("onViewStateRestored");
//        super.onViewStateRestored(savedInstanceState);
//
//        if(savedInstanceState != null)
//        {
//            Parcelable savedRecyclerLayoutState = savedInstanceState.getParcelable(BUNDLE_RECYCLER_LAYOUT);
//            listView.getLayoutManager().onRestoreInstanceState(savedRecyclerLayoutState);
//        }
//    }

    @Override
    public void onSaveInstanceState(Bundle outState) {
        log("onSaveInstanceState");
        super.onSaveInstanceState(outState);
        outState.putParcelable(BUNDLE_RECYCLER_LAYOUT, listView.getLayoutManager().onSaveInstanceState());
    }

    @Override
    public void onPause() {
        log("onPause");
        lastFirstVisiblePosition = ((LinearLayoutManager)listView.getLayoutManager()).findFirstCompletelyVisibleItemPosition();
        super.onPause();
    }

    @Override
    public void onResume() {
        log("onResume: lastFirstVisiblePosition " +lastFirstVisiblePosition);
        if(lastFirstVisiblePosition>0){
            (listView.getLayoutManager()).scrollToPosition(lastFirstVisiblePosition);
        }else{
            (listView.getLayoutManager()).scrollToPosition(0);
        }
        lastFirstVisiblePosition=0;
        super.onResume();
    }

    @Override
    public void onActivityCreated(Bundle savedInstanceState) {
        log("onActivityCreated");
        super.onActivityCreated(savedInstanceState);

        if (savedInstanceState != null) {
            Parcelable savedRecyclerLayoutState = savedInstanceState.getParcelable(BUNDLE_RECYCLER_LAYOUT);
            listView.getLayoutManager().onRestoreInstanceState(savedRecyclerLayoutState);
        }
    }

    private static void log(String log) {
        Util.log("RecentChatsFragmentLollipop", log);
    }
}<|MERGE_RESOLUTION|>--- conflicted
+++ resolved
@@ -782,12 +782,8 @@
             }
         }
         else if(item.hasChanged(MegaChatListItem.CHANGE_TYPE_LAST_MSG)){
-<<<<<<< HEAD
             log("listItemUpdate: Change last message: "+item.getChanges());
 
-=======
-            log("Change last message: "+item.getChanges());
->>>>>>> f6889bfc
             if(item!=null){
 
                 if (adapterList == null || adapterList.getItemCount()==0){
