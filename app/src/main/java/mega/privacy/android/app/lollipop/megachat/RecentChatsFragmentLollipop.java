package mega.privacy.android.app.lollipop.megachat;

import android.Manifest;
import android.app.Activity;
import android.content.Context;
import android.content.Intent;
import android.content.pm.PackageManager;
import android.content.res.Configuration;
import android.os.AsyncTask;
import android.os.Build;
import android.os.Bundle;
import android.os.Handler;
import android.os.Parcelable;
import android.os.SystemClock;
import android.support.design.widget.AppBarLayout;
import android.support.v4.app.ActivityCompat;
import android.support.v4.content.ContextCompat;
import android.support.v7.app.ActionBar;
import android.support.v7.app.AppCompatActivity;
import android.support.v7.view.ActionMode;
import android.support.v7.widget.DefaultItemAnimator;
import android.support.v7.widget.LinearLayoutManager;
import android.support.v7.widget.RecyclerView;
import android.text.Html;
import android.text.SpannableString;
import android.text.Spanned;
import android.text.TextUtils;
import android.util.DisplayMetrics;
import android.view.Display;
import android.view.LayoutInflater;
import android.view.Menu;
import android.view.MenuInflater;
import android.view.MenuItem;
import android.view.View;
import android.view.ViewGroup;
import android.widget.Button;
import android.widget.Chronometer;
import android.widget.FrameLayout;
import android.widget.ImageView;
import android.widget.RelativeLayout;
import android.widget.ScrollView;
import android.widget.TextView;
import android.widget.Toast;

import java.util.ArrayList;
import java.util.Collections;
import java.util.Comparator;
import java.util.List;
import java.util.ListIterator;

import mega.privacy.android.app.DatabaseHandler;
import mega.privacy.android.app.MegaApplication;
import mega.privacy.android.app.R;
import mega.privacy.android.app.components.ChatDividerItemDecoration;
import mega.privacy.android.app.components.scrollBar.FastScroller;
import mega.privacy.android.app.lollipop.AddContactActivityLollipop;
import mega.privacy.android.app.lollipop.InviteContactActivity;
import mega.privacy.android.app.lollipop.ManagerActivityLollipop;
import mega.privacy.android.app.lollipop.adapters.ContactsHorizontalAdapter;
import mega.privacy.android.app.lollipop.adapters.RotatableAdapter;
import mega.privacy.android.app.lollipop.controllers.ChatController;
import mega.privacy.android.app.lollipop.listeners.ChatNonContactNameListener;
import mega.privacy.android.app.lollipop.managerSections.RotatableFragment;
import mega.privacy.android.app.lollipop.megachat.chatAdapters.MegaListChatLollipopAdapter;
import mega.privacy.android.app.utils.ChatUtil;
import mega.privacy.android.app.utils.Constants;
import mega.privacy.android.app.utils.Util;
import mega.privacy.android.app.utils.contacts.MegaContactGetter;
import nz.mega.sdk.MegaApiAndroid;
import nz.mega.sdk.MegaChatApi;
import nz.mega.sdk.MegaChatApiAndroid;
import nz.mega.sdk.MegaChatCall;
import nz.mega.sdk.MegaChatListItem;
import nz.mega.sdk.MegaChatRoom;

import static android.app.Activity.RESULT_OK;
import static mega.privacy.android.app.utils.ChatUtil.*;
import static mega.privacy.android.app.utils.Constants.*;
import static mega.privacy.android.app.utils.LogUtil.*;
import static mega.privacy.android.app.utils.Util.*;

public class RecentChatsFragmentLollipop extends RotatableFragment implements View.OnClickListener, MegaContactGetter.MegaContactUpdater {

    private static final String BUNDLE_RECYCLER_LAYOUT = "classname.recycler.layout";
    private static final String COLOR_START = "\'#000000\'";
    private static final String COLOR_END = "\'#7a7a7a\'";

    MegaApiAndroid megaApi;
    MegaChatApiAndroid megaChatApi;

    DatabaseHandler dbH;

    Context context;
    ActionBar aB;
    MegaListChatLollipopAdapter adapterList;
    RelativeLayout mainRelativeLayout;

    RecyclerView listView;
    LinearLayoutManager mLayoutManager;
    FastScroller fastScroller;

    ArrayList<MegaChatListItem> chats;

    FilterChatsTask filterChatsTask;

    int lastFirstVisiblePosition;

    int numberOfClicks = 0;

    private ScrollView emptyLayoutContainer;

    //Invite bar
    private View bannerContainer;
    private ImageView collapseBtn;
    private ImageView closeBtn;
    private TextView inviteTitle;
    private FrameLayout invitationContainer;
    private RelativeLayout requestPermissionLayout;
    private Button dismissBtn;
    private Button allowBtn;
    private RelativeLayout contactsListLayout;
    private RecyclerView contactsList;
    private TextView moreContacts;
    private TextView moreContactsTitle;
    private TextView actionBarTitle, actionBarSubtitle;

    private AppBarLayout appBarLayout;

    private static boolean isExpand;
    private static boolean isFirstTime = true;

    private boolean grantedContactPermission;

    private MegaContactGetter contactGetter;

    private ContactsHorizontalAdapter adapter;

    //Empty screen
    private TextView emptyTextView;
    private RelativeLayout emptyLayout;
    private TextView emptyTextViewInvite;
    private ImageView emptyImageView;

    Button inviteButton;
    int chatStatus;

    float density;
    DisplayMetrics outMetrics;
    Display display;

    private ActionMode actionMode;

    public static RecentChatsFragmentLollipop newInstance() {
        logDebug("newInstance");
        RecentChatsFragmentLollipop fragment = new RecentChatsFragmentLollipop();
        return fragment;
    }

    @Override
    protected RotatableAdapter getAdapter() {
        return adapterList;
    }

    public void activateActionMode() {
        logDebug("activateActionMode");
        if (!adapterList.isMultipleSelect()) {
            adapterList.setMultipleSelect(true);
            actionMode = ((AppCompatActivity) context).startSupportActionMode(new ActionBarCallBack());
        }
    }

    @Override
    public void multipleItemClick(int position) {
        adapterList.toggleSelection(position);
    }

    @Override
    public void onCreate(Bundle savedInstanceState) {
        super.onCreate(savedInstanceState);
        logDebug("onCreate");

        if (megaApi == null) {
            megaApi = ((MegaApplication) ((Activity) context).getApplication()).getMegaApi();
        }

        dbH = DatabaseHandler.getDbHandler(getActivity());

        if (isChatEnabled()) {
            if (megaChatApi == null) {
                megaChatApi = ((MegaApplication) ((Activity) context).getApplication()).getMegaChatApi();
            }
        } else {
            logWarning("Chat not enabled!");
        }

        grantedContactPermission = hasPermissions(context, Manifest.permission.READ_CONTACTS);
        contactGetter = new MegaContactGetter(context);
        contactGetter.setMegaContactUpdater(this);
    }

    @Override
    public void onFinish(List<MegaContactGetter.MegaContact> megaContacts) {
        if (!isAdded()) {
            return;
        }
        if (megaContacts.size() > 0) {
            logDebug("get " + megaContacts.size() + " matched contacts.");
            // change the settings, when have new matched contact.
            dbH.setShowInviteBanner("true");

            onContactsCountChange(megaContacts);
            expandContainer();
            bannerContainer.setVisibility(View.VISIBLE);
            requestPermissionLayout.setVisibility(View.GONE);
            contactsListLayout.setVisibility(View.VISIBLE);
            collapseBtn.setVisibility(View.VISIBLE);
            closeBtn.setVisibility(View.GONE);
            inviteTitle.setClickable(true);
            moreContactsTitle.setVisibility(View.GONE);

            adapter = new ContactsHorizontalAdapter((Activity) context, this, megaContacts);
            contactsList.setLayoutManager(new LinearLayoutManager(getContext(),  LinearLayoutManager.HORIZONTAL, false));
            contactsList.setAdapter(adapter);
        } else {
            noContacts();
        }
    }

    private void expandContainer() {
        if (isExpand || isFirstTime) {
            invitationContainer.setVisibility(View.VISIBLE);
            collapseBtn.setImageDrawable(getResources().getDrawable(R.drawable.ic_expand));
            isFirstTime = false;
            isExpand = true;
        } else {
            invitationContainer.setVisibility(View.GONE);
            collapseBtn.setImageDrawable(getResources().getDrawable(R.drawable.ic_collapse_acc));
            isExpand = false;
        }
    }

    @Override
    public void onException(int errorCode, String requestString) {
        logWarning(requestString + " failed, with error code: " + errorCode);
        noContacts();
    }

    @Override
    public void noContacts() {
        if(showInviteBanner()) {
            bannerContainer.setVisibility(View.VISIBLE);
            invitationContainer.setVisibility(View.GONE);
            inviteTitle.setText(R.string.no_local_contacts_on_mega);
            inviteTitle.setClickable(true);
            collapseBtn.setVisibility(View.INVISIBLE);
            closeBtn.setVisibility(View.VISIBLE);
            moreContactsTitle.setVisibility(View.VISIBLE);
        } else {
            bannerContainer.setVisibility(View.GONE);
        }
    }

    public void onContactsCountChange(List<MegaContactGetter.MegaContact> megaContacts) {
        int count = megaContacts.size();
        if (count > 0) {
            String title = context.getResources().getQuantityString(R.plurals.quantity_of_local_contact, count, count);
            inviteTitle.setText(title);
        } else {
            noContacts();
        }
    }

    public void checkScroll() {
        if (listView != null) {
            if (context instanceof ManagerActivityLollipop) {
                if(bannerContainer.getVisibility() == View.GONE) {
                    if (listView.canScrollVertically(-1) || (adapterList != null && adapterList.isMultipleSelect())) {
                        ((ManagerActivityLollipop) context).changeActionBarElevation(true);
                    } else {
                        ((ManagerActivityLollipop) context).changeActionBarElevation(false);
                    }
                } else {
                    if (listView.canScrollVertically(-1) || (adapterList != null && adapterList.isMultipleSelect())) {
                        appBarLayout.setElevation(px2dp(4, outMetrics));
                    } else {
                        appBarLayout.setElevation(0);
                    }
                }
            } else if (context instanceof ArchivedChatsActivity) {
                if (listView.canScrollVertically(-1) || (adapterList != null && adapterList.isMultipleSelect())) {
                    ((ArchivedChatsActivity) context).changeActionBarElevation(true);
                } else {
                    ((ArchivedChatsActivity) context).changeActionBarElevation(false);
                }
            }
        }
    }

    @Override
    public View onCreateView(LayoutInflater inflater, final ViewGroup container, Bundle savedInstanceState) {
        logDebug("onCreateView");

        display = ((Activity) context).getWindowManager().getDefaultDisplay();
        outMetrics = new DisplayMetrics();
        display.getMetrics(outMetrics);
        density = getResources().getDisplayMetrics().density;

        View v = inflater.inflate(R.layout.chat_recent_tab, container, false);
        appBarLayout = v.findViewById(R.id.linear_layout_add);
        aB = ((AppCompatActivity) context).getSupportActionBar();
        emptyLayoutContainer = v.findViewById(R.id.scroller);
        listView = (RecyclerView) v.findViewById(R.id.chat_recent_list_view);
        fastScroller = (FastScroller) v.findViewById(R.id.fastscroll_chat);
        listView.setPadding(0, 0, 0, scaleHeightPx(85, outMetrics));
        listView.setClipToPadding(false);
        listView.addItemDecoration(new ChatDividerItemDecoration(context, outMetrics));
        mLayoutManager = new LinearLayoutManager(context);
        listView.setLayoutManager(mLayoutManager);
        listView.setHasFixedSize(true);
        listView.setItemAnimator(new DefaultItemAnimator());
        listView.addOnScrollListener(new RecyclerView.OnScrollListener() {
            @Override
            public void onScrolled(RecyclerView recyclerView, int dx, int dy) {
                super.onScrolled(recyclerView, dx, dy);
                checkScroll();
            }
        });
//        listView.setClipToPadding(false);

        emptyLayout = v.findViewById(R.id.linear_empty_layout_chat_recent);
        emptyTextViewInvite = v.findViewById(R.id.empty_text_chat_recent_invite);
        emptyTextViewInvite.setWidth(Util.scaleWidthPx(236, outMetrics));
        emptyTextView = v.findViewById(R.id.empty_text_chat_recent);
        emptyImageView = v.findViewById(R.id.empty_image_view_recent);
        emptyImageView.setOnClickListener(this);

        if (context.getResources().getConfiguration().orientation == Configuration.ORIENTATION_LANDSCAPE) {
            adjustLandscape();
            emptyImageView.setImageResource(R.drawable.chat_empty_landscape);
        } else {
            addMarginTop();
            emptyImageView.setImageResource(R.drawable.ic_empty_chat_list);
        }

        inviteButton = (Button) v.findViewById(R.id.invite_button);
        inviteButton.setOnClickListener(this);

        mainRelativeLayout = (RelativeLayout) v.findViewById(R.id.main_relative_layout);
        //auto scroll to bottom to show invite button.
        if(context.getResources().getConfiguration().orientation == Configuration.ORIENTATION_LANDSCAPE) {
            adjustLandscape();
        } else {
            addMarginTop();
        }
        if(isChatEnabled()){
            logDebug("Chat ENABLED");

            if (context instanceof ManagerActivityLollipop) {
                setStatus();
                if (!emptyArchivedChats()) {
                    listView.setPadding(0, scaleHeightPx(8, outMetrics), 0, scaleHeightPx(16, outMetrics));
                } else {
                    listView.setPadding(0, scaleHeightPx(8, outMetrics), 0, scaleHeightPx(78, outMetrics));
                }
            } else {
                //Archived chats section
                listView.setPadding(0, scaleHeightPx(8, outMetrics), 0, 0);
            }

            this.setChats();

            if (megaChatApi.isSignalActivityRequired()) {
                megaChatApi.signalPresenceActivity();
            }
            setCustomisedActionBar();
        } else {
            logDebug("Chat DISABLED");
            if (isOnline(context)) {
                showDisableChatScreen();
            } else {
                showNoConnectionScreen();
            }
            resetActionBar(aB);
        }

        //Invitation bar
        bannerContainer = v.findViewById(R.id.invite_banner_container);
        collapseBtn = v.findViewById(R.id.collapse_btn);
        collapseBtn.setOnClickListener(this);
        closeBtn = v.findViewById(R.id.close_btn);
        closeBtn.setOnClickListener(this);
        inviteTitle = v.findViewById(R.id.invite_title);
        inviteTitle.setOnClickListener(this);
        requestPermissionLayout = v.findViewById(R.id.request_permission_layout);
        dismissBtn = v.findViewById(R.id.dismiss_button);
        dismissBtn.setOnClickListener(this);
        allowBtn = v.findViewById(R.id.allow_button);
        allowBtn.setOnClickListener(this);
        invitationContainer = v.findViewById(R.id.contacts_list_container);
        contactsListLayout = v.findViewById(R.id.contacts_list_layout);
        contactsList = v.findViewById(R.id.contacts_list);
        moreContacts = v.findViewById(R.id.more_contacts);
        moreContacts.setOnClickListener(this);
        moreContactsTitle = v.findViewById(R.id.more_contacts_title);
        moreContactsTitle.setOnClickListener(this);
        if(showInviteBanner()) {
            bannerContainer.setVisibility(View.VISIBLE);
        } else {
            bannerContainer.setVisibility(View.GONE);
        }

        return v;
    }

    private boolean showInviteBanner() {
        String showInviteBannerString = dbH.getPreferences().getShowInviteBanner();
        if(!TextUtils.isEmpty(showInviteBannerString)) {
            return Boolean.parseBoolean(showInviteBannerString);
        } else {
            return true;
        }
    }

    private void adjustLandscape() {
        RelativeLayout.LayoutParams layoutParams = new RelativeLayout.LayoutParams(RelativeLayout.LayoutParams.MATCH_PARENT, RelativeLayout.LayoutParams.MATCH_PARENT);
        layoutParams.setMargins(0,0,0,0);
        emptyLayoutContainer.setLayoutParams(layoutParams);

        new Handler().postDelayed(new Runnable() {

            @Override
            public void run() {
                emptyLayoutContainer.fullScroll(View.FOCUS_DOWN);
            }
        },100);
    }

    private void showPermissionGrantedView() {
        requestPermissionLayout.setVisibility(View.GONE);
        contactsListLayout.setVisibility(View.VISIBLE);
        collapseBtn.setVisibility(View.INVISIBLE);
        inviteTitle.setText(R.string.get_registered_contacts);
        inviteTitle.setClickable(false);
        moreContactsTitle.setVisibility(View.GONE);
        invitationContainer.setVisibility(View.GONE);
        closeBtn.setVisibility(View.GONE);
        loadMegaContacts();
    }


    private void showPermissionDeniedView() {
        expandContainer();
        collapseBtn.setVisibility(View.VISIBLE);
        inviteTitle.setClickable(true);
        inviteTitle.setText(R.string.see_local_contacts_on_mega);
        moreContactsTitle.setVisibility(View.GONE);
        contactsListLayout.setVisibility(View.GONE);
        requestPermissionLayout.setVisibility(View.VISIBLE);
    }

    public void setChats(){
        logDebug("setChats");

        if (listView == null) {
            logWarning("listView is null - do not update");
            return;
        }

        if (isAdded()) {
            if (isChatEnabled()) {

                int initState = megaChatApi.getInitState();
                logDebug("Init state is: " + initState);

                if ((initState == MegaChatApi.INIT_ONLINE_SESSION)) {
                    logDebug("Connected state is: " + megaChatApi.getConnectionState());

                    if (megaChatApi.getConnectionState() == MegaChatApi.CONNECTED) {
                        if (chats != null) {
                            chats.clear();
                        } else {
                            chats = new ArrayList<MegaChatListItem>();
                        }

                        if (context instanceof ManagerActivityLollipop) {
                            chats = megaChatApi.getChatListItems();
                        } else {
                            chats = megaChatApi.getArchivedChatListItems();
                        }

                        if ((chats == null || chats.isEmpty()) && emptyArchivedChats()) {
                            if (isOnline(context)) {
                                showEmptyChatScreen();
                            } else {
                                showNoConnectionScreen();
                            }
                        } else {
                            logDebug("Chats size: " + chats.size());

                            //Order by last interaction
                            sortChats(chats);

                            if (adapterList == null) {
                                logWarning("AdapterList is NULL");
                                adapterList = new MegaListChatLollipopAdapter(context, this, chats, listView, MegaListChatLollipopAdapter.ADAPTER_RECENT_CHATS);
                            } else {
                                adapterList.setChats(chats);
                            }

                            listView.setAdapter(adapterList);
                            fastScroller.setRecyclerView(listView);
                            visibilityFastScroller();

                            adapterList.setPositionClicked(-1);

                            listView.setVisibility(View.VISIBLE);
                            emptyLayout.setVisibility(View.GONE);
                        }
                    } else {
                        logDebug("Show chat screen connecting...");
                        showConnectingChatScreen();
                    }
                } else if (initState == MegaChatApi.INIT_OFFLINE_SESSION) {
                    logDebug("Init with OFFLINE session");
                    if (chats != null) {
                        chats.clear();
                    } else {
                        chats = new ArrayList<MegaChatListItem>();
                    }

                    if (context instanceof ManagerActivityLollipop) {
                        chats = megaChatApi.getChatListItems();
                    } else {
                        chats = megaChatApi.getArchivedChatListItems();
                    }

                    if (chats == null || chats.isEmpty()) {
                        showNoConnectionScreen();
                    } else {
                        logDebug("Chats no: " + chats.size());

                        //Order by last interaction
                        sortChats(chats);

                        if (listView == null) {
                            logWarning("INIT_OFFLINE_SESSION: listView is null");
                        } else if (listView != null) {
                            listView.setVisibility(View.VISIBLE);
                        }
                        if (emptyLayout != null) {
                            emptyLayout.setVisibility(View.GONE);
                        }

                        if (adapterList == null) {
                            logWarning("AdapterList is NULL");
                            adapterList = new MegaListChatLollipopAdapter(context, this, chats, listView, MegaListChatLollipopAdapter.ADAPTER_RECENT_CHATS);
                            if (listView != null) {
                                listView.setAdapter(adapterList);
                            }
                        } else {
                            adapterList.setChats(chats);
                        }

                        fastScroller.setRecyclerView(listView);
                        visibilityFastScroller();
                        adapterList.setPositionClicked(-1);
                    }
                } else {
                    logDebug("Show chat screen connecting...");
                    showConnectingChatScreen();
                }
            } else {
                if (isOnline(context)) {
                    showDisableChatScreen();
                } else {
                    showNoConnectionScreen();
                }
                resetActionBar(aB);
            }
        }
    }


    private void sortChats(ArrayList<MegaChatListItem> chatsToSort) {
        Collections.sort(chatsToSort, new Comparator<MegaChatListItem>() {

            public int compare(MegaChatListItem c1, MegaChatListItem c2) {
                long timestamp1 = c1.getLastTimestamp();
                long timestamp2 = c2.getLastTimestamp();

                long result = timestamp2 - timestamp1;
                return (int) result;
            }
        });
    }

    public void showEmptyChatScreen() {
        logDebug("showEmptyChatScreen");

        listView.setVisibility(View.GONE);
        emptyLayout.setVisibility(View.VISIBLE);
        String textToShow, colorStart, colorEnd;
        Spanned result;

        if (context instanceof ArchivedChatsActivity) {
            textToShow = context.getString(R.string.recent_chat_empty).toUpperCase();
            colorStart = COLOR_END;
            colorEnd = COLOR_START;
            result = getSpannedMessageForEmptyChat(textToShow, colorStart, colorEnd);

            if (context.getResources().getConfiguration().orientation == Configuration.ORIENTATION_LANDSCAPE) {
                emptyTextView.setVisibility(View.GONE);
            } else {
                emptyTextView.setVisibility(View.VISIBLE);
            }

            emptyTextViewInvite.setVisibility(View.GONE);
            inviteButton.setVisibility(View.GONE);
            emptyTextView.setText(result);


        } else {
            emptyTextViewInvite.setText(getString(R.string.recent_chat_empty_text));
            emptyTextViewInvite.setVisibility(View.VISIBLE);
            inviteButton.setText(getString(R.string.new_chat_link_label));
            inviteButton.setVisibility(View.VISIBLE);
        }
    }

    private Spanned getSpannedMessageForEmptyChat(String originalMessage, String colorStart, String colorEnd){
        String textToShow = originalMessage;
        Spanned result;
        try {
            textToShow = textToShow.replace("[A]", "<font color=" + colorStart + ">");
            textToShow = textToShow.replace("[/A]", "</font>");
            textToShow = textToShow.replace("[B]", "<font color=" + colorEnd + ">");
            textToShow = textToShow.replace("[/B]", "</font>");
        } catch (Exception e) {
            logError(e.getStackTrace().toString());
        }

        if (android.os.Build.VERSION.SDK_INT >= android.os.Build.VERSION_CODES.N) {
            result = Html.fromHtml(textToShow, Html.FROM_HTML_MODE_LEGACY);
        } else {
            result = Html.fromHtml(textToShow);
        }

        return result;
    }

    public void showDisableChatScreen() {
        logDebug("showDisableChatScreen");

        listView.setVisibility(View.GONE);
        if (context instanceof ManagerActivityLollipop) {
            ((ManagerActivityLollipop) context).hideFabButton();
        }

        String textToShow = String.format(context.getString(R.string.recent_chat_empty_enable_chat));

        try {
            textToShow = textToShow.replace("[A]", "<br />");
            textToShow = textToShow.replace("[B]", "<font color=" + COLOR_START + ">");
            textToShow = textToShow.replace("[/B]", "</font>");
            textToShow = textToShow.replace("[C]", "<font color=" + COLOR_END + ">");
            textToShow = textToShow.replace("[/C]", "</font>");

        } catch (Exception e) {
        }
        Spanned result = null;
        if (android.os.Build.VERSION.SDK_INT >= android.os.Build.VERSION_CODES.N) {
            result = Html.fromHtml(textToShow, Html.FROM_HTML_MODE_LEGACY);
        } else {
            result = Html.fromHtml(textToShow);

        }
        emptyTextViewInvite.setText(result);
        emptyTextViewInvite.setVisibility(View.VISIBLE);

        inviteButton.setText(getString(R.string.recent_chat_enable_chat_button));
        inviteButton.setVisibility(View.VISIBLE);

        emptyTextView.setText(R.string.recent_chat_enable_chat);
        if (context.getResources().getConfiguration().orientation == Configuration.ORIENTATION_LANDSCAPE) {
            adjustLandscape();
            emptyTextView.setVisibility(View.GONE);
        } else {
            addMarginTop();
            emptyTextView.setVisibility(View.VISIBLE);
        }
        emptyLayout.setVisibility(View.VISIBLE);
    }

    private void addMarginTop() {
        RelativeLayout.LayoutParams layoutParams = new RelativeLayout.LayoutParams(RelativeLayout.LayoutParams.MATCH_PARENT, RelativeLayout.LayoutParams.MATCH_PARENT);
        layoutParams.setMargins(0, Util.scaleHeightPx(60, outMetrics), 0, 0);
        emptyLayoutContainer.setLayoutParams(layoutParams);
    }

    public void showConnectingChatScreen(){
        logDebug("showConnectingChatScreen");

        listView.setVisibility(View.GONE);
        if (context instanceof ManagerActivityLollipop) {
            ((ManagerActivityLollipop) context).hideFabButton();
        }

        emptyTextViewInvite.setText(getString(R.string.recent_chat_empty_text));
        emptyTextViewInvite.setVisibility(View.INVISIBLE);

        inviteButton.setVisibility(View.GONE);

        String textToShowB = String.format(context.getString(R.string.recent_chat_loading_conversations));
        try {
            textToShowB = textToShowB.replace("[A]", "<font color=" + COLOR_END + ">");
            textToShowB = textToShowB.replace("[/A]", "</font>");
            textToShowB = textToShowB.replace("[B]", "<font color=" + COLOR_START + ">");
            textToShowB = textToShowB.replace("[/B]", "</font>");
        } catch (Exception e) {
        }
        Spanned resultB = null;
        if (android.os.Build.VERSION.SDK_INT >= android.os.Build.VERSION_CODES.N) {
            resultB = Html.fromHtml(textToShowB, Html.FROM_HTML_MODE_LEGACY);
        } else {
            resultB = Html.fromHtml(textToShowB);
        }
        emptyTextView.setText(resultB);
        emptyTextView.setVisibility(View.VISIBLE);
    }

    public void showNoConnectionScreen() {
        logDebug("showNoConnectionScreen");

        listView.setVisibility(View.GONE);
        if (context instanceof ManagerActivityLollipop) {
            ((ManagerActivityLollipop) context).hideFabButton();
        }

        emptyTextViewInvite.setText(getString(R.string.error_server_connection_problem));
        emptyTextViewInvite.setVisibility(View.VISIBLE);
        inviteButton.setVisibility(View.GONE);

        emptyTextView.setText(R.string.recent_chat_empty_no_connection_text);
        if (isChatEnabled()) {
            emptyTextView.setVisibility(View.GONE);
        } else {
            emptyTextView.setVisibility(View.VISIBLE);
        }

        emptyLayout.setVisibility(View.VISIBLE);
    }

    @Override
    public void onClick(View v) {
        logDebug("onClick");

        switch (v.getId()) {
            case R.id.invite_button: {
                if (isChatEnabled()) {
                    if (isOnline(context)) {
                        if(context instanceof ManagerActivityLollipop) {
                            Intent in = new Intent(context, AddContactActivityLollipop.class);
                            in.putExtra("contactType", CONTACT_TYPE_MEGA);
                            in.putExtra("comesFromRecent", true);
                            ((ManagerActivityLollipop)context).startActivityForResult(in, REQUEST_CREATE_CHAT);
                        }
                        if (megaChatApi.isSignalActivityRequired()) {
                            megaChatApi.signalPresenceActivity();
                        }
                    } else {
                        ((ManagerActivityLollipop) context).showSnackbar(SNACKBAR_TYPE, getString(R.string.error_server_connection_problem), -1);
                    }
                } else {
                    if (isOnline(context)) {
                        if (megaApi != null) {
                            if (megaApi.isLoggedIn() == 0) {
                                ((ManagerActivityLollipop) context).showSnackbar(SNACKBAR_TYPE, getString(R.string.error_enable_chat_before_login), -1);
                            } else {
                                ChatController chatController = new ChatController(context);
                                logDebug("Enable Chat");
                                chatController.enableChat();
                                getActivity().invalidateOptionsMenu();
                                ((ManagerActivityLollipop) context).enableChat();
                            }
                        } else {
                            ((ManagerActivityLollipop) context).showSnackbar(SNACKBAR_TYPE, getString(R.string.error_enable_chat_before_login), -1);
                        }
                    } else {
                        ((ManagerActivityLollipop) context).showSnackbar(SNACKBAR_TYPE, getString(R.string.error_server_connection_problem), -1);
                        showNoConnectionScreen();
                    }
                }

                break;
            }
            case R.id.empty_image_view_chat: {
                numberOfClicks++;
                logDebug("Number of clicks: " + numberOfClicks);
                if (numberOfClicks >= 5) {
                    numberOfClicks = 0;
                    showStateInfo();
                }

                break;
            }
            case R.id.call_in_progress_layout: {
                logDebug("call_in_progress_layout");
                if (checkPermissionsCall()) {
                    returnCall(context, megaChatApi);
                }
                break;
            }
            case R.id.invite_title:
            case R.id.dismiss_button:
            case R.id.collapse_btn:
                if(moreContactsTitle.getVisibility() == View.VISIBLE) {
                    startActivityForResult(new Intent(context, InviteContactActivity.class), Constants.REQUEST_INVITE_CONTACT_FROM_DEVICE);
                } else {
                    if (invitationContainer.getVisibility() == View.VISIBLE) {
                        invitationContainer.setVisibility(View.GONE);
                        collapseBtn.setImageDrawable(getResources().getDrawable(R.drawable.ic_collapse_acc));
                        isExpand = false;
                    } else {
                        invitationContainer.setVisibility(View.VISIBLE);
                        collapseBtn.setImageDrawable(getResources().getDrawable(R.drawable.ic_expand));
                        isExpand = true;
                    }
                }
                break;
            case R.id.close_btn:
                dbH.setShowInviteBanner("false");
                bannerContainer.setVisibility(View.GONE);
                break;
            case R.id.allow_button:
                logDebug("request contact permission!");
                requestPermissions(new String[]{Manifest.permission.READ_CONTACTS}, Constants.REQUEST_READ_CONTACTS);
                break;
            case R.id.more_contacts_title:
            case R.id.more_contacts:
                logDebug("to InviteContactActivity");
                startActivityForResult(new Intent(context, InviteContactActivity.class), Constants.REQUEST_INVITE_CONTACT_FROM_DEVICE);
                break;
        }
    }

    public void showStateInfo() {

        StringBuilder builder = new StringBuilder();

        if (isChatEnabled()) {
            if (megaChatApi != null) {
                builder.append("INIT STATE: " + megaChatApi.getInitState());
                builder.append("\nCONNECT STATE: " + megaChatApi.getConnectionState());
                if (isOnline(context)) {
                    builder.append("\nNetwork OK");
                } else {
                    builder.append("\nNo network connection");
                }
            } else {
                builder.append("MegaChatApi: false");
            }
        } else {
            builder.append("Chat is disabled");
            if (megaChatApi != null) {
                builder.append("\nINIT STATE: " + megaChatApi.getInitState());
                builder.append("\nCONNECT STATE: " + megaChatApi.getConnectionState());
                if (isOnline(context)) {
                    builder.append("\nNetwork OK");
                } else {
                    builder.append("\nNo network connection");
                }
            }
        }

        Toast.makeText(context, builder, Toast.LENGTH_LONG).show();
    }

    public boolean showSelectMenuItem() {
        if (adapterList != null) {
            return adapterList.isMultipleSelect();
        }

        return false;
    }

    /*
     * Clear all selected items
     */
    public void clearSelections() {
        logDebug("clearSelections");
        if (adapterList.isMultipleSelect()) {
            adapterList.clearSelections();
        }
    }

    @Override
    protected void updateActionModeTitle() {
        if (actionMode == null || getActivity() == null) {
            return;
        }
        List<MegaChatListItem> chats = adapterList.getSelectedChats();

        actionMode.setTitle(chats.size() + "");

        try {
            actionMode.invalidate();
        } catch (NullPointerException e) {
            e.printStackTrace();
            logError("Invalidate error", e);
        }
    }

    /*
     * Disable selection
     */
    public void hideMultipleSelect() {
        logDebug("hideMultipleSelect");
        adapterList.setMultipleSelect(false);

        if (actionMode != null) {
            actionMode.finish();
        }
    }

    public void selectAll() {
        if (adapterList != null) {
            if (adapterList.isMultipleSelect()) {
                adapterList.selectAll();
            } else {
                adapterList.setMultipleSelect(true);
                adapterList.selectAll();

                actionMode = ((AppCompatActivity) context).startSupportActionMode(new ActionBarCallBack());
            }

            updateActionModeTitle();
        }
    }

    public void itemClick(int position) {
        logDebug("Position: " + position);
        if (megaChatApi.isSignalActivityRequired()) {
            megaChatApi.signalPresenceActivity();
        }
        if (adapterList.isMultipleSelect()) {
            adapterList.toggleSelection(position);
            List<MegaChatListItem> chats = adapterList.getSelectedChats();
            if (chats.size() > 0) {
                updateActionModeTitle();
            }
        } else {
            logDebug("Open chat: Position: " + position + ", Chat ID: " + chats.get(position).getChatId());
            Intent intent = new Intent(context, ChatActivityLollipop.class);
            intent.setAction(ACTION_CHAT_SHOW_MESSAGES);
            intent.putExtra("CHAT_ID", adapterList.getChatAt(position).getChatId());
            this.startActivity(intent);
            if (context instanceof ManagerActivityLollipop) {
                if (((ManagerActivityLollipop) context).getSearchQuery() != null && !((ManagerActivityLollipop) context).getSearchQuery().isEmpty()) {
                    closeSearch();
                    ((ManagerActivityLollipop) context).closeSearchView();
                }
            } else if (context instanceof ArchivedChatsActivity) {
                if (((ArchivedChatsActivity) context).querySearch != null && !((ArchivedChatsActivity) context).querySearch.isEmpty()) {
                    closeSearch();
                    ((ArchivedChatsActivity) context).closeSearchView();
                }
            }
        }
    }

    @Override
    public void onAttach(Context context) {
        super.onAttach(context);
        this.context = context;
    }

    public void listItemUpdate(MegaChatListItem item) {
        if (item == null) {
            logWarning("Item is null");
            return;
        }

        logDebug("Chat ID: " + item.getChatId());

        if (!isAdded()) {
            logDebug("return!");
            return;
        }

        if (listView == null) {
            logWarning("listView is null - do not update");
            return;
        }

        if (context instanceof ManagerActivityLollipop) {
            if (!(((ManagerActivityLollipop) context).getDrawerItem() == ManagerActivityLollipop.DrawerItem.CHAT)) {
                logWarning("Not CHAT shown!");
                return;
            }
        }

        if (item.hasChanged(MegaChatListItem.CHANGE_TYPE_STATUS)) {
            logDebug("Change status: MegaChatListItem.CHANGE_TYPE_STATUS");
        } else if (item.hasChanged(MegaChatListItem.CHANGE_TYPE_OWN_PRIV)) {

            logDebug("Change status: MegaChatListItem.CHANGE_TYPE_OWN_PRIV");
        } else if (item.hasChanged(MegaChatListItem.CHANGE_TYPE_PARTICIPANTS)) {

            logDebug("Change participants");
            MegaChatRoom chatToCheck = megaChatApi.getChatRoom(item.getChatId());
            updateCacheForNonContacts(chatToCheck);
        } else if (item.hasChanged(MegaChatListItem.CHANGE_TYPE_UNREAD_COUNT)) {

            logDebug(" Change unread count");
            if (adapterList == null || adapterList.getItemCount() == 0) {
                setChats();
            } else {
                long chatHandleToUpdate = item.getChatId();
                int indexToReplace = -1;
                ListIterator<MegaChatListItem> itrReplace = chats.listIterator();
                while (itrReplace.hasNext()) {
                    MegaChatListItem chat = itrReplace.next();
                    if (chat != null) {
                        if (chat.getChatId() == chatHandleToUpdate) {
                            indexToReplace = itrReplace.nextIndex() - 1;
                            break;
                        }
                    } else {
                        break;
                    }
                }
                if (indexToReplace != -1) {
                    logDebug("Index to replace: " + indexToReplace);
                    chats.set(indexToReplace, item);
                    if (item.getUnreadCount() == 0) {
                        logDebug("No unread count");
                        onUnreadCountChange(indexToReplace, false);
                        onLastMessageChange(indexToReplace);
                    } else {
                        onUnreadCountChange(indexToReplace, true);
                    }
                }
            }

        } else if (item.hasChanged(MegaChatListItem.CHANGE_TYPE_LAST_TS)) {
            logDebug("Change last ts: " + item.getChanges());

            long chatHandleToUpdate = item.getChatId();
            int indexToReplace = -1;
            if (chats != null && !chats.isEmpty()) {
                ListIterator<MegaChatListItem> itrReplace = chats.listIterator();
                while (itrReplace.hasNext()) {
                    MegaChatListItem chat = itrReplace.next();
                    if (chat != null) {
                        if (chat.getChatId() == chatHandleToUpdate) {
                            indexToReplace = itrReplace.nextIndex() - 1;
                            break;
                        }
                    } else {
                        break;
                    }
                }
            }

            if (indexToReplace != -1) {
                logDebug("Index to replace: " + indexToReplace);
                chats.set(indexToReplace, item);
                if (indexToReplace == 0) {
                    onLastTsChange(indexToReplace, false);
                } else {
                    onLastTsChange(indexToReplace, true);
                }
            }

        } else if ((item.hasChanged(MegaChatListItem.CHANGE_TYPE_TITLE))) {

            logDebug("Change title ");
            if (adapterList == null || adapterList.getItemCount() == 0) {
                setChats();
            } else {
                long chatHandleToUpdate = item.getChatId();
                int indexToReplace = -1;
                ListIterator<MegaChatListItem> itrReplace = chats.listIterator();
                while (itrReplace.hasNext()) {
                    MegaChatListItem chat = itrReplace.next();
                    if (chat != null) {
                        if (chat.getChatId() == chatHandleToUpdate) {
                            indexToReplace = itrReplace.nextIndex() - 1;
                            break;
                        }
                    } else {
                        break;
                    }
                }
                if (indexToReplace != -1) {
                    logDebug("Index to replace: " + indexToReplace);
                    chats.set(indexToReplace, item);
                    onTitleChange(indexToReplace);
                }
            }

        } else if (item.hasChanged(MegaChatListItem.CHANGE_TYPE_LAST_MSG)) {

            logDebug("Change last message: ");
            if (adapterList == null || adapterList.getItemCount() == 0) {
                setChats();
            } else {
                long chatHandleToUpdate = item.getChatId();
                int indexToReplace = -1;
                ListIterator<MegaChatListItem> itrReplace = chats.listIterator();
                while (itrReplace.hasNext()) {
                    MegaChatListItem chat = itrReplace.next();
                    if (chat != null) {
                        if (chat.getChatId() == chatHandleToUpdate) {
                            indexToReplace = itrReplace.nextIndex() - 1;
                            break;
                        }
                    } else {
                        break;
                    }
                }
                if (indexToReplace != -1) {
                    logDebug("Index to replace: " + indexToReplace);
                    chats.set(indexToReplace, item);
                    onLastMessageChange(indexToReplace);
                }
            }

        } else if (item.hasChanged(MegaChatListItem.CHANGE_TYPE_CLOSED)) {

            logDebug("Change closed: MegaChatListItem.CHANGE_TYPE_CLOSED");
            logDebug("Own privilege: " + item.getOwnPrivilege());
            if (adapterList.getItemCount() != 0) {
                long chatHandleToRemove = item.getChatId();
                int indexToRemove = -1;
                ListIterator<MegaChatListItem> itrReplace = chats.listIterator();
                while (itrReplace.hasNext()) {
                    MegaChatListItem chat = itrReplace.next();
                    if (chat != null) {
                        if (chat.getChatId() == chatHandleToRemove) {
                            indexToRemove = itrReplace.nextIndex() - 1;
                            break;
                        }
                    } else {
                        break;
                    }
                }
                if (indexToRemove != -1) {
                    logDebug("Index to replace: " + indexToRemove);
                    chats.remove(indexToRemove);

                    adapterList.removeChat(chats, indexToRemove);
                    adapterList.setPositionClicked(-1);

                    if (adapterList.getItemCount() == 0 && emptyArchivedChats()) {
                        logDebug("adapterList.getItemCount() == 0");
                        listView.setVisibility(View.GONE);
                        emptyLayout.setVisibility(View.VISIBLE);
                    } else {
                        listView.setVisibility(View.VISIBLE);
                        emptyLayout.setVisibility(View.GONE);
                    }
                }
            }

        } else if (item.hasChanged(MegaChatListItem.CHANGE_TYPE_ARCHIVE)) {
            logDebug("Change: MegaChatListItem.CHANGE_TYPE_ARCHIVE");
            if (context instanceof ManagerActivityLollipop) {
                if (item.isArchived()) {
                    logDebug("New archived element:remove from list");
                    if (adapterList == null || adapterList.getItemCount()==0){
                        setChats();
                    } else {
                        long chatHandleToRemove = item.getChatId();
                        int indexToRemove = -1;
                        ListIterator<MegaChatListItem> itrReplace = chats.listIterator();
                        while (itrReplace.hasNext()) {
                            MegaChatListItem chat = itrReplace.next();
                            if (chat != null) {
                                if (chat.getChatId() == chatHandleToRemove) {
                                    indexToRemove = itrReplace.nextIndex() - 1;
                                    break;
                                }
                            } else {
                                break;
                            }
                        }
                        if (indexToRemove != -1) {
                            logDebug("Index to replace: " + indexToRemove);
                            chats.remove(indexToRemove);

                            adapterList.removeChat(chats, indexToRemove);
                            adapterList.setPositionClicked(-1);

                            if (adapterList.getItemCount() == 0 && emptyArchivedChats()) {
                                logDebug("adapterList.getItemCount() == 0");
                                listView.setVisibility(View.GONE);
                                emptyLayout.setVisibility(View.VISIBLE);
                            } else {
                                listView.setVisibility(View.VISIBLE);
                                emptyLayout.setVisibility(View.GONE);
                            }

                            if (chats.isEmpty()) {
                                ((ManagerActivityLollipop) context).invalidateOptionsMenu();
                            }
                        }
                    }
                } else {
                    logDebug("New unarchived element: refresh chat list");
                    setChats();
                    if (chats.size() == 1) {
                        ((ManagerActivityLollipop) context).invalidateOptionsMenu();
                    }
                }
                //Update last position
                if (adapterList != null) {
                    adapterList.notifyItemChanged(chats.size() + 1);
                }

                if (!emptyArchivedChats()) {
                    listView.setPadding(0, scaleHeightPx(8, outMetrics), 0, scaleHeightPx(16, outMetrics));
                } else {
                    listView.setPadding(0, scaleHeightPx(8, outMetrics), 0, scaleHeightPx(78, outMetrics));
                }

                checkScroll();
            } else if (context instanceof ArchivedChatsActivity) {
                if (item.isArchived()) {
                    logDebug("New archived element: refresh chat list");
                    setChats();
                } else {
                    logDebug("New unarchived element: remove from Archive list");
                    if (adapterList.getItemCount() != 0) {

                        long chatHandleToRemove = item.getChatId();
                        int indexToRemove = -1;
                        ListIterator<MegaChatListItem> itrReplace = chats.listIterator();
                        while (itrReplace.hasNext()) {
                            MegaChatListItem chat = itrReplace.next();
                            if (chat != null) {
                                if (chat.getChatId() == chatHandleToRemove) {
                                    indexToRemove = itrReplace.nextIndex() - 1;
                                    break;
                                }
                            } else {
                                break;
                            }
                        }
                        if (indexToRemove != -1) {
                            logDebug("Index to replace: " + indexToRemove);
                            chats.remove(indexToRemove);

                            adapterList.removeChat(chats, indexToRemove);
                            adapterList.setPositionClicked(-1);

                            if (adapterList.getItemCount() == 0) {
                                logDebug("adapterList.getItemCount() == 0");
                                showEmptyChatScreen();
                                ((ArchivedChatsActivity) context).invalidateOptionsMenu();
                            } else {
                                listView.setVisibility(View.VISIBLE);
                                emptyLayout.setVisibility(View.GONE);
                            }
                        }
                    }
                }
                checkScroll();
            }

        } else if (item.hasChanged(MegaChatListItem.CHANGE_TYPE_CALL) || item.hasChanged(MegaChatListItem.CHANGE_TYPE_CHAT_MODE)) {
            logDebug("Change: MegaChatListItem.CHANGE_TYPE_CALL or CHANGE_TYPE_CHAT_MODE");
            if (adapterList == null || adapterList.getItemCount() == 0) {
                setChats();
            } else {
                long chatHandleToUpdate = item.getChatId();
                int indexToReplace = -1;
                ListIterator<MegaChatListItem> itrReplace = chats.listIterator();
                while (itrReplace.hasNext()) {
                    MegaChatListItem chat = itrReplace.next();
                    if (chat != null) {
                        if (chat.getChatId() == chatHandleToUpdate) {
                            indexToReplace = itrReplace.nextIndex() - 1;
                            break;
                        }
                    } else {
                        break;
                    }
                }
                if (indexToReplace != -1) {
                    logDebug("Index to replace: " + indexToReplace);
                    chats.set(indexToReplace, item);
                    adapterList.notifyItemChanged(indexToReplace);
                }
            }
        } else {
            logDebug("Other change: " + item.getChanges());

            if (item != null) {
                logDebug("New chat");
                setChats();
                MegaChatRoom chatToCheck = megaChatApi.getChatRoom(item.getChatId());
                updateCacheForNonContacts(chatToCheck);
            } else {
                logError("The chat is NULL");
            }
        }
    }

    boolean emptyArchivedChats() {
        ArrayList<MegaChatListItem> archivedChats = megaChatApi.getArchivedChatListItems();

        if (archivedChats == null || archivedChats.isEmpty()) {
            return true;
        }

        return false;
    }

    public void setStatus() {
        logDebug("setStatus");
        if (isChatEnabled()) {
            chatStatus = megaChatApi.getOnlineStatus();
            logDebug("Chat status --> getOnlineStatus with megaChatApi: " + chatStatus);

            onlineStatusUpdate(chatStatus);
        } else {
            resetActionBar(aB);
        }
    }

    public void onlineStatusUpdate(int status) {
        logDebug("Status: " + status);

        chatStatus = status;
        int initStatus = megaChatApi.getInitState();
        if (isAdded()) {
            if (aB != null) {
                switch (status) {
                    case MegaChatApi.STATUS_ONLINE: {
                        setCustomisedActionBarSubtitle(adjustForLargeFont(getString(R.string.online_status)));
                        break;
                    }
                    case MegaChatApi.STATUS_AWAY: {
                        setCustomisedActionBarSubtitle(adjustForLargeFont(getString(R.string.away_status)));
                        break;
                    }
                    case MegaChatApi.STATUS_BUSY: {
                        setCustomisedActionBarSubtitle(adjustForLargeFont(getString(R.string.busy_status)));
                        break;
                    }
                    case MegaChatApi.STATUS_OFFLINE: {
                        setCustomisedActionBarSubtitle(adjustForLargeFont(getString(R.string.offline_status)));
                        break;
                    }
                    case MegaChatApi.STATUS_INVALID: {
                        if (!isOnline(context)) {
                            setCustomisedActionBarSubtitle(adjustForLargeFont(getString(R.string.error_server_connection_problem)));
                        } else {
                            if (megaChatApi == null) {
                                setCustomisedActionBarSubtitle(adjustForLargeFont(getString(R.string.invalid_connection_state)));
                            } else if (megaChatApi.getConnectionState() == MegaChatApi.CONNECTING) {
                                setCustomisedActionBarSubtitle(adjustForLargeFont(getString(R.string.chat_connecting)));
                            } else if (megaChatApi.getConnectionState() == MegaChatApi.DISCONNECTED) {
                                setCustomisedActionBarSubtitle(adjustForLargeFont(getString(R.string.invalid_connection_state)));
                            } else {
                                if (initStatus == MegaChatApi.INIT_WAITING_NEW_SESSION || initStatus == MegaChatApi.INIT_NO_CACHE) {
                                    setCustomisedActionBarSubtitle(adjustForLargeFont(getString(R.string.chat_connecting)));
                                }
                            }
                        }
                        break;
                    }
                    default: {

                        if (!isOnline(context) || megaApi == null || megaApi.getRootNode() == null) {
                            setCustomisedActionBarSubtitle(adjustForLargeFont(getString(R.string.error_server_connection_problem)));
                        } else {
                            if (megaChatApi == null) {
                                setCustomisedActionBarSubtitle(adjustForLargeFont(getString(R.string.invalid_connection_state)));
                            } else if (megaChatApi.getConnectionState() == MegaChatApi.CONNECTING) {
                                setCustomisedActionBarSubtitle(adjustForLargeFont(getString(R.string.chat_connecting)));
                            } else if (megaChatApi.getConnectionState() == MegaChatApi.DISCONNECTED) {
                                setCustomisedActionBarSubtitle(adjustForLargeFont(getString(R.string.invalid_connection_state)));
                            } else {
                                if (initStatus == MegaChatApi.INIT_WAITING_NEW_SESSION || initStatus == MegaChatApi.INIT_NO_CACHE) {
                                    setCustomisedActionBarSubtitle(adjustForLargeFont(getString(R.string.chat_connecting)));
                                }
                            }
                        }
                        break;
                    }
                }
            } else {
                logWarning("aB is NULL");
            }
        } else {
            logWarning("RecentChats not added");
        }
    }

    public void contactStatusUpdate(long userHandle, int status) {
        logDebug("User Handle: " + userHandle + ", Status: " + status);

        long chatHandleToUpdate = -1;
        MegaChatRoom chatToUpdate = megaChatApi.getChatRoomByUser(userHandle);
        if (chatToUpdate != null) {
            chatHandleToUpdate = chatToUpdate.getChatId();
            logDebug("Update chat: " + chatHandleToUpdate);
            if (chatHandleToUpdate != -1) {
                logDebug("The user has a one to one chat: " + chatHandleToUpdate);

                int indexToReplace = -1;
                if (chats != null) {
                    ListIterator<MegaChatListItem> itrReplace = chats.listIterator();
                    while (itrReplace.hasNext()) {
                        MegaChatListItem chat = itrReplace.next();
                        if (chat != null) {
                            if (chat.getChatId() == chatHandleToUpdate) {
                                indexToReplace = itrReplace.nextIndex() - 1;
                                break;
                            }
                        } else {
                            break;
                        }
                    }
                    if (indexToReplace != -1) {
                        logDebug("Index to replace: " + indexToReplace);
                        onStatusChange(indexToReplace, userHandle, status);
                    }
                } else {
                    logWarning("No chat list loaded");
                }
            }
        }
    }

    public void onStatusChange(int position, long userHandle, int status) {
        logDebug("Position: " + position + ", User Handle: " + userHandle + " with new presence: " + status);

        adapterList.updateContactStatus(position, userHandle, status);
    }

    public void onTitleChange(int position) {
        logDebug("Position: " + position);
        adapterList.setTitle(position, null);
        interactionUpdate(position);
    }

    public void onUnreadCountChange(int position, boolean updateOrder) {
        logDebug("Position: " + position + ", Update order: " + updateOrder);
        adapterList.setPendingMessages(position, null);

        if (updateOrder) {
            interactionUpdate(position);
        }
    }

    public void onLastTsChange(int position, boolean updateOrder) {
        logDebug("Position: " + position + ", Update order: " + updateOrder);

        adapterList.setTs(position, null);

        if (updateOrder) {
            interactionUpdate(position);
        }
    }

    public void onLastMessageChange(int position) {
        logDebug("Position: " + position);

        adapterList.setLastMessage(position, null);

//        if(updateOrder){
//            interactionUpdate(position);
//        }
    }

    public void showMuteIcon(MegaChatListItem item) {
        logDebug("Chat ID: " + item.getChatId());

        long chatHandleToUpdate = item.getChatId();
        int indexToReplace = -1;
        ListIterator<MegaChatListItem> itrReplace = chats.listIterator();
        while (itrReplace.hasNext()) {
            MegaChatListItem chat = itrReplace.next();
            if (chat != null) {
                if (chat.getChatId() == chatHandleToUpdate) {
                    indexToReplace = itrReplace.nextIndex() - 1;
                    break;
                }
            } else {
                break;
            }
        }
        if (indexToReplace != -1) {
            logDebug("Index to replace: " + indexToReplace);
            if (adapterList != null) {
                adapterList.showMuteIcon(indexToReplace);
            }
        }
    }

    public void refreshNode(MegaChatListItem item) {
        logDebug("Chat ID: " + item.getChatId());

        //elements of adapter
        long chatHandleToUpdate = item.getChatId();
        int indexToUpdate = -1;
        if (chats != null) {
            ListIterator<MegaChatListItem> itrReplace = chats.listIterator();
            while (itrReplace.hasNext()) {
                MegaChatListItem chat = itrReplace.next();
                if (chat != null) {
                    if (chat.getChatId() == chatHandleToUpdate) {
                        indexToUpdate = itrReplace.nextIndex() - 1;
                        break;
                    }
                } else {
                    break;
                }
            }
            if (indexToUpdate != -1) {
                logDebug("Index to replace: " + indexToUpdate);
                if (adapterList != null) {
                    adapterList.notifyItemChanged(indexToUpdate);
                }
            }
        }
    }

    public void interactionUpdate(int position) {
        logDebug("Position: " + position);
        MegaChatListItem chat = chats.remove(position);
        chats.add(0, chat);
        adapterList.notifyItemMoved(position, 0);
        if (lastFirstVisiblePosition == position) {
            logDebug("Interaction - change lastFirstVisiblePosition");
            lastFirstVisiblePosition = 0;
        }

        if (adapterList.isMultipleSelect()) {
            adapterList.updateMultiselectionPosition(position);
        }
    }

    public String getParticipantFullName(MegaChatRoom chat, long i) {
        String participantFirstName = chat.getPeerFirstname(i);
        String participantLastName = chat.getPeerLastname(i);

        if (participantFirstName == null) {
            participantFirstName = "";
        }
        if (participantLastName == null) {
            participantLastName = "";
        }

        if (participantFirstName.trim().length() <= 0) {
            return participantLastName;
        } else {
            return participantFirstName + " " + participantLastName;
        }
    }

    public void updateCacheForNonContacts(MegaChatRoom chatToCheck) {
        if (chatToCheck != null) {
            long peers = chatToCheck.getPeerCount();
            for (int i = 0; i < peers; i++) {
//                    long peerHandle = chatToCheck.getPeerHandle(i);
                String fullName = getParticipantFullName(chatToCheck, i);
                if (fullName != null) {
                    if (fullName.trim().length() <= 0) {
                        logDebug("Ask for name!");
                        ChatNonContactNameListener listener = new ChatNonContactNameListener(context);
                        megaChatApi.getUserFirstname(chatToCheck.getPeerHandle(i), chatToCheck.getAuthorizationToken(), listener);
                        megaChatApi.getUserLastname(chatToCheck.getPeerHandle(i), chatToCheck.getAuthorizationToken(), listener);
                    } else {
                        logDebug("Exists name!");
                    }
                } else {
                    logDebug("Ask for name!");
                    ChatNonContactNameListener listener = new ChatNonContactNameListener(context);
                    megaChatApi.getUserFirstname(chatToCheck.getPeerHandle(i), chatToCheck.getAuthorizationToken(), listener);
                    megaChatApi.getUserLastname(chatToCheck.getPeerHandle(i), chatToCheck.getAuthorizationToken(), listener);
                }
            }
        }
    }

    @Override
    public void onSaveInstanceState(Bundle outState) {
        logDebug("onSaveInstanceState");
        super.onSaveInstanceState(outState);
        if (listView.getLayoutManager() != null) {
            outState.putParcelable(BUNDLE_RECYCLER_LAYOUT, listView.getLayoutManager().onSaveInstanceState());
        }
    }

    @Override
    public void onPause() {
        logDebug("onPause");
        lastFirstVisiblePosition = ((LinearLayoutManager) listView.getLayoutManager()).findFirstCompletelyVisibleItemPosition();
        MegaApplication.setRecentChatVisible(false);
        super.onPause();
    }

    @Override
    public void onResume() {
        logDebug("onResume: lastFirstVisiblePosition " + lastFirstVisiblePosition);
        if (lastFirstVisiblePosition > 0) {
            (listView.getLayoutManager()).scrollToPosition(lastFirstVisiblePosition);
        } else {
            (listView.getLayoutManager()).scrollToPosition(0);
        }
        lastFirstVisiblePosition = 0;
<<<<<<< HEAD

        if(aB == null) {
            aB = ((AppCompatActivity) context).getSupportActionBar();

        }
        if (aB != null && aB.getTitle() != null) {
            aB.setTitle(adjustForLargeFont(aB.getTitle().toString()));
        }
=======
        ChatUtil.showCallLayout(context, megaChatApi, callInProgressLayout, callInProgressChrono);
>>>>>>> d950288a

        if (context instanceof ManagerActivityLollipop) {
            if (((ManagerActivityLollipop) context).isSearchOpen()) {
                filterChats(((ManagerActivityLollipop) context).getSearchQuery());
            }
            ((ManagerActivityLollipop) context).invalidateOptionsMenu();
        }
        refreshMegaContactsList();
        setStatus();
        super.onResume();
    }

    public void refreshMegaContactsList() {
        grantedContactPermission = hasPermissions(context, Manifest.permission.READ_CONTACTS);
        if (grantedContactPermission) {
            showPermissionGrantedView();
        } else {
            showPermissionDeniedView();
        }
    }

    public int getItemCount(){
        if(adapterList != null){
            return adapterList.getItemCount();
        }
        return 0;
    }

    @Override
    public void onActivityCreated(Bundle savedInstanceState) {
        logDebug("onActivityCreated");
        super.onActivityCreated(savedInstanceState);

        if (savedInstanceState != null) {
            Parcelable savedRecyclerLayoutState = savedInstanceState.getParcelable(BUNDLE_RECYCLER_LAYOUT);
            listView.getLayoutManager().onRestoreInstanceState(savedRecyclerLayoutState);
        }
    }

    public void visibilityFastScroller() {
        if (chats == null) {
            fastScroller.setVisibility(View.GONE);
        } else {
            if (chats.size() < MIN_ITEMS_SCROLLBAR_CHAT) {
                fastScroller.setVisibility(View.GONE);
            } else {
                fastScroller.setVisibility(View.VISIBLE);
            }
        }
    }

    public void filterChats(String s) {
        if (adapterList != null && adapterList.isMultipleSelect()) {
            hideMultipleSelect();
        }

        if (filterChatsTask != null && filterChatsTask.getStatus() != AsyncTask.Status.FINISHED) {
            filterChatsTask.cancel(true);
        }
        filterChatsTask = new FilterChatsTask();
        filterChatsTask.execute(s);
    }

    public void closeSearch() {
        if (filterChatsTask != null && filterChatsTask.getStatus() != AsyncTask.Status.FINISHED) {
            filterChatsTask.cancel(true);
        }

        if (adapterList == null) {
            return;
        }

        adapterList.setChats(chats);

        if (adapterList.getItemCount() == 0 && emptyArchivedChats()) {
            logDebug("adapterList.getItemCount() == 0");
            listView.setVisibility(View.GONE);
            emptyLayout.setVisibility(View.VISIBLE);
        } else {
            logDebug("adapterList.getItemCount() NOT = 0");
            listView.setVisibility(View.VISIBLE);
            emptyLayout.setVisibility(View.GONE);

        }
    }

    public boolean checkPermissionsCall() {
        logDebug("checkPermissionsCall() ");
        if (Build.VERSION.SDK_INT >= Build.VERSION_CODES.M) {

            boolean hasCameraPermission = (ContextCompat.checkSelfPermission(((ManagerActivityLollipop) context), Manifest.permission.CAMERA) == PackageManager.PERMISSION_GRANTED);
            if (!hasCameraPermission) {
                ActivityCompat.requestPermissions(((ManagerActivityLollipop) context), new String[]{Manifest.permission.CAMERA}, REQUEST_CAMERA);
                return false;
            }

            boolean hasRecordAudioPermission = (ContextCompat.checkSelfPermission(((ManagerActivityLollipop) context), Manifest.permission.RECORD_AUDIO) == PackageManager.PERMISSION_GRANTED);
            if (!hasRecordAudioPermission) {
                ActivityCompat.requestPermissions(((ManagerActivityLollipop) context), new String[]{Manifest.permission.RECORD_AUDIO}, RECORD_AUDIO);
                return false;
            }

            return true;
        }
        return true;
    }

    @Override
    public void onRequestPermissionsResult(int requestCode, String[] permissions, int[] grantResults) {
        logDebug("onRequestPermissionsResult");
        super.onRequestPermissionsResult(requestCode, permissions, grantResults);
        switch (requestCode) {
            case REQUEST_CAMERA: {
                if (grantResults.length > 0 && grantResults[0] == PackageManager.PERMISSION_GRANTED) {
                    if (checkPermissionsCall()) {
                        logDebug("REQUEST_CAMERA -> returnTheCall");
                        returnCall(context, megaChatApi);
                    }
                }
                break;
            }
            case RECORD_AUDIO: {
                if (grantResults.length > 0 && grantResults[0] == PackageManager.PERMISSION_GRANTED) {
                    if (checkPermissionsCall()) {
                        logDebug("RECORD_AUDIO -> returnTheCall");
                        returnCall(context, megaChatApi);
                    }
                }
                break;
            }
            case Constants.REQUEST_READ_CONTACTS: {
                if (grantResults.length > 0 && grantResults[0] == PackageManager.PERMISSION_GRANTED) {
                    logDebug("REQUEST_READ_CONTACTS");
                    grantedContactPermission = true;
                } else {
                    logDebug("read contacts permission denied!");
                    showPermissionDeniedView();
                    grantedContactPermission = false;
                }
                break;
            }
        }
    }

    @Override
    public void onActivityResult(int requestCode, int resultCode, Intent intent) {
        if (requestCode == Constants.REQUEST_INVITE_CONTACT_FROM_DEVICE && resultCode == RESULT_OK) {
            logDebug("onActivityResult REQUEST_INVITE_CONTACT_FROM_DEVICE OK");
        }
        refreshMegaContactsList();
    }

    /////Multiselect/////
    private class ActionBarCallBack implements ActionMode.Callback {

        @Override
        public boolean onActionItemClicked(ActionMode mode, MenuItem item) {
            ArrayList<MegaChatListItem> chats = adapterList.getSelectedChats();

            if (megaChatApi.isSignalActivityRequired()) {
                megaChatApi.signalPresenceActivity();
            }

            switch (item.getItemId()) {
                case R.id.cab_menu_select_all: {
                    selectAll();
                    actionMode.invalidate();
                    break;
                }
                case R.id.cab_menu_unselect_all: {
                    clearSelections();
                    hideMultipleSelect();
                    actionMode.invalidate();
                    break;
                }
                case R.id.cab_menu_mute: {
                    clearSelections();
                    hideMultipleSelect();
                    ChatController chatC = new ChatController(context);
                    chatC.muteChats(chats);
//                    setChats();
                    break;
                }
                case R.id.cab_menu_unmute: {
                    clearSelections();
                    hideMultipleSelect();
                    ChatController chatC = new ChatController(context);
                    chatC.unmuteChats(chats);
//                    setChats();
                    break;
                }
                case R.id.cab_menu_archive:
                case R.id.cab_menu_unarchive: {
                    clearSelections();
                    hideMultipleSelect();
                    ChatController chatC = new ChatController(context);
                    chatC.archiveChats(chats);
                    break;
                }
                case R.id.cab_menu_delete: {
                    clearSelections();
                    hideMultipleSelect();
                    //Delete
                    Toast.makeText(context, "Not yet implemented! Delete: " + chats.size() + " chats", Toast.LENGTH_SHORT).show();
                    break;
                }
                case R.id.chat_list_leave_chat_layout: {
                    //Leave group chat
                    ((ManagerActivityLollipop) context).showConfirmationLeaveChats(chats);
                    clearSelections();
                    hideMultipleSelect();
                    break;
                }
            }
            return false;
        }

        @Override
        public boolean onCreateActionMode(ActionMode mode, Menu menu) {
            MenuInflater inflater = mode.getMenuInflater();
            inflater.inflate(R.menu.recent_chat_action, menu);
            adapterList.setMultipleSelect(true);
            if (context instanceof ManagerActivityLollipop) {
                ((ManagerActivityLollipop) context).hideFabButton();
                ((ManagerActivityLollipop) context).showHideBottomNavigationView(true);
                ((ManagerActivityLollipop) context).changeStatusBarColor(COLOR_STATUS_BAR_ACCENT);
                checkScroll();
            } else if (context instanceof ArchivedChatsActivity) {
                ((ArchivedChatsActivity) context).changeStatusBarColor(1);
            }
            return true;
        }

        @Override
        public void onDestroyActionMode(ActionMode arg0) {
            clearSelections();
            adapterList.setMultipleSelect(false);
            if (context instanceof ManagerActivityLollipop) {
                ((ManagerActivityLollipop) context).showFabButton();
                ((ManagerActivityLollipop) context).showHideBottomNavigationView(false);
                ((ManagerActivityLollipop) context).changeStatusBarColor(COLOR_STATUS_BAR_ZERO_DELAY);
                checkScroll();
            } else if (context instanceof ArchivedChatsActivity) {
                ((ArchivedChatsActivity) context).changeStatusBarColor(0);
            }
        }

        @Override
        public boolean onPrepareActionMode(ActionMode mode, Menu menu) {
            List<MegaChatListItem> selected = adapterList.getSelectedChats();
            boolean showMute = false;
            boolean showUnmute = false;
            boolean showLeaveChat = false;

            if (context instanceof ManagerActivityLollipop) {
                if (selected.size() != 0) {

                    menu.findItem(R.id.cab_menu_archive).setVisible(false);
                    menu.findItem(R.id.cab_menu_delete).setVisible(false);

                    menu.findItem(R.id.cab_menu_archive).setVisible(true);
                    menu.findItem(R.id.cab_menu_unarchive).setVisible(false);

                    MenuItem unselect = menu.findItem(R.id.cab_menu_unselect_all);

                    if (!emptyArchivedChats() && selected.size() == adapterList.getItemCount() - 1) {
                        menu.findItem(R.id.cab_menu_select_all).setVisible(false);
                        unselect.setTitle(getString(R.string.action_unselect_all));
                        unselect.setVisible(true);
                    } else if (selected.size() == adapterList.getItemCount()) {
                        menu.findItem(R.id.cab_menu_select_all).setVisible(false);
                        unselect.setTitle(getString(R.string.action_unselect_all));
                        unselect.setVisible(true);
                    } else {
                        menu.findItem(R.id.cab_menu_select_all).setVisible(true);
                        unselect.setTitle(getString(R.string.action_unselect_all));
                        unselect.setVisible(true);
                    }

                    for (int i = 0; i < selected.size(); i++) {
                        MegaChatListItem chat = selected.get(i);
                        if (chat != null) {
                            if (chat.isGroup() && (chat.getOwnPrivilege() == MegaChatRoom.PRIV_RO || chat.getOwnPrivilege() == MegaChatRoom.PRIV_STANDARD
                                    || chat.getOwnPrivilege() == MegaChatRoom.PRIV_MODERATOR)) {
                                logDebug("Chat Group permissions: " + chat.getOwnPrivilege());
                                showLeaveChat = true;
                            } else {
                                showLeaveChat = false;
                                break;
                            }
                        }
                    }

                    for (int i = 0; i < selected.size(); i++) {
                        MegaChatListItem chat = selected.get(i);
                        if (chat != null) {

                            String chatHandle = String.valueOf(chat.getChatId());
                            if (dbH.areNotificationsEnabled(chatHandle)) {
                                logDebug("Chat UNMUTED");
                                showUnmute = true;
                                break;
                            }
                        }
                    }

                    for (int i = 0; i < selected.size(); i++) {
                        MegaChatListItem chat = selected.get(i);
                        if (chat != null) {

                            String chatHandle = String.valueOf(chat.getChatId());
                            if (!(dbH.areNotificationsEnabled(chatHandle))) {
                                logDebug("Chat MUTED");
                                showMute = true;
                                break;
                            }
                        }
                    }

                    menu.findItem(R.id.cab_menu_mute).setVisible(showUnmute);
                    menu.findItem(R.id.cab_menu_unmute).setVisible(showMute);
                    menu.findItem(R.id.chat_list_leave_chat_layout).setVisible(showLeaveChat);
                    if (showLeaveChat) {
                        menu.findItem(R.id.chat_list_leave_chat_layout).setShowAsAction(MenuItem.SHOW_AS_ACTION_ALWAYS);
                    }

                } else {
                    menu.findItem(R.id.cab_menu_select_all).setVisible(true);
                    menu.findItem(R.id.cab_menu_unselect_all).setVisible(false);
                    menu.findItem(R.id.cab_menu_mute).setVisible(false);
                    menu.findItem(R.id.cab_menu_unmute).setVisible(false);

                    menu.findItem(R.id.chat_list_leave_chat_layout).setVisible(false);

                }
            } else if (context instanceof ArchivedChatsActivity) {
                menu.findItem(R.id.cab_menu_delete).setVisible(false);
                menu.findItem(R.id.cab_menu_mute).setVisible(showUnmute);
                menu.findItem(R.id.cab_menu_unmute).setVisible(showMute);
                menu.findItem(R.id.chat_list_leave_chat_layout).setVisible(showLeaveChat);

                if (selected.size() != 0) {
                    MenuItem unselect = menu.findItem(R.id.cab_menu_unselect_all);
                    if (selected.size() == adapterList.getItemCount()) {
                        menu.findItem(R.id.cab_menu_select_all).setVisible(false);
                        unselect.setTitle(getString(R.string.action_unselect_all));
                        unselect.setVisible(true);
                    } else {
                        menu.findItem(R.id.cab_menu_select_all).setVisible(true);
                        unselect.setTitle(getString(R.string.action_unselect_all));
                        unselect.setVisible(true);
                    }

                    menu.findItem(R.id.cab_menu_unarchive).setVisible(true);
                    menu.findItem(R.id.cab_menu_archive).setVisible(false);
                } else {
                    menu.findItem(R.id.cab_menu_select_all).setVisible(true);
                    menu.findItem(R.id.cab_menu_unselect_all).setVisible(false);
                }
            }

            return false;
        }
    }

    private void loadMegaContacts() {
        contactGetter.getMegaContacts(megaApi, MegaContactGetter.DAY);
    }

    class FilterChatsTask extends AsyncTask<String, Void, Void> {

        ArrayList<MegaChatListItem> filteredChats;
        int archivedSize = 0;

        @Override
        protected Void doInBackground(String... strings) {
            ArrayList<MegaChatListItem> chatsToSearch = new ArrayList<>();
            chatsToSearch.addAll(chats);

            if (context instanceof ManagerActivityLollipop) {
                ArrayList<MegaChatListItem> archivedChats = megaChatApi.getArchivedChatListItems();
                if (archivedChats != null && !archivedChats.isEmpty()) {
                    archivedSize = archivedChats.size();
                    sortChats(archivedChats);
                    chatsToSearch.addAll(archivedChats);
                }
            }

            if (!chatsToSearch.isEmpty()) {
                if (filteredChats == null) {
                    filteredChats = new ArrayList<>();
                } else {
                    filteredChats.clear();
                }
                for (MegaChatListItem chat : chatsToSearch) {
                    if (chat.getTitle().toLowerCase().contains(strings[0].toLowerCase())) {
                        filteredChats.add(chat);
                    }
                }
            }
            return null;
        }

        @Override
        protected void onPostExecute(Void aVoid) {
            if (adapterList == null) {
                return;
            }
            adapterList.setChats(filteredChats);

            if (shouldShowEmptyState()) {
                logDebug("adapterList.getItemCount() == 0");
                listView.setVisibility(View.GONE);
                emptyLayout.setVisibility(View.VISIBLE);
                inviteButton.setVisibility(View.GONE);
                String textToShow = String.format(context.getString(R.string.recent_chat_empty));

                try {
                    textToShow = textToShow.replace("[A]", "<font color=" + COLOR_START + ">");
                    textToShow = textToShow.replace("[/A]", "</font>");
                    textToShow = textToShow.replace("[B]", "<font color=" + COLOR_END + ">");
                    textToShow = textToShow.replace("[/B]", "</font>");
                } catch (Exception e) {
                }
                Spanned result = null;
                if (android.os.Build.VERSION.SDK_INT >= android.os.Build.VERSION_CODES.N) {
                    result = Html.fromHtml(textToShow, Html.FROM_HTML_MODE_LEGACY);
                } else {
                    result = Html.fromHtml(textToShow);
                }

                emptyTextViewInvite.setText(result);
                emptyTextViewInvite.setVisibility(View.VISIBLE);
            } else {
                logDebug("adapterList.getItemCount() NOT = 0");
                listView.setVisibility(View.VISIBLE);
                emptyLayout.setVisibility(View.GONE);
            }
        }

        private boolean shouldShowEmptyState() {
            if (context instanceof ManagerActivityLollipop) {
                if ((adapterList.getItemCount() == 0 && archivedSize == 0) || (adapterList.getItemCount() == 1 && archivedSize > 0))
                    return true;
            } else if (context instanceof ArchivedChatsActivity) {
                if (adapterList.getItemCount() == 0)
                    return true;
            }
            return false;
        }
    }

    public void setCustomisedActionBar() {
        if (aB != null) {
            aB.setDisplayShowCustomEnabled(true);
            aB.setDisplayShowTitleEnabled(false);

            aB.setCustomView(R.layout.chat_action_bar);
            View v = aB.getCustomView();
            actionBarTitle = v.findViewById(R.id.ab_title);
            setCustomisedActionBarTitle(adjustForLargeFont(getString(R.string.section_chat).toUpperCase()));
            actionBarSubtitle = v.findViewById(R.id.ab_subtitle);
            setStatus();
            v.findViewById(R.id.ab_subtitle_container).setOnClickListener(new View.OnClickListener() {
                @Override
                public void onClick(View v) {
                    if (context != null && context instanceof ManagerActivityLollipop) {
                        ((ManagerActivityLollipop) context).showPresenceStatusDialog();
                    }
                }
            });
        }
    }

    private void setCustomisedActionBarTitle(SpannableString title){
        if(actionBarTitle != null){
            actionBarTitle.setText(title);
        }
    }

    private void setCustomisedActionBarSubtitle(SpannableString subtitle){
        if(actionBarSubtitle != null){
            actionBarSubtitle.setText(subtitle);
        }
    }
}<|MERGE_RESOLUTION|>--- conflicted
+++ resolved
@@ -1613,8 +1613,6 @@
             (listView.getLayoutManager()).scrollToPosition(0);
         }
         lastFirstVisiblePosition = 0;
-<<<<<<< HEAD
-
         if(aB == null) {
             aB = ((AppCompatActivity) context).getSupportActionBar();
 
@@ -1622,9 +1620,6 @@
         if (aB != null && aB.getTitle() != null) {
             aB.setTitle(adjustForLargeFont(aB.getTitle().toString()));
         }
-=======
-        ChatUtil.showCallLayout(context, megaChatApi, callInProgressLayout, callInProgressChrono);
->>>>>>> d950288a
 
         if (context instanceof ManagerActivityLollipop) {
             if (((ManagerActivityLollipop) context).isSearchOpen()) {
