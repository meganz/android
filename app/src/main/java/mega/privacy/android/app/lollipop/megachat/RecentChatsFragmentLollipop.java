--- conflicted
+++ resolved
@@ -10,6 +10,7 @@
 import android.os.Build;
 import android.os.Bundle;
 import android.os.Parcelable;
+import android.os.SystemClock;
 import android.support.v4.app.ActivityCompat;
 import android.support.v4.app.Fragment;
 import android.support.v4.content.ContextCompat;
@@ -58,6 +59,7 @@
 import nz.mega.sdk.MegaApiAndroid;
 import nz.mega.sdk.MegaChatApi;
 import nz.mega.sdk.MegaChatApiAndroid;
+import nz.mega.sdk.MegaChatCall;
 import nz.mega.sdk.MegaChatListItem;
 import nz.mega.sdk.MegaChatRoom;
 
@@ -398,9 +400,7 @@
         }
     }
 
-<<<<<<< HEAD
-    public void showEmptyChatScreen(){
-=======
+
     public void showCallLayout() {
         if (Util.isChatEnabled() && context instanceof ManagerActivityLollipop && megaChatApi != null && ChatUtil.participatingInACall(megaChatApi)) {
             log("showCallLayout");
@@ -433,7 +433,6 @@
     }
 
     public void showEmptyChatScreen() {
->>>>>>> 4eb33f12
         log("showEmptyChatScreen");
 
         listView.setVisibility(View.GONE);
@@ -1327,14 +1326,8 @@
     }
 
     public void refreshNode(MegaChatListItem item) {
-<<<<<<< HEAD
         log("refreshNode");
         ChatUtil.showCallLayout(context, megaChatApi, callInProgressLayout, callInProgressChrono);
-=======
-        log("refreshNode -> showCallLayout");
-        //call in progress layout:
-        showCallLayout();
->>>>>>> 4eb33f12
 
         //elements of adapter
         long chatHandleToUpdate = item.getChatId();
