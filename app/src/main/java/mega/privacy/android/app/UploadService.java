package mega.privacy.android.app;

import android.annotation.SuppressLint;
import android.app.Notification;
import android.app.NotificationChannel;
import android.app.NotificationManager;
import android.app.PendingIntent;
import android.app.Service;
import android.content.Context;
import android.content.Intent;
import android.graphics.Bitmap;
import android.media.ExifInterface;
import android.media.MediaMetadataRetriever;
import android.net.wifi.WifiManager;
import android.net.wifi.WifiManager.WifiLock;
import android.os.Build;
import android.os.Environment;
import android.os.IBinder;
import android.os.ParcelFileDescriptor;
import android.os.PowerManager;
import android.os.PowerManager.WakeLock;
import android.support.v4.app.NotificationCompat;
import android.support.v4.content.ContextCompat;
import android.text.format.Formatter;

import com.shockwave.pdfium.PdfDocument;
import com.shockwave.pdfium.PdfiumCore;

import java.io.File;
import java.io.FileOutputStream;
import java.util.Collection;
import java.util.HashMap;
import java.util.Iterator;

import mega.privacy.android.app.lollipop.ManagerActivityLollipop;
import mega.privacy.android.app.utils.Constants;
import mega.privacy.android.app.utils.PreviewUtils;
import mega.privacy.android.app.utils.ThumbnailUtils;
import mega.privacy.android.app.utils.ThumbnailUtilsLollipop;
import mega.privacy.android.app.utils.Util;
import nz.mega.sdk.MegaApiAndroid;
import nz.mega.sdk.MegaApiJava;
import nz.mega.sdk.MegaChatApiAndroid;
import nz.mega.sdk.MegaError;
import nz.mega.sdk.MegaNode;
import nz.mega.sdk.MegaRequest;
import nz.mega.sdk.MegaRequestListenerInterface;
import nz.mega.sdk.MegaTransfer;
import nz.mega.sdk.MegaTransferListenerInterface;

/*
 * Service to Upload files
 */
public class UploadService extends Service implements MegaTransferListenerInterface, MegaRequestListenerInterface {

	public static String ACTION_CANCEL = "CANCEL_UPLOAD";
	public static String EXTRA_FILEPATH = "MEGA_FILE_PATH";
	public static String EXTRA_FOLDERPATH = "MEGA_FOLDER_PATH";
	public static String EXTRA_NAME = "MEGA_FILE_NAME";
	public static String EXTRA_LAST_MODIFIED = "MEGA_FILE_LAST_MODIFIED";
	public static String EXTRA_NAME_EDITED = "MEGA_FILE_NAME_EDITED";
	public static String EXTRA_SIZE = "MEGA_SIZE";
	public static String EXTRA_PARENT_HASH = "MEGA_PARENT_HASH";

	public static final int CHECK_FILE_TO_UPLOAD_UPLOAD = 1000;
	public static final int CHECK_FILE_TO_UPLOAD_COPY = 1001;
	public static final int CHECK_FILE_TO_UPLOAD_OVERWRITE = 1002;
	public static final int CHECK_FILE_TO_UPLOAD_SAME_FILE_IN_FOLDER = 1003;

	private int errorCount = 0;
	private int copiedCount = 0;
	private int childUploadSucceeded = 0;
	private int childUploadFailed = 0;

	private boolean isForeground = false;
	private boolean canceled;
    
    private MegaApplication app;
    private MegaApiAndroid megaApi;
    private MegaChatApiAndroid megaChatApi;
    
    private WifiLock lock;
    private WakeLock wl;
    private DatabaseHandler dbH = null;

	private int transfersCount = 0;

	private Notification.Builder mBuilder;
	private NotificationCompat.Builder mBuilderCompat;
	private NotificationManager mNotificationManager;

	private int notificationIdForFileUpload = Constants.NOTIFICATION_UPLOAD;
	private int notificationIdFinalForFileUpload = Constants.NOTIFICATION_UPLOAD_FINAL;
	private String notificationChannelIdForFileUpload = Constants.NOTIFICATION_CHANNEL_UPLOAD_ID;
	private String notificationChannelNameForFileUpload = Constants.NOTIFICATION_CHANNEL_UPLOAD_NAME;

    private int notificationIdForFolderUpload = Constants.NOTIFICATION_UPLOAD_FOLDER;
    private int notificationIdFinalForFolderUpload = Constants.NOTIFICATION_UPLOAD_FINAL_FOLDER;
    private String notificationChannelIdForFolderUpload = Constants.NOTIFICATION_CHANNEL_UPLOAD_ID_FOLDER;
    private String notificationChannelNameForFolderUpload = Constants.NOTIFICATION_CHANNEL_UPLOAD_NAME_FOLDER;

	private HashMap<String, String> transfersCopy;
    private HashMap<Integer, MegaTransfer> mapProgressFileTransfers;
    private HashMap<Integer, MegaTransfer> mapProgressFolderTransfers;
    private int totalFileUploadsCompleted = 0;
    private int totalFileUploadsCompletedSuccessfully = 0;
    private int totalFileUploads = 0;
    private int totalFolderUploadsCompleted = 0;
    private int totalFolderUploads = 0;
    private int totalFolderUploadsCompletedSuccessfully = 0;

	//0 - not overquota, not pre-overquota
	//1 - overquota
	//2 - pre-overquota
    private int isOverquota = 0;

	@SuppressLint("NewApi")
	@Override
	public void onCreate() {
		super.onCreate();
		log("onCreate");

		app = (MegaApplication)getApplication();
		megaApi = app.getMegaApi();
		megaChatApi = app.getMegaChatApi();
		transfersCopy = new HashMap<String, String>();
		mapProgressFileTransfers = new HashMap();
        mapProgressFolderTransfers = new HashMap<>();
		dbH = DatabaseHandler.getDbHandler(getApplicationContext());
		isForeground = false;
		canceled = false;
		isOverquota = 0;

		int wifiLockMode = WifiManager.WIFI_MODE_FULL;
        if (Build.VERSION.SDK_INT >= Build.VERSION_CODES.HONEYCOMB_MR1) {
            wifiLockMode = WifiManager.WIFI_MODE_FULL_HIGH_PERF;
        }

        WifiManager wifiManager = (WifiManager) getApplicationContext().getApplicationContext().getSystemService(Context.WIFI_SERVICE);
		lock = wifiManager.createWifiLock(wifiLockMode, "MegaUploadServiceWifiLock");
		PowerManager pm = (PowerManager) getSystemService(Context.POWER_SERVICE);
		wl = pm.newWakeLock(PowerManager.PARTIAL_WAKE_LOCK, "MegaUploadServicePowerLock:");
        
        mBuilder = new Notification.Builder(UploadService.this);
		mBuilderCompat = new NotificationCompat.Builder(UploadService.this, null);
		mNotificationManager = (NotificationManager) getSystemService(Context.NOTIFICATION_SERVICE);
        megaApi.addTransferListener(this);
	}

	@Override
	public void onDestroy(){
		log("****onDestroy");
        releaseLocks();

		if(megaApi != null) {
			megaApi.removeRequestListener(this);
            megaApi.removeTransferListener(this);
		}

        if (megaChatApi != null){
            megaChatApi.saveCurrentState();
        }

        resetUploadNumbers();
		super.onDestroy();
	}

	@Override
	public int onStartCommand(Intent intent, int flags, int startId) {
		log("onStartCommand");
		canceled = false;

		if(intent == null){
			return START_NOT_STICKY;
		}

		if ((intent.getAction() != null)){
			if (intent.getAction().equals(ACTION_CANCEL)) {
				log("Cancel intent");
				canceled = true;
				megaApi.cancelTransfers(MegaTransfer.TYPE_UPLOAD, this);
				return START_NOT_STICKY;
			}
		}
		
		onHandleIntent(intent);
		return START_NOT_STICKY;
	}

	private synchronized void onHandleIntent(final Intent intent) {
		log("onHandleIntent");
        
        MegaTransferListenerInterface placeHolderListener = null;
		String action = intent.getAction();
		log("action is " + action);
		if(action != null){
            if (Constants.ACTION_OVERQUOTA_STORAGE.equals(action)) {
                isOverquota = 1;
            }else if(Constants.ACTION_STORAGE_STATE_CHANGED.equals(action)){
                isOverquota = 0;
            }
            if (totalFileUploads > 0) {
                updateProgressNotification(false);
            }
            if (totalFolderUploads > 0) {
                updateProgressNotification(true);
            }
            return;
        }else {
            isOverquota = 0;
        }

		final File file = new File(intent.getStringExtra(EXTRA_FILEPATH));

		if(file!=null){
			log("File to manage: "+file.getAbsolutePath());
		}

		long parentHandle = intent.getLongExtra(EXTRA_PARENT_HASH, 0);
		String nameInMEGA = intent.getStringExtra(EXTRA_NAME);
		String nameInMEGAEdited = intent.getStringExtra(EXTRA_NAME_EDITED);
		long lastModified = intent.getLongExtra(EXTRA_LAST_MODIFIED, 0);
		if(lastModified <= 0){
		    lastModified = file.lastModified();
        }
		if (file.isDirectory()) {
            acquireLock();
            totalFolderUploads++;
			if (nameInMEGA != null){
                megaApi.startUpload(file.getAbsolutePath(),megaApi.getNodeByHandle(parentHandle),nameInMEGA,placeHolderListener);
			}
			else{
				megaApi.startUpload(file.getAbsolutePath(), megaApi.getNodeByHandle(parentHandle), placeHolderListener);
			}
		}
		else {
			if (nameInMEGAEdited != null){
				switch (checkFileToUploadRenamed(file, parentHandle, nameInMEGAEdited)) {
					case CHECK_FILE_TO_UPLOAD_UPLOAD: {
						log("CHECK_FILE_TO_UPLOAD_UPLOAD");
                        acquireLock();
						totalFileUploads++;
						megaApi.startUpload(file.getAbsolutePath(), megaApi.getNodeByHandle(parentHandle), nameInMEGAEdited, placeHolderListener);
						break;
					}
					case CHECK_FILE_TO_UPLOAD_COPY: {
						log("CHECK_FILE_TO_UPLOAD_COPY");
						break;
					}
					case CHECK_FILE_TO_UPLOAD_SAME_FILE_IN_FOLDER: {
						log("CHECK_FILE_TO_UPLOAD_SAME_FILE_IN_FOLDER");
						String sShow = nameInMEGAEdited + " " + getString(R.string.general_already_uploaded);
						//					Toast.makeText(getApplicationContext(), sShow,Toast.LENGTH_SHORT).show();

						Intent i = new Intent(this, ManagerActivityLollipop.class);
						i.setFlags(Intent.FLAG_ACTIVITY_NEW_TASK);
						i.setAction(Constants.SHOW_REPEATED_UPLOAD);
						i.putExtra("MESSAGE", sShow);
						startActivity(i);
						log("Return - file already uploaded");
						return;

					}
				}
			}
			else {
				switch (checkFileToUpload(file, parentHandle)) {
					case CHECK_FILE_TO_UPLOAD_UPLOAD: {
						log("CHECK_FILE_TO_UPLOAD_UPLOAD");
                        
                        acquireLock();
						totalFileUploads++;
<<<<<<< HEAD

						if (nameInMEGA != null) {
							megaApi.startUpload(file.getAbsolutePath(), megaApi.getNodeByHandle(parentHandle), nameInMEGA,lastModified / 1000,placeHolderListener);
						} else {
							megaApi.startUpload(file.getAbsolutePath(), megaApi.getNodeByHandle(parentHandle), placeHolderListener);
						}
=======
                        
                        if (lastModified == 0) {
                            if (nameInMEGA != null) {
                                megaApi.startUpload(file.getAbsolutePath(),megaApi.getNodeByHandle(parentHandle),nameInMEGA,placeHolderListener);
                            } else {
                                megaApi.startUpload(file.getAbsolutePath(),megaApi.getNodeByHandle(parentHandle),placeHolderListener);
                            }
                        } else {
                            if (nameInMEGA != null) {
                                megaApi.startUpload(file.getAbsolutePath(),megaApi.getNodeByHandle(parentHandle),nameInMEGA,lastModified / 1000,placeHolderListener);
                            } else {
                                megaApi.startUpload(file.getAbsolutePath(),megaApi.getNodeByHandle(parentHandle),lastModified / 1000,placeHolderListener);
                            }
                        }
						
>>>>>>> 33fd0aa3
						break;
					}
					case CHECK_FILE_TO_UPLOAD_COPY: {
						log("CHECK_FILE_TO_UPLOAD_COPY");
						break;
					}
					case CHECK_FILE_TO_UPLOAD_OVERWRITE: {
						log("CHECK_FILE_TO_UPLOAD_OVERWRITE");
						MegaNode nodeExistsInFolder = megaApi.getNodeByPath(file.getName(), megaApi.getNodeByHandle(parentHandle));
						megaApi.remove(nodeExistsInFolder);
                        
                        acquireLock();
						totalFileUploads++;

						if (nameInMEGA != null) {
							megaApi.startUpload(file.getAbsolutePath(), megaApi.getNodeByHandle(parentHandle), nameInMEGA, placeHolderListener);
						} else {
							megaApi.startUpload(file.getAbsolutePath(), megaApi.getNodeByHandle(parentHandle), placeHolderListener);
						}
						break;
					}
					case CHECK_FILE_TO_UPLOAD_SAME_FILE_IN_FOLDER: {
						log("CHECK_FILE_TO_UPLOAD_SAME_FILE_IN_FOLDER");
						String sShow = file.getName() + " " + getString(R.string.general_already_uploaded);
						Intent i = new Intent(this, ManagerActivityLollipop.class);
						i.setFlags(Intent.FLAG_ACTIVITY_NEW_TASK);
						i.setAction(Constants.SHOW_REPEATED_UPLOAD);
						i.putExtra("MESSAGE", sShow);
						startActivity(i);
						log("Return - file already uploaded");
						return;
					}
				}
			}
		}
	}

	int checkFileToUploadRenamed (File file, long parentHandle, String nameInMEGAEdited) {
		MegaNode nodeEditedExistsInFolder = megaApi.getNodeByPath(nameInMEGAEdited, megaApi.getNodeByHandle(parentHandle));
		if (nodeEditedExistsInFolder == null){
			String localFingerPrint = megaApi.getFingerprint(file.getAbsolutePath());
			MegaNode nodeExists = megaApi.getNodeByFingerprint(localFingerPrint);
			if (nodeExists == null){
				return CHECK_FILE_TO_UPLOAD_UPLOAD;
			}
			else if (nodeExists.getName().equals(nameInMEGAEdited)){
				transfersCopy.put(localFingerPrint, nameInMEGAEdited);
				megaApi.copyNode(nodeExists, megaApi.getNodeByHandle(parentHandle), this);
				return CHECK_FILE_TO_UPLOAD_COPY;
			}
			else {
				return CHECK_FILE_TO_UPLOAD_UPLOAD;
			}
		}
		else{
			if (file.length() == nodeEditedExistsInFolder.getSize()){
				return CHECK_FILE_TO_UPLOAD_SAME_FILE_IN_FOLDER;
			}
			else{
				return CHECK_FILE_TO_UPLOAD_UPLOAD;
			}
		}
	}

	int checkFileToUpload(File file, long parentHandle){

		MegaNode nodeExistsInFolder = megaApi.getNodeByPath(file.getName(), megaApi.getNodeByHandle(parentHandle));
		if (nodeExistsInFolder == null){
			String localFingerPrint = megaApi.getFingerprint(file.getAbsolutePath());
			MegaNode nodeExists = megaApi.getNodeByFingerprint(localFingerPrint);
			if (nodeExists == null){
				return CHECK_FILE_TO_UPLOAD_UPLOAD;
			}
			else{
				transfersCopy.put(localFingerPrint, file.getName());
				megaApi.copyNode(nodeExists, megaApi.getNodeByHandle(parentHandle), this);
				return CHECK_FILE_TO_UPLOAD_COPY;
			}
		}
		else{
			if (file.length() == nodeExistsInFolder.getSize()){
				return CHECK_FILE_TO_UPLOAD_SAME_FILE_IN_FOLDER;
			}
			else{
				return CHECK_FILE_TO_UPLOAD_UPLOAD;
				//return CHECK_FILE_TO_UPLOAD_OVERWRITE;
			}
		}
	}

	/*
	 * Stop uploading service
	 */
	private void cancel() {
		log("cancel");
		canceled = true;
		isForeground = false;
		stopForeground(true);
		mNotificationManager.cancel(notificationIdForFileUpload);
		mNotificationManager.cancel(notificationIdForFolderUpload);
		stopSelf();
	}

	@Override
	public IBinder onBind(Intent intent) {
		return null;
	}

	/*
	 * No more intents in the queue
	 */
	private void onQueueComplete() {
        log("****onQueueComplete");
        releaseLocks();
        if (isOverquota != 0) {
            if (totalFileUploads > 0) {
                showStorageOverQuotaNotification(false);
            }
            if (totalFolderUploads > 0) {
                showStorageOverQuotaNotification(true);
            }
        } else {
            if (totalFileUploads > 0) {
                showFileUploadCompleteNotification();
            }
            if (totalFolderUploads > 0) {
                showFolderUploadCompleteNotification();
            }
        }
        
        if (megaApi.getNumPendingUploads() <= 0) {
            log("onQueueComplete: reset total uploads");
            megaApi.resetTotalUploads();
        }
        
        errorCount = 0;
        copiedCount = 0;
        
        resetUploadNumbers();
        
        log("stopping service!!!!!!!!!!:::::::::::::::!!!!!!!!!!!!");
        isForeground = false;
        stopForeground(true);
        mNotificationManager.cancel(notificationIdForFileUpload);
        mNotificationManager.cancel(notificationIdForFolderUpload);
        stopSelf();
        log("after stopSelf");
        String pathSelfie = Environment.getExternalStorageDirectory().getAbsolutePath() + "/" + Util.temporalPicDIR;
        File f = new File(pathSelfie);
        //Delete recursively all files and folder
        if (f.exists()) {
            if (f.isDirectory()) {
                if (f.list().length <= 0) {
                    f.delete();
                }
            }
        }
	}
    
    private void notifyNotification(String notificationTitle,String size,int notificationId,String channelId,String channelName) {
        Intent intent = new Intent(UploadService.this,ManagerActivityLollipop.class);
        
        if (Build.VERSION.SDK_INT >= Build.VERSION_CODES.O) {
            NotificationChannel channel = new NotificationChannel(channelId,channelName,NotificationManager.IMPORTANCE_DEFAULT);
            channel.setShowBadge(true);
            channel.setSound(null,null);
            mNotificationManager.createNotificationChannel(channel);
            
            NotificationCompat.Builder mBuilderCompatO = new NotificationCompat.Builder(getApplicationContext(),channelId);
            
            mBuilderCompatO
                    .setSmallIcon(R.drawable.ic_stat_notify)
                    .setContentIntent(PendingIntent.getActivity(getApplicationContext(),0,intent,0))
                    .setAutoCancel(true).setTicker(notificationTitle)
                    .setContentTitle(notificationTitle).setContentText(size)
                    .setOngoing(false);
            
            mNotificationManager.notify(notificationId,mBuilderCompatO.build());
        } else {
            mBuilderCompat
                    .setSmallIcon(R.drawable.ic_stat_notify)
                    .setContentIntent(PendingIntent.getActivity(getApplicationContext(),0,intent,0))
                    .setAutoCancel(true).setTicker(notificationTitle)
                    .setContentTitle(notificationTitle).setContentText(size)
                    .setOngoing(false);
            
            mNotificationManager.notify(notificationId,mBuilderCompat.build());
        }
    }
    
    private long getTransferredByte(HashMap<Integer, MegaTransfer> map) {
        Collection<MegaTransfer> transfers = map.values();
        long transferredBytes = 0;
        for (Iterator iterator = transfers.iterator();iterator.hasNext();) {
            MegaTransfer currentTransfer = (MegaTransfer)iterator.next();
            transferredBytes = transferredBytes + currentTransfer.getTransferredBytes();
        }
        return transferredBytes;
    }
    
    /*
     * Show complete success notification
     */
    private void showFileUploadCompleteNotification() {
        log("****showFileUploadCompleteNotification");
        
        if (isOverquota == 0) {
            String notificationTitle, size;
            int quantity = totalFileUploadsCompletedSuccessfully == 0 ? 1 : totalFileUploadsCompletedSuccessfully;
            notificationTitle = getResources().getQuantityString(R.plurals.upload_service_final_notification,quantity,totalFileUploadsCompletedSuccessfully);
            
            if (copiedCount > 0 && errorCount > 0) {
                String copiedString = getResources().getQuantityString(R.plurals.copied_service_upload,copiedCount,copiedCount);
                String errorString = getResources().getQuantityString(R.plurals.upload_service_failed,errorCount,errorCount);
                size = copiedString + ", " + errorString;
            } else if (copiedCount > 0) {
                size = getResources().getQuantityString(R.plurals.copied_service_upload,copiedCount,copiedCount);
            } else if (errorCount > 0) {
                size = getResources().getQuantityString(R.plurals.upload_service_failed,errorCount,errorCount);
            } else {
                long transferredBytes = getTransferredByte(mapProgressFileTransfers);
                String totalBytes = Formatter.formatFileSize(UploadService.this,transferredBytes);
                size = getString(R.string.general_total_size,totalBytes);
            }
            
            notifyNotification(notificationTitle,size,notificationIdFinalForFileUpload,notificationChannelIdForFileUpload,notificationChannelNameForFileUpload);
        }
    }
    
    private void showFolderUploadCompleteNotification() {
        log("****showFolderUploadCompleteNotification");
        
        if (isOverquota == 0) {
            String notificationTitle = getResources().getQuantityString(R.plurals.folder_upload_service_final_notification,totalFolderUploadsCompletedSuccessfully,totalFolderUploadsCompletedSuccessfully);
            String notificationSubTitle;
    
            if (childUploadSucceeded > 0 && childUploadFailed > 0) {
                String uploadedString = getResources().getQuantityString(R.plurals.upload_service_final_notification,childUploadSucceeded,childUploadSucceeded);
                String errorString = getResources().getQuantityString(R.plurals.upload_service_failed,childUploadFailed,childUploadFailed);
                notificationSubTitle = uploadedString + ", " + errorString;
            } else if (childUploadSucceeded > 0) {
                notificationSubTitle = getResources().getQuantityString(R.plurals.upload_service_final_notification,childUploadSucceeded,childUploadSucceeded);
            } else if(childUploadFailed > 0){
                notificationSubTitle = getResources().getQuantityString(R.plurals.upload_service_failed,childUploadFailed,childUploadFailed);
            }else{
                long transferredBytes = getTransferredByte(mapProgressFolderTransfers);
                String totalBytes = Formatter.formatFileSize(UploadService.this,transferredBytes);
                notificationSubTitle = getString(R.string.general_total_size,totalBytes);
            }
            
            notifyNotification(notificationTitle,notificationSubTitle,notificationIdFinalForFolderUpload,notificationChannelIdForFolderUpload,notificationChannelNameForFolderUpload);
        }
    }
    
    private void notifyProgressNotification(int progressPercent,String message,String info,String actionString,int notificationId,String notificationChannelId,String notificationChannelName){
        Intent intent = new Intent(UploadService.this, ManagerActivityLollipop.class);
        switch (isOverquota) {
            case 0:
            default:
                intent.setAction(Constants.ACTION_SHOW_TRANSFERS);
                break;
            case 1:
                intent.setAction(Constants.ACTION_OVERQUOTA_STORAGE);
                break;
            case 2:
                intent.setAction(Constants.ACTION_PRE_OVERQUOTA_STORAGE);
                break;
        }
    
        PendingIntent pendingIntent = PendingIntent.getActivity(UploadService.this, 0, intent, 0);
        Notification notification;
    
        if (Build.VERSION.SDK_INT >= Build.VERSION_CODES.O) {
            NotificationChannel channel = new NotificationChannel(notificationChannelId, notificationChannelName, NotificationManager.IMPORTANCE_DEFAULT);
            channel.setShowBadge(true);
            channel.setSound(null, null);
            mNotificationManager.createNotificationChannel(channel);
            NotificationCompat.Builder mBuilderCompat = new NotificationCompat.Builder(getApplicationContext(), notificationChannelId);
            mBuilderCompat
                    .setSmallIcon(R.drawable.ic_stat_notify)
                    .setColor(ContextCompat.getColor(this, R.color.mega))
                    .setProgress(100, progressPercent, false)
                    .setContentIntent(pendingIntent)
                    .setOngoing(true).setContentTitle(message).setSubText(info)
                    .setContentText(actionString)
                    .setOnlyAlertOnce(true);
        
            notification = mBuilderCompat.build();
        }
        else if (Build.VERSION.SDK_INT >= Build.VERSION_CODES.N) {
            mBuilder
                    .setSmallIcon(R.drawable.ic_stat_notify)
                    .setColor(ContextCompat.getColor(this, R.color.mega))
                    .setProgress(100, progressPercent, false)
                    .setContentIntent(pendingIntent)
                    .setOngoing(true).setContentTitle(message).setSubText(info)
                    .setContentText(actionString)
                    .setOnlyAlertOnce(true);
            notification = mBuilder.build();
        }
        else {
            mBuilder
                    .setSmallIcon(R.drawable.ic_stat_notify)
                    .setProgress(100, progressPercent, false)
                    .setContentIntent(pendingIntent)
                    .setOngoing(true).setContentTitle(message).setContentInfo(info)
                    .setContentText(actionString)
                    .setOnlyAlertOnce(true);
        
            if (Build.VERSION.SDK_INT >= Build.VERSION_CODES.LOLLIPOP){
                mBuilder.setColor(ContextCompat.getColor(this,R.color.mega));
            }
            notification = mBuilder.build();
        }
    
        if (!isForeground) {
            log("starting foreground");
            try {
                startForeground(notificationId, notification);
                isForeground = true;
            }
            catch (Exception e){
                log("start foreground exception: " + e.getMessage());
                isForeground = false;
            }
        } else {
            mNotificationManager.notify(notificationId, notification);
        }
    }
    
    private void updateProgressNotification(boolean isFolderTransfer) {
        log("updateProgressNotification");
        Collection<MegaTransfer> transfers;
        if(isFolderTransfer){
            transfers = mapProgressFolderTransfers.values();
        }else{
            transfers = mapProgressFileTransfers.values();
        }
        
        UploadProgress up = getInProgressNotification(transfers);
        long total = up.total;
        long inProgress = up.inProgress;
        int progressPercent = 0;
        long inProgressTemp;
        if (total > 0) {
            inProgressTemp = inProgress * 100;
            progressPercent = (int)(inProgressTemp / total);
        }
    
        String message = getMessageForProgressNotification(inProgress,isFolderTransfer);
        String logMessage = isFolderTransfer ? "****updateProgressNotificationForFolderUpload: " : "****updateProgressNotificationForFileUpload: ";
        log(logMessage + progressPercent + " " + message);
        String actionString = isOverquota == 0 ? getString(R.string.download_touch_to_show) : getString(R.string.general_show_info);
        String info = Util.getProgressSize(UploadService.this,inProgress,total);
    
        if(isFolderTransfer){
            notifyProgressNotification(progressPercent,message,info,actionString,notificationIdForFolderUpload,notificationChannelIdForFolderUpload,notificationChannelNameForFolderUpload);
        }else{
            notifyProgressNotification(progressPercent,message,info,actionString,notificationIdForFileUpload,notificationChannelIdForFileUpload,notificationChannelNameForFileUpload);
        }
    }
    
    private String getMessageForProgressNotification(long inProgress,boolean isFolderUpload) {
        log("getMessageForProgressNotification");
        String message;
        if (isOverquota != 0) {
            message = getString(R.string.overquota_alert_title);
        } else if (inProgress == 0) {
            message = getString(R.string.download_preparing_files);
        } else {
            int filesProgress;
            if(isFolderUpload){
                filesProgress = totalFolderUploadsCompleted + 1 > totalFolderUploads ? totalFolderUploads : totalFolderUploadsCompleted + 1;
                message = getResources().getQuantityString(R.plurals.folder_upload_service_notification,totalFolderUploads,filesProgress,totalFolderUploads);
            }else{
                filesProgress = totalFileUploadsCompleted + 1 > totalFileUploads ? totalFileUploads : totalFileUploadsCompleted + 1;
                message = getResources().getQuantityString(R.plurals.upload_service_notification,totalFileUploads,filesProgress,totalFileUploads);
            }
        }
        
        return message;
    }
    
    private UploadProgress getInProgressNotification(Collection<MegaTransfer> transfers){
        log("getInProgressNotification");
        UploadProgress progress = new UploadProgress();
        long total = 0;
        long inProgress = 0;
    
        for (Iterator iterator = transfers.iterator(); iterator.hasNext();) {
            MegaTransfer currentTransfer = (MegaTransfer) iterator.next();
            if(currentTransfer.getState()==MegaTransfer.STATE_COMPLETED){
                total = total + currentTransfer.getTotalBytes();
                inProgress = inProgress + currentTransfer.getTotalBytes();
            }
            else{
                total = total + currentTransfer.getTotalBytes();
                inProgress = inProgress + currentTransfer.getTransferredBytes();
            }
        }
    
        progress.setTotal(total);
        progress.setInProgress(inProgress);
        
        return progress;
    }

	public static void log(String log) {
		Util.log("UploadService", log);
	}

	@Override
	public void onTransferStart(MegaApiJava api, MegaTransfer transfer) {
	 
		log("Upload start: " + transfer.getFileName());
		if(transfer.getType()==MegaTransfer.TYPE_UPLOAD) {
			String appData = transfer.getAppData();

			if(appData!=null){
				return;
			}
			
			if(isTransferBelongsToFolderTransfer(transfer)){
			    return;
            }
			
            transfersCount++;
            if(transfer.isFolderTransfer()){
                mapProgressFolderTransfers.put(transfer.getTag(), transfer);
                updateProgressNotification(true);
            }else{
                mapProgressFileTransfers.put(transfer.getTag(), transfer);
                updateProgressNotification(false);
            }
		}
	}

	@Override
	public void onTransferFinish(MegaApiJava api, MegaTransfer transfer, MegaError error) {
		log("****onTransferFinish: " + transfer.getFileName() + " size " + transfer.getTransferredBytes());
		log("transfer.getPath:" + transfer.getPath());
		
		if(transfer.getType()==MegaTransfer.TYPE_UPLOAD) {
            
            if(isTransferBelongsToFolderTransfer(transfer)){
                if (error.getErrorCode() == MegaError.API_OK) {
                    childUploadSucceeded++;
                }else{
                    childUploadFailed++;
                }
                return;
            }
		    
            String appData = transfer.getAppData();
            if(appData!=null){
                return;
            }
            
            transfersCount--;
            if(transfer.isFolderTransfer()){
                totalFolderUploadsCompleted++;
                mapProgressFolderTransfers.put(transfer.getTag(), transfer);
            }else{
                totalFileUploadsCompleted++;
                mapProgressFileTransfers.put(transfer.getTag(), transfer);
                if (transfer.getState() == MegaTransfer.STATE_COMPLETED) {
                    String size = Util.getSizeString(transfer.getTotalBytes());
                    AndroidCompletedTransfer completedTransfer = new AndroidCompletedTransfer(transfer.getFileName(), transfer.getType(), transfer.getState(), size, transfer.getNodeHandle() + "");
                    dbH.setCompletedTransfer(completedTransfer);
                }
            }
            
			if (canceled) {
				log("Upload canceled: " + transfer.getFileName());
                
                releaseLocks();
				UploadService.this.cancel();
				log("after cancel");
				String pathSelfie = Environment.getExternalStorageDirectory().getAbsolutePath() + "/" + Util.temporalPicDIR;
				File f = new File(pathSelfie);
				//Delete recursively all files and folder
				if (f.isDirectory()) {
					if(f.list().length<=0){
						f.delete();
					}
				}

			} else {
				if (error.getErrorCode() == MegaError.API_OK) {
					log("Upload OK: " + transfer.getFileName());
					if(transfer.isFolderTransfer()){
                        totalFolderUploadsCompletedSuccessfully++;
                    }else{
                        totalFileUploadsCompletedSuccessfully++;
                    }
					if (Util.isVideoFile(transfer.getPath())) {
						log("Is video!!!");

						File previewDir = PreviewUtils.getPreviewFolder(this);
						File preview = new File(previewDir, MegaApiAndroid.handleToBase64(transfer.getNodeHandle()) + ".jpg");
						File thumbDir = ThumbnailUtils.getThumbFolder(this);
						File thumb = new File(thumbDir, MegaApiAndroid.handleToBase64(transfer.getNodeHandle()) + ".jpg");
						megaApi.createThumbnail(transfer.getPath(), thumb.getAbsolutePath());
						megaApi.createPreview(transfer.getPath(), preview.getAbsolutePath());

						MegaNode node = megaApi.getNodeByHandle(transfer.getNodeHandle());

						if (node != null) {
							MediaMetadataRetriever retriever = new MediaMetadataRetriever();
							retriever.setDataSource(transfer.getPath());

							String location = retriever.extractMetadata(MediaMetadataRetriever.METADATA_KEY_LOCATION);
							if(location!=null){
								log("Location: "+location);

								boolean secondTry = false;
								try{
									final int mid = location.length() / 2; //get the middle of the String
									String[] parts = {location.substring(0, mid),location.substring(mid)};

									Double lat = Double.parseDouble(parts[0]);
									Double lon = Double.parseDouble(parts[1]);
									log("Lat: "+lat); //first part
									log("Long: "+lon); //second part

									megaApi.setNodeCoordinates(node, lat, lon, null);
								}
								catch (Exception e){
									secondTry = true;
									log("Exception, second try to set GPS coordinates");
								}

								if(secondTry){
									try{
										String latString = location.substring(0,7);
										String lonString = location.substring(8,17);

										Double lat = Double.parseDouble(latString);
										Double lon = Double.parseDouble(lonString);
										log("Lat2: "+lat); //first part
										log("Long2: "+lon); //second part

										megaApi.setNodeCoordinates(node, lat, lon, null);
									}
									catch (Exception e){
										log("Exception again, no chance to set coordinates of video");
									}
								}
							}
							else{
								log("No location info");
							}
						}
					} else if (MimeTypeList.typeForName(transfer.getPath()).isImage()) {
						log("Is image!!!");

						File previewDir = PreviewUtils.getPreviewFolder(this);
						File preview = new File(previewDir, MegaApiAndroid.handleToBase64(transfer.getNodeHandle()) + ".jpg");
						File thumbDir = ThumbnailUtils.getThumbFolder(this);
						File thumb = new File(thumbDir, MegaApiAndroid.handleToBase64(transfer.getNodeHandle()) + ".jpg");
						megaApi.createThumbnail(transfer.getPath(), thumb.getAbsolutePath());
						megaApi.createPreview(transfer.getPath(), preview.getAbsolutePath());

						MegaNode node = megaApi.getNodeByHandle(transfer.getNodeHandle());
						if (node != null) {
							try {
								final ExifInterface exifInterface = new ExifInterface(transfer.getPath());
								float[] latLong = new float[2];
								if (exifInterface.getLatLong(latLong)) {
									log("Latitude: " + latLong[0] + " Longitude: " + latLong[1]);
									megaApi.setNodeCoordinates(node, latLong[0], latLong[1], null);
								}

							} catch (Exception e) {
								log("Couldn't read exif info: " + transfer.getPath());
							}
						}
					} else if (MimeTypeList.typeForName(transfer.getPath()).isPdf()) {
						log("Is pdf!!!");

						try {
							ThumbnailUtilsLollipop.createThumbnailPdf(this, transfer.getPath(), megaApi, transfer.getNodeHandle());
						} catch(Exception e) {
							log("Pdf thumbnail could not be created");
						}

						int pageNumber = 0;
						FileOutputStream out = null;

						try {
						PdfiumCore pdfiumCore = new PdfiumCore(this);
						MegaNode pdfNode = megaApi.getNodeByHandle(transfer.getNodeHandle());

						if (pdfNode == null){
							log("pdf is NULL");
							return;
						}

						File previewDir = PreviewUtils.getPreviewFolder(this);
						File preview = new File(previewDir, MegaApiAndroid.handleToBase64(transfer.getNodeHandle()) + ".jpg");
						File file = new File(transfer.getPath());

							PdfDocument pdfDocument = pdfiumCore.newDocument(ParcelFileDescriptor.open(file, ParcelFileDescriptor.MODE_READ_ONLY));
							pdfiumCore.openPage(pdfDocument, pageNumber);
							int width = pdfiumCore.getPageWidthPoint(pdfDocument, pageNumber);
							int height = pdfiumCore.getPageHeightPoint(pdfDocument, pageNumber);
							Bitmap bmp = Bitmap.createBitmap(width, height, Bitmap.Config.ARGB_8888);
							pdfiumCore.renderPageBitmap(pdfDocument, bmp, pageNumber, 0, 0, width, height);
							Bitmap resizedBitmap = PreviewUtils.resizeBitmapUpload(bmp, width, height);
							out = new FileOutputStream(preview);
							boolean result = resizedBitmap.compress(Bitmap.CompressFormat.JPEG, 100, out); // bmp is your Bitmap instance
							if(result){
								log("Compress OK!");
								megaApi.setPreview(pdfNode, preview.getAbsolutePath());
							}
							else{
								log("Not Compress");
							}
							pdfiumCore.closeDocument(pdfDocument);
						} catch(Exception e) {
							log("Pdf preview could not be created");
						} finally {
							try {
								if (out != null)
									out.close();
							} catch (Exception e) {

							}
						}

					} else {
						log("NOT video, image or pdf!");
					}
				} else {
					log("Upload Error: " + transfer.getFileName() + "_" + error.getErrorCode() + "___" + error.getErrorString());

					if (error.getErrorCode() == MegaError.API_EOVERQUOTA) {
						isOverquota = 1;
					}
					else if (error.getErrorCode() == MegaError.API_EGOINGOVERQUOTA) {
						isOverquota = 2;
					}

					if (!transfer.isFolderTransfer()) {
						errorCount++;
					}
				}

				String qrFileName = megaApi.getMyEmail() + "QRcode.jpg";

				if (getApplicationContext().getExternalCacheDir() != null) {
					File qrDir = new File (getApplicationContext().getExternalCacheDir(), "qrMEGA");
					File localFile = new File(qrDir, transfer.getFileName());
					if (localFile.exists() && !localFile.getName().equals(qrFileName)) {
						log("Delete file!: " + localFile.getAbsolutePath());
						localFile.delete();
					}
				} else {
					File qrDir = getApplicationContext().getDir("qrMEGA", 0);
					File localFile = new File(qrDir, transfer.getFileName());
					if (localFile.exists() && !localFile.getName().equals(qrFileName)) {
						log("Delete file!: " + localFile.getAbsolutePath());
						localFile.delete();
					}
				}

				log("IN Finish: " + transfer.getFileName() + "path? " + transfer.getPath());
				String pathSelfie = Environment.getExternalStorageDirectory().getAbsolutePath() + "/" + Util.temporalPicDIR;
				if (transfer.getPath() != null) {
					if (transfer.getPath().startsWith(pathSelfie)) {
						File f = new File(transfer.getPath());
						f.delete();
					}
				} else {
					log("transfer.getPath() is NULL");
				}

				if (transfersCopy.isEmpty() && totalFileUploadsCompleted==totalFileUploads && transfersCount == 0) {
					onQueueComplete();
				} else{
                    updateProgressNotification(transfer.isFolderTransfer());
				}
			}
		}
	}

	@Override
	public void onTransferUpdate(MegaApiJava api, MegaTransfer transfer) {
		log("****onTransferUpdate");
  
		if(transfer.getType()==MegaTransfer.TYPE_UPLOAD){
            
            if(isTransferBelongsToFolderTransfer(transfer)){
                return;
            }
            
			String appData = transfer.getAppData();

			if(appData!=null){
				return;
			}
            
            if (canceled) {
                log("Transfer cancel: " + transfer.getFileName());
                releaseLocks();
                megaApi.cancelTransfer(transfer);
                UploadService.this.cancel();
                log("after cancel");
                return;
            }
            
            if(transfer.isFolderTransfer()){
                mapProgressFolderTransfers.put(transfer.getTag(), transfer);
                updateProgressNotification(true);
            }else{
                mapProgressFileTransfers.put(transfer.getTag(), transfer);
                updateProgressNotification(false);
            }
        }
	}

	@Override
	public void onTransferTemporaryError(MegaApiJava api, MegaTransfer transfer, MegaError e) {
		log("onTransferTemporaryError: " + e.getErrorString() + "__" + e.getErrorCode());

		if(transfer.getType()==MegaTransfer.TYPE_UPLOAD) {
            if(isTransferBelongsToFolderTransfer(transfer)){
                return;
            }
			switch (e.getErrorCode())
			{
				case MegaError.API_EOVERQUOTA:
				case MegaError.API_EGOINGOVERQUOTA:
					if (e.getErrorCode() == MegaError.API_EOVERQUOTA) {
						isOverquota = 1;
					}
					else if (e.getErrorCode() == MegaError.API_EGOINGOVERQUOTA) {
						isOverquota = 2;
					}

					if (e.getValue() != 0) {
						log("TRANSFER OVER QUOTA ERROR: " + e.getErrorCode());
					}
					else {
						log("STORAGE OVER QUOTA ERROR: " + e.getErrorCode());
                        if (totalFileUploads > 0) {
                            updateProgressNotification(false);
                        }
                        if (totalFolderUploads > 0) {
                            updateProgressNotification(true);
                        }
					}
					break;
			}
		}
	}

	private void showStorageOverQuotaNotification(boolean isFolderTransfer){
		log("showStorageOverQuotaNotification");
		String notificationChannelId,notificationChannelName;
		if(isFolderTransfer){
            notificationChannelId = notificationChannelIdForFolderUpload;
            notificationChannelName = notificationChannelNameForFolderUpload;
        }else{
            notificationChannelId = notificationChannelIdForFileUpload;
            notificationChannelName = notificationChannelNameForFileUpload;
        }

		String contentText = getString(R.string.download_show_info);
		String message = getString(R.string.overquota_alert_title);

		Intent intent = new Intent(this, ManagerActivityLollipop.class);
		if(isOverquota==1){
			intent.setAction(Constants.ACTION_OVERQUOTA_STORAGE);
		}
		else{
			intent.setAction(Constants.ACTION_PRE_OVERQUOTA_STORAGE);
		}

		if (Build.VERSION.SDK_INT >= Build.VERSION_CODES.O) {
			NotificationChannel channel = new NotificationChannel(notificationChannelId, notificationChannelName, NotificationManager.IMPORTANCE_DEFAULT);
			channel.setShowBadge(true);
			channel.setSound(null, null);
			mNotificationManager.createNotificationChannel(channel);

			NotificationCompat.Builder mBuilderCompatO = new NotificationCompat.Builder(getApplicationContext(), notificationChannelId);

			mBuilderCompatO
					.setSmallIcon(R.drawable.ic_stat_notify)
					.setContentIntent(PendingIntent.getActivity(getApplicationContext(), 0, intent, 0))
					.setAutoCancel(true).setTicker(contentText)
					.setContentTitle(message).setContentText(contentText)
					.setOngoing(false);

			mNotificationManager.notify(Constants.NOTIFICATION_STORAGE_OVERQUOTA, mBuilderCompatO.build());
		}
		else {
			mBuilderCompat
					.setSmallIcon(R.drawable.ic_stat_notify)
					.setContentIntent(PendingIntent.getActivity(getApplicationContext(), 0, intent, 0))
					.setAutoCancel(true).setTicker(contentText)
					.setContentTitle(message).setContentText(contentText)
					.setOngoing(false);

			mNotificationManager.notify(Constants.NOTIFICATION_STORAGE_OVERQUOTA, mBuilderCompat.build());
		}
	}

	@Override
	public void onRequestStart(MegaApiJava api, MegaRequest request) {
		log("onRequestStart: " + request.getName());
		if (request.getType() == MegaRequest.TYPE_COPY){
            updateProgressNotification(false);
		}
	}
    
    @Override
    public void onRequestFinish(MegaApiJava api,MegaRequest request,MegaError e) {
        log("UPLOAD: onRequestFinish " + request.getRequestString());
        if (request.getType() == MegaRequest.TYPE_COPY) {
            log("TYPE_COPY finished");
            if (e.getErrorCode() == MegaError.API_OK) {
                copiedCount++;
                MegaNode n = megaApi.getNodeByHandle(request.getNodeHandle());
                if (n != null) {
                    String currentNodeName = n.getName();
                    String megaFingerPrint = megaApi.getFingerprint(n);
                    log("copy node");
                    String nameInMega = transfersCopy.get(megaFingerPrint);
                    if (nameInMega != null) {
                        if (nameInMega.compareTo(currentNodeName) != 0) {
                            megaApi.renameNode(n,nameInMega);
                        }
                    }
                    transfersCopy.remove(megaFingerPrint);
                    
                    if (transfersCopy.isEmpty()) {
                        if (totalFileUploads == totalFileUploadsCompleted && transfersCount == 0) {
                            onQueueComplete();
                        }
                    }
                } else {
                    log("ERROR - node is NULL");
                }
            } else if (e.getErrorCode() == MegaError.API_EOVERQUOTA) {
                log("OVER QUOTA ERROR: " + e.getErrorCode());
                isOverquota = 1;
                onQueueComplete();
            } else if (e.getErrorCode() == MegaError.API_EGOINGOVERQUOTA) {
                log("OVER QUOTA ERROR: " + e.getErrorCode());
                isOverquota = 2;
                onQueueComplete();
            } else {
                log("ERROR: " + e.getErrorCode());
            }
        }
    }
    
    @Override
    public void onRequestTemporaryError(MegaApiJava api,MegaRequest request,MegaError e) {
        log("onRequestTemporaryError: " + request.getName());
    }
    
    @Override
    public void onRequestUpdate(MegaApiJava api,MegaRequest request) {
        log("onRequestUpdate: " + request.getName());
    }

	@Override
	public boolean onTransferData(MegaApiJava api, MegaTransfer transfer, byte[] buffer)
	{
		return true;
	}
	
	private void acquireLock(){
        log("acquireLock");
        if (!wl.isHeld()) {
            wl.acquire();
        }
        if (!lock.isHeld()) {
            lock.acquire();
        }
    }
	
	private void releaseLocks(){
        log("releaseLocks");
        if ((lock != null) && (lock.isHeld())) {
            try {
                lock.release();
            } catch (Exception ex) {
                log(ex.toString());
            }
        }
        if ((wl != null) && (wl.isHeld())) {
            try {
                wl.release();
            } catch (Exception ex) {
                log(ex.toString());
            }
        }
    }
    
    private void resetUploadNumbers(){
        log("resetUploadNumbers");
        totalFileUploads = 0;
        totalFileUploadsCompleted = 0;
        totalFileUploadsCompletedSuccessfully = 0;
        totalFolderUploadsCompleted = 0;
        totalFolderUploads = 0;
        totalFolderUploadsCompletedSuccessfully = 0;
        childUploadFailed = 0;
        childUploadSucceeded = 0;
    }
    
    class UploadProgress{
        private long total;
        private long inProgress;
    
        public void setTotal(long total) {
            this.total = total;
        }
    
        public void setInProgress(long inProgress) {
            this.inProgress = inProgress;
        }
        
        public long getTotal(){
            return this.total;
        }
    
        public long getInProgress() {
            return inProgress;
        }
    }
    
    private boolean isTransferBelongsToFolderTransfer(MegaTransfer transfer){
        return transfer.getFolderTransferTag() > 0;
    }
}<|MERGE_RESOLUTION|>--- conflicted
+++ resolved
@@ -270,14 +270,6 @@
                         
                         acquireLock();
 						totalFileUploads++;
-<<<<<<< HEAD
-
-						if (nameInMEGA != null) {
-							megaApi.startUpload(file.getAbsolutePath(), megaApi.getNodeByHandle(parentHandle), nameInMEGA,lastModified / 1000,placeHolderListener);
-						} else {
-							megaApi.startUpload(file.getAbsolutePath(), megaApi.getNodeByHandle(parentHandle), placeHolderListener);
-						}
-=======
                         
                         if (lastModified == 0) {
                             if (nameInMEGA != null) {
@@ -293,7 +285,6 @@
                             }
                         }
 						
->>>>>>> 33fd0aa3
 						break;
 					}
 					case CHECK_FILE_TO_UPLOAD_COPY: {
