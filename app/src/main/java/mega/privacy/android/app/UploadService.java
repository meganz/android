--- conflicted
+++ resolved
@@ -267,42 +267,24 @@
 				switch (checkFileToUpload(file, parentHandle)) {
 					case CHECK_FILE_TO_UPLOAD_UPLOAD: {
 						log("CHECK_FILE_TO_UPLOAD_UPLOAD");
-<<<<<<< HEAD
-
-						if (!wl.isHeld()) {
-							wl.acquire();
-						}
-						if (!lock.isHeld()) {
-							lock.acquire();
-						}
-
-						totalUploads++;
+                        
+                        acquireLock();
+						totalFileUploads++;
                         
                         if (lastModified == 0) {
                             if (nameInMEGA != null) {
-                                megaApi.startUpload(file.getAbsolutePath(),megaApi.getNodeByHandle(parentHandle),nameInMEGA,this);
+                                megaApi.startUpload(file.getAbsolutePath(),megaApi.getNodeByHandle(parentHandle),nameInMEGA,placeHolderListener);
                             } else {
-                                megaApi.startUpload(file.getAbsolutePath(),megaApi.getNodeByHandle(parentHandle),this);
+                                megaApi.startUpload(file.getAbsolutePath(),megaApi.getNodeByHandle(parentHandle),placeHolderListener);
                             }
                         } else {
                             if (nameInMEGA != null) {
-                                megaApi.startUpload(file.getAbsolutePath(),megaApi.getNodeByHandle(parentHandle),nameInMEGA,lastModified / 1000,this);
+                                megaApi.startUpload(file.getAbsolutePath(),megaApi.getNodeByHandle(parentHandle),nameInMEGA,lastModified / 1000,placeHolderListener);
                             } else {
-                                megaApi.startUpload(file.getAbsolutePath(),megaApi.getNodeByHandle(parentHandle),lastModified / 1000,this);
+                                megaApi.startUpload(file.getAbsolutePath(),megaApi.getNodeByHandle(parentHandle),lastModified / 1000,placeHolderListener);
                             }
                         }
 						
-=======
-                        
-                        acquireLock();
-						totalFileUploads++;
-
-						if (nameInMEGA != null) {
-							megaApi.startUpload(file.getAbsolutePath(), megaApi.getNodeByHandle(parentHandle), nameInMEGA,lastModified / 1000,placeHolderListener);
-						} else {
-							megaApi.startUpload(file.getAbsolutePath(), megaApi.getNodeByHandle(parentHandle), placeHolderListener);
-						}
->>>>>>> e44b4c5c
 						break;
 					}
 					case CHECK_FILE_TO_UPLOAD_COPY: {
