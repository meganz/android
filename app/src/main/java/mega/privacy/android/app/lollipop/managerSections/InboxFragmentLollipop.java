package mega.privacy.android.app.lollipop.managerSections;

import android.app.Activity;
import android.app.ActivityManager;
import android.content.Context;
import android.content.Intent;
import android.content.res.Configuration;
import android.content.res.Resources;
import android.net.Uri;
import android.os.Build;
import android.os.Bundle;
import android.os.Environment;
import android.support.v4.app.Fragment;
import android.support.v4.content.FileProvider;
import android.support.v7.app.AppCompatActivity;
import android.support.v7.view.ActionMode;
import android.support.v7.widget.DefaultItemAnimator;
import android.support.v7.widget.LinearLayoutManager;
import android.support.v7.widget.RecyclerView;
import android.text.Html;
import android.text.Spanned;
import android.util.DisplayMetrics;
import android.view.Display;
import android.view.LayoutInflater;
import android.view.Menu;
import android.view.MenuInflater;
import android.view.MenuItem;
import android.view.View;
import android.view.ViewGroup;
import android.widget.ImageView;
import android.widget.LinearLayout;
import android.widget.RelativeLayout;
import android.widget.TextView;
import android.widget.Toast;

import java.io.File;
import java.util.ArrayList;
import java.util.List;
import java.util.Stack;

import mega.privacy.android.app.DatabaseHandler;
import mega.privacy.android.app.MegaApplication;
import mega.privacy.android.app.MegaPreferences;
import mega.privacy.android.app.MimeTypeList;
import mega.privacy.android.app.R;
import mega.privacy.android.app.components.CustomizedGridLayoutManager;
import mega.privacy.android.app.components.CustomizedGridRecyclerView;
import mega.privacy.android.app.components.SimpleDividerItemDecoration;
import mega.privacy.android.app.lollipop.AudioVideoPlayerLollipop;
import mega.privacy.android.app.lollipop.FullScreenImageViewerLollipop;
import mega.privacy.android.app.lollipop.ManagerActivityLollipop;
import mega.privacy.android.app.lollipop.MyAccountInfo;
import mega.privacy.android.app.lollipop.PdfViewerActivityLollipop;
import mega.privacy.android.app.lollipop.adapters.MegaBrowserLollipopAdapter;
import mega.privacy.android.app.lollipop.controllers.NodeController;
import mega.privacy.android.app.utils.Constants;
import mega.privacy.android.app.utils.MegaApiUtils;
import mega.privacy.android.app.utils.Util;
import nz.mega.sdk.MegaApiAndroid;
import nz.mega.sdk.MegaError;
import nz.mega.sdk.MegaNode;


public class InboxFragmentLollipop extends Fragment{

	public static int GRID_WIDTH = 400;
	
	Context context;
	RecyclerView recyclerView;
	LinearLayoutManager mLayoutManager;
	CustomizedGridLayoutManager gridLayoutManager;
	MegaBrowserLollipopAdapter adapter;
	public InboxFragmentLollipop inboxFragment = this;
	MegaNode inboxNode;

	ArrayList<MegaNode> nodes;
	MegaNode selectedNode;
	
	ImageView emptyImageView;
	LinearLayout emptyTextView;
	TextView emptyTextViewFirst;
	TextView contentText;
	RelativeLayout contentTextLayout;
	Stack<Integer> lastPositionStack;
	
	MegaApiAndroid megaApi;
	boolean allFiles = true;
	String downloadLocationDefaultPath = Util.downloadDIR;
	
	private ActionMode actionMode;
	
	float density;
	DisplayMetrics outMetrics;
	Display display;

	DatabaseHandler dbH;
	MegaPreferences prefs;

	public void activateActionMode(){
		log("activateActionMode");
		if (!adapter.isMultipleSelect()){
			adapter.setMultipleSelect(true);
			actionMode = ((AppCompatActivity)context).startSupportActionMode(new ActionBarCallBack());
		}
	}

	private class ActionBarCallBack implements ActionMode.Callback {

		@Override
		public boolean onActionItemClicked(ActionMode mode, MenuItem item) {
			((MegaApplication) ((Activity)context).getApplication()).sendSignalPresenceActivity();

			List<MegaNode> documents = adapter.getSelectedNodes();
			
			switch(item.getItemId()){
				case R.id.cab_menu_download:{
					ArrayList<Long> handleList = new ArrayList<Long>();
					for (int i=0;i<documents.size();i++){
						handleList.add(documents.get(i).getHandle());
					}

					NodeController nC = new NodeController(context);
					nC.prepareForDownload(handleList);

					clearSelections();
					hideMultipleSelect();
					break;
				}
				case R.id.cab_menu_rename:{

					if (documents.size()==1){
						((ManagerActivityLollipop) context).showRenameDialog(documents.get(0), documents.get(0).getName());
					}

					clearSelections();
					hideMultipleSelect();
					break;
				}
				case R.id.cab_menu_copy:{
					ArrayList<Long> handleList = new ArrayList<Long>();
					for (int i=0;i<documents.size();i++){
						handleList.add(documents.get(i).getHandle());
					}

					NodeController nC = new NodeController(context);
					nC.chooseLocationToCopyNodes(handleList);

					clearSelections();
					hideMultipleSelect();
					break;
				}	
				case R.id.cab_menu_move:{
					ArrayList<Long> handleList = new ArrayList<Long>();
					for (int i=0;i<documents.size();i++){
						handleList.add(documents.get(i).getHandle());
					}

					NodeController nC = new NodeController(context);
					nC.chooseLocationToMoveNodes(handleList);

					clearSelections();
					hideMultipleSelect();
					break;
				}
				case R.id.cab_menu_send_to_chat:{
					log("Send files to chat");
					ArrayList<MegaNode> nodesSelected = adapter.getArrayListSelectedNodes();
					NodeController nC = new NodeController(context);
					nC.selectChatsToSendNodes(nodesSelected);
					clearSelections();
					hideMultipleSelect();
					break;
				}
				case R.id.cab_menu_trash:{
					ArrayList<Long> handleList = new ArrayList<Long>();
					for (int i=0;i<documents.size();i++){
						handleList.add(documents.get(i).getHandle());
					}

					((ManagerActivityLollipop) context).askConfirmationMoveToRubbish(handleList);

					clearSelections();
					hideMultipleSelect();
					break;
				}
				case R.id.cab_menu_select_all:{
					((ManagerActivityLollipop)context).changeStatusBarColor(Constants.COLOR_STATUS_BAR_RED);
					selectAll();
					break;
				}
				case R.id.cab_menu_unselect_all:{
					clearSelections();
					hideMultipleSelect();
					break;
				}
			}
			return false;
		}

		@Override
		public boolean onCreateActionMode(ActionMode mode, Menu menu) {
			MenuInflater inflater = mode.getMenuInflater();
			inflater.inflate(R.menu.file_browser_action, menu);
			return true;
		}

		@Override
		public void onDestroyActionMode(ActionMode arg0) {
			log("onDestroyActionMode");
			clearSelections();
			adapter.setMultipleSelect(false);
		}

		@Override
		public boolean onPrepareActionMode(ActionMode mode, Menu menu) {
			List<MegaNode> selected = adapter.getSelectedNodes();
			boolean showDownload = false;
			boolean showSendToChat = false;
			boolean showRename = false;
			boolean showCopy = false;
			boolean showMove = false;
			boolean showLink = false;
			boolean showTrash = false;

			MenuItem unselect = menu.findItem(R.id.cab_menu_unselect_all);

			if (selected.size() != 0) {

				if(selected.size()==adapter.getItemCount()){
					menu.findItem(R.id.cab_menu_select_all).setVisible(false);
					unselect.setTitle(getString(R.string.action_unselect_all));
					unselect.setVisible(true);
				}
				else if(selected.size()==1){
					menu.findItem(R.id.cab_menu_select_all).setVisible(true);
					unselect.setTitle(getString(R.string.action_unselect_all));
					unselect.setVisible(true);
				}
				else{
					menu.findItem(R.id.cab_menu_select_all).setVisible(true);
					unselect.setTitle(getString(R.string.action_unselect_all));
					unselect.setVisible(true);
				}

				if(selected.size()==1){
					showRename = true;
				}
				else{
					showRename = false;
				}
				allFiles = true;
				showDownload = true;
				showTrash = true;
				showMove = true;
				showCopy = true;
				for(int i=0; i<selected.size();i++)	{
					if(megaApi.checkMove(selected.get(i), megaApi.getInboxNode()).getErrorCode() != MegaError.API_OK)	{
						showTrash = false;
						showMove = false;
						break;
					}
				}
				//showSendToChat
				for(int i=0; i<selected.size();i++)	{
					if(!selected.get(i).isFile()){
						allFiles = false;
					}
				}

				if(allFiles){
					showSendToChat = true;
				}else{
					showSendToChat = false;
				}
			}
			else{
				menu.findItem(R.id.cab_menu_select_all).setVisible(true);
				menu.findItem(R.id.cab_menu_unselect_all).setVisible(false);
			}

			menu.findItem(R.id.cab_menu_download).setVisible(showDownload);
			if(showDownload){
				menu.findItem(R.id.cab_menu_download).setShowAsAction(MenuItem.SHOW_AS_ACTION_ALWAYS);
			}

			menu.findItem(R.id.cab_menu_send_to_chat).setVisible(showSendToChat);
			if(showSendToChat) {
				menu.findItem(R.id.cab_menu_send_to_chat).setShowAsAction(MenuItem.SHOW_AS_ACTION_ALWAYS);
			}
			menu.findItem(R.id.cab_menu_rename).setVisible(showRename);

			menu.findItem(R.id.cab_menu_copy).setVisible(showCopy);
			if(showCopy){
				menu.findItem(R.id.cab_menu_copy).setShowAsAction(MenuItem.SHOW_AS_ACTION_ALWAYS);
			}

			menu.findItem(R.id.cab_menu_move).setVisible(showMove);
			if(showMove){
				menu.findItem(R.id.cab_menu_move).setShowAsAction(MenuItem.SHOW_AS_ACTION_ALWAYS);
			}

			menu.findItem(R.id.cab_menu_share_link).setVisible(showLink);
			if (showTrash){
				menu.findItem(R.id.cab_menu_trash).setTitle(context.getString(R.string.context_move_to_trash));
			}

			menu.findItem(R.id.cab_menu_trash).setVisible(showTrash);
			menu.findItem(R.id.cab_menu_leave_multiple_share).setVisible(false);
			
			return false;
		}		
	}
	
	public boolean showSelectMenuItem(){
		if (adapter != null){
			return adapter.isMultipleSelect();
		}
		
		return false;
	}

	public void selectAll(){
		if (adapter != null){
			if(adapter.isMultipleSelect()){
				adapter.selectAll();
			}
			else{					
				adapter.setMultipleSelect(true);
				adapter.selectAll();
				actionMode = ((AppCompatActivity)context).startSupportActionMode(new ActionBarCallBack());
			}
			
			updateActionModeTitle();
		}
	}
	
	@Override
	public void onCreate (Bundle savedInstanceState){
		super.onCreate(savedInstanceState);
		log("onCreate");

		dbH = DatabaseHandler.getDbHandler(context);
		prefs = dbH.getPreferences();
		if (prefs != null){
			log("prefs != null");
			if (prefs.getStorageAskAlways() != null){
				if (!Boolean.parseBoolean(prefs.getStorageAskAlways())){
					log("askMe==false");
					if (prefs.getStorageDownloadLocation() != null){
						if (prefs.getStorageDownloadLocation().compareTo("") != 0){
							downloadLocationDefaultPath = prefs.getStorageDownloadLocation();
						}
					}
				}
			}
		}

		lastPositionStack = new Stack<>();
		
		if (megaApi == null){
			megaApi = ((MegaApplication) ((Activity)context).getApplication()).getMegaApi();
		}
	}
	
	@Override
	public View onCreateView(LayoutInflater inflater, ViewGroup container, Bundle savedInstanceState) {
		log("onCreateView");

		display = ((Activity)context).getWindowManager().getDefaultDisplay();
		outMetrics = new DisplayMetrics ();
	    display.getMetrics(outMetrics);
	    density  = getResources().getDisplayMetrics().density;

		if (((ManagerActivityLollipop) context).parentHandleInbox == -1||((ManagerActivityLollipop) context).parentHandleInbox==megaApi.getInboxNode().getHandle()) {
			log("parentHandle -1");

			if (megaApi.getInboxNode() != null){
				log("InboxNode != null");
				inboxNode = megaApi.getInboxNode();
				nodes = megaApi.getChildren(inboxNode, ((ManagerActivityLollipop)context).orderCloud);
			}
		}
		else{
			log("parentHandle: " + ((ManagerActivityLollipop) context).parentHandleInbox);
			MegaNode parentNode = megaApi.getNodeByHandle(((ManagerActivityLollipop) context).parentHandleInbox);

			if(parentNode!=null){
				log("parentNode: "+parentNode.getName());
				nodes = megaApi.getChildren(parentNode, ((ManagerActivityLollipop)context).orderCloud);
			}

		}
		((ManagerActivityLollipop)context).supportInvalidateOptionsMenu();

		((MegaApplication) ((Activity)context).getApplication()).sendSignalPresenceActivity();
	    
		if (((ManagerActivityLollipop) context).isList){
			View v = inflater.inflate(R.layout.fragment_inboxlist, container, false);

			recyclerView = (RecyclerView) v.findViewById(R.id.inbox_list_view);
			recyclerView.addItemDecoration(new SimpleDividerItemDecoration(context, outMetrics));
			mLayoutManager = new LinearLayoutManager(context);
			recyclerView.setLayoutManager(mLayoutManager);
			recyclerView.setItemAnimator(new DefaultItemAnimator());

			emptyImageView = (ImageView) v.findViewById(R.id.inbox_list_empty_image);
			emptyTextView = (LinearLayout) v.findViewById(R.id.inbox_list_empty_text);
			emptyTextViewFirst = (TextView) v.findViewById(R.id.inbox_list_empty_text_first);
			contentTextLayout = (RelativeLayout) v.findViewById(R.id.inbox_list_content_text_layout);
			contentText = (TextView) v.findViewById(R.id.inbox_list_content_text);

			if (adapter == null){
				adapter = new MegaBrowserLollipopAdapter(context, this, nodes, ((ManagerActivityLollipop) context).parentHandleInbox, recyclerView, null, Constants.INBOX_ADAPTER, MegaBrowserLollipopAdapter.ITEM_VIEW_TYPE_LIST);
			}
			else{
				adapter.setParentHandle(((ManagerActivityLollipop) context).parentHandleInbox);
				adapter.setNodes(nodes);
				adapter.setAdapterType(MegaBrowserLollipopAdapter.ITEM_VIEW_TYPE_LIST);
			}	

			adapter.setMultipleSelect(false);

			recyclerView.setAdapter(adapter);

			setNodes(nodes);
			return v;
		}
		else{
			log("isGrid View");
			View v = inflater.inflate(R.layout.fragment_inboxgrid, container, false);
			
			recyclerView = (CustomizedGridRecyclerView) v.findViewById(R.id.inbox_grid_view);
			recyclerView.setHasFixedSize(true);
			gridLayoutManager = (CustomizedGridLayoutManager) recyclerView.getLayoutManager();

			recyclerView.setItemAnimator(new DefaultItemAnimator());

			emptyImageView = (ImageView) v.findViewById(R.id.inbox_grid_empty_image);
			emptyTextView = (LinearLayout) v.findViewById(R.id.inbox_grid_empty_text);
			emptyTextViewFirst = (TextView) v.findViewById(R.id.inbox_grid_empty_text_first);

//			emptyImageView.setImageResource(R.drawable.inbox_empty);
//			emptyTextView.setText(R.string.empty_inbox);

			contentTextLayout = (RelativeLayout) v.findViewById(R.id.inbox_grid_content_text_layout);
			contentText = (TextView) v.findViewById(R.id.inbox_content_grid_text);			

			if (adapter == null){
				adapter = new MegaBrowserLollipopAdapter(context, this, nodes, ((ManagerActivityLollipop) context).parentHandleInbox, recyclerView, null, Constants.INBOX_ADAPTER, MegaBrowserLollipopAdapter.ITEM_VIEW_TYPE_GRID);
			}
			else{
				adapter.setParentHandle(((ManagerActivityLollipop) context).parentHandleInbox);
				adapter.setNodes(nodes);
				adapter.setAdapterType(MegaBrowserLollipopAdapter.ITEM_VIEW_TYPE_GRID);
			}

			recyclerView.setAdapter(adapter);

			setNodes(nodes);

			setContentText();

			return v;	
		}
	}
	
	public void refresh(){
		log("refresh");
		if(((ManagerActivityLollipop) context).parentHandleInbox==-1||((ManagerActivityLollipop) context).parentHandleInbox==inboxNode.getHandle()){
			nodes = megaApi.getChildren(inboxNode, ((ManagerActivityLollipop)context).orderCloud);
		}
		else{
			MegaNode parentNode = megaApi.getNodeByHandle(((ManagerActivityLollipop) context).parentHandleInbox);
			if(parentNode!=null){
				log("parentNode: "+parentNode.getName());
				nodes = megaApi.getChildren(parentNode, ((ManagerActivityLollipop)context).orderCloud);
			}
		}

		setNodes(nodes);
	}

	@Override
    public void onAttach(Activity activity) {
        super.onAttach(activity);
        context = activity;
    }
	
	public void itemClick(int position) {
		log("itemClick");
		((MegaApplication) ((Activity)context).getApplication()).sendSignalPresenceActivity();

		if (adapter.isMultipleSelect()){
			log("multiselect ON");
			adapter.toggleSelection(position);

			List<MegaNode> selectedNodes = adapter.getSelectedNodes();
			if (selectedNodes.size() > 0){
				updateActionModeTitle();
				((ManagerActivityLollipop)context).changeStatusBarColor(Constants.COLOR_STATUS_BAR_RED);
			}
		}
		else{

			if (nodes.get(position).isFolder()){
				MegaNode n = nodes.get(position);

				int lastFirstVisiblePosition = 0;
				if(((ManagerActivityLollipop) context).isList){
					lastFirstVisiblePosition = mLayoutManager.findFirstCompletelyVisibleItemPosition();
				}
				else{
					lastFirstVisiblePosition = ((CustomizedGridRecyclerView) recyclerView).findFirstCompletelyVisibleItemPosition();
					if(lastFirstVisiblePosition==-1){
						log("Completely -1 then find just visible position");
						lastFirstVisiblePosition = ((CustomizedGridRecyclerView) recyclerView).findFirstVisibleItemPosition();
					}
				}

				log("Push to stack "+lastFirstVisiblePosition+" position");
				lastPositionStack.push(lastFirstVisiblePosition);

				((ManagerActivityLollipop) context).parentHandleInbox=nodes.get(position).getHandle();

				((ManagerActivityLollipop)context).supportInvalidateOptionsMenu();
				((ManagerActivityLollipop)context).setToolbarTitle();

				nodes = megaApi.getChildren(nodes.get(position), ((ManagerActivityLollipop)context).orderCloud);
				adapter.setNodes(nodes);

				setContentText();

				recyclerView.scrollToPosition(0);
			}
			else{
				if (MimeTypeList.typeForName(nodes.get(position).getName()).isImage()){
					Intent intent = new Intent(context, FullScreenImageViewerLollipop.class);
					intent.putExtra("position", position);
					intent.putExtra("adapterType", Constants.RUBBISH_BIN_ADAPTER);
					if (megaApi.getParentNode(nodes.get(position)).getType() == MegaNode.TYPE_RUBBISH){
						intent.putExtra("parentNodeHandle", -1L);
					}
					else{
						intent.putExtra("parentNodeHandle", megaApi.getParentNode(nodes.get(position)).getHandle());
					}
					MyAccountInfo accountInfo = ((ManagerActivityLollipop)context).getMyAccountInfo();
					if(accountInfo!=null){
						intent.putExtra("typeAccount", accountInfo.getAccountType());
					}
					intent.putExtra("orderGetChildren", ((ManagerActivityLollipop)context).orderCloud);
					startActivity(intent);
				}
				else if (MimeTypeList.typeForName(nodes.get(position).getName()).isVideoReproducible() || MimeTypeList.typeForName(nodes.get(position).getName()).isAudio() ){
					MegaNode file = nodes.get(position);

					if (megaApi.httpServerIsRunning() == 0) {
						megaApi.httpServerStart();
					}

					ActivityManager.MemoryInfo mi = new ActivityManager.MemoryInfo();
					ActivityManager activityManager = (ActivityManager) context.getSystemService(Context.ACTIVITY_SERVICE);
					activityManager.getMemoryInfo(mi);

					if(mi.totalMem>Constants.BUFFER_COMP){
						log("Total mem: "+mi.totalMem+" allocate 32 MB");
						megaApi.httpServerSetMaxBufferSize(Constants.MAX_BUFFER_32MB);
					}
					else{
						log("Total mem: "+mi.totalMem+" allocate 16 MB");
						megaApi.httpServerSetMaxBufferSize(Constants.MAX_BUFFER_16MB);
					}

					String url = megaApi.httpServerGetLocalLink(file);
					String mimeType = MimeTypeList.typeForName(file.getName()).getType();
					log("FILENAME: " + file.getName());

					Intent mediaIntent;
					if (MimeTypeList.typeForName(file.getName()).isVideoNotSupported() || MimeTypeList.typeForName(file.getName()).isAudioNotSupported()){
						mediaIntent = new Intent(Intent.ACTION_VIEW);
					}
					else {
						mediaIntent = new Intent(context, AudioVideoPlayerLollipop.class);
					}
					mediaIntent.putExtra("position", position);
					if (megaApi.getParentNode(nodes.get(position)).getType() == MegaNode.TYPE_RUBBISH){
						mediaIntent.putExtra("parentNodeHandle", -1L);
					}
					else{
						mediaIntent.putExtra("parentNodeHandle", megaApi.getParentNode(nodes.get(position)).getHandle());
					}
					mediaIntent.putExtra("orderGetChildren", ((ManagerActivityLollipop)context).orderCloud);
					mediaIntent.putExtra("adapterType", Constants.RUBBISH_BIN_ADAPTER);
					mediaIntent.putExtra("HANDLE", file.getHandle());
					mediaIntent.putExtra("FILENAME", file.getName());
					String localPath = Util.getLocalFile(context, file.getName(), file.getSize(), downloadLocationDefaultPath);
<<<<<<< HEAD
					log("localPath: "+localPath);
					if (localPath != null){
=======
					if (localPath != null && (megaApi.getFingerprint(file).equals(megaApi.getFingerprint(localPath)))){
>>>>>>> 43f09f6c
						File mediaFile = new File(localPath);
						if (Build.VERSION.SDK_INT >= Build.VERSION_CODES.N && prefs.getStorageDownloadLocation().contains(Environment.getExternalStorageDirectory().getPath())) {
							mediaIntent.setDataAndType(FileProvider.getUriForFile(context, "mega.privacy.android.app.providers.fileprovider", mediaFile), MimeTypeList.typeForName(file.getName()).getType());
						}
						else{
							mediaIntent.setDataAndType(Uri.fromFile(mediaFile), MimeTypeList.typeForName(file.getName()).getType());
						}
						mediaIntent.addFlags(Intent.FLAG_GRANT_READ_URI_PERMISSION);
					}
					else {
						mediaIntent.setDataAndType(Uri.parse(url), mimeType);
					}
					if (MegaApiUtils.isIntentAvailable(context, mediaIntent)){
						startActivity(mediaIntent);
					}
					else{
						Toast.makeText(context, context.getResources().getString(R.string.intent_not_available), Toast.LENGTH_LONG).show();
						adapter.notifyDataSetChanged();
						ArrayList<Long> handleList = new ArrayList<Long>();
						handleList.add(nodes.get(position).getHandle());
						NodeController nC = new NodeController(context);
						nC.prepareForDownload(handleList);
					}
				}else if (MimeTypeList.typeForName(nodes.get(position).getName()).isPdf()){
					MegaNode file = nodes.get(position);

					if (megaApi.httpServerIsRunning() == 0) {
						megaApi.httpServerStart();
					}

					ActivityManager.MemoryInfo mi = new ActivityManager.MemoryInfo();
					ActivityManager activityManager = (ActivityManager) context.getSystemService(Context.ACTIVITY_SERVICE);
					activityManager.getMemoryInfo(mi);

					if(mi.totalMem>Constants.BUFFER_COMP){
						log("Total mem: "+mi.totalMem+" allocate 32 MB");
						megaApi.httpServerSetMaxBufferSize(Constants.MAX_BUFFER_32MB);
					}
					else{
						log("Total mem: "+mi.totalMem+" allocate 16 MB");
						megaApi.httpServerSetMaxBufferSize(Constants.MAX_BUFFER_16MB);
					}

					String url = megaApi.httpServerGetLocalLink(file);
					String mimeType = MimeTypeList.typeForName(file.getName()).getType();
					log("FILENAME: " + file.getName() + "TYPE: "+mimeType);

					Intent pdfIntent = new Intent(context, PdfViewerActivityLollipop.class);
					pdfIntent.putExtra("APP", true);
					String localPath = Util.getLocalFile(context, file.getName(), file.getSize(), downloadLocationDefaultPath);
					if (localPath != null && (megaApi.getFingerprint(file).equals(megaApi.getFingerprint(localPath)))){
						File mediaFile = new File(localPath);
						if (Build.VERSION.SDK_INT >= Build.VERSION_CODES.N && prefs.getStorageDownloadLocation().contains(Environment.getExternalStorageDirectory().getPath())) {
							pdfIntent.setDataAndType(FileProvider.getUriForFile(context, "mega.privacy.android.app.providers.fileprovider", mediaFile), MimeTypeList.typeForName(file.getName()).getType());
						}
						else{
							pdfIntent.setDataAndType(Uri.fromFile(mediaFile), MimeTypeList.typeForName(file.getName()).getType());
						}
						pdfIntent.addFlags(Intent.FLAG_GRANT_READ_URI_PERMISSION);
					}
					else {
						pdfIntent.setDataAndType(Uri.parse(url), mimeType);
					}
					pdfIntent.putExtra("HANDLE", file.getHandle());
					if (MegaApiUtils.isIntentAvailable(context, pdfIntent)){
						startActivity(pdfIntent);
					}
					else{
						Toast.makeText(context, context.getResources().getString(R.string.intent_not_available), Toast.LENGTH_LONG).show();

						ArrayList<Long> handleList = new ArrayList<Long>();
						handleList.add(nodes.get(position).getHandle());
						NodeController nC = new NodeController(context);
						nC.prepareForDownload(handleList);
					}
				}
				else{
					adapter.notifyDataSetChanged();
					ArrayList<Long> handleList = new ArrayList<Long>();
					handleList.add(nodes.get(position).getHandle());
					NodeController nC = new NodeController(context);
					nC.prepareForDownload(handleList);
				}
			}
		}
    }

	private void updateActionModeTitle() {
		if (actionMode == null || getActivity() == null) {
			return;
		}
		List<MegaNode> documents = adapter.getSelectedNodes();
		int files = 0;
		int folders = 0;
		for (MegaNode document : documents) {
			if (document.isFile()) {
				files++;
			} else if (document.isFolder()) {
				folders++;
			}
		}
		Resources res = getActivity().getResources();

		String title;
		int sum=files+folders;

		if (files == 0 && folders == 0) {
			title = Integer.toString(sum);
		} else if (files == 0) {
			title = Integer.toString(folders);
		} else if (folders == 0) {
			title = Integer.toString(files);
		} else {
			title = Integer.toString(sum);
		}
		actionMode.setTitle(title);
		try {
			actionMode.invalidate();
		} catch (NullPointerException e) {
			e.printStackTrace();
			log("oninvalidate error");
		}
		/*String format = "%d %s";
		String filesStr = String.format(format, files,
				res.getQuantityString(R.plurals.general_num_files, files));
		String foldersStr = String.format(format, folders,
				res.getQuantityString(R.plurals.general_num_folders, folders));
		String title;
		if (files == 0 && folders == 0) {
			title = foldersStr + ", " + filesStr;
		} else if (files == 0) {
			title = foldersStr;
		} else if (folders == 0) {
			title = filesStr;
		} else {
			title = foldersStr + ", " + filesStr;
		}
		actionMode.setTitle(title);
		try {
			actionMode.invalidate();
		} catch (NullPointerException e) {
			e.printStackTrace();
			log("oninvalidate error");
		}*/

	}

	/*
	 * Clear all selected items
	 */
	private void clearSelections() {
		if(adapter.isMultipleSelect()){
			adapter.clearSelections();
		}
	}
	
	/*
	 * Disable selection
	 */
	public void hideMultipleSelect() {
		log("hideMultipleSelect");
		adapter.setMultipleSelect(false);
		((ManagerActivityLollipop)context).changeStatusBarColor(Constants.COLOR_STATUS_BAR_TRANSPARENT_BLACK);
		if (actionMode != null) {
			actionMode.finish();
		}
	}

	public static InboxFragmentLollipop newInstance() {
		log("newInstance");
		InboxFragmentLollipop fragment = new InboxFragmentLollipop();
		return fragment;
	}
	
	public int onBackPressed(){
		log("onBackPressed");
		((MegaApplication) ((Activity)context).getApplication()).sendSignalPresenceActivity();

		if (adapter == null){
			return 0;
		}

		MegaNode parentNode = megaApi.getParentNode(megaApi.getNodeByHandle(((ManagerActivityLollipop) context).parentHandleInbox));
		if (parentNode != null) {
			log("ParentNode: "+parentNode.getName());

			((ManagerActivityLollipop)context).supportInvalidateOptionsMenu();

			((ManagerActivityLollipop) context).parentHandleInbox = parentNode.getHandle();
			((ManagerActivityLollipop) context).setToolbarTitle();

			nodes = megaApi.getChildren(parentNode, ((ManagerActivityLollipop)context).orderCloud);
			setNodes(nodes);

			int lastVisiblePosition = 0;
			if(!lastPositionStack.empty()){
				lastVisiblePosition = lastPositionStack.pop();
				log("Pop of the stack "+lastVisiblePosition+" position");
			}
			log("Scroll to "+lastVisiblePosition+" position");

			if(lastVisiblePosition>=0){

				if(((ManagerActivityLollipop) context).isList){
					mLayoutManager.scrollToPositionWithOffset(lastVisiblePosition, 0);
				}
				else{
					gridLayoutManager.scrollToPositionWithOffset(lastVisiblePosition, 0);
				}
			}
			return 2;
		}
		else{
			return 0;
		}
	}

	public boolean getIsList(){
		return ((ManagerActivityLollipop) context).isList;
	}
	
	public long getParentHandle(){
		return ((ManagerActivityLollipop) context).parentHandleInbox;
	}

	public RecyclerView getRecyclerView(){
		return recyclerView;
	}
	
	public void setNodes(ArrayList<MegaNode> nodes){
		log("setNodes");
		this.nodes = nodes;
		if (adapter != null){
			adapter.setNodes(nodes);
			setContentText();
		}	
	}

	public void setContentText(){
		log("setContentText");

		if (adapter.getItemCount() == 0){

			recyclerView.setVisibility(View.GONE);
			emptyImageView.setVisibility(View.VISIBLE);
			emptyTextView.setVisibility(View.VISIBLE);
			contentTextLayout.setVisibility(View.GONE);

			if (megaApi.getInboxNode().getHandle()==((ManagerActivityLollipop)context).parentHandleInbox||((ManagerActivityLollipop)context).parentHandleInbox==-1) {
				if(context.getResources().getConfiguration().orientation == Configuration.ORIENTATION_LANDSCAPE){
					emptyImageView.setImageResource(R.drawable.inbox_empty_landscape);
				}else{
					emptyImageView.setImageResource(R.drawable.inbox_empty);
				}

				String textToShow = String.format(context.getString(R.string.context_empty_inbox), getString(R.string.section_inbox));
				try{
					textToShow = textToShow.replace("[A]", "<font color=\'#000000\'>");
					textToShow = textToShow.replace("[/A]", "</font>");
					textToShow = textToShow.replace("[B]", "<font color=\'#7a7a7a\'>");
					textToShow = textToShow.replace("[/B]", "</font>");
				}
				catch (Exception e){}
				Spanned result = null;
				if (android.os.Build.VERSION.SDK_INT >= android.os.Build.VERSION_CODES.N) {
					result = Html.fromHtml(textToShow,Html.FROM_HTML_MODE_LEGACY);
				} else {
					result = Html.fromHtml(textToShow);
				}
				emptyTextViewFirst.setText(result);

			} else {
				emptyImageView.setImageResource(R.drawable.ic_empty_folder);
				emptyTextViewFirst.setText(R.string.file_browser_empty_folder);
			}
		}
		else{
			recyclerView.setVisibility(View.VISIBLE);
			emptyImageView.setVisibility(View.GONE);
			emptyTextView.setVisibility(View.GONE);
			contentTextLayout.setVisibility(View.VISIBLE);

			if (megaApi.getInboxNode().getHandle()==((ManagerActivityLollipop) context).parentHandleInbox||((ManagerActivityLollipop) context).parentHandleInbox==-1) {

				contentText.setText(MegaApiUtils.getInfoFolder(inboxNode, context));
			} else {
				MegaNode parentNode = megaApi.getNodeByHandle(((ManagerActivityLollipop) context).parentHandleInbox);

				if(parentNode!=null){
					contentText.setText(MegaApiUtils.getInfoFolder(parentNode, context));
				}
			}
		}
	}

	public void notifyDataSetChanged(){
		if (adapter != null){
			adapter.notifyDataSetChanged();
		}
	}

	private static void log(String log) {
		Util.log("InboxFragmentLollipop", log);
	}

	public int getItemCount(){
		if(adapter != null){
			return adapter.getItemCount();
		}
		return 0;
	}
}<|MERGE_RESOLUTION|>--- conflicted
+++ resolved
@@ -593,12 +593,8 @@
 					mediaIntent.putExtra("HANDLE", file.getHandle());
 					mediaIntent.putExtra("FILENAME", file.getName());
 					String localPath = Util.getLocalFile(context, file.getName(), file.getSize(), downloadLocationDefaultPath);
-<<<<<<< HEAD
 					log("localPath: "+localPath);
-					if (localPath != null){
-=======
 					if (localPath != null && (megaApi.getFingerprint(file).equals(megaApi.getFingerprint(localPath)))){
->>>>>>> 43f09f6c
 						File mediaFile = new File(localPath);
 						if (Build.VERSION.SDK_INT >= Build.VERSION_CODES.N && prefs.getStorageDownloadLocation().contains(Environment.getExternalStorageDirectory().getPath())) {
 							mediaIntent.setDataAndType(FileProvider.getUriForFile(context, "mega.privacy.android.app.providers.fileprovider", mediaFile), MimeTypeList.typeForName(file.getName()).getType());
