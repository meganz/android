package mega.privacy.android.app.lollipop.managerSections;

import android.app.Activity;
import android.app.ActivityManager;
import android.content.Context;
import android.content.Intent;
import android.content.res.Configuration;
import android.content.res.Resources;
import android.net.Uri;
import android.os.Build;
import android.os.Bundle;
import android.os.Environment;
import android.support.v4.app.Fragment;
import android.support.v4.content.FileProvider;
import android.support.v7.app.AppCompatActivity;
import android.support.v7.view.ActionMode;
import android.support.v7.widget.DefaultItemAnimator;
import android.support.v7.widget.LinearLayoutManager;
import android.support.v7.widget.RecyclerView;
import android.text.Html;
import android.text.Spanned;
import android.util.DisplayMetrics;
import android.view.Display;
import android.view.LayoutInflater;
import android.view.Menu;
import android.view.MenuInflater;
import android.view.MenuItem;
import android.view.View;
import android.view.ViewGroup;
import android.widget.ImageView;
import android.widget.LinearLayout;
import android.widget.RelativeLayout;
import android.widget.TextView;
import android.widget.Toast;

import java.io.File;
import java.util.ArrayList;
import java.util.List;
import java.util.Stack;

import mega.privacy.android.app.DatabaseHandler;
import mega.privacy.android.app.MegaApplication;
import mega.privacy.android.app.MegaPreferences;
import mega.privacy.android.app.MimeTypeList;
import mega.privacy.android.app.R;
import mega.privacy.android.app.components.CustomizedGridLayoutManager;
import mega.privacy.android.app.components.CustomizedGridRecyclerView;
import mega.privacy.android.app.components.SimpleDividerItemDecoration;
import mega.privacy.android.app.lollipop.AudioVideoPlayerLollipop;
import mega.privacy.android.app.lollipop.FullScreenImageViewerLollipop;
import mega.privacy.android.app.lollipop.ManagerActivityLollipop;
import mega.privacy.android.app.lollipop.MyAccountInfo;
import mega.privacy.android.app.lollipop.PdfViewerActivityLollipop;
import mega.privacy.android.app.lollipop.adapters.MegaBrowserLollipopAdapter;
import mega.privacy.android.app.lollipop.controllers.NodeController;
import mega.privacy.android.app.utils.Constants;
import mega.privacy.android.app.utils.MegaApiUtils;
import mega.privacy.android.app.utils.Util;
import nz.mega.sdk.MegaApiAndroid;
import nz.mega.sdk.MegaError;
import nz.mega.sdk.MegaNode;


public class InboxFragmentLollipop extends Fragment{

	public static ImageView imageDrag;

	public static int GRID_WIDTH = 400;
	
	Context context;
	RecyclerView recyclerView;
	public static LinearLayoutManager mLayoutManager;
	public static CustomizedGridLayoutManager gridLayoutManager;
	public static MegaBrowserLollipopAdapter adapter;
	public InboxFragmentLollipop inboxFragment = this;
	MegaNode inboxNode;

	ArrayList<MegaNode> nodes;
	MegaNode selectedNode;
	
	ImageView emptyImageView;
	LinearLayout emptyTextView;
	TextView emptyTextViewFirst;
	TextView contentText;
	RelativeLayout contentTextLayout;
	Stack<Integer> lastPositionStack;
	
	MegaApiAndroid megaApi;
	boolean allFiles = true;
	String downloadLocationDefaultPath = Util.downloadDIR;
	
	private ActionMode actionMode;
	
	float density;
	DisplayMetrics outMetrics;
	Display display;

	DatabaseHandler dbH;
	MegaPreferences prefs;

	public void activateActionMode(){
		log("activateActionMode");
		if (!adapter.isMultipleSelect()){
			adapter.setMultipleSelect(true);
			actionMode = ((AppCompatActivity)context).startSupportActionMode(new ActionBarCallBack());
		}
	}

	private class ActionBarCallBack implements ActionMode.Callback {

		@Override
		public boolean onActionItemClicked(ActionMode mode, MenuItem item) {
			((MegaApplication) ((Activity)context).getApplication()).sendSignalPresenceActivity();

			List<MegaNode> documents = adapter.getSelectedNodes();
			
			switch(item.getItemId()){
				case R.id.cab_menu_download:{
					ArrayList<Long> handleList = new ArrayList<Long>();
					for (int i=0;i<documents.size();i++){
						handleList.add(documents.get(i).getHandle());
					}

					NodeController nC = new NodeController(context);
					nC.prepareForDownload(handleList);

					clearSelections();
					hideMultipleSelect();
					break;
				}
				case R.id.cab_menu_rename:{

					if (documents.size()==1){
						((ManagerActivityLollipop) context).showRenameDialog(documents.get(0), documents.get(0).getName());
					}

					clearSelections();
					hideMultipleSelect();
					break;
				}
				case R.id.cab_menu_copy:{
					ArrayList<Long> handleList = new ArrayList<Long>();
					for (int i=0;i<documents.size();i++){
						handleList.add(documents.get(i).getHandle());
					}

					NodeController nC = new NodeController(context);
					nC.chooseLocationToCopyNodes(handleList);

					clearSelections();
					hideMultipleSelect();
					break;
				}	
				case R.id.cab_menu_move:{
					ArrayList<Long> handleList = new ArrayList<Long>();
					for (int i=0;i<documents.size();i++){
						handleList.add(documents.get(i).getHandle());
					}

					NodeController nC = new NodeController(context);
					nC.chooseLocationToMoveNodes(handleList);

					clearSelections();
					hideMultipleSelect();
					break;
				}
				case R.id.cab_menu_send_to_chat:{
					log("Send files to chat");
					ArrayList<MegaNode> nodesSelected = adapter.getArrayListSelectedNodes();
					NodeController nC = new NodeController(context);
					nC.selectChatsToSendNodes(nodesSelected);
					clearSelections();
					hideMultipleSelect();
					break;
				}
				case R.id.cab_menu_trash:{
					ArrayList<Long> handleList = new ArrayList<Long>();
					for (int i=0;i<documents.size();i++){
						handleList.add(documents.get(i).getHandle());
					}

					((ManagerActivityLollipop) context).askConfirmationMoveToRubbish(handleList);

					clearSelections();
					hideMultipleSelect();
					break;
				}
				case R.id.cab_menu_select_all:{
					((ManagerActivityLollipop)context).changeStatusBarColor(Constants.COLOR_STATUS_BAR_RED);
					selectAll();
					break;
				}
				case R.id.cab_menu_unselect_all:{
					clearSelections();
					hideMultipleSelect();
					break;
				}
			}
			return false;
		}

		@Override
		public boolean onCreateActionMode(ActionMode mode, Menu menu) {
			MenuInflater inflater = mode.getMenuInflater();
			inflater.inflate(R.menu.file_browser_action, menu);
			return true;
		}

		@Override
		public void onDestroyActionMode(ActionMode arg0) {
			log("onDestroyActionMode");
			clearSelections();
			adapter.setMultipleSelect(false);
		}

		@Override
		public boolean onPrepareActionMode(ActionMode mode, Menu menu) {
			List<MegaNode> selected = adapter.getSelectedNodes();
			boolean showDownload = false;
			boolean showSendToChat = false;
			boolean showRename = false;
			boolean showCopy = false;
			boolean showMove = false;
			boolean showLink = false;
			boolean showTrash = false;

			MenuItem unselect = menu.findItem(R.id.cab_menu_unselect_all);

			if (selected.size() != 0) {

				if(selected.size()==adapter.getItemCount()){
					menu.findItem(R.id.cab_menu_select_all).setVisible(false);
					unselect.setTitle(getString(R.string.action_unselect_all));
					unselect.setVisible(true);
				}
				else if(selected.size()==1){
					menu.findItem(R.id.cab_menu_select_all).setVisible(true);
					unselect.setTitle(getString(R.string.action_unselect_all));
					unselect.setVisible(true);
				}
				else{
					menu.findItem(R.id.cab_menu_select_all).setVisible(true);
					unselect.setTitle(getString(R.string.action_unselect_all));
					unselect.setVisible(true);
				}

				if(selected.size()==1){
					showRename = true;
				}
				else{
					showRename = false;
				}
				allFiles = true;
				showDownload = true;
				showTrash = true;
				showMove = true;
				showCopy = true;
				for(int i=0; i<selected.size();i++)	{
					if(megaApi.checkMove(selected.get(i), megaApi.getInboxNode()).getErrorCode() != MegaError.API_OK)	{
						showTrash = false;
						showMove = false;
						break;
					}
				}
				//showSendToChat
				for(int i=0; i<selected.size();i++)	{
					if(!selected.get(i).isFile()){
						allFiles = false;
					}
				}

				if(allFiles){
					showSendToChat = true;
				}else{
					showSendToChat = false;
				}
			}
			else{
				menu.findItem(R.id.cab_menu_select_all).setVisible(true);
				menu.findItem(R.id.cab_menu_unselect_all).setVisible(false);
			}

			menu.findItem(R.id.cab_menu_download).setVisible(showDownload);
			if(showDownload){
				menu.findItem(R.id.cab_menu_download).setShowAsAction(MenuItem.SHOW_AS_ACTION_ALWAYS);
			}

			menu.findItem(R.id.cab_menu_send_to_chat).setVisible(showSendToChat);
			if(showSendToChat) {
				menu.findItem(R.id.cab_menu_send_to_chat).setShowAsAction(MenuItem.SHOW_AS_ACTION_ALWAYS);
			}
			menu.findItem(R.id.cab_menu_rename).setVisible(showRename);

			menu.findItem(R.id.cab_menu_copy).setVisible(showCopy);
			if(showCopy){
				menu.findItem(R.id.cab_menu_copy).setShowAsAction(MenuItem.SHOW_AS_ACTION_ALWAYS);
			}

			menu.findItem(R.id.cab_menu_move).setVisible(showMove);
			if(showMove){
				menu.findItem(R.id.cab_menu_move).setShowAsAction(MenuItem.SHOW_AS_ACTION_ALWAYS);
			}

			menu.findItem(R.id.cab_menu_share_link).setVisible(showLink);
			if (showTrash){
				menu.findItem(R.id.cab_menu_trash).setTitle(context.getString(R.string.context_move_to_trash));
			}

			menu.findItem(R.id.cab_menu_trash).setVisible(showTrash);
			menu.findItem(R.id.cab_menu_leave_multiple_share).setVisible(false);
			
			return false;
		}		
	}
	
	public boolean showSelectMenuItem(){
		if (adapter != null){
			return adapter.isMultipleSelect();
		}
		
		return false;
	}

	public void selectAll(){
		if (adapter != null){
			if(adapter.isMultipleSelect()){
				adapter.selectAll();
			}
			else{					
				adapter.setMultipleSelect(true);
				adapter.selectAll();
				actionMode = ((AppCompatActivity)context).startSupportActionMode(new ActionBarCallBack());
			}
			
			updateActionModeTitle();
		}
	}
	
	@Override
	public void onCreate (Bundle savedInstanceState){
		super.onCreate(savedInstanceState);
		log("onCreate");

		dbH = DatabaseHandler.getDbHandler(context);
		prefs = dbH.getPreferences();
		if (prefs != null){
			log("prefs != null");
			if (prefs.getStorageAskAlways() != null){
				if (!Boolean.parseBoolean(prefs.getStorageAskAlways())){
					log("askMe==false");
					if (prefs.getStorageDownloadLocation() != null){
						if (prefs.getStorageDownloadLocation().compareTo("") != 0){
							downloadLocationDefaultPath = prefs.getStorageDownloadLocation();
						}
					}
				}
			}
		}

		lastPositionStack = new Stack<>();
		
		if (megaApi == null){
			megaApi = ((MegaApplication) ((Activity)context).getApplication()).getMegaApi();
		}
	}
	
	@Override
	public View onCreateView(LayoutInflater inflater, ViewGroup container, Bundle savedInstanceState) {
		log("onCreateView");

		display = ((Activity)context).getWindowManager().getDefaultDisplay();
		outMetrics = new DisplayMetrics ();
	    display.getMetrics(outMetrics);
	    density  = getResources().getDisplayMetrics().density;

		if (((ManagerActivityLollipop) context).parentHandleInbox == -1||((ManagerActivityLollipop) context).parentHandleInbox==megaApi.getInboxNode().getHandle()) {
			log("parentHandle -1");

			if (megaApi.getInboxNode() != null){
				log("InboxNode != null");
				inboxNode = megaApi.getInboxNode();
				nodes = megaApi.getChildren(inboxNode, ((ManagerActivityLollipop)context).orderCloud);
			}
		}
		else{
			log("parentHandle: " + ((ManagerActivityLollipop) context).parentHandleInbox);
			MegaNode parentNode = megaApi.getNodeByHandle(((ManagerActivityLollipop) context).parentHandleInbox);

			if(parentNode!=null){
				log("parentNode: "+parentNode.getName());
				nodes = megaApi.getChildren(parentNode, ((ManagerActivityLollipop)context).orderCloud);
			}

		}
		((ManagerActivityLollipop)context).supportInvalidateOptionsMenu();

		((MegaApplication) ((Activity)context).getApplication()).sendSignalPresenceActivity();
	    
		if (((ManagerActivityLollipop) context).isList){
			View v = inflater.inflate(R.layout.fragment_inboxlist, container, false);

			recyclerView = (RecyclerView) v.findViewById(R.id.inbox_list_view);
			recyclerView.addItemDecoration(new SimpleDividerItemDecoration(context, outMetrics));
			mLayoutManager = new LinearLayoutManager(context);
			recyclerView.setLayoutManager(mLayoutManager);
			recyclerView.setItemAnimator(new DefaultItemAnimator());

			emptyImageView = (ImageView) v.findViewById(R.id.inbox_list_empty_image);
			emptyTextView = (LinearLayout) v.findViewById(R.id.inbox_list_empty_text);
			emptyTextViewFirst = (TextView) v.findViewById(R.id.inbox_list_empty_text_first);
			contentTextLayout = (RelativeLayout) v.findViewById(R.id.inbox_list_content_text_layout);
			contentText = (TextView) v.findViewById(R.id.inbox_list_content_text);

			if (adapter == null){
				adapter = new MegaBrowserLollipopAdapter(context, this, nodes, ((ManagerActivityLollipop) context).parentHandleInbox, recyclerView, null, Constants.INBOX_ADAPTER, MegaBrowserLollipopAdapter.ITEM_VIEW_TYPE_LIST);
			}
			else{
				adapter.setParentHandle(((ManagerActivityLollipop) context).parentHandleInbox);
				adapter.setNodes(nodes);
				adapter.setAdapterType(MegaBrowserLollipopAdapter.ITEM_VIEW_TYPE_LIST);
			}	

			adapter.setMultipleSelect(false);

			recyclerView.setAdapter(adapter);

			setNodes(nodes);
			return v;
		}
		else{
			log("isGrid View");
			View v = inflater.inflate(R.layout.fragment_inboxgrid, container, false);
			
			recyclerView = (CustomizedGridRecyclerView) v.findViewById(R.id.inbox_grid_view);
			recyclerView.setHasFixedSize(true);
			gridLayoutManager = (CustomizedGridLayoutManager) recyclerView.getLayoutManager();

			recyclerView.setItemAnimator(new DefaultItemAnimator());

			emptyImageView = (ImageView) v.findViewById(R.id.inbox_grid_empty_image);
			emptyTextView = (LinearLayout) v.findViewById(R.id.inbox_grid_empty_text);
			emptyTextViewFirst = (TextView) v.findViewById(R.id.inbox_grid_empty_text_first);

//			emptyImageView.setImageResource(R.drawable.inbox_empty);
//			emptyTextView.setText(R.string.empty_inbox);

			contentTextLayout = (RelativeLayout) v.findViewById(R.id.inbox_grid_content_text_layout);
			contentText = (TextView) v.findViewById(R.id.inbox_content_grid_text);			

			if (adapter == null){
				adapter = new MegaBrowserLollipopAdapter(context, this, nodes, ((ManagerActivityLollipop) context).parentHandleInbox, recyclerView, null, Constants.INBOX_ADAPTER, MegaBrowserLollipopAdapter.ITEM_VIEW_TYPE_GRID);
			}
			else{
				adapter.setParentHandle(((ManagerActivityLollipop) context).parentHandleInbox);
				adapter.setNodes(nodes);
				adapter.setAdapterType(MegaBrowserLollipopAdapter.ITEM_VIEW_TYPE_GRID);
			}

			recyclerView.setAdapter(adapter);

			setNodes(nodes);

			setContentText();

			return v;	
		}
	}
	
	public void refresh(){
		log("refresh");
		if(((ManagerActivityLollipop) context).parentHandleInbox==-1||((ManagerActivityLollipop) context).parentHandleInbox==inboxNode.getHandle()){
			nodes = megaApi.getChildren(inboxNode, ((ManagerActivityLollipop)context).orderCloud);
		}
		else{
			MegaNode parentNode = megaApi.getNodeByHandle(((ManagerActivityLollipop) context).parentHandleInbox);
			if(parentNode!=null){
				log("parentNode: "+parentNode.getName());
				nodes = megaApi.getChildren(parentNode, ((ManagerActivityLollipop)context).orderCloud);
			}
		}

		setNodes(nodes);
	}

	@Override
    public void onAttach(Activity activity) {
        super.onAttach(activity);
        context = activity;
    }
	
	public void itemClick(int position, int[] screenPosition, ImageView imageView) {
		log("itemClick");
		((MegaApplication) ((Activity)context).getApplication()).sendSignalPresenceActivity();

		if (adapter.isMultipleSelect()){
			log("multiselect ON");
			adapter.toggleSelection(position);

			List<MegaNode> selectedNodes = adapter.getSelectedNodes();
			if (selectedNodes.size() > 0){
				updateActionModeTitle();
				((ManagerActivityLollipop)context).changeStatusBarColor(Constants.COLOR_STATUS_BAR_RED);
			}
		}
		else{

			if (nodes.get(position).isFolder()){
				MegaNode n = nodes.get(position);

				int lastFirstVisiblePosition = 0;
				if(((ManagerActivityLollipop) context).isList){
					lastFirstVisiblePosition = mLayoutManager.findFirstCompletelyVisibleItemPosition();
				}
				else{
					lastFirstVisiblePosition = ((CustomizedGridRecyclerView) recyclerView).findFirstCompletelyVisibleItemPosition();
					if(lastFirstVisiblePosition==-1){
						log("Completely -1 then find just visible position");
						lastFirstVisiblePosition = ((CustomizedGridRecyclerView) recyclerView).findFirstVisibleItemPosition();
					}
				}

				log("Push to stack "+lastFirstVisiblePosition+" position");
				lastPositionStack.push(lastFirstVisiblePosition);

				((ManagerActivityLollipop) context).parentHandleInbox=nodes.get(position).getHandle();

				((ManagerActivityLollipop)context).supportInvalidateOptionsMenu();
				((ManagerActivityLollipop)context).setToolbarTitle();

				nodes = megaApi.getChildren(nodes.get(position), ((ManagerActivityLollipop)context).orderCloud);
				adapter.setNodes(nodes);

				setContentText();

				recyclerView.scrollToPosition(0);
			}
			else{
				if (MimeTypeList.typeForName(nodes.get(position).getName()).isImage()){
					Intent intent = new Intent(context, FullScreenImageViewerLollipop.class);
					intent.putExtra("position", position);
					intent.putExtra("adapterType", Constants.INBOX_ADAPTER);
					if (megaApi.getParentNode(nodes.get(position)).getType() == MegaNode.TYPE_RUBBISH){
						intent.putExtra("parentNodeHandle", -1L);
					}
					else{
						intent.putExtra("parentNodeHandle", megaApi.getParentNode(nodes.get(position)).getHandle());
					}
					MyAccountInfo accountInfo = ((ManagerActivityLollipop)context).getMyAccountInfo();
					if(accountInfo!=null){
						intent.putExtra("typeAccount", accountInfo.getAccountType());
					}
					intent.putExtra("orderGetChildren", ((ManagerActivityLollipop)context).orderCloud);
					intent.putExtra("screenPosition", screenPosition);
					context.startActivity(intent);
					((ManagerActivityLollipop) context).overridePendingTransition(0,0);
					imageDrag = imageView;
				}
				else if (MimeTypeList.typeForName(nodes.get(position).getName()).isVideoReproducible() || MimeTypeList.typeForName(nodes.get(position).getName()).isAudio() ){
					MegaNode file = nodes.get(position);

					String mimeType = MimeTypeList.typeForName(file.getName()).getType();
					log("FILENAME: " + file.getName());

					Intent mediaIntent;
					if (MimeTypeList.typeForName(file.getName()).isVideoNotSupported() || MimeTypeList.typeForName(file.getName()).isAudioNotSupported()){
						mediaIntent = new Intent(Intent.ACTION_VIEW);
					}
					else {
						mediaIntent = new Intent(context, AudioVideoPlayerLollipop.class);
					}
					mediaIntent.putExtra("position", position);
					if (megaApi.getParentNode(nodes.get(position)).getType() == MegaNode.TYPE_RUBBISH){
						mediaIntent.putExtra("parentNodeHandle", -1L);
					}
					else{
						mediaIntent.putExtra("parentNodeHandle", megaApi.getParentNode(nodes.get(position)).getHandle());
					}
					mediaIntent.putExtra("orderGetChildren", ((ManagerActivityLollipop)context).orderCloud);
					mediaIntent.putExtra("adapterType", Constants.RUBBISH_BIN_ADAPTER);
					mediaIntent.putExtra("screenPosition", screenPosition);
					MyAccountInfo accountInfo = ((ManagerActivityLollipop)context).getMyAccountInfo();
					if(accountInfo!=null){
						mediaIntent.putExtra("typeAccount", accountInfo.getAccountType());
					}
					mediaIntent.putExtra("HANDLE", file.getHandle());
					mediaIntent.putExtra("FILENAME", file.getName());
					mediaIntent.putExtra("adapterType", Constants.INBOX_ADAPTER);
					imageDrag = imageView;
					boolean isOnMegaDownloads = false;
					String localPath = Util.getLocalFile(context, file.getName(), file.getSize(), downloadLocationDefaultPath);
					File f = new File(downloadLocationDefaultPath, file.getName());
					if(f.exists() && (f.length() == file.getSize())){
						isOnMegaDownloads = true;
					}
					if (localPath != null && (isOnMegaDownloads || (megaApi.getFingerprint(file).equals(megaApi.getFingerprint(localPath))))){
						File mediaFile = new File(localPath);
<<<<<<< HEAD
						if (Build.VERSION.SDK_INT >= Build.VERSION_CODES.N && prefs.getStorageDownloadLocation().contains(Environment.getExternalStorageDirectory().getPath())) {
=======
						//mediaIntent.setDataAndType(Uri.parse(localPath), mimeType);
						if (Build.VERSION.SDK_INT >= Build.VERSION_CODES.N && prefs.getStorageDownloadLocation().contains(Environment.getExternalStorageDirectory().getPath())
								&& localPath.contains(Environment.getExternalStorageDirectory().getPath())) {
>>>>>>> d68cdbbd
							mediaIntent.setDataAndType(FileProvider.getUriForFile(context, "mega.privacy.android.app.providers.fileprovider", mediaFile), MimeTypeList.typeForName(file.getName()).getType());
						}
						else{
							mediaIntent.setDataAndType(Uri.fromFile(mediaFile), MimeTypeList.typeForName(file.getName()).getType());
						}
						mediaIntent.addFlags(Intent.FLAG_GRANT_READ_URI_PERMISSION);
					}
					else {
						if (megaApi.httpServerIsRunning() == 0) {
							megaApi.httpServerStart();
						}

						ActivityManager.MemoryInfo mi = new ActivityManager.MemoryInfo();
						ActivityManager activityManager = (ActivityManager) context.getSystemService(Context.ACTIVITY_SERVICE);
						activityManager.getMemoryInfo(mi);

						if(mi.totalMem>Constants.BUFFER_COMP){
							log("Total mem: "+mi.totalMem+" allocate 32 MB");
							megaApi.httpServerSetMaxBufferSize(Constants.MAX_BUFFER_32MB);
						}
						else{
							log("Total mem: "+mi.totalMem+" allocate 16 MB");
							megaApi.httpServerSetMaxBufferSize(Constants.MAX_BUFFER_16MB);
						}

						String url = megaApi.httpServerGetLocalLink(file);
						mediaIntent.setDataAndType(Uri.parse(url), mimeType);
					}
					if (MegaApiUtils.isIntentAvailable(context, mediaIntent)){
						context.startActivity(mediaIntent);
					}
					else{
						Toast.makeText(context, context.getResources().getString(R.string.intent_not_available), Toast.LENGTH_LONG).show();
						adapter.notifyDataSetChanged();
						ArrayList<Long> handleList = new ArrayList<Long>();
						handleList.add(nodes.get(position).getHandle());
						NodeController nC = new NodeController(context);
						nC.prepareForDownload(handleList);
					}
					((ManagerActivityLollipop) context).overridePendingTransition(0,0);
				}else if (MimeTypeList.typeForName(nodes.get(position).getName()).isPdf()){
					MegaNode file = nodes.get(position);

					String mimeType = MimeTypeList.typeForName(file.getName()).getType();
					log("FILENAME: " + file.getName() + "TYPE: "+mimeType);

					Intent pdfIntent = new Intent(context, PdfViewerActivityLollipop.class);
					MyAccountInfo accountInfo = ((ManagerActivityLollipop)context).getMyAccountInfo();
					if(accountInfo!=null){
						pdfIntent.putExtra("typeAccount", accountInfo.getAccountType());
					}
					pdfIntent.putExtra("inside", true);
					pdfIntent.putExtra("adapterType", Constants.INBOX_ADAPTER);
					boolean isOnMegaDownloads = false;
					String localPath = Util.getLocalFile(context, file.getName(), file.getSize(), downloadLocationDefaultPath);
					File f = new File(downloadLocationDefaultPath, file.getName());
					if(f.exists() && (f.length() == file.getSize())){
						isOnMegaDownloads = true;
					}
					if (localPath != null && (isOnMegaDownloads || (megaApi.getFingerprint(file).equals(megaApi.getFingerprint(localPath))))){
						File mediaFile = new File(localPath);
						if (Build.VERSION.SDK_INT >= Build.VERSION_CODES.N && prefs.getStorageDownloadLocation().contains(Environment.getExternalStorageDirectory().getPath())
								&& localPath.contains(Environment.getExternalStorageDirectory().getPath())) {
							pdfIntent.setDataAndType(FileProvider.getUriForFile(context, "mega.privacy.android.app.providers.fileprovider", mediaFile), MimeTypeList.typeForName(file.getName()).getType());
						}
						else{
							pdfIntent.setDataAndType(Uri.fromFile(mediaFile), MimeTypeList.typeForName(file.getName()).getType());
						}
						pdfIntent.addFlags(Intent.FLAG_GRANT_READ_URI_PERMISSION);
					}
					else {
						if (megaApi.httpServerIsRunning() == 0) {
							megaApi.httpServerStart();
						}

						ActivityManager.MemoryInfo mi = new ActivityManager.MemoryInfo();
						ActivityManager activityManager = (ActivityManager) context.getSystemService(Context.ACTIVITY_SERVICE);
						activityManager.getMemoryInfo(mi);

						if(mi.totalMem>Constants.BUFFER_COMP){
							log("Total mem: "+mi.totalMem+" allocate 32 MB");
							megaApi.httpServerSetMaxBufferSize(Constants.MAX_BUFFER_32MB);
						}
						else{
							log("Total mem: "+mi.totalMem+" allocate 16 MB");
							megaApi.httpServerSetMaxBufferSize(Constants.MAX_BUFFER_16MB);
						}

						String url = megaApi.httpServerGetLocalLink(file);
						pdfIntent.setDataAndType(Uri.parse(url), mimeType);
					}
					pdfIntent.putExtra("HANDLE", file.getHandle());
					pdfIntent.putExtra("screenPosition", screenPosition);
					imageDrag = imageView;
					if (MegaApiUtils.isIntentAvailable(context, pdfIntent)){
						startActivity(pdfIntent);
					}
					else{
						Toast.makeText(context, context.getResources().getString(R.string.intent_not_available), Toast.LENGTH_LONG).show();

						ArrayList<Long> handleList = new ArrayList<Long>();
						handleList.add(nodes.get(position).getHandle());
						NodeController nC = new NodeController(context);
						nC.prepareForDownload(handleList);
					}
					((ManagerActivityLollipop) context).overridePendingTransition(0,0);
				}
				else{
					adapter.notifyDataSetChanged();
					ArrayList<Long> handleList = new ArrayList<Long>();
					handleList.add(nodes.get(position).getHandle());
					NodeController nC = new NodeController(context);
					nC.prepareForDownload(handleList);
				}
			}
		}
    }

	private void updateActionModeTitle() {
		if (actionMode == null || getActivity() == null) {
			return;
		}
		List<MegaNode> documents = adapter.getSelectedNodes();
		int files = 0;
		int folders = 0;
		for (MegaNode document : documents) {
			if (document.isFile()) {
				files++;
			} else if (document.isFolder()) {
				folders++;
			}
		}
		Resources res = getActivity().getResources();

		String title;
		int sum=files+folders;

		if (files == 0 && folders == 0) {
			title = Integer.toString(sum);
		} else if (files == 0) {
			title = Integer.toString(folders);
		} else if (folders == 0) {
			title = Integer.toString(files);
		} else {
			title = Integer.toString(sum);
		}
		actionMode.setTitle(title);
		try {
			actionMode.invalidate();
		} catch (NullPointerException e) {
			e.printStackTrace();
			log("oninvalidate error");
		}
		/*String format = "%d %s";
		String filesStr = String.format(format, files,
				res.getQuantityString(R.plurals.general_num_files, files));
		String foldersStr = String.format(format, folders,
				res.getQuantityString(R.plurals.general_num_folders, folders));
		String title;
		if (files == 0 && folders == 0) {
			title = foldersStr + ", " + filesStr;
		} else if (files == 0) {
			title = foldersStr;
		} else if (folders == 0) {
			title = filesStr;
		} else {
			title = foldersStr + ", " + filesStr;
		}
		actionMode.setTitle(title);
		try {
			actionMode.invalidate();
		} catch (NullPointerException e) {
			e.printStackTrace();
			log("oninvalidate error");
		}*/

	}

	/*
	 * Clear all selected items
	 */
	private void clearSelections() {
		if(adapter.isMultipleSelect()){
			adapter.clearSelections();
		}
	}
	
	/*
	 * Disable selection
	 */
	public void hideMultipleSelect() {
		log("hideMultipleSelect");
		adapter.setMultipleSelect(false);
		((ManagerActivityLollipop)context).changeStatusBarColor(Constants.COLOR_STATUS_BAR_TRANSPARENT_BLACK);
		if (actionMode != null) {
			actionMode.finish();
		}
	}

	public static InboxFragmentLollipop newInstance() {
		log("newInstance");
		InboxFragmentLollipop fragment = new InboxFragmentLollipop();
		return fragment;
	}
	
	public int onBackPressed(){
		log("onBackPressed");
		((MegaApplication) ((Activity)context).getApplication()).sendSignalPresenceActivity();

		if (adapter == null){
			return 0;
		}

		MegaNode parentNode = megaApi.getParentNode(megaApi.getNodeByHandle(((ManagerActivityLollipop) context).parentHandleInbox));
		if (parentNode != null) {
			log("ParentNode: "+parentNode.getName());

			((ManagerActivityLollipop)context).supportInvalidateOptionsMenu();

			((ManagerActivityLollipop) context).parentHandleInbox = parentNode.getHandle();
			((ManagerActivityLollipop) context).setToolbarTitle();

			nodes = megaApi.getChildren(parentNode, ((ManagerActivityLollipop)context).orderCloud);
			setNodes(nodes);

			int lastVisiblePosition = 0;
			if(!lastPositionStack.empty()){
				lastVisiblePosition = lastPositionStack.pop();
				log("Pop of the stack "+lastVisiblePosition+" position");
			}
			log("Scroll to "+lastVisiblePosition+" position");

			if(lastVisiblePosition>=0){

				if(((ManagerActivityLollipop) context).isList){
					mLayoutManager.scrollToPositionWithOffset(lastVisiblePosition, 0);
				}
				else{
					gridLayoutManager.scrollToPositionWithOffset(lastVisiblePosition, 0);
				}
			}
			return 2;
		}
		else{
			return 0;
		}
	}

	public boolean getIsList(){
		return ((ManagerActivityLollipop) context).isList;
	}
	
	public long getParentHandle(){
		return ((ManagerActivityLollipop) context).parentHandleInbox;
	}

	public RecyclerView getRecyclerView(){
		return recyclerView;
	}
	
	public void setNodes(ArrayList<MegaNode> nodes){
		log("setNodes");
		this.nodes = nodes;
		if (adapter != null){
			adapter.setNodes(nodes);
			setContentText();
		}	
	}

	public void setContentText(){
		log("setContentText");

		if (adapter.getItemCount() == 0){

			recyclerView.setVisibility(View.GONE);
			emptyImageView.setVisibility(View.VISIBLE);
			emptyTextView.setVisibility(View.VISIBLE);
			contentTextLayout.setVisibility(View.GONE);

			if (megaApi.getInboxNode().getHandle()==((ManagerActivityLollipop)context).parentHandleInbox||((ManagerActivityLollipop)context).parentHandleInbox==-1) {
				if(context.getResources().getConfiguration().orientation == Configuration.ORIENTATION_LANDSCAPE){
					emptyImageView.setImageResource(R.drawable.inbox_empty_landscape);
				}else{
					emptyImageView.setImageResource(R.drawable.inbox_empty);
				}

				String textToShow = String.format(context.getString(R.string.context_empty_inbox), getString(R.string.section_inbox));
				try{
					textToShow = textToShow.replace("[A]", "<font color=\'#000000\'>");
					textToShow = textToShow.replace("[/A]", "</font>");
					textToShow = textToShow.replace("[B]", "<font color=\'#7a7a7a\'>");
					textToShow = textToShow.replace("[/B]", "</font>");
				}
				catch (Exception e){}
				Spanned result = null;
				if (android.os.Build.VERSION.SDK_INT >= android.os.Build.VERSION_CODES.N) {
					result = Html.fromHtml(textToShow,Html.FROM_HTML_MODE_LEGACY);
				} else {
					result = Html.fromHtml(textToShow);
				}
				emptyTextViewFirst.setText(result);

			} else {
				emptyImageView.setImageResource(R.drawable.ic_empty_folder);
				emptyTextViewFirst.setText(R.string.file_browser_empty_folder);
			}
		}
		else{
			recyclerView.setVisibility(View.VISIBLE);
			emptyImageView.setVisibility(View.GONE);
			emptyTextView.setVisibility(View.GONE);
			contentTextLayout.setVisibility(View.VISIBLE);

			if (megaApi.getInboxNode().getHandle()==((ManagerActivityLollipop) context).parentHandleInbox||((ManagerActivityLollipop) context).parentHandleInbox==-1) {

				contentText.setText(MegaApiUtils.getInfoFolder(inboxNode, context));
			} else {
				MegaNode parentNode = megaApi.getNodeByHandle(((ManagerActivityLollipop) context).parentHandleInbox);

				if(parentNode!=null){
					contentText.setText(MegaApiUtils.getInfoFolder(parentNode, context));
				}
			}
		}
	}

	public void notifyDataSetChanged(){
		if (adapter != null){
			adapter.notifyDataSetChanged();
		}
	}

	private static void log(String log) {
		Util.log("InboxFragmentLollipop", log);
	}

	public int getItemCount(){
		if(adapter != null){
			return adapter.getItemCount();
		}
		return 0;
	}
}<|MERGE_RESOLUTION|>--- conflicted
+++ resolved
@@ -594,13 +594,9 @@
 					}
 					if (localPath != null && (isOnMegaDownloads || (megaApi.getFingerprint(file).equals(megaApi.getFingerprint(localPath))))){
 						File mediaFile = new File(localPath);
-<<<<<<< HEAD
-						if (Build.VERSION.SDK_INT >= Build.VERSION_CODES.N && prefs.getStorageDownloadLocation().contains(Environment.getExternalStorageDirectory().getPath())) {
-=======
-						//mediaIntent.setDataAndType(Uri.parse(localPath), mimeType);
+
 						if (Build.VERSION.SDK_INT >= Build.VERSION_CODES.N && prefs.getStorageDownloadLocation().contains(Environment.getExternalStorageDirectory().getPath())
 								&& localPath.contains(Environment.getExternalStorageDirectory().getPath())) {
->>>>>>> d68cdbbd
 							mediaIntent.setDataAndType(FileProvider.getUriForFile(context, "mega.privacy.android.app.providers.fileprovider", mediaFile), MimeTypeList.typeForName(file.getName()).getType());
 						}
 						else{
