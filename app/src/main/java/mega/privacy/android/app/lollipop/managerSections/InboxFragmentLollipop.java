package mega.privacy.android.app.lollipop.managerSections;

import android.app.Activity;
import android.app.ActivityManager;
import android.content.Context;
import android.content.Intent;
import android.content.res.Configuration;
import android.content.res.Resources;
import android.net.Uri;
import android.os.Build;
import android.os.Bundle;
import android.os.Environment;
import android.support.v4.app.Fragment;
import android.support.v4.content.FileProvider;
import android.support.v7.app.AppCompatActivity;
import android.support.v7.view.ActionMode;
import android.support.v7.widget.DefaultItemAnimator;
import android.support.v7.widget.LinearLayoutManager;
import android.support.v7.widget.RecyclerView;
import android.text.Html;
import android.text.Spanned;
import android.util.DisplayMetrics;
import android.view.Display;
import android.view.LayoutInflater;
import android.view.Menu;
import android.view.MenuInflater;
import android.view.MenuItem;
import android.view.View;
import android.view.ViewGroup;
import android.widget.ImageView;
import android.widget.LinearLayout;
import android.widget.RelativeLayout;
import android.widget.TextView;
import android.widget.Toast;

import java.io.File;
import java.util.ArrayList;
import java.util.List;
import java.util.Stack;

import mega.privacy.android.app.DatabaseHandler;
import mega.privacy.android.app.MegaApplication;
import mega.privacy.android.app.MegaPreferences;
import mega.privacy.android.app.MimeTypeList;
import mega.privacy.android.app.R;
import mega.privacy.android.app.components.CustomizedGridLayoutManager;
import mega.privacy.android.app.components.CustomizedGridRecyclerView;
import mega.privacy.android.app.components.SimpleDividerItemDecoration;
import mega.privacy.android.app.lollipop.AudioVideoPlayerLollipop;
import mega.privacy.android.app.lollipop.FullScreenImageViewerLollipop;
import mega.privacy.android.app.lollipop.ManagerActivityLollipop;
import mega.privacy.android.app.lollipop.MyAccountInfo;
import mega.privacy.android.app.lollipop.PdfViewerActivityLollipop;
import mega.privacy.android.app.lollipop.adapters.MegaBrowserLollipopAdapter;
import mega.privacy.android.app.lollipop.controllers.NodeController;
import mega.privacy.android.app.utils.Constants;
import mega.privacy.android.app.utils.MegaApiUtils;
import mega.privacy.android.app.utils.Util;
import nz.mega.sdk.MegaApiAndroid;
import nz.mega.sdk.MegaError;
import nz.mega.sdk.MegaNode;


public class InboxFragmentLollipop extends Fragment{

	public static ImageView imageDrag;

	public static int GRID_WIDTH = 400;
	
	Context context;
	RecyclerView recyclerView;
	public static LinearLayoutManager mLayoutManager;
	public static CustomizedGridLayoutManager gridLayoutManager;
	public static MegaBrowserLollipopAdapter adapter;
	public InboxFragmentLollipop inboxFragment = this;
	MegaNode inboxNode;

	ArrayList<MegaNode> nodes;
	MegaNode selectedNode;
	
	ImageView emptyImageView;
	LinearLayout emptyTextView;
	TextView emptyTextViewFirst;
	TextView contentText;
	RelativeLayout contentTextLayout;
	Stack<Integer> lastPositionStack;
	
	MegaApiAndroid megaApi;
	boolean allFiles = true;
	String downloadLocationDefaultPath = Util.downloadDIR;
	
	private ActionMode actionMode;
	
	float density;
	DisplayMetrics outMetrics;
	Display display;

	DatabaseHandler dbH;
	MegaPreferences prefs;

	public void activateActionMode(){
		log("activateActionMode");
		if (!adapter.isMultipleSelect()){
			adapter.setMultipleSelect(true);
			actionMode = ((AppCompatActivity)context).startSupportActionMode(new ActionBarCallBack());
		}
	}

	private class ActionBarCallBack implements ActionMode.Callback {

		@Override
		public boolean onActionItemClicked(ActionMode mode, MenuItem item) {
			((MegaApplication) ((Activity)context).getApplication()).sendSignalPresenceActivity();

			List<MegaNode> documents = adapter.getSelectedNodes();
			
			switch(item.getItemId()){
				case R.id.cab_menu_download:{
					ArrayList<Long> handleList = new ArrayList<Long>();
					for (int i=0;i<documents.size();i++){
						handleList.add(documents.get(i).getHandle());
					}

					NodeController nC = new NodeController(context);
					nC.prepareForDownload(handleList);

					clearSelections();
					hideMultipleSelect();
					break;
				}
				case R.id.cab_menu_rename:{

					if (documents.size()==1){
						((ManagerActivityLollipop) context).showRenameDialog(documents.get(0), documents.get(0).getName());
					}

					clearSelections();
					hideMultipleSelect();
					break;
				}
				case R.id.cab_menu_copy:{
					ArrayList<Long> handleList = new ArrayList<Long>();
					for (int i=0;i<documents.size();i++){
						handleList.add(documents.get(i).getHandle());
					}

					NodeController nC = new NodeController(context);
					nC.chooseLocationToCopyNodes(handleList);

					clearSelections();
					hideMultipleSelect();
					break;
				}	
				case R.id.cab_menu_move:{
					ArrayList<Long> handleList = new ArrayList<Long>();
					for (int i=0;i<documents.size();i++){
						handleList.add(documents.get(i).getHandle());
					}

					NodeController nC = new NodeController(context);
					nC.chooseLocationToMoveNodes(handleList);

					clearSelections();
					hideMultipleSelect();
					break;
				}
				case R.id.cab_menu_send_to_chat:{
					log("Send files to chat");
					ArrayList<MegaNode> nodesSelected = adapter.getArrayListSelectedNodes();
					NodeController nC = new NodeController(context);
					nC.selectChatsToSendNodes(nodesSelected);
					clearSelections();
					hideMultipleSelect();
					break;
				}
				case R.id.cab_menu_trash:{
					ArrayList<Long> handleList = new ArrayList<Long>();
					for (int i=0;i<documents.size();i++){
						handleList.add(documents.get(i).getHandle());
					}

					((ManagerActivityLollipop) context).askConfirmationMoveToRubbish(handleList);

					clearSelections();
					hideMultipleSelect();
					break;
				}
				case R.id.cab_menu_select_all:{
					((ManagerActivityLollipop)context).changeStatusBarColor(Constants.COLOR_STATUS_BAR_RED);
					selectAll();
					break;
				}
				case R.id.cab_menu_unselect_all:{
					clearSelections();
					hideMultipleSelect();
					break;
				}
			}
			return false;
		}

		@Override
		public boolean onCreateActionMode(ActionMode mode, Menu menu) {
			MenuInflater inflater = mode.getMenuInflater();
			inflater.inflate(R.menu.file_browser_action, menu);
			return true;
		}

		@Override
		public void onDestroyActionMode(ActionMode arg0) {
			log("onDestroyActionMode");
			clearSelections();
			adapter.setMultipleSelect(false);
		}

		@Override
		public boolean onPrepareActionMode(ActionMode mode, Menu menu) {
			List<MegaNode> selected = adapter.getSelectedNodes();
			boolean showDownload = false;
			boolean showSendToChat = false;
			boolean showRename = false;
			boolean showCopy = false;
			boolean showMove = false;
			boolean showLink = false;
			boolean showTrash = false;

			MenuItem unselect = menu.findItem(R.id.cab_menu_unselect_all);

			if (selected.size() != 0) {

				if(selected.size()==adapter.getItemCount()){
					menu.findItem(R.id.cab_menu_select_all).setVisible(false);
					unselect.setTitle(getString(R.string.action_unselect_all));
					unselect.setVisible(true);
				}
				else if(selected.size()==1){
					menu.findItem(R.id.cab_menu_select_all).setVisible(true);
					unselect.setTitle(getString(R.string.action_unselect_all));
					unselect.setVisible(true);
				}
				else{
					menu.findItem(R.id.cab_menu_select_all).setVisible(true);
					unselect.setTitle(getString(R.string.action_unselect_all));
					unselect.setVisible(true);
				}

				if(selected.size()==1){
					showRename = true;
				}
				else{
					showRename = false;
				}
				allFiles = true;
				showDownload = true;
				showTrash = true;
				showMove = true;
				showCopy = true;
				for(int i=0; i<selected.size();i++)	{
					if(megaApi.checkMove(selected.get(i), megaApi.getInboxNode()).getErrorCode() != MegaError.API_OK)	{
						showTrash = false;
						showMove = false;
						break;
					}
				}
				//showSendToChat
				for(int i=0; i<selected.size();i++)	{
					if(!selected.get(i).isFile()){
						allFiles = false;
					}
				}

				if(allFiles){
					showSendToChat = true;
				}else{
					showSendToChat = false;
				}
			}
			else{
				menu.findItem(R.id.cab_menu_select_all).setVisible(true);
				menu.findItem(R.id.cab_menu_unselect_all).setVisible(false);
			}

			menu.findItem(R.id.cab_menu_download).setVisible(showDownload);
			if(showDownload){
				menu.findItem(R.id.cab_menu_download).setShowAsAction(MenuItem.SHOW_AS_ACTION_ALWAYS);
			}

			menu.findItem(R.id.cab_menu_send_to_chat).setVisible(showSendToChat);
			if(showSendToChat) {
				menu.findItem(R.id.cab_menu_send_to_chat).setShowAsAction(MenuItem.SHOW_AS_ACTION_ALWAYS);
			}
			menu.findItem(R.id.cab_menu_rename).setVisible(showRename);

			menu.findItem(R.id.cab_menu_copy).setVisible(showCopy);
			if(showCopy){
				menu.findItem(R.id.cab_menu_copy).setShowAsAction(MenuItem.SHOW_AS_ACTION_ALWAYS);
			}

			menu.findItem(R.id.cab_menu_move).setVisible(showMove);
			if(showMove){
				menu.findItem(R.id.cab_menu_move).setShowAsAction(MenuItem.SHOW_AS_ACTION_ALWAYS);
			}

			menu.findItem(R.id.cab_menu_share_link).setVisible(showLink);
			if (showTrash){
				menu.findItem(R.id.cab_menu_trash).setTitle(context.getString(R.string.context_move_to_trash));
			}

			menu.findItem(R.id.cab_menu_trash).setVisible(showTrash);
			menu.findItem(R.id.cab_menu_leave_multiple_share).setVisible(false);
			
			return false;
		}		
	}
	
	public boolean showSelectMenuItem(){
		if (adapter != null){
			return adapter.isMultipleSelect();
		}
		
		return false;
	}

	public void selectAll(){
		if (adapter != null){
			if(adapter.isMultipleSelect()){
				adapter.selectAll();
			}
			else{					
				adapter.setMultipleSelect(true);
				adapter.selectAll();
				actionMode = ((AppCompatActivity)context).startSupportActionMode(new ActionBarCallBack());
			}
			
			updateActionModeTitle();
		}
	}
	
	@Override
	public void onCreate (Bundle savedInstanceState){
		super.onCreate(savedInstanceState);
		log("onCreate");

		dbH = DatabaseHandler.getDbHandler(context);
		prefs = dbH.getPreferences();
		if (prefs != null){
			log("prefs != null");
			if (prefs.getStorageAskAlways() != null){
				if (!Boolean.parseBoolean(prefs.getStorageAskAlways())){
					log("askMe==false");
					if (prefs.getStorageDownloadLocation() != null){
						if (prefs.getStorageDownloadLocation().compareTo("") != 0){
							downloadLocationDefaultPath = prefs.getStorageDownloadLocation();
						}
					}
				}
			}
		}

		lastPositionStack = new Stack<>();
		
		if (megaApi == null){
			megaApi = ((MegaApplication) ((Activity)context).getApplication()).getMegaApi();
		}
	}
	
	@Override
	public View onCreateView(LayoutInflater inflater, ViewGroup container, Bundle savedInstanceState) {
		log("onCreateView");

		display = ((Activity)context).getWindowManager().getDefaultDisplay();
		outMetrics = new DisplayMetrics ();
	    display.getMetrics(outMetrics);
	    density  = getResources().getDisplayMetrics().density;

		if (((ManagerActivityLollipop) context).parentHandleInbox == -1||((ManagerActivityLollipop) context).parentHandleInbox==megaApi.getInboxNode().getHandle()) {
			log("parentHandle -1");

			if (megaApi.getInboxNode() != null){
				log("InboxNode != null");
				inboxNode = megaApi.getInboxNode();
				nodes = megaApi.getChildren(inboxNode, ((ManagerActivityLollipop)context).orderCloud);
			}
		}
		else{
			log("parentHandle: " + ((ManagerActivityLollipop) context).parentHandleInbox);
			MegaNode parentNode = megaApi.getNodeByHandle(((ManagerActivityLollipop) context).parentHandleInbox);

			if(parentNode!=null){
				log("parentNode: "+parentNode.getName());
				nodes = megaApi.getChildren(parentNode, ((ManagerActivityLollipop)context).orderCloud);
			}

		}
		((ManagerActivityLollipop)context).supportInvalidateOptionsMenu();

		((MegaApplication) ((Activity)context).getApplication()).sendSignalPresenceActivity();
	    
		if (((ManagerActivityLollipop) context).isList){
			View v = inflater.inflate(R.layout.fragment_inboxlist, container, false);

			recyclerView = (RecyclerView) v.findViewById(R.id.inbox_list_view);
			recyclerView.addItemDecoration(new SimpleDividerItemDecoration(context, outMetrics));
			mLayoutManager = new LinearLayoutManager(context);
			recyclerView.setLayoutManager(mLayoutManager);
			recyclerView.setItemAnimator(new DefaultItemAnimator());

			emptyImageView = (ImageView) v.findViewById(R.id.inbox_list_empty_image);
			emptyTextView = (LinearLayout) v.findViewById(R.id.inbox_list_empty_text);
			emptyTextViewFirst = (TextView) v.findViewById(R.id.inbox_list_empty_text_first);
			contentTextLayout = (RelativeLayout) v.findViewById(R.id.inbox_list_content_text_layout);
			contentText = (TextView) v.findViewById(R.id.inbox_list_content_text);

			if (adapter == null){
				adapter = new MegaBrowserLollipopAdapter(context, this, nodes, ((ManagerActivityLollipop) context).parentHandleInbox, recyclerView, null, Constants.INBOX_ADAPTER, MegaBrowserLollipopAdapter.ITEM_VIEW_TYPE_LIST);
			}
			else{
				adapter.setParentHandle(((ManagerActivityLollipop) context).parentHandleInbox);
				adapter.setNodes(nodes);
				adapter.setAdapterType(MegaBrowserLollipopAdapter.ITEM_VIEW_TYPE_LIST);
			}	

			adapter.setMultipleSelect(false);

			recyclerView.setAdapter(adapter);

			setNodes(nodes);
			return v;
		}
		else{
			log("isGrid View");
			View v = inflater.inflate(R.layout.fragment_inboxgrid, container, false);
			
			recyclerView = (CustomizedGridRecyclerView) v.findViewById(R.id.inbox_grid_view);
			recyclerView.setHasFixedSize(true);
			gridLayoutManager = (CustomizedGridLayoutManager) recyclerView.getLayoutManager();

			recyclerView.setItemAnimator(new DefaultItemAnimator());

			emptyImageView = (ImageView) v.findViewById(R.id.inbox_grid_empty_image);
			emptyTextView = (LinearLayout) v.findViewById(R.id.inbox_grid_empty_text);
			emptyTextViewFirst = (TextView) v.findViewById(R.id.inbox_grid_empty_text_first);

//			emptyImageView.setImageResource(R.drawable.inbox_empty);
//			emptyTextView.setText(R.string.empty_inbox);

			contentTextLayout = (RelativeLayout) v.findViewById(R.id.inbox_grid_content_text_layout);
			contentText = (TextView) v.findViewById(R.id.inbox_content_grid_text);			

			if (adapter == null){
				adapter = new MegaBrowserLollipopAdapter(context, this, nodes, ((ManagerActivityLollipop) context).parentHandleInbox, recyclerView, null, Constants.INBOX_ADAPTER, MegaBrowserLollipopAdapter.ITEM_VIEW_TYPE_GRID);
			}
			else{
				adapter.setParentHandle(((ManagerActivityLollipop) context).parentHandleInbox);
				adapter.setNodes(nodes);
				adapter.setAdapterType(MegaBrowserLollipopAdapter.ITEM_VIEW_TYPE_GRID);
			}

			recyclerView.setAdapter(adapter);

			setNodes(nodes);

			setContentText();

			return v;	
		}
	}
	
	public void refresh(){
		log("refresh");
		if(((ManagerActivityLollipop) context).parentHandleInbox==-1||((ManagerActivityLollipop) context).parentHandleInbox==inboxNode.getHandle()){
			nodes = megaApi.getChildren(inboxNode, ((ManagerActivityLollipop)context).orderCloud);
		}
		else{
			MegaNode parentNode = megaApi.getNodeByHandle(((ManagerActivityLollipop) context).parentHandleInbox);
			if(parentNode!=null){
				log("parentNode: "+parentNode.getName());
				nodes = megaApi.getChildren(parentNode, ((ManagerActivityLollipop)context).orderCloud);
			}
		}

		setNodes(nodes);
	}

	@Override
    public void onAttach(Activity activity) {
        super.onAttach(activity);
        context = activity;
    }
	
	public void itemClick(int position, int[] screenPosition, ImageView imageView) {
		log("itemClick");
		((MegaApplication) ((Activity)context).getApplication()).sendSignalPresenceActivity();

		if (adapter.isMultipleSelect()){
			log("multiselect ON");
			adapter.toggleSelection(position);

			List<MegaNode> selectedNodes = adapter.getSelectedNodes();
			if (selectedNodes.size() > 0){
				updateActionModeTitle();
				((ManagerActivityLollipop)context).changeStatusBarColor(Constants.COLOR_STATUS_BAR_RED);
			}
		}
		else{

			if (nodes.get(position).isFolder()){
				MegaNode n = nodes.get(position);

				int lastFirstVisiblePosition = 0;
				if(((ManagerActivityLollipop) context).isList){
					lastFirstVisiblePosition = mLayoutManager.findFirstCompletelyVisibleItemPosition();
				}
				else{
					lastFirstVisiblePosition = ((CustomizedGridRecyclerView) recyclerView).findFirstCompletelyVisibleItemPosition();
					if(lastFirstVisiblePosition==-1){
						log("Completely -1 then find just visible position");
						lastFirstVisiblePosition = ((CustomizedGridRecyclerView) recyclerView).findFirstVisibleItemPosition();
					}
				}

				log("Push to stack "+lastFirstVisiblePosition+" position");
				lastPositionStack.push(lastFirstVisiblePosition);

				((ManagerActivityLollipop) context).parentHandleInbox=nodes.get(position).getHandle();

				((ManagerActivityLollipop)context).supportInvalidateOptionsMenu();
				((ManagerActivityLollipop)context).setToolbarTitle();

				nodes = megaApi.getChildren(nodes.get(position), ((ManagerActivityLollipop)context).orderCloud);
				adapter.setNodes(nodes);

				setContentText();

				recyclerView.scrollToPosition(0);
			}
			else{
				if (MimeTypeList.typeForName(nodes.get(position).getName()).isImage()){
					Intent intent = new Intent(context, FullScreenImageViewerLollipop.class);
					intent.putExtra("position", position);
					intent.putExtra("adapterType", Constants.INBOX_ADAPTER);
					if (megaApi.getParentNode(nodes.get(position)).getType() == MegaNode.TYPE_RUBBISH){
						intent.putExtra("parentNodeHandle", -1L);
					}
					else{
						intent.putExtra("parentNodeHandle", megaApi.getParentNode(nodes.get(position)).getHandle());
					}
					MyAccountInfo accountInfo = ((ManagerActivityLollipop)context).getMyAccountInfo();
					if(accountInfo!=null){
						intent.putExtra("typeAccount", accountInfo.getAccountType());
					}
					intent.putExtra("orderGetChildren", ((ManagerActivityLollipop)context).orderCloud);
					intent.putExtra("screenPosition", screenPosition);
					context.startActivity(intent);
					((ManagerActivityLollipop) context).overridePendingTransition(0,0);
					imageDrag = imageView;
				}
				else if (MimeTypeList.typeForName(nodes.get(position).getName()).isVideoReproducible() || MimeTypeList.typeForName(nodes.get(position).getName()).isAudio() ){
					MegaNode file = nodes.get(position);

					String mimeType = MimeTypeList.typeForName(file.getName()).getType();
					log("FILENAME: " + file.getName());

					Intent mediaIntent;
					if (MimeTypeList.typeForName(file.getName()).isVideoNotSupported() || MimeTypeList.typeForName(file.getName()).isAudioNotSupported()){
						mediaIntent = new Intent(Intent.ACTION_VIEW);
					}
					else {
						mediaIntent = new Intent(context, AudioVideoPlayerLollipop.class);
					}
<<<<<<< HEAD
					mediaIntent.putExtra("position", position);
					if (megaApi.getParentNode(nodes.get(position)).getType() == MegaNode.TYPE_RUBBISH){
						mediaIntent.putExtra("parentNodeHandle", -1L);
					}
					else{
						mediaIntent.putExtra("parentNodeHandle", megaApi.getParentNode(nodes.get(position)).getHandle());
					}
					mediaIntent.putExtra("orderGetChildren", ((ManagerActivityLollipop)context).orderCloud);
					mediaIntent.putExtra("adapterType", Constants.RUBBISH_BIN_ADAPTER);
					mediaIntent.putExtra("screenPosition", screenPosition);
=======
					MyAccountInfo accountInfo = ((ManagerActivityLollipop)context).getMyAccountInfo();
					if(accountInfo!=null){
						mediaIntent.putExtra("typeAccount", accountInfo.getAccountType());
					}
>>>>>>> 5957b0ea
					mediaIntent.putExtra("HANDLE", file.getHandle());
					mediaIntent.putExtra("FILENAME", file.getName());
					mediaIntent.putExtra("adapterType", Constants.INBOX_ADAPTER);
					imageDrag = imageView;
					String localPath = Util.getLocalFile(context, file.getName(), file.getSize(), downloadLocationDefaultPath);
					log("localPath: "+localPath);
					if (localPath != null && (megaApi.getFingerprint(file).equals(megaApi.getFingerprint(localPath)))){
						File mediaFile = new File(localPath);
						if (Build.VERSION.SDK_INT >= Build.VERSION_CODES.N && prefs.getStorageDownloadLocation().contains(Environment.getExternalStorageDirectory().getPath())) {
							mediaIntent.setDataAndType(FileProvider.getUriForFile(context, "mega.privacy.android.app.providers.fileprovider", mediaFile), MimeTypeList.typeForName(file.getName()).getType());
						}
						else{
							mediaIntent.setDataAndType(Uri.fromFile(mediaFile), MimeTypeList.typeForName(file.getName()).getType());
						}
						mediaIntent.addFlags(Intent.FLAG_GRANT_READ_URI_PERMISSION);
					}
					else {
						if (megaApi.httpServerIsRunning() == 0) {
							megaApi.httpServerStart();
						}

						ActivityManager.MemoryInfo mi = new ActivityManager.MemoryInfo();
						ActivityManager activityManager = (ActivityManager) context.getSystemService(Context.ACTIVITY_SERVICE);
						activityManager.getMemoryInfo(mi);

						if(mi.totalMem>Constants.BUFFER_COMP){
							log("Total mem: "+mi.totalMem+" allocate 32 MB");
							megaApi.httpServerSetMaxBufferSize(Constants.MAX_BUFFER_32MB);
						}
						else{
							log("Total mem: "+mi.totalMem+" allocate 16 MB");
							megaApi.httpServerSetMaxBufferSize(Constants.MAX_BUFFER_16MB);
						}

						String url = megaApi.httpServerGetLocalLink(file);
						mediaIntent.setDataAndType(Uri.parse(url), mimeType);
					}
					if (MegaApiUtils.isIntentAvailable(context, mediaIntent)){
						context.startActivity(mediaIntent);
					}
					else{
						Toast.makeText(context, context.getResources().getString(R.string.intent_not_available), Toast.LENGTH_LONG).show();
						adapter.notifyDataSetChanged();
						ArrayList<Long> handleList = new ArrayList<Long>();
						handleList.add(nodes.get(position).getHandle());
						NodeController nC = new NodeController(context);
						nC.prepareForDownload(handleList);
					}
					((ManagerActivityLollipop) context).overridePendingTransition(0,0);
				}else if (MimeTypeList.typeForName(nodes.get(position).getName()).isPdf()){
					MegaNode file = nodes.get(position);

					String mimeType = MimeTypeList.typeForName(file.getName()).getType();
					log("FILENAME: " + file.getName() + "TYPE: "+mimeType);

					Intent pdfIntent = new Intent(context, PdfViewerActivityLollipop.class);
					MyAccountInfo accountInfo = ((ManagerActivityLollipop)context).getMyAccountInfo();
					if(accountInfo!=null){
						pdfIntent.putExtra("typeAccount", accountInfo.getAccountType());
					}
					pdfIntent.putExtra("inside", true);
					String localPath = Util.getLocalFile(context, file.getName(), file.getSize(), downloadLocationDefaultPath);
					if (localPath != null && (megaApi.getFingerprint(file).equals(megaApi.getFingerprint(localPath)))){
						File mediaFile = new File(localPath);
						if (Build.VERSION.SDK_INT >= Build.VERSION_CODES.N && prefs.getStorageDownloadLocation().contains(Environment.getExternalStorageDirectory().getPath())) {
							pdfIntent.setDataAndType(FileProvider.getUriForFile(context, "mega.privacy.android.app.providers.fileprovider", mediaFile), MimeTypeList.typeForName(file.getName()).getType());
						}
						else{
							pdfIntent.setDataAndType(Uri.fromFile(mediaFile), MimeTypeList.typeForName(file.getName()).getType());
						}
						pdfIntent.addFlags(Intent.FLAG_GRANT_READ_URI_PERMISSION);
					}
					else {
						if (megaApi.httpServerIsRunning() == 0) {
							megaApi.httpServerStart();
						}

						ActivityManager.MemoryInfo mi = new ActivityManager.MemoryInfo();
						ActivityManager activityManager = (ActivityManager) context.getSystemService(Context.ACTIVITY_SERVICE);
						activityManager.getMemoryInfo(mi);

						if(mi.totalMem>Constants.BUFFER_COMP){
							log("Total mem: "+mi.totalMem+" allocate 32 MB");
							megaApi.httpServerSetMaxBufferSize(Constants.MAX_BUFFER_32MB);
						}
						else{
							log("Total mem: "+mi.totalMem+" allocate 16 MB");
							megaApi.httpServerSetMaxBufferSize(Constants.MAX_BUFFER_16MB);
						}

						String url = megaApi.httpServerGetLocalLink(file);
						pdfIntent.setDataAndType(Uri.parse(url), mimeType);
					}
					pdfIntent.putExtra("HANDLE", file.getHandle());
					if (MegaApiUtils.isIntentAvailable(context, pdfIntent)){
						startActivity(pdfIntent);
					}
					else{
						Toast.makeText(context, context.getResources().getString(R.string.intent_not_available), Toast.LENGTH_LONG).show();

						ArrayList<Long> handleList = new ArrayList<Long>();
						handleList.add(nodes.get(position).getHandle());
						NodeController nC = new NodeController(context);
						nC.prepareForDownload(handleList);
					}
				}
				else{
					adapter.notifyDataSetChanged();
					ArrayList<Long> handleList = new ArrayList<Long>();
					handleList.add(nodes.get(position).getHandle());
					NodeController nC = new NodeController(context);
					nC.prepareForDownload(handleList);
				}
			}
		}
    }

	private void updateActionModeTitle() {
		if (actionMode == null || getActivity() == null) {
			return;
		}
		List<MegaNode> documents = adapter.getSelectedNodes();
		int files = 0;
		int folders = 0;
		for (MegaNode document : documents) {
			if (document.isFile()) {
				files++;
			} else if (document.isFolder()) {
				folders++;
			}
		}
		Resources res = getActivity().getResources();

		String title;
		int sum=files+folders;

		if (files == 0 && folders == 0) {
			title = Integer.toString(sum);
		} else if (files == 0) {
			title = Integer.toString(folders);
		} else if (folders == 0) {
			title = Integer.toString(files);
		} else {
			title = Integer.toString(sum);
		}
		actionMode.setTitle(title);
		try {
			actionMode.invalidate();
		} catch (NullPointerException e) {
			e.printStackTrace();
			log("oninvalidate error");
		}
		/*String format = "%d %s";
		String filesStr = String.format(format, files,
				res.getQuantityString(R.plurals.general_num_files, files));
		String foldersStr = String.format(format, folders,
				res.getQuantityString(R.plurals.general_num_folders, folders));
		String title;
		if (files == 0 && folders == 0) {
			title = foldersStr + ", " + filesStr;
		} else if (files == 0) {
			title = foldersStr;
		} else if (folders == 0) {
			title = filesStr;
		} else {
			title = foldersStr + ", " + filesStr;
		}
		actionMode.setTitle(title);
		try {
			actionMode.invalidate();
		} catch (NullPointerException e) {
			e.printStackTrace();
			log("oninvalidate error");
		}*/

	}

	/*
	 * Clear all selected items
	 */
	private void clearSelections() {
		if(adapter.isMultipleSelect()){
			adapter.clearSelections();
		}
	}
	
	/*
	 * Disable selection
	 */
	public void hideMultipleSelect() {
		log("hideMultipleSelect");
		adapter.setMultipleSelect(false);
		((ManagerActivityLollipop)context).changeStatusBarColor(Constants.COLOR_STATUS_BAR_TRANSPARENT_BLACK);
		if (actionMode != null) {
			actionMode.finish();
		}
	}

	public static InboxFragmentLollipop newInstance() {
		log("newInstance");
		InboxFragmentLollipop fragment = new InboxFragmentLollipop();
		return fragment;
	}
	
	public int onBackPressed(){
		log("onBackPressed");
		((MegaApplication) ((Activity)context).getApplication()).sendSignalPresenceActivity();

		if (adapter == null){
			return 0;
		}

		MegaNode parentNode = megaApi.getParentNode(megaApi.getNodeByHandle(((ManagerActivityLollipop) context).parentHandleInbox));
		if (parentNode != null) {
			log("ParentNode: "+parentNode.getName());

			((ManagerActivityLollipop)context).supportInvalidateOptionsMenu();

			((ManagerActivityLollipop) context).parentHandleInbox = parentNode.getHandle();
			((ManagerActivityLollipop) context).setToolbarTitle();

			nodes = megaApi.getChildren(parentNode, ((ManagerActivityLollipop)context).orderCloud);
			setNodes(nodes);

			int lastVisiblePosition = 0;
			if(!lastPositionStack.empty()){
				lastVisiblePosition = lastPositionStack.pop();
				log("Pop of the stack "+lastVisiblePosition+" position");
			}
			log("Scroll to "+lastVisiblePosition+" position");

			if(lastVisiblePosition>=0){

				if(((ManagerActivityLollipop) context).isList){
					mLayoutManager.scrollToPositionWithOffset(lastVisiblePosition, 0);
				}
				else{
					gridLayoutManager.scrollToPositionWithOffset(lastVisiblePosition, 0);
				}
			}
			return 2;
		}
		else{
			return 0;
		}
	}

	public boolean getIsList(){
		return ((ManagerActivityLollipop) context).isList;
	}
	
	public long getParentHandle(){
		return ((ManagerActivityLollipop) context).parentHandleInbox;
	}

	public RecyclerView getRecyclerView(){
		return recyclerView;
	}
	
	public void setNodes(ArrayList<MegaNode> nodes){
		log("setNodes");
		this.nodes = nodes;
		if (adapter != null){
			adapter.setNodes(nodes);
			setContentText();
		}	
	}

	public void setContentText(){
		log("setContentText");

		if (adapter.getItemCount() == 0){

			recyclerView.setVisibility(View.GONE);
			emptyImageView.setVisibility(View.VISIBLE);
			emptyTextView.setVisibility(View.VISIBLE);
			contentTextLayout.setVisibility(View.GONE);

			if (megaApi.getInboxNode().getHandle()==((ManagerActivityLollipop)context).parentHandleInbox||((ManagerActivityLollipop)context).parentHandleInbox==-1) {
				if(context.getResources().getConfiguration().orientation == Configuration.ORIENTATION_LANDSCAPE){
					emptyImageView.setImageResource(R.drawable.inbox_empty_landscape);
				}else{
					emptyImageView.setImageResource(R.drawable.inbox_empty);
				}

				String textToShow = String.format(context.getString(R.string.context_empty_inbox), getString(R.string.section_inbox));
				try{
					textToShow = textToShow.replace("[A]", "<font color=\'#000000\'>");
					textToShow = textToShow.replace("[/A]", "</font>");
					textToShow = textToShow.replace("[B]", "<font color=\'#7a7a7a\'>");
					textToShow = textToShow.replace("[/B]", "</font>");
				}
				catch (Exception e){}
				Spanned result = null;
				if (android.os.Build.VERSION.SDK_INT >= android.os.Build.VERSION_CODES.N) {
					result = Html.fromHtml(textToShow,Html.FROM_HTML_MODE_LEGACY);
				} else {
					result = Html.fromHtml(textToShow);
				}
				emptyTextViewFirst.setText(result);

			} else {
				emptyImageView.setImageResource(R.drawable.ic_empty_folder);
				emptyTextViewFirst.setText(R.string.file_browser_empty_folder);
			}
		}
		else{
			recyclerView.setVisibility(View.VISIBLE);
			emptyImageView.setVisibility(View.GONE);
			emptyTextView.setVisibility(View.GONE);
			contentTextLayout.setVisibility(View.VISIBLE);

			if (megaApi.getInboxNode().getHandle()==((ManagerActivityLollipop) context).parentHandleInbox||((ManagerActivityLollipop) context).parentHandleInbox==-1) {

				contentText.setText(MegaApiUtils.getInfoFolder(inboxNode, context));
			} else {
				MegaNode parentNode = megaApi.getNodeByHandle(((ManagerActivityLollipop) context).parentHandleInbox);

				if(parentNode!=null){
					contentText.setText(MegaApiUtils.getInfoFolder(parentNode, context));
				}
			}
		}
	}

	public void notifyDataSetChanged(){
		if (adapter != null){
			adapter.notifyDataSetChanged();
		}
	}

	private static void log(String log) {
		Util.log("InboxFragmentLollipop", log);
	}

	public int getItemCount(){
		if(adapter != null){
			return adapter.getItemCount();
		}
		return 0;
	}
}<|MERGE_RESOLUTION|>--- conflicted
+++ resolved
@@ -568,7 +568,6 @@
 					else {
 						mediaIntent = new Intent(context, AudioVideoPlayerLollipop.class);
 					}
-<<<<<<< HEAD
 					mediaIntent.putExtra("position", position);
 					if (megaApi.getParentNode(nodes.get(position)).getType() == MegaNode.TYPE_RUBBISH){
 						mediaIntent.putExtra("parentNodeHandle", -1L);
@@ -579,12 +578,10 @@
 					mediaIntent.putExtra("orderGetChildren", ((ManagerActivityLollipop)context).orderCloud);
 					mediaIntent.putExtra("adapterType", Constants.RUBBISH_BIN_ADAPTER);
 					mediaIntent.putExtra("screenPosition", screenPosition);
-=======
 					MyAccountInfo accountInfo = ((ManagerActivityLollipop)context).getMyAccountInfo();
 					if(accountInfo!=null){
 						mediaIntent.putExtra("typeAccount", accountInfo.getAccountType());
 					}
->>>>>>> 5957b0ea
 					mediaIntent.putExtra("HANDLE", file.getHandle());
 					mediaIntent.putExtra("FILENAME", file.getName());
 					mediaIntent.putExtra("adapterType", Constants.INBOX_ADAPTER);
