--- conflicted
+++ resolved
@@ -89,8 +89,6 @@
         initAfterViewCreated()
     }
 
-<<<<<<< HEAD
-=======
     override fun onResume() {
         super.onResume()
         if (mManagerActivity.isInPhotosPage) {
@@ -98,7 +96,6 @@
         }
     }
 
->>>>>>> 8041bb84
     override fun onBackPressed() = when {
         mManagerActivity.isFirstNavigationLevel -> {
             if (selectedView != ALL_VIEW) {
