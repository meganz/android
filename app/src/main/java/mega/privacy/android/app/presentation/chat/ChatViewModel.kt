package mega.privacy.android.app.presentation.chat

import androidx.lifecycle.ViewModel
import androidx.lifecycle.viewModelScope
import dagger.hilt.android.lifecycle.HiltViewModel
<<<<<<< HEAD
import kotlinx.coroutines.launch
import mega.privacy.android.app.MegaApplication
import mega.privacy.android.app.components.ChatManagement
import mega.privacy.android.app.objects.PasscodeManagement
=======
import kotlinx.coroutines.flow.SharingStarted
import kotlinx.coroutines.flow.stateIn
>>>>>>> 34a998da
import mega.privacy.android.app.presentation.extensions.getState
import mega.privacy.android.app.utils.CallUtil
import mega.privacy.android.data.gateway.api.MegaChatApiGateway
import mega.privacy.android.domain.entity.ChatRequestParamType
import mega.privacy.android.domain.entity.StorageState
import mega.privacy.android.domain.usecase.MonitorConnectivity
import mega.privacy.android.domain.usecase.MonitorStorageStateEvent
import mega.privacy.android.domain.usecase.StartChatCall
import timber.log.Timber
import javax.inject.Inject

/**
 * View Model for [mega.privacy.android.app.main.megachat.ChatActivity]
 *
<<<<<<< HEAD
 * @property monitorStorageStateEvent [MonitorStorageStateEvent]
 * @property startChatCall [StartChatCall]
 * @property passcodeManagement [PasscodeManagement]
 * @property chatApiGateway [MegaChatApiGateway]
 * @property chatManagement [ChatManagement]
=======
 * @property isConnected True if the app has some network connection, false otherwise.
>>>>>>> 34a998da
 */
@HiltViewModel
class ChatViewModel @Inject constructor(
    private val monitorStorageStateEvent: MonitorStorageStateEvent,
<<<<<<< HEAD
    private val startChatCall: StartChatCall,
    private val passcodeManagement: PasscodeManagement,
    private val chatApiGateway: MegaChatApiGateway,
    private val chatManagement: ChatManagement,
=======
    monitorConnectivity: MonitorConnectivity,
>>>>>>> 34a998da
) : ViewModel() {

    /**
     * Get latest [StorageState] from [MonitorStorageStateEvent] use case.
     * @return the latest [StorageState]
     */
    fun getStorageState(): StorageState = monitorStorageStateEvent.getState()

<<<<<<< HEAD
    /**
     * Starts a call.
     *
     * @param chatId The chat id.
     * @param video True, video on. False, video off.
     * @param audio True, audio on. False, video off.
     */
    fun onCallTap(chatId: Long, video: Boolean, audio: Boolean) {
        if (chatApiGateway.getChatCall(chatId) != null) {
            Timber.d("There is a call, open it")
            CallUtil.openMeetingInProgress(MegaApplication.getInstance().applicationContext,
                chatId,
                true,
                passcodeManagement)
            return
        }

        MegaApplication.isWaitingForCall = false

        /*CameraGateway*/

        viewModelScope.launch {
            runCatching {
                startChatCall(chatId, video, audio)
            }.onFailure { exception ->
                Timber.e(exception)
            }.onSuccess { resultStartCall ->
                val resultChatId = resultStartCall.chatHandle
                if (resultChatId != null) {
                    val videoEnable = resultStartCall.flag
                    val paramType = resultStartCall.paramType
                    val audioEnable: Boolean = paramType == ChatRequestParamType.Video

                    CallUtil.addChecksForACall(resultChatId, videoEnable)

                    chatApiGateway.getChatCall(resultChatId)?.let { call ->
                        if (call.isOutgoing) {
                            chatManagement.setRequestSentCall(call.callId, true)
                        }
                    }

                    CallUtil.openMeetingWithAudioOrVideo(MegaApplication.getInstance().applicationContext,
                        resultChatId,
                        audioEnable,
                        videoEnable,
                        passcodeManagement)
                }
            }
        }
    }
=======
    val isConnected =
        monitorConnectivity().stateIn(viewModelScope, SharingStarted.Eagerly, false).value
>>>>>>> 34a998da
}<|MERGE_RESOLUTION|>--- conflicted
+++ resolved
@@ -3,15 +3,12 @@
 import androidx.lifecycle.ViewModel
 import androidx.lifecycle.viewModelScope
 import dagger.hilt.android.lifecycle.HiltViewModel
-<<<<<<< HEAD
 import kotlinx.coroutines.launch
 import mega.privacy.android.app.MegaApplication
 import mega.privacy.android.app.components.ChatManagement
 import mega.privacy.android.app.objects.PasscodeManagement
-=======
 import kotlinx.coroutines.flow.SharingStarted
 import kotlinx.coroutines.flow.stateIn
->>>>>>> 34a998da
 import mega.privacy.android.app.presentation.extensions.getState
 import mega.privacy.android.app.utils.CallUtil
 import mega.privacy.android.data.gateway.api.MegaChatApiGateway
@@ -26,27 +23,21 @@
 /**
  * View Model for [mega.privacy.android.app.main.megachat.ChatActivity]
  *
-<<<<<<< HEAD
  * @property monitorStorageStateEvent [MonitorStorageStateEvent]
  * @property startChatCall [StartChatCall]
  * @property passcodeManagement [PasscodeManagement]
  * @property chatApiGateway [MegaChatApiGateway]
  * @property chatManagement [ChatManagement]
-=======
  * @property isConnected True if the app has some network connection, false otherwise.
->>>>>>> 34a998da
  */
 @HiltViewModel
 class ChatViewModel @Inject constructor(
     private val monitorStorageStateEvent: MonitorStorageStateEvent,
-<<<<<<< HEAD
     private val startChatCall: StartChatCall,
     private val passcodeManagement: PasscodeManagement,
     private val chatApiGateway: MegaChatApiGateway,
     private val chatManagement: ChatManagement,
-=======
     monitorConnectivity: MonitorConnectivity,
->>>>>>> 34a998da
 ) : ViewModel() {
 
     /**
@@ -55,7 +46,9 @@
      */
     fun getStorageState(): StorageState = monitorStorageStateEvent.getState()
 
-<<<<<<< HEAD
+    val isConnected =
+        monitorConnectivity().stateIn(viewModelScope, SharingStarted.Eagerly, false).value
+
     /**
      * Starts a call.
      *
@@ -106,8 +99,4 @@
             }
         }
     }
-=======
-    val isConnected =
-        monitorConnectivity().stateIn(viewModelScope, SharingStarted.Eagerly, false).value
->>>>>>> 34a998da
 }