--- conflicted
+++ resolved
@@ -8,11 +8,7 @@
 import mega.privacy.android.app.MegaOffline;
 import mega.privacy.android.app.R;
 import mega.privacy.android.app.lollipop.ManagerActivityLollipop;
-<<<<<<< HEAD
 import mega.privacy.android.app.lollipop.MyAccountInfo;
-=======
-import mega.privacy.android.app.lollipop.OfflineActivityLollipop;
->>>>>>> eb16391a
 import mega.privacy.android.app.lollipop.controllers.NodeController;
 import mega.privacy.android.app.utils.Util;
 import nz.mega.sdk.MegaApiAndroid;
@@ -43,241 +39,21 @@
             selectedNode = ((ManagerActivityLollipop) context).getSelectedNode();
         }
         switch(v.getId()){
-<<<<<<< HEAD
-
-            case R.id.file_list_out_options:{
-                log("file_list_out_options option");
-                ((ManagerActivityLollipop) context).hideOptionsPanel();
-                break;
-            }
-
-            case R.id.file_list_option_download_layout: {
-                log("Download option");
-                ((ManagerActivityLollipop) context).hideOptionsPanel();
-                if(selectedNode==null){
-                    log("The selected node is NULL");
-                    return;
-                }
-                ArrayList<Long> handleList = new ArrayList<Long>();
-                handleList.add(selectedNode.getHandle());
-//                ((ManagerActivityLollipop) context).onFileClick(handleList);
-                nC.prepareForDownload(handleList);
-                break;
-            }
-
-            case R.id.file_list_option_send_inbox_layout: {
-                log("Send inbox option");
-                ((ManagerActivityLollipop) context).hideOptionsPanel();
-                if(selectedNode==null){
-                    log("The selected node is NULL");
-                    return;
-                }
-                nC.selectContactToSendNode(selectedNode);
-                break;
-            }
-            case R.id.file_list_option_move_layout:{
-                log("Move option");
-                ((ManagerActivityLollipop) context).hideOptionsPanel();
-                if(selectedNode==null){
-                    log("The selected node is NULL");
-                    return;
-                }
-                ArrayList<Long> handleList = new ArrayList<Long>();
-                handleList.add(selectedNode.getHandle());
-                nC.chooseLocationToMoveNodes(handleList);
-                break;
-            }
-
-            case R.id.file_list_option_properties_layout: {
-                log("Properties option");
-                ((ManagerActivityLollipop) context).hideOptionsPanel();
-                if(selectedNode==null){
-                    log("The selected node is NULL");
-                    return;
-                }
-                Intent i = new Intent(context, FilePropertiesActivityLollipop.class);
-                i.putExtra("handle", selectedNode.getHandle());
-
-                drawerItem = ((ManagerActivityLollipop) context).getDrawerItem();
-                if(drawerItem== ManagerActivityLollipop.DrawerItem.SHARED_ITEMS){
-                    if(((ManagerActivityLollipop) context).getTabItemShares()==0){
-                        i.putExtra("from", FilePropertiesActivityLollipop.FROM_INCOMING_SHARES);
-                    }
-                }
-                else if(drawerItem== ManagerActivityLollipop.DrawerItem.INBOX){
-                    if(((ManagerActivityLollipop) context).getTabItemShares()==0){
-                        i.putExtra("from", FilePropertiesActivityLollipop.FROM_INBOX);
-                    }
-                }
-
-                if (selectedNode.isFolder()) {
-                    if (megaApi.isShared(selectedNode)){
-                        i.putExtra("imageId", R.drawable.folder_shared_mime);
-                    }
-                    else{
-                        i.putExtra("imageId", R.drawable.folder_mime);
-                    }
-                }
-                else {
-                    i.putExtra("imageId", MimeTypeMime.typeForName(selectedNode.getName()).getIconResourceId());
-                }
-                i.putExtra("name", selectedNode.getName());
-                MyAccountInfo accountInfo = ((ManagerActivityLollipop)context).getMyAccountInfo();
-                if(accountInfo!=null){
-                    i.putExtra("typeAccount", accountInfo.getAccountType());
-                }
-                context.startActivity(i);
-                break;
-            }
-
-            case R.id.file_list_option_delete_layout:
-            case R.id.file_list_option_remove_layout:{
-                log("Delete/Move to rubbish option");
-                ((ManagerActivityLollipop) context).hideOptionsPanel();
-                if(selectedNode==null){
-                    log("The selected node is NULL");
-                    return;
-                }
-                ArrayList<Long> handleList = new ArrayList<Long>();
-                handleList.add(selectedNode.getHandle());
-                ((ManagerActivityLollipop) context).askConfirmationMoveToRubbish(handleList);
-                break;
-            }
-
-            case R.id.file_list_option_public_link_layout: {
-                log("Public link option");
-                ((ManagerActivityLollipop) context).hideOptionsPanel();
-                if(selectedNode==null){
-                    log("The selected node is NULL");
-                    return;
-                }
-                if(selectedNode.isExported()){
-                    log("node is already exported: "+selectedNode.getName());
-                    log("node link: "+selectedNode.getPublicLink());
-                    ((ManagerActivityLollipop) context).showGetLinkPanel(selectedNode.getPublicLink(), selectedNode.getExpirationTime());
-                }
-                else{
-                    nC.exportLink(selectedNode);
-                }
-                break;
-            }
-
-            case R.id.file_list_option_remove_link_layout: {
-                log("REMOVE public link option");
-                ((ManagerActivityLollipop) context).hideOptionsPanel();
-                if(selectedNode==null){
-                    log("The selected node is NULL");
-                    return;
-                }
-                ((ManagerActivityLollipop) context).showConfirmationRemovePublicLink(selectedNode);
-                break;
-            }
-
-            case R.id.file_list_option_rename_layout:{
-                log("Rename option");
-                ((ManagerActivityLollipop) context).hideOptionsPanel();
-                if(selectedNode==null){
-                    log("The selected node is NULL");
-                    return;
-                }
-                ((ManagerActivityLollipop) context).showRenameDialog(selectedNode, selectedNode.getName());
-                break;
-            }
-
-            case R.id.file_list_option_share_layout:{
-                log("Share option");
-                ((ManagerActivityLollipop) context).hideOptionsPanel();
-                if(selectedNode==null){
-                    log("The selected node is NULL");
-                    return;
-                }
-                nC.selectContactToShareFolder(selectedNode);
-                break;
-            }
-
-            case R.id.file_list_option_copy_layout:{
-                log("Copy option");
-                ((ManagerActivityLollipop) context).hideOptionsPanel();
-                if(selectedNode==null){
-                    log("The selected node is NULL");
-                    return;
-                }
-                ArrayList<Long> handleList = new ArrayList<Long>();
-                handleList.add(selectedNode.getHandle());
-                nC.chooseLocationToCopyNodes(handleList);
-                break;
-            }
-            case R.id.file_list_option_clear_share_layout:{
-                log("Clear shares");
-                ((ManagerActivityLollipop) context).hideOptionsPanel();
-                if(selectedNode==null){
-                    log("The selected node is NULL");
-                    return;
-                }
-                ArrayList<MegaShare> shareList = megaApi.getOutShares(selectedNode);
-                ((ManagerActivityLollipop) context).showConfirmationRemoveAllSharingContacts(shareList, selectedNode);
-                break;
-            }
-
-            case R.id.file_list_option_permissions_layout: {
-                log("Share with");
-                ((ManagerActivityLollipop) context).hideOptionsPanel();
-                if(selectedNode==null){
-                    log("The selected node is NULL");
-                    return;
-                }
-                Intent i = new Intent(context, FileContactListActivityLollipop.class);
-                i.putExtra("name", selectedNode.getHandle());
-                context.startActivity(i);
-                break;
-            }
-            case R.id.file_list_option_leave_share_layout:{
-                log("Leave share option");
-                ((ManagerActivityLollipop) context).hideOptionsPanel();
-                if(selectedNode==null){
-                    log("The selected node is NULL");
-                    return;
-                }
-                ((ManagerActivityLollipop) context).showConfirmationLeaveIncomingShare(selectedNode);
-                break;
-            }
-            case R.id.file_list_option_open_folder_layout: {
-                log("Open folder option");
-                ((ManagerActivityLollipop) context).hideOptionsPanel();
-                if(selectedNode==null){
-                    log("The selected node is NULL");
-                    return;
-                }
-                nC.openFolderFromSearch(selectedNode.getHandle());
-                break;
-            }
-            case R.id.offline_list_option_delete_layout:{
-                log("Delete Offline");
-                ((ManagerActivityLollipop) context).hideOptionsPanel();
-                String pathNavigation = ((ManagerActivityLollipop) context).getPathNavigationOffline();
-                MegaOffline mOff = ((ManagerActivityLollipop) context).getSelectedOfflineNode();
-                nC.deleteOffline(mOff, pathNavigation);
-                break;
-
-            }
-=======
-            case R.id.offline_list_option_remove_layout:{
-                log("OFFLINE_list_out_options option");
-                ((OfflineActivityLollipop) context).hideOptionsPanel();
-                String pathNavigation = ((OfflineActivityLollipop) context).getPathNavigation();
-                MegaOffline mOff = ((OfflineActivityLollipop) context).getSelectedNode();
-                nC.deleteOffline(mOff, pathNavigation);
-                break;
-            }
-
-            case R.id.offline_list_out_options:{
-                log("OFFLINE_list_out_options option");
-                ((OfflineActivityLollipop) context).hideOptionsPanel();
-                break;
-            }
->>>>>>> eb16391a
+//            case R.id.offline_list_option_remove_layout:{
+//                log("OFFLINE_list_out_options option");
+//                ((OfflineActivityLollipop) context).hideOptionsPanel();
+//                String pathNavigation = ((OfflineActivityLollipop) context).getPathNavigation();
+//                MegaOffline mOff = ((OfflineActivityLollipop) context).getSelectedNode();
+//                nC.deleteOffline(mOff, pathNavigation);
+//                break;
+//            }
+//
+//            case R.id.offline_list_out_options:{
+//                log("OFFLINE_list_out_options option");
+//                ((OfflineActivityLollipop) context).hideOptionsPanel();
+//                break;
+//            }
         }
-
     }
 
     public static void log(String message) {
