package mega.privacy.android.app.meeting.fragments

import android.Manifest
import android.annotation.SuppressLint
import android.content.Context
import android.graphics.Rect
import android.os.Bundle
import android.view.*
import android.view.ViewTreeObserver.OnGlobalLayoutListener
import android.widget.Toast
import androidx.constraintlayout.widget.ConstraintLayout
import androidx.lifecycle.lifecycleScope
import kotlinx.coroutines.Dispatchers
import kotlinx.coroutines.delay
import kotlinx.coroutines.launch
import kotlinx.coroutines.withContext
import mega.privacy.android.app.BaseActivity
import mega.privacy.android.app.R
import mega.privacy.android.app.components.OnOffFab
import mega.privacy.android.app.databinding.MeetingOnBoardingFragmentBinding
import mega.privacy.android.app.lollipop.megachat.AppRTCAudioManager
import mega.privacy.android.app.meeting.activity.MeetingActivity
import mega.privacy.android.app.meeting.listeners.IndividualCallVideoListener
import mega.privacy.android.app.utils.*
import mega.privacy.android.app.utils.Constants.*
import mega.privacy.android.app.utils.LogUtil.logDebug
import mega.privacy.android.app.utils.LogUtil.logError
import mega.privacy.android.app.utils.permission.permissionsBuilder
import nz.mega.sdk.MegaChatApiJava.MEGACHAT_INVALID_HANDLE

/**
 * The abstract class of Join/JoinAsGuest/Create Meeting Fragments
 * These 3 fragments have common major UI elements as well as UI behaviors.
 * E.g. Turn on/off mic/camera/speaker buttons, self video preview,
 * click the big bottom button to move forward, etc.
 */
abstract class AbstractMeetingOnBoardingFragment : MeetingBaseFragment() {

    protected lateinit var binding: MeetingOnBoardingFragmentBinding
    private var videoListener: IndividualCallVideoListener? = null

    protected var meetingName = ""
    protected var chatId: Long = MEGACHAT_INVALID_HANDLE
    protected var publicChatHandle: Long = MEGACHAT_INVALID_HANDLE

    protected var meetingLink = ""

    var mRootViewHeight: Int = 0
    protected var toast: Toast? = null

    protected var bCameraOpen = false
    protected var bKeyBoardExtend = false
    private var preFabTop = 0

    // Soft keyboard open and close listener
    private var keyboardLayoutListener: OnGlobalLayoutListener? = OnGlobalLayoutListener {
        val r = Rect()
        val decorView: View = requireActivity().window.decorView
        decorView.getWindowVisibleDisplayFrame(r)
        val visibleHeight = r.height()

        val avatarRect = Rect()
        binding.meetingThumbnail.getGlobalVisibleRect(avatarRect)

        val fabRect = Rect()
        binding.onOffFab.fabCam.getGlobalVisibleRect(fabRect)

        if (mRootViewHeight == 0) {
            // save height of root view
            mRootViewHeight = visibleHeight
            return@OnGlobalLayoutListener
        }

        if (mRootViewHeight == visibleHeight) {
            // set bottom margin to 40dp
            setMarginBottomOfMeetingButton(MEETING_BOTTOM_MARGIN)
            bKeyBoardExtend = false
            triggerAvatar(View.VISIBLE)
            return@OnGlobalLayoutListener
        }

        if (mRootViewHeight - visibleHeight > MIN_MEETING_HEIGHT_CHANGE) {
            // layout changing (keyboard popup), set bottom margin to 10dp
            setMarginBottomOfMeetingButton(MEETING_BOTTOM_MARGIN_WITH_KEYBOARD)
            bKeyBoardExtend = true
            if ((preFabTop == fabRect.top) && (fabRect.top - avatarRect.bottom < 10)) {
                triggerAvatar(View.GONE)
            }
            preFabTop = fabRect.top
            return@OnGlobalLayoutListener
        }
    }

    override fun onAttach(context: Context) {
        super.onAttach(context)
        // Do not share the instance with other permission check process, because the callback functions are different.
        permissionsRequester = permissionsBuilder(permissions.toCollection(ArrayList()))
            .setOnPermissionDenied { l -> onPermissionDenied(l) }
            .setOnRequiresPermission { l -> onRequiresPermission(l) }
            .setOnShowRationale { l -> onShowRationale(l) }
            .setOnNeverAskAgain { l -> onNeverAskAgain(l) }
            .setPermissionEducation { showPermissionsEducation() }
            .build()
    }

    override fun onCreateView(
        inflater: LayoutInflater, container: ViewGroup?,
        savedInstanceState: Bundle?
    ): View {
        initBinding()
        initMetaData()
        return binding.root
    }

    private fun initMetaData() {
        arguments?.let { args ->
            args.getString(MeetingActivity.MEETING_NAME)?.let {
                meetingName = it
            }
            args.getString(MeetingActivity.MEETING_LINK)?.let {
                meetingLink = it
            }
            args.getLong(MeetingActivity.MEETING_CHAT_ID).let {
                chatId = it
                sharedModel.updateChatRoomId(chatId)
            }
            args.getLong(MeetingActivity.MEETING_PUBLIC_CHAT_HANDLE).let {
                publicChatHandle = it
            }
        }
    }

    override fun onViewCreated(view: View, savedInstanceState: Bundle?) {
        super.onViewCreated(view, savedInstanceState)
        setProfileAvatar()
        setMarginTopOfMeetingName(
            Util.getStatusBarHeight() + ChatUtil.getActionBarHeight(
                activity, activity?.resources
            ) + Util.dp2px(MEETING_NAME_MARGIN_TOP)
        )

        meetingActivity.binding.toolbar.apply {
            meetingActivity.binding.titleToolbar.text = meetingName
            meetingActivity.binding.subtitleToolbar.text = meetingLink
        }
    }

    override fun onResume() {
        super.onResume()
        logDebug("addOnGlobalLayoutListener: keyboardLayoutListener")
        binding.root.viewTreeObserver.addOnGlobalLayoutListener(keyboardLayoutListener)
    }

    override fun onPause() {
        super.onPause()
        logDebug("removeOnGlobalLayoutListener: keyboardLayoutListener")
        binding.root.viewTreeObserver.removeOnGlobalLayoutListener(keyboardLayoutListener)
    }

    private fun setMarginTopOfMeetingName(marginTop: Int) {
        val menuLayoutParams = binding.meetingInfo.layoutParams as ViewGroup.MarginLayoutParams
        menuLayoutParams.setMargins(0, marginTop, 0, 0)
        binding.meetingInfo.layoutParams = menuLayoutParams
    }

    protected fun setMarginBottomOfMeetingButton(marginBottom: Float) {
        val layoutParams = binding.btnStartJoinMeeting.layoutParams as ConstraintLayout.LayoutParams
        layoutParams.bottomMargin = Util.dp2px(marginBottom)
        binding.btnStartJoinMeeting.layoutParams = layoutParams
    }

    override fun onActivityCreated(savedInstanceState: Bundle?) {
        super.onActivityCreated(savedInstanceState)
        binding.sharedviewmodel = sharedModel

        initViewModel()

        permissionsRequester.launch(true)
    }

    private fun initBinding() {
        binding = MeetingOnBoardingFragmentBinding.inflate(layoutInflater)
        binding.lifecycleOwner = this
        binding.btnStartJoinMeeting.setOnClickListener {
            permissionsRequester = permissionsBuilder(
                listOf(Manifest.permission.RECORD_AUDIO).toCollection(
                    java.util.ArrayList()
                )
            )
                .setOnPermissionDenied { l -> onPermissionDenied(l) }
                .setOnRequiresPermission { l ->
                    run {
                        toast?.cancel()

                        onRequiresPermission(l)
                        onMeetingButtonClick()
                    }
                }
                .setOnShowRationale { l -> onShowRationale(l) }
                .setOnNeverAskAgain { l ->
                    run {
                        onNeverAskAgain(l)
                        showSnackBar()
                    }
                }
                .build()
            permissionsRequester.launch(false)
        }
    }

    /**
     * Initialize ViewModel
     * Use ViewModel to manage UI-related data
     */
    private fun initViewModel() {
        sharedModel.let { model->
            model.apply {
                micLiveData.observe(viewLifecycleOwner) {
                    binding.onOffFab.fabMic.isOn = it
                }
                cameraLiveData.observe(viewLifecycleOwner) {
                    switchCamera(it)
                }
                speakerLiveData.observe(viewLifecycleOwner) {
                    when (it) {
                        AppRTCAudioManager.AudioDevice.SPEAKER_PHONE -> {
                            binding.onOffFab.fabSpeaker.enable = true
                            binding.onOffFab.fabSpeaker.isOn = true
                            binding.onOffFab.fabSpeaker.setOnIcon(R.drawable.ic_speaker_on)
                            binding.onOffFab.fabSpeakerLabel.text =
                                StringResourcesUtils.getString(R.string.general_speaker)
                        }
                        AppRTCAudioManager.AudioDevice.EARPIECE -> {
                            binding.onOffFab.fabSpeaker.enable = true
                            binding.onOffFab.fabSpeaker.isOn = false
                            binding.onOffFab.fabSpeaker.setOnIcon(R.drawable.ic_speaker_off)
                            binding.onOffFab.fabSpeakerLabel.text =
                                StringResourcesUtils.getString(R.string.general_speaker)
                        }
                        AppRTCAudioManager.AudioDevice.WIRED_HEADSET,
                        AppRTCAudioManager.AudioDevice.BLUETOOTH -> {
                            binding.onOffFab.fabSpeaker.enable = true
                            binding.onOffFab.fabSpeaker.isOn = true
                            binding.onOffFab.fabSpeaker.setOnIcon(R.drawable.ic_headphone)
                            binding.onOffFab.fabSpeakerLabel.text =
                                StringResourcesUtils.getString(R.string.general_headphone)
                        }
                        else -> {
                            binding.onOffFab.fabSpeaker.enable = false
                            binding.onOffFab.fabSpeaker.isOn = true
                            binding.onOffFab.fabSpeaker.setOnIcon(R.drawable.ic_speaker_on)
                            binding.onOffFab.fabSpeakerLabel.text =
                                StringResourcesUtils.getString(R.string.general_speaker)
                        }
                    }
                }
                tips.observe(viewLifecycleOwner) {
                    showToast(binding.fabTipLocation, it, Toast.LENGTH_SHORT)
                }
                notificationNetworkState.observe(viewLifecycleOwner) {
                    logDebug("Network state changed, Online :$it")
                }
                cameraPermissionCheck.observe(viewLifecycleOwner) {
                    if (it) {
                        permissionsRequester = permissionsBuilder(
                            arrayOf(Manifest.permission.CAMERA).toCollection(ArrayList())
                        )
                            .setOnRequiresPermission { l ->
                                run {
                                    onRequiresCameraPermission(l)
                                    // Continue expected action after granted
                                    sharedModel.clickCamera(true)
                                }
                            }
                            .setOnShowRationale { l -> onShowRationale(l) }
                            .setOnNeverAskAgain { l -> onCameraNeverAskAgain(l) }
                            .build()
                        permissionsRequester.launch(false)
                    }
                }
                recordAudioPermissionCheck.observe(viewLifecycleOwner) {
                    if (it) {
                        permissionsRequester = permissionsBuilder(
                            arrayOf(Manifest.permission.RECORD_AUDIO).toCollection(ArrayList())
                        )
                            .setOnRequiresPermission { l ->
                                run {
                                    onRequiresAudioPermission(l)
                                    // Continue expected action after granted
                                    sharedModel.clickMic(true)
                                }
                            }
                            .setOnShowRationale { l -> onShowRationale(l) }
                            .setOnNeverAskAgain { l -> onAudioNeverAskAgain(l) }
                            .build()
                        permissionsRequester.launch(false)
                    }
                }
            }
        }
    }

    /**
     * user denies the RECORD_AUDIO permission
     *
     * @param permissions permission list
     */
    private fun onAudioNeverAskAgain(permissions: ArrayList<String>) {
        if (permissions.contains(Manifest.permission.RECORD_AUDIO)) {
            logDebug("user denies the RECORD_AUDIO permission")
            showSnackBar()
        }
    }

    /**
     * user denies the CAMERA permission
     *
     * @param permissions permission list
     */
    private fun onCameraNeverAskAgain(permissions: ArrayList<String>) {
        if (permissions.contains(Manifest.permission.CAMERA)) {
            logDebug("user denies the CAMERA permission")
            showSnackBar()
        }
    }

    /**
     * Notify the client to manually open the permission in system setting, This only needed when bRequested is true
     */
    protected fun showSnackBar() {
        val warningText =
            StringResourcesUtils.getString(R.string.meeting_required_permissions_warning)
        (activity as BaseActivity).showSnackbar(
            Constants.PERMISSIONS_TYPE,
            binding.root,
            warningText
        )
    }

    /**
     * Show tip when switching fabs, such as mic, camera, and speaker
     *
     * @param v Get location of tip
     * @param message The text to show
     * @param duration How long to display the message.
     */
    @SuppressLint("ShowToast")
    private fun showToast(v: View, message: String, duration: Int) {
        var xOffset = 0
        var yOffset = 0
        val gvr = Rect()

        if (v.getGlobalVisibleRect(gvr)) {
            val root = v.rootView
            val halfWidth = root.right / 2
            val halfHeight = root.bottom / 2
            val parentCenterX: Int = (gvr.right - gvr.left) / 2 + gvr.left
            val parentCenterY: Int = (gvr.bottom - gvr.top) / 2 + gvr.top
            yOffset = if (parentCenterY <= halfHeight) {
                -(halfHeight - parentCenterY)
            } else {
                parentCenterY - halfHeight
            }
            if (parentCenterX < halfWidth) {
                xOffset = -(halfWidth - parentCenterX)
            }
            if (parentCenterX >= halfWidth) {
                xOffset = parentCenterX - halfWidth
            }
        }

        toast?.cancel()
        toast = Toast.makeText(requireContext(), message, duration)
        toast?.let {
            it.setGravity(Gravity.CENTER, xOffset, yOffset)
            it.show()
        }
    }

    /**
     * Used by inherit subclasses
     * Create / Join / Join as Guest
     */
    abstract fun onMeetingButtonClick()

    /**
     * Get Avatar and display
     */
    open fun setProfileAvatar() {
        logDebug("setProfileAvatar")
        sharedModel.avatarLiveData.observe(viewLifecycleOwner) {
            binding.meetingThumbnail.setImageBitmap(it)
        }
    }


    /**
     * Switch Camera
     *
     * @param shouldVideoBeEnabled True, If the video is to be enabled. False, otherwise
     */
    fun switchCamera(shouldVideoBeEnabled: Boolean) {
        binding.onOffFab.fabCam.isOn = shouldVideoBeEnabled
        setViewEnable(binding.onOffFab.fabCam, false)

        if(shouldVideoBeEnabled){
            // Always try to start the video using the front camera
            binding.mask.visibility = View.VISIBLE
            bCameraOpen = true
            sharedModel.setChatVideoInDevice(null)

            // Hide avatar when camera open
            triggerAvatar(View.GONE)
            activateVideo()
        }else{
            binding.mask.visibility = View.GONE
            bCameraOpen = false

            // Show avatar when camera close
            triggerAvatar(View.VISIBLE)
            deactivateVideo()
        }
    }

    /**
     * Show or hide Avatar according to camera and keyboard
     * 1 - Canera open - hide Avatar
     * 2 - Camera close and KeyBoard hide - show Avatar
     * 3 - Camera close and KeyBoard show - visibility
     *
     * @param visibility View.GONE / View.VISIBLE / View.INVISIBLE
     */
    private fun triggerAvatar(visibility: Int) {
        logDebug("triggerAvatar bCameraOpen: $bCameraOpen & bKeyBoardExtend: $bKeyBoardExtend")
        if (bCameraOpen) {
            if (binding.meetingThumbnail.visibility == View.GONE)
                return

            binding.meetingThumbnail.visibility = View.GONE
        } else if (!bKeyBoardExtend) {
            if (binding.meetingThumbnail.visibility == View.VISIBLE)
                return

            binding.meetingThumbnail.visibility = View.VISIBLE
        } else {
            if (binding.meetingThumbnail.visibility == visibility)
                return

            binding.meetingThumbnail.visibility = visibility
        }
    }

    /**
     * Method for activating the video.
     */
    private fun activateVideo() {
        if (binding.localSurfaceView.visibility == View.VISIBLE) {
            logError("Error activating video")
            setViewEnable(binding.onOffFab.fabCam, true)
            return
        }

        if (videoListener == null) {
            videoListener = IndividualCallVideoListener(
<<<<<<< HEAD
                localSurfaceView,
=======
                binding.localSurfaceView,
>>>>>>> 79d5d007
                outMetrics,
                MEGACHAT_INVALID_HANDLE,
                isFloatingWindow = false,
                isOneToOneCall = true
            )

            sharedModel.addLocalVideo(MEGACHAT_INVALID_HANDLE, videoListener)
        } else {
            videoListener?.let {
                it.height = 0
                it.width = 0
            }
        }

        binding.localSurfaceView.visibility = View.VISIBLE
        setViewEnable(binding.onOffFab.fabCam, true, bSync = false)
    }

    /**
     * Set the button state
     *
     * @param bEnable set the view to be enable or not
     * @param bSync execute synchronously or asynchronously
     */
    private fun setViewEnable(view: View, bEnable: Boolean, bSync: Boolean = true) {
        when {
            bEnable && bSync -> (view as OnOffFab).enable = true
            bEnable && !bSync -> {
                lifecycleScope.launch {
                    delay(1000L)
                    withContext(Dispatchers.Main) {
                        (view as OnOffFab).enable = true
                    }
                }
            }
            !bEnable && bSync -> (view as OnOffFab).enable = false
            !bEnable && !bSync -> {
                lifecycleScope.launch {
                    delay(1000L)
                    withContext(Dispatchers.Main) {
                        (view as OnOffFab).enable = false
                    }
                }
            }
        }
    }

    /**
     * Method for deactivating the video.
     */
    private fun deactivateVideo() {
        if (videoListener == null || binding.localSurfaceView.visibility == View.GONE) {
            logError("Error deactivating video")
            setViewEnable(binding.onOffFab.fabCam, true)
            return
        }

        logDebug("Removing surface view")
        binding.localSurfaceView.visibility = View.GONE
        removeChatVideoListener()
        setViewEnable(binding.onOffFab.fabCam, true)
    }

    /**
     * Method for removing the video listener.
     */
    private fun removeChatVideoListener() {
        if (videoListener == null) return

        logDebug("Removing remote video listener")
        sharedModel.removeLocalVideo(MEGACHAT_INVALID_HANDLE, videoListener)
        videoListener = null
    }

    /**
     * Method for release the video device and removing the video listener.
     */
    fun releaseVideoDeviceAndRemoveChatVideoListener() {
        if (sharedModel.cameraLiveData.value == true) {
            sharedModel.releaseVideoDevice()
            removeChatVideoListener()
        }
    }

    /**
     * Method to create the RTC Audio Manager
     */
    fun initRTCAudioManager() {
        sharedModel.initRTCAudioManager()
    }
}<|MERGE_RESOLUTION|>--- conflicted
+++ resolved
@@ -462,11 +462,7 @@
 
         if (videoListener == null) {
             videoListener = IndividualCallVideoListener(
-<<<<<<< HEAD
-                localSurfaceView,
-=======
                 binding.localSurfaceView,
->>>>>>> 79d5d007
                 outMetrics,
                 MEGACHAT_INVALID_HANDLE,
                 isFloatingWindow = false,
