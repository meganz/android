--- conflicted
+++ resolved
@@ -322,10 +322,7 @@
 import mega.privacy.android.app.R;
 import mega.privacy.android.app.ShareInfo;
 import mega.privacy.android.app.activities.GiphyPickerActivity;
-<<<<<<< HEAD
 import mega.privacy.android.app.domain.usecase.GetPushToken;
-=======
->>>>>>> 3964bc2a
 import mega.privacy.android.app.activities.PasscodeActivity;
 import mega.privacy.android.app.imageviewer.ImageViewerActivity;
 import mega.privacy.android.app.components.ChatManagement;
@@ -374,10 +371,6 @@
 import mega.privacy.android.app.components.voiceClip.RecordView;
 import mega.privacy.android.app.contacts.usecase.InviteContactUseCase;
 import mega.privacy.android.app.fcm.ChatAdvancedNotificationBuilder;
-<<<<<<< HEAD
-=======
-import mega.privacy.android.app.fcm.KeepAliveService;
->>>>>>> 3964bc2a
 import mega.privacy.android.app.generalusecase.FilePrepareUseCase;
 import mega.privacy.android.app.imageviewer.ImageViewerActivity;
 import mega.privacy.android.app.interfaces.AttachNodeToChatListener;
@@ -408,21 +401,14 @@
 import mega.privacy.android.app.main.listeners.ChatLinkInfoListener;
 import mega.privacy.android.app.main.listeners.MultipleForwardChatProcessor;
 import mega.privacy.android.app.main.megachat.chatAdapters.MegaChatAdapter;
-<<<<<<< HEAD
 import mega.privacy.android.app.modalbottomsheet.chatmodalbottomsheet.ChatRoomToolbarBottomSheetDialogFragment;
 import mega.privacy.android.app.modalbottomsheet.chatmodalbottomsheet.ReactionsBottomSheet;
 import mega.privacy.android.app.modalbottomsheet.chatmodalbottomsheet.InfoReactionsBottomSheet;
-=======
->>>>>>> 3964bc2a
 import mega.privacy.android.app.main.megachat.data.FileGalleryItem;
 import mega.privacy.android.app.mediaplayer.service.MediaPlayerService;
 import mega.privacy.android.app.meeting.fragments.MeetingHasEndedDialogFragment;
 import mega.privacy.android.app.meeting.listeners.HangChatCallListener;
 import mega.privacy.android.app.meeting.listeners.SetCallOnHoldListener;
-<<<<<<< HEAD
-=======
-import mega.privacy.android.app.middlelayer.push.PushMessageHandler;
->>>>>>> 3964bc2a
 import mega.privacy.android.app.modalbottomsheet.chatmodalbottomsheet.ChatRoomToolbarBottomSheetDialogFragment;
 import mega.privacy.android.app.modalbottomsheet.chatmodalbottomsheet.GeneralChatMessageBottomSheet;
 import mega.privacy.android.app.modalbottomsheet.chatmodalbottomsheet.InfoReactionsBottomSheet;
@@ -597,11 +583,9 @@
     @Inject
     GetParticipantsChangesUseCase getParticipantsChangesUseCase;
     @Inject
-<<<<<<< HEAD
+    GetCallUseCase getCallUseCase;
+    @Inject
     GetPushToken getPushToken;
-=======
-    GetCallUseCase getCallUseCase;
->>>>>>> 3964bc2a
 
     private int currentRecordButtonState;
     private String mOutputFilePath;
@@ -1483,15 +1467,9 @@
         if (position < messages.size()) {
             AndroidMegaChatMessage androidM = messages.get(position);
             StringBuilder messageToShow = new StringBuilder("");
-<<<<<<< HEAD
             String token = getPushToken.invoke();
             if(token!=null){
                 messageToShow.append("FCM TOKEN: " +token);
-=======
-            String token = PushMessageHandler.getToken();
-            if (token != null) {
-                messageToShow.append("FCM TOKEN: " + token);
->>>>>>> 3964bc2a
             }
             messageToShow.append("\nCHAT ID: " + MegaApiJava.userHandleToBase64(idChat));
             messageToShow.append("\nMY USER HANDLE: " + MegaApiJava.userHandleToBase64(megaChatApi.getMyUserHandle()));
@@ -3225,10 +3203,6 @@
                 showConfirmationLeaveChat(chatActivity, chatRoom.getChatId(), chatActivity);
                 break;
             }
-<<<<<<< HEAD
-            case R.id.cab_menu_archive_chat: {
-                if (recordView.isRecordingNow()) break;
-=======
 
             case R.id.cab_menu_end_call_for_all:
                 Timber.d("End call for all selected");
@@ -3237,7 +3211,6 @@
 
             case R.id.cab_menu_archive_chat:{
                 if(recordView.isRecordingNow()) break;
->>>>>>> 3964bc2a
 
                 Timber.d("Archive/unarchive selected!");
                 ChatController chatC = new ChatController(chatActivity);
@@ -8680,10 +8653,7 @@
         outState.putBoolean(ERROR_REACTION_DIALOG, errorReactionsDialogIsShown);
         outState.putLong(TYPE_ERROR_REACTION, typeErrorReaction);
         outState.putBoolean(ONLY_ME_IN_CALL_DIALOG, AlertDialogUtil.isAlertDialogShown(dialogOnlyMeInCall));
-<<<<<<< HEAD
-=======
         outState.putBoolean(END_CALL_FOR_ALL_DIALOG, AlertDialogUtil.isAlertDialogShown(endCallForAllDialog));
->>>>>>> 3964bc2a
     }
 
     /**
@@ -8770,10 +8740,6 @@
     @Override
     public void onResume() {
         super.onResume();
-<<<<<<< HEAD
-=======
-        stopService(new Intent(this, KeepAliveService.class));
->>>>>>> 3964bc2a
 
         setKeyboardVisibilityListener();
 
