package mega.privacy.android.app.main.megachat;

import android.Manifest;
import android.app.Activity;
import android.app.ActivityManager;
import android.content.BroadcastReceiver;
import android.content.Context;
import android.content.DialogInterface;
import android.content.Intent;
import android.content.IntentFilter;
import android.content.pm.PackageInfo;
import android.content.pm.PackageManager;
import android.content.res.Configuration;
import android.graphics.Bitmap;
import android.graphics.BitmapFactory;
import android.graphics.PorterDuff;
import android.graphics.drawable.Drawable;
import android.location.Address;
import android.media.AudioFocusRequest;
import android.media.AudioManager;
import android.media.MediaRecorder;
import android.net.Uri;
import android.os.Build;
import android.os.Bundle;
import android.os.Environment;
import android.os.Handler;
import android.os.Looper;
import android.provider.MediaStore;
import com.google.android.material.bottomsheet.BottomSheetDialogFragment;

import androidx.coordinatorlayout.widget.CoordinatorLayout;
import androidx.core.content.ContextCompat;
import androidx.core.content.FileProvider;
import androidx.appcompat.app.ActionBar;
import androidx.appcompat.app.AlertDialog;
import androidx.appcompat.view.ActionMode;
import androidx.core.text.HtmlCompat;
import androidx.lifecycle.Observer;
import androidx.recyclerview.widget.RecyclerView;
import androidx.recyclerview.widget.SimpleItemAnimator;
import androidx.appcompat.widget.Toolbar;
import android.text.Editable;
import android.text.Html;
import android.text.SpannableStringBuilder;
import android.text.Spanned;
import android.text.TextUtils;
import android.text.TextWatcher;
import android.util.Base64;
import android.util.DisplayMetrics;
import android.util.Pair;
import android.view.HapticFeedbackConstants;
import android.view.LayoutInflater;
import android.view.Menu;
import android.view.MenuInflater;
import android.view.MenuItem;
import android.view.View;
import android.view.Window;
import android.view.inputmethod.EditorInfo;
import android.widget.Button;
import android.widget.Chronometer;
import android.widget.FrameLayout;
import android.widget.ImageButton;
import android.widget.ImageView;
import android.widget.LinearLayout;
import android.widget.RelativeLayout;
import android.widget.TextView;
import android.widget.Toast;

import com.google.android.material.dialog.MaterialAlertDialogBuilder;
import com.google.common.primitives.Longs;
import com.jeremyliao.liveeventbus.LiveEventBus;

import org.jetbrains.annotations.NotNull;
import java.io.File;
import java.io.IOException;
import java.text.SimpleDateFormat;
import java.util.ArrayList;
import java.util.Calendar;
import java.util.Collections;
import java.util.Date;
import java.util.List;
import java.util.ListIterator;
import java.util.TimeZone;

import dagger.hilt.android.AndroidEntryPoint;
import io.reactivex.rxjava3.android.schedulers.AndroidSchedulers;
import io.reactivex.rxjava3.disposables.Disposable;
import io.reactivex.rxjava3.schedulers.Schedulers;
import kotlin.Unit;
import mega.privacy.android.app.BuildConfig;
import mega.privacy.android.app.MegaApplication;
import mega.privacy.android.app.MimeTypeList;
import mega.privacy.android.app.R;
import mega.privacy.android.app.ShareInfo;
import mega.privacy.android.app.activities.GiphyPickerActivity;
import mega.privacy.android.app.imageviewer.ImageViewerActivity;
import mega.privacy.android.app.components.ChatManagement;
import mega.privacy.android.app.contacts.usecase.InviteContactUseCase;
import mega.privacy.android.app.main.FileExplorerActivity;
import mega.privacy.android.app.main.FileLinkActivity;
import mega.privacy.android.app.main.FolderLinkActivity;
import mega.privacy.android.app.namecollision.data.NameCollision;
import mega.privacy.android.app.namecollision.usecase.CheckNameCollisionUseCase;
import mega.privacy.android.app.usecase.CopyNodeUseCase;
import mega.privacy.android.app.usecase.GetAvatarUseCase;
import mega.privacy.android.app.usecase.GetPublicLinkInformationUseCase;
import mega.privacy.android.app.usecase.GetPublicNodeUseCase;
import mega.privacy.android.app.usecase.call.AnswerCallUseCase;
import mega.privacy.android.app.usecase.call.StartCallUseCase;
import mega.privacy.android.app.usecase.chat.GetChatChangesUseCase;
import mega.privacy.android.app.utils.MegaProgressDialogUtil;
import mega.privacy.android.app.generalusecase.FilePrepareUseCase;
import mega.privacy.android.app.listeners.CreateChatListener;
import mega.privacy.android.app.listeners.LoadPreviewListener;
import mega.privacy.android.app.meeting.fragments.MeetingHasEndedDialogFragment;
import mega.privacy.android.app.meeting.listeners.HangChatCallListener;
import mega.privacy.android.app.meeting.listeners.SetCallOnHoldListener;
import mega.privacy.android.app.mediaplayer.service.MediaPlayerService;
import mega.privacy.android.app.components.BubbleDrawable;
import mega.privacy.android.app.components.MarqueeTextView;
import mega.privacy.android.app.components.NpaLinearLayoutManager;
import mega.privacy.android.app.components.attacher.MegaAttacher;
import mega.privacy.android.app.components.saver.NodeSaver;
import mega.privacy.android.app.components.twemoji.EmojiEditText;
import mega.privacy.android.app.components.twemoji.EmojiKeyboard;
import mega.privacy.android.app.components.twemoji.EmojiManager;
import mega.privacy.android.app.components.twemoji.EmojiTextView;
import mega.privacy.android.app.components.voiceClip.OnBasketAnimationEnd;
import mega.privacy.android.app.components.voiceClip.OnRecordListener;
import mega.privacy.android.app.components.voiceClip.RecordButton;
import mega.privacy.android.app.components.voiceClip.RecordView;
import mega.privacy.android.app.fcm.ChatAdvancedNotificationBuilder;
import mega.privacy.android.app.fcm.KeepAliveService;
import mega.privacy.android.app.interfaces.AttachNodeToChatListener;
import mega.privacy.android.app.interfaces.ChatManagementCallback;
import mega.privacy.android.app.interfaces.OnProximitySensorListener;
import mega.privacy.android.app.interfaces.SnackbarShower;
import mega.privacy.android.app.interfaces.StoreDataBeforeForward;
import mega.privacy.android.app.listeners.ExportListener;
import mega.privacy.android.app.listeners.GetAttrUserListener;
import mega.privacy.android.app.listeners.GetPeerAttributesListener;
import mega.privacy.android.app.listeners.InviteToChatRoomListener;
import mega.privacy.android.app.listeners.RemoveFromChatRoomListener;
import mega.privacy.android.app.main.AddContactActivity;
import mega.privacy.android.app.main.ContactInfoActivity;
import mega.privacy.android.app.main.LoginActivity;
import mega.privacy.android.app.main.ManagerActivity;
import mega.privacy.android.app.main.PdfViewerActivity;
import mega.privacy.android.app.activities.PasscodeActivity;
import mega.privacy.android.app.main.adapters.RotatableAdapter;
import mega.privacy.android.app.main.controllers.ChatController;
import mega.privacy.android.app.main.controllers.ContactController;
import mega.privacy.android.app.main.listeners.AudioFocusListener;
import mega.privacy.android.app.main.listeners.ChatLinkInfoListener;
import mega.privacy.android.app.main.listeners.MultipleForwardChatProcessor;
import mega.privacy.android.app.main.megachat.chatAdapters.MegaChatAdapter;
import mega.privacy.android.app.middlelayer.push.PushMessageHandler;
import mega.privacy.android.app.modalbottomsheet.chatmodalbottomsheet.ReactionsBottomSheet;
import mega.privacy.android.app.modalbottomsheet.chatmodalbottomsheet.InfoReactionsBottomSheet;
import mega.privacy.android.app.modalbottomsheet.chatmodalbottomsheet.GeneralChatMessageBottomSheet;
import mega.privacy.android.app.modalbottomsheet.chatmodalbottomsheet.MessageNotSentBottomSheetDialogFragment;
import mega.privacy.android.app.modalbottomsheet.chatmodalbottomsheet.PendingMessageBottomSheetDialogFragment;
import mega.privacy.android.app.modalbottomsheet.chatmodalbottomsheet.SendAttachmentChatBottomSheetDialogFragment;
import mega.privacy.android.app.objects.GifData;
import mega.privacy.android.app.objects.PasscodeManagement;
import mega.privacy.android.app.utils.AlertsAndWarnings;
import mega.privacy.android.app.utils.CallUtil;
import mega.privacy.android.app.utils.ChatUtil;
import mega.privacy.android.app.utils.ContactUtil;
import mega.privacy.android.app.utils.FileUtil;
import mega.privacy.android.app.utils.ColorUtils;
import mega.privacy.android.app.utils.StringResourcesUtils;
import mega.privacy.android.app.utils.TextUtil;
import mega.privacy.android.app.utils.TimeUtils;
import mega.privacy.android.app.utils.Util;
import nz.mega.sdk.MegaApiAndroid;
import nz.mega.sdk.MegaApiJava;
import nz.mega.sdk.MegaChatApi;
import nz.mega.sdk.MegaChatApiJava;
import nz.mega.sdk.MegaChatCall;
import nz.mega.sdk.MegaChatContainsMeta;
import nz.mega.sdk.MegaChatError;
import nz.mega.sdk.MegaChatGeolocation;
import nz.mega.sdk.MegaChatGiphy;
import nz.mega.sdk.MegaChatListItem;
import nz.mega.sdk.MegaChatMessage;
import nz.mega.sdk.MegaChatPeerList;
import nz.mega.sdk.MegaChatRequest;
import nz.mega.sdk.MegaChatRequestListenerInterface;
import nz.mega.sdk.MegaChatRoom;
import nz.mega.sdk.MegaChatRoomListenerInterface;
import nz.mega.sdk.MegaContactRequest;
import nz.mega.sdk.MegaError;
import nz.mega.sdk.MegaHandleList;
import nz.mega.sdk.MegaNode;
import nz.mega.sdk.MegaNodeList;
import nz.mega.sdk.MegaRequest;
import nz.mega.sdk.MegaRequestListenerInterface;
import nz.mega.sdk.MegaTransfer;
import nz.mega.sdk.MegaTransferData;
import nz.mega.sdk.MegaUser;
import timber.log.Timber;

import static mega.privacy.android.app.activities.GiphyPickerActivity.GIF_DATA;
import static mega.privacy.android.app.constants.BroadcastConstants.*;
import static mega.privacy.android.app.globalmanagement.TransfersManagement.isServiceRunning;
import static mega.privacy.android.app.constants.EventConstants.EVENT_CALL_COMPOSITION_CHANGE;
import static mega.privacy.android.app.constants.EventConstants.EVENT_CALL_ON_HOLD_CHANGE;
import static mega.privacy.android.app.constants.EventConstants.EVENT_CALL_STATUS_CHANGE;
import static mega.privacy.android.app.constants.EventConstants.EVENT_SESSION_ON_HOLD_CHANGE;
import static mega.privacy.android.app.main.megachat.AndroidMegaRichLinkMessage.*;
import static mega.privacy.android.app.main.megachat.MapsActivity.*;
import static mega.privacy.android.app.modalbottomsheet.ModalBottomSheetUtil.*;
import static mega.privacy.android.app.providers.FileProviderActivity.FROM_MEGA_APP;
import static mega.privacy.android.app.utils.AlertDialogUtil.dismissAlertDialogIfExists;
import static mega.privacy.android.app.utils.AlertsAndWarnings.showOverDiskQuotaPaywallWarning;
import static mega.privacy.android.app.utils.CacheFolderManager.*;
import static mega.privacy.android.app.utils.CallUtil.*;
import static mega.privacy.android.app.utils.ChatUtil.*;
import static mega.privacy.android.app.utils.Constants.*;
import static mega.privacy.android.app.utils.FileUtil.*;
import static mega.privacy.android.app.utils.GiphyUtil.getGiphySrc;
import static mega.privacy.android.app.utils.LinksUtil.isMEGALinkAndRequiresTransferSession;
import static mega.privacy.android.app.utils.LogUtil.*;
import static mega.privacy.android.app.utils.LogUtil.logDebug;
import static mega.privacy.android.app.utils.MegaApiUtils.*;
import static mega.privacy.android.app.utils.MegaNodeUtil.*;
import static mega.privacy.android.app.utils.permission.PermissionUtils.*;
import static mega.privacy.android.app.utils.StringResourcesUtils.getQuantityString;
import static mega.privacy.android.app.utils.TextUtil.*;
import static mega.privacy.android.app.utils.StringResourcesUtils.getTranslatedErrorString;
import static mega.privacy.android.app.utils.TimeUtils.*;
import static mega.privacy.android.app.utils.Util.*;
import static nz.mega.sdk.MegaApiJava.INVALID_HANDLE;
import static nz.mega.sdk.MegaApiJava.STORAGE_STATE_PAYWALL;
import static nz.mega.sdk.MegaChatApiJava.MEGACHAT_INVALID_HANDLE;

import javax.inject.Inject;

@AndroidEntryPoint
public class ChatActivity extends PasscodeActivity
        implements MegaChatRequestListenerInterface, MegaRequestListenerInterface,
        MegaChatRoomListenerInterface, View.OnClickListener,
        StoreDataBeforeForward<ArrayList<AndroidMegaChatMessage>>, ChatManagementCallback,
        SnackbarShower, AttachNodeToChatListener, HangChatCallListener.OnCallHungUpCallback,
        SetCallOnHoldListener.OnCallOnHoldCallback, LoadPreviewListener.OnPreviewLoadedCallback,
        LoadPreviewListener.OnChatPreviewLoadedCallback {

    private static final int MAX_NAMES_PARTICIPANTS = 3;
    private static final int INVALID_LAST_SEEN_ID = 0;

    public MegaChatAdapter.ViewHolderMessageChat holder_imageDrag;
    public int position_imageDrag = -1;
    private static final String PLAYING = "isAnyPlaying";
    private static final String ID_VOICE_CLIP_PLAYING = "idMessageVoicePlaying";
    private static final String PROGRESS_PLAYING = "progressVoicePlaying";
    private static final String MESSAGE_HANDLE_PLAYING = "messageHandleVoicePlaying";
    private static final String USER_HANDLE_PLAYING = "userHandleVoicePlaying";
    private final static String JOIN_CALL_DIALOG = "isJoinCallDialogShown";
    private static final String LAST_MESSAGE_SEEN = "LAST_MESSAGE_SEEN";
    private static final String GENERAL_UNREAD_COUNT = "GENERAL_UNREAD_COUNT";
    private static final String SELECTED_ITEMS = "selectedItems";
    private static final String JOINING_OR_LEAVING = "JOINING_OR_LEAVING";
    private static final String JOINING_OR_LEAVING_ACTION = "JOINING_OR_LEAVING_ACTION";
    private static final String OPENING_AND_JOINING_ACTION = "OPENING_AND_JOINING_ACTION";
    private static final String ERROR_REACTION_DIALOG = "ERROR_REACTION_DIALOG";
    private static final String TYPE_ERROR_REACTION = "TYPE_ERROR_REACTION";

    private final static int NUMBER_MESSAGES_TO_LOAD = 32;
    private final static int MAX_NUMBER_MESSAGES_TO_LOAD_NOT_SEEN = 256;
    private final static int NUMBER_MESSAGES_BEFORE_LOAD = 8;
    public static final int REPEAT_INTERVAL = 40;

    private final static int ROTATION_PORTRAIT = 0;
    private final static int ROTATION_LANDSCAPE = 1;
    private final static int ROTATION_REVERSE_PORTRAIT = 2;
    private final static int ROTATION_REVERSE_LANDSCAPE = 3;
    private final static int MAX_LINES_INPUT_TEXT = 5;
    private final static int TITLE_TOOLBAR_PORT = 140;
    private final static int TITLE_TOOLBAR_LAND = 250;
    private final static int TITLE_TOOLBAR_IND_PORT = 100;
    private final static int HINT_LAND = 550;
    private final static int HINT_PORT = 250;
    private final static boolean IS_LOW = true;
    private final static boolean IS_HIGH = false;

    public static int MEGA_FILE_LINK = 1;
    public static int MEGA_FOLDER_LINK = 2;
    public static int MEGA_CHAT_LINK = 3;

    private final static int SHOW_WRITING_LAYOUT = 1;
    private final static int SHOW_JOIN_LAYOUT = 2;
    private final static int SHOW_NOTHING_LAYOUT = 3;
    private final static  int SHOW_JOINING_OR_LEFTING_LAYOUT = 4;
    private final static int INITIAL_PRESENCE_STATUS = -55;
    private final static int RECORD_BUTTON_SEND = 1;
    private final static int RECORD_BUTTON_ACTIVATED = 2;
    private final static int RECORD_BUTTON_DEACTIVATED = 3;

    private final static int PADDING_BUBBLE = 25;
    private final static int CORNER_RADIUS_BUBBLE = 30;
    private final static int MAX_WIDTH_BUBBLE = 350;
    private final static int MARGIN_BUTTON_DEACTIVATED = 48;
    private final static int MARGIN_BUTTON_ACTIVATED = 24;
    private final static int MARGIN_BOTTOM = 80;
    private final static int DURATION_BUBBLE = 4000;
    private int MIN_FIRST_AMPLITUDE = 2;
    private int MIN_SECOND_AMPLITUDE;
    private int MIN_THIRD_AMPLITUDE;
    private int MIN_FOURTH_AMPLITUDE;
    private int MIN_FIFTH_AMPLITUDE;
    private int MIN_SIXTH_AMPLITUDE;
    private final static int NOT_SOUND = 0;
    private final static int FIRST_RANGE = 1;
    private final static int SECOND_RANGE = 2;
    private final static int THIRD_RANGE = 3;
    private final static int FOURTH_RANGE = 4;
    private final static int FIFTH_RANGE = 5;
    private final static int SIXTH_RANGE = 6;
    private final static int WIDTH_BAR = 8;

    private final static int TYPE_MESSAGE_JUMP_TO_LEAST = 0;
    private final static int TYPE_MESSAGE_NEW_MESSAGE = 1;

    @Inject
    FilePrepareUseCase filePrepareUseCase;
    @Inject
    PasscodeManagement passcodeManagement;
    @Inject
    InviteContactUseCase inviteContactUseCase;
    @Inject
    GetAvatarUseCase getAvatarUseCase;
    @Inject
    GetPublicLinkInformationUseCase getPublicLinkInformationUseCase;
    @Inject
    GetPublicNodeUseCase getPublicNodeUseCase;
    @Inject
<<<<<<< HEAD
    CheckNameCollisionUseCase checkNameCollisionUseCase;
    @Inject
    CopyNodeUseCase copyNodeUseCase;
=======
    GetChatChangesUseCase getChatChangesUseCase;
    @Inject
    AnswerCallUseCase answerCallUseCase;
    @Inject
    StartCallUseCase startCallUseCase;
>>>>>>> 5d521fb2

    private int currentRecordButtonState;
    private String mOutputFilePath;
    private int keyboardHeight;
    private int marginBottomDeactivated;
    private int marginBottomActivated;
    private boolean newVisibility;
    private boolean getMoreHistory;
    private boolean isLoadingHistory;
    private AlertDialog errorOpenChatDialog;
    private long numberToLoad;
    private ArrayList<Integer> recoveredSelectedPositions = null;

    private AlertDialog chatAlertDialog;
    private AlertDialog errorReactionsDialog;
    private boolean errorReactionsDialogIsShown;
    private long typeErrorReaction = REACTION_ERROR_DEFAULT_VALUE;
    private AlertDialog dialogCall;

    AlertDialog dialog;
    AlertDialog statusDialog;

    boolean retryHistory = false;

    private long lastIdMsgSeen = MEGACHAT_INVALID_HANDLE;
    private long generalUnreadCount;
    private boolean lastSeenReceived;
    private int positionToScroll = INVALID_VALUE;
    private int positionNewMessagesLayout = INVALID_VALUE;

    Handler handlerReceive;
    Handler handlerSend;
    Handler handlerKeyboard;
    Handler handlerEmojiKeyboard;

    private TextView emptyTextView;
    private ImageView emptyImageView;
    private RelativeLayout emptyLayout;

    boolean pendingMessagesLoaded = false;

    public boolean activityVisible = false;
    boolean setAsRead = false;

    boolean isOpeningChat = true;
    public int selectedPosition = INVALID_POSITION;
    public long selectedMessageId = -1;
    MegaChatRoom chatRoom;

    public long idChat;

    boolean noMoreNoSentMessages = false;

    public int showRichLinkWarning = RICH_WARNING_TRUE;

    private BadgeDrawerArrowDrawable badgeDrawable;
    private Drawable upArrow;

    private final MegaAttacher nodeAttacher = new MegaAttacher(this);
    private final NodeSaver nodeSaver = new NodeSaver(this, this, this,
            AlertsAndWarnings.showSaveToDeviceConfirmDialog(this));

    ChatController chatC;
    boolean scrollingUp = false;

    long myUserHandle;

    ActionBar aB;
    Toolbar tB;
    LinearLayout toolbarElementsInside;

    private EmojiTextView titleToolbar;
    private MarqueeTextView individualSubtitleToobar;
    private EmojiTextView groupalSubtitleToolbar;
    private ImageView iconStateToolbar;
    private ImageView muteIconToolbar;
    private LinearLayout subtitleCall;
    private TextView subtitleChronoCall;
    private LinearLayout participantsLayout;
    private TextView participantsText;
    private ImageView privateIconToolbar;

    private boolean editingMessage = false;
    private MegaChatMessage messageToEdit = null;

    private CoordinatorLayout fragmentContainer;
    private LinearLayout writingContainerLayout;
    private RelativeLayout writingLayout;

    private RelativeLayout joinChatLinkLayout;
    private Button joinButton;

    private RelativeLayout chatRelativeLayout;
    private RelativeLayout userTypingLayout;
    private TextView userTypingText;
    private RelativeLayout joiningLeavingLayout;
    private TextView joiningLeavingText;

    boolean sendIsTyping=true;
    long userTypingTimeStamp = -1;
    private ImageButton keyboardTwemojiButton;

    private ImageButton mediaButton;
    private ImageButton pickFileStorageButton;
    private ImageButton pickAttachButton;
    private ImageButton gifButton;

    private EmojiKeyboard emojiKeyboard;
    private FrameLayout rLKeyboardTwemojiButton;

    private FrameLayout rLMediaButton;
    private FrameLayout rLPickFileStorageButton;
    private FrameLayout rLPickAttachButton;
    private FrameLayout rlGifButton;

    private LinearLayout returnCallOnHoldButton;
    private ImageView returnCallOnHoldButtonIcon;
    private TextView returnCallOnHoldButtonText;

    private RelativeLayout callInProgressLayout;
    private long chatIdBanner;
    private TextView callInProgressText;
    private Chronometer callInProgressChrono;
    private boolean startVideo = false;

    private EmojiEditText textChat;
    ImageButton sendIcon;
    RelativeLayout messagesContainerLayout;

    RelativeLayout observersLayout;
    TextView observersNumberText;

    RecyclerView listView;
    NpaLinearLayoutManager mLayoutManager;

    ChatActivity chatActivity;

    private MenuItem importIcon;
    private MenuItem callMenuItem;
    private MenuItem videoMenuItem;
    private MenuItem selectMenuItem;
    private MenuItem inviteMenuItem;
    private MenuItem clearHistoryMenuItem;
    private MenuItem contactInfoMenuItem;
    private MenuItem leaveMenuItem;
    private MenuItem archiveMenuItem;
    private MenuItem muteMenuItem;
    private MenuItem unMuteMenuItem;

    String intentAction;
    MegaChatAdapter adapter;
    int stateHistory;

    FrameLayout fileStorageLayout;
    private ChatFileStorageFragment fileStorageF;

    private ArrayList<AndroidMegaChatMessage> messages = new ArrayList<>();
    private ArrayList<AndroidMegaChatMessage> bufferMessages = new ArrayList<>();
    private ArrayList<AndroidMegaChatMessage> bufferSending = new ArrayList<>();
    private ArrayList<MessageVoiceClip> messagesPlaying = new ArrayList<>();
    private ArrayList<RemovedMessage> removedMessages = new ArrayList<>();

    RelativeLayout messageJumpLayout;
    TextView messageJumpText;
    boolean isHideJump = false;
    int typeMessageJump = 0;
    boolean visibilityMessageJump=false;
    boolean isTurn = false;
    Handler handler;

    private AlertDialog locationDialog;
    private boolean isLocationDialogShown = false;
    private boolean isJoinCallDialogShown = false;
    private RelativeLayout inputTextLayout;
    private View separatorOptions;

    /*Voice clips*/
    private String outputFileVoiceNotes = null;
    private String outputFileName = "";
    private RelativeLayout recordLayout;
    private RelativeLayout recordButtonLayout;
    private RecordButton recordButton;
    private MediaRecorder myAudioRecorder = null;
    private LinearLayout bubbleLayout;
    private TextView bubbleText;
    private RecordView recordView;
    private FrameLayout fragmentVoiceClip;
    private RelativeLayout voiceClipLayout;
    private boolean isShareLinkDialogDismissed = false;
    private RelativeLayout recordingLayout;
    private TextView recordingChrono;
    private RelativeLayout firstBar, secondBar, thirdBar, fourthBar, fifthBar, sixthBar;
    private int currentAmplitude = -1;
    private Handler handlerVisualizer = new Handler();

    private ActionMode actionMode;

    private AppRTCAudioManager rtcAudioManager = null;
    private boolean speakerWasActivated = true;

    // Data being stored when My Chat Files folder does not exist
    private ArrayList<AndroidMegaChatMessage> preservedMessagesSelected;
    private ArrayList<MegaChatMessage> preservedMsgSelected;
    private ArrayList<MegaChatMessage> preservedMsgToImport;
    private boolean isForwardingFromNC;

    private ArrayList<Intent> preservedIntents = new ArrayList<>();
    private boolean isWaitingForMoreFiles;
    private boolean isAskingForMyChatFiles;
    // The flag to indicate whether forwarding message is on going
    private boolean isForwardingMessage = false;
    private int typeImport = IMPORT_ONLY_OPTION;
    private ExportListener exportListener;
    private BottomSheetDialogFragment bottomSheetDialogFragment;

    private MegaNode myChatFilesFolder;
    private TextUtils.TruncateAt typeEllipsize = TextUtils.TruncateAt.END;

    private boolean joiningOrLeaving;
    private String joiningOrLeavingAction;
    private boolean openingAndJoining;

    private AudioFocusRequest request;
    private AudioManager mAudioManager;
    private AudioFocusListener audioFocusListener;

    /**
     * Current contact online status.
     */
    private int contactOnlineStatus;

    @Override
    public void storedUnhandledData(ArrayList<AndroidMegaChatMessage> preservedData) {
        this.preservedMessagesSelected = preservedData;
    }

    @Override
    public void handleStoredData() {
        if (preservedMessagesSelected != null && !preservedMessagesSelected.isEmpty()) {
            forwardMessages(preservedMessagesSelected);
            preservedMessagesSelected = null;
        } else if (preservedMsgSelected != null && !preservedMsgSelected.isEmpty()) {
            chatC.proceedWithForwardOrShare(this, myChatFilesFolder, preservedMsgSelected,
                    preservedMsgToImport, idChat, typeImport);
            isForwardingFromNC = false;
            preservedMsgSelected = null;
            preservedMsgToImport = null;
        }
    }

    @Override
    public void storedUnhandledData(ArrayList<MegaChatMessage> messagesSelected, ArrayList<MegaChatMessage> messagesToImport) {
        isForwardingFromNC = true;
        preservedMsgSelected = messagesSelected;
        preservedMsgToImport = messagesToImport;
        preservedMessagesSelected = null;
    }

    public void setExportListener(ExportListener exportListener) {
        this.exportListener = exportListener;
    }

    private final Observer<MegaChatCall> callStatusObserver = call -> {
        if (call.getChatid() != getCurrentChatid()) {
            logDebug("Different chat");
            updateCallBanner();
            return;
        }

        switch (call.getStatus()) {
            case MegaChatCall.CALL_STATUS_TERMINATING_USER_PARTICIPATION:
            case MegaChatCall.CALL_STATUS_USER_NO_PRESENT:
            case MegaChatCall.CALL_STATUS_IN_PROGRESS:
            case MegaChatCall.CALL_STATUS_DESTROYED:
                updateCallBanner();
                if (call.getStatus() == MegaChatCall.CALL_STATUS_IN_PROGRESS) {
                    cancelRecording();
                } else if (call.getStatus() == MegaChatCall.CALL_STATUS_DESTROYED && dialogCall != null) {
                    dialogCall.dismiss();
                }

                if(call.getStatus() == MegaChatCall.CALL_STATUS_TERMINATING_USER_PARTICIPATION&&
                        call.getTermCode() == MegaChatCall.TERM_CODE_TOO_MANY_PARTICIPANTS){
                    showSnackbar(SNACKBAR_TYPE, StringResourcesUtils.getString(R.string.call_error_too_many_participants), MEGACHAT_INVALID_HANDLE);
                }
                break;
        }
    };

    private final Observer<MegaChatCall> callCompositionChangeObserver = call -> {
        if (call.getChatid() != getCurrentChatid() && call.getCallCompositionChange() == 0) {
            logDebug("Different chat or no changes");
            return;
        }

        if (call.getStatus() == MegaChatCall.CALL_STATUS_USER_NO_PRESENT) {
            updateCallBanner();
        }
    };

    private final Observer<MegaChatCall> callOnHoldObserver = call -> updateCallBanner();

    private final Observer<Pair> sessionOnHoldObserver = sessionAndCall -> updateCallBanner();

    /**
     * Method for finding out if the selected message is deleted.
     *
     * @param messageSelected The message selected.
     * @return True if it's removed. False, otherwise.
     */
    public boolean hasMessagesRemovedOrPending(MegaChatMessage messageSelected) {
        return  ChatUtil.isMsgRemovedOrHasRejectedOrManualSendingStatus(removedMessages, messageSelected);
    }

    @Override
    public void confirmLeaveChat(long chatId) {
        stopReproductions();
        setJoiningOrLeaving(StringResourcesUtils.getString(R.string.leaving_label));
        megaChatApi.leaveChat(chatId, new RemoveFromChatRoomListener(this, this));
    }

    @Override
    public void confirmLeaveChats(@NotNull List<? extends MegaChatListItem> chats) {
        // No option available to leave more than one chat here.
    }

    @Override
    public void leaveChatSuccess() {
        joiningOrLeaving = false;
    }

    @Override
    public void onCallHungUp(long callId) {
        logDebug("The call has been successfully hung up");
        MegaChatCall call = megaChatApi.getChatCall(idChat);
        if (call == null || (call.getStatus() != MegaChatCall.CALL_STATUS_USER_NO_PRESENT ||
                call.getStatus() == MegaChatCall.CALL_STATUS_TERMINATING_USER_PARTICIPATION))
            return;

        answerCall(chatRoom.getChatId(), false, true, false);
    }

    @Override
    public void onCallOnHold(long chatId, boolean isOnHold) {
        if(!isOnHold)
            return;

        MegaChatCall callInThisChat = megaChatApi.getChatCall(idChat);
        if (callInThisChat == null || (callInThisChat.getStatus() != MegaChatCall.CALL_STATUS_USER_NO_PRESENT ||
                    callInThisChat.getStatus() == MegaChatCall.CALL_STATUS_TERMINATING_USER_PARTICIPATION))
                return;

        logDebug("Active call on hold. Answer call.");
        answerCall(idChat, false, true, false);
    }

    @Override
    public void onPreviewLoaded(MegaChatRequest request, boolean alreadyExist) {
        long chatId = request.getChatHandle();
        boolean isFromOpenChatPreview = request.getFlag();
        int type = request.getParamType();
        String link = request.getLink();

        if (type == LINK_IS_FOR_MEETING) {
            logDebug("It's a meeting link");
            boolean linkInvalid = TextUtil.isTextEmpty(link) && chatId == MEGACHAT_INVALID_HANDLE;
            if (linkInvalid) {
                logError("Invalid link");
                return;
            }

            if (isMeetingEnded(request.getMegaHandleList())) {
                logDebug("It's a meeting, open dialog: Meeting has ended");
                new MeetingHasEndedDialogFragment(new MeetingHasEndedDialogFragment.ClickCallback() {
                    @Override
                    public void onViewMeetingChat() {
                        logDebug("Chat link");
                        loadChatLink(link);
                    }

                    @Override
                    public void onLeave() {
                    }
                }, false).show(getSupportFragmentManager(),
                        MeetingHasEndedDialogFragment.TAG);
            } else  {
                CallUtil.checkMeetingInProgress(ChatActivity.this, ChatActivity.this, chatId, isFromOpenChatPreview, link, request.getMegaHandleList(), request.getText(), alreadyExist, request.getUserHandle(), passcodeManagement);
            }
        } else {
            logDebug("It's a chat link");
            loadChatLink(link);
        }
    }

    @Override
    public void onErrorLoadingPreview(int errorCode) { }

    @Override
    public void onPreviewLoaded(MegaChatRequest request, int errorCode) {
        if (errorCode == MegaChatError.ERROR_OK || errorCode == MegaChatError.ERROR_EXIST) {
            if (idChat != MEGACHAT_INVALID_HANDLE && megaChatApi.getChatRoom(idChat) != null) {
                logDebug("Close previous chat");
                megaChatApi.closeChatRoom(idChat, ChatActivity.this);
            }

            idChat = request.getChatHandle();

            composite.clear();
            checkChatChanges();

            if (idChat != MEGACHAT_INVALID_HANDLE) {
                dbH.setLastPublicHandle(idChat);
                dbH.setLastPublicHandleTimeStamp();
                dbH.setLastPublicHandleType(MegaApiJava.AFFILIATE_TYPE_CHAT);
            }

            MegaApplication.setOpenChatId(idChat);

            if (errorCode == MegaChatError.ERROR_OK && openingAndJoining) {
                if (!isAlreadyJoining(idChat)) {
                    megaChatApi.autojoinPublicChat(idChat, ChatActivity.this);
                }

                openingAndJoining = false;
            } else if (errorCode == MegaChatError.ERROR_EXIST) {
                if (megaChatApi.getChatRoom(idChat).isActive()) {
                    //I'm already participant
                    joiningOrLeaving = false;
                    openingAndJoining = false;
                } else {
                    if (initChat()) {
                        //Chat successfully initialized, now can rejoin
                        setJoiningOrLeaving(StringResourcesUtils.getString(R.string.joining_label));
                        titleToolbar.setText(getTitleChat(chatRoom));
                        groupalSubtitleToolbar.setText(null);
                        setGroupalSubtitleToolbarVisibility(false);
                        if (adapter == null) {
                            createAdapter();
                        } else {
                            adapter.updateChatRoom(chatRoom);
                            adapter.notifyDataSetChanged();
                        }
                        if (!isAlreadyJoining(idChat)
                                && !isAlreadyJoining(request.getUserHandle())) {
                            megaChatApi.autorejoinPublicChat(idChat, request.getUserHandle(), this);
                        }
                    } else {
                        logWarning("Error opening chat before rejoin");
                    }
                    return;
                }
            }

            logDebug("Show new chat room UI");
            initAndShowChat(null);
            supportInvalidateOptionsMenu();
        } else {
            String text;
            if (errorCode == MegaChatError.ERROR_NOENT) {
                text = getString(R.string.invalid_chat_link);
            } else {
                showSnackbar(SNACKBAR_TYPE, getString(R.string.error_general_nodes), MEGACHAT_INVALID_HANDLE);
                text = getString(R.string.error_chat_link);
            }

            emptyScreen(text);
        }
    }

    /**
     * Method for answering a call
     *
     * @param chatId  Chat ID
     * @param video   True, video ON. False, video OFF.
     * @param audio   True, audio ON. False, audio OFF.
     * @param speaker True, speaker ON. False, speaker OFF.
     */
    private void answerCall(long chatId, Boolean video, Boolean audio, Boolean speaker) {
        callInProgressLayout.setEnabled(false);
        answerCallUseCase.answerCall(chatId, video, audio, speaker)
                .subscribeOn(Schedulers.io())
                .observeOn(AndroidSchedulers.mainThread())
                .subscribe((result, throwable) -> {
                    if (throwable == null) {
                        callInProgressLayout.setEnabled(true);
                        openMeetingInProgress(this, chatId, true, passcodeManagement);
                    } else {
                        showSnackbar(SNACKBAR_TYPE, StringResourcesUtils.getString(R.string.call_error), MEGACHAT_INVALID_HANDLE);
                    }
                });
    }

    private class UserTyping {
        MegaChatParticipant participantTyping;
        long timeStampTyping;

        public UserTyping(MegaChatParticipant participantTyping) {
            this.participantTyping = participantTyping;
        }

        public MegaChatParticipant getParticipantTyping() {
            return participantTyping;
        }

        public void setParticipantTyping(MegaChatParticipant participantTyping) {
            this.participantTyping = participantTyping;
        }

        public long getTimeStampTyping() {
            return timeStampTyping;
        }

        public void setTimeStampTyping(long timeStampTyping) {
            this.timeStampTyping = timeStampTyping;
        }
    }

    private final BroadcastReceiver historyTruncatedByRetentionTimeReceiver = new BroadcastReceiver() {
        @Override
        public void onReceive(Context context, Intent intent) {
            if (intent != null) {
                long msgId = intent.getLongExtra(MESSAGE_ID, MEGACHAT_INVALID_HANDLE);
                if (msgId != MEGACHAT_INVALID_HANDLE) {
                    updateHistoryByRetentionTime(msgId);
                }
            }
        }
    };

    private BroadcastReceiver voiceclipDownloadedReceiver = new BroadcastReceiver() {
        @Override
        public void onReceive(Context context, Intent intent) {
            if (intent != null) {
                long nodeHandle = intent.getLongExtra(EXTRA_NODE_HANDLE, 0);
                int resultTransfer = intent.getIntExtra(EXTRA_RESULT_TRANSFER,0);
                if(adapter!=null){
                    adapter.finishedVoiceClipDownload(nodeHandle, resultTransfer);
                }
            }
        }
    };

    private BroadcastReceiver dialogConnectReceiver = new BroadcastReceiver() {
        @Override
        public void onReceive(Context context, Intent intent) {
            logDebug("Network broadcast received on chatActivity!");
            if (intent != null){
                showConfirmationConnect();
            }
        }
    };

    private BroadcastReceiver chatArchivedReceiver = new BroadcastReceiver() {
        @Override
        public void onReceive(Context context, Intent intent) {
            if (intent == null) return;

            String title = intent.getStringExtra(CHAT_TITLE);
            sendBroadcastChatArchived(title);
        }
    };

    private BroadcastReceiver userNameReceiver = new BroadcastReceiver() {
        @Override
        public void onReceive(Context context, Intent intent) {
            if (intent == null || intent.getAction() == null
                || intent.getLongExtra(EXTRA_USER_HANDLE, INVALID_HANDLE) == INVALID_HANDLE) {
                return;
            }

            if (intent.getAction().equals(ACTION_UPDATE_NICKNAME)
                || intent.getAction().equals(ACTION_UPDATE_FIRST_NAME)
                || intent.getAction().equals(ACTION_UPDATE_LAST_NAME)) {
                updateUserNameInChat();
            }
        }
    };

    private BroadcastReceiver chatRoomMuteUpdateReceiver = new BroadcastReceiver() {
        @Override
        public void onReceive(Context context, Intent intent) {
            if (intent == null || intent.getAction() == null)
                return;

            if(intent.getAction().equals(ACTION_UPDATE_PUSH_NOTIFICATION_SETTING)){
                if (chatRoom == null) {
                    chatRoom = megaChatApi.getChatRoom(idChat);
                }
                if (chatRoom != null) {
                    muteIconToolbar.setVisibility(isEnableChatNotifications(chatRoom.getChatId()) ? View.GONE : View.VISIBLE);
                }
            }
        }
    };

    private final BroadcastReceiver leftChatReceiver = new BroadcastReceiver() {
        @Override
        public void onReceive(Context context, Intent intent) {
            if (intent == null || intent.getAction() == null)
                return;

            if (intent.getAction().equals(ACTION_LEFT_CHAT)) {
                long extraIdChat = intent.getLongExtra(CHAT_ID, MEGACHAT_INVALID_HANDLE);
                if (extraIdChat != MEGACHAT_INVALID_HANDLE) {
                    megaChatApi.leaveChat(extraIdChat, new RemoveFromChatRoomListener(chatActivity, chatActivity));

                    if (idChat == extraIdChat) {
                        setJoiningOrLeaving(StringResourcesUtils.getString(R.string.leaving_label));
                    }
                }
            }
        }
    };

    private BroadcastReceiver closeChatReceiver = new BroadcastReceiver() {
        @Override
        public void onReceive(Context context, Intent intent) {
            if (intent == null || intent.getAction() == null) return;

            if (intent.getAction().equals(ACTION_CLOSE_CHAT_AFTER_IMPORT)
                    || intent.getAction().equals(ACTION_CLOSE_CHAT_AFTER_OPEN_TRANSFERS)) {
                finish();
            }
        }
    };

    private final BroadcastReceiver joinedSuccessfullyReceiver = new BroadcastReceiver() {
        @Override
        public void onReceive(Context context, Intent intent) {
            if (intent == null || !BROADCAST_ACTION_JOINED_SUCCESSFULLY.equals(intent.getAction())) {
                return;
            }

            joiningOrLeaving = false;
        }
    };

    private final BroadcastReceiver chatUploadStartedReceiver = new BroadcastReceiver() {
        @Override
        public void onReceive(Context context, Intent intent) {
            if (intent == null || !BROADCAST_ACTION_CHAT_TRANSFER_START.equals(intent.getAction())) {
                return;
            }

            long pendingMessageId = intent.getLongExtra(PENDING_MESSAGE_ID, MEGACHAT_INVALID_HANDLE);
            if (pendingMessageId != MEGACHAT_INVALID_HANDLE) {
                PendingMessageSingle pendingMessage = dbH.findPendingMessageById(pendingMessageId);

                if (pendingMessage == null || pendingMessage.chatId != idChat) {
                    logError("pendingMessage is null or is not the same chat, cannot update it.");
                    return;
                }

                updatePendingMessage(pendingMessage);
            }
        }
    };

    private final BroadcastReceiver errorCopyingNodesReceiver = new BroadcastReceiver() {
        @Override
        public void onReceive(Context context, Intent intent) {
            if (intent == null || !BROADCAST_ACTION_ERROR_COPYING_NODES.equals(intent.getAction())) {
                return;
            }

            removeProgressDialog();
            showSnackbar(SNACKBAR_TYPE, intent.getStringExtra(ERROR_MESSAGE_TEXT), MEGACHAT_INVALID_HANDLE);
        }
    };

    private final BroadcastReceiver retryPendingMessageReceiver = new BroadcastReceiver() {
        @Override
        public void onReceive(Context context, Intent intent) {
            if (intent == null || !BROADCAST_ACTION_RETRY_PENDING_MESSAGE.equals(intent.getAction())) {
                return;
            }

            long pendingMsgId = intent.getLongExtra(INTENT_EXTRA_PENDING_MESSAGE_ID, MEGACHAT_INVALID_HANDLE);
            long chatId = intent.getLongExtra(CHAT_ID, MEGACHAT_INVALID_HANDLE);

            if (pendingMsgId == MEGACHAT_INVALID_HANDLE || chatId != idChat) {
                logWarning("pendingMsgId is not valid or is not the same chat. Cannot retry");
                return;
            }

            retryPendingMessage(pendingMsgId);
        }
    };

    ArrayList<UserTyping> usersTyping;
    List<UserTyping> usersTypingSync;

    public void openMegaLink(String url, boolean isFile) {
        logDebug("url: " + url + ", isFile: " + isFile);
        Intent openLink;

        if (isFile) {
            openLink = new Intent(this, FileLinkActivity.class);
            openLink.setAction(ACTION_OPEN_MEGA_LINK);
        } else {
            openLink = new Intent(this, FolderLinkActivity.class);
            openLink.setAction(ACTION_OPEN_MEGA_FOLDER_LINK);
        }

        openLink.putExtra(OPENED_FROM_CHAT, true);
        openLink.setFlags(Intent.FLAG_ACTIVITY_CLEAR_TOP);
        openLink.setData(Uri.parse(url));
        startActivity(openLink);
    }

    public void showMessageInfo(int positionInAdapter){
        logDebug("showMessageInfo");
        int position = positionInAdapter-1;

        if(position<messages.size()) {
            AndroidMegaChatMessage androidM = messages.get(position);
            StringBuilder messageToShow = new StringBuilder("");
            String token = PushMessageHandler.getToken();
            if(token!=null){
                messageToShow.append("FCM TOKEN: " +token);
            }
            messageToShow.append("\nCHAT ID: " + MegaApiJava.userHandleToBase64(idChat));
            messageToShow.append("\nMY USER HANDLE: " +MegaApiJava.userHandleToBase64(megaChatApi.getMyUserHandle()));
            if(androidM!=null){
                MegaChatMessage m = androidM.getMessage();
                if(m!=null){
                    messageToShow.append("\nMESSAGE TYPE: " +m.getType());
                    messageToShow.append("\nMESSAGE TIMESTAMP: " +m.getTimestamp());
                    messageToShow.append("\nMESSAGE USERHANDLE: " +MegaApiJava.userHandleToBase64(m.getUserHandle()));
                    messageToShow.append("\nMESSAGE ID: " +MegaApiJava.userHandleToBase64(m.getMsgId()));
                    messageToShow.append("\nMESSAGE TEMP ID: " +MegaApiJava.userHandleToBase64(m.getTempId()));
                }
            }
            Toast.makeText(this, messageToShow, Toast.LENGTH_SHORT).show();
        }
    }

    /**
     * Opens Group info if a group chat conversation or a contact info if a 1to1 conversation.
     */
    public void showGroupOrContactInfoActivity(){
        logDebug("showGroupInfoActivity");
        if (chatRoom == null)
            return;

        Intent i = new Intent(this,
                chatRoom.isGroup() ? GroupChatInfoActivity.class : ContactInfoActivity.class);
        i.putExtra(HANDLE, chatRoom.getChatId());
        i.putExtra(ACTION_CHAT_OPEN, true);
        this.startActivity(i);
    }

    @Override
    public void onCreate(Bundle savedInstanceState) {
        requestWindowFeature(Window.FEATURE_NO_TITLE);
        super.onCreate(savedInstanceState);

        if (shouldRefreshSessionDueToKarere()) {
            return;
        }

        shouldRefreshSessionDueToSDK();

        handler = new Handler();

        chatActivity = this;
        chatC = new ChatController(chatActivity);
        registerReceiver(historyTruncatedByRetentionTimeReceiver, new IntentFilter(BROADCAST_ACTION_UPDATE_HISTORY_BY_RT));
        registerReceiver(dialogConnectReceiver, new IntentFilter(BROADCAST_ACTION_INTENT_CONNECTIVITY_CHANGE_DIALOG));
        registerReceiver(voiceclipDownloadedReceiver, new IntentFilter(BROADCAST_ACTION_INTENT_VOICE_CLIP_DOWNLOADED));

        IntentFilter contactUpdateFilter = new IntentFilter(BROADCAST_ACTION_INTENT_FILTER_CONTACT_UPDATE);
        contactUpdateFilter.addAction(ACTION_UPDATE_NICKNAME);
        contactUpdateFilter.addAction(ACTION_UPDATE_FIRST_NAME);
        contactUpdateFilter.addAction(ACTION_UPDATE_LAST_NAME);
        registerReceiver(userNameReceiver, contactUpdateFilter);

        registerReceiver(chatArchivedReceiver, new IntentFilter(BROADCAST_ACTION_INTENT_CHAT_ARCHIVED_GROUP));

        LiveEventBus.get(EVENT_CALL_STATUS_CHANGE, MegaChatCall.class).observe(this, callStatusObserver);
        LiveEventBus.get(EVENT_CALL_COMPOSITION_CHANGE, MegaChatCall.class).observe(this, callCompositionChangeObserver);
        LiveEventBus.get(EVENT_CALL_ON_HOLD_CHANGE, MegaChatCall.class).observe(this, callOnHoldObserver);
        LiveEventBus.get(EVENT_SESSION_ON_HOLD_CHANGE, Pair.class).observe(this, sessionOnHoldObserver);

        registerReceiver(chatRoomMuteUpdateReceiver, new IntentFilter(ACTION_UPDATE_PUSH_NOTIFICATION_SETTING));

        IntentFilter leftChatFilter = new IntentFilter(BROADCAST_ACTION_INTENT_LEFT_CHAT);
        leftChatFilter.addAction(ACTION_LEFT_CHAT);
        registerReceiver(leftChatReceiver, leftChatFilter);

        IntentFilter closeChatFilter = new IntentFilter(ACTION_CLOSE_CHAT_AFTER_IMPORT);
        closeChatFilter.addAction(ACTION_CLOSE_CHAT_AFTER_OPEN_TRANSFERS);
        registerReceiver(closeChatReceiver, closeChatFilter);

        registerReceiver(joinedSuccessfullyReceiver,
                new IntentFilter(BROADCAST_ACTION_JOINED_SUCCESSFULLY));

        registerReceiver(chatUploadStartedReceiver,
                new IntentFilter(BROADCAST_ACTION_CHAT_TRANSFER_START));

        registerReceiver(errorCopyingNodesReceiver,
                new IntentFilter(BROADCAST_ACTION_ERROR_COPYING_NODES));

        registerReceiver(retryPendingMessageReceiver,
                new IntentFilter(BROADCAST_ACTION_RETRY_PENDING_MESSAGE));

        mAudioManager = (AudioManager) getSystemService(Context.AUDIO_SERVICE);

        setContentView(R.layout.activity_chat);

        //Set toolbar
        tB = findViewById(R.id.toolbar_chat);

        setSupportActionBar(tB);
        aB = getSupportActionBar();
        aB.setDisplayHomeAsUpEnabled(true);
        aB.setDisplayShowHomeEnabled(true);
        aB.setTitle(null);
        aB.setSubtitle(null);
        tB.setOnClickListener(this);

        int range = 32000/6;
        MIN_SECOND_AMPLITUDE = range;
        MIN_THIRD_AMPLITUDE = range * SECOND_RANGE;
        MIN_FOURTH_AMPLITUDE = range * THIRD_RANGE;
        MIN_FIFTH_AMPLITUDE = range * FOURTH_RANGE;
        MIN_SIXTH_AMPLITUDE = range * FIFTH_RANGE;

        toolbarElementsInside = tB.findViewById(R.id.toolbar_elements_inside);
        titleToolbar = tB.findViewById(R.id.title_toolbar);
        iconStateToolbar = tB.findViewById(R.id.state_icon_toolbar);
        privateIconToolbar = tB.findViewById(R.id.private_icon_toolbar);
        muteIconToolbar = tB.findViewById(R.id.mute_icon_toolbar);

        individualSubtitleToobar = tB.findViewById(R.id.individual_subtitle_toolbar);
        groupalSubtitleToolbar = tB.findViewById(R.id.groupal_subtitle_toolbar);

        subtitleCall = tB.findViewById(R.id.subtitle_call);
        subtitleChronoCall = tB.findViewById(R.id.chrono_call);
        participantsLayout = tB.findViewById(R.id.ll_participants);
        participantsText = tB.findViewById(R.id.participants_text);

        textChat = findViewById(R.id.edit_text_chat);
        textChat.setVisibility(View.VISIBLE);
        textChat.setEnabled(true);

        emptyLayout = findViewById(R.id.empty_messages_layout);
        emptyTextView = findViewById(R.id.empty_text_chat_recent);
        emptyImageView = findViewById(R.id.empty_image_view_chat);

        fragmentContainer = findViewById(R.id.fragment_container_chat);
        writingContainerLayout = findViewById(R.id.writing_container_layout_chat_layout);
        inputTextLayout = findViewById(R.id.write_layout);
        separatorOptions = findViewById(R.id.separator_layout_options);

        titleToolbar.setText("");
        individualSubtitleToobar.setText("");
        individualSubtitleToobar.setVisibility(View.GONE);
        groupalSubtitleToolbar.setText("");
        setGroupalSubtitleToolbarVisibility(false);
        subtitleCall.setVisibility(View.GONE);
        subtitleChronoCall.setVisibility(View.GONE);
        participantsLayout.setVisibility(View.GONE);
        iconStateToolbar.setVisibility(View.GONE);
        privateIconToolbar.setVisibility(View.GONE);

        muteIconToolbar.setVisibility(View.GONE);
        badgeDrawable = new BadgeDrawerArrowDrawable(getSupportActionBar().getThemedContext(),
                R.color.red_600_red_300, R.color.white_dark_grey, R.color.white_dark_grey);

        upArrow = ContextCompat.getDrawable(getApplicationContext(), R.drawable.ic_arrow_back_white)
                .mutate();
        upArrow.setColorFilter(getResources().getColor(R.color.grey_087_white_087),
                PorterDuff.Mode.SRC_IN);

        updateNavigationToolbarIcon();

        joinChatLinkLayout = findViewById(R.id.join_chat_layout_chat_layout);
        joinButton = findViewById(R.id.join_button);
        joinButton.setOnClickListener(this);

        joiningLeavingLayout = findViewById(R.id.joining_leaving_layout_chat_layout);
        joiningLeavingText = findViewById(R.id.joining_leaving_text_chat_layout);

        messageJumpLayout = findViewById(R.id.message_jump_layout);
        messageJumpText = findViewById(R.id.message_jump_text);
        messageJumpLayout.setVisibility(View.GONE);
        writingLayout = findViewById(R.id.writing_linear_layout_chat);

        rLKeyboardTwemojiButton = findViewById(R.id.rl_keyboard_twemoji_chat);
        rLMediaButton = findViewById(R.id.rl_media_icon_chat);
        rLPickFileStorageButton = findViewById(R.id.rl_pick_file_storage_icon_chat);
        rLPickAttachButton = findViewById(R.id.rl_attach_icon_chat);
        rlGifButton = findViewById(R.id.rl_gif_chat);

        keyboardTwemojiButton = findViewById(R.id.keyboard_twemoji_chat);
        mediaButton = findViewById(R.id.media_icon_chat);
        pickFileStorageButton = findViewById(R.id.pick_file_storage_icon_chat);
        pickAttachButton = findViewById(R.id.pick_attach_chat);
        gifButton = findViewById(R.id.gif_chat);

        keyboardHeight = getOutMetrics().heightPixels / 2 - getActionBarHeight(this, getResources());
        marginBottomDeactivated = dp2px(MARGIN_BUTTON_DEACTIVATED, getOutMetrics());
        marginBottomActivated = dp2px(MARGIN_BUTTON_ACTIVATED, getOutMetrics());

        callInProgressLayout = findViewById(R.id.call_in_progress_layout);
        callInProgressLayout.setVisibility(View.GONE);
        callInProgressText = findViewById(R.id.call_in_progress_text);
        callInProgressChrono = findViewById(R.id.call_in_progress_chrono);
        callInProgressChrono.setVisibility(View.GONE);

        returnCallOnHoldButton = findViewById(R.id.call_on_hold_layout);
        returnCallOnHoldButtonIcon = findViewById(R.id.call_on_hold_icon);
        returnCallOnHoldButtonText = findViewById(R.id.call_on_hold_text);

        returnCallOnHoldButton.setOnClickListener(this);
        returnCallOnHoldButton.setVisibility(View.GONE);

        /*Recording views*/
        recordingLayout = findViewById(R.id.recording_layout);
        recordingChrono = findViewById(R.id.recording_time);
        recordingChrono.setText(new SimpleDateFormat("mm:ss").format(0));
        firstBar = findViewById(R.id.first_bar);
        secondBar = findViewById(R.id.second_bar);
        thirdBar = findViewById(R.id.third_bar);
        fourthBar = findViewById(R.id.fourth_bar);
        fifthBar = findViewById(R.id.fifth_bar);
        sixthBar = findViewById(R.id.sixth_bar);

        initRecordingItems(IS_LOW);
        recordingLayout.setVisibility(View.GONE);

        enableButton(rLKeyboardTwemojiButton, keyboardTwemojiButton);
        enableButton(rLMediaButton, mediaButton);
        enableButton(rLPickAttachButton, pickAttachButton);
        enableButton(rLPickFileStorageButton, pickFileStorageButton);
        enableButton(rlGifButton, gifButton);

        messageJumpLayout.setOnClickListener(this);

        fileStorageLayout = findViewById(R.id.fragment_container_file_storage);
        fileStorageLayout.setVisibility(View.GONE);

        chatRelativeLayout  = findViewById(R.id.relative_chat_layout);

        sendIcon = findViewById(R.id.send_message_icon_chat);
        sendIcon.setOnClickListener(this);
        sendIcon.setEnabled(true);

        //Voice clip elements
        voiceClipLayout =  findViewById(R.id.voice_clip_layout);
        fragmentVoiceClip = findViewById(R.id.fragment_voice_clip);
        recordLayout = findViewById(R.id.layout_button_layout);
        recordButtonLayout = findViewById(R.id.record_button_layout);
        recordButton = findViewById(R.id.record_button);
        recordButton.setColorFilter(ContextCompat.getColor(this, R.color.grey_054_white_054),
                PorterDuff.Mode.SRC_IN);
        recordButton.setEnabled(true);
        recordButton.setHapticFeedbackEnabled(true);
        recordView = findViewById(R.id.record_view);
        recordView.setVisibility(View.GONE);
        bubbleLayout = findViewById(R.id.bubble_layout);
        BubbleDrawable myBubble = new BubbleDrawable(BubbleDrawable.CENTER, ContextCompat.getColor(this,R.color.grey_900_grey_100));
        myBubble.setCornerRadius(CORNER_RADIUS_BUBBLE);
        myBubble.setPointerAlignment(BubbleDrawable.RIGHT);
        myBubble.setPadding(PADDING_BUBBLE, PADDING_BUBBLE, PADDING_BUBBLE, PADDING_BUBBLE);
        bubbleLayout.setBackground(myBubble);
        bubbleLayout.setVisibility(View.GONE);
        bubbleText = findViewById(R.id.bubble_text);
        bubbleText.setMaxWidth(dp2px(MAX_WIDTH_BUBBLE, getOutMetrics()));
        recordButton.setRecordView(recordView);
        myAudioRecorder = new MediaRecorder();
        showInputText();

        //Input text:
        handlerKeyboard = new Handler();
        handlerEmojiKeyboard = new Handler();

        emojiKeyboard = findViewById(R.id.emojiView);
        emojiKeyboard.initEmoji(this, textChat, keyboardTwemojiButton);
        emojiKeyboard.setListenerActivated(true);

        observersLayout = findViewById(R.id.observers_layout);
        observersNumberText = findViewById(R.id.observers_text);

        textChat.addTextChangedListener(new TextWatcher() {
            public void afterTextChanged(Editable s) { }

            public void beforeTextChanged(CharSequence s, int start, int count, int after) { }

            public void onTextChanged(CharSequence s, int start, int before, int count) {

                if (s != null && !s.toString().trim().isEmpty()) {
                    showSendIcon();
                } else {
                    refreshTextInput();
                }

                if (getCurrentFocus() == textChat) {
                    // is only executed if the EditText was directly changed by the user
                    if (sendIsTyping) {
                        sendIsTyping = false;
                        megaChatApi.sendTypingNotification(chatRoom.getChatId());

                        int interval = 4000;
                        Runnable runnable = new Runnable() {
                            public void run() {
                                sendIsTyping = true;
                            }
                        };
                        handlerSend = new Handler();
                        handlerSend.postDelayed(runnable, interval);
                    }

                    if (megaChatApi.isSignalActivityRequired()) {
                        megaChatApi.signalPresenceActivity();
                    }
                } else {
                    if (chatRoom != null) {
                        megaChatApi.sendStopTypingNotification(chatRoom.getChatId());
                    }
                }
            }
        });

        textChat.setOnTouchListener((v, event) -> {
            showLetterKB();
            return false;
        });

        textChat.setOnLongClickListener(v -> {
            showLetterKB();
            return false;
        });

        textChat.setOnEditorActionListener((v, actionId, event) -> {
            if (actionId == EditorInfo.IME_ACTION_DONE) {
                showLetterKB();
            }
            return false;
        });

        textChat.setMediaListener(path -> uploadPictureOrVoiceClip(path));

        /*
        *If the recording button (an arrow) is clicked, the recording will be sent to the chat
        */
        recordButton.setOnRecordClickListener(v -> {
            recordButton.performHapticFeedback(HapticFeedbackConstants.CONTEXT_CLICK);
            sendRecording();
        });

        /*
         *Events of the recording
         */
        recordView.setOnRecordListener(new OnRecordListener() {
            @Override
            public void onStart() {
                if (participatingInACall()) {
                    showSnackbar(SNACKBAR_TYPE, getApplicationContext().getString(R.string.not_allowed_recording_voice_clip), -1);
                    return;
                }

                if (!isAllowedToRecord())
                    return;

                audioFocusListener = new AudioFocusListener(chatActivity);
                request = getRequest(audioFocusListener, AUDIOFOCUS_DEFAULT);
                if (getAudioFocus(mAudioManager, audioFocusListener, request, AUDIOFOCUS_DEFAULT, STREAM_MUSIC_DEFAULT)) {
                    prepareRecording();
                }
            }

            @Override
            public void onLessThanSecond() {
                if (!isAllowedToRecord()) return;
                showBubble();
            }

            @Override
            public void onCancel() {
                recordButton.performHapticFeedback(HapticFeedbackConstants.CONTEXT_CLICK);
                cancelRecording();
            }

            @Override
            public void onLock() {
                recordButtonStates(RECORD_BUTTON_SEND);
            }

            @Override
            public void onFinish(long recordTime) {
                recordButton.performHapticFeedback(HapticFeedbackConstants.CONTEXT_CLICK);
                sendRecording();
            }

            @Override
            public void finishedSound() {
                if (!isAllowedToRecord()) return;
                startRecording();
            }

            @Override
            public void changeTimer(CharSequence time) {
               if(recordingLayout != null && recordingChrono != null && recordingLayout.getVisibility() == View.VISIBLE){
                   recordingChrono.setText(time);
               }
            }
        });

        recordView.setOnBasketAnimationEndListener(new OnBasketAnimationEnd() {
            @Override
            public void onAnimationEnd() {
                recordButton.performHapticFeedback(HapticFeedbackConstants.CONTEXT_CLICK);
                cancelRecording();
            }

            @Override
            public void deactivateRecordButton() {
                hideChatOptions();
                recordView.setVisibility(View.VISIBLE);
                recordLayout.setVisibility(View.VISIBLE);
                recordButtonLayout.setVisibility(View.VISIBLE);
                recordButton.activateOnTouchListener(false);
                recordButtonDeactivated(true);
                placeRecordButton(RECORD_BUTTON_DEACTIVATED);
            }
        });


        emojiKeyboard.setOnPlaceButtonListener(() -> {
            if(sendIcon.getVisibility() != View.VISIBLE){
                recordLayout.setVisibility(View.VISIBLE);
                recordButtonLayout.setVisibility(View.VISIBLE);
            }
            recordView.setVisibility(View.INVISIBLE);
            recordButton.activateOnTouchListener(true);
            placeRecordButton(RECORD_BUTTON_DEACTIVATED);
        });

        messageJumpLayout.setOnClickListener(this);

        listView = findViewById(R.id.messages_chat_list_view);
        listView.setClipToPadding(false);

        listView.setNestedScrollingEnabled(false);
        ((SimpleItemAnimator) listView.getItemAnimator()).setSupportsChangeAnimations(false);

        mLayoutManager = new NpaLinearLayoutManager(this);
        mLayoutManager.setStackFromEnd(true);
        listView.setLayoutManager(mLayoutManager);

        listView.addOnScrollListener(new RecyclerView.OnScrollListener() {

            @Override
            public void onScrolled(RecyclerView recyclerView, int dx, int dy) {
                checkScroll();

                // Get the first visible item

                if(!messages.isEmpty()){
                    int lastPosition = messages.size()-1;
                    AndroidMegaChatMessage msg = messages.get(lastPosition);

                    while (!msg.isUploading() && msg.getMessage().getStatus() == MegaChatMessage.STATUS_SENDING_MANUAL) {
                        lastPosition--;
                        msg = messages.get(lastPosition);
                    }
                    if (lastPosition == (messages.size() - 1)) {
                        //Scroll to end
                        if ((messages.size() - 1) == (mLayoutManager.findLastVisibleItemPosition() - 1)) {
                            hideMessageJump();
                        } else if ((messages.size() - 1) > (mLayoutManager.findLastVisibleItemPosition() - 1)) {
                            if (newVisibility) {
                                showJumpMessage();
                            }
                        }
                    } else {
                        lastPosition++;
                        if (lastPosition == (mLayoutManager.findLastVisibleItemPosition() - 1)) {
                            hideMessageJump();
                        } else if (lastPosition != (mLayoutManager.findLastVisibleItemPosition() - 1)) {
                            if (newVisibility) {
                                showJumpMessage();
                            }
                        }
                    }


                }

                if (stateHistory != MegaChatApi.SOURCE_NONE) {
                    scrollingUp = dy > 0 ? true : false;

                    if (!scrollingUp && mLayoutManager.findFirstVisibleItemPosition() <= NUMBER_MESSAGES_BEFORE_LOAD && getMoreHistory) {
                        askForMoreMessages();
                        positionToScroll = INVALID_VALUE;
                    }
                }
            }
        });

        messagesContainerLayout = findViewById(R.id.message_container_chat_layout);

        userTypingLayout = findViewById(R.id.user_typing_layout);
        userTypingLayout.setVisibility(View.GONE);
        userTypingText = findViewById(R.id.user_typing_text);

        initAfterIntent(getIntent(), savedInstanceState);

        logDebug("FINISH on Create");
    }

    private boolean isAllowedToRecord() {
        logDebug("isAllowedToRecord ");
        if (participatingInACall()) return false;
        if (!checkPermissionsVoiceClip()) return false;
        return true;
    }

    private void showLetterKB() {
        hideFileStorage();
        if (emojiKeyboard == null || emojiKeyboard.getLetterKeyboardShown()) return;
        emojiKeyboard.showLetterKeyboard();
    }

    private void hideFileStorage() {
        if ((!fileStorageLayout.isShown())) return;
        showInputText();
        fileStorageLayout.setVisibility(View.GONE);
        pickFileStorageButton.setColorFilter(ContextCompat.getColor(this, R.color.grey_054_white_054),
                PorterDuff.Mode.SRC_IN);
        placeRecordButton(RECORD_BUTTON_DEACTIVATED);
        if (fileStorageF == null) return;
        fileStorageF.clearSelections();
        fileStorageF.hideMultipleSelect();
    }

    /*
     * Hide input text when file storage is shown
     */

    private void hideInputText(){
        inputTextLayout.setVisibility(View.GONE);
        separatorOptions.setVisibility(View.VISIBLE);
        voiceClipLayout.setVisibility(View.GONE);
       if(emojiKeyboard!=null)
        emojiKeyboard.hideKeyboardFromFileStorage();
    }

    /*
     * Show input text when file storage is hidden
     */

    private void showInputText(){
        inputTextLayout.setVisibility(View.VISIBLE);
        separatorOptions.setVisibility(View.GONE);
        voiceClipLayout.setVisibility(View.VISIBLE);

    }

    public void checkScroll() {
        if (listView == null) return;

        Util.changeToolBarElevation(this, tB, listView.canScrollVertically(-1) || adapter.isMultipleSelect());
        setStatusIcon();
    }

    public void initAfterIntent(Intent newIntent, Bundle savedInstanceState){
        if (newIntent != null){
            logDebug("Intent is not null");
            intentAction = newIntent.getAction();
            if (intentAction != null){
                if (intentAction.equals(ACTION_OPEN_CHAT_LINK) || intentAction.equals(ACTION_JOIN_OPEN_CHAT_LINK)){
                    String link = newIntent.getDataString();
                    megaChatApi.openChatPreview(link, new LoadPreviewListener(ChatActivity.this, ChatActivity.this, ChatActivity.this, CHECK_LINK_TYPE_CHAT_LINK));

                    if (intentAction.equals(ACTION_JOIN_OPEN_CHAT_LINK)) {
                        openingAndJoining = true;
                        setJoiningOrLeaving(StringResourcesUtils.getString(R.string.joining_label));
                    }
                } else {
                    long newIdChat = newIntent.getLongExtra(CHAT_ID, MEGACHAT_INVALID_HANDLE);

                    if(idChat != newIdChat && newIdChat != MEGACHAT_INVALID_HANDLE){
                        megaChatApi.closeChatRoom(idChat, this);
                        idChat = newIdChat;
                    }

                    composite.clear();
                    checkChatChanges();

                    myUserHandle = megaChatApi.getMyUserHandle();

                    if(savedInstanceState!=null) {

                        logDebug("Bundle is NOT NULL");
                        selectedMessageId = savedInstanceState.getLong("selectedMessageId", -1);
                        logDebug("Handle of the message: " + selectedMessageId);
                        selectedPosition = savedInstanceState.getInt("selectedPosition", -1);
                        isHideJump = savedInstanceState.getBoolean("isHideJump",false);
                        typeMessageJump = savedInstanceState.getInt("typeMessageJump",-1);
                        visibilityMessageJump = savedInstanceState.getBoolean("visibilityMessageJump",false);
                        mOutputFilePath = savedInstanceState.getString("mOutputFilePath");
                        isShareLinkDialogDismissed = savedInstanceState.getBoolean("isShareLinkDialogDismissed", false);
                        isLocationDialogShown = savedInstanceState.getBoolean("isLocationDialogShown", false);
                        isJoinCallDialogShown = savedInstanceState.getBoolean(JOIN_CALL_DIALOG, false);
                        recoveredSelectedPositions = savedInstanceState.getIntegerArrayList(SELECTED_ITEMS);

                        if(visibilityMessageJump){
                            if(typeMessageJump == TYPE_MESSAGE_NEW_MESSAGE){
                                messageJumpText.setText(getResources().getString(R.string.message_new_messages));
                                messageJumpLayout.setVisibility(View.VISIBLE);
                            }else if(typeMessageJump == TYPE_MESSAGE_JUMP_TO_LEAST){
                                messageJumpText.setText(getResources().getString(R.string.message_jump_latest));
                                messageJumpLayout.setVisibility(View.VISIBLE);
                            }
                        }

                        lastIdMsgSeen = savedInstanceState.getLong(LAST_MESSAGE_SEEN, MEGACHAT_INVALID_HANDLE);
                        isTurn = lastIdMsgSeen != MEGACHAT_INVALID_HANDLE;

                        generalUnreadCount = savedInstanceState.getLong(GENERAL_UNREAD_COUNT, 0);

                        boolean isPlaying = savedInstanceState.getBoolean(PLAYING, false);
                        if (isPlaying) {
                            long idMessageVoicePlaying = savedInstanceState.getLong(ID_VOICE_CLIP_PLAYING, -1);
                            long messageHandleVoicePlaying = savedInstanceState.getLong(MESSAGE_HANDLE_PLAYING, -1);
                            long userHandleVoicePlaying = savedInstanceState.getLong(USER_HANDLE_PLAYING, -1);
                            int progressVoicePlaying = savedInstanceState.getInt(PROGRESS_PLAYING, 0);

                            if (!messagesPlaying.isEmpty()) {
                                for (MessageVoiceClip m : messagesPlaying) {
                                    m.getMediaPlayer().release();
                                    m.setMediaPlayer(null);
                                }
                                messagesPlaying.clear();
                            }

                            MessageVoiceClip messagePlaying = new MessageVoiceClip(idMessageVoicePlaying, userHandleVoicePlaying, messageHandleVoicePlaying);
                            messagePlaying.setProgress(progressVoicePlaying);
                            messagePlaying.setPlayingWhenTheScreenRotated(true);
                            messagesPlaying.add(messagePlaying);

                        }

                        joiningOrLeaving = savedInstanceState.getBoolean(JOINING_OR_LEAVING, false);
                        joiningOrLeavingAction = savedInstanceState.getString(JOINING_OR_LEAVING_ACTION);
                        openingAndJoining = savedInstanceState.getBoolean(OPENING_AND_JOINING_ACTION, false);
                        errorReactionsDialogIsShown = savedInstanceState.getBoolean(ERROR_REACTION_DIALOG, false);
                        typeErrorReaction = savedInstanceState.getLong(TYPE_ERROR_REACTION, REACTION_ERROR_DEFAULT_VALUE);
                        if(errorReactionsDialogIsShown && typeErrorReaction != REACTION_ERROR_DEFAULT_VALUE){
                            createLimitReactionsAlertDialog(typeErrorReaction);
                        }

                        nodeSaver.restoreState(savedInstanceState);
                    }

                    String text = null;
                    if (intentAction.equals(ACTION_CHAT_SHOW_MESSAGES)) {
                        logDebug("ACTION_CHAT_SHOW_MESSAGES");
                        isOpeningChat = true;

                        int errorCode = newIntent.getIntExtra("PUBLIC_LINK", 1);
                        if (savedInstanceState == null) {
                            text = newIntent.getStringExtra(SHOW_SNACKBAR);
                            if (text == null) {
                                if (errorCode != 1) {
                                    if (errorCode == MegaChatError.ERROR_OK) {
                                        text = getString(R.string.chat_link_copied_clipboard);
                                    }
                                    else {
                                        logDebug("initAfterIntent:publicLinkError:errorCode");
                                        text = getString(R.string.general_error) + ": " + errorCode;
                                    }
                                }
                            }
                        }
                        else if (errorCode != 1 && errorCode == MegaChatError.ERROR_OK && !isShareLinkDialogDismissed) {
                                text = getString(R.string.chat_link_copied_clipboard);
                        }
                    }
                    initAndShowChat(text);
                }
            }
        }
        else{
            logWarning("INTENT is NULL");
        }
    }

    private void initializeInputText() {
        hideKeyboard();
        setChatSubtitle();
        ChatItemPreferences chatPrefs = dbH.findChatPreferencesByHandle(Long.toString(idChat));

        if (chatPrefs != null) {
            String written = chatPrefs.getWrittenText();
            if (!TextUtils.isEmpty(written)) {
                String editedMsgId = chatPrefs.getEditedMsgId();
                editingMessage = !isTextEmpty(editedMsgId);
                messageToEdit = editingMessage ? megaChatApi.getMessage(idChat, Long.parseLong(editedMsgId)) : null;
                textChat.setText(written);
                showSendIcon();
                return;
            }
        } else {
            chatPrefs = new ChatItemPreferences(Long.toString(idChat), "");
            dbH.setChatItemPreferences(chatPrefs);
        }
        refreshTextInput();
    }

    private CharSequence transformEmojis(String textToTransform, float sizeText){
        CharSequence text = textToTransform == null ? "" : textToTransform;
        String resultText = converterShortCodes(text.toString());
        SpannableStringBuilder spannableStringBuilder = new SpannableStringBuilder(resultText);
        EmojiManager.getInstance().replaceWithImages(this, spannableStringBuilder, sizeText, sizeText);
        int maxWidth;
        if(isScreenInPortrait(this)){
            maxWidth = HINT_PORT;
        }else{
            maxWidth = HINT_LAND;
        }
        CharSequence textF = TextUtils.ellipsize(spannableStringBuilder, textChat.getPaint(), dp2px(maxWidth, getOutMetrics()), typeEllipsize);
        return textF;
    }

    private void refreshTextInput() {
        recordButtonStates(RECORD_BUTTON_DEACTIVATED);
        sendIcon.setVisibility(View.GONE);
        sendIcon.setEnabled(false);
        if (chatRoom != null) {
            megaChatApi.sendStopTypingNotification(chatRoom.getChatId());
            String title;
            setSizeInputText(true);
            if (chatRoom.hasCustomTitle()) {
                title = getString(R.string.type_message_hint_with_customized_title, getTitleChat(chatRoom));
            } else {
                title = getString(R.string.type_message_hint_with_default_title, getTitleChat(chatRoom));
            }
            textChat.setHint(transformEmojis(title, textChat.getTextSize()));
        }
    }

    public void updateUserNameInChat() {
        if (chatRoom != null && chatRoom.isGroup()) {
            setChatSubtitle();
        }
        if (adapter != null) {
            adapter.notifyDataSetChanged();
        }
    }

    private void updateTitle() {
        initializeInputText();
        titleToolbar.setText(getTitleChat(chatRoom));
    }

    /**
     * Opens a new chat conversation, checking if the id is valid and if the ChatRoom exists.
     * If an error ocurred opening the chat, an error dialog is shown.
     *
     * @return True if the chat was successfully opened, false otherwise
     */
    private boolean initChat() {
        if (idChat == MEGACHAT_INVALID_HANDLE) {
            logError("Chat ID -1 error");
            return false;
        }

        //Recover chat
        logDebug("Recover chat with id: " + idChat);
        chatRoom = megaChatApi.getChatRoom(idChat);
        if (chatRoom == null) {
            logError("Chatroom is NULL - finish activity!!");
            finish();
        }

        if (adapter != null) {
            adapter.updateChatRoom(chatRoom);
        }

        megaChatApi.closeChatRoom(idChat, this);
        if (megaChatApi.openChatRoom(idChat, this)) {
            MegaApplication.setClosedChat(false);
            return true;
        }

        logError("Error openChatRoom");
        if (errorOpenChatDialog == null) {
            MaterialAlertDialogBuilder builder = new MaterialAlertDialogBuilder(this);
            builder.setTitle(getString(R.string.chat_error_open_title))
                    .setMessage(getString(R.string.chat_error_open_message))
                    .setPositiveButton(getString(R.string.general_ok), (dialog, whichButton) -> finish());
            errorOpenChatDialog = builder.create();
            errorOpenChatDialog.show();
        }

        return false;
    }

    /**
     * Opens a new chat conversation.
     * If it went well, shows the chat with the empty state and requests messages.
     *
     * @param textSnackbar  if there is a chat link involved in the action, it it indicates the "Copy chat link" dialog has to be shown.
     *                      If not, a simple Snackbar has to be shown with this text.
     */
    private void initAndShowChat(String textSnackbar) {
        if (!initChat()) {
            return;
        }

        initializeInputText();
        checkIfIsAlreadyJoiningOrLeaving();

        int chatConnection = megaChatApi.getChatConnectionState(idChat);
        logDebug("Chat connection (" + idChat + ") is: " + chatConnection);

        //Create always a new adapter to avoid showing messages of a previous conversation.
        createAdapter();

        setPreviewersView();
        titleToolbar.setText(getTitleChat(chatRoom));
        setChatSubtitle();
        privateIconToolbar.setVisibility(chatRoom.isPublic() ? View.GONE : View.VISIBLE);
        muteIconToolbar.setVisibility(isEnableChatNotifications(chatRoom.getChatId()) ? View.GONE : View.VISIBLE);
        isOpeningChat = true;

        String textToShowB = getString(R.string.chat_loading_messages);

        try {
            textToShowB = textToShowB.replace("[A]", "<font color=\'"
                    + ColorUtils.getColorHexString(this, R.color.grey_300_grey_600)
                    + "\'>");
            textToShowB = textToShowB.replace("[/A]", "</font>");
            textToShowB = textToShowB.replace("[B]", "<font color=\'"
                    + ColorUtils.getColorHexString(this, R.color.grey_900_grey_100)
                    + "\'>");
            textToShowB = textToShowB.replace("[/B]", "</font>");
        } catch (Exception e) {
            logWarning("Exception formatting string", e);
        }

        emptyScreen(HtmlCompat.fromHtml(textToShowB, HtmlCompat.FROM_HTML_MODE_LEGACY));

        if (!isTextEmpty(textSnackbar)) {
            String chatLink = getIntent().getStringExtra(CHAT_LINK_EXTRA);

            if (!isTextEmpty(chatLink) && !isShareLinkDialogDismissed) {
                showShareChatLinkDialog(this, chatRoom, chatLink);
            } else {
                showSnackbar(SNACKBAR_TYPE, textSnackbar, MEGACHAT_INVALID_HANDLE);
            }
        }

        loadHistory();
        logDebug("On create: stateHistory: " + stateHistory);
        if (isLocationDialogShown) {
            showSendLocationDialog();
        }

        if (isJoinCallDialogShown) {
            MegaChatCall callInThisChat = megaChatApi.getChatCall(chatRoom.getChatId());
            if (callInThisChat != null && !callInThisChat.isOnHold() && chatRoom.isGroup()) {
                ArrayList<Long> numCallsParticipating = getCallsParticipating();
                if (numCallsParticipating == null || numCallsParticipating.isEmpty())
                    return;

                if(numCallsParticipating.size() == 1){
                    MegaChatCall anotherCallActive = getAnotherActiveCall(chatRoom.getChatId());
                    if (anotherCallActive != null) {
                        showJoinCallDialog(callInThisChat.getChatid(), anotherCallActive, false);
                        return;
                    }

                    MegaChatCall anotherCallOnHold = getAnotherCallOnHold(chatRoom.getChatId());
                    if (anotherCallOnHold != null) {
                        showJoinCallDialog(callInThisChat.getChatid(), anotherCallOnHold, false);
                    }
                } else {
                    for (int i = 0; i < numCallsParticipating.size(); i++) {
                        MegaChatCall call = megaChatApi.getChatCall(numCallsParticipating.get(i));
                        if (call != null && !call.isOnHold()) {
                            showJoinCallDialog(callInThisChat.getChatid(), call, true);
                        }
                    }
                }
            }
        }
    }

    private void emptyScreen(CharSequence text){
        if (getResources().getConfiguration().orientation == Configuration.ORIENTATION_LANDSCAPE) {
            emptyImageView.setImageResource(R.drawable.empty_chat_message_landscape);
        } else {
            emptyImageView.setImageResource(R.drawable.empty_chat_message_portrait);
        }

        emptyTextView.setText(text);
        emptyTextView.setVisibility(View.VISIBLE);
        emptyLayout.setVisibility(View.VISIBLE);

        chatRelativeLayout.setVisibility(View.GONE);
    }

    public void removeChatLink(){
        logDebug("removeChatLink");
        megaChatApi.removeChatLink(idChat, this);
    }

    /**
     * Requests to load for first time chat messages.
     * It controls if it is the real first time, or the device was rotated with the "isTurn" flag.
     */
    public void loadHistory() {
        if (chatRoom == null) {
            return;
        }

        long unreadCount = chatRoom.getUnreadCount();
        lastSeenReceived = unreadCount == 0;

        if (lastSeenReceived) {
            logDebug("loadMessages:unread is 0");

            if (!isTurn) {
                lastIdMsgSeen = MEGACHAT_INVALID_HANDLE;
                generalUnreadCount = 0;
            }
        } else {
            if (!isTurn) {
                lastIdMsgSeen = megaChatApi.getLastMessageSeenId(idChat);
                generalUnreadCount = unreadCount;
            } else {
                logDebug("Do not change lastSeenId --> rotating screen");
            }

            if (lastIdMsgSeen != -1) {
                logDebug("lastSeenId: " + lastIdMsgSeen);
            } else {
                logError("Error:InvalidLastMessage");
            }
        }

        askForMoreMessages();
    }

    /**
     * Sets the visibility of the groupalSubtitleToolbar view.
     * If it is visible some attributes of the layout should be updated due to the marquee behaviour.
     *
     * This method should be used always the visibility of groupalSubtitleToolbar
     * changes instead of change the visibility directly.
     *
     * @param visible   true if visible, false otherwise
     */
    private void setGroupalSubtitleToolbarVisibility(boolean visible) {
        if (subtitleCall.getVisibility() == View.VISIBLE) {
            visible = false;
        }

        groupalSubtitleToolbar.setVisibility(visible ? View.VISIBLE : View.GONE);

        if (visible) {
            groupalSubtitleToolbar.setSelected(true);
            groupalSubtitleToolbar.setHorizontallyScrolling(true);
            groupalSubtitleToolbar.setFocusable(true);
            groupalSubtitleToolbar.setEllipsize(TextUtils.TruncateAt.MARQUEE);
            groupalSubtitleToolbar.setMarqueeRepeatLimit(-1);
            groupalSubtitleToolbar.setSingleLine(true);
            groupalSubtitleToolbar.setHorizontallyScrolling(true);
        }
    }

    private void setSubtitleVisibility() {
        if(chatRoom == null){
            chatRoom = megaChatApi.getChatRoom(idChat);
        }

        if(chatRoom == null)
            return;

        boolean isGroup = chatRoom.isGroup();
        individualSubtitleToobar.setVisibility(isGroup ? View.GONE : View.VISIBLE);
        setGroupalSubtitleToolbarVisibility(isGroup);

        if (chatRoom.isGroup()) {
            iconStateToolbar.setVisibility(View.GONE);
        }
    }

    private void setPreviewGroupalSubtitle() {
        long participants = chatRoom.getPeerCount();

        if (!chatRoom.isPreview() && chatRoom.isActive()) {
            participants++;
        }

        setGroupalSubtitleToolbarVisibility(participants > 0);
        if (participants > 0) {
            groupalSubtitleToolbar.setText(adjustForLargeFont(getResources()
                    .getQuantityString(R.plurals.subtitle_of_group_chat, (int) participants, (int) participants)));
        }
    }

    public void setChatSubtitle(){
        logDebug("setChatSubtitle");
        if(chatRoom==null){
            return;
        }

        setSubtitleVisibility();

        if (chatC.isInAnonymousMode() && megaChatApi.getChatConnectionState(idChat)==MegaChatApi.CHAT_CONNECTION_ONLINE) {
            logDebug("Is preview");
            setPreviewGroupalSubtitle();
            tB.setOnClickListener(this);
            setBottomLayout(SHOW_JOIN_LAYOUT);

        }else if(megaChatApi.getConnectionState()!=MegaChatApi.CONNECTED||megaChatApi.getChatConnectionState(idChat)!=MegaChatApi.CHAT_CONNECTION_ONLINE) {
            logDebug("Chat not connected ConnectionState: " + megaChatApi.getConnectionState() + " ChatConnectionState: " + megaChatApi.getChatConnectionState(idChat));
            tB.setOnClickListener(this);
            if (chatRoom.isPreview()) {
                logDebug("Chat not connected: is preview");
                setPreviewGroupalSubtitle();
                setBottomLayout(SHOW_NOTHING_LAYOUT);
            } else {
                logDebug("Chat not connected: is not preview");
                if (chatRoom.isGroup()) {
                    groupalSubtitleToolbar.setText(adjustForLargeFont(getString(R.string.invalid_connection_state)));
                } else {
                    individualSubtitleToobar.setText(adjustForLargeFont(getString(R.string.invalid_connection_state)));
                }

                int permission = chatRoom.getOwnPrivilege();
                logDebug("Check permissions");
                if ((permission == MegaChatRoom.PRIV_RO) || (permission == MegaChatRoom.PRIV_RM)) {
                    setBottomLayout(SHOW_NOTHING_LAYOUT);
                } else {
                    setBottomLayout(SHOW_WRITING_LAYOUT);
                }
            }
        }else{
            logDebug("Karere connection state: " + megaChatApi.getConnectionState());
            logDebug("Chat connection state: " + megaChatApi.getChatConnectionState(idChat));

            int permission = chatRoom.getOwnPrivilege();
            if (chatRoom.isGroup()) {
                tB.setOnClickListener(this);
                if(chatRoom.isPreview()){
                    logDebug("Is preview");
                    setPreviewGroupalSubtitle();
                   setBottomLayout(openingAndJoining ? SHOW_JOINING_OR_LEFTING_LAYOUT : SHOW_JOIN_LAYOUT);
                }
                else {
                    logDebug("Check permissions group chat");
                    if (permission == MegaChatRoom.PRIV_RO) {
                        logDebug("Permission RO");
                        setBottomLayout(SHOW_NOTHING_LAYOUT);

                        if (chatRoom.isArchived()) {
                            logDebug("Chat is archived");
                            groupalSubtitleToolbar.setText(adjustForLargeFont(getString(R.string.archived_chat)));
                        } else {
                            groupalSubtitleToolbar.setText(adjustForLargeFont(getString(R.string.observer_permission_label_participants_panel)));
                        }
                    }else if (permission == MegaChatRoom.PRIV_RM) {
                        logDebug("Permission RM");
                        setBottomLayout(SHOW_NOTHING_LAYOUT);

                        if (chatRoom.isArchived()) {
                            logDebug("Chat is archived");
                            groupalSubtitleToolbar.setText(adjustForLargeFont(getString(R.string.archived_chat)));
                        }
                        else if (!chatRoom.isActive()) {
                            groupalSubtitleToolbar.setText(adjustForLargeFont(getString(R.string.inactive_chat)));
                        }
                        else {
                            groupalSubtitleToolbar.setText(null);
                            setGroupalSubtitleToolbarVisibility(false);
                        }
                    }
                    else{
                        logDebug("Permission: " + permission);

                        setBottomLayout(SHOW_WRITING_LAYOUT);

                        if(chatRoom.isArchived()){
                            logDebug("Chat is archived");
                            groupalSubtitleToolbar.setText(adjustForLargeFont(getString(R.string.archived_chat)));
                        }
                        else if(chatRoom.hasCustomTitle()){
                            setCustomSubtitle();
                        }
                        else{
                            long participantsLabel = chatRoom.getPeerCount()+1; //Add one to include me
                            groupalSubtitleToolbar.setText(adjustForLargeFont(getResources().getQuantityString(R.plurals.subtitle_of_group_chat, (int) participantsLabel, participantsLabel)));
                        }
                    }
                }
            }
            else{
                logDebug("Check permissions one to one chat");
                if(permission==MegaChatRoom.PRIV_RO) {
                    logDebug("Permission RO");

                    if(megaApi!=null){
                        if(megaApi.getRootNode()!=null){
                            long chatHandle = chatRoom.getChatId();
                            MegaChatRoom chat = megaChatApi.getChatRoom(chatHandle);
                            long userHandle = chat.getPeerHandle(0);
                            String userHandleEncoded = MegaApiAndroid.userHandleToBase64(userHandle);
                            MegaUser user = megaApi.getContact(userHandleEncoded);

                            if(user!=null && user.getVisibility() == MegaUser.VISIBILITY_VISIBLE){
                                tB.setOnClickListener(this);
                            }
                            else{
                                tB.setOnClickListener(null);
                            }
                        }
                    }
                    else{
                        tB.setOnClickListener(null);
                    }
                    setBottomLayout(SHOW_NOTHING_LAYOUT);

                    if(chatRoom.isArchived()){
                        logDebug("Chat is archived");
                        individualSubtitleToobar.setText(adjustForLargeFont(getString(R.string.archived_chat)));
                    }
                    else{
                        individualSubtitleToobar.setText(adjustForLargeFont(getString(R.string.observer_permission_label_participants_panel)));
                    }
                }
                else if(permission==MegaChatRoom.PRIV_RM) {
                    tB.setOnClickListener(this);

                    logDebug("Permission RM");
                    setBottomLayout(SHOW_NOTHING_LAYOUT);

                    if(chatRoom.isArchived()){
                        logDebug("Chat is archived");
                        individualSubtitleToobar.setText(adjustForLargeFont(getString(R.string.archived_chat)));
                    }
                    else if(!chatRoom.isActive()){
                        individualSubtitleToobar.setText(adjustForLargeFont(getString(R.string.inactive_chat)));
                    }
                    else{
                        individualSubtitleToobar.setText(null);
                        individualSubtitleToobar.setVisibility(View.GONE);
                    }
                }
                else{
                    tB.setOnClickListener(this);

                    long userHandle = chatRoom.getPeerHandle(0);
                    setStatus(userHandle);
                    setBottomLayout(SHOW_WRITING_LAYOUT);
                }
            }
        }
    }

    /**
     * Updates the views that have to be shown at the bottom of the UI.
     *
     * @param show  indicates which layout has to be shown at the bottom of the UI
     */
    public void setBottomLayout(int show) {
        if (app.getStorageState() == STORAGE_STATE_PAYWALL) {
            show = SHOW_NOTHING_LAYOUT;
        } else if (joiningOrLeaving) {
            show = SHOW_JOINING_OR_LEFTING_LAYOUT;
        }

        RelativeLayout.LayoutParams params = (RelativeLayout.LayoutParams) messagesContainerLayout.getLayoutParams();

        switch (show) {
            case SHOW_JOINING_OR_LEFTING_LAYOUT:
                writingContainerLayout.setVisibility(View.GONE);
                joinChatLinkLayout.setVisibility(View.GONE);
                params.addRule(RelativeLayout.ABOVE, R.id.joining_leaving_layout_chat_layout);
                messagesContainerLayout.setLayoutParams(params);
                fragmentVoiceClip.setVisibility(View.GONE);
                joiningLeavingLayout.setVisibility(View.VISIBLE);
                joiningLeavingText.setText(joiningOrLeavingAction);
                break;

            case SHOW_JOIN_LAYOUT:
                writingContainerLayout.setVisibility(View.GONE);
                joinChatLinkLayout.setVisibility(View.VISIBLE);
                params.addRule(RelativeLayout.ABOVE, R.id.join_chat_layout_chat_layout);
                messagesContainerLayout.setLayoutParams(params);
                fragmentVoiceClip.setVisibility(View.GONE);
                joiningLeavingLayout.setVisibility(View.GONE);
                break;

            case SHOW_NOTHING_LAYOUT:
                writingContainerLayout.setVisibility(View.GONE);
                joinChatLinkLayout.setVisibility(View.GONE);
                fragmentVoiceClip.setVisibility(View.GONE);
                joiningLeavingLayout.setVisibility(View.GONE);
                break;

            default:
                writingContainerLayout.setVisibility(View.VISIBLE);
                joinChatLinkLayout.setVisibility(View.GONE);
                params.addRule(RelativeLayout.ABOVE, R.id.writing_container_layout_chat_layout);
                messagesContainerLayout.setLayoutParams(params);
                fragmentVoiceClip.setVisibility(View.VISIBLE);
                joiningLeavingLayout.setVisibility(View.GONE);
        }
    }

    /**
     * When the group chat has a custom title, the subtitle has to contain the participants' names.
     * It sets the custom subtitle. The subtitle would contain the participant's names following these rules:
     * - If the group has four or less participants: all their names.
     * - If the group has more than four participants: the names of the three first participants and X more,
     *      which "X" is the number of the rest of participants
     */
    private void setCustomSubtitle() {
        logDebug("setCustomSubtitle");
        long participantsCount = chatRoom.getPeerCount();

        if (participantsCount == 0 && !chatRoom.isPreview()) {
            groupalSubtitleToolbar.setText(R.string.bucket_word_me);
            return;
        }

        StringBuilder customSubtitle = new StringBuilder();

        for (int i = 0; i < participantsCount; i++) {
            if ((i == 1 || i == 2) && areMoreParticipants(i)) {
                customSubtitle.append(", ");
            }
            String participantName = chatC.getParticipantFirstName(chatRoom.getPeerHandle(i));
            if (isTextEmpty(participantName)) {
                sendGetPeerAttributesRequest(participantsCount);
                return;
            } else if (i == 0 && !areMoreParticipants(i)) {
                if (!chatRoom.isPreview()) {
                    customSubtitle.append(participantName)
                            .append(", ").append(getString(R.string.bucket_word_me));
                    groupalSubtitleToolbar.setText(adjustForLargeFont(customSubtitle.toString()));
                } else {
                    groupalSubtitleToolbar.setText(adjustForLargeFont(participantName));
                }
            } else if (areMoreParticipantsThanMaxAllowed(i)) {
                String firstNames = customSubtitle.append(participantName).toString();
                groupalSubtitleToolbar.setText(adjustForLargeFont(getString(R.string.custom_subtitle_of_group_chat, firstNames, participantsCount - 2)));
                break;
            } else {
                customSubtitle.append(participantName);

                if (i == participantsCount - 1) {
                    if (!chatRoom.isPreview()) {
                        customSubtitle.append(", ").append(getString(R.string.bucket_word_me));
                    }
                    groupalSubtitleToolbar.setText(adjustForLargeFont(customSubtitle.toString()));
                }
            }
        }

        if (isTextEmpty(groupalSubtitleToolbar.getText().toString())) {
            groupalSubtitleToolbar.setText(null);
            setGroupalSubtitleToolbarVisibility(false);
        }
    }

    /**
     * Checks if there are more participants in the group chat after the current position.
     *
     * @param position  position to check
     * @return  True if there are more participants after the current position, false otherwise.
     */
    private boolean areMoreParticipants(long position) {
        return chatRoom.getPeerCount() > position;
    }

    /**
     * Checks if there only three participants in the group chat.
     *
     * @param position  position to check
     * @return  True if there are three participants, false otherwise.
     */
    private boolean areSameParticipantsAsMaxAllowed(long position) {
        return chatRoom.getPeerCount() == MAX_NAMES_PARTICIPANTS && position == 2;
    }

    /**
     * Checks if there are more than three participants in the group chat.
     *
     * @param position  position to check
     * @return True if there are more than three participants, false otherwise.
     */
    private boolean areMoreParticipantsThanMaxAllowed(long position) {
        return chatRoom.getPeerCount() > MAX_NAMES_PARTICIPANTS && position == 2;
    }

    /**
     * Requests the attributes of the participants when they unavailable.
     *
     * @param participantsCount number of participants in the group chat.
     */
    private void sendGetPeerAttributesRequest(long participantsCount) {
        MegaHandleList handleList = MegaHandleList.createInstance();

        for (int i = 0; i < participantsCount; i++) {
            handleList.addMegaHandle(chatRoom.getPeerHandle(i));

            if (areMoreParticipantsThanMaxAllowed(i) || areSameParticipantsAsMaxAllowed(i))
                break;
        }

        if (handleList.size() > 0) {
            megaChatApi.loadUserAttributes(chatRoom.getChatId(), handleList, new GetPeerAttributesListener(this));
        }
    }

    /**
     * Updates the custom subtitle when the request for load the participants' attributes finishes.
     *
     * @param chatId        identifier of the chat received in the request
     * @param handleList    list of the participants' handles
     */
    public void updateCustomSubtitle(long chatId, MegaHandleList handleList) {
        if (handleList == null || handleList.size() == 0 || (chatRoom != null && chatId != chatRoom.getChatId()))
            return;

        chatRoom = megaChatApi.getChatRoom(chatId);

        if (chatRoom == null)
            return;

        for (int i = 0; i < handleList.size(); i++) {
            chatC.setNonContactAttributesInDB(handleList.get(i));
        }

        setCustomSubtitle();
    }

    public void setLastGreen(String date){
        individualSubtitleToobar.setText(date);
        individualSubtitleToobar.isMarqueeIsNecessary(this);
        if(subtitleCall.getVisibility()!=View.VISIBLE && groupalSubtitleToolbar.getVisibility()!=View.VISIBLE){
            individualSubtitleToobar.setVisibility(View.VISIBLE);
        }
    }

    public void requestLastGreen(int state){
        logDebug("State: " + state);

        if(chatRoom!=null && !chatRoom.isGroup() && !chatRoom.isArchived()){
            if(state == INITIAL_PRESENCE_STATUS){
                state = megaChatApi.getUserOnlineStatus(chatRoom.getPeerHandle(0));
            }

            if(state != MegaChatApi.STATUS_ONLINE && state != MegaChatApi.STATUS_BUSY && state != MegaChatApi.STATUS_INVALID){
                logDebug("Request last green for user");
                megaChatApi.requestLastGreen(chatRoom.getPeerHandle(0), this);
            }
        }
    }

    public void setStatus(long userHandle){
        iconStateToolbar.setVisibility(View.GONE);

        if(megaChatApi.getConnectionState()!=MegaChatApi.CONNECTED){
            logWarning("Chat not connected");
            individualSubtitleToobar.setText(adjustForLargeFont(getString(R.string.invalid_connection_state)));
        }
        else if(chatRoom.isArchived()){
            logDebug("Chat is archived");
            individualSubtitleToobar.setText(adjustForLargeFont(getString(R.string.archived_chat)));
        }
        else if(!chatRoom.isGroup()){
            contactOnlineStatus = megaChatApi.getUserOnlineStatus(userHandle);
            setStatusIcon();
        }
    }

    /**
     * Set status icon image resource depends on online state and toolbar's elevation.
     */
    private void setStatusIcon() {
        if(chatRoom == null || chatRoom.isGroup() || listView == null || adapter == null
                || iconStateToolbar == null || individualSubtitleToobar == null) {
            return;
        }

        boolean withElevation = listView.canScrollVertically(-1) || adapter.isMultipleSelect();
        StatusIconLocation where = withElevation ? StatusIconLocation.APPBAR : StatusIconLocation.STANDARD;
        setContactStatus(contactOnlineStatus, iconStateToolbar, individualSubtitleToobar, where);
    }

    public int compareTime(AndroidMegaChatMessage message, AndroidMegaChatMessage previous){
        return compareTime(message.getMessage().getTimestamp(), previous.getMessage().getTimestamp());
    }

    public int compareTime(long timeStamp, AndroidMegaChatMessage previous){
        return compareTime(timeStamp, previous.getMessage().getTimestamp());
    }

    public int compareTime(long timeStamp, long previous){
        if(previous!=-1){

            Calendar cal = calculateDateFromTimestamp(timeStamp);
            Calendar previousCal =  calculateDateFromTimestamp(previous);

            TimeUtils tc = new TimeUtils(TIME);

            int result = tc.compare(cal, previousCal);
            logDebug("RESULTS compareTime: " + result);
            return result;
        }
        else{
            logWarning("return -1");
            return -1;
        }
    }

    public int compareDate(AndroidMegaChatMessage message, AndroidMegaChatMessage previous){
        return compareDate(message.getMessage().getTimestamp(), previous.getMessage().getTimestamp());
    }

    public int compareDate(long timeStamp, AndroidMegaChatMessage previous){
        return compareDate(timeStamp, previous.getMessage().getTimestamp());
    }

    public int compareDate(long timeStamp, long previous){
        logDebug("compareDate");

        if(previous!=-1){
            Calendar cal = calculateDateFromTimestamp(timeStamp);
            Calendar previousCal =  calculateDateFromTimestamp(previous);

            TimeUtils tc = new TimeUtils(DATE);

            int result = tc.compare(cal, previousCal);
            logDebug("RESULTS compareDate: "+result);
            return result;
        }
        else{
            logWarning("return -1");
            return -1;
        }
    }

    @Override
    public boolean onCreateOptionsMenu(Menu menu) {
        logDebug("onCreateOptionsMenu");
        // Inflate the menu items for use in the action bar
        MenuInflater inflater = getMenuInflater();
        inflater.inflate(R.menu.chat_action, menu);

        callMenuItem = menu.findItem(R.id.cab_menu_call_chat);
        videoMenuItem = menu.findItem(R.id.cab_menu_video_chat);
        selectMenuItem = menu.findItem(R.id.cab_menu_select_messages);
        inviteMenuItem = menu.findItem(R.id.cab_menu_invite_chat);
        clearHistoryMenuItem = menu.findItem(R.id.cab_menu_clear_history_chat);
        contactInfoMenuItem = menu.findItem(R.id.cab_menu_contact_info_chat);
        leaveMenuItem = menu.findItem(R.id.cab_menu_leave_chat);
        archiveMenuItem = menu.findItem(R.id.cab_menu_archive_chat);
        muteMenuItem = menu.findItem(R.id.cab_menu_mute_chat);
        unMuteMenuItem = menu.findItem(R.id.cab_menu_unmute_chat);

        return super.onCreateOptionsMenu(menu);
    }

    @Override
    public boolean onPrepareOptionsMenu(Menu menu){
        logDebug("onPrepareOptionsMenu");

        if (chatRoom != null && !joiningOrLeaving) {
            if (isEnableChatNotifications(chatRoom.getChatId())) {
                unMuteMenuItem.setVisible(false);
                muteMenuItem.setVisible(true);
            } else {
                muteMenuItem.setVisible(false);
                unMuteMenuItem.setVisible(true);
            }

            if(!shouldMuteOrUnmuteOptionsBeShown(this, chatRoom)){
                unMuteMenuItem.setVisible(false);
                muteMenuItem.setVisible(false);
            }

            checkSelectOption();
            callMenuItem.setEnabled(false);
            callMenuItem.setIcon(mutateIcon(this, R.drawable.ic_phone_white, R.color.grey_054_white_054));
            if (chatRoom.isGroup()) {
                videoMenuItem.setVisible(false);
            }else{
                videoMenuItem.setEnabled(false);
                videoMenuItem.setIcon(mutateIcon(this, R.drawable.ic_videocam_white, R.color.grey_054_white_054));
            }

            if(chatRoom.isPreview() || !isStatusConnected(this, idChat)) {
                leaveMenuItem.setVisible(false);
                clearHistoryMenuItem.setVisible(false);
                inviteMenuItem.setVisible(false);
                contactInfoMenuItem.setVisible(false);
                archiveMenuItem.setVisible(false);
            }else {
                if (megaChatApi != null && (megaChatApi.getNumCalls() <= 0 || (!megaChatApi.hasCallInChatRoom(chatRoom.getChatId())))) {
                    callMenuItem.setEnabled(true);
                    callMenuItem.setIcon(mutateIcon(this, R.drawable.ic_phone_white, R.color.grey_087_white_087));

                    if (chatRoom.isGroup() || chatRoom.isMeeting()) {
                        videoMenuItem.setVisible(false);
                    } else {
                        videoMenuItem.setEnabled(true);
                        videoMenuItem.setIcon(mutateIcon(this, R.drawable.ic_videocam_white, R.color.grey_087_white_087));
                    }
                }

                archiveMenuItem.setVisible(true);
                if(chatRoom.isArchived()){
                    archiveMenuItem.setTitle(getString(R.string.general_unarchive));
                }
                else{
                    archiveMenuItem.setTitle(getString(R.string.general_archive));
                }

                int permission = chatRoom.getOwnPrivilege();
                logDebug("Permission in the chat: " + permission);
                if (chatRoom.isGroup()) {
                    if (permission == MegaChatRoom.PRIV_MODERATOR) {

                        inviteMenuItem.setVisible(true);

                        int lastMessageIndex = messages.size() - 1;
                        if (lastMessageIndex >= 0) {
                            AndroidMegaChatMessage lastMessage = messages.get(lastMessageIndex);
                            if (!lastMessage.isUploading()) {
                                if (lastMessage.getMessage().getType() == MegaChatMessage.TYPE_TRUNCATE) {
                                    logDebug("Last message is TRUNCATE");
                                    clearHistoryMenuItem.setVisible(false);
                                } else {
                                    logDebug("Last message is NOT TRUNCATE");
                                    clearHistoryMenuItem.setVisible(true);
                                }
                            } else {
                                logDebug("Last message is UPLOADING");
                                clearHistoryMenuItem.setVisible(true);
                            }
                        }
                        else {
                            clearHistoryMenuItem.setVisible(false);
                        }

                        leaveMenuItem.setVisible(true);
                    } else if (permission == MegaChatRoom.PRIV_RM) {
                        logDebug("Group chat PRIV_RM");
                        leaveMenuItem.setVisible(false);
                        clearHistoryMenuItem.setVisible(false);
                        inviteMenuItem.setVisible(false);
                        callMenuItem.setVisible(false);
                        videoMenuItem.setVisible(false);
                    } else if (permission == MegaChatRoom.PRIV_RO) {
                        logDebug("Group chat PRIV_RO");
                        leaveMenuItem.setVisible(true);
                        clearHistoryMenuItem.setVisible(false);
                        inviteMenuItem.setVisible(false);
                        callMenuItem.setVisible(false);
                        videoMenuItem.setVisible(false);
                    } else if(permission == MegaChatRoom.PRIV_STANDARD){
                        logDebug("Group chat PRIV_STANDARD");
                        leaveMenuItem.setVisible(true);
                        clearHistoryMenuItem.setVisible(false);
                        inviteMenuItem.setVisible(false);
                    }else{
                        logDebug("Permission: " + permission);
                        leaveMenuItem.setVisible(true);
                        clearHistoryMenuItem.setVisible(false);
                        inviteMenuItem.setVisible(false);
                    }

                    contactInfoMenuItem.setTitle(getString(R.string.general_info));
                    contactInfoMenuItem.setVisible(true);
                }
                else {
                    inviteMenuItem.setVisible(false);
                    if (permission == MegaChatRoom.PRIV_RO) {
                        clearHistoryMenuItem.setVisible(false);
                        contactInfoMenuItem.setVisible(false);
                        callMenuItem.setVisible(false);
                        videoMenuItem.setVisible(false);
                    } else {
                        clearHistoryMenuItem.setVisible(true);
                        contactInfoMenuItem.setTitle(getString(R.string.general_info));
                        contactInfoMenuItem.setVisible(true);
                    }
                    leaveMenuItem.setVisible(false);
                }
            }

        }else{
            logWarning("Chatroom NULL on create menu");
            muteMenuItem.setVisible(false);
            unMuteMenuItem.setVisible(false);
            leaveMenuItem.setVisible(false);
            callMenuItem.setVisible(false);
            videoMenuItem.setVisible(false);
            selectMenuItem.setVisible(false);
            clearHistoryMenuItem.setVisible(false);
            inviteMenuItem.setVisible(false);
            contactInfoMenuItem.setVisible(false);
            archiveMenuItem.setVisible(false);
        }

        return super.onPrepareOptionsMenu(menu);
    }

    void ifAnonymousModeLogin(boolean pendingJoin) {
        if (chatC.isInAnonymousMode()) {
            Intent loginIntent = new Intent(this, LoginActivity.class);
            if (pendingJoin && getIntent() != null && getIntent().getDataString() != null) {
                String link = getIntent().getDataString();

                MegaApplication.getChatManagement().setPendingJoinLink(link);
                loginIntent.putExtra(VISIBLE_FRAGMENT, LOGIN_FRAGMENT);
                loginIntent.setAction(ACTION_JOIN_OPEN_CHAT_LINK);
                loginIntent.setData(Uri.parse(link));
            } else {
                loginIntent.putExtra(VISIBLE_FRAGMENT, TOUR_FRAGMENT);
            }

            loginIntent.setFlags(Intent.FLAG_ACTIVITY_REORDER_TO_FRONT);
            startActivity(loginIntent);
            app.setIsLoggingRunning(true);
        }

        closeChat(true);
        finish();
    }

    @Override
    public boolean onOptionsItemSelected(MenuItem item) {
        logDebug("onOptionsItemSelected");

        if (app.getStorageState() == STORAGE_STATE_PAYWALL &&
                (item.getItemId() == R.id.cab_menu_call_chat || item.getItemId() == R.id.cab_menu_video_chat)) {
            showOverDiskQuotaPaywallWarning();
            return false;
        }

        if (joiningOrLeaving && item.getItemId() != android.R.id.home) {
            return false;
        }

        switch (item.getItemId()) {
            // Respond to the action bar's Up/Home button
            case android.R.id.home: {
                if (emojiKeyboard != null) {
                    emojiKeyboard.hideBothKeyboard(this);
                }
                if (fileStorageLayout.isShown()) {
                    hideFileStorage();
                }
                if (handlerEmojiKeyboard != null) {
                    handlerEmojiKeyboard.removeCallbacksAndMessages(null);
                }
                if (handlerKeyboard != null) {
                    handlerKeyboard.removeCallbacksAndMessages(null);
                }
                ifAnonymousModeLogin(false);
                break;
            }
            case R.id.cab_menu_call_chat:{
                if(recordView.isRecordingNow()) break;

                if(participatingInACall()){
                    showConfirmationInACall(this, StringResourcesUtils.getString(R.string.ongoing_call_content), passcodeManagement);
                    break;
                }

                startVideo = false;
                checkCallInThisChat();
                break;
            }
            case R.id.cab_menu_video_chat:{
                if(recordView.isRecordingNow()) break;

                if(CallUtil.participatingInACall()){
                    showConfirmationInACall(this, StringResourcesUtils.getString(R.string.ongoing_call_content), passcodeManagement);
                    break;
                }

                startVideo = true;
                checkCallInThisChat();
                break;
            }
            case R.id.cab_menu_select_messages:
                activateActionMode();
                break;

            case R.id.cab_menu_invite_chat:
                if(recordView.isRecordingNow())
                    break;

                chooseAddParticipantDialog();
                break;

            case R.id.cab_menu_contact_info_chat:{
                if(recordView.isRecordingNow()) break;
                showGroupOrContactInfoActivity();
                break;
            }
            case R.id.cab_menu_clear_history_chat:{
                if(recordView.isRecordingNow()) break;

                logDebug("Clear history selected!");
                stopReproductions();
                showConfirmationClearChat(this, chatRoom);
                break;
            }
            case R.id.cab_menu_leave_chat:{
                if(recordView.isRecordingNow()) break;

                logDebug("Leave selected!");
                showConfirmationLeaveChat(chatActivity, chatRoom.getChatId(), chatActivity);
                break;
            }
            case R.id.cab_menu_archive_chat:{
                if(recordView.isRecordingNow()) break;

                logDebug("Archive/unarchive selected!");
                ChatController chatC = new ChatController(chatActivity);
                chatC.archiveChat(chatRoom);
                break;
            }

            case R.id.cab_menu_mute_chat:
                createMuteNotificationsAlertDialogOfAChat(this, chatRoom.getChatId());
                break;

            case R.id.cab_menu_unmute_chat:
                MegaApplication.getPushNotificationSettingManagement().controlMuteNotificationsOfAChat(this, NOTIFICATIONS_ENABLED, chatRoom.getChatId());
                break;
        }
        return super.onOptionsItemSelected(item);
    }

    /*
     *Prepare recording
     */
    private void prepareRecording() {
        recordView.playSound(TYPE_START_RECORD);
        stopReproductions();
    }


    /*
     * Start recording
     */
    public void startRecording(){
        MediaPlayerService.pauseAudioPlayer(this);

        long timeStamp = System.currentTimeMillis() / 1000;
        outputFileName = "/note_voice" + getVoiceClipName(timeStamp);
        File vcFile = buildVoiceClipFile(this, outputFileName);
        outputFileVoiceNotes = vcFile.getAbsolutePath();
        if (outputFileVoiceNotes == null) return;
        if (myAudioRecorder == null) myAudioRecorder = new MediaRecorder();
        try {
            myAudioRecorder.reset();
            myAudioRecorder.setAudioSource(MediaRecorder.AudioSource.MIC);
            myAudioRecorder.setOutputFormat(MediaRecorder.OutputFormat.MPEG_4);
            myAudioRecorder.setAudioEncoder(MediaRecorder.AudioEncoder.AAC);
            myAudioRecorder.setAudioEncodingBitRate(50000);
            myAudioRecorder.setAudioSamplingRate(44100);
            myAudioRecorder.setAudioChannels(1);
            myAudioRecorder.setOutputFile(outputFileVoiceNotes);
            myAudioRecorder.prepare();

        } catch (IOException e) {
            controlErrorRecording();
            e.printStackTrace();
            return;
        }
        myAudioRecorder.start();
        setRecordingNow(true);
        recordView.startRecordingTime();
        handlerVisualizer.post(updateVisualizer);
        initRecordingItems(IS_LOW);
        recordingLayout.setVisibility(View.VISIBLE);
    }

    private void initRecordingItems(boolean isLow){
        changeColor(firstBar, isLow);
        changeColor(secondBar, isLow);
        changeColor(thirdBar, isLow);
        changeColor(fourthBar, isLow);
        changeColor(fifthBar, isLow);
        changeColor(sixthBar, isLow);

    }

    public static String getVoiceClipName(long timestamp) {
        logDebug("timestamp: " + timestamp);
        //Get date time:
        try {
            Calendar calendar = Calendar.getInstance();
            TimeZone tz = TimeZone.getDefault();
            calendar.setTimeInMillis(timestamp * 1000L);
            calendar.add(Calendar.MILLISECOND, tz.getOffset(calendar.getTimeInMillis()));
            SimpleDateFormat sdf = new SimpleDateFormat("yyyyMMdd_HHmmss");
            return sdf.format(calendar.getTime()) + ".m4a";

        } catch (Exception e) {
            logError("Error getting the voice clip name", e);
        }

        return null;
    }

    private void controlErrorRecording() {
        destroyAudioRecorderElements();
        textChat.requestFocus();
    }

    private void hideRecordingLayout(){
        if(recordingLayout == null || recordingLayout.getVisibility() == View.GONE) return;
        recordingChrono.setText("00:00");
        recordingLayout.setVisibility(View.GONE);
    }

    private void destroyAudioRecorderElements(){
        abandonAudioFocus(audioFocusListener, mAudioManager, request);
        handlerVisualizer.removeCallbacks(updateVisualizer);

        hideRecordingLayout();
        outputFileVoiceNotes = null;
        outputFileName = null;
        setRecordingNow(false);

        if (myAudioRecorder == null) return;
        myAudioRecorder.reset();
        myAudioRecorder.release();
        myAudioRecorder = null;
    }

    /*
     * Cancel recording and reset the audio recorder
     */
    public void cancelRecording() {
        if (!isRecordingNow() || myAudioRecorder == null)
            return;

        hideRecordingLayout();
        handlerVisualizer.removeCallbacks(updateVisualizer);

        try {
            myAudioRecorder.stop();
            myAudioRecorder.reset();
            myAudioRecorder = null;
            abandonAudioFocus(audioFocusListener, mAudioManager, request);
            ChatController.deleteOwnVoiceClip(this, outputFileName);
            outputFileVoiceNotes = null;
            setRecordingNow(false);
            textChat.requestFocus();

        } catch (RuntimeException stopException) {
            logError("Error canceling a recording", stopException);
            ChatController.deleteOwnVoiceClip(this, outputFileName);
            controlErrorRecording();

        }
    }

    /*
     * Stop the Record and send it to the chat
     */
    private void sendRecording() {
        logDebug("sendRecording");

        if ((!recordView.isRecordingNow()) || (myAudioRecorder == null)) return;
        hideRecordingLayout();
        handlerVisualizer.removeCallbacks(updateVisualizer);

        try {
            myAudioRecorder.stop();
            recordView.playSound(TYPE_END_RECORD);
            abandonAudioFocus(audioFocusListener, mAudioManager, request);
            setRecordingNow(false);
            uploadPictureOrVoiceClip(outputFileVoiceNotes);
            outputFileVoiceNotes = null;
            textChat.requestFocus();
        } catch (RuntimeException ex) {
            controlErrorRecording();
        }
    }

    /*
     *Hide chat options while recording
     */
    private void hideChatOptions(){
        logDebug("hideChatOptions");
        textChat.setVisibility(View.INVISIBLE);
        sendIcon.setVisibility(View.GONE);
        disableButton(rLKeyboardTwemojiButton, keyboardTwemojiButton);
        disableButton(rLMediaButton, mediaButton);
        disableButton(rLPickAttachButton, pickAttachButton);
        disableButton(rLPickFileStorageButton, pickFileStorageButton);
        disableButton(rlGifButton, gifButton);
    }

    private void disableButton(final  FrameLayout layout, final  ImageButton button){
        logDebug("disableButton");
        layout.setOnClickListener(null);
        button.setOnClickListener(null);
        button.setVisibility(View.INVISIBLE);
    }

    /*
     *Show chat options when not being recorded
     */
    private void showChatOptions(){
        logDebug("showChatOptions");
        textChat.setVisibility(View.VISIBLE);
        enableButton(rLKeyboardTwemojiButton, keyboardTwemojiButton);
        enableButton(rLMediaButton, mediaButton);
        enableButton(rLPickAttachButton, pickAttachButton);
        enableButton(rLPickFileStorageButton, pickFileStorageButton);
        enableButton(rlGifButton, gifButton);
    }

    private void enableButton(FrameLayout layout, ImageButton button){
        logDebug("enableButton");
        layout.setOnClickListener(this);
        button.setOnClickListener(this);
        button.setVisibility(View.VISIBLE);
    }

    /**
     * Method that displays the send icon.
     */
    private void showSendIcon() {
        if(recordView.isRecordingNow())
            return;

        sendIcon.setEnabled(true);
        textChat.setHint(" ");
        setSizeInputText(false);
        sendIcon.setVisibility(View.VISIBLE);
        currentRecordButtonState = 0;
        recordLayout.setVisibility(View.GONE);
        recordButtonLayout.setVisibility(View.GONE);
    }

    /*
     *Record button deactivated or ready to send
     */
    private void recordButtonDeactivated(boolean isDeactivated) {
        if (textChat != null && textChat.getText() != null && !isTextEmpty(textChat.getText().toString()) && isDeactivated) {
            showSendIcon();
        } else {
            recordButtonLayout.setBackground(null);
            sendIcon.setVisibility(View.GONE);
            recordButton.setVisibility(View.VISIBLE);

            if(isDeactivated){
                recordButton.activateOnClickListener(false);
                recordButton.setImageDrawable(ContextCompat.getDrawable(this, R.drawable.ic_mic_vc));
                recordButton.setColorFilter(ContextCompat.getColor(this, R.color.grey_054_white_054),
                        PorterDuff.Mode.SRC_IN);
                return;
            }

            recordButton.activateOnTouchListener(false);
            recordButton.activateOnClickListener(true);
            recordButton.setImageDrawable(ContextCompat.getDrawable(this, R.drawable.ic_send_white));
            recordButton.setColorFilter(ContextCompat.getColor(this, R.color.grey_054_white_054),
                    PorterDuff.Mode.SRC_IN);
        }
    }

    /*
     *Update the record button view depending on the state the recording is in
     */
    private void recordButtonStates(int recordButtonState){
        if (currentRecordButtonState == recordButtonState)
            return;

        currentRecordButtonState = recordButtonState;
        recordLayout.setVisibility(View.VISIBLE);
        recordButtonLayout.setVisibility(View.VISIBLE);
        if((currentRecordButtonState == RECORD_BUTTON_SEND) || (currentRecordButtonState == RECORD_BUTTON_ACTIVATED)){
            logDebug("SEND||ACTIVATED");
            recordView.setVisibility(View.VISIBLE);
            hideChatOptions();
            if(recordButtonState == RECORD_BUTTON_SEND){
                recordButtonDeactivated(false);
            }else{
                recordButtonLayout.setBackground(ContextCompat.getDrawable(this, R.drawable.recv_bg_mic));
                recordButton.activateOnTouchListener(true);
                recordButton.activateOnClickListener(false);
                recordButton.setImageDrawable(ContextCompat.getDrawable(this, R.drawable.ic_mic_vc));
                recordButton.setColorFilter(ContextCompat.getColor(this, R.color.white_black),
                        PorterDuff.Mode.SRC_IN);
            }

        }else if(currentRecordButtonState == RECORD_BUTTON_DEACTIVATED){
            logDebug("DESACTIVATED");
            showChatOptions();
            recordView.setVisibility(View.GONE);
            recordButton.activateOnTouchListener(true);
            recordButtonDeactivated(true);
        }
        placeRecordButton(currentRecordButtonState);
    }

    public void showBubble() {
        logDebug("showBubble");
        recordView.playSound(TYPE_ERROR_RECORD);
        bubbleLayout.setAlpha(1);
        bubbleLayout.setVisibility(View.VISIBLE);
        bubbleLayout.animate().alpha(0).setDuration(DURATION_BUBBLE);
        cancelRecording();
    }
    /*
    *Place the record button with the corresponding margins
    */
    public void placeRecordButton(int recordButtonState) {
        logDebug("recordButtonState: " + recordButtonState);
        int marginBottomVoicleLayout;
        recordView.recordButtonTranslation(recordButtonLayout,0,0);
        if(fileStorageLayout != null && fileStorageLayout.isShown() ||
                emojiKeyboard != null && emojiKeyboard.getEmojiKeyboardShown()) {
            marginBottomVoicleLayout = keyboardHeight + marginBottomDeactivated;
        }
        else {
            marginBottomVoicleLayout = marginBottomDeactivated;
        }

        int value = 0;
        int marginBottom = marginBottomVoicleLayout;
        int marginRight = 0;
        if(recordButtonState == RECORD_BUTTON_SEND || recordButtonState == RECORD_BUTTON_DEACTIVATED) {
            logDebug("SEND||DESACTIVATED");
            value = MARGIN_BUTTON_DEACTIVATED;
            if(recordButtonState == RECORD_BUTTON_DEACTIVATED) {
                logDebug("DESACTIVATED");
                marginRight = dp2px(14, getOutMetrics());
            }
        }
        else if(recordButtonState == RECORD_BUTTON_ACTIVATED) {
            logDebug("ACTIVATED");
            value = MARGIN_BOTTOM;
            if(fileStorageLayout != null && fileStorageLayout.isShown() ||
                    emojiKeyboard != null && emojiKeyboard.getEmojiKeyboardShown()) {
                marginBottom = keyboardHeight+marginBottomActivated;
            }
            else {
                marginBottom = marginBottomActivated;
            }
        }
        RelativeLayout.LayoutParams params = (RelativeLayout.LayoutParams) recordButtonLayout.getLayoutParams();
        params.height = dp2px(value, getOutMetrics());
        params.width = dp2px(value, getOutMetrics());
        params.addRule(RelativeLayout.ALIGN_PARENT_RIGHT);
        params.addRule(RelativeLayout.ALIGN_PARENT_BOTTOM);
        params.setMargins(0, 0, marginRight, marginBottom);
        recordButtonLayout.setLayoutParams(params);

        FrameLayout.LayoutParams paramsRecordView = (FrameLayout.LayoutParams) recordView.getLayoutParams();
        paramsRecordView.setMargins(0,0,0, marginBottomVoicleLayout);
        recordView.setLayoutParams(paramsRecordView);
    }

    public boolean isRecordingNow(){
        return recordView.isRecordingNow();
    }

    /*
     * Know if you're recording right now
     */
    public void setRecordingNow(boolean recordingNow) {
        if (recordView == null) return;

        recordView.setRecordingNow(recordingNow);
        if (recordView.isRecordingNow()) {
            recordButtonStates(RECORD_BUTTON_ACTIVATED);
            int screenRotation = getWindowManager().getDefaultDisplay().getRotation();
            switch (screenRotation) {
                case ROTATION_PORTRAIT: {
                    lockOrientationPortrait(this);
                    break;
                }
                case ROTATION_LANDSCAPE: {
                    lockOrientationLandscape(this);
                    break;
                }
                case ROTATION_REVERSE_PORTRAIT: {
                    lockOrientationReversePortrait(this);
                }
                case ROTATION_REVERSE_LANDSCAPE: {
                    lockOrientationReverseLandscape(this);
                    break;
                }
                default: {
                    unlockOrientation(this);
                    break;
                }
            }
            if (emojiKeyboard != null) emojiKeyboard.setListenerActivated(false);
            return;
        }

        unlockOrientation(this);
        recordButtonStates(RECORD_BUTTON_DEACTIVATED);
        if (emojiKeyboard != null) emojiKeyboard.setListenerActivated(true);
    }

    /**
     * Method to make the correct action in the call of this chat.
     * If a call already exists, I will return to it or join it.
     * If it does not exist, I will initiate a call.
     */
    private void checkCallInThisChat(){
        stopReproductions();
        hideKeyboard();

        if (megaChatApi == null)
            return;

        MegaChatCall callInThisChat = megaChatApi.getChatCall(chatRoom.getChatId());
        if(callInThisChat != null){
            Timber.d("There is a call in this chat");
            if (participatingInACall()) {
                MegaChatCall currentCallInProgress = getCallInProgress();
                if (callInThisChat.isOnHold() ||
                        (currentCallInProgress != null && currentCallInProgress.getChatid() == chatRoom.getChatId())) {
                    Timber.d("I'm participating in the call of this chat");
                    returnCall(this, chatRoom.getChatId(), passcodeManagement);
                    return;
                }

                Timber.d("I'm participating in another call from another chat");
                ArrayList<Long> numCallsParticipating = getCallsParticipating();
                if (numCallsParticipating == null || numCallsParticipating.isEmpty())
                    return;

                if (numCallsParticipating.size() == 1) {
                    MegaChatCall anotherOnHoldCall = getAnotherOnHoldCall(chatRoom.getChatId());
                    if (anotherOnHoldCall != null) {
                        showJoinCallDialog(chatRoom.getChatId(), anotherOnHoldCall, false);
                    }
                } else {
                    for (int i = 0; i < numCallsParticipating.size(); i++) {
                        MegaChatCall call = megaChatApi.getChatCall(numCallsParticipating.get(i));
                        if (call != null && !call.isOnHold()) {
                            showJoinCallDialog(callInThisChat.getChatid(), call, true);
                        }
                    }
                }

                return;
            }

            if (callInThisChat.getStatus() == MegaChatCall.CALL_STATUS_USER_NO_PRESENT ||
                    callInThisChat.getStatus() == MegaChatCall.CALL_STATUS_TERMINATING_USER_PARTICIPATION) {
                Timber.d("The call in this chat is In progress, but I do not participate");
                answerCall(chatRoom.getChatId(), startVideo, !chatRoom.isMeeting(), startVideo);
            }
            return;
        }

        if (!participatingInACall() && canCallBeStartedFromContactOption(this, passcodeManagement)) {
            Timber.d("There is not a call in this chat and I am NOT in another call");
            startCall();
        }
    }

    /**
     * Start a call
     */
    private void startCall() {
        enableCallMenuItems(false);
        startCallUseCase.startCallFromChatId(chatRoom.getChatId(), startVideo, true)
                .subscribeOn(Schedulers.io())
                .observeOn(AndroidSchedulers.mainThread())
                .subscribe((result, throwable) -> {
                    enableCallMenuItems(true);
                    if (throwable == null) {
                        long chatId = result.component1();
                        if (chatId == chatRoom.getChatId()) {
                            boolean videoEnable = result.component2();
                            boolean audioEnable = result.component3();
                            openMeetingWithAudioOrVideo(this, chatId, audioEnable, videoEnable, passcodeManagement);
                        }
                    }
                });
    }

    private void enableCallMenuItems(Boolean enable) {
        callMenuItem.setEnabled(enable);
        videoMenuItem.setEnabled(enable);
    }

    private boolean checkPermissions(String permission, int requestCode) {
        boolean hasPermission = hasPermissions(this, permission);
        if (!hasPermission) {
            requestPermission(this, requestCode, permission);
            return false;
        }

        return true;
    }

    private boolean checkPermissionsVoiceClip() {
        logDebug("checkPermissionsVoiceClip()");
        return checkPermissions(Manifest.permission.RECORD_AUDIO, RECORD_VOICE_CLIP);
    }

    private boolean checkPermissionsCall() {
        logDebug("checkPermissionsCall");
        if (Build.VERSION.SDK_INT >= Build.VERSION_CODES.S){
            return checkPermissions(Manifest.permission.CAMERA, REQUEST_CAMERA)
                    && checkPermissions(Manifest.permission.RECORD_AUDIO, REQUEST_RECORD_AUDIO)
                    && checkPermissions(Manifest.permission.BLUETOOTH_CONNECT, REQUEST_BT_CONNECT);
        } else {
            return checkPermissions(Manifest.permission.CAMERA, REQUEST_CAMERA)
                    && checkPermissions(Manifest.permission.RECORD_AUDIO, REQUEST_RECORD_AUDIO);
        }
    }

    private boolean checkPermissionsTakePicture() {
        logDebug("checkPermissionsTakePicture");
        return checkPermissions(Manifest.permission.CAMERA, REQUEST_CAMERA_TAKE_PICTURE)
                && checkPermissions(Manifest.permission.WRITE_EXTERNAL_STORAGE, REQUEST_WRITE_STORAGE_TAKE_PICTURE);
    }

    private boolean checkPermissionsReadStorage() {
        logDebug("checkPermissionsReadStorage");
        return checkPermissions(Manifest.permission.READ_EXTERNAL_STORAGE, REQUEST_READ_STORAGE);
    }

    private boolean checkPermissionWriteStorage(int code) {
        logDebug("checkPermissionsWriteStorage :" + code);
        return checkPermissions(Manifest.permission.WRITE_EXTERNAL_STORAGE, code);
    }

    @Override
    public void onRequestPermissionsResult(int requestCode, String[] permissions, int[] grantResults) {
        logDebug("onRequestPermissionsResult");
        super.onRequestPermissionsResult(requestCode, permissions, grantResults);
        if (grantResults.length == 0) return;

        if (nodeSaver.handleRequestPermissionsResult(requestCode)) {
            return;
        }

        switch (requestCode) {
            case REQUEST_RECORD_AUDIO:
                if (checkCameraPermission(this)) {
                    startCall();
                }
                break;

            case REQUEST_CAMERA:
                startCall();
                break;

            case REQUEST_CAMERA_TAKE_PICTURE:
            case REQUEST_WRITE_STORAGE_TAKE_PICTURE:{
                if (grantResults[0] == PackageManager.PERMISSION_GRANTED && checkPermissionsTakePicture()) {
                    takePicture();
                }
                break;
            }
            case RECORD_VOICE_CLIP:
            case REQUEST_STORAGE_VOICE_CLIP:{
                if (grantResults[0] == PackageManager.PERMISSION_GRANTED && checkPermissionsVoiceClip()) {
                   cancelRecording();
                }
                break;
            }
            case REQUEST_READ_STORAGE:{
                if (grantResults[0] == PackageManager.PERMISSION_GRANTED && checkPermissionsReadStorage()) {
                    this.attachFromFileStorage();
                }
                break;
            }
            case LOCATION_PERMISSION_REQUEST_CODE: {
                if (grantResults[0] == PackageManager.PERMISSION_GRANTED && hasPermissions(this, Manifest.permission.ACCESS_FINE_LOCATION)) {
                    Intent intent = new Intent(getApplicationContext(), MapsActivity.class);
                    intent.putExtra(EDITING_MESSAGE, editingMessage);
                    if (messageToEdit != null) {
                        intent.putExtra(MSG_ID, messageToEdit.getMsgId());
                    }
                    startActivityForResult(intent, REQUEST_CODE_SEND_LOCATION);
                }
                break;
            }
        }
    }

    public void chooseAddParticipantDialog(){
        logDebug("chooseAddContactDialog");

        if(megaApi!=null && megaApi.getRootNode()!=null){
            ArrayList<MegaUser> contacts = megaApi.getContacts();
            if(contacts==null){
                showSnackbar(SNACKBAR_TYPE, getString(R.string.no_contacts_invite), -1);
            }
            else {
                if(contacts.isEmpty()){
                    showSnackbar(SNACKBAR_TYPE, getString(R.string.no_contacts_invite), -1);
                }
                else{
                    Intent in = new Intent(this, AddContactActivity.class);
                    in.putExtra("contactType", CONTACT_TYPE_MEGA);
                    in.putExtra("chat", true);
                    in.putExtra("chatId", idChat);
                    in.putExtra("aBtitle", getString(R.string.add_participants_menu_item));
                    startActivityForResult(in, REQUEST_ADD_PARTICIPANTS);
                }
            }
        }
        else{
            logWarning("Online but not megaApi");
            showErrorAlertDialog(getString(R.string.error_server_connection_problem), false, this);
        }
    }

    public void chooseContactsDialog(){
        logDebug("chooseContactsDialog");

        if(megaApi!=null && megaApi.getRootNode()!=null){
            ArrayList<MegaUser> contacts = megaApi.getContacts();
            if(contacts==null){
                showSnackbar(SNACKBAR_TYPE, getString(R.string.no_contacts_invite), -1);
            }
            else {
                if(contacts.isEmpty()){
                    showSnackbar(SNACKBAR_TYPE, getString(R.string.no_contacts_invite), -1);
                }
                else{
                    Intent in = new Intent(this, AddContactActivity.class);
                    in.putExtra("contactType", CONTACT_TYPE_MEGA);
                    in.putExtra("chat", true);
                    in.putExtra("aBtitle", getString(R.string.send_contacts));
                    startActivityForResult(in, REQUEST_SEND_CONTACTS);
                }
            }
        }
        else{
            logWarning("Online but not megaApi");
            showErrorAlertDialog(getString(R.string.error_server_connection_problem), false, this);
        }
    }

    public void disablePinScreen(){
        logDebug("disablePinScreen");
        passcodeManagement.setShowPasscodeScreen(false);
    }

    public void showProgressForwarding(){
        logDebug("showProgressForwarding");

        statusDialog = MegaProgressDialogUtil.createProgressDialog(this, getString(R.string.general_forwarding));
        statusDialog.show();
    }

    private void stopReproductions(){
        if(adapter!=null){
            adapter.stopAllReproductionsInProgress();
        }
    }

    /**
     * Method to import a node that will later be shared.
     *
     * @param messagesSelected List of messages to be imported and shared.
     * @param listener         The listener to retrieve all the links of the nodes to be exported.
     */
    public void importNodeToShare(ArrayList<AndroidMegaChatMessage> messagesSelected, ExportListener listener) {
        if (app.getStorageState() == STORAGE_STATE_PAYWALL) {
            showOverDiskQuotaPaywallWarning();
            return;
        }

        this.typeImport = IMPORT_TO_SHARE_OPTION;
        this.exportListener = listener;
        controlStoredUnhandledData(messagesSelected);
    }

    private void controlStoredUnhandledData(ArrayList<AndroidMegaChatMessage> messagesSelected){
        storedUnhandledData(messagesSelected);
        checkIfIsNeededToAskForMyChatFilesFolder();
    }

    public void forwardMessages(ArrayList<AndroidMegaChatMessage> messagesSelected){
        if (app.getStorageState() == STORAGE_STATE_PAYWALL) {
            showOverDiskQuotaPaywallWarning();
            return;
        }

        //Prevent trigger multiple forwarding messages screens in multiple clicks
        if (isForwardingMessage) {
            logDebug("Forwarding message is on going");
            return;
        }

        this.typeImport = FORWARD_ONLY_OPTION;
        isForwardingMessage = true;
        controlStoredUnhandledData(messagesSelected);
    }

    public void proceedWithAction() {
        if(typeImport == IMPORT_TO_SHARE_OPTION){
            stopReproductions();
            chatC.setExportListener(exportListener);
            chatC.prepareMessagesToShare(preservedMessagesSelected, idChat);
        }else if(isForwardingMessage){
            stopReproductions();
            chatC.prepareAndroidMessagesToForward(preservedMessagesSelected, idChat);
        }else{
            startUploadService();
        }
    }

    @Override
    protected void onActivityResult(int requestCode, int resultCode, Intent intent) {
        logDebug("resultCode: " + resultCode);

        if (nodeSaver.handleActivityResult(this, requestCode, resultCode, intent)) {
            return;
        }

        if (requestCode == REQUEST_ADD_PARTICIPANTS && resultCode == RESULT_OK) {
            if (intent == null) {
                logWarning("Return.....");
                return;
            }

            final List<String> contactsData = intent.getStringArrayListExtra(AddContactActivity.EXTRA_CONTACTS);
            if (contactsData != null) {
                new InviteToChatRoomListener(this).inviteToChat(chatRoom.getChatId(), contactsData);
            }
        }
        else if (requestCode == REQUEST_CODE_SELECT_IMPORT_FOLDER && resultCode == RESULT_OK) {
            if(!isOnline(this) || megaApi==null) {
                removeProgressDialog();
                showSnackbar(SNACKBAR_TYPE, getString(R.string.error_server_connection_problem), -1);
                return;
            }

            final long toHandle = intent.getLongExtra("IMPORT_TO", 0);

            final long[] importMessagesHandles = intent.getLongArrayExtra("HANDLES_IMPORT_CHAT");

            importNodes(toHandle, importMessagesHandles);
        }
        else if (requestCode == REQUEST_SEND_CONTACTS && resultCode == RESULT_OK) {
            final ArrayList<String> contactsData = intent.getStringArrayListExtra(AddContactActivity.EXTRA_CONTACTS);
            if (contactsData != null) {
                for (int i = 0; i < contactsData.size(); i++) {
                    MegaUser user = megaApi.getContact(contactsData.get(i));
                    if (user != null) {
                        MegaHandleList handleList = MegaHandleList.createInstance();
                        handleList.addMegaHandle(user.getHandle());
                        retryContactAttachment(handleList);
                    }
                }
            }
        }
        else if (requestCode == REQUEST_CODE_SELECT_FILE && resultCode == RESULT_OK) {
            nodeAttacher.handleSelectFileResult(intent, idChat, this, this);
        }
        else if (requestCode == REQUEST_CODE_GET_FILES && resultCode == RESULT_OK) {
            if (intent == null) {
                logWarning("Return.....");
                return;
            }

            if (intent.getBooleanExtra(FROM_MEGA_APP, false)) {
                nodeAttacher.handleSelectFileResult(intent, idChat, this, this);
                return;
            }

            intent.setAction(Intent.ACTION_GET_CONTENT);

            try {
                statusDialog = MegaProgressDialogUtil.createProgressDialog(this, getQuantityString(R.plurals.upload_prepare, 1));
                statusDialog.show();
            } catch (Exception e) {
                return;
            }

            filePrepareUseCase.prepareFiles(intent)
                    .subscribeOn(Schedulers.io())
                    .observeOn(AndroidSchedulers.mainThread())
                    .subscribe((shareInfo, throwable) -> {
                        if (throwable == null) {
                            onIntentProcessed(shareInfo);
                        }
                    });
        }
        else if (requestCode == REQUEST_CODE_SELECT_CHAT) {
            isForwardingMessage = false;
            if (resultCode != RESULT_OK) return;
            if (!isOnline(this)) {
                removeProgressDialog();

                showSnackbar(SNACKBAR_TYPE, getString(R.string.error_server_connection_problem), -1);
                return;
            }

            showProgressForwarding();

            long[] idMessages = intent.getLongArrayExtra(ID_MESSAGES);
            if (idMessages != null) logDebug("Send " + idMessages.length + " messages");

            long[] chatHandles = intent.getLongArrayExtra(SELECTED_CHATS);
            if (chatHandles != null) logDebug("Send to " + chatHandles.length + " chats");

            long[] contactHandles = intent.getLongArrayExtra(SELECTED_USERS);
            if (contactHandles != null) logDebug("Send to " + contactHandles.length + " contacts");

            if(idMessages != null) {
                ArrayList<MegaChatRoom> chats = new ArrayList<>();
                ArrayList<MegaUser> users = new ArrayList<>();

                if (contactHandles != null && contactHandles.length > 0) {
                    for (int i = 0; i < contactHandles.length; i++) {
                        MegaUser user = megaApi.getContact(MegaApiAndroid.userHandleToBase64(contactHandles[i]));
                        if (user != null) {
                            users.add(user);
                        }
                    }
                    if (chatHandles != null && chatHandles.length > 0 ){
                        for (int i = 0; i < chatHandles.length; i++) {
                            MegaChatRoom chatRoom = megaChatApi.getChatRoom(chatHandles[i]);
                            if (chatRoom != null) {
                                chats.add(chatRoom);
                            }
                        }
                    }
                    CreateChatListener listener = new CreateChatListener(
                            CreateChatListener.SEND_MESSAGES, chats, users, this, this, idMessages,
                            idChat);

                    if(users != null && !users.isEmpty()) {
                        for (MegaUser user : users) {
                            MegaChatPeerList peers = MegaChatPeerList.createInstance();
                            peers.addPeer(user.getHandle(), MegaChatPeerList.PRIV_STANDARD);
                            megaChatApi.createChat(false, peers, listener);
                        }
                    }

                }else if (chatHandles != null && chatHandles.length > 0 ){
                    int countChat = chatHandles.length;
                    logDebug("Selected: " + countChat + " chats to send");

                    MultipleForwardChatProcessor forwardChatProcessor = new MultipleForwardChatProcessor(this, chatHandles, idMessages, idChat);
                    forwardChatProcessor.forward(chatRoom);
                }else{
                    logError("Error on sending to chat");
                }
            }
        }
        else if (requestCode == TAKE_PHOTO_CODE && resultCode == RESULT_OK) {
            if (resultCode == Activity.RESULT_OK) {
                logDebug("TAKE_PHOTO_CODE ");
                onCaptureImageResult();

            } else {
                logError("TAKE_PHOTO_CODE--->ERROR!");
            }

        } else if (requestCode == REQUEST_CODE_SEND_LOCATION && resultCode == RESULT_OK) {
            if (intent == null) {
                return;
            }
            byte[] byteArray = intent.getByteArrayExtra(SNAPSHOT);

            if (byteArray == null) return;
            Bitmap snapshot = BitmapFactory.decodeByteArray(byteArray, 0, byteArray.length);
            String encodedSnapshot = Base64.encodeToString(byteArray, Base64.DEFAULT);
            logDebug("Info bitmap: " + snapshot.getByteCount() + " " + snapshot.getWidth() + " " + snapshot.getHeight());

            float latitude = (float) intent.getDoubleExtra(LATITUDE, 0);
            float longitude = (float) intent.getDoubleExtra(LONGITUDE, 0);
            editingMessage = intent.getBooleanExtra(EDITING_MESSAGE, false);
            if (editingMessage) {
                long msgId = intent.getLongExtra(MSG_ID, -1);
                if (msgId != -1) {
                    messageToEdit = megaChatApi.getMessage(idChat, msgId);
                }
            }

            if (editingMessage && messageToEdit != null) {
                logDebug("Edit Geolocation - tempId: " + messageToEdit.getTempId() +" id: " + messageToEdit.getMsgId());
                if (messageToEdit.getTempId() != -1) {
                    MegaChatMessage editedMsg = megaChatApi.editGeolocation(idChat, messageToEdit.getTempId(), longitude, latitude, encodedSnapshot);
                    modifyLocationReceived(new AndroidMegaChatMessage(editedMsg), true);
                }
                else if (messageToEdit.getMsgId() != -1) {
                    MegaChatMessage editedMsg = megaChatApi.editGeolocation(idChat, messageToEdit.getMsgId(), longitude, latitude, encodedSnapshot);
                    modifyLocationReceived(new AndroidMegaChatMessage(editedMsg), false);
                }
                editingMessage = false;
                messageToEdit = null;
            }
            else {
                logDebug("Send location [longLatitude]: " + latitude + " [longLongitude]: " + longitude);
                sendLocationMessage(longitude, latitude, encodedSnapshot);
            }
        } else if (requestCode == REQUEST_CODE_PICK_GIF && resultCode == RESULT_OK && intent != null) {
            sendGiphyMessageFromGifData(intent.getParcelableExtra(GIF_DATA));
        } else{
            logError("Error onActivityResult");
        }

        super.onActivityResult(requestCode, resultCode, intent);
    }

    public void importNodes(final long toHandle, final long[] importMessagesHandles) {
        logDebug("importNode: " + toHandle + " -> " + importMessagesHandles.length);
        statusDialog = MegaProgressDialogUtil.createProgressDialog(this, getString(R.string.general_importing));
        statusDialog.show();

        checkNameCollisionUseCase.checkMessagesToImport(importMessagesHandles, idChat, toHandle)
                .subscribeOn(Schedulers.io())
                .observeOn(AndroidSchedulers.mainThread())
                .subscribe((result, throwable) -> {
                    if (throwable == null) {
                        ArrayList<NameCollision> collisions = result.getFirst();

                        if (!collisions.isEmpty()) {
                            dismissAlertDialogIfExists(statusDialog);
                            nameCollisionActivityContract.launch(collisions);
                        }

                        List<MegaNode> nodesWithoutCollision = result.getSecond();

                        if (!nodesWithoutCollision.isEmpty()) {
                            copyNodeUseCase.copy(nodesWithoutCollision, toHandle)
                                    .subscribeOn(Schedulers.io())
                                    .observeOn(AndroidSchedulers.mainThread())
                                    .subscribe((copyResult, copyThrowable) -> {
                                        dismissAlertDialogIfExists(statusDialog);

                                        if (copyThrowable != null) {
                                            manageCopyMoveException(copyThrowable);
                                        }

                                        showSnackbar(SNACKBAR_TYPE, copyThrowable == null
                                                        ? copyResult.getResultText()
                                                        : StringResourcesUtils.getString(R.string.import_success_error),
                                                MEGACHAT_INVALID_HANDLE);
                                    });
                        }
                    } else {
                        showSnackbar(SNACKBAR_TYPE, getString(R.string.import_success_error), MEGACHAT_INVALID_HANDLE);
                    }
                });
    }

    public void retryNodeAttachment(long nodeHandle){
        megaChatApi.attachNode(idChat, nodeHandle, this);
    }

    public void retryContactAttachment(MegaHandleList handleList){
        logDebug("retryContactAttachment");
        MegaChatMessage contactMessage = megaChatApi.attachContacts(idChat, handleList);
        if(contactMessage!=null){
            AndroidMegaChatMessage androidMsgSent = new AndroidMegaChatMessage(contactMessage);
            sendMessageToUI(androidMsgSent);
        }
    }

    /**
     * Retries the sending of a pending message.
     *
     * @param idMessage The identifier of the pending message.
     */
    public void retryPendingMessage(long idMessage) {
        retryPendingMessage(dbH.findPendingMessageById(idMessage));
    }

    /**
     * Retries the sending of a pending message.
     *
     * @param pendMsg The pending message.
     */
    private void retryPendingMessage(PendingMessageSingle pendMsg) {
        if (pendMsg == null) {
            logError("Pending message does not exist");
            showSnackbar(SNACKBAR_TYPE, StringResourcesUtils.getQuantityString(R.plurals.messages_forwarded_error_not_available,
                    1, 1), MEGACHAT_INVALID_HANDLE);
            return;
        }

        if (pendMsg.getNodeHandle() != INVALID_HANDLE) {
            removePendingMsg(pendMsg);
            retryNodeAttachment(pendMsg.getNodeHandle());
        } else {
            // Retry to send
            File f = new File(pendMsg.getFilePath());
            if (!f.exists()) {
                showSnackbar(SNACKBAR_TYPE, StringResourcesUtils.getQuantityString(R.plurals.messages_forwarded_error_not_available,
                        1, 1), MEGACHAT_INVALID_HANDLE);
                return;
            }

            // Remove the old message from the UI and DB
            removePendingMsg(pendMsg);
            PendingMessageSingle pMsgSingle = createAttachmentPendingMessage(idChat,
                    f.getAbsolutePath(), f.getName(), false);

            long idMessageDb = pMsgSingle.getId();
            if (idMessageDb == INVALID_ID) {
                logError("Error when adding pending msg to the database");
                return;
            }

            if (!isLoadingHistory) {
                sendMessageToUI(new AndroidMegaChatMessage(pMsgSingle, true));
            }

            checkIfServiceCanStart(new Intent(this, ChatUploadService.class)
                    .putExtra(ChatUploadService.EXTRA_ID_PEND_MSG, idMessageDb)
                    .putExtra(ChatUploadService.EXTRA_CHAT_ID, idChat));
        }
    }

    private void setSizeInputText(boolean isEmpty){
        textChat.setMinLines(1);
        if(isEmpty){
            textChat.setMaxLines(1);
        }else {
            int maxLines;
            if (textChat.getMaxLines() < MAX_LINES_INPUT_TEXT && textChat.getLineCount() == textChat.getMaxLines()) {
                maxLines = textChat.getLineCount() + 1;
            } else {
                maxLines = MAX_LINES_INPUT_TEXT;
            }
            textChat.setEllipsize(null);
            textChat.setMaxLines(maxLines);
        }
    }
    private void endCall(long callId){
        if(megaChatApi!=null){
            megaChatApi.hangChatCall(callId, new HangChatCallListener(this, this));
        }
    }

    /**
     * Dialog to allow joining a group call when another one is active.
     *
     * @param callInThisChat  The chat ID of the group call.
     * @param anotherCall The in progress call.
     * @param  existsMoreThanOneCall If
     */
    public void showJoinCallDialog(long callInThisChat, MegaChatCall anotherCall, boolean existsMoreThanOneCall) {
        LayoutInflater inflater = getLayoutInflater();
        View dialogLayout = inflater.inflate(R.layout.join_call_dialog, null);
        TextView joinCallDialogTitle = dialogLayout.findViewById(R.id.join_call_dialog_title);
        joinCallDialogTitle.setText(chatRoom.isGroup() ? R.string.title_join_call : R.string.title_join_one_to_one_call);

        final Button holdJoinButton = dialogLayout.findViewById(R.id.hold_join_button);
        final Button endJoinButton = dialogLayout.findViewById(R.id.end_join_button);
        final Button cancelButton = dialogLayout.findViewById(R.id.cancel_button);

        holdJoinButton.setText(chatRoom.isGroup() ? R.string.hold_and_join_call_incoming : R.string.hold_and_answer_call_incoming);
        endJoinButton.setText(chatRoom.isGroup() ? R.string.end_and_join_call_incoming : R.string.end_and_answer_call_incoming);
        holdJoinButton.setVisibility(existsMoreThanOneCall ? View.GONE : View.VISIBLE);

        MaterialAlertDialogBuilder builder = new MaterialAlertDialogBuilder(this, R.style.ThemeOverlay_Mega_MaterialAlertDialog);
        builder.setView(dialogLayout);
        dialogCall = builder.create();
        isJoinCallDialogShown = true;
        dialogCall.show();

        View.OnClickListener clickListener = v -> {
            switch (v.getId()) {
                case R.id.hold_join_button:
                    if(anotherCall.isOnHold()){
                        MegaChatCall callInChat = megaChatApi.getChatCall(callInThisChat);
                        if (callInChat != null && (callInChat.getStatus() == MegaChatCall.CALL_STATUS_USER_NO_PRESENT ||
                                callInChat.getStatus() == MegaChatCall.CALL_STATUS_TERMINATING_USER_PARTICIPATION )) {
                            answerCall(callInThisChat, false, true, false);
                        }
                    }else{
                        megaChatApi.setCallOnHold(anotherCall.getChatid(), true, new SetCallOnHoldListener(this, this, this));
                    }
                    break;

                case R.id.end_join_button:
                    endCall(anotherCall.getCallId());
                    break;

                case R.id.cancel_button:
                    break;

            }
            if (dialogCall != null) {
                dialogCall.dismiss();
            }
        };

        dialogCall.setOnDismissListener(dialog -> isJoinCallDialogShown = false);
        holdJoinButton.setOnClickListener(clickListener);
        endJoinButton.setOnClickListener(clickListener);
        cancelButton.setOnClickListener(clickListener);
    }

    public void controlCamera(){
        stopReproductions();
        openCameraApp();
    }

    @Override
    public void onBackPressed() {
        logDebug("onBackPressed");
        if (psaWebBrowser != null && psaWebBrowser.consumeBack()) return;

        retryConnectionsAndSignalPresence();
        if (emojiKeyboard != null && emojiKeyboard.getEmojiKeyboardShown()) {
            emojiKeyboard.hideBothKeyboard(this);
        } else if (fileStorageLayout.isShown()) {
            hideFileStorage();
        } else {
            if (handlerEmojiKeyboard != null) {
                handlerEmojiKeyboard.removeCallbacksAndMessages(null);
            }
            if (handlerKeyboard != null) {
                handlerKeyboard.removeCallbacksAndMessages(null);
            }
            ifAnonymousModeLogin(false);
        }
    }

    @Override
    public void onClick(View v) {
        logDebug("onClick");

        if (joiningOrLeaving && v.getId() != R.id.home)
            return;
        MegaChatCall callInThisChat;
        switch (v.getId()) {
            case R.id.home:
                onBackPressed();
                break;

            case R.id.call_on_hold_layout:
                callInThisChat = megaChatApi.getChatCall(chatRoom.getChatId());
                if (callInThisChat == null)
                    break;

                if (callInThisChat.getStatus() == MegaChatCall.CALL_STATUS_IN_PROGRESS) {
                    if (callInThisChat.isOnHold()) {
                        returnCall(this, chatRoom.getChatId(), passcodeManagement);
                    }

                } else {
                    ArrayList<Long> numCallsParticipating = getCallsParticipating();
                    if (numCallsParticipating == null || numCallsParticipating.isEmpty())
                        break;

                    if (numCallsParticipating.size() == 1) {
                        MegaChatCall anotherCall = getAnotherActiveCall(chatRoom.getChatId());
                        if (anotherCall == null) {
                            anotherCall = getAnotherOnHoldCall(chatRoom.getChatId());
                        }
                        if (anotherCall != null) {
                            showJoinCallDialog(callInThisChat.getChatid(), anotherCall, false);
                        }
                    } else {
                        for (int i = 0; i < numCallsParticipating.size(); i++) {
                            MegaChatCall call = megaChatApi.getChatCall(numCallsParticipating.get(i));
                            if (call != null && !call.isOnHold()) {
                                showJoinCallDialog(callInThisChat.getChatid(), call, true);
                            }
                        }
                    }
                }
                break;

            case R.id.call_in_progress_layout:
                if (chatIdBanner == MEGACHAT_INVALID_HANDLE)
                    break;

                MegaChatCall callBanner = megaChatApi.getChatCall(chatIdBanner);
                if (!checkIfCanJoinOneToOneCall(chatIdBanner)) {
                    showSnackbar(SNACKBAR_TYPE, getString(R.string.call_error_too_many_participants), MEGACHAT_INVALID_HANDLE);
                    break;
                }

                if (callBanner == null || callBanner.getStatus() == MegaChatCall.CALL_STATUS_USER_NO_PRESENT ||
                        callBanner.getStatus() == MegaChatCall.CALL_STATUS_TERMINATING_USER_PARTICIPATION) {
                    startVideo = false;
                    checkCallInThisChat();
                } else {
                    returnCall(this, chatIdBanner, passcodeManagement);
                }
                break;

            case R.id.send_message_icon_chat:
                writingLayout.setClickable(false);
                String text = textChat.getText().toString();
                if(text.trim().isEmpty()) break;
                if (editingMessage) {
                    editMessage(text);
                    finishMultiselectionMode();
                    checkActionMode();
                } else {
                    sendMessage(text);
                }
                textChat.setText("", TextView.BufferType.EDITABLE);
                break;

            case R.id.keyboard_twemoji_chat:
            case R.id.rl_keyboard_twemoji_chat:
                logDebug("keyboard_icon_chat");
                hideFileStorage();
                if(emojiKeyboard==null) break;
                changeKeyboard(keyboardTwemojiButton);
                break;


            case R.id.media_icon_chat:
            case R.id.rl_media_icon_chat:
                logDebug("media_icon_chat");
                if (recordView.isRecordingNow()) break;
                hideKeyboard();
                if(isNecessaryDisableLocalCamera() != MEGACHAT_INVALID_HANDLE){
                    showConfirmationOpenCamera(this, ACTION_TAKE_PICTURE, false);
                    break;
                }
                controlCamera();
                break;

            case R.id.pick_file_storage_icon_chat:
            case R.id.rl_pick_file_storage_icon_chat:
                logDebug("file storage icon ");
                if (fileStorageLayout.isShown()) {
                    hideFileStorage();
                    if(emojiKeyboard != null) emojiKeyboard.changeKeyboardIcon(false);
                } else {
                    if ((emojiKeyboard != null) && (emojiKeyboard.getLetterKeyboardShown())) {
                        emojiKeyboard.hideBothKeyboard(this);
                        handlerEmojiKeyboard.postDelayed(new Runnable() {
                            @Override
                            public void run() {
                                boolean hasStoragePermission = hasPermissions(chatActivity, Manifest.permission.READ_EXTERNAL_STORAGE);
                                if (!hasStoragePermission) {
                                    requestPermission(chatActivity, REQUEST_READ_STORAGE, Manifest.permission.READ_EXTERNAL_STORAGE);
                                } else {
                                    chatActivity.attachFromFileStorage();
                                }
                            }
                        }, 250);
                    } else {

                        if (emojiKeyboard != null) {
                            emojiKeyboard.hideBothKeyboard(this);
                        }

                        boolean hasStoragePermission = hasPermissions(this, Manifest.permission.READ_EXTERNAL_STORAGE);
                        if (!hasStoragePermission) {
                            requestPermission(this, REQUEST_READ_STORAGE, Manifest.permission.READ_EXTERNAL_STORAGE);
                        } else {
                            this.attachFromFileStorage();
                        }
                    }
                }
                break;

            case R.id.rl_gif_chat:
            case R.id.gif_chat:
                startActivityForResult(
                        new Intent(this, GiphyPickerActivity.class), REQUEST_CODE_PICK_GIF);
                break;

            case R.id.toolbar_chat:
                logDebug("toolbar_chat");
                if(recordView.isRecordingNow()) break;

                showGroupOrContactInfoActivity();
                break;

            case R.id.message_jump_layout:
                goToEnd();
                break;

            case R.id.pick_attach_chat:
            case R.id.rl_attach_icon_chat:
                logDebug("Show attach bottom sheet");
                hideKeyboard();
                showSendAttachmentBottomSheet();
                break;

            case R.id.join_button:
                if (chatC.isInAnonymousMode()) {
                    ifAnonymousModeLogin(true);
                } else if (!isAlreadyJoining(idChat)) {
                    setJoiningOrLeaving(StringResourcesUtils.getString(R.string.joining_label));
                    megaChatApi.autojoinPublicChat(idChat, this);
                }

                break;

		}
    }

    public void sendLocation(){
        logDebug("sendLocation");
        if(MegaApplication.isEnabledGeoLocation()){
            getLocationPermission();
        }
        else{
            showSendLocationDialog();
        }
    }

    private void changeKeyboard(ImageButton btn){
        Drawable currentDrawable = btn.getDrawable();
        Drawable emojiDrawable = getResources().getDrawable(R.drawable.ic_emojicon);
        Drawable keyboardDrawable = getResources().getDrawable(R.drawable.ic_keyboard_white);
        if(areDrawablesIdentical(currentDrawable, emojiDrawable) && !emojiKeyboard.getEmojiKeyboardShown()){
            if(emojiKeyboard.getLetterKeyboardShown()){
                emojiKeyboard.hideLetterKeyboard();
                handlerKeyboard.postDelayed(new Runnable() {
                    @Override
                    public void run() {
                        emojiKeyboard.showEmojiKeyboard();
                    }
                },250);
            }else{
                emojiKeyboard.showEmojiKeyboard();
            }
        }else if(areDrawablesIdentical(currentDrawable, keyboardDrawable) && !emojiKeyboard.getLetterKeyboardShown()){
            emojiKeyboard.showLetterKeyboard();
        }
    }

    public void sendFromCloud(){
        attachFromCloud();
    }

    public void sendFromFileSystem(){
        attachPhotoVideo();
    }

    void getLocationPermission() {
        if (!hasPermissions(this, Manifest.permission.ACCESS_FINE_LOCATION)) {
            requestPermission(this, LOCATION_PERMISSION_REQUEST_CODE, Manifest.permission.ACCESS_FINE_LOCATION);
        } else {
            Intent intent =  new Intent(getApplicationContext(), MapsActivity.class);
            intent.putExtra(EDITING_MESSAGE, editingMessage);
            if (messageToEdit != null) {
                intent.putExtra(MSG_ID, messageToEdit.getMsgId());
            }
            startActivityForResult(intent, REQUEST_CODE_SEND_LOCATION);
        }
    }

    void showSendLocationDialog () {
        MaterialAlertDialogBuilder builder = new MaterialAlertDialogBuilder(this);
        builder.setTitle(R.string.title_activity_maps)
                .setMessage(R.string.explanation_send_location)
                .setPositiveButton(getString(R.string.button_continue),
                new DialogInterface.OnClickListener() {
                    public void onClick(DialogInterface dialog, int whichButton) {
                        megaApi.enableGeolocation(chatActivity);
                    }
                })
                .setNegativeButton(R.string.general_cancel,
                new DialogInterface.OnClickListener() {
                    @Override
                    public void onClick(DialogInterface dialog, int which) {
                        try {
                            locationDialog.dismiss();
                            isLocationDialogShown = false;
                        } catch (Exception e){}
                    }
                });

        locationDialog = builder.create();
        locationDialog.setCancelable(false);
        locationDialog.setCanceledOnTouchOutside(false);
        locationDialog.show();
        isLocationDialogShown = true;
    }

    public void attachFromFileStorage(){
        logDebug("attachFromFileStorage");
        fileStorageF = ChatFileStorageFragment.newInstance();
        getSupportFragmentManager().beginTransaction().replace(R.id.fragment_container_file_storage, fileStorageF,"fileStorageF").commitNowAllowingStateLoss();
        hideInputText();
        fileStorageLayout.setVisibility(View.VISIBLE);
        pickFileStorageButton.setColorFilter(ContextCompat.getColor(this, R.color.teal_300_teal_200),
                PorterDuff.Mode.SRC_IN);
        placeRecordButton(RECORD_BUTTON_DEACTIVATED);
    }

    public void attachFromCloud(){
        logDebug("attachFromCloud");
        if(megaApi!=null && megaApi.getRootNode()!=null){
            Intent intent = new Intent(this, FileExplorerActivity.class);
            intent.setAction(FileExplorerActivity.ACTION_MULTISELECT_FILE);
            startActivityForResult(intent, REQUEST_CODE_SELECT_FILE);
        }
        else{
            logWarning("Online but not megaApi");
            showErrorAlertDialog(getString(R.string.error_server_connection_problem), false, this);
        }
    }

    public void attachPhotoVideo(){
        logDebug("attachPhotoVideo");

        disablePinScreen();

        Intent intent = new Intent();
        intent.setAction(Intent.ACTION_GET_CONTENT);
        intent.putExtra(Intent.EXTRA_ALLOW_MULTIPLE, true);
        intent.putExtra(FROM_MEGA_APP, true);
        intent.setType("*/*");

        startActivityForResult(Intent.createChooser(intent, null), REQUEST_CODE_GET_FILES);
    }

    public void sendMessage(String text){
        logDebug("sendMessage: ");
        MegaChatMessage msgSent = megaChatApi.sendMessage(idChat, text);
        AndroidMegaChatMessage androidMsgSent = new AndroidMegaChatMessage(msgSent);
        sendMessageToUI(androidMsgSent);
    }

    public void sendLocationMessage(float longLongitude, float longLatitude, String encodedSnapshot){
        logDebug("sendLocationMessage");
        MegaChatMessage locationMessage = megaChatApi.sendGeolocation(idChat, longLongitude, longLatitude, encodedSnapshot);
        if(locationMessage == null) return;
        AndroidMegaChatMessage androidMsgSent = new AndroidMegaChatMessage(locationMessage);
        sendMessageToUI(androidMsgSent);
    }

    /**
     * Sends a Giphy message from MegaChatGiphy object.
     *
     * @param giphy Giphy to send.
     */
    public void sendGiphyMessageFromMegaChatGiphy(MegaChatGiphy giphy) {
        if (giphy == null) {
            logWarning("MegaChatGiphy is null");
            return;
        }
        sendGiphyMessage(giphy.getMp4Src(), giphy.getWebpSrc(), giphy.getMp4Size(), giphy.getWebpSize(),
                giphy.getWidth(), giphy.getHeight(), giphy.getTitle());

    }

    /**
     * Sends a Giphy message from GifData object.
     *
     * @param gifData   Giphy to send.
     */
    public void sendGiphyMessageFromGifData(GifData gifData) {
        if (gifData == null) {
            logWarning("GifData is null");
            return;
        }

        sendGiphyMessage(gifData.getMp4Url(), gifData.getWebpUrl(), gifData.getMp4Size(), gifData.getWebpSize(),
                gifData.getWidth(), gifData.getHeight(), gifData.getTitle());
    }

    /**
     * Sends a Giphy message.
     *
     * @param srcMp4    Source location of the mp4
     * @param srcWebp   Source location of the webp
     * @param sizeMp4   Size in bytes of the mp4
     * @param sizeWebp  Size in bytes of the webp
     * @param width     Width of the giphy
     * @param height    Height of the giphy
     * @param title     Title of the giphy
     */
    public void sendGiphyMessage(String srcMp4, String srcWebp, long sizeMp4, long sizeWebp, int width, int height, String title) {
        MegaChatMessage giphyMessage = megaChatApi.sendGiphy(idChat, getGiphySrc(srcMp4), getGiphySrc(srcWebp),
                sizeMp4, sizeWebp, width, height, title);
        if (giphyMessage == null) return;

        AndroidMegaChatMessage androidMsgSent = new AndroidMegaChatMessage(giphyMessage);
        sendMessageToUI(androidMsgSent);
    }

    public void hideNewMessagesLayout(){
        logDebug("hideNewMessagesLayout");

        int position = positionNewMessagesLayout;

        positionNewMessagesLayout = INVALID_VALUE;
        lastIdMsgSeen = MEGACHAT_INVALID_HANDLE;
        generalUnreadCount = 0;
        lastSeenReceived = true;
        newVisibility = false;

        if(adapter!=null){
            adapter.notifyItemChanged(position);
        }
    }

    public void openCameraApp(){
        logDebug("openCameraApp()");
        if(checkPermissionsTakePicture()){
            takePicture();
        }
    }

    public void sendMessageToUI(AndroidMegaChatMessage androidMsgSent){
        logDebug("sendMessageToUI");

        if(positionNewMessagesLayout!=-1){
            hideNewMessagesLayout();
        }

        int infoToShow = -1;

        int index = messages.size()-1;
        if(androidMsgSent!=null){
            if(androidMsgSent.isUploading()){
                logDebug("Is uploading: ");

            }else if(androidMsgSent.getMessage() != null) {
                logDebug("Sent message with id temp: " + androidMsgSent.getMessage().getTempId());
                logDebug("State of the message: " + androidMsgSent.getMessage().getStatus());
            }

            if(index==-1){
                //First element
                logDebug("First element!");
                messages.add(androidMsgSent);
                messages.get(0).setInfoToShow(AndroidMegaChatMessage.CHAT_ADAPTER_SHOW_ALL);
            }
            else{
                //Not first element - Find where to add in the queue
                logDebug("NOT First element!");

                AndroidMegaChatMessage msg = messages.get(index);
                if(!androidMsgSent.isUploading()){
                    while(msg.isUploading()){
                        index--;
                        if (index == -1) {
                            break;
                        }
                        msg = messages.get(index);
                    }
                }

                while (!msg.isUploading() && msg.getMessage().getStatus() == MegaChatMessage.STATUS_SENDING_MANUAL) {
                    index--;
                    if (index == -1) {
                        break;
                    }
                    msg = messages.get(index);
                }

                index++;
                logDebug("Add in position: " + index);
                messages.add(index, androidMsgSent);
                infoToShow = adjustInfoToShow(index);
            }

            if (adapter == null) {
                createAdapter();
            } else {
                //Increment header position
                index++;
                adapter.addMessage(messages, index);
                mLayoutManager.scrollToPositionWithOffset(index, scaleHeightPx(infoToShow == AndroidMegaChatMessage.CHAT_ADAPTER_SHOW_ALL ? 50 : 20, getOutMetrics()));
            }
        }
        else{
            logError("Error sending message!");
        }
    }

    /**
     * Method for copying a message.
     *
     * @param message The message.
     * @return The copied text.
     */
    public String copyMessage(AndroidMegaChatMessage message) {
        return chatC.createSingleManagementString(message, chatRoom);
    }

    /**
     * Method for copying a text to the clipboard.
     *
     * @param text The text.
     */
    public void copyToClipboard(String text) {
        android.content.ClipboardManager clipboard = (android.content.ClipboardManager) getSystemService(Context.CLIPBOARD_SERVICE);
        android.content.ClipData clip = android.content.ClipData.newPlainText("Copied Text", text);
        clipboard.setPrimaryClip(clip);
        showSnackbar(SNACKBAR_TYPE, getString(R.string.messages_copied_clipboard), -1);
    }


    public void editMessage(ArrayList<AndroidMegaChatMessage> messagesSelected) {
        if (messagesSelected.isEmpty() || messagesSelected.get(0) == null)
            return;

        editingMessage = true;
        MegaChatMessage msg = messagesSelected.get(0).getMessage();
        MegaChatContainsMeta meta = msg.getContainsMeta();
        messageToEdit = msg;

        if (msg.getType() == MegaChatMessage.TYPE_CONTAINS_META && meta != null && meta.getType() == MegaChatContainsMeta.CONTAINS_META_GEOLOCATION) {
            sendLocation();
            finishMultiselectionMode();
            checkActionMode();
        } else {
            textChat.setText(messageToEdit.getContent());
            textChat.setSelection(textChat.getText().length());
        }
    }

    public void editMessage(String text) {
        if (messageToEdit.getContent().equals(text)) return;
        MegaChatMessage msgEdited = megaChatApi.editMessage(idChat,
                messageToEdit.getMsgId() != MEGACHAT_INVALID_HANDLE ? messageToEdit.getMsgId() : messageToEdit.getTempId(),
                text);

        if (msgEdited != null) {
            logDebug("Edited message: status: " + msgEdited.getStatus());
            AndroidMegaChatMessage androidMsgEdited = new AndroidMegaChatMessage(msgEdited);
            modifyMessageReceived(androidMsgEdited, false);
        } else {
            logWarning("Message cannot be edited!");
            showSnackbar(SNACKBAR_TYPE, getString(R.string.error_editing_message), MEGACHAT_INVALID_HANDLE);
        }
    }

    public void editMessageMS(String text, MegaChatMessage messageToEdit){
        logDebug("editMessageMS: ");
        MegaChatMessage msgEdited = null;

        if(messageToEdit.getMsgId()!=-1){
            msgEdited = megaChatApi.editMessage(idChat, messageToEdit.getMsgId(), text);
        }
        else{
            msgEdited = megaChatApi.editMessage(idChat, messageToEdit.getTempId(), text);
        }

        if(msgEdited!=null){
            logDebug("Edited message: status: " + msgEdited.getStatus());
            AndroidMegaChatMessage androidMsgEdited = new AndroidMegaChatMessage(msgEdited);
            modifyMessageReceived(androidMsgEdited, false);
        }
        else{
            logWarning("Message cannot be edited!");
            showSnackbar(SNACKBAR_TYPE, getString(R.string.error_editing_message), -1);
        }
    }

    public void activateActionMode(){
        if (!adapter.isMultipleSelect()) {
            adapter.setMultipleSelect(true);
            actionMode = startSupportActionMode(new ActionBarCallBack());
            updateActionModeTitle();
        }
    }

    private void reDoTheSelectionAfterRotation() {
        if (recoveredSelectedPositions == null || adapter == null)
            return;

        if (recoveredSelectedPositions.size() > 0) {
            activateActionMode();

            for (int position : recoveredSelectedPositions) {
                AndroidMegaChatMessage msg = adapter.getMessageAtMessagesPosition(position);
                if(msg != null) {
                    adapter.toggleSelection(msg.getMessage().getMsgId());
                }
            }
        }

        updateActionModeTitle();
    }

    public void activateActionModeWithItem(int positionInAdapter) {
        logDebug("activateActionModeWithItem");

        activateActionMode();
        if (adapter.isMultipleSelect()) {
            itemClick((positionInAdapter + 1), null);
        }
    }

    //Multiselect
    private class  ActionBarCallBack implements ActionMode.Callback {

        @Override
        public boolean onActionItemClicked(ActionMode mode, MenuItem item) {
            ArrayList<AndroidMegaChatMessage> messagesSelected = adapter.getSelectedMessages();

            if (app.getStorageState() == STORAGE_STATE_PAYWALL) {
                showOverDiskQuotaPaywallWarning();
                return false;
            }
            finishMultiselectionMode();

            switch(item.getItemId()){
                case R.id.chat_cab_menu_edit:
                    logDebug("Edit text");
                    editMessage(messagesSelected);
                    break;

                case R.id.chat_cab_menu_share:
                    logDebug("Share option");
                    if (!messagesSelected.isEmpty()) {
                        if (messagesSelected.size() == 1) {
                            shareMsgFromChat(chatActivity, messagesSelected.get(0), idChat);
                        } else {
                            shareNodesFromChat(chatActivity, messagesSelected, idChat);
                        }
                    }
                    break;

                case R.id.chat_cab_menu_invite:
                    ContactController cC = new ContactController(chatActivity);
                    if (messagesSelected.size() == 1) {
                        cC.inviteContact(messagesSelected.get(0).getMessage().getUserEmail(0));
                    } else {
                        ArrayList<String> contactEmails = new ArrayList<>();
                        for (AndroidMegaChatMessage message : messagesSelected) {
                            contactEmails.add(message.getMessage().getUserEmail(0));
                        }
                        cC.inviteMultipleContacts(contactEmails);
                    }
                    break;

                case R.id.chat_cab_menu_start_conversation:
                    if (messagesSelected.size() == 1) {
                        startConversation(messagesSelected.get(0).getMessage().getUserHandle(0));
                    } else {
                        ArrayList<Long> contactHandles = new ArrayList<>();
                        for (AndroidMegaChatMessage message : messagesSelected) {
                            contactHandles.add(message.getMessage().getUserHandle(0));
                        }
                        startGroupConversation(contactHandles);
                    }
                    break;

                case R.id.chat_cab_menu_forward:
                    logDebug("Forward message");
                    forwardMessages(messagesSelected);
                    break;

                case R.id.chat_cab_menu_copy:
                    String text;
                    if (messagesSelected.size() == 1) {
                        MegaChatMessage msg = messagesSelected.get(0).getMessage();
                        text = isGeolocation(msg) ? msg.getContainsMeta().getTextMessage() : copyMessage(messagesSelected.get(0));
                    } else {
                        text = copyMessages(messagesSelected);
                    }
                    copyToClipboard(text);
                    break;

                case R.id.chat_cab_menu_delete:
                    //Delete
                    showConfirmationDeleteMessages(messagesSelected, chatRoom);
                    break;

                case R.id.chat_cab_menu_download:
                    logDebug("chat_cab_menu_download ");
                    ArrayList<MegaNodeList> list = new ArrayList<>();
                    for (int i = 0; i < messagesSelected.size(); i++) {
                        MegaNodeList megaNodeList = messagesSelected.get(i).getMessage().getMegaNodeList();
                        list.add(megaNodeList);
                    }
                    nodeSaver.saveNodeLists(list, false, false, false, true);
                    break;

                case R.id.chat_cab_menu_import:
                    finishMultiselectionMode();
                    chatC.importNodesFromAndroidMessages(messagesSelected, IMPORT_ONLY_OPTION);
                    break;

                case R.id.chat_cab_menu_offline:
                    finishMultiselectionMode();
                    chatC.saveForOfflineWithAndroidMessages(messagesSelected, chatRoom,
                            ChatActivity.this);
                    break;
            }
            return false;
        }

        public String copyMessages(ArrayList<AndroidMegaChatMessage> messagesSelected){
            logDebug("copyMessages");
            ChatController chatC = new ChatController(chatActivity);
            StringBuilder builder = new StringBuilder();

            for(int i=0;i<messagesSelected.size();i++){
                AndroidMegaChatMessage messageSelected = messagesSelected.get(i);
                builder.append("[");
                String timestamp = formatShortDateTime(messageSelected.getMessage().getTimestamp());
                builder.append(timestamp);
                builder.append("] ");
                String messageString = chatC.createManagementString(messageSelected, chatRoom);
                builder.append(messageString);
                builder.append("\n");
            }
            return builder.toString();
        }


        @Override
        public boolean onCreateActionMode(ActionMode mode, Menu menu) {
            logDebug("onCreateActionMode");
            MenuInflater inflater = mode.getMenuInflater();
            inflater.inflate(R.menu.messages_chat_action, menu);

            importIcon = menu.findItem(R.id.chat_cab_menu_import);

            ColorUtils.changeStatusBarColorForElevation(ChatActivity.this, true);
            // No App bar in this activity, control tool bar instead.
            tB.setElevation(getResources().getDimension(R.dimen.toolbar_elevation));

            return true;
        }

        @Override
        public void onDestroyActionMode(ActionMode arg0) {
            logDebug("onDestroyActionMode");
            adapter.setMultipleSelect(false);
            editingMessage = false;
            recoveredSelectedPositions = null;
            clearSelections();

            // No App bar in this activity, control tool bar instead.
            boolean withElevation = listView.canScrollVertically(-1);
            ColorUtils.changeStatusBarColorForElevation(ChatActivity.this, withElevation);
            if(!withElevation) {
                tB.setElevation(0);
            }
        }

        @Override
        public boolean onPrepareActionMode(ActionMode mode, Menu menu) {
            List<AndroidMegaChatMessage> selected = adapter.getSelectedMessages();
            if(selected.size() == 0){
                menu.findItem(R.id.chat_cab_menu_edit).setVisible(false);
                menu.findItem(R.id.chat_cab_menu_copy).setVisible(false);
                menu.findItem(R.id.chat_cab_menu_delete).setVisible(false);
                menu.findItem(R.id.chat_cab_menu_forward).setVisible(false);
                menu.findItem(R.id.chat_cab_menu_download).setVisible(false);
                menu.findItem(R.id.chat_cab_menu_share).setVisible(false);
                menu.findItem(R.id.chat_cab_menu_invite).setVisible(false);
                menu.findItem(R.id.chat_cab_menu_start_conversation).setVisible(false);
                importIcon.setVisible(false);
            }else {
                if((chatRoom.getOwnPrivilege()==MegaChatRoom.PRIV_RM||chatRoom.getOwnPrivilege()==MegaChatRoom.PRIV_RO) && !chatRoom.isPreview()){
                    logDebug("Chat without permissions || without preview");
                    boolean showCopy = true;
                    for (int i = 0; i < selected.size(); i++) {
                        MegaChatMessage msg = selected.get(i).getMessage();
                        if (msg.getType() == MegaChatMessage.TYPE_NODE_ATTACHMENT
                                || msg.getType() == MegaChatMessage.TYPE_CONTACT_ATTACHMENT
                                || msg.getType() == MegaChatMessage.TYPE_VOICE_CLIP
                                || (msg.getType() == MegaChatMessage.TYPE_CONTAINS_META && msg.getContainsMeta() != null
                                && msg.getContainsMeta().getType() == MegaChatContainsMeta.CONTAINS_META_GIPHY)) {
                            showCopy = false;
                            break;
                        }
                    }

                    menu.findItem(R.id.chat_cab_menu_edit).setVisible(false);
                    menu.findItem(R.id.chat_cab_menu_copy).setVisible(showCopy);
                    menu.findItem(R.id.chat_cab_menu_delete).setVisible(false);
                    menu.findItem(R.id.chat_cab_menu_forward).setVisible(false);
                    menu.findItem(R.id.chat_cab_menu_share).setVisible(false);
                    menu.findItem(R.id.chat_cab_menu_download).setVisible(false);
                    menu.findItem(R.id.chat_cab_menu_invite).setVisible(false);
                    menu.findItem(R.id.chat_cab_menu_start_conversation).setVisible(false);
                    importIcon.setVisible(false);
                }
                else{
                    logDebug("Chat with permissions or preview");
                    if (selected.size() == 1) {
                        boolean isRemovedMsg = ChatUtil.isMsgRemovedOrHasRejectedOrManualSendingStatus(removedMessages, selected.get(0).getMessage());
                        boolean shouldForwardOptionVisible = !selected.get(0).isUploading() && !isRemovedMsg && isOnline(chatActivity) && !chatC.isInAnonymousMode();
                        menu.findItem(R.id.chat_cab_menu_forward).setVisible(shouldForwardOptionVisible);

                        if(selected.get(0).isUploading()) {
                            menu.findItem(R.id.chat_cab_menu_edit).setVisible(false);
                            menu.findItem(R.id.chat_cab_menu_copy).setVisible(false);
                            menu.findItem(R.id.chat_cab_menu_delete).setVisible(false);
                            menu.findItem(R.id.chat_cab_menu_share).setVisible(false);
                            menu.findItem(R.id.chat_cab_menu_invite).setVisible(false);
                            menu.findItem(R.id.chat_cab_menu_download).setVisible(false);
                            menu.findItem(R.id.chat_cab_menu_start_conversation).setVisible(false);
                            importIcon.setVisible(false);

                        }else if(selected.get(0).getMessage().getType()==MegaChatMessage.TYPE_NODE_ATTACHMENT) {
                            menu.findItem(R.id.chat_cab_menu_share).setShowAsAction(MenuItem.SHOW_AS_ACTION_ALWAYS);
                            menu.findItem(R.id.chat_cab_menu_share).setVisible(isOnline(chatActivity) && !chatC.isInAnonymousMode() && !isRemovedMsg);
                            menu.findItem(R.id.chat_cab_menu_copy).setVisible(false);
                            menu.findItem(R.id.chat_cab_menu_edit).setVisible(false);
                            menu.findItem(R.id.chat_cab_menu_invite).setVisible(false);
                            menu.findItem(R.id.chat_cab_menu_start_conversation).setVisible(false);
                            menu.findItem(R.id.chat_cab_menu_delete).setVisible(selected.get(0).getMessage().getUserHandle() == myUserHandle &&
                                    selected.get(0).getMessage().isDeletable() && !isRemovedMsg);
                            menu.findItem(R.id.chat_cab_menu_download).setVisible(isOnline(chatActivity) && !chatC.isInAnonymousMode()&& !isRemovedMsg);
                            importIcon.setVisible(isOnline(chatActivity) && !chatC.isInAnonymousMode() && selected.get(0).getMessage().getUserHandle() != myUserHandle && !isRemovedMsg);
                        }
                        else if(selected.get(0).getMessage().getType()==MegaChatMessage.TYPE_CONTACT_ATTACHMENT){
                            logDebug("TYPE_CONTACT_ATTACHMENT selected");
                            menu.findItem(R.id.chat_cab_menu_copy).setVisible(false);
                            menu.findItem(R.id.chat_cab_menu_edit).setVisible(false);
                            menu.findItem(R.id.chat_cab_menu_download).setVisible(false);
                            menu.findItem(R.id.chat_cab_menu_share).setVisible(false);

                            if (isOnline(chatActivity)) {
                                String userEmail = selected.get(0).getMessage().getUserEmail(0);
                                long userHandle = selected.get(0).getMessage().getUserHandle(0);
                                MegaUser contact = megaApi.getContact(userEmail);
                                if (contact != null && contact.getVisibility() == MegaUser.VISIBILITY_VISIBLE) {
                                    menu.findItem(R.id.chat_cab_menu_invite).setVisible(false);
                                    menu.findItem(R.id.chat_cab_menu_start_conversation).setVisible(!isRemovedMsg && (chatRoom.isGroup() || userHandle != chatRoom.getPeerHandle(0)));
                                } else {
                                    menu.findItem(R.id.chat_cab_menu_invite).setVisible(!isRemovedMsg && userHandle != myUserHandle);
                                    menu.findItem(R.id.chat_cab_menu_start_conversation).setVisible(false);
                                }
                            } else {
                                menu.findItem(R.id.chat_cab_menu_invite).setVisible(false);
                                menu.findItem(R.id.chat_cab_menu_start_conversation).setVisible(false);
                            }
                            menu.findItem(R.id.chat_cab_menu_delete).setVisible(!isRemovedMsg && selected.get(0).getMessage().getUserHandle() == myUserHandle &&
                                    selected.get(0).getMessage().isDeletable());
                            importIcon.setVisible(false);
                        }
                        else if(selected.get(0).getMessage().getType()==MegaChatMessage.TYPE_VOICE_CLIP){
                            logDebug("TYPE_VOICE_CLIP selected");
                            menu.findItem(R.id.chat_cab_menu_copy).setVisible(false);
                            menu.findItem(R.id.chat_cab_menu_edit).setVisible(false);
                            menu.findItem(R.id.chat_cab_menu_invite).setVisible(false);
                            menu.findItem(R.id.chat_cab_menu_start_conversation).setVisible(false);
                            menu.findItem(R.id.chat_cab_menu_share).setVisible(false);
                            menu.findItem(R.id.chat_cab_menu_delete).setVisible(!isRemovedMsg && selected.get(0).getMessage().getUserHandle() == myUserHandle &&
                                    selected.get(0).getMessage().isDeletable());
                            menu.findItem(R.id.chat_cab_menu_download).setVisible(false);
                            importIcon.setVisible(false);
                        }
                        else{
                            logDebug("Other type: " + selected.get(0).getMessage().getType());
                            MegaChatMessage messageSelected= megaChatApi.getMessage(idChat, selected.get(0).getMessage().getMsgId());
                            if(messageSelected == null){
                                messageSelected = megaChatApi.getMessage(idChat, selected.get(0).getMessage().getTempId());
                                if(messageSelected == null){
                                    menu.findItem(R.id.chat_cab_menu_edit).setVisible(false);
                                    menu.findItem(R.id.chat_cab_menu_copy).setVisible(false);
                                    menu.findItem(R.id.chat_cab_menu_delete).setVisible(false);
                                    menu.findItem(R.id.chat_cab_menu_forward).setVisible(false);
                                    menu.findItem(R.id.chat_cab_menu_download).setVisible(false);
                                    importIcon.setVisible(false);
                                    return false;
                                }
                            }
                            menu.findItem(R.id.chat_cab_menu_invite).setVisible(false);
                            menu.findItem(R.id.chat_cab_menu_start_conversation).setVisible(false);
                            menu.findItem(R.id.chat_cab_menu_share).setVisible(false);

                            if (messageSelected.getType() == MegaChatMessage.TYPE_CONTAINS_META
                                    && messageSelected.getContainsMeta() != null
                                    && messageSelected.getContainsMeta().getType() == MegaChatContainsMeta.CONTAINS_META_GIPHY) {
                                menu.findItem(R.id.chat_cab_menu_copy).setVisible(false);
                            } else {
                                menu.findItem(R.id.chat_cab_menu_copy).setVisible(true);
                            }

                            int type = selected.get(0).getMessage().getType();

                            if(messageSelected.getUserHandle()==myUserHandle){
                                menu.findItem(R.id.chat_cab_menu_edit).setVisible(!isRemovedMsg && messageSelected.isEditable());
                                menu.findItem(R.id.chat_cab_menu_delete).setVisible(!isRemovedMsg && messageSelected.isDeletable());

                                if (isRemovedMsg || !isOnline(chatActivity) || chatC.isInAnonymousMode() || type == MegaChatMessage.TYPE_TRUNCATE||type == MegaChatMessage.TYPE_ALTER_PARTICIPANTS||type == MegaChatMessage.TYPE_CHAT_TITLE||type == MegaChatMessage.TYPE_PRIV_CHANGE||type == MegaChatMessage.TYPE_CALL_ENDED||type == MegaChatMessage.TYPE_CALL_STARTED) {
                                    menu.findItem(R.id.chat_cab_menu_forward).setVisible(false);
                                }
                                else{
                                    menu.findItem(R.id.chat_cab_menu_forward).setVisible(true);
                                }
                            }
                            else{
                                menu.findItem(R.id.chat_cab_menu_edit).setVisible(false);
                                menu.findItem(R.id.chat_cab_menu_delete).setVisible(false);
                                importIcon.setVisible(false);

                                if (isRemovedMsg || !isOnline(chatActivity) || chatC.isInAnonymousMode() || type == MegaChatMessage.TYPE_TRUNCATE||type == MegaChatMessage.TYPE_ALTER_PARTICIPANTS||type == MegaChatMessage.TYPE_CHAT_TITLE||type == MegaChatMessage.TYPE_PRIV_CHANGE||type == MegaChatMessage.TYPE_CALL_ENDED||type == MegaChatMessage.TYPE_CALL_STARTED) {
                                    menu.findItem(R.id.chat_cab_menu_forward).setVisible(false);
                                }
                                else{
                                    menu.findItem(R.id.chat_cab_menu_forward).setVisible(true);
                                }
                            }
                            menu.findItem(R.id.chat_cab_menu_download).setVisible(false);

                            importIcon.setVisible(false);
                        }
                    }
                    else{
                        logDebug("Many items selected");
                        boolean isUploading = false;
                        boolean showDelete = true;
                        boolean showCopy = true;
                        boolean showForward = true;
                        boolean allNodeAttachments = true;
                        boolean allNodeImages = true;
                        boolean isRemoved = false;
                        boolean allNodeNonContacts = true;

                        menu.findItem(R.id.chat_cab_menu_share).setVisible(false);
                        menu.findItem(R.id.chat_cab_menu_invite).setVisible(false);
                        menu.findItem(R.id.chat_cab_menu_start_conversation).setVisible(false);

                        for(int i=0; i<selected.size();i++) {
                            isRemoved = ChatUtil.isMsgRemovedOrHasRejectedOrManualSendingStatus(removedMessages, selected.get(i).getMessage());

                            if (!isUploading) {
                                if (selected.get(i).isUploading()) {
                                    isUploading = true;
                                }
                            }

                            MegaChatMessage msg = selected.get(i).getMessage();

                            if (showCopy
                                    && (msg.getType() == MegaChatMessage.TYPE_NODE_ATTACHMENT
                                    || msg.getType() == MegaChatMessage.TYPE_CONTACT_ATTACHMENT
                                    || msg.getType() == MegaChatMessage.TYPE_VOICE_CLIP
                                    || (msg.getType() == MegaChatMessage.TYPE_CONTAINS_META && msg.getContainsMeta() != null
                                        && msg.getContainsMeta().getType() == MegaChatContainsMeta.CONTAINS_META_GIPHY))) {
                                showCopy = false;
                            }

                            if(isRemoved || (showDelete && ((msg.getUserHandle() != myUserHandle) || ((msg.getType() == MegaChatMessage.TYPE_NORMAL || msg.getType() == MegaChatMessage.TYPE_NODE_ATTACHMENT || msg.getType() == MegaChatMessage.TYPE_CONTACT_ATTACHMENT || msg.getType() == MegaChatMessage.TYPE_CONTAINS_META || msg.getType() == MegaChatMessage.TYPE_VOICE_CLIP) && (!(msg.isDeletable())))))){
                                showDelete = false;
                            }

                            if((showForward) &&(msg.getType() == MegaChatMessage.TYPE_TRUNCATE||msg.getType() == MegaChatMessage.TYPE_ALTER_PARTICIPANTS||msg.getType() == MegaChatMessage.TYPE_CHAT_TITLE||msg.getType() == MegaChatMessage.TYPE_PRIV_CHANGE||msg.getType() == MegaChatMessage.TYPE_CALL_ENDED||msg.getType() == MegaChatMessage.TYPE_CALL_STARTED)) {
                                showForward = false;
                            }

                            if ((allNodeAttachments) && (selected.get(i).getMessage().getType() != MegaChatMessage.TYPE_NODE_ATTACHMENT)){
                                allNodeAttachments = false;
                                allNodeImages = false;
                            }

                            if(allNodeImages && !isMsgImage(selected.get(i))){
                                allNodeImages = false;
                            }

                            if (allNodeNonContacts) {
                                if (selected.get(i).getMessage().getType() != MegaChatMessage.TYPE_CONTACT_ATTACHMENT) {
                                    allNodeNonContacts = false;
                                } else {
                                    MegaUser contact = megaApi.getContact(selected.get(i).getMessage().getUserEmail(0));
                                    if ((contact != null && contact.getVisibility() == MegaUser.VISIBILITY_VISIBLE) ||
                                            selected.get(i).getMessage().getUserHandle(0) == myUserHandle) {
                                        allNodeNonContacts = false;
                                    }
                                }
                            }
                    }

                        if (isUploading) {
                            menu.findItem(R.id.chat_cab_menu_copy).setVisible(false);
                            menu.findItem(R.id.chat_cab_menu_delete).setVisible(false);
                            menu.findItem(R.id.chat_cab_menu_edit).setVisible(false);
                            menu.findItem(R.id.chat_cab_menu_forward).setVisible(false);
                            menu.findItem(R.id.chat_cab_menu_download).setVisible(false);
                            menu.findItem(R.id.chat_cab_menu_invite).setVisible(false);
                            importIcon.setVisible(false);
                        }
                        else {
                            if (allNodeAttachments && isOnline(chatActivity) && !isRemoved) {
                                if (chatC.isInAnonymousMode()) {
                                    menu.findItem(R.id.chat_cab_menu_download).setVisible(false);
                                    menu.findItem(R.id.chat_cab_menu_share).setVisible(false);
                                    importIcon.setVisible(false);
                                } else {
                                    menu.findItem(R.id.chat_cab_menu_download).setVisible(true);
                                    menu.findItem(R.id.chat_cab_menu_share).setShowAsAction(MenuItem.SHOW_AS_ACTION_IF_ROOM);
                                    menu.findItem(R.id.chat_cab_menu_share).setVisible(true);
                                    importIcon.setVisible(true);
                                }
                            } else {
                                menu.findItem(R.id.chat_cab_menu_download).setVisible(false);
                                importIcon.setVisible(false);
                            }

                            menu.findItem(R.id.chat_cab_menu_edit).setVisible(false);
                            menu.findItem(R.id.chat_cab_menu_copy).setVisible(!chatC.isInAnonymousMode() && showCopy);
                            menu.findItem(R.id.chat_cab_menu_delete).setVisible(!isRemoved && !chatC.isInAnonymousMode() && showDelete);
                            menu.findItem(R.id.chat_cab_menu_forward).setVisible(!isRemoved && isOnline(chatActivity) && !chatC.isInAnonymousMode() && showForward);
                            menu.findItem(R.id.chat_cab_menu_invite).setVisible(!isRemoved && allNodeNonContacts &&
                                    isOnline(chatActivity) && !chatC.isInAnonymousMode());
                        }
                    }
                }
            }
            return false;
        }
    }

    public boolean showSelectMenuItem(){
        if (adapter != null){
            return adapter.isMultipleSelect();
        }
        return false;
    }

    public void downloadNodeList(MegaNodeList nodeList) {
        nodeSaver.saveNodeLists(Collections.singletonList(nodeList), false, false, false, true);
    }

    public void showConfirmationDeleteMessages(final ArrayList<AndroidMegaChatMessage> messagesToDelete, final MegaChatRoom chat){
        logDebug("showConfirmationDeleteMessages");

        DialogInterface.OnClickListener dialogClickListener = new DialogInterface.OnClickListener() {
            @Override
            public void onClick(DialogInterface dialog, int which) {
                switch (which){
                    case DialogInterface.BUTTON_POSITIVE:
                        stopReproductions();
                        chatC.deleteAndroidMessages(messagesToDelete, chat);
                        break;
                    case DialogInterface.BUTTON_NEGATIVE:
                        //No button clicked
                        break;
                }
            }
        };

        MaterialAlertDialogBuilder builder = new MaterialAlertDialogBuilder(this, R.style.ThemeOverlay_Mega_MaterialAlertDialog);

        if(messages.size()==1){
            builder.setMessage(R.string.confirmation_delete_one_message);
        }
        else{
            builder.setMessage(R.string.confirmation_delete_several_messages);
        }
        builder.setPositiveButton(R.string.context_remove, dialogClickListener).setNegativeButton(R.string.general_cancel, dialogClickListener).show();
    }

    public void showConfirmationDeleteMessage(final long messageId, final long chatId){
        logDebug("showConfirmationDeleteMessage");

        DialogInterface.OnClickListener dialogClickListener = new DialogInterface.OnClickListener() {
            @Override
            public void onClick(DialogInterface dialog, int which) {
                switch (which){
                    case DialogInterface.BUTTON_POSITIVE:
                        ChatController cC = new ChatController(chatActivity);
                        cC.deleteMessageById(messageId, chatId);
                        break;
                    case DialogInterface.BUTTON_NEGATIVE:
                        //No button clicked
                        break;
                }
            }
        };

        MaterialAlertDialogBuilder builder = new MaterialAlertDialogBuilder(this, R.style.ThemeOverlay_Mega_MaterialAlertDialog);

        builder.setMessage(R.string.confirmation_delete_one_message);
        builder.setPositiveButton(R.string.context_remove, dialogClickListener)
                .setNegativeButton(R.string.general_cancel, dialogClickListener).show();
    }

    /*
     * Clear all selected items
     */
    private void clearSelections() {
        if(adapter.isMultipleSelect()){
            adapter.clearSelections();
        }
        updateActionModeTitle();
    }

    public void updateActionModeTitle() {
        try {
            if (actionMode != null) {
                if (adapter.getSelectedItemCount() == 0) {
                    actionMode.setTitle(getString(R.string.select_message_title).toUpperCase());
                } else {
                    actionMode.setTitle(adapter.getSelectedItemCount() + "");
                }
                actionMode.invalidate();
            }
        } catch (Exception e) {
            e.printStackTrace();
            logError("Invalidate error", e);
        }
    }

    /*
     * Disable selection
     */
    public void hideMultipleSelect() {
        if (adapter != null) {
            adapter.setMultipleSelect(false);
        }

        if (actionMode != null) {
            actionMode.finish();
        }
    }

    public void finishMultiselectionMode() {
        clearSelections();
        hideMultipleSelect();
    }

    private void checkActionMode(){
        if (adapter.isMultipleSelect() && actionMode != null) {
            actionMode.invalidate();
        }else{
            editingMessage = false;
        }
    }

    public void selectAll() {
        if (adapter != null) {
            if (adapter.isMultipleSelect()) {
                adapter.selectAll();
            } else {
                adapter.setMultipleSelect(true);
                adapter.selectAll();

                actionMode = startSupportActionMode(new ActionBarCallBack());
            }

            new Handler(Looper.getMainLooper()).post(() -> updateActionModeTitle());
        }
    }

    /**
     * Method for displaying feedback dialogue in a message.
     *
     * @param chatId      The chat ID.
     * @param megaMessage The message.
     * @param reaction    The reaction.
     */
    public void openInfoReactionBottomSheet(long chatId, AndroidMegaChatMessage megaMessage, String reaction) {
        if (chatRoom.getChatId() != chatId)
            return;

        showReactionBottomSheet(megaMessage, messages.indexOf(megaMessage), reaction);
    }

    public boolean isMultiselectOn() {
        return adapter != null && adapter.isMultipleSelect();
    }

    public void openReactionBottomSheet(long chatId, AndroidMegaChatMessage megaMessage) {
        if (chatRoom.getChatId() != chatId)
            return;

        int positionInMessages = messages.indexOf(megaMessage);
        showReactionBottomSheet(megaMessage, positionInMessages, null);
    }

    public void itemLongClick(int positionInAdapter) {
        int positionInMessages = positionInAdapter - 1;
        if (positionInMessages >= messages.size())
            return;

        AndroidMegaChatMessage m = messages.get(positionInMessages);

        if (adapter.isMultipleSelect() || m == null || m.isUploading() || m.getMessage().getStatus() == MegaChatMessage.STATUS_SERVER_REJECTED || m.getMessage().getStatus() == MegaChatMessage.STATUS_SENDING_MANUAL)
            return;

        int type = m.getMessage().getType();
        switch (type) {
            case MegaChatMessage.TYPE_NODE_ATTACHMENT:
            case MegaChatMessage.TYPE_CONTACT_ATTACHMENT:
            case MegaChatMessage.TYPE_VOICE_CLIP:
            case MegaChatMessage.TYPE_NORMAL:
                showGeneralChatMessageBottomSheet(m, positionInMessages);
                break;

            case MegaChatMessage.TYPE_CONTAINS_META:
                MegaChatContainsMeta meta = m.getMessage().getContainsMeta();
                if (meta == null || meta.getType() == MegaChatContainsMeta.CONTAINS_META_INVALID)
                    return;

                if (meta.getType() == MegaChatContainsMeta.CONTAINS_META_RICH_PREVIEW
                        || meta.getType() == MegaChatContainsMeta.CONTAINS_META_GEOLOCATION
                        || meta.getType() == MegaChatContainsMeta.CONTAINS_META_GIPHY) {
                    showGeneralChatMessageBottomSheet(m, positionInMessages);
                }
                break;
        }
    }

    private boolean isSelectableMessage(AndroidMegaChatMessage message) {
        if (message.getMessage().getStatus() == MegaChatMessage.STATUS_SERVER_REJECTED || message.getMessage().getStatus() == MegaChatMessage.STATUS_SENDING_MANUAL)
            return false;

        int type = message.getMessage().getType();
        switch (type) {
            case MegaChatMessage.TYPE_NODE_ATTACHMENT:
            case MegaChatMessage.TYPE_CONTACT_ATTACHMENT:
            case MegaChatMessage.TYPE_VOICE_CLIP:
            case MegaChatMessage.TYPE_NORMAL:
            case MegaChatMessage.TYPE_CONTAINS_META:
            case MegaChatMessage.TYPE_PUBLIC_HANDLE_CREATE:
            case MegaChatMessage.TYPE_PUBLIC_HANDLE_DELETE:
            case MegaChatMessage.TYPE_SET_PRIVATE_MODE:
                return true;
            default:
                return false;
        }
    }

    public void itemClick(int positionInAdapter, int [] screenPosition) {
        if(messages == null || messages.isEmpty()){
            logError("Messages null or empty");
            return;
        }
        int positionInMessages = positionInAdapter-1;
        if(positionInMessages < messages.size()){
            AndroidMegaChatMessage m = messages.get(positionInMessages);
            if (adapter.isMultipleSelect()) {
                logDebug("isMultipleSelect");
                if (!m.isUploading()) {
                    logDebug("isMultipleSelect - iNOTsUploading");
                    if (m.getMessage() != null) {
                        MegaChatContainsMeta meta = m.getMessage().getContainsMeta();
                        if (meta != null && meta.getType() == MegaChatContainsMeta.CONTAINS_META_INVALID) {
                        }else{
                            logDebug("Message id: " + m.getMessage().getMsgId());
                            logDebug("Timestamp: " + m.getMessage().getTimestamp());
                            if (isSelectableMessage(m)) {
                                adapter.toggleSelection(m.getMessage().getMsgId());
                                List<AndroidMegaChatMessage> messages = adapter.getSelectedMessages();
                                if (!messages.isEmpty()) {
                                    updateActionModeTitle();
                                }
                            }
                        }
                    }
                }
            }else{
                if(m!=null){
                    if(m.isUploading()){
                        showUploadingAttachmentBottomSheet(m, positionInMessages);
                    }else{
                        if((m.getMessage().getStatus()==MegaChatMessage.STATUS_SERVER_REJECTED)||(m.getMessage().getStatus()==MegaChatMessage.STATUS_SENDING_MANUAL)){
                            if(m.getMessage().getUserHandle()==megaChatApi.getMyUserHandle()) {
                                if (!(m.getMessage().isManagementMessage())) {
                                    logDebug("selected message handle: " + m.getMessage().getTempId());
                                    logDebug("selected message rowId: " + m.getMessage().getRowId());
                                    if ((m.getMessage().getStatus() == MegaChatMessage.STATUS_SERVER_REJECTED) || (m.getMessage().getStatus() == MegaChatMessage.STATUS_SENDING_MANUAL)) {
                                        logDebug("show not sent message panel");
                                        showMsgNotSentPanel(m, positionInMessages);
                                    }
                                }
                            }
                        }
                        else{
                            if(m.getMessage().getType()==MegaChatMessage.TYPE_NODE_ATTACHMENT){
                                MegaNodeList nodeList = m.getMessage().getMegaNodeList();
                                if(nodeList.size()==1){
                                    MegaNode node = chatC.authorizeNodeIfPreview(nodeList.get(0), chatRoom);
                                    if (MimeTypeList.typeForName(node.getName()).isImage()){
                                        if(node.hasPreview()){
                                            logDebug("Show full screen viewer");
                                            showFullScreenViewer(m.getMessage().getMsgId());
                                        }
                                        else{
                                            logDebug("Image without preview - open with");
                                            openWith(this, node);
                                        }
                                    }
                                    else if (MimeTypeList.typeForName(node.getName()).isVideoReproducible()||MimeTypeList.typeForName(node.getName()).isAudio()){
                                        logDebug("isFile:isVideoReproducibleOrIsAudio");
                                        String mimeType = MimeTypeList.typeForName(node.getName()).getType();
                                        logDebug("FILE HANDLE: " + node.getHandle() + " TYPE: " + mimeType);

                                        Intent mediaIntent;
                                        boolean internalIntent;
                                        boolean opusFile = false;
                                        if (MimeTypeList.typeForName(node.getName()).isVideoNotSupported() || MimeTypeList.typeForName(node.getName()).isAudioNotSupported()){
                                            mediaIntent = new Intent(Intent.ACTION_VIEW);
                                            internalIntent=false;
                                            String[] s = node.getName().split("\\.");
                                            if (s != null && s.length > 1 && s[s.length-1].equals("opus")) {
                                                opusFile = true;
                                            }
                                        }
                                        else {
                                            logDebug("setIntentToAudioVideoPlayer");
                                            mediaIntent = getMediaIntent(this, node.getName());
                                            internalIntent=true;
                                        }
                                        logDebug("putExtra: screenPosition("+screenPosition+"), msgId("+m.getMessage().getMsgId()+"), chatId("+idChat+"), filename("+node.getName()+")");

                                        mediaIntent.putExtra("screenPosition", screenPosition);
                                        mediaIntent.putExtra("adapterType", FROM_CHAT);
                                        mediaIntent.putExtra(INTENT_EXTRA_KEY_IS_PLAYLIST, false);
                                        mediaIntent.putExtra("msgId", m.getMessage().getMsgId());
                                        mediaIntent.putExtra("chatId", idChat);
                                        mediaIntent.putExtra("FILENAME", node.getName());

                                        String localPath = getLocalFile(node);

                                        if (localPath != null){
                                            logDebug("localPath != null");

                                            File mediaFile = new File(localPath);
                                            if (Build.VERSION.SDK_INT >= Build.VERSION_CODES.N && localPath.contains(Environment.getExternalStorageDirectory().getPath())) {
                                                logDebug("FileProviderOption");
                                                Uri mediaFileUri = FileProvider.getUriForFile(this, "mega.privacy.android.app.providers.fileprovider", mediaFile);
                                                if(mediaFileUri==null){
                                                    logDebug("ERROR:NULLmediaFileUri");
                                                    showSnackbar(SNACKBAR_TYPE, getString(R.string.general_text_error), -1);
                                                }
                                                else{
                                                    mediaIntent.setDataAndType(mediaFileUri, MimeTypeList.typeForName(node.getName()).getType());
                                                }
                                            }else{
                                                Uri mediaFileUri = Uri.fromFile(mediaFile);
                                                if(mediaFileUri==null){
                                                    logError("ERROR:NULLmediaFileUri");
                                                    showSnackbar(SNACKBAR_TYPE, getString(R.string.general_text_error), -1);
                                                }
                                                else{
                                                    mediaIntent.setDataAndType(mediaFileUri, MimeTypeList.typeForName(node.getName()).getType());
                                                }
                                            }
                                            mediaIntent.addFlags(Intent.FLAG_GRANT_READ_URI_PERMISSION);
                                        }else {
                                            logDebug("localPathNULL");
                                            if (isOnline(this)){
                                                if (megaApi.httpServerIsRunning() == 0) {
                                                    logDebug("megaApi.httpServerIsRunning() == 0");
                                                    megaApi.httpServerStart();
                                                    mediaIntent.putExtra(INTENT_EXTRA_KEY_NEED_STOP_HTTP_SERVER, true);
                                                }
                                                else{
                                                    logWarning("ERROR:httpServerAlreadyRunning");
                                                }

                                                ActivityManager.MemoryInfo mi = new ActivityManager.MemoryInfo();
                                                ActivityManager activityManager = (ActivityManager) this.getSystemService(Context.ACTIVITY_SERVICE);
                                                activityManager.getMemoryInfo(mi);

                                                if(mi.totalMem>BUFFER_COMP){
                                                    logDebug("Total mem: " + mi.totalMem + " allocate 32 MB");
                                                    megaApi.httpServerSetMaxBufferSize(MAX_BUFFER_32MB);
                                                }else{
                                                    logDebug("Total mem: " + mi.totalMem + " allocate 16 MB");
                                                    megaApi.httpServerSetMaxBufferSize(MAX_BUFFER_16MB);
                                                }

                                                String url = megaApi.httpServerGetLocalLink(node);
                                                if(url!=null){
                                                    logDebug("URL generated: " + url);
                                                    Uri parsedUri = Uri.parse(url);
                                                    if(parsedUri!=null){
                                                        logDebug("parsedUri!=null ---> " + parsedUri);
                                                        mediaIntent.setDataAndType(parsedUri, mimeType);
                                                    }else{
                                                        logError("ERROR:httpServerGetLocalLink");
                                                        showSnackbar(SNACKBAR_TYPE, getString(R.string.general_text_error), -1);
                                                    }
                                                }else{
                                                    logError("ERROR:httpServerGetLocalLink");
                                                    showSnackbar(SNACKBAR_TYPE, getString(R.string.general_text_error), -1);
                                                }
                                            }
                                            else {
                                                showSnackbar(SNACKBAR_TYPE, getString(R.string.error_server_connection_problem)+". "+ getString(R.string.no_network_connection_on_play_file), -1);
                                            }
                                        }
                                        mediaIntent.putExtra("HANDLE", node.getHandle());
                                        if (opusFile){
                                            logDebug("opusFile ");
                                            mediaIntent.setDataAndType(mediaIntent.getData(), "audio/*");
                                        }

                                        if(internalIntent || isIntentAvailable(this, mediaIntent)){
                                            startActivity(mediaIntent);
                                        } else {
                                            openWith(this, node);
                                        }
                                        overridePendingTransition(0,0);
                                        if (adapter != null) {
                                            adapter.setNodeAttachmentVisibility(false, holder_imageDrag, positionInMessages);
                                        }

                                    }else if (MimeTypeList.typeForName(node.getName()).isPdf()){

                                        logDebug("isFile:isPdf");
                                        String mimeType = MimeTypeList.typeForName(node.getName()).getType();
                                        logDebug("FILE HANDLE: " + node.getHandle() + " TYPE: " + mimeType);
                                        Intent pdfIntent = new Intent(this, PdfViewerActivity.class);
                                        pdfIntent.putExtra("inside", true);
                                        pdfIntent.putExtra("adapterType", FROM_CHAT);
                                        pdfIntent.putExtra("msgId", m.getMessage().getMsgId());
                                        pdfIntent.putExtra("chatId", idChat);

                                        String localPath = getLocalFile(node);

                                        if (localPath != null){
                                            File mediaFile = new File(localPath);
                                            if (Build.VERSION.SDK_INT >= Build.VERSION_CODES.N && localPath.contains(Environment.getExternalStorageDirectory().getPath())) {
                                                logDebug("FileProviderOption");
                                                Uri mediaFileUri = FileProvider.getUriForFile(this, "mega.privacy.android.app.providers.fileprovider", mediaFile);
                                                if(mediaFileUri==null){
                                                    logError("ERROR:NULLmediaFileUri");
                                                    showSnackbar(SNACKBAR_TYPE, getString(R.string.general_text_error), -1);
                                                }
                                                else{
                                                    pdfIntent.setDataAndType(mediaFileUri, MimeTypeList.typeForName(node.getName()).getType());
                                                }
                                            }
                                            else{
                                                Uri mediaFileUri = Uri.fromFile(mediaFile);
                                                if(mediaFileUri==null){
                                                    logError("ERROR:NULLmediaFileUri");
                                                    showSnackbar(SNACKBAR_TYPE, getString(R.string.general_text_error), -1);
                                                }
                                                else{
                                                    pdfIntent.setDataAndType(mediaFileUri, MimeTypeList.typeForName(node.getName()).getType());
                                                }
                                            }
                                            pdfIntent.addFlags(Intent.FLAG_GRANT_READ_URI_PERMISSION);
                                        }
                                        else {
                                            logWarning("localPathNULL");
                                            if (isOnline(this)){
                                                if (megaApi.httpServerIsRunning() == 0) {
                                                    megaApi.httpServerStart();
                                                    pdfIntent.putExtra(INTENT_EXTRA_KEY_NEED_STOP_HTTP_SERVER, true);
                                                }
                                                else{
                                                    logError("ERROR:httpServerAlreadyRunning");
                                                }
                                                ActivityManager.MemoryInfo mi = new ActivityManager.MemoryInfo();
                                                ActivityManager activityManager = (ActivityManager) this.getSystemService(Context.ACTIVITY_SERVICE);
                                                activityManager.getMemoryInfo(mi);
                                                if(mi.totalMem>BUFFER_COMP){
                                                    logDebug("Total mem: " + mi.totalMem + " allocate 32 MB");
                                                    megaApi.httpServerSetMaxBufferSize(MAX_BUFFER_32MB);
                                                }
                                                else{
                                                    logDebug("Total mem: " + mi.totalMem + " allocate 16 MB");
                                                    megaApi.httpServerSetMaxBufferSize(MAX_BUFFER_16MB);
                                                }
                                                String url = megaApi.httpServerGetLocalLink(node);
                                                if(url!=null){
                                                    logDebug("URL generated: " + url);
                                                    Uri parsedUri = Uri.parse(url);
                                                    if(parsedUri!=null){
                                                        pdfIntent.setDataAndType(parsedUri, mimeType);
                                                    }
                                                    else{
                                                        logError("ERROR:httpServerGetLocalLink");
                                                        showSnackbar(SNACKBAR_TYPE, getString(R.string.general_text_error), -1);
                                                    }
                                                }
                                                else{
                                                    logError("ERROR:httpServerGetLocalLink");
                                                    showSnackbar(SNACKBAR_TYPE, getString(R.string.general_text_error), -1);
                                                }
                                            }
                                            else {
                                                showSnackbar(SNACKBAR_TYPE, getString(R.string.error_server_connection_problem)+". "+ getString(R.string.no_network_connection_on_play_file), -1);
                                            }
                                        }
                                        pdfIntent.putExtra("HANDLE", node.getHandle());

                                        if (isIntentAvailable(this, pdfIntent)) {
                                            startActivity(pdfIntent);
                                        } else {
                                            logWarning("noAvailableIntent");
                                            openWith(this, node);
                                        }
                                        overridePendingTransition(0,0);
                                    } else if (MimeTypeList.typeForName(node.getName()).isOpenableTextFile(node.getSize())) {
                                        manageTextFileIntent(this, m.getMessage().getMsgId(), idChat);
                                    } else {
                                        onNodeTapped(this, node, this::saveNodeByTap, this, this);
                                    }
                                }
                            }
                            else if(m.getMessage().getType()==MegaChatMessage.TYPE_CONTACT_ATTACHMENT){
                                logDebug("show contact attachment panel");
                                if (!isOnline(this)) {
                                    //No shown - is not possible to know is it already contact or not - megaApi not working
                                    showSnackbar(SNACKBAR_TYPE, getString(R.string.error_server_connection_problem), MEGACHAT_INVALID_HANDLE);
                                } else if (!chatC.isInAnonymousMode()) {
                                    if (m.getMessage().getUsersCount() < 1)
                                        return;

                                    if(m.getMessage().getUsersCount() > 1){
                                        ContactUtil.openContactAttachmentActivity(this, idChat, m.getMessage().getMsgId());
                                        return;
                                    }

                                    if (m.getMessage().getUserHandle(0) != megaChatApi.getMyUserHandle()) {
                                        String email = m.getMessage().getUserEmail(0);
                                        showContactClickResult(email, getNameContactAttachment(m.getMessage()));
                                    }
                                }
                            }
                            else if (m.getMessage().getType() == MegaChatMessage.TYPE_CONTAINS_META) {
                                MegaChatContainsMeta meta = m.getMessage().getContainsMeta();
                                if (meta == null || meta.getType() == MegaChatContainsMeta.CONTAINS_META_INVALID)
                                    return;
                                String url = null;
                                if (meta.getType() == MegaChatContainsMeta.CONTAINS_META_RICH_PREVIEW) {
                                    url = meta.getRichPreview().getUrl();

                                    if (isMEGALinkAndRequiresTransferSession(this, url)) {
                                        return;
                                    }
                                } else if (meta.getType() == MegaChatContainsMeta.CONTAINS_META_GEOLOCATION) {
                                    url = m.getMessage().getContent();
                                    MegaChatGeolocation location = meta.getGeolocation();
                                    if (location != null) {
                                        float latitude = location.getLatitude();
                                        float longitude = location.getLongitude();
                                        List<Address> addresses = getAddresses(this, latitude, longitude);
                                        if (addresses != null && !addresses.isEmpty()) {
                                            String address = addresses.get(0).getAddressLine(0);
                                            if (address != null) {
                                                url = "geo:" + latitude + "," + longitude + "?q=" + Uri.encode(address);
                                            }
                                        }
                                    }
                                }

                                if (url == null) return;

                                Intent browserIntent = new Intent(Intent.ACTION_VIEW, Uri.parse(url));

                                if (isIntentAvailable(this, browserIntent)) {
                                    startActivity(browserIntent);
                                } else {
                                    showSnackbar(SNACKBAR_TYPE, getString(R.string.intent_not_available_location), MEGACHAT_INVALID_HANDLE);
                                }
                            } else if(m.getMessage().getType() == MegaChatMessage.TYPE_NORMAL ){
                                AndroidMegaRichLinkMessage richLinkMessage = m.getRichLinkMessage();
                                if(richLinkMessage != null){
                                    String url = richLinkMessage.getUrl();
                                    if (richLinkMessage.isChat()) {
                                        logDebug("Link clicked");
                                        megaChatApi.checkChatLink(url, new LoadPreviewListener(ChatActivity.this, ChatActivity.this, CHECK_LINK_TYPE_UNKNOWN_LINK));
                                    } else {
                                        openMegaLink(url, richLinkMessage.getNode() != null ? richLinkMessage.getNode().isFile() : richLinkMessage.isFile());
                                    }
                                }

                            }
                        }
                    }
                }
            }
        }else{
            logDebug("DO NOTHING: Position (" + positionInMessages + ") is more than size in messages (size: " + messages.size() + ")");
        }
    }

    /**
     * Checks if a contact invitation has been already sent.
     *
     * @param email       Contact email to check.
     * @param contactName Name of the contact.
     */
    private void checkIfInvitationIsAlreadySent(String email, String contactName) {
        inviteContactUseCase.isContactRequestAlreadySent(email)
                .subscribeOn(Schedulers.io())
                .observeOn(AndroidSchedulers.mainThread())
                .subscribe((alreadyInvited, throwable) -> {
                    if (throwable == null) {
                        if (alreadyInvited) {
                            String text = StringResourcesUtils.getString(R.string.contact_already_invited, converterShortCodes(contactName));
                            showSnackbar(SENT_REQUESTS_TYPE, text, MEGACHAT_INVALID_HANDLE);
                        } else {
                            String text = StringResourcesUtils.getString(R.string.user_is_not_contact, converterShortCodes(contactName));
                            showSnackbar(INVITE_CONTACT_TYPE, text, MEGACHAT_INVALID_HANDLE, email);
                        }
                    }
                });
    }

    /**
     * Opens a contact link message.
     *
     * @param contactLinkResult All the data of the contact link.
     */
    public void openContactLinkMessage(InviteContactUseCase.ContactLinkResult contactLinkResult) {
        String email = contactLinkResult.getEmail();
        if (email == null) {
            logDebug("Email is null");
            return;
        }

        if (email.equals(megaApi.getMyEmail())) {
            logDebug("Contact is my own contact");
            return;
        }

        showContactClickResult(email, contactLinkResult.getFullName());
    }

    /**
     * Shows the final result of a contact link or attachment message click.
     *
     * @param email Email of the contact.
     * @param name  Name of the contact.
     */
    private void showContactClickResult(String email, String name) {
        MegaUser contact = megaApi.getContact(email);

        if (contact == null || contact.getVisibility() != MegaUser.VISIBILITY_VISIBLE) {
            checkIfInvitationIsAlreadySent(email, name);
        } else if (!chatRoom.isGroup() && chatRoom.getPeerEmail(0).equals(email)){
            showGroupOrContactInfoActivity();
        } else {
            ContactUtil.openContactInfoActivity(this, email);
        }
    }

    public void loadChatLink(String link){
        logDebug("Open new chat room");
        Intent intentOpenChat = new Intent(this, ChatActivity.class);
        intentOpenChat.setAction(ACTION_OPEN_CHAT_LINK);
        intentOpenChat.setData(Uri.parse(link));
        this.startActivity(intentOpenChat);
    }

    public void showFullScreenViewer(long msgId) {
        int position = 0;
        long currentNodeHandle = INVALID_HANDLE;
        List<Long> messageIds = new ArrayList<>();

        for (int i = 0; i < messages.size(); i++) {
            AndroidMegaChatMessage androidMessage = messages.get(i);
            if (!androidMessage.isUploading()) {
                MegaChatMessage message = androidMessage.getMessage();
                if (message.getType() == MegaChatMessage.TYPE_NODE_ATTACHMENT) {
                    messageIds.add(message.getMsgId());
                    if (message.getMsgId() == msgId) {
                        currentNodeHandle = message.getMegaNodeList().get(0).getHandle();
                        position = i;
                    }
                }
            }
        }

        Intent intent = ImageViewerActivity.getIntentForChatMessages(
                this,
                idChat,
                Longs.toArray(messageIds),
                currentNodeHandle
        );

        startActivity(intent);
        overridePendingTransition(0,0);

        if (adapter !=  null) {
            adapter.setNodeAttachmentVisibility(false, holder_imageDrag, position);
        }
    }

    @Override
    public void onChatRoomUpdate(MegaChatApiJava api, MegaChatRoom chat) {
        logDebug("onChatRoomUpdate!");
        this.chatRoom = chat;
        if (adapter != null) {
            adapter.updateChatRoom(chatRoom);
        }

        if(chat.hasChanged(MegaChatRoom.CHANGE_TYPE_CLOSED)){
            logDebug("CHANGE_TYPE_CLOSED for the chat: " + chat.getChatId());
            int permission = chat.getOwnPrivilege();
            logDebug("Permissions for the chat: " + permission);

            if(chat.isPreview()){
                if(permission==MegaChatRoom.PRIV_RM){
                    //Show alert to user
                    showSnackbar(SNACKBAR_TYPE, getString(R.string.alert_invalid_preview), -1);
                }
            }
            else{
                //Hide field to write
                joiningOrLeaving = false;
                setChatSubtitle();
                supportInvalidateOptionsMenu();
            }
        }
        else if(chat.hasChanged(MegaChatRoom.CHANGE_TYPE_STATUS)){
            logDebug("CHANGE_TYPE_STATUS for the chat: " + chat.getChatId());
            if(!(chatRoom.isGroup())){
                long userHandle = chatRoom.getPeerHandle(0);
                setStatus(userHandle);
            }
        }
        else if(chat.hasChanged(MegaChatRoom.CHANGE_TYPE_PARTICIPANTS)){
            logDebug("CHANGE_TYPE_PARTICIPANTS for the chat: " + chat.getChatId());
            setChatSubtitle();
        }
        else if(chat.hasChanged(MegaChatRoom.CHANGE_TYPE_OWN_PRIV)){
            logDebug("CHANGE_TYPE_OWN_PRIV for the chat: " + chat.getChatId());
            setChatSubtitle();
            supportInvalidateOptionsMenu();
        }
        else if(chat.hasChanged(MegaChatRoom.CHANGE_TYPE_TITLE)){
            updateTitle();
        }
        else if(chat.hasChanged(MegaChatRoom.CHANGE_TYPE_USER_STOP_TYPING)){
            logDebug("CHANGE_TYPE_USER_STOP_TYPING for the chat: " + chat.getChatId());

            long userHandleTyping = chat.getUserTyping();

            if(userHandleTyping==megaChatApi.getMyUserHandle()){
                return;
            }

            if(usersTypingSync==null){
                return;
            }

            //Find the item
            boolean found = false;
            for(UserTyping user : usersTypingSync) {
                if(user.getParticipantTyping().getHandle() == userHandleTyping) {
                    logDebug("Found user typing!");
                    usersTypingSync.remove(user);
                    found=true;
                    break;
                }
            }

            if(!found){
                logDebug("CHANGE_TYPE_USER_STOP_TYPING: Not found user typing");
            }
            else{
                updateUserTypingFromNotification();
            }

        }
        else if(chat.hasChanged(MegaChatRoom.CHANGE_TYPE_USER_TYPING)){
            logDebug("CHANGE_TYPE_USER_TYPING for the chat: " + chat.getChatId());
            if(chat!=null){

                long userHandleTyping = chat.getUserTyping();

                if(userHandleTyping==megaChatApi.getMyUserHandle()){
                    return;
                }

                if(usersTyping==null){
                    usersTyping = new ArrayList<>();
                    usersTypingSync = Collections.synchronizedList(usersTyping);
                }

                //Find if any notification arrives previously
                if(usersTypingSync.size()<=0){
                    logDebug("No more users writing");
                    MegaChatParticipant participantTyping = new MegaChatParticipant(userHandleTyping);
                    UserTyping currentUserTyping = new UserTyping(participantTyping);

                    String nameTyping = chatC.getParticipantFirstName(userHandleTyping);

                    logDebug("userHandleTyping: " + userHandleTyping);

                    if (isTextEmpty(nameTyping)) {
                        nameTyping = getString(R.string.transfer_unknown);
                    }

                    participantTyping.setFirstName(nameTyping);

                    userTypingTimeStamp = System.currentTimeMillis()/1000;
                    currentUserTyping.setTimeStampTyping(userTypingTimeStamp);

                    usersTypingSync.add(currentUserTyping);

                    String userTyping =  getResources().getQuantityString(R.plurals.user_typing, 1, toCDATA(usersTypingSync.get(0).getParticipantTyping().getFirstName()));
                    userTyping = userTyping.replace("[A]", "<font color=\'#8d8d94\'>");
                    userTyping = userTyping.replace("[/A]", "</font>");
                    userTypingText.setText(HtmlCompat.fromHtml(userTyping, HtmlCompat.FROM_HTML_MODE_LEGACY));

                    userTypingLayout.setVisibility(View.VISIBLE);
                }
                else{
                    logDebug("More users writing or the same in different timestamp");

                    //Find the item
                    boolean found = false;
                    for(UserTyping user : usersTypingSync) {
                        if(user.getParticipantTyping().getHandle() == userHandleTyping) {
                            logDebug("Found user typing!");
                            userTypingTimeStamp = System.currentTimeMillis()/1000;
                            user.setTimeStampTyping(userTypingTimeStamp);
                            found=true;
                            break;
                        }
                    }

                    if(!found){
                        logDebug("It's a new user typing");
                        MegaChatParticipant participantTyping = new MegaChatParticipant(userHandleTyping);
                        UserTyping currentUserTyping = new UserTyping(participantTyping);

                        String nameTyping = chatC.getParticipantFirstName(userHandleTyping);
                        if (isTextEmpty(nameTyping)) {
                            nameTyping = getString(R.string.transfer_unknown);
                        }

                        participantTyping.setFirstName(nameTyping);

                        userTypingTimeStamp = System.currentTimeMillis()/1000;
                        currentUserTyping.setTimeStampTyping(userTypingTimeStamp);

                        usersTypingSync.add(currentUserTyping);

                        //Show the notification
                        String userTyping;
                        int size = usersTypingSync.size();
                        switch (size) {
                            case 1:
                                userTyping = getResources().getQuantityString(R.plurals.user_typing, 1, usersTypingSync.get(0).getParticipantTyping().getFirstName());
                                userTyping = toCDATA(userTyping);
                                break;

                            case 2:
                                userTyping = getResources().getQuantityString(R.plurals.user_typing, 2, usersTypingSync.get(0).getParticipantTyping().getFirstName() + ", " + usersTypingSync.get(1).getParticipantTyping().getFirstName());
                                userTyping = toCDATA(userTyping);
                                break;

                            default:
                                String names = usersTypingSync.get(0).getParticipantTyping().getFirstName() + ", " + usersTypingSync.get(1).getParticipantTyping().getFirstName();
                                userTyping = String.format(getString(R.string.more_users_typing), toCDATA(names));
                                break;
                        }

                        userTyping = userTyping.replace("[A]", "<font color=\'#8d8d94\'>");
                        userTyping = userTyping.replace("[/A]", "</font>");

                        userTypingText.setText(HtmlCompat.fromHtml(userTyping, HtmlCompat.FROM_HTML_MODE_LEGACY));
                        userTypingLayout.setVisibility(View.VISIBLE);
                    }
                }

                int interval = 5000;
                IsTypingRunnable runnable = new IsTypingRunnable(userTypingTimeStamp, userHandleTyping);
                handlerReceive = new Handler();
                handlerReceive.postDelayed(runnable, interval);
            }
        }
        else if(chat.hasChanged(MegaChatRoom.CHANGE_TYPE_ARCHIVE)){
            logDebug("CHANGE_TYPE_ARCHIVE for the chat: " + chat.getChatId());
            setChatSubtitle();
        }
        else if(chat.hasChanged(MegaChatRoom.CHANGE_TYPE_CHAT_MODE)){
            logDebug("CHANGE_TYPE_CHAT_MODE for the chat: " + chat.getChatId());
        }
        else if(chat.hasChanged(MegaChatRoom.CHANGE_TYPE_UPDATE_PREVIEWERS)){
            logDebug("CHANGE_TYPE_UPDATE_PREVIEWERS for the chat: " + chat.getChatId());
            setPreviewersView();
        }
        else if (chat.hasChanged(MegaChatRoom.CHANGE_TYPE_RETENTION_TIME)) {
            logDebug("CHANGE_TYPE_RETENTION_TIME for the chat: " + chat.getChatId());
            Intent intentRetentionTime = new Intent(ACTION_UPDATE_RETENTION_TIME);
            intentRetentionTime.putExtra(RETENTION_TIME, chat.getRetentionTime());
            MegaApplication.getInstance().sendBroadcast(intentRetentionTime);
        }
    }

    void setPreviewersView () {
        if(chatRoom.getNumPreviewers()>0){
            observersNumberText.setText(chatRoom.getNumPreviewers()+"");
            observersLayout.setVisibility(View.VISIBLE);
        }
        else{
            observersLayout.setVisibility(View.GONE);
        }
    }

    private class IsTypingRunnable implements Runnable{

        long timeStamp;
        long userHandleTyping;

        public IsTypingRunnable(long timeStamp, long userHandleTyping) {
            this.timeStamp = timeStamp;
            this.userHandleTyping = userHandleTyping;
        }

        @Override
        public void run() {
            logDebug("Run off notification typing");
            long timeNow = System.currentTimeMillis()/1000;
            if ((timeNow - timeStamp) > 4){
                logDebug("Remove user from the list");

                boolean found = false;
                for(UserTyping user : usersTypingSync) {
                    if(user.getTimeStampTyping() == timeStamp) {
                        if(user.getParticipantTyping().getHandle() == userHandleTyping) {
                            logDebug("Found user typing in runnable!");
                            usersTypingSync.remove(user);
                            found=true;
                            break;
                        }
                    }
                }

                if(!found){
                    logDebug("Not found user typing in runnable!");
                }

                updateUserTypingFromNotification();
            }
        }
    }

    public void updateUserTypingFromNotification(){
        logDebug("updateUserTypingFromNotification");

        int size = usersTypingSync.size();
        logDebug("Size of typing: " + size);
        switch (size){
            case 0:{
                userTypingLayout.setVisibility(View.GONE);
                break;
            }
            case 1:{
                String userTyping = getResources().getQuantityString(R.plurals.user_typing, 1, usersTypingSync.get(0).getParticipantTyping().getFirstName());
                userTyping = toCDATA(userTyping);
                userTyping = userTyping.replace("[A]", "<font color=\'#8d8d94\'>");
                userTyping = userTyping.replace("[/A]", "</font>");

                Spanned result = null;
                if (android.os.Build.VERSION.SDK_INT >= android.os.Build.VERSION_CODES.N) {
                    result = Html.fromHtml(userTyping,Html.FROM_HTML_MODE_LEGACY);
                } else {
                    result = Html.fromHtml(userTyping);
                }

                userTypingText.setText(result);
                break;
            }
            case 2:{
                String userTyping = getResources().getQuantityString(R.plurals.user_typing, 2, usersTypingSync.get(0).getParticipantTyping().getFirstName()+", "+usersTypingSync.get(1).getParticipantTyping().getFirstName());
                userTyping = toCDATA(userTyping);
                userTyping = userTyping.replace("[A]", "<font color=\'#8d8d94\'>");
                userTyping = userTyping.replace("[/A]", "</font>");

                Spanned result = null;
                if (android.os.Build.VERSION.SDK_INT >= android.os.Build.VERSION_CODES.N) {
                    result = Html.fromHtml(userTyping,Html.FROM_HTML_MODE_LEGACY);
                } else {
                    result = Html.fromHtml(userTyping);
                }

                userTypingText.setText(result);
                break;
            }
            default:{
                String names = usersTypingSync.get(0).getParticipantTyping().getFirstName()+", "+usersTypingSync.get(1).getParticipantTyping().getFirstName();
                String userTyping = String.format(getString(R.string.more_users_typing), toCDATA(names));

                userTyping = userTyping.replace("[A]", "<font color=\'#8d8d94\'>");
                userTyping = userTyping.replace("[/A]", "</font>");

                Spanned result = null;
                if (android.os.Build.VERSION.SDK_INT >= android.os.Build.VERSION_CODES.N) {
                    result = Html.fromHtml(userTyping,Html.FROM_HTML_MODE_LEGACY);
                } else {
                    result = Html.fromHtml(userTyping);
                }

                userTypingText.setText(result);
                break;
            }
        }
    }

    public void setRichLinkInfo(long msgId, AndroidMegaRichLinkMessage richLinkMessage){
        logDebug("setRichLinkInfo");

        int indexToChange = -1;
        ListIterator<AndroidMegaChatMessage> itr = messages.listIterator(messages.size());

        // Iterate in reverse.
        while(itr.hasPrevious()) {
            AndroidMegaChatMessage messageToCheck = itr.previous();

            if(!messageToCheck.isUploading()){
                if(messageToCheck.getMessage().getMsgId()==msgId){
                    indexToChange = itr.nextIndex();
                    logDebug("Found index to change: " + indexToChange);
                    break;
                }
            }
        }

        if(indexToChange!=-1){

            AndroidMegaChatMessage androidMsg = messages.get(indexToChange);

            androidMsg.setRichLinkMessage(richLinkMessage);

            try{
                if(adapter!=null){
                    adapter.notifyItemChanged(indexToChange+1);
                }
            }
            catch(IllegalStateException e){
                logError("IllegalStateException: do not update adapter", e);
            }

        }
        else{
            logError("Error, rich link message not found!!");
        }
    }

    public void setRichLinkImage(long msgId){
        logDebug("setRichLinkImage");

        int indexToChange = -1;
        ListIterator<AndroidMegaChatMessage> itr = messages.listIterator(messages.size());

        // Iterate in reverse.
        while(itr.hasPrevious()) {
            AndroidMegaChatMessage messageToCheck = itr.previous();

            if(!messageToCheck.isUploading()){
                if(messageToCheck.getMessage().getMsgId()==msgId){
                    indexToChange = itr.nextIndex();
                    logDebug("Found index to change: " + indexToChange);
                    break;
                }
            }
        }

        if(indexToChange!=-1){

            if(adapter!=null){
                adapter.notifyItemChanged(indexToChange+1);
            }
        }
        else{
            logError("Error, rich link message not found!!");
        }
    }

    public int checkMegaLink(MegaChatMessage msg){

        //Check if it is a MEGA link
        if (msg.getType() != MegaChatMessage.TYPE_NORMAL || msg.getContent() == null) return -1;

        String link = extractMegaLink(msg.getContent());

        if (isChatLink(link)) {
            ChatLinkInfoListener listener = new ChatLinkInfoListener(this, msg.getMsgId(), megaApi);
            megaChatApi.checkChatLink(link, listener);

            return MEGA_CHAT_LINK;
        }

        if (link == null || megaApi == null || megaApi.getRootNode() == null) return -1;

        logDebug("The link was found");

        ChatLinkInfoListener listener = null;
        if (isFileLink(link)) {
            logDebug("isFileLink");
            getPublicNodeUseCase.get(link)
                    .subscribeOn(Schedulers.io())
                    .observeOn(AndroidSchedulers.mainThread())
                    .subscribe((richLink, throwable) -> {
                        if (throwable == null) {
                            setRichLinkInfo(msg.getMsgId(), richLink);
                        }
                    });

            return MEGA_FILE_LINK;
        } else {
            logDebug("isFolderLink");
            getPublicLinkInformationUseCase.get(link)
                    .subscribeOn(Schedulers.io())
                    .observeOn(AndroidSchedulers.mainThread())
                    .subscribe((richLink, throwable) -> {
                        if (throwable == null) {
                            setRichLinkInfo(msg.getMsgId(), richLink);
                        }
                    });

            return MEGA_FOLDER_LINK;
        }
    }

    @Override
    public void onMessageLoaded(MegaChatApiJava api, MegaChatMessage msg) {

        if (msg != null) {
            logDebug("STATUS: " + msg.getStatus());
            logDebug("TEMP ID: " + msg.getTempId());
            logDebug("FINAL ID: " + msg.getMsgId());
            logDebug("TIMESTAMP: " + msg.getTimestamp());
            logDebug("TYPE: " + msg.getType());

            if(messages!=null){
                logDebug("Messages size: "+messages.size());
            }

            if(msg.isDeleted()){
                logDebug("DELETED MESSAGE!!!!");
                numberToLoad--;
                return;
            }

            if(msg.isEdited()){
                logDebug("EDITED MESSAGE!!!!");
            }

            if(msg.getType()==MegaChatMessage.TYPE_REVOKE_NODE_ATTACHMENT) {
                logDebug("TYPE_REVOKE_NODE_ATTACHMENT MESSAGE!!!!");
                numberToLoad--;
                return;
            }

            checkMegaLink(msg);

            if(msg.getType()==MegaChatMessage.TYPE_NODE_ATTACHMENT){
                logDebug("TYPE_NODE_ATTACHMENT MESSAGE!!!!");
            }

            if(msg.getStatus()==MegaChatMessage.STATUS_SERVER_REJECTED){
                logDebug("STATUS_SERVER_REJECTED " + msg.getStatus());
            }

            if(msg.getStatus()==MegaChatMessage.STATUS_SENDING_MANUAL){

                logDebug("STATUS_SENDING_MANUAL: Getting messages not sent!!!: " + msg.getStatus());
                AndroidMegaChatMessage androidMsg = new AndroidMegaChatMessage(msg);

                if(msg.isEdited()){
                    logDebug("MESSAGE EDITED");

                    if(!noMoreNoSentMessages){
                        logDebug("NOT noMoreNoSentMessages");
                        addInBufferSending(androidMsg);
                    }else{
                        logDebug("Try to recover the initial msg");
                        if(msg.getMsgId()!=-1){
                            MegaChatMessage notEdited = megaChatApi.getMessage(idChat, msg.getMsgId());
                            logDebug("Content not edited");
                            AndroidMegaChatMessage androidMsgNotEdited = new AndroidMegaChatMessage(notEdited);
                            int returnValue = modifyMessageReceived(androidMsgNotEdited, false);
                            if(returnValue!=-1){
                                logDebug("Message " + returnValue + " modified!");
                            }
                        }

                        appendMessageAnotherMS(androidMsg);
                    }
                }
                else{
                    logDebug("NOT MESSAGE EDITED");
                    int resultModify = -1;
                    if(msg.getUserHandle()==megaChatApi.getMyUserHandle()){
                        if(msg.getType()==MegaChatMessage.TYPE_NODE_ATTACHMENT){
                            logDebug("Modify my message and node attachment");

                            long idMsg =  dbH.findPendingMessageByIdTempKarere(msg.getTempId());
                            logDebug("The id of my pending message is: " + idMsg);
                            if(idMsg!=-1){
                                resultModify = modifyAttachmentReceived(androidMsg, idMsg);
                                dbH.removePendingMessageById(idMsg);
                                if(resultModify==-1){
                                    logDebug("Node attachment message not in list -> resultModify -1");
                                }
                                else{
                                    logDebug("Modify attachment");
                                    numberToLoad--;
                                    return;
                                }
                            }
                        }
                    }

                    int returnValue = modifyMessageReceived(androidMsg, true);
                    if(returnValue!=-1){
                        logDebug("Message " + returnValue + " modified!");
                        numberToLoad--;
                        return;
                    }
                    addInBufferSending(androidMsg);
                    if(!noMoreNoSentMessages){
                        logDebug("NOT noMoreNoSentMessages");
                    }
                }
            }
            else if(msg.getStatus()==MegaChatMessage.STATUS_SENDING){
                logDebug("SENDING: Getting messages not sent !!!-------------------------------------------------: "+msg.getStatus());
                AndroidMegaChatMessage androidMsg = new AndroidMegaChatMessage(msg);
                int returnValue = modifyMessageReceived(androidMsg, true);
                if(returnValue!=-1){
                    logDebug("Message " + returnValue + " modified!");
                    numberToLoad--;
                    return;
                }
                addInBufferSending(androidMsg);
                if(!noMoreNoSentMessages){
                    logDebug("NOT noMoreNoSentMessages");
                }
            }
            else{
                if(!noMoreNoSentMessages){
                    logDebug("First message with NORMAL status");
                    noMoreNoSentMessages=true;
                    if(!bufferSending.isEmpty()){
                        bufferMessages.addAll(bufferSending);
                        bufferSending.clear();
                    }
                }

                AndroidMegaChatMessage androidMsg = new AndroidMegaChatMessage(msg);

                if (lastIdMsgSeen != -1) {
                    if(lastIdMsgSeen ==msg.getMsgId()){
                        logDebug("Last message seen received!");
                        lastSeenReceived=true;
                        positionToScroll = 0;
                        logDebug("positionToScroll: " + positionToScroll);
                    }
                }
                else{
                    logDebug("lastMessageSeen is -1");
                    lastSeenReceived=true;
                }

                if(positionToScroll>=0){
                    positionToScroll++;
                    logDebug("positionToScroll:increase: " + positionToScroll);
                }
                bufferMessages.add(androidMsg);
                logDebug("Size of buffer: " + bufferMessages.size());
                logDebug("Size of messages: " + messages.size());
            }
        }
        else{
            logDebug("NULLmsg:REACH FINAL HISTORY:stateHistory " + stateHistory);
            if (!bufferSending.isEmpty()) {
                bufferMessages.addAll(bufferSending);
                bufferSending.clear();
            }

            if (stateHistory == MegaChatApi.SOURCE_ERROR) {
                logDebug("SOURCE_ERROR: wait to CHAT ONLINE connection");
                retryHistory = true;
            } else if (thereAreNotMoreMessages()) {
                logDebug("SOURCE_NONE: there are no more messages");
                fullHistoryReceivedOnLoad();
            } else if (bufferMessages.size() == NUMBER_MESSAGES_TO_LOAD) {
                allMessagesRequestedAreLoaded();
            } else {
                long pendingMessagesCount = numberToLoad - bufferMessages.size();
                if (pendingMessagesCount > 0) {
                    logDebug("Fewer messages received (" + bufferMessages.size() + ") than asked (" + NUMBER_MESSAGES_TO_LOAD + "): ask for the rest of messages (" + pendingMessagesCount + ")");
                    askForMoreMessages(pendingMessagesCount);

                    if (thereAreNotMoreMessages()) {
                        logDebug("SOURCE_NONE: there are no more messages");
                        fullHistoryReceivedOnLoad();
                    }
                } else {
                    allMessagesRequestedAreLoaded();
                }
            }
        }
        logDebug("END onMessageLoaded - messages.size=" + messages.size());
    }

    private void allMessagesRequestedAreLoaded() {
        logDebug("All the messages asked are loaded");
        long messagesLoadedCount = bufferMessages.size() + messages.size();
        fullHistoryReceivedOnLoad();

        if (messagesLoadedCount < Math.abs(generalUnreadCount) && messagesLoadedCount < MAX_NUMBER_MESSAGES_TO_LOAD_NOT_SEEN) {
            askForMoreMessages();
        }
    }

    public boolean thereAreNotMoreMessages() {
        return stateHistory == MegaChatApi.SOURCE_NONE;
    }

    /**
     * Initiates fetching 32 messages more of the current ChatRoom.
     */
    private void askForMoreMessages() {
        askForMoreMessages(NUMBER_MESSAGES_TO_LOAD);
    }

    /**
     * Initiates fetching some messages more of the current ChatRoom.
     *
     * @param messagesCount number of messages to be fetched
     */
    private void askForMoreMessages(long messagesCount) {
        isLoadingHistory = true;
        numberToLoad = messagesCount;
        stateHistory = megaChatApi.loadMessages(idChat, (int) numberToLoad);
        getMoreHistory = false;
    }

    /**
     * Updates the loaded messages in the adapter when all the messages have been received.
     */
    public void fullHistoryReceivedOnLoad() {
        logDebug("fullHistoryReceivedOnLoad");

        isLoadingHistory = false;
        isOpeningChat = false;

        if (!bufferMessages.isEmpty()) {
            logDebug("Buffer size: " + bufferMessages.size());
            loadBufferMessages();
            checkLastSeenId();

            if (lastSeenReceived && positionToScroll > 0 && positionToScroll < messages.size()) {
                logDebug("Last message seen received");
                //Find last message
                updateLocalLastSeenId();
                scrollToMessage(isTurn ? -1 : lastIdMsgSeen);
            }

            setLastMessageSeen();
        }

        logDebug("getMoreHistoryTRUE");
        getMoreHistory = true;

        //Load pending messages
        if(!pendingMessagesLoaded){
            pendingMessagesLoaded = true;
            loadPendingMessages();

            if (positionToScroll <= 0) {
                mLayoutManager.scrollToPosition(messages.size());
            }
        }

        chatRelativeLayout.setVisibility(View.VISIBLE);
        emptyLayout.setVisibility(View.GONE);
    }

    @Override
    public void onMessageReceived(MegaChatApiJava api, MegaChatMessage msg) {
        logDebug("CHAT CONNECTION STATE: " + api.getChatConnectionState(idChat));
        logDebug("STATUS: " + msg.getStatus());
        logDebug("TEMP ID: " + msg.getTempId());
        logDebug("FINAL ID: " + msg.getMsgId());
        logDebug("TIMESTAMP: " + msg.getTimestamp());
        logDebug("TYPE: " + msg.getType());

        if(msg.getType()==MegaChatMessage.TYPE_REVOKE_NODE_ATTACHMENT) {
            logDebug("TYPE_REVOKE_NODE_ATTACHMENT MESSAGE!!!!");
            return;
        }

        if(msg.getStatus()==MegaChatMessage.STATUS_SERVER_REJECTED){
            logDebug("STATUS_SERVER_REJECTED: " + msg.getStatus());
        }

        if (!msg.isManagementMessage() || msg.getType() == MegaChatMessage.TYPE_CALL_ENDED) {
            if(positionNewMessagesLayout!=-1){
                logDebug("Layout unread messages shown: " + generalUnreadCount);
                if(generalUnreadCount<0){
                    generalUnreadCount--;
                }
                else{
                    generalUnreadCount++;
                }

                if(adapter!=null){
                    adapter.notifyItemChanged(positionNewMessagesLayout);
                }
            }
        }
        else {
            int messageType = msg.getType();
            logDebug("Message type: " + messageType);

            switch (messageType) {
                case MegaChatMessage.TYPE_ALTER_PARTICIPANTS:{
                    if(msg.getUserHandle()==myUserHandle) {
                        logDebug("me alter participant");
                        hideNewMessagesLayout();
                    }
                    break;
                }
                case MegaChatMessage.TYPE_PRIV_CHANGE:{
                    if(msg.getUserHandle()==myUserHandle){
                        logDebug("I change a privilege");
                        hideNewMessagesLayout();
                    }
                    break;
                }
                case MegaChatMessage.TYPE_CHAT_TITLE:{
                    if(msg.getUserHandle()==myUserHandle) {
                        logDebug("I change the title");
                        hideNewMessagesLayout();
                    }
                    break;
                }
            }
        }

        if(setAsRead){
            markAsSeen(msg);
        }

        if(msg.getType()==MegaChatMessage.TYPE_CHAT_TITLE){
            String newTitle = msg.getContent();
            if(newTitle!=null){
                titleToolbar.setText(newTitle);
            }
        }
        else if(msg.getType()==MegaChatMessage.TYPE_TRUNCATE){
            invalidateOptionsMenu();
        }

        AndroidMegaChatMessage androidMsg = new AndroidMegaChatMessage(msg);
        appendMessagePosition(androidMsg);

        if(mLayoutManager.findLastCompletelyVisibleItemPosition()==messages.size()-1){
            logDebug("Do scroll to end");
            mLayoutManager.scrollToPosition(messages.size());
        }
        else{
            if(emojiKeyboard !=null){
                if((emojiKeyboard.getLetterKeyboardShown() || emojiKeyboard.getEmojiKeyboardShown())&&(messages.size()==1)){
                    mLayoutManager.scrollToPosition(messages.size());
                }
            }
            logDebug("DONT scroll to end");
            if(typeMessageJump !=  TYPE_MESSAGE_NEW_MESSAGE){
                messageJumpText.setText(getResources().getString(R.string.message_new_messages));
                typeMessageJump = TYPE_MESSAGE_NEW_MESSAGE;
            }

            if(messageJumpLayout.getVisibility() != View.VISIBLE){
                messageJumpText.setText(getResources().getString(R.string.message_new_messages));
                messageJumpLayout.setVisibility(View.VISIBLE);
            }
        }

        checkMegaLink(msg);
    }
    public void sendToDownload(MegaNodeList nodelist){
        logDebug("sendToDownload");
        nodeSaver.downloadVoiceClip(nodelist);
    }

    /**
     * Upon a node is tapped, if it cannot be previewed in-app,
     * then download it first, this download will be marked as "download by tap".
     * Since it's down
     *
     * @param node Node to be downloaded.
     */
    public Unit saveNodeByTap(MegaNode node) {
        nodeSaver.saveNodes(Collections.singletonList(node), true, false, false, true, true);
        return null;
    }

    @Override
    public void onReactionUpdate(MegaChatApiJava api, long msgid, String reaction, int count) {
        MegaChatMessage message = api.getMessage(idChat, msgid);
        if (adapter == null || message == null) {
            logWarning("Message not found");
            return;
        }

        adapter.checkReactionUpdated(idChat, message, reaction, count);

        if (bottomSheetDialogFragment != null && bottomSheetDialogFragment.isAdded() && bottomSheetDialogFragment instanceof InfoReactionsBottomSheet) {
            ((InfoReactionsBottomSheet) bottomSheetDialogFragment).changeInReactionReceived(msgid, idChat, reaction, count);
        }
    }

    @Override
    public void onMessageUpdate(MegaChatApiJava api, MegaChatMessage msg) {
        logDebug("msgID " + msg.getMsgId());
        if (msg.isDeleted()) {
            if (adapter != null) {
                adapter.stopPlaying(msg.getMsgId());
            }

            deleteMessage(msg, false);
            return;
        }

        AndroidMegaChatMessage androidMsg = new AndroidMegaChatMessage(msg);

        if (msg.hasChanged(MegaChatMessage.CHANGE_TYPE_ACCESS)) {
            logDebug("Change access of the message. One attachment revoked, modify message");

            if (modifyMessageReceived(androidMsg, false) == INVALID_VALUE) {
                int firstIndexShown = messages.get(0).getMessage().getMsgIndex();
                logDebug("Modify result is -1. The first index is: " + firstIndexShown
                        + " the index of the updated message: " + msg.getMsgIndex());

                if (msg.getType() == MegaChatMessage.TYPE_NODE_ATTACHMENT
                        && (firstIndexShown <= msg.getMsgIndex()
                        || messages.size() < NUMBER_MESSAGES_BEFORE_LOAD)) {
                    logDebug("Node attachment message not in list -> append");
                    AndroidMegaChatMessage msgToAppend = new AndroidMegaChatMessage(msg);
                    reinsertNodeAttachmentNoRevoked(msgToAppend);
                }
            }

            return;
        }

        if (msg.hasChanged(MegaChatMessage.CHANGE_TYPE_CONTENT)) {
            logDebug("Change content of the message");

            if (msg.getType() == MegaChatMessage.TYPE_TRUNCATE) {
                clearHistory(androidMsg);
            } else {
                disableMultiselection();

                checkMegaLink(msg);

                if (msg.getContainsMeta() != null && msg.getContainsMeta().getType() == MegaChatContainsMeta.CONTAINS_META_GEOLOCATION) {
                    logDebug("CONTAINS_META_GEOLOCATION");
                }

                logDebug("resultModify: " + modifyMessageReceived(androidMsg, false));
            }

            return;
        }

        if (msg.hasChanged(MegaChatMessage.CHANGE_TYPE_STATUS)) {
            int statusMsg = msg.getStatus();
            logDebug("Status change: " + statusMsg + ", Temporal ID: " + msg.getTempId() + ", Final ID: " + msg.getMsgId());

            if (msg.getUserHandle() == megaChatApi.getMyUserHandle()
                    && ((msg.getType() == MegaChatMessage.TYPE_NODE_ATTACHMENT)
                    || (msg.getType() == MegaChatMessage.TYPE_VOICE_CLIP))) {
                long idMsg = dbH.findPendingMessageByIdTempKarere(msg.getTempId());
                logDebug("Modify my message and node attachment. The id of my pending message is: " + idMsg);

                if (idMsg != INVALID_VALUE) {
                    if (modifyAttachmentReceived(androidMsg, idMsg) == INVALID_VALUE) {
                        logWarning("Node attachment message not in list -> resultModify -1");
                    } else {
                        dbH.removePendingMessageById(idMsg);
                    }

                    if (MegaApplication.getChatManagement().isMsgToBeDelete(idMsg)) {
                        logDebug("Message to be deleted");
                        MegaApplication.getChatManagement().removeMsgToDelete(idMsg);
                        chatC.deleteMessage(msg, idChat);
                    }
                    return;
                }
            }

            if (msg.getStatus() == MegaChatMessage.STATUS_SEEN) {
                logDebug("STATUS_SEEN");
            } else if (msg.getStatus() == MegaChatMessage.STATUS_SERVER_RECEIVED) {
                logDebug("STATUS_SERVER_RECEIVED");

                if (msg.getType() == MegaChatMessage.TYPE_NORMAL
                        && msg.getUserHandle() == megaChatApi.getMyUserHandle()) {
                    checkMegaLink(msg);
                }

                logDebug("resultModify: " + modifyMessageReceived(androidMsg, true));
                return;
            } else if (msg.getStatus() == MegaChatMessage.STATUS_SERVER_REJECTED) {
                logDebug("STATUS_SERVER_REJECTED: " + msg.getStatus());
                deleteMessage(msg, true);
            } else {
                logDebug("Status: " + msg.getStatus() + ", Timestamp: " + msg.getTimestamp()
                        + ", resultModify: " + modifyMessageReceived(androidMsg, false));
                return;
            }
        }

        if (msg.hasChanged(MegaChatMessage.CHANGE_TYPE_TIMESTAMP)) {
            logDebug("Timestamp change. ResultModify: " + modifyMessageReceived(androidMsg, true));
        }
    }

    /**
     * Method that controls the update of the chat history depending on the retention time.
     *
     * @param msgId Message ID from which the messages are to be deleted.
     */
    private void updateHistoryByRetentionTime(long msgId) {
        if (messages != null && !messages.isEmpty()) {
            for (AndroidMegaChatMessage message : messages) {
                if (message != null && message.getMessage() != null &&
                        message.getMessage().getMsgId() == msgId) {

                    int position = messages.indexOf(message);

                    if (position < messages.size() - 1) {
                        List<AndroidMegaChatMessage> messagesCopy = new ArrayList<>(messages);
                        messages.clear();

                        for (int i = position + 1; i < messagesCopy.size(); i++) {
                            messages.add(messagesCopy.get(i));
                        }
                    } else {
                        messages.clear();
                    }

                    updateMessages();
                    break;
                }
            }
        }
    }

    @Override
    public void onHistoryTruncatedByRetentionTime(MegaChatApiJava api, MegaChatMessage msg) {
        if (msg == null) {
            return;
        }

        updateHistoryByRetentionTime(msg.getMsgId());
    }

    private void disableMultiselection(){
        if (adapter == null || !adapter.isMultipleSelect())
            return;

        finishMultiselectionMode();
    }

    @Override
    public void onHistoryReloaded(MegaChatApiJava api, MegaChatRoom chat) {
        logDebug("onHistoryReloaded");
        cleanBuffers();
        invalidateOptionsMenu();
        logDebug("Load new history");

        long unread = chatRoom.getUnreadCount();
        generalUnreadCount = unread;
        lastSeenReceived = unread == 0;

        if (unread == 0) {
            lastIdMsgSeen = MEGACHAT_INVALID_HANDLE;
            logDebug("loadMessages unread is 0");
        } else {
            lastIdMsgSeen = megaChatApi.getLastMessageSeenId(idChat);
            if (lastIdMsgSeen != -1) {
                logDebug("Id of last message seen: " + lastIdMsgSeen);
            } else {
                logError("Error the last message seen shouldn't be NULL");
            }
        }
    }

    public void deleteMessage(MegaChatMessage msg, boolean rejected){
        int indexToChange = -1;

        ListIterator<AndroidMegaChatMessage> itr = messages.listIterator(messages.size());

        // Iterate in reverse.
        while(itr.hasPrevious()) {
            AndroidMegaChatMessage messageToCheck = itr.previous();
            logDebug("Index: " + itr.nextIndex());

            if(!messageToCheck.isUploading()){
                if (rejected) {
                    if (messageToCheck.getMessage().getTempId() == msg.getTempId()) {
                        indexToChange = itr.nextIndex();
                        break;
                    }
                } else {
                    if (messageToCheck.getMessage().getMsgId() == msg.getMsgId()
                        || (msg.getTempId() != -1
                        && messageToCheck.getMessage().getTempId() == msg.getTempId())) {
                        indexToChange = itr.nextIndex();
                        break;
                    }
                }
            }
        }

        if(indexToChange!=-1) {
            messages.remove(indexToChange);
            logDebug("Removed index: " + indexToChange + " positionNewMessagesLayout: " + positionNewMessagesLayout + " messages size: " + messages.size());
            if (positionNewMessagesLayout <= indexToChange) {
                if (generalUnreadCount == 1 || generalUnreadCount == -1) {
                    logDebug("Reset generalUnread:Position where new messages layout is show: " + positionNewMessagesLayout);
                    generalUnreadCount = 0;
                    lastIdMsgSeen = -1;
                } else {
                    logDebug("Decrease generalUnread:Position where new messages layout is show: " + positionNewMessagesLayout);
                    generalUnreadCount--;
                }
                adapter.notifyItemChanged(positionNewMessagesLayout);
            }

            if(!messages.isEmpty()){
                //Update infoToShow of the next message also
                if (indexToChange == 0) {
                    messages.get(indexToChange).setInfoToShow(AndroidMegaChatMessage.CHAT_ADAPTER_SHOW_ALL);
                    //Check if there is more messages and update the following one
                    if(messages.size()>1){
                        adjustInfoToShow(indexToChange+1);
                        setShowAvatar(indexToChange+1);
                    }
                }
                else{
                    //Not first element
                    if (indexToChange == messages.size()) {
                        logDebug("The last message removed, do not check more messages");
                        setShowAvatar(indexToChange - 1);
                    } else {
                        adjustInfoToShow(indexToChange);
                        setShowAvatar(indexToChange);
                        setShowAvatar(indexToChange - 1);
                    }
                }
            }
            adapter.removeMessage(indexToChange + 1, messages);
            disableMultiselection();
        } else {
            logWarning("index to change not found");
        }
    }

    public int modifyAttachmentReceived(AndroidMegaChatMessage msg, long idPendMsg){
        logDebug("ID: " + msg.getMessage().getMsgId() + ", tempID: " + msg.getMessage().getTempId() + ", Status: " + msg.getMessage().getStatus());
        int indexToChange = -1;
        ListIterator<AndroidMegaChatMessage> itr = messages.listIterator(messages.size());

        // Iterate in reverse.
        while(itr.hasPrevious()) {
            AndroidMegaChatMessage messageToCheck = itr.previous();

            if(messageToCheck.getPendingMessage()!=null){
                logDebug("Pending ID: " + messageToCheck.getPendingMessage().getId() + ", other: "+ idPendMsg);

                if(messageToCheck.getPendingMessage().getId()==idPendMsg){
                    indexToChange = itr.nextIndex();
                    logDebug("Found index to change: " + indexToChange);
                    break;
                }
            }
        }

        if(indexToChange!=-1){

            logDebug("INDEX change, need to reorder");
            messages.remove(indexToChange);
            logDebug("Removed index: " + indexToChange);
            logDebug("Messages size: " + messages.size());
            adapter.removeMessage(indexToChange+1, messages);

            int scrollToP = appendMessagePosition(msg);
            if(scrollToP!=-1){
                if(msg.getMessage().getStatus()==MegaChatMessage.STATUS_SERVER_RECEIVED){
                    logDebug("Need to scroll to position: " + indexToChange);
                    final int indexToScroll = scrollToP+1;
                    mLayoutManager.scrollToPositionWithOffset(indexToScroll,scaleHeightPx(20, getOutMetrics()));

                }
            }
        }
        else{
            logError("Error, id pending message message not found!!");
        }
        logDebug("Index modified: " + indexToChange);
        return indexToChange;
    }

    /**
     * Checks on the provided list if the message to update exists.
     * If so, returns its index on list.
     *
     * @param msg           The updated AndroidMegaChatMessage.
     * @param checkTempId   True if has to check the temp id instead of final id.
     * @param itr           ListIterator containing the list of messages to check.
     * @return The index to change if successful, INVALID_POSITION otherwise.
     */
    private int getIndexToUpdate(AndroidMegaChatMessage msg, boolean checkTempId, ListIterator<AndroidMegaChatMessage> itr) {
        // Iterate in reverse.
        while (itr.hasPrevious()) {
            AndroidMegaChatMessage messageToCheck = itr.previous();

            if (!messageToCheck.isUploading()) {
                logDebug("Checking with Msg ID: " + messageToCheck.getMessage().getMsgId()
                        + " and Msg TEMP ID: " + messageToCheck.getMessage().getTempId());

                if (checkTempId && msg.getMessage().getTempId() != MEGACHAT_INVALID_HANDLE
                        && msg.getMessage().getTempId() == messageToCheck.getMessage().getTempId()) {
                    logDebug("Modify received message with idTemp");
                    return itr.nextIndex();
                } else if (msg.getMessage().getMsgId() != MEGACHAT_INVALID_HANDLE
                        && msg.getMessage().getMsgId() == messageToCheck.getMessage().getMsgId()) {
                    logDebug("modifyMessageReceived");
                    return itr.nextIndex();
                }
            } else {
                logDebug("This message is uploading");
            }
        }

        return INVALID_POSITION;
    }

    /**
     * Modifies a message on UI (messages list and adapter), on bufferMessages list
     * or on bufferSending list, if it has been already loaded.
     *
     * @param msg           The updated AndroidMegaChatMessage.
     * @param checkTempId   True if has to check the temp id instead of final id.
     * @return The index to change if successful, INVALID_POSITION otherwise.
     */
    public int modifyMessageReceived(AndroidMegaChatMessage msg, boolean checkTempId){
        logDebug("Msg ID: " + msg.getMessage().getMsgId()
                + "Msg TEMP ID: " + msg.getMessage().getTempId()
                + "Msg status: " + msg.getMessage().getStatus());

        ListIterator<AndroidMegaChatMessage> itr = messages.listIterator(messages.size());
        int indexToChange = getIndexToUpdate(msg, checkTempId, itr);


        if (indexToChange == INVALID_POSITION) {
            itr = bufferMessages.listIterator(bufferMessages.size());
            indexToChange = getIndexToUpdate(msg, checkTempId, itr);

            if (indexToChange != INVALID_POSITION) {
                bufferMessages.set(indexToChange, msg);
                return indexToChange;
            }
        }

        if (indexToChange == INVALID_POSITION) {
            itr = bufferSending.listIterator(bufferSending.size());
            indexToChange = getIndexToUpdate(msg, checkTempId, itr);

            if (indexToChange != INVALID_POSITION) {
                bufferSending.set(indexToChange, msg);
                return indexToChange;
            }
        }

        logDebug("Index to change = " + indexToChange);
        if (indexToChange == INVALID_POSITION) {
            return indexToChange;
        }

        AndroidMegaChatMessage messageToUpdate = messages.get(indexToChange);
        if (isItSameMsg(messageToUpdate.getMessage(), msg.getMessage())) {
            logDebug("The internal index not change");

            if(msg.getMessage().getStatus()==MegaChatMessage.STATUS_SENDING_MANUAL){
                logDebug("Modified a MANUAl SENDING msg");
                //Check the message to change is not the last one
                int lastI = messages.size()-1;
                if(indexToChange<lastI){
                    //Check if there is already any MANUAL_SENDING in the queue
                    AndroidMegaChatMessage previousMessage = messages.get(lastI);
                    if(previousMessage.isUploading()){
                        logDebug("Previous message is uploading");
                    }
                    else{
                        if(previousMessage.getMessage().getStatus()==MegaChatMessage.STATUS_SENDING_MANUAL){
                            logDebug("More MANUAL SENDING in queue");
                            logDebug("Removed index: " + indexToChange);
                            messages.remove(indexToChange);
                            appendMessageAnotherMS(msg);
                            adapter.notifyDataSetChanged();
                            return indexToChange;
                        }
                    }
                }
            }

            logDebug("Modified message keep going");
            messages.set(indexToChange, msg);

            //Update infoToShow also
            if (indexToChange == 0) {
                messages.get(indexToChange).setInfoToShow(AndroidMegaChatMessage.CHAT_ADAPTER_SHOW_ALL);
                messages.get(indexToChange).setShowAvatar(true);
            }
            else{
                //Not first element
                adjustInfoToShow(indexToChange);
                setShowAvatar(indexToChange);

                //Create adapter
                if (adapter == null) {
                    adapter = new MegaChatAdapter(this, chatRoom, messages,
                            messagesPlaying, removedMessages, listView, inviteContactUseCase,
                            getAvatarUseCase);

                    adapter.setHasStableIds(true);
                    listView.setAdapter(adapter);
                } else {
                    adapter.modifyMessage(messages, indexToChange+1);
                }
            }
        }
        else{
            logDebug("INDEX change, need to reorder");
            messages.remove(indexToChange);
            logDebug("Removed index: " + indexToChange);
            logDebug("Messages size: " + messages.size());
            adapter.removeMessage(indexToChange+1, messages);
            int scrollToP = appendMessagePosition(msg);
            if(scrollToP!=-1){
                if(msg.getMessage().getStatus()==MegaChatMessage.STATUS_SERVER_RECEIVED){
                    mLayoutManager.scrollToPosition(scrollToP+1);
                }
            }
            logDebug("Messages size: " + messages.size());
        }

        return indexToChange;
    }

    public void modifyLocationReceived(AndroidMegaChatMessage editedMsg, boolean hasTempId){
        logDebug("Edited Msg ID: " + editedMsg.getMessage().getMsgId() + ", Old Msg ID: " + messageToEdit.getMsgId());
        logDebug("Edited Msg TEMP ID: " + editedMsg.getMessage().getTempId() + ", Old Msg TEMP ID: " + messageToEdit.getTempId());
        logDebug("Edited Msg status: " + editedMsg.getMessage().getStatus() + ", Old Msg status: " + messageToEdit.getStatus());
        int indexToChange = -1;
        ListIterator<AndroidMegaChatMessage> itr = messages.listIterator(messages.size());

        boolean editedMsgHasTempId = false;
        if (editedMsg.getMessage().getTempId() != -1) {
            editedMsgHasTempId = true;
        }

        // Iterate in reverse.
        while(itr.hasPrevious()) {
            AndroidMegaChatMessage messageToCheck = itr.previous();
            logDebug("Index: " + itr.nextIndex());

            if(!messageToCheck.isUploading()){
                logDebug("Checking with Msg ID: " + messageToCheck.getMessage().getMsgId() + " and Msg TEMP ID: " + messageToCheck.getMessage().getTempId());
                if (hasTempId) {
                    if (editedMsgHasTempId && messageToCheck.getMessage().getTempId() == editedMsg.getMessage().getTempId()) {
                        indexToChange = itr.nextIndex();
                        break;
                    }
                    else if (!editedMsgHasTempId && messageToCheck.getMessage().getTempId() == editedMsg.getMessage().getMsgId()){
                        indexToChange = itr.nextIndex();
                        break;
                    }
                }
                else {
                    if (editedMsgHasTempId && messageToCheck.getMessage().getMsgId() == editedMsg.getMessage().getTempId()) {
                        indexToChange = itr.nextIndex();
                        break;
                    }
                    else if (!editedMsgHasTempId && messageToCheck.getMessage().getMsgId() == editedMsg.getMessage().getMsgId()){
                        indexToChange = itr.nextIndex();
                        break;
                    }
                }
            }
            else{
                logDebug("This message is uploading");
            }
        }

        logDebug("Index to change = " + indexToChange);
        if(indexToChange!=-1){

            AndroidMegaChatMessage messageToUpdate = messages.get(indexToChange);
            if(messageToUpdate.getMessage().getMsgIndex()==editedMsg.getMessage().getMsgIndex()){
                logDebug("The internal index not change");

                if(editedMsg.getMessage().getStatus()==MegaChatMessage.STATUS_SENDING_MANUAL){
                    logDebug("Modified a MANUAl SENDING msg");
                    //Check the message to change is not the last one
                    int lastI = messages.size()-1;
                    if(indexToChange<lastI){
                        //Check if there is already any MANUAL_SENDING in the queue
                        AndroidMegaChatMessage previousMessage = messages.get(lastI);
                        if(previousMessage.isUploading()){
                            logDebug("Previous message is uploading");
                        }
                        else if(previousMessage.getMessage().getStatus()==MegaChatMessage.STATUS_SENDING_MANUAL){
                            logDebug("More MANUAL SENDING in queue");
                            logDebug("Removed index: " + indexToChange);
                            messages.remove(indexToChange);
                            appendMessageAnotherMS(editedMsg);
                            adapter.notifyDataSetChanged();
                        }
                    }
                }

                logDebug("Modified message keep going");
                messages.set(indexToChange, editedMsg);

                //Update infoToShow also
                if (indexToChange == 0) {
                    messages.get(indexToChange).setInfoToShow(AndroidMegaChatMessage.CHAT_ADAPTER_SHOW_ALL);
                    messages.get(indexToChange).setShowAvatar(true);
                }
                else{
                    //Not first element
                    adjustInfoToShow(indexToChange);
                    setShowAvatar(indexToChange);

                    //Create adapter
                    if (adapter == null) {
                        createAdapter();
                    } else {
                        adapter.modifyMessage(messages, indexToChange+1);
                    }
                }
            }
            else{
                logDebug("INDEX change, need to reorder");
                messages.remove(indexToChange);
                logDebug("Removed index: " + indexToChange);
                logDebug("Messages size: " + messages.size());
                adapter.removeMessage(indexToChange+1, messages);
                int scrollToP = appendMessagePosition(editedMsg);
                if(scrollToP!=-1 && editedMsg.getMessage().getStatus()==MegaChatMessage.STATUS_SERVER_RECEIVED){
                    mLayoutManager.scrollToPosition(scrollToP+1);
                }
                logDebug("Messages size: " + messages.size());
            }
        }
        else{
            logError("Error, id temp message not found!! indexToChange == -1");
        }
    }

    public void loadBufferMessages(){
        logDebug("loadBufferMessages");
        ListIterator<AndroidMegaChatMessage> itr = bufferMessages.listIterator();
        while (itr.hasNext()) {
            int currentIndex = itr.nextIndex();
            AndroidMegaChatMessage messageToShow = itr.next();
            loadMessage(messageToShow, currentIndex);
        }

        //Create adapter
        if(adapter==null){
           createAdapter();
        }
        else{
            adapter.loadPreviousMessages(messages, bufferMessages.size());

            logDebug("addMessage: " + messages.size());
            updateActionModeTitle();
            reDoTheSelectionAfterRotation();
            recoveredSelectedPositions = null;
        }

        logDebug("AFTER updateMessagesLoaded: " + messages.size() + " messages in list");

        bufferMessages.clear();
    }

    public void clearHistory(AndroidMegaChatMessage androidMsg){
        ListIterator<AndroidMegaChatMessage> itr = messages.listIterator(messages.size());

        // Iterate in reverse.
        while(itr.hasPrevious()) {
            AndroidMegaChatMessage messageToCheck = itr.previous();

            if(messageToCheck.isUploading()){
                // Remove pending uploading messages.
                megaApi.cancelTransferByTag(messageToCheck.pendingMessage.transferTag);
            } else {
                break;
            }
        }

        logDebug("Clear all messages");
        messages.clear();
        messages.add(androidMsg);
        androidMsg.setInfoToShow(AndroidMegaChatMessage.CHAT_ADAPTER_SHOW_ALL);
        updateMessages();
    }

    /**
     * Method to control the visibility of the select option.
     */
    private void checkSelectOption() {
        if (selectMenuItem == null)
            return;

        boolean selectableMessages = false;
        if ((messages != null && chatRoom != null && !joiningOrLeaving && messages.size() > 0)) {
            for (AndroidMegaChatMessage msg : messages) {
                if (msg == null || msg.getMessage() == null) {
                    continue;
                }

                switch (msg.getMessage().getType()) {
                    case MegaChatMessage.TYPE_CONTAINS_META:
                    case MegaChatMessage.TYPE_NORMAL:
                    case MegaChatMessage.TYPE_NODE_ATTACHMENT:
                    case MegaChatMessage.TYPE_VOICE_CLIP:
                    case MegaChatMessage.TYPE_CONTACT_ATTACHMENT:
                        selectableMessages = true;
                        break;
                }
            }
        }
        selectMenuItem.setVisible(selectableMessages);
    }


    private void updateMessages(){
        checkSelectOption();
        adapter.setMessages(messages);
    }

    /**
     * Gets the pending messages from DB and add them if needed to the UI.
     */
    public void loadPendingMessages() {
        ArrayList<AndroidMegaChatMessage> pendMsgs = dbH.findPendingMessagesNotSent(idChat);
        logDebug("Number of pending: " + pendMsgs.size());

        for (AndroidMegaChatMessage msg : pendMsgs) {
            if (msg == null || msg.getPendingMessage() == null) {
                logWarning("Null pending messages");
                continue;
            }

            PendingMessageSingle pendingMsg = msg.getPendingMessage();

            if (pendingMsg.getTransferTag() != INVALID_ID) {
                MegaTransfer transfer = megaApi.getTransferByTag(pendingMsg.getTransferTag());
                if (transfer == null) {
                    transfer = findTransferFromPendingMessage(pendingMsg);
                }

                if (transfer == null || transfer.getState() == MegaTransfer.STATE_FAILED) {
                    int tag = transfer != null ? transfer.getTag() : INVALID_ID;
                    dbH.updatePendingMessage(pendingMsg.getId(), tag, INVALID_OPTION, PendingMessageSingle.STATE_ERROR_UPLOADING);
                    pendingMsg.setState(PendingMessageSingle.STATE_ERROR_UPLOADING);
                    msg.setPendingMessage(pendingMsg);
                } else if (transfer.getState() == MegaTransfer.STATE_COMPLETED || transfer.getState() == MegaTransfer.STATE_CANCELLED) {
                    dbH.updatePendingMessage(pendingMsg.getId(), transfer.getTag(), INVALID_OPTION, PendingMessageSingle.STATE_SENT);
                    continue;
                }
            } else if (pendingMsg.getState() == PendingMessageSingle.STATE_PREPARING_FROM_EXPLORER) {
                dbH.updatePendingMessage(pendingMsg.getId(), INVALID_ID, INVALID_OPTION, PendingMessageSingle.STATE_PREPARING);
                pendingMsg.setState(PendingMessageSingle.STATE_PREPARING);
                msg.setPendingMessage(pendingMsg);
            } else if (pendingMsg.getState() == PendingMessageSingle.STATE_COMPRESSING) {
                if (isServiceRunning(ChatUploadService.class)) {
                    startService(new Intent(this, ChatUploadService.class)
                            .setAction(ACTION_CHECK_COMPRESSING_MESSAGE)
                            .putExtra(CHAT_ID, pendingMsg.getChatId())
                            .putExtra(INTENT_EXTRA_PENDING_MESSAGE_ID, pendingMsg.getId())
                            .putExtra(INTENT_EXTRA_KEY_FILE_NAME, pendingMsg.getName()));
                } else {
                    retryPendingMessage(pendingMsg);
                    continue;
                }
            }

            appendMessagePosition(msg);
        }
    }

    /**
     * If a transfer has been resumed, its tag is not the same as the initial one.
     * This method gets the transfer with the new tag if exists with the pending message identifier.
     *
     * @param pendingMsg Pending message from which the transfer has to be found.
     * @return The transfer if exist, null otherwise.
     */
    private MegaTransfer findTransferFromPendingMessage(PendingMessageSingle pendingMsg) {
        if (megaApi.getNumPendingUploads() == 0) {
            logDebug("There is not any upload in progress.");
            return null;
        }

        MegaTransferData transferData = megaApi.getTransferData(null);
        if (transferData == null) {
            logDebug("transferData is null.");
            return null;
        }

        for (int i = 0; i < transferData.getNumUploads(); i++) {
            MegaTransfer transfer = megaApi.getTransferByTag(transferData.getUploadTag(i));
            if (transfer == null) {
                continue;
            }

            String data = transfer.getAppData();
            if (isTextEmpty(data) || !data.contains(APP_DATA_CHAT) || data.contains(APP_DATA_VOICE_CLIP)) {
                continue;
            }

            if (pendingMsg.getId() == getPendingMessageIdFromAppData(data)) {
                return transfer;
            }
        }

        return null;
    }

    public void loadMessage(AndroidMegaChatMessage messageToShow, int currentIndex){
        messageToShow.setInfoToShow(AndroidMegaChatMessage.CHAT_ADAPTER_SHOW_ALL);
        messages.add(0,messageToShow);

        if(messages.size()>1) {
            adjustInfoToShow(1);
        }

        setShowAvatar(0);

    }

    public void appendMessageAnotherMS(AndroidMegaChatMessage msg){
        logDebug("appendMessageAnotherMS");
        messages.add(msg);
        int lastIndex = messages.size()-1;

        if(lastIndex==0){
            messages.get(lastIndex).setInfoToShow(AndroidMegaChatMessage.CHAT_ADAPTER_SHOW_ALL);
        }
        else{
            adjustInfoToShow(lastIndex);
        }

        //Create adapter
        if(adapter==null){
            logDebug("Create adapter");
            createAdapter();
        }else{

            if(lastIndex==0){
                logDebug("Arrives the first message of the chat");
                updateMessages();
            }
            else{
                adapter.addMessage(messages, lastIndex+1);
            }
        }
    }

    public int reinsertNodeAttachmentNoRevoked(AndroidMegaChatMessage msg){
        logDebug("reinsertNodeAttachmentNoRevoked");
        int lastIndex = messages.size()-1;
        logDebug("Last index: " + lastIndex);
        if(messages.size()==-1){
            msg.setInfoToShow(AndroidMegaChatMessage.CHAT_ADAPTER_SHOW_ALL);
            messages.add(msg);
        }
        else {
            logDebug("Finding where to append the message");
            while(messages.get(lastIndex).getMessage().getMsgIndex()>msg.getMessage().getMsgIndex()){
                logDebug("Last index: " + lastIndex);
                lastIndex--;
                if (lastIndex == -1) {
                    break;
                }
            }
            logDebug("Last index: " + lastIndex);
            lastIndex++;
            logDebug("Append in position: " + lastIndex);
            messages.add(lastIndex, msg);
            adjustInfoToShow(lastIndex);
            int nextIndex = lastIndex+1;
            if(nextIndex<=messages.size()-1){
                adjustInfoToShow(nextIndex);
            }
            int previousIndex = lastIndex-1;
            if(previousIndex>=0){
                adjustInfoToShow(previousIndex);
            }
        }

        //Create adapter
        if(adapter==null){
            logDebug("Create adapter");
            createAdapter();
        }else{
            if(lastIndex<0){
                logDebug("Arrives the first message of the chat");
                updateMessages();
            }
            else{
                adapter.addMessage(messages, lastIndex+1);
            }
        }
        return lastIndex;
    }

    public int appendMessagePosition(AndroidMegaChatMessage msg){
        logDebug("appendMessagePosition: " + messages.size() + " messages");
        int lastIndex = messages.size()-1;
        if(messages.size()==0){
            msg.setInfoToShow(AndroidMegaChatMessage.CHAT_ADAPTER_SHOW_ALL);
            msg.setShowAvatar(true);
            messages.add(msg);
        }else{
            logDebug("Finding where to append the message");

            if(msg.isUploading()){
                lastIndex++;
                logDebug("The message is uploading add to index: " + lastIndex + "with state: " + msg.getPendingMessage().getState());
            }else{
                logDebug("Status of message: " + msg.getMessage().getStatus());
                if(lastIndex>=0) {
                    while (messages.get(lastIndex).isUploading()) {
                        logDebug("One less index is uploading");
                        lastIndex--;
                        if(lastIndex==-1){
                            break;
                        }
                    }
                }
                if(lastIndex>=0) {
                    while (messages.get(lastIndex).getMessage().getStatus() == MegaChatMessage.STATUS_SENDING_MANUAL) {
                        logDebug("One less index is MANUAL SENDING");
                        lastIndex--;
                        if(lastIndex==-1){
                            break;
                        }
                    }
                }
                if(lastIndex>=0) {
                    if (msg.getMessage().getStatus() == MegaChatMessage.STATUS_SERVER_RECEIVED || msg.getMessage().getStatus() == MegaChatMessage.STATUS_NOT_SEEN) {
                        while (messages.get(lastIndex).getMessage().getStatus() == MegaChatMessage.STATUS_SENDING) {
                            logDebug("One less index");
                            lastIndex--;
                            if(lastIndex==-1){
                                break;
                            }
                        }
                    }
                }

                lastIndex++;
                logDebug("Append in position: " + lastIndex);
            }
            if(lastIndex>=0){
                messages.add(lastIndex, msg);
                adjustInfoToShow(lastIndex);
                msg.setShowAvatar(true);
                if(!messages.get(lastIndex).isUploading()){
                    int nextIndex = lastIndex+1;
                    if(nextIndex<messages.size()){
                        if(messages.get(nextIndex)!=null) {
                            if(messages.get(nextIndex).isUploading()){
                                adjustInfoToShow(nextIndex);
                            }
                        }
                    }
                }
                if(lastIndex>0){
                    setShowAvatar(lastIndex-1);
                }
            }
        }

        //Create adapter
        if(adapter==null){
            logDebug("Create adapter");
            createAdapter();
        }else{
            logDebug("Update adapter with last index: " + lastIndex);
            if(lastIndex<0){
                logDebug("Arrives the first message of the chat");
                updateMessages();
            }else{
                adapter.addMessage(messages, lastIndex+1);
                adapter.notifyItemChanged(lastIndex);
            }
        }
        return lastIndex;
    }

    public int adjustInfoToShow(int index) {
        logDebug("Index: " + index);

        AndroidMegaChatMessage msg = messages.get(index);

        long userHandleToCompare = -1;
        long previousUserHandleToCompare = -1;

        if(msg.isUploading()){
            userHandleToCompare = myUserHandle;
        }
        else{

            if ((msg.getMessage().getType() == MegaChatMessage.TYPE_PRIV_CHANGE) || (msg.getMessage().getType() == MegaChatMessage.TYPE_ALTER_PARTICIPANTS)) {
                userHandleToCompare = msg.getMessage().getHandleOfAction();
            } else {
                userHandleToCompare = msg.getMessage().getUserHandle();
            }
        }

        if(index==0){
            msg.setInfoToShow(AndroidMegaChatMessage.CHAT_ADAPTER_SHOW_ALL);
        }
        else{
            AndroidMegaChatMessage previousMessage = messages.get(index-1);

            if(previousMessage.isUploading()){

                logDebug("The previous message is uploading");
                if(msg.isUploading()){
                    logDebug("The message is also uploading");
                    if (compareDate(msg.getPendingMessage().getUploadTimestamp(), previousMessage.getPendingMessage().getUploadTimestamp()) == 0) {
                        //Same date
                        if (compareTime(msg.getPendingMessage().getUploadTimestamp(), previousMessage.getPendingMessage().getUploadTimestamp()) == 0) {
                            msg.setInfoToShow(AndroidMegaChatMessage.CHAT_ADAPTER_SHOW_NOTHING);
                        } else {
                            //Different minute
                            msg.setInfoToShow(AndroidMegaChatMessage.CHAT_ADAPTER_SHOW_TIME);
                        }
                    } else {
                        //Different date
                        msg.setInfoToShow(AndroidMegaChatMessage.CHAT_ADAPTER_SHOW_ALL);
                    }
                }
                else{
                    if (compareDate(msg.getMessage().getTimestamp(), previousMessage.getPendingMessage().getUploadTimestamp()) == 0) {
                        //Same date
                        if (compareTime(msg.getMessage().getTimestamp(), previousMessage.getPendingMessage().getUploadTimestamp()) == 0) {
                            msg.setInfoToShow(AndroidMegaChatMessage.CHAT_ADAPTER_SHOW_NOTHING);
                        } else {
                            //Different minute
                            msg.setInfoToShow(AndroidMegaChatMessage.CHAT_ADAPTER_SHOW_TIME);
                        }
                    } else {
                        //Different date
                        msg.setInfoToShow(AndroidMegaChatMessage.CHAT_ADAPTER_SHOW_ALL);
                    }
                }
            }
            else{
                logDebug("The previous message is NOT uploading");

                if (userHandleToCompare == myUserHandle) {
                    logDebug("MY message!!");

                    if ((previousMessage.getMessage().getType() == MegaChatMessage.TYPE_PRIV_CHANGE) || (previousMessage.getMessage().getType() == MegaChatMessage.TYPE_ALTER_PARTICIPANTS)) {
                        previousUserHandleToCompare = previousMessage.getMessage().getHandleOfAction();
                    } else {
                        previousUserHandleToCompare = previousMessage.getMessage().getUserHandle();
                    }

                    if (previousUserHandleToCompare == myUserHandle) {
                        logDebug("Last message and previous is mine");
                        //The last two messages are mine
                        if(msg.isUploading()){
                            logDebug("The msg to append is uploading");
                            if (compareDate(msg.getPendingMessage().getUploadTimestamp(), previousMessage) == 0) {
                                //Same date
                                if (compareTime(msg.getPendingMessage().getUploadTimestamp(), previousMessage) == 0) {
                                    msg.setInfoToShow(AndroidMegaChatMessage.CHAT_ADAPTER_SHOW_NOTHING);
                                } else {
                                    //Different minute
                                    msg.setInfoToShow(AndroidMegaChatMessage.CHAT_ADAPTER_SHOW_TIME);
                                }
                            } else {
                                //Different date
                                msg.setInfoToShow(AndroidMegaChatMessage.CHAT_ADAPTER_SHOW_ALL);
                            }
                        }
                        else{
                            if (compareDate(msg, previousMessage) == 0) {
                                //Same date
                                if (compareTime(msg, previousMessage) == 0) {
                                    if ((msg.getMessage().isManagementMessage())) {
                                        msg.setInfoToShow(AndroidMegaChatMessage.CHAT_ADAPTER_SHOW_TIME);
                                    }
                                    else{
                                        msg.setInfoToShow(AndroidMegaChatMessage.CHAT_ADAPTER_SHOW_NOTHING);
                                    }
                                } else {
                                    //Different minute
                                    msg.setInfoToShow(AndroidMegaChatMessage.CHAT_ADAPTER_SHOW_TIME);
                                }
                            } else {
                                //Different date
                                msg.setInfoToShow(AndroidMegaChatMessage.CHAT_ADAPTER_SHOW_ALL);
                            }
                        }

                    } else {
                        //The last message is mine, the previous not
                        logDebug("Last message is mine, NOT previous");
                        if(msg.isUploading()) {
                            logDebug("The msg to append is uploading");
                            if (compareDate(msg.getPendingMessage().getUploadTimestamp(), previousMessage) == 0) {
                                msg.setInfoToShow(AndroidMegaChatMessage.CHAT_ADAPTER_SHOW_TIME);
                            } else {
                                //Different date
                                msg.setInfoToShow(AndroidMegaChatMessage.CHAT_ADAPTER_SHOW_ALL);
                            }
                        }
                        else{
                            if (compareDate(msg, previousMessage) == 0) {
                                msg.setInfoToShow(AndroidMegaChatMessage.CHAT_ADAPTER_SHOW_TIME);
                            } else {
                                //Different date
                                msg.setInfoToShow(AndroidMegaChatMessage.CHAT_ADAPTER_SHOW_ALL);
                            }
                        }
                    }

                } else {
                    logDebug("NOT MY message!! - CONTACT");

                    if ((previousMessage.getMessage().getType() == MegaChatMessage.TYPE_PRIV_CHANGE) || (previousMessage.getMessage().getType() == MegaChatMessage.TYPE_ALTER_PARTICIPANTS)) {
                        previousUserHandleToCompare = previousMessage.getMessage().getHandleOfAction();
                    } else {
                        previousUserHandleToCompare = previousMessage.getMessage().getUserHandle();
                    }

                    if (previousUserHandleToCompare == userHandleToCompare) {
                        //The last message is also a contact's message
                        if(msg.isUploading()) {
                            if (compareDate(msg.getPendingMessage().getUploadTimestamp(), previousMessage) == 0) {
                                //Same date
                                if (compareTime(msg.getPendingMessage().getUploadTimestamp(), previousMessage) == 0) {
                                    logDebug("Add with show nothing - same userHandle");
                                    msg.setInfoToShow(AndroidMegaChatMessage.CHAT_ADAPTER_SHOW_NOTHING);

                                } else {
                                    //Different minute
                                    msg.setInfoToShow(AndroidMegaChatMessage.CHAT_ADAPTER_SHOW_TIME);
                                }
                            } else {
                                //Different date
                                msg.setInfoToShow(AndroidMegaChatMessage.CHAT_ADAPTER_SHOW_ALL);
                            }
                        }
                        else{

                            if (compareDate(msg, previousMessage) == 0) {
                                //Same date
                                if (compareTime(msg, previousMessage) == 0) {
                                    if ((msg.getMessage().isManagementMessage())) {
                                        msg.setInfoToShow(AndroidMegaChatMessage.CHAT_ADAPTER_SHOW_TIME);
                                    }
                                    else{
                                        msg.setInfoToShow(AndroidMegaChatMessage.CHAT_ADAPTER_SHOW_NOTHING);
                                    }
                                } else {
                                    //Different minute
                                    msg.setInfoToShow(AndroidMegaChatMessage.CHAT_ADAPTER_SHOW_TIME);
                                }
                            } else {
                                //Different date
                                msg.setInfoToShow(AndroidMegaChatMessage.CHAT_ADAPTER_SHOW_ALL);
                            }
                        }

                    } else {
                        //The last message is from contact, the previous not
                        logDebug("Different user handle");
                        if(msg.isUploading()) {
                            if (compareDate(msg.getPendingMessage().getUploadTimestamp(), previousMessage) == 0) {
                                //Same date
                                if (compareTime(msg.getPendingMessage().getUploadTimestamp(), previousMessage) == 0) {
                                    if(previousUserHandleToCompare==myUserHandle){
                                        msg.setInfoToShow(AndroidMegaChatMessage.CHAT_ADAPTER_SHOW_TIME);
                                    }
                                    else{
                                        msg.setInfoToShow(AndroidMegaChatMessage.CHAT_ADAPTER_SHOW_NOTHING);
                                    }

                                } else {
                                    //Different minute
                                    msg.setInfoToShow(AndroidMegaChatMessage.CHAT_ADAPTER_SHOW_TIME);
                                }

                            } else {
                                //Different date
                                msg.setInfoToShow(AndroidMegaChatMessage.CHAT_ADAPTER_SHOW_ALL);
                            }
                        }
                        else{
                            if (compareDate(msg, previousMessage) == 0) {
                                if (compareTime(msg, previousMessage) == 0) {
                                    if(previousUserHandleToCompare==myUserHandle){
                                        msg.setInfoToShow(AndroidMegaChatMessage.CHAT_ADAPTER_SHOW_TIME);
                                    }
                                    else{
                                        if ((msg.getMessage().isManagementMessage())) {
                                            msg.setInfoToShow(AndroidMegaChatMessage.CHAT_ADAPTER_SHOW_TIME);
                                        }
                                        else{
                                            msg.setInfoToShow(AndroidMegaChatMessage.CHAT_ADAPTER_SHOW_TIME);
                                        }
                                    }

                                } else {
                                    //Different minute
                                    msg.setInfoToShow(AndroidMegaChatMessage.CHAT_ADAPTER_SHOW_TIME);
                                }

                            } else {
                                //Different date
                                msg.setInfoToShow(AndroidMegaChatMessage.CHAT_ADAPTER_SHOW_ALL);
                            }
                        }
                    }
                }

            }
        }
        return msg.getInfoToShow();
    }

    public void setShowAvatar(int index){
        logDebug("Index: " + index);

        AndroidMegaChatMessage msg = messages.get(index);

        long userHandleToCompare = -1;
        long previousUserHandleToCompare = -1;

        if(msg.isUploading()){
            msg.setShowAvatar(false);
            return;
        }

        if (userHandleToCompare == myUserHandle) {
            logDebug("MY message!!");
        }else{
            logDebug("Contact message");
            if ((msg.getMessage().getType() == MegaChatMessage.TYPE_PRIV_CHANGE) || (msg.getMessage().getType() == MegaChatMessage.TYPE_ALTER_PARTICIPANTS)) {
                userHandleToCompare = msg.getMessage().getHandleOfAction();
            } else {
                userHandleToCompare = msg.getMessage().getUserHandle();
            }
            logDebug("userHandleTocompare: " + userHandleToCompare);
            AndroidMegaChatMessage previousMessage = null;
            if(messages.size()-1 > index){
                previousMessage = messages.get(index + 1);
                if(previousMessage==null){
                    msg.setShowAvatar(true);
                    logWarning("Previous message is null");
                    return;
                }
                if(previousMessage.isUploading()){
                    msg.setShowAvatar(true);
                    logDebug("Previous is uploading");
                    return;
                }

                if((previousMessage.getMessage().getType() == MegaChatMessage.TYPE_PRIV_CHANGE) || (previousMessage.getMessage().getType() == MegaChatMessage.TYPE_ALTER_PARTICIPANTS)) {
                    previousUserHandleToCompare = previousMessage.getMessage().getHandleOfAction();
                }else{
                    previousUserHandleToCompare = previousMessage.getMessage().getUserHandle();
                }

                logDebug("previousUserHandleToCompare: " + previousUserHandleToCompare);

                if ((previousMessage.getMessage().getType() == MegaChatMessage.TYPE_CALL_ENDED) || (previousMessage.getMessage().getType() == MegaChatMessage.TYPE_CALL_STARTED) || (previousMessage.getMessage().getType() == MegaChatMessage.TYPE_PRIV_CHANGE) || (previousMessage.getMessage().getType() == MegaChatMessage.TYPE_ALTER_PARTICIPANTS) || (previousMessage.getMessage().getType() == MegaChatMessage.TYPE_CHAT_TITLE)) {
                    msg.setShowAvatar(true);
                    logDebug("Set: " + true);
                } else {
                    if (previousUserHandleToCompare == userHandleToCompare) {
                        msg.setShowAvatar(false);
                        logDebug("Set: " + false);
                    }else{
                        msg.setShowAvatar(true);
                        logDebug("Set: " + true);
                    }
                }
            }
            else{
                logWarning("No previous message");
                msg.setShowAvatar(true);
            }
        }
    }

    public void showMsgNotSentPanel(AndroidMegaChatMessage message, int position){
        logDebug("Position: " + position);

        selectedPosition = position;

        if (message == null || isBottomSheetDialogShown(bottomSheetDialogFragment)) return;

        selectedMessageId = message.getMessage().getRowId();
        logDebug("Temporal id of MS message: "+message.getMessage().getTempId());
        bottomSheetDialogFragment = new MessageNotSentBottomSheetDialogFragment();
        bottomSheetDialogFragment.show(getSupportFragmentManager(), bottomSheetDialogFragment.getTag());
    }

    public void showSendAttachmentBottomSheet(){
        logDebug("showSendAttachmentBottomSheet");

        if (isBottomSheetDialogShown(bottomSheetDialogFragment)) return;

        bottomSheetDialogFragment = new SendAttachmentChatBottomSheetDialogFragment();
        bottomSheetDialogFragment.show(getSupportFragmentManager(), bottomSheetDialogFragment.getTag());
    }

    public void showUploadingAttachmentBottomSheet(AndroidMegaChatMessage message, int position){
        logDebug("showUploadingAttachmentBottomSheet: "+position);

        if (message == null || message.getPendingMessage() == null
                || message.getPendingMessage().getState() == PendingMessageSingle.STATE_COMPRESSING
                || isBottomSheetDialogShown(bottomSheetDialogFragment)) {
            return;
        }

        selectedPosition = position;
        selectedMessageId = message.getPendingMessage().getId();

        bottomSheetDialogFragment = new PendingMessageBottomSheetDialogFragment();
        bottomSheetDialogFragment.show(getSupportFragmentManager(), bottomSheetDialogFragment.getTag());
    }

    public void showReactionBottomSheet(AndroidMegaChatMessage message, int position, String reaction) {
        if (message == null || message.getMessage() == null)
            return;

        selectedPosition = position;
        hideBottomSheet();
        selectedMessageId = message.getMessage().getMsgId();

        if (reaction == null) {
            bottomSheetDialogFragment = new ReactionsBottomSheet();
            bottomSheetDialogFragment.show(getSupportFragmentManager(), bottomSheetDialogFragment.getTag());
        } else if (chatRoom != null && !chatRoom.isPreview() && chatRoom.getOwnPrivilege() != MegaChatRoom.PRIV_RM) {
            bottomSheetDialogFragment = new InfoReactionsBottomSheet(this, reaction);
            bottomSheetDialogFragment.show(getSupportFragmentManager(), bottomSheetDialogFragment.getTag());
        }
    }

    public void hideBottomSheet() {
        if (isBottomSheetDialogShown(bottomSheetDialogFragment)) {
            bottomSheetDialogFragment.dismissAllowingStateLoss();
        }
    }

    private void showGeneralChatMessageBottomSheet(AndroidMegaChatMessage message, int position) {
        selectedPosition = position;

        if (message == null || isBottomSheetDialogShown(bottomSheetDialogFragment))
            return;

        selectedMessageId = message.getMessage().getMsgId();

        if (MegaApplication.getInstance().getMegaChatApi().getMessage(idChat, selectedMessageId) == null) {
            if (!isOnline(this)) {
                showSnackbar(SNACKBAR_TYPE, getString(R.string.error_server_connection_problem), MEGACHAT_INVALID_HANDLE);
            }
            return;
        }
        bottomSheetDialogFragment = new GeneralChatMessageBottomSheet();
        bottomSheetDialogFragment.show(getSupportFragmentManager(), bottomSheetDialogFragment.getTag());
    }

    public void removeMsgNotSent(){
        logDebug("Selected position: " + selectedPosition);
        messages.remove(selectedPosition);
        adapter.removeMessage(selectedPosition, messages);
    }

    public void updatingRemovedMessage(MegaChatMessage message) {
        for (int i = 0; i < messages.size(); i++) {
            MegaChatMessage messageToCompare = messages.get(i).getMessage();
            if (messageToCompare != null) {
                if ((message.getMsgId() != MEGACHAT_INVALID_HANDLE && message.getMsgId() == messageToCompare.getMsgId()) ||
                        (message.getTempId() != MEGACHAT_INVALID_HANDLE && message.getTempId() == messageToCompare.getTempId())) {
                    RemovedMessage msg = new RemovedMessage(messageToCompare.getTempId(), messageToCompare.getMsgId());
                    removedMessages.add(msg);
                    adapter.notifyItemChanged(i + 1);
                    break;
                }
            }
        }
    }

    /**
     * Removes a pending message from UI and DB if exists.
     *
     * @param id The identifier of the pending message.
     */
    public void removePendingMsg(long id){
        removePendingMsg(dbH.findPendingMessageById(id));
    }

    /**
     * Removes a pending message from UI and DB if exists.
     *
     * @param pMsg The pending message.
     */
    public void removePendingMsg(PendingMessageSingle pMsg) {
        if (pMsg == null || pMsg.getState() == PendingMessageSingle.STATE_SENT) {
            showSnackbar(SNACKBAR_TYPE, getString(R.string.error_message_already_sent), MEGACHAT_INVALID_HANDLE);
            return;
        }

        if ((pMsg.getState() == PendingMessageSingle.STATE_UPLOADING || pMsg.getState() == PendingMessageSingle.STATE_ATTACHING)
                && pMsg.getTransferTag() != INVALID_ID) {
            MegaApplication.getChatManagement().setPendingMessageToBeCancelled(pMsg.getTransferTag(), pMsg.getId());
            megaApi.cancelTransferByTag(pMsg.getTransferTag(), this);
            return;
        }

        removePendingMessageFromDbHAndUI(pMsg.getId());
    }

    /**
     * Gets a pending message position from its id.
     *
     * @param pendingMsgId Identifier of the pending message.
     * @return The position of the pending message if exist, INVALID_POSITION otherwise.
     */
    public int findPendingMessagePosition(long pendingMsgId) {
        ListIterator<AndroidMegaChatMessage> itr = messages.listIterator(messages.size());

        while (itr.hasPrevious()) {
            if (pendingMsgId == itr.previous().getMessage().getTempId()) {
                return itr.nextIndex();
            }
        }

        return INVALID_POSITION;
    }

    /**
     * Updates the UI of a pending message.
     *
     * @param pendingMsg The pending message to update.
     */
    private void updatePendingMessage(PendingMessageSingle pendingMsg) {
        ListIterator<AndroidMegaChatMessage> itr = messages.listIterator(messages.size());

        while (itr.hasPrevious()) {
            AndroidMegaChatMessage messageToCheck = itr.previous();

            if (messageToCheck.getPendingMessage() != null
                    && messageToCheck.getPendingMessage().getId() == pendingMsg.id) {
                int indexToChange = itr.nextIndex();
                logDebug("Found index to update: " + indexToChange);

                messages.set(indexToChange, new AndroidMegaChatMessage(pendingMsg,
                        pendingMsg.getState() >= PendingMessageSingle.STATE_PREPARING
                                && pendingMsg.getState() <= PendingMessageSingle.STATE_COMPRESSING));

                adapter.modifyMessage(messages, indexToChange + 1);
                break;
            }
        }
    }

    public void showSnackbar(int type, String s, long idChat, String emailUser) {
        showSnackbar(type, fragmentContainer, null, s, idChat, emailUser);
    }

    public void removeProgressDialog(){
        if (statusDialog != null) {
            try {
                statusDialog.dismiss();
            } catch (Exception ex) {}
        }
    }

    public void startConversation(long handle){
        logDebug("Handle: " + handle);
        MegaChatRoom chat = megaChatApi.getChatRoomByUser(handle);
        MegaChatPeerList peers = MegaChatPeerList.createInstance();
        if(chat==null){
            logDebug("No chat, create it!");
            peers.addPeer(handle, MegaChatPeerList.PRIV_STANDARD);
            megaChatApi.createChat(false, peers, this);
        }
        else{
            logDebug("There is already a chat, open it!");
            Intent intentOpenChat = new Intent(this, ChatActivity.class);
            intentOpenChat.setAction(ACTION_CHAT_SHOW_MESSAGES);
            intentOpenChat.putExtra(CHAT_ID, chat.getChatId());
            this.startActivity(intentOpenChat);
        }
    }

    public void startGroupConversation(ArrayList<Long> userHandles){
        logDebug("startGroupConversation");

        MegaChatPeerList peers = MegaChatPeerList.createInstance();

        for(int i=0;i<userHandles.size();i++){
            long handle = userHandles.get(i);
            peers.addPeer(handle, MegaChatPeerList.PRIV_STANDARD);
        }
        megaChatApi.createChat(true, peers, this);
    }

    public void setMessages(ArrayList<AndroidMegaChatMessage> messages){
        if(dialog!=null){
            dialog.dismiss();
        }
        this.messages = messages;
        //Create adapter
        if (adapter == null) {
            createAdapter();
        } else {
            updateMessages();
        }
    }

    private void createAdapter() {
        //Create adapter
        adapter = new MegaChatAdapter(this, chatRoom, messages, messagesPlaying,
                removedMessages, listView, inviteContactUseCase, getAvatarUseCase);

        adapter.setHasStableIds(true);
        listView.setLayoutManager(mLayoutManager);
        listView.setAdapter(adapter);
        updateMessages();
    }

    public void updateReactionAdapter(MegaChatMessage msg, String reaction, int count) {
        adapter.checkReactionUpdated(idChat, msg, reaction, count);
    }

    @Override
    public void onRequestStart(MegaChatApiJava api, MegaChatRequest request) {

    }

    @Override
    public void onRequestUpdate(MegaChatApiJava api, MegaChatRequest request) {

    }

    @Override
    public void onRequestFinish(MegaChatApiJava api, MegaChatRequest request, MegaChatError e) {
        logDebug("onRequestFinish: " + request.getRequestString() + " " + request.getType());

      if (request.getType() == MegaChatRequest.TYPE_REMOVE_FROM_CHATROOM) {
           logDebug("Remove participant: " + request.getUserHandle() + " my user: " + megaChatApi.getMyUserHandle());

           if (e.getErrorCode() == MegaChatError.ERROR_OK) {
               logDebug("Participant removed OK");
               invalidateOptionsMenu();
           } else {
               logError("ERROR WHEN TYPE_REMOVE_FROM_CHATROOM " + e.getErrorString());
               showSnackbar(SNACKBAR_TYPE, getTranslatedErrorString(e), MEGACHAT_INVALID_HANDLE);
           }
       } else if (request.getType() == MegaChatRequest.TYPE_ATTACH_NODE_MESSAGE) {
            removeProgressDialog();

            disableMultiselection();

            if(e.getErrorCode()==MegaChatError.ERROR_OK){
                logDebug("File sent correctly");
                MegaNodeList nodeList = request.getMegaNodeList();

                for(int i = 0; i<nodeList.size();i++){
                    logDebug("Node handle: " + nodeList.get(i).getHandle());
                }
                AndroidMegaChatMessage androidMsgSent = new AndroidMegaChatMessage(request.getMegaChatMessage());
                sendMessageToUI(androidMsgSent);

            }else{
                logError("File NOT sent: " + e.getErrorCode() + "___" + e.getErrorString());
                showSnackbar(SNACKBAR_TYPE, getString(R.string.error_attaching_node_from_cloud), -1);
            }

        }else if(request.getType() == MegaChatRequest.TYPE_REVOKE_NODE_MESSAGE){
            if(e.getErrorCode()==MegaChatError.ERROR_OK){
                logDebug("Node revoked correctly, msg id: " + request.getMegaChatMessage().getMsgId());
            }
            else{
                logError("NOT revoked correctly");
                showSnackbar(SNACKBAR_TYPE, getString(R.string.error_revoking_node), -1);
            }

        }else if(request.getType() == MegaChatRequest.TYPE_CREATE_CHATROOM){
            logDebug("Create chat request finish!!!");
            if(e.getErrorCode()==MegaChatError.ERROR_OK){

                logDebug("Open new chat");
                Intent intent = new Intent(this, ChatActivity.class);
                intent.setAction(ACTION_CHAT_SHOW_MESSAGES);
                intent.putExtra(CHAT_ID, request.getChatHandle());
                this.startActivity(intent);
                finish();
            }
            else{
                logError("ERROR WHEN CREATING CHAT " + e.getErrorString());
                showSnackbar(SNACKBAR_TYPE, getString(R.string.create_chat_error), -1);
            }

        } else if (request.getType() == MegaChatRequest.TYPE_AUTOJOIN_PUBLIC_CHAT) {
            joiningOrLeaving = false;

            if (e.getErrorCode() == MegaChatError.ERROR_OK) {
                if (request.getUserHandle() != MEGACHAT_INVALID_HANDLE) {
                    //Rejoin option
                    initializeInputText();
                    isOpeningChat = true;
                    loadHistory();
                } else {
                    //Join
                    setChatSubtitle();
                    setPreviewersView();
                }

                supportInvalidateOptionsMenu();
            } else {
                MegaChatRoom chatRoom = megaChatApi.getChatRoom(idChat);
                if (chatRoom != null && chatRoom.getOwnPrivilege() >= MegaChatRoom.PRIV_RO) {
                    logWarning("I'm already a participant");
                    return;
                }

                logError("ERROR WHEN JOINING CHAT " + e.getErrorCode() + " " + e.getErrorString());
                showSnackbar(SNACKBAR_TYPE, getString(R.string.error_general_nodes), MEGACHAT_INVALID_HANDLE);
            }
        } else if(request.getType() == MegaChatRequest.TYPE_LAST_GREEN){
            logDebug("TYPE_LAST_GREEN requested");

        }else if(request.getType() == MegaChatRequest.TYPE_ARCHIVE_CHATROOM){

            long chatHandle = request.getChatHandle();
            chatRoom = megaChatApi.getChatRoom(chatHandle);
            String chatTitle = getTitleChat(chatRoom);

            if(chatTitle==null){
                chatTitle = "";
            }
            else if(!chatTitle.isEmpty() && chatTitle.length()>60){
                chatTitle = chatTitle.substring(0,59)+"...";
            }

            if(!chatTitle.isEmpty() && chatRoom.isGroup() && !chatRoom.hasCustomTitle()){
                chatTitle = "\""+chatTitle+"\"";
            }

            supportInvalidateOptionsMenu();
            setChatSubtitle();

            if (!chatRoom.isArchived()) {
                requestLastGreen(INITIAL_PRESENCE_STATUS);
            }

            if(e.getErrorCode()==MegaChatError.ERROR_OK){

                if(request.getFlag()){
                    logDebug("Chat archived");
                    sendBroadcastChatArchived(chatTitle);
                }
                else{
                    logDebug("Chat unarchived");
                    showSnackbar(SNACKBAR_TYPE, getString(R.string.success_unarchive_chat, chatTitle), -1);
                }

            }else{
                if(request.getFlag()){
                    logError("ERROR WHEN ARCHIVING CHAT " + e.getErrorString());
                    showSnackbar(SNACKBAR_TYPE, getString(R.string.error_archive_chat, chatTitle), -1);
                }else{
                    logError("ERROR WHEN UNARCHIVING CHAT " + e.getErrorString());
                    showSnackbar(SNACKBAR_TYPE, getString(R.string.error_unarchive_chat, chatTitle), -1);
                }
            }
        }
        else if (request.getType() == MegaChatRequest.TYPE_CHAT_LINK_HANDLE) {
            if(request.getFlag() && request.getNumRetry()==0){
                logDebug("Removing chat link");
                if(e.getErrorCode()==MegaChatError.ERROR_OK){
                    showSnackbar(SNACKBAR_TYPE, getString(R.string.chat_link_deleted), -1);
                }
                else{
                    if (e.getErrorCode() == MegaChatError.ERROR_ARGS) {
                        logError("The chatroom isn't grupal or public");
                    }
                    else if (e.getErrorCode()==MegaChatError.ERROR_NOENT){
                        logError("The chatroom doesn't exist or the chatid is invalid");
                    }
                    else if(e.getErrorCode()==MegaChatError.ERROR_ACCESS){
                        logError("The chatroom doesn't have a topic or the caller isn't an operator");
                    }
                    else{
                        logError("Error TYPE_CHAT_LINK_HANDLE " + e.getErrorCode());
                    }
                    showSnackbar(SNACKBAR_TYPE, getString(R.string.general_error) + ": " + e.getErrorString(), -1);
                }
            }
        }
    }

    @Override
    public void onRequestTemporaryError(MegaChatApiJava api, MegaChatRequest request, MegaChatError e) {
        logWarning("onRequestTemporaryError");
    }

    @Override
    protected void onStop() {
        super.onStop();
    }

    private void cleanBuffers(){
        if(!bufferMessages.isEmpty()){
            bufferMessages.clear();
        }
        if(!messages.isEmpty()){
            messages.clear();
        }
        if(!removedMessages.isEmpty()){
            removedMessages.clear();
        }
    }

    @Override
    protected void onDestroy() {
        logDebug("onDestroy()");
        destroySpeakerAudioManger();
        cleanBuffers();
        if (handlerEmojiKeyboard != null){
            handlerEmojiKeyboard.removeCallbacksAndMessages(null);
        }
        if (handlerKeyboard != null) {
            handlerKeyboard.removeCallbacksAndMessages(null);
        }

        if (megaChatApi != null && idChat != -1) {
            megaChatApi.closeChatRoom(idChat, this);
            MegaApplication.setClosedChat(true);

            if (chatRoom != null && chatRoom.isPreview()) {
                megaChatApi.closeChatPreview(idChat);
            }
        }

        if (handler != null) {
            handler.removeCallbacksAndMessages(null);
        }

        if (handlerReceive != null) {
            handlerReceive.removeCallbacksAndMessages(null);
        }
        if (handlerSend != null) {
            handlerSend.removeCallbacksAndMessages(null);
        }

        hideCallBar(null);

        destroyAudioRecorderElements();
        if(adapter!=null) {
            adapter.stopAllReproductionsInProgress();
            adapter.destroyVoiceElemnts();
        }

        unregisterReceiver(historyTruncatedByRetentionTimeReceiver);
        unregisterReceiver(chatRoomMuteUpdateReceiver);
        unregisterReceiver(dialogConnectReceiver);
        unregisterReceiver(voiceclipDownloadedReceiver);
        unregisterReceiver(userNameReceiver);
        unregisterReceiver(chatArchivedReceiver);
        unregisterReceiver(leftChatReceiver);
        unregisterReceiver(closeChatReceiver);
        unregisterReceiver(joinedSuccessfullyReceiver);
        unregisterReceiver(chatUploadStartedReceiver);
        unregisterReceiver(errorCopyingNodesReceiver);
        unregisterReceiver(retryPendingMessageReceiver);

        if(megaApi != null) {
            megaApi.removeRequestListener(this);
        }

        MediaPlayerService.resumeAudioPlayerIfNotInCall(this);

        nodeSaver.destroy();

        super.onDestroy();
    }

    /**
     * Method for saving in the database if there was something written in the input text or if a message was being edited
     */
    private void saveInputText() {
        try {
            if (textChat != null) {
                String written = textChat.getText().toString();
                if (written != null) {
                    if (dbH == null) {
                        dbH = MegaApplication.getInstance().getDbH();
                    }
                    if(dbH != null){
                        ChatItemPreferences prefs = dbH.findChatPreferencesByHandle(Long.toString(idChat));
                        String editedMessageId = editingMessage && messageToEdit != null ? Long.toString(messageToEdit.getMsgId()) : "";
                        if (prefs != null) {
                            prefs.setEditedMsgId(editedMessageId);
                            prefs.setWrittenText(written);
                            dbH.setWrittenTextItem(Long.toString(idChat), written, editedMessageId);
                        } else {
                            prefs = new ChatItemPreferences(Long.toString(idChat), written, editedMessageId);
                            dbH.setChatItemPreferences(prefs);
                        }
                    }
                }
            }
        } catch (Exception e) {
            logError("Written message not stored on DB", e);
        }
    }

    public void closeChat(boolean shouldLogout) {
        if (megaChatApi == null || chatRoom == null || idChat == MEGACHAT_INVALID_HANDLE) {
            return;
        }

        saveInputText();
        shouldLogout = chatC.isInAnonymousMode() && shouldLogout;
        megaChatApi.closeChatRoom(idChat, this);
        if (chatRoom.isPreview()) {
            megaChatApi.closeChatPreview(idChat);
        }

        MegaApplication.setClosedChat(true);
        composite.clear();

        if (shouldLogout) {
            megaChatApi.logout();
        }

        chatRoom = null;
        idChat = MEGACHAT_INVALID_HANDLE;
    }

    @Override
    protected void onNewIntent(Intent intent){
        logDebug("onNewIntent");
        hideKeyboard();
        if (intent != null){
            if (intent.getAction() != null){
                if(intent.getAction().equals(ACTION_UPDATE_ATTACHMENT)){
                    logDebug("Intent to update an attachment with error");

                    long idPendMsg = intent.getLongExtra("ID_MSG", -1);
                    if(idPendMsg!=-1){
                        int indexToChange = -1;
                        ListIterator<AndroidMegaChatMessage> itr = messages.listIterator(messages.size());

                        // Iterate in reverse.
                        while(itr.hasPrevious()) {
                            AndroidMegaChatMessage messageToCheck = itr.previous();

                            if(messageToCheck.isUploading()){
                                if(messageToCheck.getPendingMessage().getId()==idPendMsg){
                                    indexToChange = itr.nextIndex();
                                    logDebug("Found index to change: " + indexToChange);
                                    break;
                                }
                            }
                        }

                        if(indexToChange!=-1){
                            logDebug("Index modified: " + indexToChange);

                            PendingMessageSingle pendingMsg = null;
                            if(idPendMsg!=-1){
                                pendingMsg = dbH.findPendingMessageById(idPendMsg);

                                if(pendingMsg!=null){
                                    messages.get(indexToChange).setPendingMessage(pendingMsg);
                                    adapter.modifyMessage(messages, indexToChange+1);
                                }
                            }
                        }
                        else{
                            logError("Error, id pending message message not found!!");
                        }
                    }
                    else{
                        logError("Error. The idPendMsg is -1");
                    }

                    int isOverquota = intent.getIntExtra("IS_OVERQUOTA", 0);
                    if(isOverquota==1){
                        showOverquotaAlert(false);
                    }
                    else if (isOverquota==2){
                        showOverquotaAlert(true);
                    }

                    return;
                }else{
                    long newidChat = intent.getLongExtra(CHAT_ID, MEGACHAT_INVALID_HANDLE);
                    if(intent.getAction().equals(ACTION_CHAT_SHOW_MESSAGES) || intent.getAction().equals(ACTION_OPEN_CHAT_LINK) || idChat != newidChat) {
                        cleanBuffers();
                        pendingMessagesLoaded = false;
                    }
                    if (messagesPlaying != null && !messagesPlaying.isEmpty()) {
                        for (MessageVoiceClip m : messagesPlaying) {
                            m.getMediaPlayer().release();
                            m.setMediaPlayer(null);
                        }
                        messagesPlaying.clear();
                    }

                    closeChat(false);
                    MegaApplication.setOpenChatId(-1);

                    initAfterIntent(intent, null);
                }

            }
        }
        super.onNewIntent(intent);
        setIntent(intent);
    }

    public MegaChatRoom getChatRoom() {
        return chatRoom;
    }

    public void setChatRoom(MegaChatRoom chatRoom) {
        this.chatRoom = chatRoom;
    }

    public void revoke(){
        logDebug("revoke");
        megaChatApi.revokeAttachmentMessage(idChat, selectedMessageId);
    }

    @Override
    public void onRequestStart(MegaApiJava api, MegaRequest request) {

    }

    @Override
    public void onRequestUpdate(MegaApiJava api, MegaRequest request) {

    }

    @Override
    public void onRequestFinish(MegaApiJava api, MegaRequest request, MegaError e) {
        removeProgressDialog();
        if (request.getType() == MegaRequest.TYPE_INVITE_CONTACT){
            logDebug("MegaRequest.TYPE_INVITE_CONTACT finished: " + request.getNumber());

            if(request.getNumber()== MegaContactRequest.INVITE_ACTION_REMIND){
                showSnackbar(SNACKBAR_TYPE, getString(R.string.context_contact_invitation_resent), -1);
            }
            else{
                if (e.getErrorCode() == MegaError.API_OK){
                    logDebug("OK INVITE CONTACT: " + request.getEmail());
                    if (request.getNumber() == MegaContactRequest.INVITE_ACTION_ADD) {
                        showSnackbar(DISMISS_ACTION_SNACKBAR, StringResourcesUtils.getString(R.string.contact_invited), MEGACHAT_INVALID_HANDLE);
                    }
                }
                else{
                    logError("Code: " + e.getErrorString());
                    if(e.getErrorCode()==MegaError.API_EEXIST)
                    {
                        showSnackbar(SNACKBAR_TYPE, getString(R.string.context_contact_already_invited, request.getEmail()), -1);
                    }
                    else if(request.getNumber()==MegaContactRequest.INVITE_ACTION_ADD && e.getErrorCode()==MegaError.API_EARGS)
                    {
                        showSnackbar(SNACKBAR_TYPE, getString(R.string.error_own_email_as_contact), -1);
                    }
                    else{
                        showSnackbar(SNACKBAR_TYPE, getString(R.string.general_error), -1);
                    }
                    logError("ERROR: " + e.getErrorCode() + "___" + e.getErrorString());
                }
            }
        } else if (request.getType() == MegaRequest.TYPE_CANCEL_TRANSFER){
            int tag = request.getTransferTag();
            ChatManagement chatManagement = MegaApplication.getChatManagement();
            long pMsgId = chatManagement.getPendingMsgIdToBeCancelled(tag);
            chatManagement.removePendingMsgToBeCancelled(tag);

            if (e.getErrorCode() != MegaError.API_OK) {
                chatManagement.addMsgToBeDelete(pMsgId);
            } else {
                removePendingMessageFromDbHAndUI(pMsgId);
            }
        }
        else if (request.getType() == MegaRequest.TYPE_SET_ATTR_USER){
            if(request.getParamType()==MegaApiJava.USER_ATTR_GEOLOCATION){
                if(e.getErrorCode() == MegaError.API_OK){
                    logDebug("Attribute USER_ATTR_GEOLOCATION enabled");
                    MegaApplication.setEnabledGeoLocation(true);
                    getLocationPermission();
                }
                else{
                    logDebug("Attribute USER_ATTR_GEOLOCATION disabled");
                    MegaApplication.setEnabledGeoLocation(false);
                }
            }
        }
    }

    /**
     * Method for removing a penging message from the database and UI
     *
     * @param pendingId Pending message ID
     */
    private void removePendingMessageFromDbHAndUI(long pendingId) {
        try {
            dbH.removePendingMessageById(pendingId);
            int positionToRemove = selectedPosition == INVALID_POSITION
                    ? findPendingMessagePosition(pendingId)
                    : selectedPosition;

            messages.remove(positionToRemove);
            adapter.removeMessage(positionToRemove, messages);
        } catch (IndexOutOfBoundsException exception) {
            logError("EXCEPTION", exception);
        }
    }

    @Override
    public void onRequestTemporaryError(MegaApiJava api, MegaRequest request, MegaError e) {

    }

    protected MegaChatAdapter getAdapter() {
        return adapter;
    }

    @Override
    public void onSaveInstanceState(Bundle outState){
        logDebug("onSaveInstance");
        super.onSaveInstanceState(outState);
        outState.putLong("idChat", idChat);
        outState.putLong("selectedMessageId", selectedMessageId);
        outState.putInt("selectedPosition", selectedPosition);
        outState.putInt("typeMessageJump",typeMessageJump);

        if(messageJumpLayout.getVisibility() == View.VISIBLE){
            visibilityMessageJump = true;
        }else{
            visibilityMessageJump = false;
        }
        outState.putBoolean("visibilityMessageJump",visibilityMessageJump);
        outState.putLong(LAST_MESSAGE_SEEN, lastIdMsgSeen);
        outState.putLong(GENERAL_UNREAD_COUNT, generalUnreadCount);
        outState.putBoolean("isHideJump",isHideJump);
        outState.putString("mOutputFilePath",mOutputFilePath);
        outState.putBoolean("isShareLinkDialogDismissed", isShareLinkDialogDismissed);

        nodeSaver.saveState(outState);

        if(adapter == null)
            return;


        RotatableAdapter currentAdapter = getAdapter();
        if(currentAdapter != null & adapter.isMultipleSelect()){
            ArrayList<Integer> selectedPositions= (ArrayList<Integer>) (currentAdapter.getSelectedItems());
            outState.putIntegerArrayList(SELECTED_ITEMS, selectedPositions);
        }

        MessageVoiceClip messageVoiceClip = adapter.getVoiceClipPlaying();
        if (messageVoiceClip != null) {
            outState.putBoolean(PLAYING, true);
            outState.putLong(ID_VOICE_CLIP_PLAYING, messageVoiceClip.getIdMessage());
            outState.putLong(MESSAGE_HANDLE_PLAYING, messageVoiceClip.getMessageHandle());
            outState.putLong(USER_HANDLE_PLAYING, messageVoiceClip.getUserHandle());
            outState.putInt(PROGRESS_PLAYING, messageVoiceClip.getProgress());
        } else {
            outState.putBoolean(PLAYING, false);

        }
        outState.putBoolean("isLocationDialogShown", isLocationDialogShown);
        outState.putBoolean(JOINING_OR_LEAVING, joiningOrLeaving);
        outState.putString(JOINING_OR_LEAVING_ACTION, joiningOrLeavingAction);
        outState.putBoolean(OPENING_AND_JOINING_ACTION, openingAndJoining);
        outState.putBoolean(ERROR_REACTION_DIALOG, errorReactionsDialogIsShown);
        outState.putLong(TYPE_ERROR_REACTION, typeErrorReaction);
    }

    /**
     * Handle processed upload intent.
     *
     * @param infos List<ShareInfo> containing all the upload info.
     */
    private void onIntentProcessed(List<ShareInfo> infos) {
        logDebug("onIntentProcessed");

        if (infos == null) {
            statusDialog.dismiss();
            showSnackbar(SNACKBAR_TYPE, getString(R.string.upload_can_not_open), -1);
        }
        else {
            logDebug("Launch chat upload with files " + infos.size());
            for (ShareInfo info : infos) {
                Intent intent = new Intent(this, ChatUploadService.class);

                PendingMessageSingle pMsgSingle = createAttachmentPendingMessage(idChat,
                        info.getFileAbsolutePath(), info.getTitle(), false);

                long idMessage = pMsgSingle.getId();

                if(idMessage!=-1){
                    intent.putExtra(ChatUploadService.EXTRA_ID_PEND_MSG, idMessage);

                    logDebug("Size of the file: " + info.getSize());

                    AndroidMegaChatMessage newNodeAttachmentMsg = new AndroidMegaChatMessage(pMsgSingle, true);
                    sendMessageToUI(newNodeAttachmentMsg);

                    intent.putExtra(ChatUploadService.EXTRA_CHAT_ID, idChat);

                    checkIfServiceCanStart(intent);
                }
                else{
                    logError("Error when adding pending msg to the database");
                }

                removeProgressDialog();
            }
        }
    }

    /**
     * If the chat id received is valid, opens a chat after forward messages.
     * If no, only disables select mode and shows a Snackbar if the text received is not null neither empty.
     *
     * @param chatHandle Chat id.
     * @param text       Text to show as Snackbar if needed, null or empty otherwise.
     */
    public void openChatAfterForward(long chatHandle, String text) {
        removeProgressDialog();

        if (chatHandle == idChat || chatHandle == MEGACHAT_INVALID_HANDLE) {
            disableMultiselection();

            if (text != null) {
                showSnackbar(SNACKBAR_TYPE, text, MEGACHAT_INVALID_HANDLE);
            }

            return;
        }

        Intent intentOpenChat = new Intent(this, ManagerActivity.class);
        intentOpenChat.addFlags(Intent.FLAG_ACTIVITY_CLEAR_TOP);
        intentOpenChat.setAction(ACTION_CHAT_NOTIFICATION_MESSAGE);
        intentOpenChat.putExtra(CHAT_ID, chatHandle);
        intentOpenChat.putExtra(SHOW_SNACKBAR, text);
        closeChat(true);
        startActivity(intentOpenChat);
        finish();
    }

    public void markAsSeen(MegaChatMessage msg) {
        logDebug("markAsSeen");
        if (activityVisible) {
            if (msg.getStatus() != MegaChatMessage.STATUS_SEEN) {
                logDebug("Mark message: " + msg.getMsgId() + " as seen");
                megaChatApi.setMessageSeen(chatRoom.getChatId(), msg.getMsgId());
            }
        }
    }


   @Override
    public void onResume(){
        super.onResume();
       stopService(new Intent(this, KeepAliveService.class));

        if(idChat!=-1 && chatRoom!=null) {

            setNodeAttachmentVisible();

            passcodeManagement.setShowPasscodeScreen(true);
            MegaApplication.setOpenChatId(idChat);
            supportInvalidateOptionsMenu();

            int chatConnection = megaChatApi.getChatConnectionState(idChat);
            logDebug("Chat connection (" + idChat+ ") is: " + chatConnection);
            if(chatConnection==MegaChatApi.CHAT_CONNECTION_ONLINE) {
                setAsRead = true;
                if(!chatRoom.isGroup()) {
                    requestLastGreen(INITIAL_PRESENCE_STATUS);
                }
            }
            else{
                setAsRead=false;
            }
            setChatSubtitle();
            if(emojiKeyboard!=null){
                emojiKeyboard.hideBothKeyboard(this);
            }

            try {
                ChatAdvancedNotificationBuilder notificationBuilder;
                notificationBuilder = ChatAdvancedNotificationBuilder.newInstance(this, megaApi, megaChatApi);
                notificationBuilder.removeAllChatNotifications();
            } catch (Exception e) {
                logError("Exception NotificationManager - remove all notifications", e);
            }
            //Update last seen position if different and there is unread messages
            //If the chat is being opened do not update, onLoad will do that

            if(!isOpeningChat) {
                logDebug("Chat is NOT loading history");
                if(lastSeenReceived == true && messages != null){

                    long unreadCount = chatRoom.getUnreadCount();
                    if (unreadCount != 0) {
                        lastIdMsgSeen = megaChatApi.getLastMessageSeenId(idChat);

                        //Find last message
                        int positionLastMessage = -1;
                        for(int i=messages.size()-1; i>=0;i--) {
                            AndroidMegaChatMessage androidMessage = messages.get(i);

                            if (!androidMessage.isUploading()) {
                                MegaChatMessage msg = androidMessage.getMessage();
                                if (msg.getMsgId() == lastIdMsgSeen) {
                                    positionLastMessage = i;
                                    break;
                                }
                            }
                        }

                        if(positionLastMessage==-1){
                            scrollToMessage(-1);

                        }
                        else{
                            //Check if it has no my messages after

                            if(positionLastMessage >= messages.size()-1){
                                logDebug("Nothing after, do not increment position");
                            }
                            else{
                                positionLastMessage = positionLastMessage + 1;
                            }

                            AndroidMegaChatMessage message = messages.get(positionLastMessage);
                            logDebug("Position lastMessage found: " + positionLastMessage + " messages.size: " + messages.size());

                            while(message.getMessage().getUserHandle()==megaChatApi.getMyUserHandle()){
                                lastIdMsgSeen = message.getMessage().getMsgId();
                                positionLastMessage = positionLastMessage + 1;
                                message = messages.get(positionLastMessage);
                            }

                            generalUnreadCount = unreadCount;

                            scrollToMessage(lastIdMsgSeen);
                        }
                    }
                    else{
                        if(generalUnreadCount!=0){
                            scrollToMessage(-1);
                        }
                    }
                }
                setLastMessageSeen();
            }
            else{
                logDebug("openingChat:doNotUpdateLastMessageSeen");
            }

            activityVisible = true;
            updateCallBanner();
            if(aB != null && aB.getTitle() != null){
                titleToolbar.setText(titleToolbar.getText());
            }
            updateActionModeTitle();
        }
    }

    public void scrollToMessage(long lastId){
        if(messages == null || messages.isEmpty())
            return;

        for(int i=messages.size()-1; i>=0;i--) {
            AndroidMegaChatMessage androidMessage = messages.get(i);

            if (!androidMessage.isUploading()) {
                MegaChatMessage msg = androidMessage.getMessage();
                if (msg.getMsgId() == lastId) {
                    logDebug("Scroll to position: " + i);
                    mLayoutManager.scrollToPositionWithOffset(i+1,scaleHeightPx(30, getOutMetrics()));
                    break;
                }
            }
        }

    }

    public void setLastMessageSeen(){
        logDebug("setLastMessageSeen");

        if(messages!=null){
            if(!messages.isEmpty()){
                AndroidMegaChatMessage lastMessage = messages.get(messages.size()-1);
                int index = messages.size()-1;
                if((lastMessage!=null)&&(lastMessage.getMessage()!=null)){
                    if (!lastMessage.isUploading()) {
                        while (lastMessage.getMessage().getUserHandle() == megaChatApi.getMyUserHandle()) {
                            index--;
                            if (index == -1) {
                                break;
                            }
                            lastMessage = messages.get(index);
                        }

                        if (lastMessage.getMessage() != null && app.isActivityVisible()) {
                            boolean resultMarkAsSeen = megaChatApi.setMessageSeen(idChat, lastMessage.getMessage().getMsgId());
                            logDebug("Result setMessageSeen: " + resultMarkAsSeen);
                        }

                    } else {
                        while (lastMessage.isUploading() == true) {
                            index--;
                            if (index == -1) {
                                break;
                            }
                            lastMessage = messages.get(index);
                        }
                        if((lastMessage!=null)&&(lastMessage.getMessage()!=null)){

                            while (lastMessage.getMessage().getUserHandle() == megaChatApi.getMyUserHandle()) {
                                index--;
                                if (index == -1) {
                                    break;
                                }
                                lastMessage = messages.get(index);
                            }

                            if (lastMessage.getMessage() != null && app.isActivityVisible()) {
                                boolean resultMarkAsSeen = megaChatApi.setMessageSeen(idChat, lastMessage.getMessage().getMsgId());
                                logDebug("Result setMessageSeen: " + resultMarkAsSeen);
                            }
                        }
                    }
                }
                else{
                    logError("lastMessageNUll");
                }
            }
        }
    }

    @Override
    protected void onPause(){
        super.onPause();
        if (rtcAudioManager != null)
            rtcAudioManager.unregisterProximitySensor();

        destroyAudioRecorderElements();
        if(adapter!=null) {
            adapter.pausePlaybackInProgress();
        }
        hideKeyboard();
        activityVisible = false;
        MegaApplication.setOpenChatId(-1);
    }

    public void updateNavigationToolbarIcon(){
        if(!chatC.isInAnonymousMode()){
            int numberUnread = megaChatApi.getUnreadChats();

            if(numberUnread==0){
                aB.setHomeAsUpIndicator(upArrow);
            }
            else{

                badgeDrawable.setProgress(1.0f);

                if(numberUnread>9){
                    badgeDrawable.setText("9+");
                }
                else{
                    badgeDrawable.setText(numberUnread+"");
                }

                aB.setHomeAsUpIndicator(badgeDrawable);
            }
        }
        else{
            aB.setHomeAsUpIndicator(upArrow);
        }
    }

   private void onChatConnectionStateUpdate(long chatid, int newState) {
        logDebug("Chat ID: "+ chatid + ". New State: " + newState);

        if (idChat == chatid) {
            if (newState == MegaChatApi.CHAT_CONNECTION_ONLINE) {
                logDebug("Chat is now ONLINE");
                setAsRead = true;
                setLastMessageSeen();

                if (stateHistory == MegaChatApi.SOURCE_ERROR && retryHistory) {
                    logWarning("SOURCE_ERROR:call to load history again");
                    retryHistory = false;
                    loadHistory();
                }

            } else {
                setAsRead = false;
            }

            updateCallBanner();
            setChatSubtitle();
            supportInvalidateOptionsMenu();
        }
    }

    private void onChatPresenceLastGreen(long userhandle, int lastGreen) {
        logDebug("userhandle: " + userhandle + ", lastGreen: " + lastGreen);

        if (chatRoom == null) {
            return;
        }

        if(!chatRoom.isGroup() && userhandle == chatRoom.getPeerHandle(0)){
            logDebug("Update last green");

            int state = megaChatApi.getUserOnlineStatus(chatRoom.getPeerHandle(0));

            if(state != MegaChatApi.STATUS_ONLINE && state != MegaChatApi.STATUS_BUSY && state != MegaChatApi.STATUS_INVALID){
                String formattedDate = lastGreenDate(this, lastGreen);

                setLastGreen(formattedDate);

                logDebug("Date last green: " + formattedDate);
            }
        }
    }

    public void takePicture(){
        logDebug("takePicture");
        Intent intent = new Intent(MediaStore.ACTION_IMAGE_CAPTURE);
        if (intent.resolveActivity(getPackageManager()) != null) {
            File photoFile = createImageFile();
            Uri photoURI;
            if(photoFile != null){
                if (Build.VERSION.SDK_INT >= Build.VERSION_CODES.N) {
                    photoURI = FileProvider.getUriForFile(this, "mega.privacy.android.app.providers.fileprovider", photoFile);
                }
                else{
                    photoURI = Uri.fromFile(photoFile);
                }
                mOutputFilePath = photoFile.getAbsolutePath();
                if(mOutputFilePath!=null){
                    intent.setFlags(Intent.FLAG_GRANT_READ_URI_PERMISSION);
                    intent.setFlags(Intent.FLAG_GRANT_WRITE_URI_PERMISSION);
                    intent.putExtra(MediaStore.EXTRA_OUTPUT, photoURI);
                    startActivityForResult(intent, TAKE_PHOTO_CODE);
                }
            }
        }
    }

    public void uploadPictureOrVoiceClip(String path){
        if(path == null) return;
        File file;
        if (path.startsWith("content:")) {
            file = getFileFromContentUri(this, Uri.parse(path));
        } else if (isVoiceClip(path)) {
            file = buildVoiceClipFile(this, outputFileName);
            if (!isFileAvailable(file)) return;
        } else {
            file = new File(path);
            if (!MimeTypeList.typeForName(file.getAbsolutePath()).isImage()) return;
        }

        Intent intent = new Intent(this, ChatUploadService.class);
        PendingMessageSingle pMsgSingle = new PendingMessageSingle();
        pMsgSingle.setChatId(idChat);
        if(isVoiceClip(file.getAbsolutePath())){
            pMsgSingle.setType(TYPE_VOICE_CLIP);
            intent.putExtra(EXTRA_TRANSFER_TYPE, APP_DATA_VOICE_CLIP);
        }

        long timestamp = System.currentTimeMillis()/1000;
        pMsgSingle.setUploadTimestamp(timestamp);
        String fingerprint = megaApi.getFingerprint(file.getAbsolutePath());
        pMsgSingle.setFilePath(file.getAbsolutePath());
        pMsgSingle.setName(file.getName());
        pMsgSingle.setFingerprint(fingerprint);
        long idMessage = dbH.addPendingMessage(pMsgSingle);
        pMsgSingle.setId(idMessage);

        if(idMessage == -1) return;

        logDebug("idMessage = " + idMessage);
        intent.putExtra(ChatUploadService.EXTRA_ID_PEND_MSG, idMessage);
        if(!isLoadingHistory){
            logDebug("sendMessageToUI");
            AndroidMegaChatMessage newNodeAttachmentMsg = new AndroidMegaChatMessage(pMsgSingle, true);
            sendMessageToUI(newNodeAttachmentMsg);
        }
        intent.putExtra(ChatUploadService.EXTRA_CHAT_ID, idChat);

        checkIfServiceCanStart(intent);
    }


    private void showOverquotaAlert(boolean prewarning){
        logDebug("prewarning: " + prewarning);

        MaterialAlertDialogBuilder builder = new MaterialAlertDialogBuilder(this);
        builder.setTitle(getString(R.string.overquota_alert_title));

        if(prewarning){
            builder.setMessage(getString(R.string.pre_overquota_alert_text));
        }
        else{
            builder.setMessage(getString(R.string.overquota_alert_text));
        }

        if(chatAlertDialog ==null){

            builder.setPositiveButton(getString(R.string.my_account_upgrade_pro), new android.content.DialogInterface.OnClickListener() {

                @Override
                public void onClick(DialogInterface dialog, int which) {
                    navigateToUpgradeAccount();
                }
            });
            builder.setNegativeButton(getString(R.string.general_cancel), new android.content.DialogInterface.OnClickListener() {

                @Override
                public void onClick(DialogInterface dialog, int which) {
                    dialog.dismiss();
                    chatAlertDialog =null;
                }
            });

            chatAlertDialog = builder.create();
            chatAlertDialog.setCanceledOnTouchOutside(false);
        }

        chatAlertDialog.show();
    }

    public void showJumpMessage(){
        if((!isHideJump)&&(typeMessageJump!=TYPE_MESSAGE_NEW_MESSAGE)){
            typeMessageJump = TYPE_MESSAGE_JUMP_TO_LEAST;
            messageJumpText.setText(getResources().getString(R.string.message_jump_latest));
            messageJumpLayout.setVisibility(View.VISIBLE);
        }
    }

    private void showCallInProgressLayout(String text, boolean shouldChronoShown, MegaChatCall call) {
        if (callInProgressText != null) {
            callInProgressText.setText(text);
        }

        if (shouldChronoShown) {
            startChronometers(call);
        } else {
            stopChronometers(call);
        }

        chatIdBanner = call.getChatid();

        if (callInProgressLayout != null && callInProgressLayout.getVisibility() != View.VISIBLE) {
            callInProgressLayout.setAlpha(1);
            callInProgressLayout.setVisibility(View.VISIBLE);
            callInProgressLayout.setOnClickListener(this);
        }
    }

    /**
     * Method to start the chronometer related to the current call
     *
     * @param call The current call in progress.
     */
    private void startChronometers(MegaChatCall call) {
        if (callInProgressChrono == null) {
            return;
        }

        activateChrono(true, callInProgressChrono, call, true);
        callInProgressChrono.setOnChronometerTickListener(chronometer -> {
            if (subtitleChronoCall == null) {
                return;
            }

            subtitleChronoCall.setVisibility(View.VISIBLE);
            subtitleChronoCall.setText(chronometer.getText());
        });
    }

    /**
     * Method to stop the chronometer related to the current call
     *
     * @param call The current call in progress.
     */
    private void stopChronometers(MegaChatCall call) {
        if (callInProgressChrono != null) {
            activateChrono(false, callInProgressChrono, call);
            callInProgressChrono.setOnChronometerTickListener(null);
        }

        if (subtitleChronoCall != null) {
            subtitleChronoCall.setVisibility(View.GONE);
        }
    }

    /**
     * Method for hiding the current call bar.
     *
     * @param call The call.
     */
    private void hideCallBar(MegaChatCall call) {
        invalidateOptionsMenu();
        stopChronometers(call);

        if (callInProgressLayout != null) {
            callInProgressLayout.setVisibility(View.GONE);
            callInProgressLayout.setOnClickListener(null);
            subtitleCall.setVisibility(View.GONE);
            setSubtitleVisibility();
        }
        if(returnCallOnHoldButton != null) {
            returnCallOnHoldButton.setVisibility(View.GONE);
        }
    }

    /**
     * Method to get another call on hold.
     *
     * @param currentChatId Call id.
     * @return The another call.
     */
    private MegaChatCall getAnotherOnHoldCall(long currentChatId) {
        return getAnotherOnHoldOrActiveCall(currentChatId, false);
    }

    /**
     * Method to get another call in progress.
     *
     * @param currentChatId Call id.
     * @return The another call.
     */
    private MegaChatCall getAnotherActiveCall(long currentChatId) {
        return getAnotherOnHoldOrActiveCall(currentChatId, true);
    }

    /**
     * Method to get another call in progress or on hold.
     *
     * @param currentChatId Call id.
     * @param isActiveCall  True if wants to get a call in progress,
     *                      false if wants to get a call on hold.
     * @return The another call.
     */
    private MegaChatCall getAnotherOnHoldOrActiveCall(long currentChatId, boolean isActiveCall) {
        ArrayList<Long> chatsIDsWithCallActive = getCallsParticipating();
        if (chatsIDsWithCallActive != null && !chatsIDsWithCallActive.isEmpty()) {
            for (Long anotherChatId : chatsIDsWithCallActive) {
                if (anotherChatId != currentChatId && megaChatApi.getChatCall(anotherChatId) != null &&
                        ((isActiveCall && !megaChatApi.getChatCall(anotherChatId).isOnHold()) ||
                                (!isActiveCall && megaChatApi.getChatCall(anotherChatId).isOnHold()))) {
                    return megaChatApi.getChatCall(anotherChatId);
                }
            }
        }
        return null;
    }

    /**
     * Method for updating the banner that indicates the current call in this chat.
     */
    private void updateCallBanner() {
        if (chatRoom == null || chatRoom.isPreview() || !chatRoom.isActive() ||
                megaChatApi.getNumCalls() <= 0 || !isStatusConnected(this, idChat)) {
            /*No calls*/
            subtitleCall.setVisibility(View.GONE);
            setSubtitleVisibility();
            MegaChatCall call = megaChatApi.getChatCall(idChat);
            hideCallBar(call);
            return;
        }

        MegaChatCall anotherActiveCall = getAnotherActiveCall(idChat);
        MegaChatCall anotherOnHoldCall = getAnotherOnHoldCall(idChat);
        MegaChatCall callInThisChat = megaChatApi.getChatCall(chatRoom.getChatId());

        if (callInThisChat == null || !isStatusConnected(this, idChat)) {
            //No call in this chatRoom
            if (anotherActiveCall != null || anotherOnHoldCall != null) {
                updateCallInProgressLayout(anotherActiveCall != null ? anotherActiveCall : anotherOnHoldCall,
                        getString(R.string.call_in_progress_layout));
                returnCallOnHoldButton.setVisibility(View.GONE);
            } else {
                hideCallBar(null);
            }
            return;
        }

        //Call in this chatRoom
        int callStatus = callInThisChat.getStatus();
        logDebug("The call status in this chatRoom is "+callStatusToString(callStatus));

        // Check call on hold button
        switch (callStatus) {
            case MegaChatCall.CALL_STATUS_DESTROYED:
                subtitleCall.setVisibility(View.GONE);
                setSubtitleVisibility();
                if (anotherActiveCall != null || anotherOnHoldCall != null) {
                    updateCallInProgressLayout(anotherActiveCall != null ? anotherActiveCall : anotherOnHoldCall,
                            getString(anotherActiveCall != null ? R.string.call_in_progress_layout : R.string.call_on_hold));
                    returnCallOnHoldButton.setVisibility(View.GONE);
                } else {
                    hideCallBar(megaChatApi.getChatCall(idChat));
                }
                break;

            case MegaChatCall.CALL_STATUS_IN_PROGRESS:
                if(MegaApplication.getChatManagement().isRequestSent(callInThisChat.getCallId())){
                    break;
                }
                if (callInThisChat.isOnHold() || isSessionOnHold(callInThisChat.getChatid())) {
                    if (anotherActiveCall != null || anotherOnHoldCall != null) {
                        updateCallInProgressLayout(anotherActiveCall != null ? anotherActiveCall : anotherOnHoldCall,
                                getString(R.string.call_in_progress_layout));
                        returnCallOnHoldButtonText.setText(getResources().getString(R.string.call_on_hold));
                        returnCallOnHoldButtonIcon.setImageResource(R.drawable.ic_transfers_pause);
                        returnCallOnHoldButton.setVisibility(View.VISIBLE);
                    } else {
                        updateCallInProgressLayout(callInThisChat, getString(R.string.call_in_progress_layout));
                        returnCallOnHoldButton.setVisibility(View.GONE);
                    }
                    break;
                }
        }

        returnCallOnHoldButton.setVisibility(View.GONE);

        logDebug("Call Status in this chatRoom: "+callStatusToString(callStatus));
        switch (callStatus){
            case MegaChatCall.CALL_STATUS_TERMINATING_USER_PARTICIPATION:
            case MegaChatCall.CALL_STATUS_USER_NO_PRESENT:
                if(chatRoom == null)
                    break;

                if (anotherActiveCall == null && anotherOnHoldCall == null) {
                    String textLayout = getString((callInThisChat.isRinging() || !megaApi.isChatNotifiable(idChat)) ?
                            R.string.call_in_progress_layout :
                            R.string.join_call_layout);

                    if (chatRoom.isGroup()) {
                        long callerHandle = callInThisChat.getCaller();
                        String callerFullName = chatC.getParticipantFullName(callerHandle);
                        if (callerHandle != MEGACHAT_INVALID_HANDLE && !isTextEmpty(callerFullName)) {
                            textLayout = getString(chatRoom.isMeeting() ?
                                    R.string.join_meeting_layout_in_group_call :
                                    R.string.join_call_layout_in_group_call, callerFullName);
                        } else {
                            textLayout = getString(R.string.join_call_layout);
                        }
                    } else if (callInThisChat.getNumParticipants() > 1) {
                        hideCallBar(callInThisChat);
                        break;
                    }

                    tapToReturnLayout(callInThisChat, textLayout);
                } else {
                    updateCallInProgressLayout(anotherActiveCall != null ? anotherActiveCall : anotherOnHoldCall,
                            getString(R.string.call_in_progress_layout));

                    returnCallOnHoldButton.setVisibility(View.VISIBLE);
                    returnCallOnHoldButtonIcon.setImageResource(R.drawable.ic_call_chat);
                    returnCallOnHoldButtonText.setText(getResources().getString(chatRoom.isGroup() ?
                            R.string.title_join_call :
                            R.string.title_join_one_to_one_call));
                }
                break;

            case MegaChatCall.CALL_STATUS_IN_PROGRESS:
                if (MegaApplication.getChatManagement().isRequestSent(callInThisChat.getCallId())) {
                    tapToReturnLayout(callInThisChat, getString(R.string.call_in_progress_layout));
                } else {
                    callInProgressLayout.setBackgroundColor(ColorUtils.getThemeColor(this, R.attr.colorSecondary));
                    updateCallInProgressLayout(callInThisChat, getString(R.string.call_in_progress_layout));
                }
                break;
        }
    }

    private void tapToReturnLayout(MegaChatCall call, String text){
        callInProgressLayout.setBackgroundColor(ColorUtils.getThemeColor(this, R.attr.colorSecondary));
        showCallInProgressLayout(text, false, call);
        callInProgressLayout.setOnClickListener(this);
    }

    private void updateCallInProgressLayout(MegaChatCall call, String text){
        if (call == null)
            return;

        showCallInProgressLayout(text, true, call);

        callInProgressLayout.setOnClickListener(this);
        if (chatRoom != null && chatRoom.isGroup() && megaChatApi.getChatCall(chatRoom.getChatId()) != null) {
            subtitleCall.setVisibility(View.VISIBLE);
            individualSubtitleToobar.setVisibility(View.GONE);
            setGroupalSubtitleToolbarVisibility(false);
        }

        invalidateOptionsMenu();
    }

    public void goToEnd(){
        logDebug("goToEnd()");
        int infoToShow = -1;
        if(!messages.isEmpty()){
            int index = messages.size()-1;

            AndroidMegaChatMessage msg = messages.get(index);

            while (!msg.isUploading() && msg.getMessage().getStatus() == MegaChatMessage.STATUS_SENDING_MANUAL) {
                index--;
                if (index == -1) {
                    break;
                }
                msg = messages.get(index);
            }

            if(index == (messages.size()-1)){
                //Scroll to end
                mLayoutManager.scrollToPositionWithOffset(index+1,scaleHeightPx(20, getOutMetrics()));
            }else{
                index++;
                infoToShow = adjustInfoToShow(index);
                if(infoToShow== AndroidMegaChatMessage.CHAT_ADAPTER_SHOW_ALL){
                    mLayoutManager.scrollToPositionWithOffset(index, scaleHeightPx(50, getOutMetrics()));
                }else{
                    mLayoutManager.scrollToPositionWithOffset(index, scaleHeightPx(20, getOutMetrics()));
                }
            }
        }
        hideMessageJump();
    }

    public void setNewVisibility(boolean vis){
        newVisibility = vis;
    }

    public void hideMessageJump(){
        isHideJump = true;
        visibilityMessageJump=false;
        if(messageJumpLayout.getVisibility() == View.VISIBLE){
            messageJumpLayout.animate()
                        .alpha(0.0f)
                        .setDuration(1000)
                        .withEndAction(new Runnable() {
                            @Override public void run() {
                                messageJumpLayout.setVisibility(View.GONE);
                                messageJumpLayout.setAlpha(1.0f);
                            }
                        })
                        .start();
        }
    }

    public MegaApiAndroid getLocalMegaApiFolder() {

        PackageManager m = getPackageManager();
        String s = getPackageName();
        PackageInfo p;
        String path = null;
        try {
            p = m.getPackageInfo(s, 0);
            path = p.applicationInfo.dataDir + "/";
        } catch (PackageManager.NameNotFoundException e) {
            e.printStackTrace();
        }

        MegaApiAndroid megaApiFolder = new MegaApiAndroid(MegaApplication.APP_KEY, BuildConfig.USER_AGENT, path);

        megaApiFolder.setDownloadMethod(MegaApiJava.TRANSFER_METHOD_AUTO_ALTERNATIVE);
        megaApiFolder.setUploadMethod(MegaApiJava.TRANSFER_METHOD_AUTO_ALTERNATIVE);

        return megaApiFolder;
    }

    public File createImageFile() {
        logDebug("createImageFile");
        String timeStamp = new SimpleDateFormat("yyyyMMdd_HHmmss").format(new Date());
        String imageFileName = "picture" + timeStamp + "_";
        File storageDir = getExternalFilesDir(null);
        if (!storageDir.exists()) {
            storageDir.mkdir();
        }
        return new File(storageDir, imageFileName + ".jpg");
    }

    /**
     * Manages the result after pick an image with camera.
     */
    private void onCaptureImageResult() {
        if (mOutputFilePath == null) {
            logDebug("mOutputFilePath is null");
            return;
        }

        File f = new File(mOutputFilePath);

        File publicFile = FileUtil.copyFileToDCIM(f);
        //Remove mOutputFilePath
        if (f.exists()) {
            if (f.isDirectory()) {
                if (f.list() != null && f.list().length <= 0) {
                    f.delete();
                }
            } else {
                f.delete();
            }
        }

        Uri finalUri = Uri.fromFile(publicFile);
        galleryAddPic(finalUri);
        uploadPictureOrVoiceClip(publicFile.getPath());
    }

    private void galleryAddPic(Uri contentUri) {
        if(contentUri!=null){
            Intent mediaScanIntent = new Intent(Intent.ACTION_MEDIA_SCANNER_SCAN_FILE, contentUri);
            sendBroadcast(mediaScanIntent);
        }
    }

    public void hideKeyboard() {
        logDebug("hideKeyboard");
        hideFileStorage();
        if (emojiKeyboard == null) return;
        emojiKeyboard.hideBothKeyboard(this);
    }

    public void showConfirmationConnect(){
        logDebug("showConfirmationConnect");

        DialogInterface.OnClickListener dialogClickListener = new DialogInterface.OnClickListener() {
            @Override
            public void onClick(DialogInterface dialog, int which) {
                switch (which){
                    case DialogInterface.BUTTON_POSITIVE:
                        startConnection();
                        finish();
                        break;

                    case DialogInterface.BUTTON_NEGATIVE:
                        logDebug("BUTTON_NEGATIVE");
                        break;
                }
            }
        };

        MaterialAlertDialogBuilder builder = new MaterialAlertDialogBuilder(this);
        try {
            builder.setMessage(R.string.confirmation_to_reconnect).setPositiveButton(R.string.general_ok, dialogClickListener)
                    .setNegativeButton(R.string.general_cancel, dialogClickListener).show().setCanceledOnTouchOutside(false);
        }
        catch (Exception e){}
    }

    public void startConnection() {
        logDebug("Broadcast to ManagerActivity");
        Intent intent = new Intent(BROADCAST_ACTION_INTENT_CONNECTIVITY_CHANGE);
        intent.putExtra(ACTION_TYPE, START_RECONNECTION);
        sendBroadcast(intent);
    }

    public int getDeviceDensity(){
        int screen = 0;
        switch (getResources().getDisplayMetrics().densityDpi) {
            case DisplayMetrics.DENSITY_LOW:
                screen = 1;
                break;
            case DisplayMetrics.DENSITY_MEDIUM:
                screen = 1;
                break;
            case DisplayMetrics.DENSITY_HIGH:
                screen = 1;
                break;
            case DisplayMetrics.DENSITY_XHIGH:
                screen = 0;
                break;
            case DisplayMetrics.DENSITY_XXHIGH:
                screen = 0;
                break;
            case DisplayMetrics.DENSITY_XXXHIGH:
                screen = 0;
                break;
            default:
                screen = 0;
        }
        return screen;
    }

    public void setNodeAttachmentVisible() {
        logDebug("setNodeAttachmentVisible");
        if (adapter != null && holder_imageDrag != null && position_imageDrag != -1) {
            adapter.setNodeAttachmentVisibility(true, holder_imageDrag, position_imageDrag);
            holder_imageDrag = null;
            position_imageDrag = -1;
        }
    }

    private void addInBufferSending(AndroidMegaChatMessage androidMsg){
        if(bufferSending.isEmpty()){
            bufferSending.add(0,androidMsg);
        }else{
            boolean isContained = false;
            for(int i=0; i<bufferSending.size(); i++){
                if((bufferSending.get(i).getMessage().getMsgId() == androidMsg.getMessage().getMsgId())&&(bufferSending.get(i).getMessage().getTempId() == androidMsg.getMessage().getTempId())){
                    isContained = true;
                    break;
                }
            }
            if(!isContained){
                bufferSending.add(0,androidMsg);
            }
        }
    }

    private void createSpeakerAudioManger(){
        rtcAudioManager = app.getAudioManager();

        if(rtcAudioManager == null){
            speakerWasActivated = true;
            rtcAudioManager = AppRTCAudioManager.create(this, speakerWasActivated, AUDIO_MANAGER_PLAY_VOICE_CLIP);
        }else{
            activateSpeaker();
        }

        rtcAudioManager.setOnProximitySensorListener(new OnProximitySensorListener() {
            @Override
            public void needToUpdate(boolean isNear) {
                if(!speakerWasActivated && !isNear){
                    adapter.pausePlaybackInProgress();
                }else if(speakerWasActivated && isNear){
                    adapter.refreshVoiceClipPlayback();
                    speakerWasActivated = false;
                }
            }
        });
    }

    public void startProximitySensor(){
        logDebug("Starting proximity sensor");
        createSpeakerAudioManger();
        rtcAudioManager.startProximitySensor();
    }
    private void activateSpeaker(){
        if(!speakerWasActivated){
            speakerWasActivated = true;
        }

        if (rtcAudioManager != null) {
            MegaChatCall call = getCallInProgress();
            if (call != null) {
                if (!MegaApplication.getChatManagement().getSpeakerStatus(call.getChatid())) {
                    MegaApplication.getChatManagement().setSpeakerStatus(call.getChatid(), true);
                    app.updateSpeakerStatus(true, AUDIO_MANAGER_CALL_IN_PROGRESS);
                }
            } else {
                rtcAudioManager.updateSpeakerStatus(true, AUDIO_MANAGER_PLAY_VOICE_CLIP);
            }
        }
    }

    public void stopProximitySensor(){
        if(rtcAudioManager == null || participatingInACall()) return;

        activateSpeaker();
        rtcAudioManager.unregisterProximitySensor();
        destroySpeakerAudioManger();
    }

    private void destroySpeakerAudioManger(){
        if (rtcAudioManager == null) return;
        try {
            rtcAudioManager.stop();
            rtcAudioManager = null;
        } catch (Exception e) {
            logError("Exception stopping speaker audio manager", e);
        }
    }

    public void setShareLinkDialogDismissed (boolean dismissed) {
        isShareLinkDialogDismissed = dismissed;
    }

    private void checkIfServiceCanStart(Intent intent) {
        preservedIntents.add(intent);
        if (!isAskingForMyChatFiles) {
            checkIfIsNeededToAskForMyChatFilesFolder();
        }
    }

    private void checkIfIsNeededToAskForMyChatFilesFolder() {
        if (existsMyChatFilesFolder()) {
            setMyChatFilesFolder(getMyChatFilesFolder());
            if (isForwardingFromNC()) {
                handleStoredData();
            } else {
                proceedWithAction();
            }
        } else {
            isAskingForMyChatFiles = true;
            megaApi.getMyChatFilesFolder(new GetAttrUserListener(this));
        }
    }

    public void startUploadService() {
        if (!isWaitingForMoreFiles && !preservedIntents.isEmpty()) {
            for (Intent intent : preservedIntents) {
                intent.putExtra(ChatUploadService.EXTRA_PARENT_NODE, myChatFilesFolder.serialize());
                startService(intent);
            }
            preservedIntents.clear();
        }
    }

    public void setMyChatFilesFolder(MegaNode myChatFilesFolder) {
        isAskingForMyChatFiles = false;
        this.myChatFilesFolder = myChatFilesFolder;
    }

    public boolean isForwardingFromNC() {
        return isForwardingFromNC;
    }

    private void sendBroadcastChatArchived(String chatTitle) {
        Intent intent = new Intent(BROADCAST_ACTION_INTENT_CHAT_ARCHIVED);
        intent.putExtra(CHAT_TITLE, chatTitle);
        sendBroadcast(intent);
        closeChat(true);
        finish();
    }

    public void setIsWaitingForMoreFiles (boolean isWaitingForMoreFiles) {
        this.isWaitingForMoreFiles = isWaitingForMoreFiles;
    }

    public long getCurrentChatid() {
        return idChat;
    }

    Runnable updateVisualizer = new Runnable() {
        @Override
        public void run() {
            if (recordView.isRecordingNow() && recordingLayout.getVisibility() == View.VISIBLE) {
                updateAmplitudeVisualizer(myAudioRecorder.getMaxAmplitude());
                handlerVisualizer.postDelayed(this, REPEAT_INTERVAL);
            }
        }
    };

    private void updateAmplitudeVisualizer(int newAmplitude) {
        if (currentAmplitude != -1 && getRangeAmplitude(currentAmplitude) == getRangeAmplitude(newAmplitude))
            return;
        currentAmplitude = newAmplitude;
        needToUpdateVisualizer(currentAmplitude);
    }

    private int getRangeAmplitude(int value) {
        if(value < MIN_FIRST_AMPLITUDE) return NOT_SOUND;
        if(value >= MIN_FIRST_AMPLITUDE && value < MIN_SECOND_AMPLITUDE) return FIRST_RANGE;
        if(value >= MIN_SECOND_AMPLITUDE && value < MIN_THIRD_AMPLITUDE) return SECOND_RANGE;
        if(value >= MIN_THIRD_AMPLITUDE && value < MIN_FOURTH_AMPLITUDE) return THIRD_RANGE;
        if(value >= MIN_FOURTH_AMPLITUDE && value < MIN_FIFTH_AMPLITUDE) return FOURTH_RANGE;
        if(value >= MIN_FIFTH_AMPLITUDE && value < MIN_SIXTH_AMPLITUDE) return FIFTH_RANGE;
        return SIXTH_RANGE;
    }

    private void changeColor(RelativeLayout bar, boolean isLow) {
        Drawable background;
        if(isLow){
            background = ContextCompat.getDrawable(this, R.drawable.recording_low);
        }else{
            background = ContextCompat.getDrawable(this, R.drawable.recording_high);
        }
        if (bar.getBackground() == background) return;
        bar.setBackground(background);
    }
    private void needToUpdateVisualizer(int currentAmplitude) {
        int resultRange = getRangeAmplitude(currentAmplitude);

        if (resultRange == NOT_SOUND) {
            initRecordingItems(IS_LOW);
            return;
        }
        if (resultRange == SIXTH_RANGE) {
            initRecordingItems(IS_HIGH);
            return;
        }
        changeColor(firstBar, IS_HIGH);
        changeColor(sixthBar, IS_LOW);

        if (resultRange > FIRST_RANGE) {
            changeColor(secondBar, IS_HIGH);
            if (resultRange > SECOND_RANGE) {
                changeColor(thirdBar, IS_HIGH);
                if (resultRange > THIRD_RANGE) {
                    changeColor(fourthBar, IS_HIGH);
                    if (resultRange > FOURTH_RANGE) {
                        changeColor(fifthBar, IS_HIGH);
                    } else {
                        changeColor(fifthBar, IS_LOW);
                    }
                } else {
                    changeColor(fourthBar, IS_LOW);
                    changeColor(fifthBar, IS_LOW);
                }
            } else {
                changeColor(thirdBar, IS_LOW);
                changeColor(fourthBar, IS_LOW);
                changeColor(fifthBar, IS_LOW);
            }
        } else {
            changeColor(secondBar, IS_LOW);
            changeColor(thirdBar, IS_LOW);
            changeColor(fourthBar, IS_LOW);
            changeColor(fifthBar, IS_LOW);
        }
    }

    public long getLastIdMsgSeen() {
        return lastIdMsgSeen;
    }

    public long getGeneralUnreadCount() {
        return generalUnreadCount;
    }

    public void setPositionNewMessagesLayout(int positionNewMessagesLayout) {
        this.positionNewMessagesLayout = positionNewMessagesLayout;
    }

    /**
     * Checks if it is already joining or leaving the chat to set the right UI.
     */
    private void checkIfIsAlreadyJoiningOrLeaving() {
        if (MegaApplication.getChatManagement().isAlreadyJoining(idChat)) {
            joiningOrLeaving = true;
            joiningOrLeavingAction = StringResourcesUtils.getString(R.string.joining_label);
        } else if (MegaApplication.getChatManagement().isAlreadyLeaving(idChat)) {
            joiningOrLeaving = true;
            joiningOrLeavingAction = StringResourcesUtils.getString(R.string.leaving_label);
        }
    }

    /**
     * Initializes the joining or leaving UI depending on the action received.
     *
     * @param action    String which indicates if the UI to set is the joining or leaving state.
     */
    private void setJoiningOrLeaving(String action) {
        joiningOrLeaving = true;
        joiningOrLeavingAction = action;
        joiningLeavingText.setText(action);
        setBottomLayout(SHOW_JOINING_OR_LEFTING_LAYOUT);
        invalidateOptionsMenu();
    }

    /**
     * Checks if the chat is already joining before add it to the list.
     *
     * @return True if the chat is already joining, false otherwise.
     */
    private boolean isAlreadyJoining(long id) {
        if (MegaApplication.getChatManagement().isAlreadyJoining(id)) {
            return true;
        }

        MegaApplication.getChatManagement().addJoiningChatId(id);
        return false;
    }

    public void setLastIdMsgSeen(long lastIdMsgSeen) {
        this.lastIdMsgSeen = lastIdMsgSeen;
    }

    /**
     * Gets the visible positions on adapter and updates the uploading messages between them, if any.
     */
    public void updatePausedUploadingMessages() {
        if (mLayoutManager == null || adapter == null) {
            return;
        }

        adapter.updatePausedUploadingMessages(mLayoutManager.findFirstVisibleItemPosition(),
                mLayoutManager.findLastVisibleItemPosition());
    }

    /*
     * Gets the position of an attachment message if it is visible and exists.
     *
     * @param handle The handle of the attachment.
     * @return The position of the message if it is visible and exists, INVALID_POSITION otherwise.
     */
    public int getPositionOfAttachmentMessageIfVisible(long handle) {
        if (mLayoutManager == null || adapter == null) {
            return INVALID_POSITION;
        }

        int firstVisiblePosition = mLayoutManager.findFirstVisibleItemPosition();
        if (firstVisiblePosition == INVALID_POSITION || firstVisiblePosition == 0) {
            firstVisiblePosition = 1;
        }

        int lastVisiblePosition = mLayoutManager.findLastVisibleItemPosition();
        if (lastVisiblePosition == INVALID_POSITION) {
            lastVisiblePosition = adapter.getItemCount() - 1;
        }

        for (int i = lastVisiblePosition; i >= firstVisiblePosition; i--) {
            AndroidMegaChatMessage msg = adapter.getMessageAtAdapterPosition(i);
            MegaChatMessage chatMessage = msg.getMessage();
            if (chatMessage != null
                    && chatMessage.getMegaNodeList() != null
                    && chatMessage.getMegaNodeList().get(0) != null
                    && chatMessage.getMegaNodeList().get(0).getHandle() == handle) {
                return i;
            }
        }

        return INVALID_POSITION;
    }

    /**
     * Method to display a dialog to show the error related with the chat reactions.
     *
     * @param typeError Type of Error.
     */
    public void createLimitReactionsAlertDialog(long typeError) {
        MaterialAlertDialogBuilder dialogBuilder = new MaterialAlertDialogBuilder(this, R.style.ThemeOverlay_Mega_MaterialAlertDialog);
        dialogBuilder.setMessage(typeError == REACTION_ERROR_TYPE_USER
                ? getString(R.string.limit_reaction_per_user, MAX_REACTIONS_PER_USER)
                : getString(R.string.limit_reaction_per_message, MAX_REACTIONS_PER_MESSAGE))
                .setOnDismissListener(dialog -> {
                    errorReactionsDialogIsShown = false;
                    typeErrorReaction = REACTION_ERROR_DEFAULT_VALUE;
                })
                .setPositiveButton(getString(R.string.general_ok),
                        (dialog, which) -> {
                            dialog.dismiss();
                        });

        errorReactionsDialog = dialogBuilder.create();
        errorReactionsDialog.show();
        errorReactionsDialogIsShown = true;
        typeErrorReaction = typeError;
    }

    @Override
    public void showSnackbar(int type, String content, long chatId) {
        showSnackbar(type, fragmentContainer, content, chatId);
    }

    @Override
    public void onSendSuccess(@NotNull AndroidMegaChatMessage message) {
        sendMessageToUI(message);
    }

    /**
     * Method for correctly updating the id of the last read message.
     */
    private void checkLastSeenId() {
        if (lastIdMsgSeen == INVALID_LAST_SEEN_ID && messages != null && !messages.isEmpty() && messages.get(0) != null && messages.get(0).getMessage() != null) {
            lastIdMsgSeen = messages.get(0).getMessage().getMsgId();
            updateLocalLastSeenId();
        }
    }

    /**
     * Method to find the appropriate position of unread messages. Taking into account the last received message that is read and the messages sent by me.
     */
    private void updateLocalLastSeenId() {
        int positionLastMessage = -1;
        for (int i = messages.size() - 1; i >= 0; i--) {
            AndroidMegaChatMessage androidMessage = messages.get(i);
            if (androidMessage != null && !androidMessage.isUploading()) {
                MegaChatMessage msg = androidMessage.getMessage();
                if (msg != null && msg.getMsgId() == lastIdMsgSeen) {
                    positionLastMessage = i;
                    break;
                }
            }
        }

        positionLastMessage = positionLastMessage + 1;
        if(positionLastMessage >= messages.size())
            return;

        AndroidMegaChatMessage message = messages.get(positionLastMessage);

        while (message.getMessage().getUserHandle() == megaChatApi.getMyUserHandle()) {
            lastIdMsgSeen = message.getMessage().getMsgId();
            positionLastMessage = positionLastMessage + 1;
            if (positionLastMessage < messages.size()) {
                message = messages.get(positionLastMessage);
            } else {
                break;
            }
        }
    }

    /**
     * Receive changes to OnChatListItemUpdate, OnChatOnlineStatusUpdate, OnChatConnectionStateUpdate and OnChatPresenceLastGreen and make the necessary changes
     */
    private void checkChatChanges() {
        Disposable chatSubscription = getChatChangesUseCase.get()
                .subscribeOn(Schedulers.io())
                .observeOn(AndroidSchedulers.mainThread())
                .subscribe((next) -> {
                    if (next instanceof GetChatChangesUseCase.Result.OnChatListItemUpdate) {
                        MegaChatListItem item = ((GetChatChangesUseCase.Result.OnChatListItemUpdate) next).component1();
                        if (item.hasChanged(MegaChatListItem.CHANGE_TYPE_UNREAD_COUNT)) {
                            updateNavigationToolbarIcon();
                        }
                    }

                    if (next instanceof GetChatChangesUseCase.Result.OnChatOnlineStatusUpdate) {
                        int status = ((GetChatChangesUseCase.Result.OnChatOnlineStatusUpdate) next).component2();
                        setChatSubtitle();
                        requestLastGreen(status);
                    }

                    if (next instanceof GetChatChangesUseCase.Result.OnChatConnectionStateUpdate) {
                        long chatId = ((GetChatChangesUseCase.Result.OnChatConnectionStateUpdate) next).component1();
                        int newState = ((GetChatChangesUseCase.Result.OnChatConnectionStateUpdate) next).component2();
                        onChatConnectionStateUpdate(chatId, newState);
                    }

                    if (next instanceof GetChatChangesUseCase.Result.OnChatPresenceLastGreen) {
                        long userHandle = ((GetChatChangesUseCase.Result.OnChatPresenceLastGreen) next).component1();
                        int lastGreen = ((GetChatChangesUseCase.Result.OnChatPresenceLastGreen) next).component2();
                        onChatPresenceLastGreen(userHandle, lastGreen);
                    }

                }, (error) -> logError("Error " + error));

        composite.add(chatSubscription);
    }
}<|MERGE_RESOLUTION|>--- conflicted
+++ resolved
@@ -335,17 +335,15 @@
     @Inject
     GetPublicNodeUseCase getPublicNodeUseCase;
     @Inject
-<<<<<<< HEAD
-    CheckNameCollisionUseCase checkNameCollisionUseCase;
-    @Inject
-    CopyNodeUseCase copyNodeUseCase;
-=======
     GetChatChangesUseCase getChatChangesUseCase;
     @Inject
     AnswerCallUseCase answerCallUseCase;
     @Inject
     StartCallUseCase startCallUseCase;
->>>>>>> 5d521fb2
+    @Inject
+    CheckNameCollisionUseCase checkNameCollisionUseCase;
+    @Inject
+    CopyNodeUseCase copyNodeUseCase;
 
     private int currentRecordButtonState;
     private String mOutputFilePath;
