package mega.privacy.android.app.main.megachat;

import static android.view.ViewGroup.LayoutParams.MATCH_PARENT;
import static android.view.ViewGroup.LayoutParams.WRAP_CONTENT;
import static mega.privacy.android.app.activities.GiphyPickerActivity.GIF_DATA;
import static mega.privacy.android.app.constants.BroadcastConstants.ACTION_CLOSE_CHAT_AFTER_IMPORT;
import static mega.privacy.android.app.constants.BroadcastConstants.ACTION_CLOSE_CHAT_AFTER_OPEN_TRANSFERS;
import static mega.privacy.android.app.constants.BroadcastConstants.ACTION_LEFT_CHAT;
import static mega.privacy.android.app.constants.BroadcastConstants.ACTION_TYPE;
import static mega.privacy.android.app.constants.BroadcastConstants.ACTION_UPDATE_FIRST_NAME;
import static mega.privacy.android.app.constants.BroadcastConstants.ACTION_UPDATE_LAST_NAME;
import static mega.privacy.android.app.constants.BroadcastConstants.ACTION_UPDATE_NICKNAME;
import static mega.privacy.android.app.constants.BroadcastConstants.ACTION_UPDATE_PUSH_NOTIFICATION_SETTING;
import static mega.privacy.android.app.constants.BroadcastConstants.ACTION_UPDATE_RETENTION_TIME;
import static mega.privacy.android.app.constants.BroadcastConstants.BROADCAST_ACTION_CHAT_TRANSFER_START;
import static mega.privacy.android.app.constants.BroadcastConstants.BROADCAST_ACTION_ERROR_COPYING_NODES;
import static mega.privacy.android.app.constants.BroadcastConstants.BROADCAST_ACTION_INTENT_FILTER_CONTACT_UPDATE;
import static mega.privacy.android.app.constants.BroadcastConstants.BROADCAST_ACTION_INTENT_LEFT_CHAT;
import static mega.privacy.android.app.constants.BroadcastConstants.BROADCAST_ACTION_JOINED_SUCCESSFULLY;
import static mega.privacy.android.app.constants.BroadcastConstants.BROADCAST_ACTION_RETRY_PENDING_MESSAGE;
import static mega.privacy.android.app.constants.BroadcastConstants.BROADCAST_ACTION_UPDATE_HISTORY_BY_RT;
import static mega.privacy.android.app.constants.BroadcastConstants.ERROR_MESSAGE_TEXT;
import static mega.privacy.android.app.constants.BroadcastConstants.EXTRA_USER_HANDLE;
import static mega.privacy.android.app.constants.BroadcastConstants.PENDING_MESSAGE_ID;
import static mega.privacy.android.app.constants.BroadcastConstants.RETENTION_TIME;
import static mega.privacy.android.app.constants.EventConstants.EVENT_CALL_COMPOSITION_CHANGE;
import static mega.privacy.android.app.constants.EventConstants.EVENT_CALL_ON_HOLD_CHANGE;
import static mega.privacy.android.app.constants.EventConstants.EVENT_CALL_STATUS_CHANGE;
import static mega.privacy.android.app.constants.EventConstants.EVENT_CHAT_OPEN_INVITE;
import static mega.privacy.android.app.constants.EventConstants.EVENT_SESSION_ON_HOLD_CHANGE;
import static mega.privacy.android.app.constants.EventConstants.EVENT_UPDATE_WAITING_FOR_OTHERS;
import static mega.privacy.android.app.globalmanagement.TransfersManagement.isServiceRunning;
import static mega.privacy.android.app.main.megachat.AndroidMegaRichLinkMessage.extractMegaLink;
import static mega.privacy.android.app.main.megachat.AndroidMegaRichLinkMessage.isChatLink;
import static mega.privacy.android.app.main.megachat.AndroidMegaRichLinkMessage.isFileLink;
import static mega.privacy.android.app.main.megachat.MapsActivity.EDITING_MESSAGE;
import static mega.privacy.android.app.main.megachat.MapsActivity.LATITUDE;
import static mega.privacy.android.app.main.megachat.MapsActivity.LONGITUDE;
import static mega.privacy.android.app.main.megachat.MapsActivity.MSG_ID;
import static mega.privacy.android.app.main.megachat.MapsActivity.SNAPSHOT;
import static mega.privacy.android.app.main.megachat.MapsActivity.getAddresses;
import static mega.privacy.android.app.modalbottomsheet.ModalBottomSheetUtil.isBottomSheetDialogShown;
import static mega.privacy.android.app.modalbottomsheet.ModalBottomSheetUtil.openWith;
import static mega.privacy.android.app.providers.FileProviderActivity.FROM_MEGA_APP;
import static mega.privacy.android.app.utils.AlertDialogUtil.dismissAlertDialogIfExists;
import static mega.privacy.android.app.utils.AlertsAndWarnings.showOverDiskQuotaPaywallWarning;
import static mega.privacy.android.app.utils.CacheFolderManager.buildVoiceClipFile;
import static mega.privacy.android.app.utils.CallUtil.activateChrono;
import static mega.privacy.android.app.utils.CallUtil.callStatusToString;
import static mega.privacy.android.app.utils.CallUtil.canCallBeStartedFromContactOption;
import static mega.privacy.android.app.utils.CallUtil.checkIfCanJoinOneToOneCall;
import static mega.privacy.android.app.utils.CallUtil.getAnotherCallOnHold;
import static mega.privacy.android.app.utils.CallUtil.getCallInProgress;
import static mega.privacy.android.app.utils.CallUtil.getCallsParticipating;
import static mega.privacy.android.app.utils.CallUtil.isMeetingEnded;
import static mega.privacy.android.app.utils.CallUtil.isSessionOnHold;
import static mega.privacy.android.app.utils.CallUtil.isStatusConnected;
import static mega.privacy.android.app.utils.CallUtil.openMeetingInProgress;
import static mega.privacy.android.app.utils.CallUtil.openMeetingWithAudioOrVideo;
import static mega.privacy.android.app.utils.CallUtil.participatingInACall;
import static mega.privacy.android.app.utils.CallUtil.returnCall;
import static mega.privacy.android.app.utils.CallUtil.showConfirmationInACall;
import static mega.privacy.android.app.utils.ChatUtil.AUDIOFOCUS_DEFAULT;
import static mega.privacy.android.app.utils.ChatUtil.STREAM_MUSIC_DEFAULT;
import static mega.privacy.android.app.utils.ChatUtil.StatusIconLocation;
import static mega.privacy.android.app.utils.ChatUtil.abandonAudioFocus;
import static mega.privacy.android.app.utils.ChatUtil.areDrawablesIdentical;
import static mega.privacy.android.app.utils.ChatUtil.converterShortCodes;
import static mega.privacy.android.app.utils.ChatUtil.createAttachmentPendingMessage;
import static mega.privacy.android.app.utils.ChatUtil.createMuteNotificationsAlertDialogOfAChat;
import static mega.privacy.android.app.utils.ChatUtil.getAudioFocus;
import static mega.privacy.android.app.utils.ChatUtil.getNameContactAttachment;
import static mega.privacy.android.app.utils.ChatUtil.getPendingMessageIdFromAppData;
import static mega.privacy.android.app.utils.ChatUtil.getRequest;
import static mega.privacy.android.app.utils.ChatUtil.getTitleChat;
import static mega.privacy.android.app.utils.ChatUtil.isEnableChatNotifications;
import static mega.privacy.android.app.utils.ChatUtil.isGeolocation;
import static mega.privacy.android.app.utils.ChatUtil.isItSameMsg;
import static mega.privacy.android.app.utils.ChatUtil.isMsgImage;
import static mega.privacy.android.app.utils.ChatUtil.isVoiceClip;
import static mega.privacy.android.app.utils.ChatUtil.lockOrientationLandscape;
import static mega.privacy.android.app.utils.ChatUtil.lockOrientationPortrait;
import static mega.privacy.android.app.utils.ChatUtil.lockOrientationReverseLandscape;
import static mega.privacy.android.app.utils.ChatUtil.lockOrientationReversePortrait;
import static mega.privacy.android.app.utils.ChatUtil.manageTextFileIntent;
import static mega.privacy.android.app.utils.ChatUtil.setContactStatus;
import static mega.privacy.android.app.utils.ChatUtil.shareMsgFromChat;
import static mega.privacy.android.app.utils.ChatUtil.shareNodesFromChat;
import static mega.privacy.android.app.utils.ChatUtil.shouldMuteOrUnmuteOptionsBeShown;
import static mega.privacy.android.app.utils.ChatUtil.showConfirmationClearChat;
import static mega.privacy.android.app.utils.ChatUtil.showConfirmationLeaveChat;
import static mega.privacy.android.app.utils.ChatUtil.showShareChatLinkDialog;
import static mega.privacy.android.app.utils.ChatUtil.unlockOrientation;
import static mega.privacy.android.app.utils.Constants.ACTION_CHAT_NOTIFICATION_MESSAGE;
import static mega.privacy.android.app.utils.Constants.ACTION_CHAT_OPEN;
import static mega.privacy.android.app.utils.Constants.ACTION_CHAT_SHOW_MESSAGES;
import static mega.privacy.android.app.utils.Constants.ACTION_CHECK_COMPRESSING_MESSAGE;
import static mega.privacy.android.app.utils.Constants.ACTION_JOIN_OPEN_CHAT_LINK;
import static mega.privacy.android.app.utils.Constants.ACTION_OPEN_CHAT_LINK;
import static mega.privacy.android.app.utils.Constants.ACTION_OPEN_MEGA_FOLDER_LINK;
import static mega.privacy.android.app.utils.Constants.ACTION_OPEN_MEGA_LINK;
import static mega.privacy.android.app.utils.Constants.ACTION_UPDATE_ATTACHMENT;
import static mega.privacy.android.app.utils.Constants.APP_DATA_CHAT;
import static mega.privacy.android.app.utils.Constants.APP_DATA_VOICE_CLIP;
import static mega.privacy.android.app.utils.Constants.AUDIO_MANAGER_CALL_IN_PROGRESS;
import static mega.privacy.android.app.utils.Constants.AUDIO_MANAGER_PLAY_VOICE_CLIP;
import static mega.privacy.android.app.utils.Constants.AUTHORITY_STRING_FILE_PROVIDER;
import static mega.privacy.android.app.utils.Constants.BROADCAST_ACTION_INTENT_CHAT_ARCHIVED;
import static mega.privacy.android.app.utils.Constants.BROADCAST_ACTION_INTENT_CHAT_ARCHIVED_GROUP;
import static mega.privacy.android.app.utils.Constants.BROADCAST_ACTION_INTENT_CONNECTIVITY_CHANGE;
import static mega.privacy.android.app.utils.Constants.BROADCAST_ACTION_INTENT_CONNECTIVITY_CHANGE_DIALOG;
import static mega.privacy.android.app.utils.Constants.BROADCAST_ACTION_INTENT_VOICE_CLIP_DOWNLOADED;
import static mega.privacy.android.app.utils.Constants.BUFFER_COMP;
import static mega.privacy.android.app.utils.Constants.CHAT_ID;
import static mega.privacy.android.app.utils.Constants.CHAT_LINK_EXTRA;
import static mega.privacy.android.app.utils.Constants.CHAT_TITLE;
import static mega.privacy.android.app.utils.Constants.CHECK_LINK_TYPE_CHAT_LINK;
import static mega.privacy.android.app.utils.Constants.CHECK_LINK_TYPE_UNKNOWN_LINK;
import static mega.privacy.android.app.utils.Constants.CONTACT_TYPE_MEGA;
import static mega.privacy.android.app.utils.Constants.DISMISS_ACTION_SNACKBAR;
import static mega.privacy.android.app.utils.Constants.EXTRA_NODE_HANDLE;
import static mega.privacy.android.app.utils.Constants.EXTRA_RESULT_TRANSFER;
import static mega.privacy.android.app.utils.Constants.EXTRA_TRANSFER_TYPE;
import static mega.privacy.android.app.utils.Constants.FORWARD_ONLY_OPTION;
import static mega.privacy.android.app.utils.Constants.FROM_CHAT;
import static mega.privacy.android.app.utils.Constants.HANDLE;
import static mega.privacy.android.app.utils.Constants.ID_MESSAGES;
import static mega.privacy.android.app.utils.Constants.IMPORT_ONLY_OPTION;
import static mega.privacy.android.app.utils.Constants.IMPORT_TO_SHARE_OPTION;
import static mega.privacy.android.app.utils.Constants.INTENT_EXTRA_KEY_ADAPTER_TYPE;
import static mega.privacy.android.app.utils.Constants.INTENT_EXTRA_KEY_CHAT;
import static mega.privacy.android.app.utils.Constants.INTENT_EXTRA_KEY_CHAT_ID;
import static mega.privacy.android.app.utils.Constants.INTENT_EXTRA_KEY_CONTACT_TYPE;
import static mega.privacy.android.app.utils.Constants.INTENT_EXTRA_KEY_FILE_NAME;
import static mega.privacy.android.app.utils.Constants.INTENT_EXTRA_KEY_INSIDE;
import static mega.privacy.android.app.utils.Constants.INTENT_EXTRA_KEY_IS_PLAYLIST;
import static mega.privacy.android.app.utils.Constants.INTENT_EXTRA_KEY_MSG_ID;
import static mega.privacy.android.app.utils.Constants.INTENT_EXTRA_KEY_NEED_STOP_HTTP_SERVER;
import static mega.privacy.android.app.utils.Constants.INTENT_EXTRA_KEY_SCREEN_POSITION;
import static mega.privacy.android.app.utils.Constants.INTENT_EXTRA_KEY_TOOL_BAR_TITLE;
import static mega.privacy.android.app.utils.Constants.INTENT_EXTRA_PENDING_MESSAGE_ID;
import static mega.privacy.android.app.utils.Constants.INVALID_ID;
import static mega.privacy.android.app.utils.Constants.INVALID_OPTION;
import static mega.privacy.android.app.utils.Constants.INVALID_POSITION;
import static mega.privacy.android.app.utils.Constants.INVALID_VALUE;
import static mega.privacy.android.app.utils.Constants.INVITE_CONTACT_TYPE;
import static mega.privacy.android.app.utils.Constants.LINK_IS_FOR_MEETING;
import static mega.privacy.android.app.utils.Constants.LOCATION_PERMISSION_REQUEST_CODE;
import static mega.privacy.android.app.utils.Constants.LOGIN_FRAGMENT;
import static mega.privacy.android.app.utils.Constants.MAX_BUFFER_16MB;
import static mega.privacy.android.app.utils.Constants.MAX_BUFFER_32MB;
import static mega.privacy.android.app.utils.Constants.MAX_REACTIONS_PER_MESSAGE;
import static mega.privacy.android.app.utils.Constants.MAX_REACTIONS_PER_USER;
import static mega.privacy.android.app.utils.Constants.MESSAGE_ID;
import static mega.privacy.android.app.utils.Constants.NOTIFICATIONS_ENABLED;
import static mega.privacy.android.app.utils.Constants.OPENED_FROM_CHAT;
import static mega.privacy.android.app.utils.Constants.REACTION_ERROR_DEFAULT_VALUE;
import static mega.privacy.android.app.utils.Constants.REACTION_ERROR_TYPE_USER;
import static mega.privacy.android.app.utils.Constants.RECORD_VOICE_CLIP;
import static mega.privacy.android.app.utils.Constants.REQUEST_ADD_PARTICIPANTS;
import static mega.privacy.android.app.utils.Constants.REQUEST_BT_CONNECT;
import static mega.privacy.android.app.utils.Constants.REQUEST_CAMERA;
import static mega.privacy.android.app.utils.Constants.REQUEST_CAMERA_SHOW_PREVIEW;
import static mega.privacy.android.app.utils.Constants.REQUEST_CAMERA_TAKE_PICTURE;
import static mega.privacy.android.app.utils.Constants.REQUEST_CODE_GET_FILES;
import static mega.privacy.android.app.utils.Constants.REQUEST_CODE_SELECT_CHAT;
import static mega.privacy.android.app.utils.Constants.REQUEST_CODE_SELECT_FILE;
import static mega.privacy.android.app.utils.Constants.REQUEST_CODE_SELECT_IMPORT_FOLDER;
import static mega.privacy.android.app.utils.Constants.REQUEST_CODE_SEND_LOCATION;
import static mega.privacy.android.app.utils.Constants.REQUEST_READ_STORAGE;
import static mega.privacy.android.app.utils.Constants.REQUEST_RECORD_AUDIO;
import static mega.privacy.android.app.utils.Constants.REQUEST_SEND_CONTACTS;
import static mega.privacy.android.app.utils.Constants.REQUEST_STORAGE_VOICE_CLIP;
import static mega.privacy.android.app.utils.Constants.REQUEST_WRITE_STORAGE_TAKE_PICTURE;
import static mega.privacy.android.app.utils.Constants.RICH_WARNING_TRUE;
import static mega.privacy.android.app.utils.Constants.SELECTED_CHATS;
import static mega.privacy.android.app.utils.Constants.SELECTED_USERS;
import static mega.privacy.android.app.utils.Constants.SENT_REQUESTS_TYPE;
import static mega.privacy.android.app.utils.Constants.SHOW_SNACKBAR;
import static mega.privacy.android.app.utils.Constants.SNACKBAR_TYPE;
import static mega.privacy.android.app.utils.Constants.START_RECONNECTION;
import static mega.privacy.android.app.utils.Constants.TOUR_FRAGMENT;
import static mega.privacy.android.app.utils.Constants.TYPE_END_RECORD;
import static mega.privacy.android.app.utils.Constants.TYPE_ERROR_RECORD;
import static mega.privacy.android.app.utils.Constants.TYPE_START_RECORD;
import static mega.privacy.android.app.utils.Constants.TYPE_VOICE_CLIP;
import static mega.privacy.android.app.utils.Constants.VISIBLE_FRAGMENT;
import static mega.privacy.android.app.utils.FileUtil.getFileFromContentUri;
import static mega.privacy.android.app.utils.FileUtil.getLocalFile;
import static mega.privacy.android.app.utils.FileUtil.isFileAvailable;
import static mega.privacy.android.app.utils.GiphyUtil.getGiphySrc;
import static mega.privacy.android.app.utils.LinksUtil.isMEGALinkAndRequiresTransferSession;
import static mega.privacy.android.app.utils.MegaApiUtils.isIntentAvailable;
import static mega.privacy.android.app.utils.MegaNodeUtil.existsMyChatFilesFolder;
import static mega.privacy.android.app.utils.MegaNodeUtil.getMyChatFilesFolder;
import static mega.privacy.android.app.utils.MegaNodeUtil.onNodeTapped;
import static mega.privacy.android.app.utils.StringResourcesUtils.getQuantityString;
import static mega.privacy.android.app.utils.StringResourcesUtils.getTranslatedErrorString;
import static mega.privacy.android.app.utils.TextUtil.isTextEmpty;
import static mega.privacy.android.app.utils.TimeUtils.DATE;
import static mega.privacy.android.app.utils.TimeUtils.TIME;
import static mega.privacy.android.app.utils.TimeUtils.lastGreenDate;
import static mega.privacy.android.app.utils.Util.adjustForLargeFont;
import static mega.privacy.android.app.utils.Util.calculateDateFromTimestamp;
import static mega.privacy.android.app.utils.Util.dp2px;
import static mega.privacy.android.app.utils.Util.getMediaIntent;
import static mega.privacy.android.app.utils.Util.isOnline;
import static mega.privacy.android.app.utils.Util.isScreenInPortrait;
import static mega.privacy.android.app.utils.Util.mutateIcon;
import static mega.privacy.android.app.utils.Util.scaleHeightPx;
import static mega.privacy.android.app.utils.Util.showErrorAlertDialog;
import static mega.privacy.android.app.utils.Util.toCDATA;
import static mega.privacy.android.app.utils.permission.PermissionUtils.hasPermissions;
import static mega.privacy.android.app.utils.permission.PermissionUtils.requestPermission;
import static nz.mega.sdk.MegaApiJava.INVALID_HANDLE;
import static nz.mega.sdk.MegaChatApiJava.MEGACHAT_INVALID_HANDLE;

import android.Manifest;
import android.annotation.SuppressLint;
import android.app.Activity;
import android.app.ActivityManager;
import android.content.BroadcastReceiver;
import android.content.Context;
import android.content.DialogInterface;
import android.content.Intent;
import android.content.IntentFilter;
import android.content.pm.PackageInfo;
import android.content.pm.PackageManager;
import android.content.res.Configuration;
import android.graphics.Bitmap;
import android.graphics.BitmapFactory;
import android.graphics.PorterDuff;
import android.graphics.Rect;
import android.graphics.drawable.Drawable;
import android.location.Address;
import android.media.AudioFocusRequest;
import android.media.AudioManager;
import android.media.MediaRecorder;
import android.net.Uri;
import android.os.Build;
import android.os.Bundle;
import android.os.Environment;
import android.os.Handler;
import android.os.Looper;
import android.provider.MediaStore;
import android.text.Editable;
import android.text.Html;
import android.text.SpannableStringBuilder;
import android.text.Spanned;
import android.text.TextUtils;
import android.text.TextWatcher;
import android.util.Base64;
import android.util.DisplayMetrics;
import android.util.Pair;
import android.util.TypedValue;
import android.view.HapticFeedbackConstants;
import android.view.LayoutInflater;
import android.view.Menu;
import android.view.MenuInflater;
import android.view.MenuItem;
import android.view.View;
import android.view.ViewGroup;
import android.view.ViewTreeObserver;
import android.view.Window;
import android.view.inputmethod.EditorInfo;
import android.widget.Button;
import android.widget.Chronometer;
import android.widget.FrameLayout;
import android.widget.ImageButton;
import android.widget.ImageView;
import android.widget.LinearLayout;
import android.widget.RelativeLayout;
import android.widget.TextView;
import android.widget.Toast;

import androidx.activity.result.ActivityResultLauncher;
import androidx.activity.result.contract.ActivityResultContracts;
import androidx.appcompat.app.ActionBar;
import androidx.appcompat.app.AlertDialog;
import androidx.appcompat.content.res.AppCompatResources;
import androidx.appcompat.view.ActionMode;
import androidx.appcompat.widget.Toolbar;
import androidx.constraintlayout.widget.ConstraintLayout;
import androidx.constraintlayout.widget.ConstraintSet;
import androidx.coordinatorlayout.widget.CoordinatorLayout;
import androidx.core.content.ContextCompat;
import androidx.core.content.FileProvider;
import androidx.core.text.HtmlCompat;
import androidx.lifecycle.Lifecycle;
import androidx.lifecycle.Observer;
import androidx.lifecycle.ViewModelProvider;
import androidx.recyclerview.widget.RecyclerView;
import androidx.recyclerview.widget.SimpleItemAnimator;

import com.google.android.material.bottomsheet.BottomSheetDialogFragment;
import com.google.android.material.dialog.MaterialAlertDialogBuilder;
import com.google.common.primitives.Longs;
import com.jeremyliao.liveeventbus.LiveEventBus;

import org.jetbrains.annotations.NotNull;

import java.io.File;
import java.io.IOException;
import java.text.SimpleDateFormat;
import java.util.ArrayList;
import java.util.Calendar;
import java.util.Collections;
import java.util.Date;
import java.util.List;
import java.util.ListIterator;
import java.util.TimeZone;
import java.util.concurrent.TimeUnit;

import javax.inject.Inject;

import dagger.hilt.android.AndroidEntryPoint;
import io.reactivex.rxjava3.android.schedulers.AndroidSchedulers;
import io.reactivex.rxjava3.disposables.Disposable;
import io.reactivex.rxjava3.schedulers.Schedulers;
import kotlin.Unit;
import mega.privacy.android.app.BuildConfig;
import mega.privacy.android.app.MegaApplication;
import mega.privacy.android.app.MimeTypeList;
import mega.privacy.android.app.R;
import mega.privacy.android.app.ShareInfo;
import mega.privacy.android.app.activities.GiphyPickerActivity;
import mega.privacy.android.app.activities.PasscodeActivity;
import mega.privacy.android.app.arch.extensions.ViewExtensionsKt;
import mega.privacy.android.app.components.BubbleDrawable;
import mega.privacy.android.app.components.ChatManagement;
import mega.privacy.android.app.components.MarqueeTextView;
import mega.privacy.android.app.components.NpaLinearLayoutManager;
import mega.privacy.android.app.components.attacher.MegaAttacher;
import mega.privacy.android.app.components.saver.NodeSaver;
import mega.privacy.android.app.components.twemoji.EmojiEditText;
import mega.privacy.android.app.components.twemoji.EmojiKeyboard;
import mega.privacy.android.app.components.twemoji.EmojiManager;
import mega.privacy.android.app.components.twemoji.EmojiTextView;
import mega.privacy.android.app.components.voiceClip.OnBasketAnimationEnd;
import mega.privacy.android.app.components.voiceClip.OnRecordListener;
import mega.privacy.android.app.components.voiceClip.RecordButton;
import mega.privacy.android.app.components.voiceClip.RecordView;
import mega.privacy.android.app.contacts.usecase.InviteContactUseCase;
import mega.privacy.android.app.fcm.ChatAdvancedNotificationBuilder;
import mega.privacy.android.app.generalusecase.FilePrepareUseCase;
import mega.privacy.android.app.globalmanagement.ActivityLifecycleHandler;
import mega.privacy.android.app.globalmanagement.MegaChatRequestHandler;
import mega.privacy.android.app.imageviewer.ImageViewerActivity;
import mega.privacy.android.app.interfaces.AttachNodeToChatListener;
import mega.privacy.android.app.interfaces.ChatManagementCallback;
import mega.privacy.android.app.interfaces.ChatRoomToolbarBottomSheetDialogActionListener;
import mega.privacy.android.app.interfaces.OnProximitySensorListener;
import mega.privacy.android.app.interfaces.SnackbarShower;
import mega.privacy.android.app.interfaces.StoreDataBeforeForward;
import mega.privacy.android.app.listeners.CreateChatListener;
import mega.privacy.android.app.listeners.ExportListener;
import mega.privacy.android.app.listeners.GetAttrUserListener;
import mega.privacy.android.app.listeners.GetPeerAttributesListener;
import mega.privacy.android.app.listeners.InviteToChatRoomListener;
import mega.privacy.android.app.listeners.LoadPreviewListener;
import mega.privacy.android.app.listeners.RemoveFromChatRoomListener;
import mega.privacy.android.app.main.AddContactActivity;
import mega.privacy.android.app.main.ContactInfoActivity;
import mega.privacy.android.app.main.FileExplorerActivity;
import mega.privacy.android.app.main.FileLinkActivity;
import mega.privacy.android.app.main.FolderLinkActivity;
import mega.privacy.android.app.main.LoginActivity;
import mega.privacy.android.app.main.ManagerActivity;
import mega.privacy.android.app.main.PdfViewerActivity;
import mega.privacy.android.app.main.adapters.RotatableAdapter;
import mega.privacy.android.app.main.controllers.ChatController;
import mega.privacy.android.app.main.controllers.ContactController;
import mega.privacy.android.app.main.listeners.AudioFocusListener;
import mega.privacy.android.app.main.listeners.ChatLinkInfoListener;
import mega.privacy.android.app.main.listeners.MultipleForwardChatProcessor;
import mega.privacy.android.app.main.megachat.chatAdapters.MegaChatAdapter;
import mega.privacy.android.app.mediaplayer.service.MediaPlayerService;
import mega.privacy.android.app.meeting.fragments.MeetingHasEndedDialogFragment;
import mega.privacy.android.app.meeting.gateway.RTCAudioManagerGateway;
import mega.privacy.android.app.meeting.listeners.HangChatCallListener;
import mega.privacy.android.app.meeting.listeners.SetCallOnHoldListener;
import mega.privacy.android.app.modalbottomsheet.chatmodalbottomsheet.ChatRoomToolbarBottomSheetDialogFragment;
import mega.privacy.android.app.modalbottomsheet.chatmodalbottomsheet.GeneralChatMessageBottomSheet;
import mega.privacy.android.app.modalbottomsheet.chatmodalbottomsheet.InfoReactionsBottomSheet;
import mega.privacy.android.app.modalbottomsheet.chatmodalbottomsheet.MessageNotSentBottomSheetDialogFragment;
import mega.privacy.android.app.modalbottomsheet.chatmodalbottomsheet.PendingMessageBottomSheetDialogFragment;
import mega.privacy.android.app.modalbottomsheet.chatmodalbottomsheet.ReactionsBottomSheet;
import mega.privacy.android.app.modalbottomsheet.chatmodalbottomsheet.SendAttachmentChatBottomSheetDialogFragment;
import mega.privacy.android.app.namecollision.data.NameCollision;
import mega.privacy.android.app.namecollision.usecase.CheckNameCollisionUseCase;
import mega.privacy.android.app.objects.GifData;
import mega.privacy.android.app.objects.PasscodeManagement;
import mega.privacy.android.app.presentation.chat.ChatViewModel;
import mega.privacy.android.app.presentation.chat.dialog.AddParticipantsNoContactsDialogFragment;
import mega.privacy.android.app.usecase.CopyNodeUseCase;
import mega.privacy.android.app.usecase.GetAvatarUseCase;
import mega.privacy.android.app.usecase.GetNodeUseCase;
import mega.privacy.android.app.usecase.GetPublicLinkInformationUseCase;
import mega.privacy.android.app.usecase.GetPublicNodeUseCase;
import mega.privacy.android.app.usecase.call.EndCallUseCase;
import mega.privacy.android.app.usecase.call.GetCallStatusChangesUseCase;
import mega.privacy.android.app.usecase.call.GetCallUseCase;
import mega.privacy.android.app.usecase.call.GetParticipantsChangesUseCase;
import mega.privacy.android.app.usecase.chat.GetChatChangesUseCase;
import mega.privacy.android.app.utils.AlertDialogUtil;
import mega.privacy.android.app.utils.AlertsAndWarnings;
import mega.privacy.android.app.utils.CallUtil;
import mega.privacy.android.app.utils.ChatUtil;
import mega.privacy.android.app.utils.ColorUtils;
import mega.privacy.android.app.utils.ContactUtil;
import mega.privacy.android.app.utils.FileUtil;
import mega.privacy.android.app.utils.MegaProgressDialogUtil;
import mega.privacy.android.app.utils.StringResourcesUtils;
import mega.privacy.android.app.utils.TextUtil;
import mega.privacy.android.app.utils.TimeUtils;
import mega.privacy.android.app.utils.Util;
import mega.privacy.android.app.utils.permission.PermissionUtils;
import mega.privacy.android.domain.entity.StorageState;
import mega.privacy.android.domain.entity.chat.FileGalleryItem;
import mega.privacy.android.domain.usecase.GetPushToken;
import nz.mega.documentscanner.DocumentScannerActivity;
import nz.mega.sdk.MegaApiAndroid;
import nz.mega.sdk.MegaApiJava;
import nz.mega.sdk.MegaChatApi;
import nz.mega.sdk.MegaChatApiJava;
import nz.mega.sdk.MegaChatCall;
import nz.mega.sdk.MegaChatContainsMeta;
import nz.mega.sdk.MegaChatError;
import nz.mega.sdk.MegaChatGeolocation;
import nz.mega.sdk.MegaChatGiphy;
import nz.mega.sdk.MegaChatListItem;
import nz.mega.sdk.MegaChatMessage;
import nz.mega.sdk.MegaChatPeerList;
import nz.mega.sdk.MegaChatRequest;
import nz.mega.sdk.MegaChatRequestListenerInterface;
import nz.mega.sdk.MegaChatRoom;
import nz.mega.sdk.MegaChatRoomListenerInterface;
import nz.mega.sdk.MegaContactRequest;
import nz.mega.sdk.MegaError;
import nz.mega.sdk.MegaHandleList;
import nz.mega.sdk.MegaNode;
import nz.mega.sdk.MegaNodeList;
import nz.mega.sdk.MegaRequest;
import nz.mega.sdk.MegaRequestListenerInterface;
import nz.mega.sdk.MegaTransfer;
import nz.mega.sdk.MegaTransferData;
import nz.mega.sdk.MegaUser;
import timber.log.Timber;

@AndroidEntryPoint
public class ChatActivity extends PasscodeActivity
        implements MegaChatRequestListenerInterface, MegaRequestListenerInterface,
        MegaChatRoomListenerInterface, View.OnClickListener,
        StoreDataBeforeForward<ArrayList<AndroidMegaChatMessage>>, ChatManagementCallback,
        SnackbarShower, AttachNodeToChatListener, HangChatCallListener.OnCallHungUpCallback,
        SetCallOnHoldListener.OnCallOnHoldCallback, LoadPreviewListener.OnPreviewLoadedCallback,
        LoadPreviewListener.OnChatPreviewLoadedCallback, ChatRoomToolbarBottomSheetDialogActionListener {

    private static final int MAX_NAMES_PARTICIPANTS = 3;
    private static final int MIN_LINES_TO_EXPAND_INPUT_TEXT = 4;
    private static final int INVALID_LAST_SEEN_ID = 0;

    public MegaChatAdapter.ViewHolderMessageChat holder_imageDrag;
    public int position_imageDrag = -1;
    private static final String PLAYING = "isAnyPlaying";
    private static final String ID_VOICE_CLIP_PLAYING = "idMessageVoicePlaying";
    private static final String PROGRESS_PLAYING = "progressVoicePlaying";
    private static final String MESSAGE_HANDLE_PLAYING = "messageHandleVoicePlaying";
    private static final String USER_HANDLE_PLAYING = "userHandleVoicePlaying";
    private final static String JOIN_CALL_DIALOG = "isJoinCallDialogShown";
    private final static String ONLY_ME_IN_CALL_DIALOG = "isOnlyMeInCallDialogShown";
    private final static String END_CALL_FOR_ALL_DIALOG = "isEndCallForAllDialogShown";

    private static final String LAST_MESSAGE_SEEN = "LAST_MESSAGE_SEEN";
    private static final String GENERAL_UNREAD_COUNT = "GENERAL_UNREAD_COUNT";
    private static final String SELECTED_ITEMS = "selectedItems";
    private static final String JOINING_OR_LEAVING = "JOINING_OR_LEAVING";
    private static final String JOINING_OR_LEAVING_ACTION = "JOINING_OR_LEAVING_ACTION";
    private static final String OPENING_AND_JOINING_ACTION = "OPENING_AND_JOINING_ACTION";
    private static final String ERROR_REACTION_DIALOG = "ERROR_REACTION_DIALOG";
    private static final String TYPE_ERROR_REACTION = "TYPE_ERROR_REACTION";
    private static final String NUM_MSGS_RECEIVED_AND_UNREAD = "NUM_MSGS_RECEIVED_AND_UNREAD";
    private final static int NUMBER_MESSAGES_TO_LOAD = 32;
    private final static int MAX_NUMBER_MESSAGES_TO_LOAD_NOT_SEEN = 256;
    private final static int NUMBER_MESSAGES_BEFORE_LOAD = 8;
    public static final int REPEAT_INTERVAL = 40;

    private final static int ROTATION_PORTRAIT = 0;
    private final static int ROTATION_LANDSCAPE = 1;
    private final static int ROTATION_REVERSE_PORTRAIT = 2;
    private final static int ROTATION_REVERSE_LANDSCAPE = 3;
    private final static int MAX_LINES_INPUT_TEXT_COLLAPSED = 5;
    private final static int MAX_LINES_INPUT_TEXT_EXPANDED = Integer.MAX_VALUE;

    private final static int HINT_LAND = 550;
    private final static int HINT_PORT = 250;
    private final static boolean IS_LOW = true;
    private final static boolean IS_HIGH = false;

    public static int MEGA_FILE_LINK = 1;
    public static int MEGA_FOLDER_LINK = 2;
    public static int MEGA_CHAT_LINK = 3;

    private final static int SHOW_WRITING_LAYOUT = 1;
    private final static int SHOW_JOIN_LAYOUT = 2;
    private final static int SHOW_NOTHING_LAYOUT = 3;
    private final static int SHOW_JOINING_OR_LEFTING_LAYOUT = 4;
    private final static int INITIAL_PRESENCE_STATUS = -55;
    private final static int RECORD_BUTTON_SEND = 1;
    private final static int RECORD_BUTTON_ACTIVATED = 2;
    private final static int RECORD_BUTTON_DEACTIVATED = 3;

    private final static int PADDING_BUBBLE = 25;
    private final static int CORNER_RADIUS_BUBBLE = 30;
    private final static int MARGIN_BUTTON_DEACTIVATED = 20;
    private final static int MARGIN_BUTTON_ACTIVATED = 24;
    private final static int DURATION_BUBBLE = 4000;
    private int MIN_FIRST_AMPLITUDE = 2;
    private int MIN_SECOND_AMPLITUDE;
    private int MIN_THIRD_AMPLITUDE;
    private int MIN_FOURTH_AMPLITUDE;
    private int MIN_FIFTH_AMPLITUDE;
    private int MIN_SIXTH_AMPLITUDE;
    private final static int NOT_SOUND = 0;
    private final static int FIRST_RANGE = 1;
    private final static int SECOND_RANGE = 2;
    private final static int THIRD_RANGE = 3;
    private final static int FOURTH_RANGE = 4;
    private final static int FIFTH_RANGE = 5;
    private final static int SIXTH_RANGE = 6;

    @Inject
    FilePrepareUseCase filePrepareUseCase;
    @Inject
    PasscodeManagement passcodeManagement;
    @Inject
    InviteContactUseCase inviteContactUseCase;
    @Inject
    GetAvatarUseCase getAvatarUseCase;
    @Inject
    GetPublicLinkInformationUseCase getPublicLinkInformationUseCase;
    @Inject
    GetPublicNodeUseCase getPublicNodeUseCase;
    @Inject
    GetChatChangesUseCase getChatChangesUseCase;
    @Inject
<<<<<<< HEAD
    AnswerCallUseCase answerCallUseCase;
=======
    StartCallUseCase startCallUseCase;
>>>>>>> 0c5f7bed
    @Inject
    EndCallUseCase endCallUseCase;
    @Inject
    GetCallStatusChangesUseCase getCallStatusChangesUseCase;
    @Inject
    GetNodeUseCase getNodeUseCase;
    @Inject
    CheckNameCollisionUseCase checkNameCollisionUseCase;
    @Inject
    CopyNodeUseCase copyNodeUseCase;
    @Inject
    GetParticipantsChangesUseCase getParticipantsChangesUseCase;
    @Inject
    GetCallUseCase getCallUseCase;
    @Inject
    GetPushToken getPushToken;
    @Inject
    ActivityLifecycleHandler activityLifecycleHandler;
    @Inject
    MegaChatRequestHandler chatRequestHandler;
    @Inject
    RTCAudioManagerGateway rtcAudioManagerGateway;

    private ChatViewModel viewModel;

    private int currentRecordButtonState;
    private String mOutputFilePath;
    private boolean getMoreHistory;
    private boolean isLoadingHistory;
    private AlertDialog errorOpenChatDialog;
    private long numberToLoad;
    private ArrayList<Integer> recoveredSelectedPositions = null;

    private AlertDialog chatAlertDialog;
    private AlertDialog errorReactionsDialog;
    private boolean isInputTextExpanded;
    private boolean errorReactionsDialogIsShown;
    private long typeErrorReaction = REACTION_ERROR_DEFAULT_VALUE;
    private AlertDialog dialogCall;
    private AlertDialog dialogOnlyMeInCall;
    private AlertDialog endCallForAllDialog;

    private RelativeLayout editMsgLayout;
    private RelativeLayout cancelEdit;
    private EmojiTextView editMsgText;

    AlertDialog dialog;
    AlertDialog statusDialog;

    boolean retryHistory = false;
    boolean isStartAndRecordVoiceClip = false;

    private long lastIdMsgSeen = MEGACHAT_INVALID_HANDLE;
    private long generalUnreadCount;
    private boolean lastSeenReceived;
    private int positionToScroll = INVALID_VALUE;
    private int positionNewMessagesLayout = INVALID_VALUE;

    Handler handlerReceive;
    Handler handlerSend;
    Handler handlerKeyboard;
    Handler handlerEmojiKeyboard;

    private TextView emptyTextView;
    private ImageView emptyImageView;
    private RelativeLayout emptyLayout;

    boolean pendingMessagesLoaded = false;

    public boolean activityVisible = false;
    boolean setAsRead = false;

    boolean isOpeningChat = true;
    public int selectedPosition = INVALID_POSITION;
    public long selectedMessageId = -1;
    MegaChatRoom chatRoom;

    public long idChat;

    boolean noMoreNoSentMessages = false;

    public int showRichLinkWarning = RICH_WARNING_TRUE;

    private BadgeDrawerArrowDrawable badgeDrawable;
    private Drawable upArrow;

    private final MegaAttacher nodeAttacher = new MegaAttacher(this);
    private final NodeSaver nodeSaver = new NodeSaver(this, this, this,
            AlertsAndWarnings.showSaveToDeviceConfirmDialog(this));

    ChatController chatC;
    boolean scrollingUp = false;

    long myUserHandle;

    ActionBar aB;
    Toolbar tB;
    LinearLayout toolbarElementsInside;

    private EmojiTextView titleToolbar;
    private MarqueeTextView individualSubtitleToobar;
    private EmojiTextView groupalSubtitleToolbar;
    private ImageView iconStateToolbar;
    private ImageView muteIconToolbar;
    private LinearLayout subtitleCall;
    private TextView subtitleChronoCall;
    private LinearLayout participantsLayout;
    private ImageView privateIconToolbar;

    private boolean editingMessage = false;
    private MegaChatMessage messageToEdit = null;

    private CoordinatorLayout fragmentContainer;
    private LinearLayout writingContainerLayout;
    private ConstraintLayout inputTextContainer;

    private RelativeLayout joinChatLinkLayout;
    private Button joinButton;

    private RelativeLayout chatRelativeLayout;
    private RelativeLayout userTypingLayout;
    private TextView userTypingText;
    private RelativeLayout joiningLeavingLayout;
    private TextView joiningLeavingText;

    boolean sendIsTyping = true;
    long userTypingTimeStamp = -1;
    private ImageButton keyboardTwemojiButton;

    private EmojiKeyboard emojiKeyboard;
    private RelativeLayout rLKeyboardTwemojiButton;

    private RelativeLayout returnCallOnHoldButton;
    private ImageView returnCallOnHoldButtonIcon;
    private TextView returnCallOnHoldButtonText;

    private RelativeLayout callInProgressLayout;
    private long chatIdBanner;
    private TextView callInProgressText;
    private Chronometer callInProgressChrono;
    private boolean startVideo = false;

    private RelativeLayout chatRoomOptions;
    private EmojiEditText textChat;
    private ImageButton sendIcon;
    private RelativeLayout expandCollapseInputTextLayout;
    private ConstraintLayout writeMsgLayout;
    private ConstraintLayout inputTextLayout;
    private ConstraintLayout writeMsgAndExpandLayout;
    private LinearLayout editMsgLinearLayout;

    private ImageButton expandCollapseInputTextIcon;

    RelativeLayout messagesContainerLayout;

    RelativeLayout observersLayout;
    TextView observersNumberText;

    RecyclerView listView;
    NpaLinearLayoutManager mLayoutManager;

    ChatActivity chatActivity;

    private MenuItem importIcon;
    private MenuItem callMenuItem;
    private MenuItem videoMenuItem;
    private MenuItem selectMenuItem;
    private MenuItem inviteMenuItem;
    private MenuItem clearHistoryMenuItem;
    private MenuItem contactInfoMenuItem;
    private MenuItem leaveMenuItem;
    private MenuItem endCallForAllMenuItem;
    private MenuItem archiveMenuItem;
    private MenuItem muteMenuItem;
    private MenuItem unMuteMenuItem;
    private MenuItem editIcon;
    private MenuItem copyIcon;
    private MenuItem deleteIcon;
    private MenuItem forwardIcon;
    private MenuItem downloadIcon;
    private MenuItem shareIcon;
    private MenuItem inviteIcon;
    private MenuItem startConversationIcon;

    private boolean showDelete = true;
    private boolean showCopy = true;
    private boolean showForward = true;
    private boolean allNodeAttachments = true;
    private boolean allNodeImages = true;
    private boolean allNodeNonContacts = true;

    String intentAction;
    MegaChatAdapter adapter;
    int stateHistory;

    private ArrayList<AndroidMegaChatMessage> messages = new ArrayList<>();
    private ArrayList<AndroidMegaChatMessage> bufferMessages = new ArrayList<>();
    private ArrayList<AndroidMegaChatMessage> bufferSending = new ArrayList<>();
    private ArrayList<MessageVoiceClip> messagesPlaying = new ArrayList<>();
    private ArrayList<RemovedMessage> removedMessages = new ArrayList<>();

    private ConstraintLayout unreadMsgsLayout;
    private RelativeLayout unreadBadgeLayout;
    private ImageView unreadBadgeImage;
    private TextView unreadBadgeText;
    private ArrayList<Long> msgsReceived = new ArrayList<>();

    boolean isTurn = false;
    Handler handler;

    private AlertDialog locationDialog;
    private boolean isLocationDialogShown = false;
    private boolean isJoinCallDialogShown = false;
    private boolean isOnlyMeInCallDialogShown = false;
    private boolean isEndCallForAllDialogShown = false;


    /*Voice clips*/
    private String outputFileVoiceNotes = null;
    private String outputFileName = "";
    private RelativeLayout recordLayout;
    private RelativeLayout recordButtonLayout;
    private RecordButton recordButton;
    private MediaRecorder myAudioRecorder = null;
    private LinearLayout bubbleLayout;
    private RecordView recordView;
    private FrameLayout fragmentVoiceClip;
    private boolean isShareLinkDialogDismissed = false;
    private RelativeLayout recordingLayout;
    private TextView recordingChrono;
    private RelativeLayout firstBar, secondBar, thirdBar, fourthBar, fifthBar, sixthBar;
    private int currentAmplitude = -1;
    private Handler handlerVisualizer = new Handler();

    private ActionMode actionMode;

    private AppRTCAudioManager rtcAudioManager = null;
    private boolean speakerWasActivated = true;

    // Data being stored when My Chat Files folder does not exist
    private ArrayList<AndroidMegaChatMessage> preservedMessagesSelected;
    private ArrayList<MegaChatMessage> preservedMsgSelected;
    private ArrayList<MegaChatMessage> preservedMsgToImport;
    private boolean isForwardingFromNC;

    private ArrayList<Intent> preservedIntents = new ArrayList<>();
    private boolean isWaitingForMoreFiles;
    private boolean isAskingForMyChatFiles;
    // The flag to indicate whether forwarding message is on going
    private boolean isForwardingMessage = false;
    private int typeImport = IMPORT_ONLY_OPTION;
    private ExportListener exportListener;
    private BottomSheetDialogFragment bottomSheetDialogFragment;

    private MegaNode myChatFilesFolder;
    private TextUtils.TruncateAt typeEllipsize = TextUtils.TruncateAt.END;

    private boolean joiningOrLeaving;
    private String joiningOrLeavingAction;
    private boolean openingAndJoining;

    private AudioFocusRequest request;
    private AudioManager mAudioManager;
    private AudioFocusListener audioFocusListener;

    private int lastVisibleItemPosition = INVALID_POSITION;

    private ActivityResultLauncher<Intent> sendGifLauncher = null;
    private ActivityResultLauncher<Intent> sendContactLauncher = null;
    private ActivityResultLauncher<Intent> scanDocumentLauncher = null;
    private ActivityResultLauncher<Intent> takePictureLauncher = null;

    /**
     * Current contact online status.
     */
    private int contactOnlineStatus;

    @Override
    public void storedUnhandledData(ArrayList<AndroidMegaChatMessage> preservedData) {
        this.preservedMessagesSelected = preservedData;
    }

    @Override
    public void handleStoredData() {
        if (preservedMessagesSelected != null && !preservedMessagesSelected.isEmpty()) {
            forwardMessages(preservedMessagesSelected);
            preservedMessagesSelected = null;
        } else if (preservedMsgSelected != null && !preservedMsgSelected.isEmpty()) {
            chatC.proceedWithForwardOrShare(this, myChatFilesFolder, preservedMsgSelected,
                    preservedMsgToImport, idChat, typeImport);
            isForwardingFromNC = false;
            preservedMsgSelected = null;
            preservedMsgToImport = null;
        }
    }

    @Override
    public void storedUnhandledData(ArrayList<MegaChatMessage> messagesSelected, ArrayList<MegaChatMessage> messagesToImport) {
        isForwardingFromNC = true;
        preservedMsgSelected = messagesSelected;
        preservedMsgToImport = messagesToImport;
        preservedMessagesSelected = null;
    }

    public void setExportListener(ExportListener exportListener) {
        this.exportListener = exportListener;
    }

    private final Observer<MegaChatCall> callStatusObserver = call -> {
        if (call.getChatid() != getCurrentChatid()) {
            Timber.d("Different chat");
            updateCallBanner();
            return;
        }

        switch (call.getStatus()) {
            case MegaChatCall.CALL_STATUS_TERMINATING_USER_PARTICIPATION:
            case MegaChatCall.CALL_STATUS_USER_NO_PRESENT:
            case MegaChatCall.CALL_STATUS_IN_PROGRESS:
            case MegaChatCall.CALL_STATUS_DESTROYED:
                updateCallBanner();
                if (call.getStatus() == MegaChatCall.CALL_STATUS_IN_PROGRESS) {
                    cancelRecording();
                } else if (call.getStatus() == MegaChatCall.CALL_STATUS_DESTROYED) {
                    if (dialogCall != null) {
                        dialogCall.dismiss();
                    }
                }

                if (call.getStatus() == MegaChatCall.CALL_STATUS_TERMINATING_USER_PARTICIPATION &&
                        call.getTermCode() == MegaChatCall.TERM_CODE_TOO_MANY_PARTICIPANTS) {
                    showSnackbar(SNACKBAR_TYPE, StringResourcesUtils.getString(R.string.call_error_too_many_participants), MEGACHAT_INVALID_HANDLE);
                }
                break;
        }
    };

    private final Observer<MegaChatCall> callCompositionChangeObserver = call -> {
        if (call.getChatid() != getCurrentChatid() && call.getCallCompositionChange() == 0) {
            Timber.d("Different chat or no changes");
            return;
        }

        if (call.getStatus() == MegaChatCall.CALL_STATUS_USER_NO_PRESENT) {
            updateCallBanner();
        }
    };

    private final Observer<Pair> waitingForOthersBannerObserver = result -> {
        Long chatId = (Long) result.first;

        if (chatId != getCurrentChatid()) {
            Timber.d("Different chat");
            return;
        }

        Boolean onlyMeInTheCall = (Boolean) result.second;
        if (onlyMeInTheCall) {
            showOnlyMeInTheCallDialog();
        } else {
            hideDialogCall();
        }
    };

    private final Observer<MegaChatCall> callOnHoldObserver = call -> updateCallBanner();

    private final Observer<Pair> sessionOnHoldObserver = sessionAndCall -> updateCallBanner();

    /**
     * Method for finding out if the selected message is deleted.
     *
     * @param messageSelected The message selected.
     * @return True if it's removed. False, otherwise.
     */
    public boolean hasMessagesRemovedOrPending(MegaChatMessage messageSelected) {
        return ChatUtil.isMsgRemovedOrHasRejectedOrManualSendingStatus(removedMessages, messageSelected);
    }

    @Override
    public void confirmLeaveChat(long chatId) {
        stopReproductions();
        setJoiningOrLeaving(StringResourcesUtils.getString(R.string.leaving_label));
        megaChatApi.leaveChat(chatId, new RemoveFromChatRoomListener(this, this));
    }

    @Override
    public void confirmLeaveChats(@NotNull List<? extends MegaChatListItem> chats) {
        // No option available to leave more than one chat here.
    }

    @Override
    public void leaveChatSuccess() {
        joiningOrLeaving = false;
    }

    @Override
    public void onCallHungUp(long callId) {
        Timber.d("The call has been successfully hung up");
        MegaChatCall call = megaChatApi.getChatCall(idChat);
        if (call == null || (call.getStatus() != MegaChatCall.CALL_STATUS_USER_NO_PRESENT ||
                call.getStatus() == MegaChatCall.CALL_STATUS_TERMINATING_USER_PARTICIPATION))
            return;

        answerCall(chatRoom.getChatId(), false, true, false);
    }

    @Override
    public void onCallOnHold(long chatId, boolean isOnHold) {
        if (!isOnHold)
            return;

        MegaChatCall callInThisChat = megaChatApi.getChatCall(idChat);
        if (callInThisChat == null || (callInThisChat.getStatus() != MegaChatCall.CALL_STATUS_USER_NO_PRESENT ||
                callInThisChat.getStatus() == MegaChatCall.CALL_STATUS_TERMINATING_USER_PARTICIPATION))
            return;

        Timber.d("Active call on hold. Answer call.");
        answerCall(idChat, false, true, false);
    }

    @Override
    public void onPreviewLoaded(MegaChatRequest request, boolean alreadyExist) {
        long chatId = request.getChatHandle();
        boolean isFromOpenChatPreview = request.getFlag();
        int type = request.getParamType();
        String link = request.getLink();

        if (type == LINK_IS_FOR_MEETING) {
            Timber.d("It's a meeting link");
            boolean linkInvalid = TextUtil.isTextEmpty(link) && chatId == MEGACHAT_INVALID_HANDLE;
            if (linkInvalid) {
                Timber.e("Invalid link");
                return;
            }

            if (isMeetingEnded(request.getMegaHandleList())) {
                Timber.d("It's a meeting, open dialog: Meeting has ended");
                new MeetingHasEndedDialogFragment(new MeetingHasEndedDialogFragment.ClickCallback() {
                    @Override
                    public void onViewMeetingChat() {
                        Timber.d("Chat link");
                        loadChatLink(link);
                    }

                    @Override
                    public void onLeave() {
                    }
                }, false).show(getSupportFragmentManager(),
                        MeetingHasEndedDialogFragment.TAG);
            } else {
                CallUtil.checkMeetingInProgress(ChatActivity.this, ChatActivity.this, chatId, isFromOpenChatPreview, link, request.getMegaHandleList(), request.getText(), alreadyExist, request.getUserHandle(), passcodeManagement);
            }
        } else {
            Timber.d("It's a chat link");
            loadChatLink(link);
        }
    }

    @Override
    public void onErrorLoadingPreview(int errorCode) {
    }

    @Override
    public void onPreviewLoaded(MegaChatRequest request, int errorCode) {
        if (errorCode == MegaChatError.ERROR_OK || errorCode == MegaChatError.ERROR_EXIST) {
            if (idChat != MEGACHAT_INVALID_HANDLE && megaChatApi.getChatRoom(idChat) != null) {
                Timber.d("Close previous chat");
                megaChatApi.closeChatRoom(idChat, ChatActivity.this);
            }

            idChat = request.getChatHandle();

            composite.clear();
            checkChatChanges();

            if (idChat != MEGACHAT_INVALID_HANDLE) {
                dbH.setLastPublicHandle(idChat);
                dbH.setLastPublicHandleTimeStamp();
                dbH.setLastPublicHandleType(MegaApiJava.AFFILIATE_TYPE_CHAT);
            }

            MegaApplication.setOpenChatId(idChat);

            if (errorCode == MegaChatError.ERROR_OK && openingAndJoining) {
                if (!isAlreadyJoining(idChat)) {
                    megaChatApi.autojoinPublicChat(idChat, ChatActivity.this);
                }

                openingAndJoining = false;
            } else if (errorCode == MegaChatError.ERROR_EXIST) {
                if (megaChatApi.getChatRoom(idChat).isActive()) {
                    //I'm already participant
                    joiningOrLeaving = false;
                    openingAndJoining = false;
                } else {
                    if (initChat()) {
                        //Chat successfully initialized, now can rejoin
                        setJoiningOrLeaving(StringResourcesUtils.getString(R.string.joining_label));
                        titleToolbar.setText(getTitleChat(chatRoom));
                        groupalSubtitleToolbar.setText(null);
                        setGroupalSubtitleToolbarVisibility(false);
                        if (adapter == null) {
                            createAdapter();
                        } else {
                            adapter.updateChatRoom(chatRoom);
                            adapter.notifyDataSetChanged();
                        }
                        if (!isAlreadyJoining(idChat)
                                && !isAlreadyJoining(request.getUserHandle())) {
                            megaChatApi.autorejoinPublicChat(idChat, request.getUserHandle(), this);
                        }
                    } else {
                        Timber.w("Error opening chat before rejoin");
                    }
                    return;
                }
            }

            Timber.d("Show new chat room UI");
            initAndShowChat(null);
            supportInvalidateOptionsMenu();
        } else {
            String text;
            if (errorCode == MegaChatError.ERROR_NOENT) {
                text = getString(R.string.invalid_chat_link);
            } else {
                showSnackbar(SNACKBAR_TYPE, getString(R.string.error_general_nodes), MEGACHAT_INVALID_HANDLE);
                text = getString(R.string.error_chat_link);
            }

            emptyScreen(text);
        }
    }

    /**
     * Method for answering a call
     *
     * @param chatId  Chat ID
     * @param video   True, video ON. False, video OFF.
     * @param audio   True, audio ON. False, audio OFF.
     * @param speaker True, speaker ON. False, speaker OFF.
     */
    private void answerCall(long chatId, Boolean video, Boolean audio, Boolean speaker) {
        callInProgressLayout.setEnabled(false);
        var enableAudio = audio;
        if (enableAudio) {
            enableAudio = hasPermissions(this, Manifest.permission.RECORD_AUDIO);
        }

        var enableVideo = video;
        if (enableVideo) {
            enableVideo = hasPermissions(this, Manifest.permission.CAMERA);
        }

        viewModel.onAnswerCall(chatId, enableVideo, enableAudio, speaker);
    }

    /**
     * Method for detecting when the keyboard is opened or closed
     */
    public void setKeyboardVisibilityListener() {
        final View parentView = ((ViewGroup) findViewById(android.R.id.content)).getChildAt(0);
        if (parentView == null) {
            Timber.w("Cannot set the keyboard visibility listener. Parent view is NULL.");
            return;
        }

        parentView.getViewTreeObserver().addOnGlobalLayoutListener(new ViewTreeObserver.OnGlobalLayoutListener() {

            private boolean alreadyOpen;
            private final int defaultKeyboardHeightDP = 100;
            private final Rect rect = new Rect();

            @Override
            public void onGlobalLayout() {
                int estimatedKeyboardDP = defaultKeyboardHeightDP + 48;
                int estimatedKeyboardHeight = (int) TypedValue.applyDimension(TypedValue.COMPLEX_UNIT_DIP, estimatedKeyboardDP, parentView.getResources().getDisplayMetrics());
                parentView.getWindowVisibleDisplayFrame(rect);
                int heightDiff = parentView.getRootView().getHeight() - (rect.bottom - rect.top);
                boolean isShown = heightDiff >= estimatedKeyboardHeight;
                if (isShown == alreadyOpen)
                    return;

                alreadyOpen = isShown;

                if (emojiKeyboard != null) {
                    emojiKeyboard.updateStatusLetterKeyboard(alreadyOpen);
                }
            }
        });
    }

    @Override
    public void onScanDocumentOptionClicked() {
        String[] saveDestinations = {
                StringResourcesUtils.getString(R.string.section_chat)
        };
        Intent intent = DocumentScannerActivity.getIntent(this, saveDestinations);
        scanDocumentLauncher.launch(intent);
    }

    @Override
    public void onRecordVoiceClipClicked() {
        isStartAndRecordVoiceClip = true;
        recordView.startRecord();
    }

    @Override
    public void onSendFilesSelected(ArrayList<FileGalleryItem> files) {
        filePrepareUseCase.prepareFilesFromGallery(files)
                .subscribeOn(Schedulers.io())
                .observeOn(AndroidSchedulers.mainThread())
                .subscribe((shareInfo, throwable) -> {
                    if (throwable == null) {
                        onIntentProcessed(shareInfo);
                    }
                });
    }

    @Override
    public void onTakePictureOptionClicked() {
        Intent intent = new Intent(MediaStore.ACTION_IMAGE_CAPTURE);
        if (intent.resolveActivity(getPackageManager()) != null) {
            File photoFile = createImageFile();
            if (photoFile != null) {
                Uri photoURI = Build.VERSION.SDK_INT >= Build.VERSION_CODES.N ?
                        FileProvider.getUriForFile(this, AUTHORITY_STRING_FILE_PROVIDER, photoFile) :
                        Uri.fromFile(photoFile);

                mOutputFilePath = photoFile.getAbsolutePath();
                intent.setFlags(Intent.FLAG_GRANT_READ_URI_PERMISSION);
                intent.setFlags(Intent.FLAG_GRANT_WRITE_URI_PERMISSION);
                intent.putExtra(MediaStore.EXTRA_OUTPUT, photoURI);
                takePictureLauncher.launch(intent);
            }
        }
    }

    @Override
    public void onSendFileOptionClicked() {
        hideKeyboard();

        if (isBottomSheetDialogShown(bottomSheetDialogFragment)) {
            bottomSheetDialogFragment.dismiss();
        }

        bottomSheetDialogFragment = new SendAttachmentChatBottomSheetDialogFragment();
        bottomSheetDialogFragment.show(getSupportFragmentManager(), bottomSheetDialogFragment.getTag());
    }

    @Override
    public void onStartCallOptionClicked(boolean videoOn) {
        if (recordView.isRecordingNow())
            return;

        startVideo = videoOn;

        if (checkPermissionsCall()) {
            startCall();
        }
    }

    @Override
    public void onSendGIFOptionClicked() {
        Intent intent = new Intent(this, GiphyPickerActivity.class);
        sendGifLauncher.launch(intent);
    }

    @Override
    public void onSendContactOptionClicked() {
        ArrayList<MegaUser> contacts = megaApi.getContacts();

        if (contacts == null || contacts.isEmpty()) {
            showSnackbar(SNACKBAR_TYPE, getString(R.string.no_contacts_invite), MEGACHAT_INVALID_HANDLE);
            return;
        }

        Intent in = new Intent(this, AddContactActivity.class);
        in.putExtra(INTENT_EXTRA_KEY_CONTACT_TYPE, CONTACT_TYPE_MEGA);
        in.putExtra(INTENT_EXTRA_KEY_CHAT, true);
        in.putExtra(INTENT_EXTRA_KEY_TOOL_BAR_TITLE, getString(R.string.send_contacts));
        sendContactLauncher.launch(in);
    }

    @Override
    public void onSendLocationOptionClicked() {
        if (MegaApplication.isEnabledGeoLocation()) {
            getLocationPermission();
        } else {
            showSendLocationDialog();
        }
    }

    private class UserTyping {
        MegaChatParticipant participantTyping;
        long timeStampTyping;

        public UserTyping(MegaChatParticipant participantTyping) {
            this.participantTyping = participantTyping;
        }

        public MegaChatParticipant getParticipantTyping() {
            return participantTyping;
        }

        public void setParticipantTyping(MegaChatParticipant participantTyping) {
            this.participantTyping = participantTyping;
        }

        public long getTimeStampTyping() {
            return timeStampTyping;
        }

        public void setTimeStampTyping(long timeStampTyping) {
            this.timeStampTyping = timeStampTyping;
        }
    }

    private final BroadcastReceiver historyTruncatedByRetentionTimeReceiver = new BroadcastReceiver() {
        @Override
        public void onReceive(Context context, Intent intent) {
            if (intent != null) {
                long msgId = intent.getLongExtra(MESSAGE_ID, MEGACHAT_INVALID_HANDLE);
                if (msgId != MEGACHAT_INVALID_HANDLE) {
                    updateHistoryByRetentionTime(msgId);
                }
            }
        }
    };

    private BroadcastReceiver voiceclipDownloadedReceiver = new BroadcastReceiver() {
        @Override
        public void onReceive(Context context, Intent intent) {
            if (intent != null) {
                long nodeHandle = intent.getLongExtra(EXTRA_NODE_HANDLE, 0);
                int resultTransfer = intent.getIntExtra(EXTRA_RESULT_TRANSFER, 0);
                if (adapter != null) {
                    adapter.finishedVoiceClipDownload(nodeHandle, resultTransfer);
                }
            }
        }
    };

    private BroadcastReceiver dialogConnectReceiver = new BroadcastReceiver() {
        @Override
        public void onReceive(Context context, Intent intent) {
            Timber.d("Network broadcast received on chatActivity!");
            if (intent != null) {
                showConfirmationConnect();
            }
        }
    };

    private BroadcastReceiver chatArchivedReceiver = new BroadcastReceiver() {
        @Override
        public void onReceive(Context context, Intent intent) {
            if (intent == null) return;

            String title = intent.getStringExtra(CHAT_TITLE);
            sendBroadcastChatArchived(title);
        }
    };

    private BroadcastReceiver userNameReceiver = new BroadcastReceiver() {
        @Override
        public void onReceive(Context context, Intent intent) {
            if (intent == null || intent.getAction() == null
                    || intent.getLongExtra(EXTRA_USER_HANDLE, INVALID_HANDLE) == INVALID_HANDLE) {
                return;
            }

            if (intent.getAction().equals(ACTION_UPDATE_NICKNAME)
                    || intent.getAction().equals(ACTION_UPDATE_FIRST_NAME)
                    || intent.getAction().equals(ACTION_UPDATE_LAST_NAME)) {
                updateUserNameInChat();
            }
        }
    };

    private BroadcastReceiver chatRoomMuteUpdateReceiver = new BroadcastReceiver() {
        @Override
        public void onReceive(Context context, Intent intent) {
            if (intent == null || intent.getAction() == null)
                return;

            if (intent.getAction().equals(ACTION_UPDATE_PUSH_NOTIFICATION_SETTING)) {
                if (chatRoom == null) {
                    chatRoom = megaChatApi.getChatRoom(idChat);
                }
                if (chatRoom != null) {
                    muteIconToolbar.setVisibility(isEnableChatNotifications(chatRoom.getChatId()) ? View.GONE : View.VISIBLE);
                }
            }
        }
    };

    private final BroadcastReceiver leftChatReceiver = new BroadcastReceiver() {
        @Override
        public void onReceive(Context context, Intent intent) {
            if (intent == null || intent.getAction() == null)
                return;

            if (intent.getAction().equals(ACTION_LEFT_CHAT)) {
                long extraIdChat = intent.getLongExtra(CHAT_ID, MEGACHAT_INVALID_HANDLE);
                if (extraIdChat != MEGACHAT_INVALID_HANDLE) {
                    megaChatApi.leaveChat(extraIdChat, new RemoveFromChatRoomListener(chatActivity, chatActivity));

                    if (idChat == extraIdChat) {
                        setJoiningOrLeaving(StringResourcesUtils.getString(R.string.leaving_label));
                    }
                }
            }
        }
    };

    private BroadcastReceiver closeChatReceiver = new BroadcastReceiver() {
        @Override
        public void onReceive(Context context, Intent intent) {
            if (intent == null || intent.getAction() == null) return;

            if (intent.getAction().equals(ACTION_CLOSE_CHAT_AFTER_IMPORT)
                    || intent.getAction().equals(ACTION_CLOSE_CHAT_AFTER_OPEN_TRANSFERS)) {
                finish();
            }
        }
    };

    private final BroadcastReceiver joinedSuccessfullyReceiver = new BroadcastReceiver() {
        @Override
        public void onReceive(Context context, Intent intent) {
            if (intent == null || !BROADCAST_ACTION_JOINED_SUCCESSFULLY.equals(intent.getAction())) {
                return;
            }

            joiningOrLeaving = false;
        }
    };

    private final BroadcastReceiver chatUploadStartedReceiver = new BroadcastReceiver() {
        @Override
        public void onReceive(Context context, Intent intent) {
            if (intent == null || !BROADCAST_ACTION_CHAT_TRANSFER_START.equals(intent.getAction())) {
                return;
            }

            long pendingMessageId = intent.getLongExtra(PENDING_MESSAGE_ID, MEGACHAT_INVALID_HANDLE);
            if (pendingMessageId != MEGACHAT_INVALID_HANDLE) {
                PendingMessageSingle pendingMessage = dbH.findPendingMessageById(pendingMessageId);

                if (pendingMessage == null || pendingMessage.chatId != idChat) {
                    Timber.e("pendingMessage is null or is not the same chat, cannot update it.");
                    return;
                }

                updatePendingMessage(pendingMessage);
            }
        }
    };

    private final BroadcastReceiver errorCopyingNodesReceiver = new BroadcastReceiver() {
        @Override
        public void onReceive(Context context, Intent intent) {
            if (intent == null || !BROADCAST_ACTION_ERROR_COPYING_NODES.equals(intent.getAction())) {
                return;
            }

            removeProgressDialog();
            showSnackbar(SNACKBAR_TYPE, intent.getStringExtra(ERROR_MESSAGE_TEXT), MEGACHAT_INVALID_HANDLE);
        }
    };

    private final BroadcastReceiver retryPendingMessageReceiver = new BroadcastReceiver() {
        @Override
        public void onReceive(Context context, Intent intent) {
            if (intent == null || !BROADCAST_ACTION_RETRY_PENDING_MESSAGE.equals(intent.getAction())) {
                return;
            }

            long pendingMsgId = intent.getLongExtra(INTENT_EXTRA_PENDING_MESSAGE_ID, MEGACHAT_INVALID_HANDLE);
            long chatId = intent.getLongExtra(CHAT_ID, MEGACHAT_INVALID_HANDLE);

            if (pendingMsgId == MEGACHAT_INVALID_HANDLE || chatId != idChat) {
                Timber.w("pendingMsgId is not valid or is not the same chat. Cannot retry");
                return;
            }

            retryPendingMessage(pendingMsgId);
        }
    };

    ArrayList<UserTyping> usersTyping;
    List<UserTyping> usersTypingSync;

    public void openMegaLink(String url, boolean isFile) {
        Timber.d("url: %s, isFile: %s", url, isFile);
        Intent openLink;

        if (isFile) {
            openLink = new Intent(this, FileLinkActivity.class);
            openLink.setAction(ACTION_OPEN_MEGA_LINK);
        } else {
            openLink = new Intent(this, FolderLinkActivity.class);
            openLink.setAction(ACTION_OPEN_MEGA_FOLDER_LINK);
        }

        openLink.putExtra(OPENED_FROM_CHAT, true);
        openLink.setFlags(Intent.FLAG_ACTIVITY_CLEAR_TOP);
        openLink.setData(Uri.parse(url));
        startActivity(openLink);
    }

    public void showMessageInfo(int positionInAdapter) {
        Timber.d("showMessageInfo");
        int position = positionInAdapter - 1;

        if (position < messages.size()) {
            AndroidMegaChatMessage androidM = messages.get(position);
            StringBuilder messageToShow = new StringBuilder("");
            String token = getPushToken.invoke();
            if (token != null) {
                messageToShow.append("FCM TOKEN: " + token);
            }
            messageToShow.append("\nCHAT ID: " + MegaApiJava.userHandleToBase64(idChat));
            messageToShow.append("\nMY USER HANDLE: " + MegaApiJava.userHandleToBase64(megaChatApi.getMyUserHandle()));
            if (androidM != null) {
                MegaChatMessage m = androidM.getMessage();
                if (m != null) {
                    messageToShow.append("\nMESSAGE TYPE: " + m.getType());
                    messageToShow.append("\nMESSAGE TIMESTAMP: " + m.getTimestamp());
                    messageToShow.append("\nMESSAGE USERHANDLE: " + MegaApiJava.userHandleToBase64(m.getUserHandle()));
                    messageToShow.append("\nMESSAGE ID: " + MegaApiJava.userHandleToBase64(m.getMsgId()));
                    messageToShow.append("\nMESSAGE TEMP ID: " + MegaApiJava.userHandleToBase64(m.getTempId()));
                }
            }
            Toast.makeText(this, messageToShow, Toast.LENGTH_SHORT).show();
        }
    }

    /**
     * Opens Group info if a group chat conversation or a contact info if a 1to1 conversation.
     */
    public void showGroupOrContactInfoActivity() {
        Timber.d("showGroupInfoActivity");
        if (chatRoom == null)
            return;

        Intent i = new Intent(this,
                chatRoom.isGroup() ? GroupChatInfoActivity.class : ContactInfoActivity.class);
        i.putExtra(HANDLE, chatRoom.getChatId());
        i.putExtra(ACTION_CHAT_OPEN, true);
        this.startActivity(i);
    }

    @Override
    public void onCreate(Bundle savedInstanceState) {

        requestWindowFeature(Window.FEATURE_NO_TITLE);
        super.onCreate(savedInstanceState);

        viewModel = new ViewModelProvider(this).get(ChatViewModel.class);

        if (!viewModel.isConnected() && megaApi.getRootNode() == null) {
            finish();
            return;
        }

        if (shouldRefreshSessionDueToKarere()) {
            return;
        }

        shouldRefreshSessionDueToSDK();

        handler = new Handler();

        chatActivity = this;
        chatC = new ChatController(chatActivity);

        collectFlows();

        registerReceiver(historyTruncatedByRetentionTimeReceiver, new IntentFilter(BROADCAST_ACTION_UPDATE_HISTORY_BY_RT));
        registerReceiver(dialogConnectReceiver, new IntentFilter(BROADCAST_ACTION_INTENT_CONNECTIVITY_CHANGE_DIALOG));
        registerReceiver(voiceclipDownloadedReceiver, new IntentFilter(BROADCAST_ACTION_INTENT_VOICE_CLIP_DOWNLOADED));

        IntentFilter contactUpdateFilter = new IntentFilter(BROADCAST_ACTION_INTENT_FILTER_CONTACT_UPDATE);
        contactUpdateFilter.addAction(ACTION_UPDATE_NICKNAME);
        contactUpdateFilter.addAction(ACTION_UPDATE_FIRST_NAME);
        contactUpdateFilter.addAction(ACTION_UPDATE_LAST_NAME);
        registerReceiver(userNameReceiver, contactUpdateFilter);

        registerReceiver(chatArchivedReceiver, new IntentFilter(BROADCAST_ACTION_INTENT_CHAT_ARCHIVED_GROUP));

        LiveEventBus.get(EVENT_CALL_STATUS_CHANGE, MegaChatCall.class).observe(this, callStatusObserver);
        LiveEventBus.get(EVENT_CALL_COMPOSITION_CHANGE, MegaChatCall.class).observe(this, callCompositionChangeObserver);
        LiveEventBus.get(EVENT_UPDATE_WAITING_FOR_OTHERS, Pair.class).observe(this, waitingForOthersBannerObserver);

        getParticipantsChangesUseCase.checkIfIAmAloneOnAnyCall()
                .subscribeOn(Schedulers.io())
                .observeOn(AndroidSchedulers.mainThread())
                .subscribe((result) -> {
                    long chatId = result.component1();
                    if (chatRoom != null && chatId == chatRoom.getChatId()) {
                        boolean onlyMeInTheCall = result.component2();
                        boolean waitingForOthers = result.component3();
                        long millisecondsOnlyMeInCallDialog =
                                TimeUnit.MILLISECONDS.toSeconds(MegaApplication.getChatManagement().millisecondsOnlyMeInCallDialog);

                        boolean hideDialogCall = MegaApplication.getChatManagement().hasEndCallDialogBeenIgnored || !onlyMeInTheCall || (waitingForOthers && millisecondsOnlyMeInCallDialog <= 0);

                        if (hideDialogCall) {
                            hideDialogCall();
                        } else {
                            showOnlyMeInTheCallDialog();
                        }
                    }

                }, Timber::e);

        LiveEventBus.get(EVENT_CALL_ON_HOLD_CHANGE, MegaChatCall.class).observe(this, callOnHoldObserver);
        LiveEventBus.get(EVENT_SESSION_ON_HOLD_CHANGE, Pair.class).observe(this, sessionOnHoldObserver);

        getCallStatusChangesUseCase.callCannotBeRecovered()
                .subscribeOn(Schedulers.io())
                .observeOn(AndroidSchedulers.mainThread())
                .subscribe((result) -> {
                    if (result) {
                        showSnackbar(SNACKBAR_TYPE, getString(R.string.calls_chat_screen_unable_to_reconnect_the_call), MEGACHAT_INVALID_HANDLE);
                    }
                });

        registerReceiver(chatRoomMuteUpdateReceiver, new IntentFilter(ACTION_UPDATE_PUSH_NOTIFICATION_SETTING));

        IntentFilter leftChatFilter = new IntentFilter(BROADCAST_ACTION_INTENT_LEFT_CHAT);
        leftChatFilter.addAction(ACTION_LEFT_CHAT);
        registerReceiver(leftChatReceiver, leftChatFilter);

        IntentFilter closeChatFilter = new IntentFilter(ACTION_CLOSE_CHAT_AFTER_IMPORT);
        closeChatFilter.addAction(ACTION_CLOSE_CHAT_AFTER_OPEN_TRANSFERS);
        registerReceiver(closeChatReceiver, closeChatFilter);

        registerReceiver(joinedSuccessfullyReceiver,
                new IntentFilter(BROADCAST_ACTION_JOINED_SUCCESSFULLY));

        registerReceiver(chatUploadStartedReceiver,
                new IntentFilter(BROADCAST_ACTION_CHAT_TRANSFER_START));

        registerReceiver(errorCopyingNodesReceiver,
                new IntentFilter(BROADCAST_ACTION_ERROR_COPYING_NODES));

        registerReceiver(retryPendingMessageReceiver,
                new IntentFilter(BROADCAST_ACTION_RETRY_PENDING_MESSAGE));

        mAudioManager = (AudioManager) getSystemService(Context.AUDIO_SERVICE);

        sendGifLauncher = registerForActivityResult(
                new ActivityResultContracts.StartActivityForResult(),
                result -> {
                    if (result != null && result.getResultCode() == Activity.RESULT_OK) {
                        Intent data = result.getData();
                        if (data != null) {
                            sendGiphyMessageFromGifData(data.getParcelableExtra(GIF_DATA));
                        }
                    }
                });

        sendContactLauncher = registerForActivityResult(
                new ActivityResultContracts.StartActivityForResult(),
                result -> {
                    if (result != null && result.getResultCode() == Activity.RESULT_OK) {
                        Intent data = result.getData();
                        if (data != null) {
                            final ArrayList<String> contactsData = data.getStringArrayListExtra(AddContactActivity.EXTRA_CONTACTS);
                            if (contactsData != null) {
                                for (int i = 0; i < contactsData.size(); i++) {
                                    MegaUser user = megaApi.getContact(contactsData.get(i));
                                    if (user != null) {
                                        MegaHandleList handleList = MegaHandleList.createInstance();
                                        handleList.addMegaHandle(user.getHandle());
                                        retryContactAttachment(handleList);
                                    }
                                }
                            }
                        }
                    }
                });

        scanDocumentLauncher = registerForActivityResult(
                new ActivityResultContracts.StartActivityForResult(),
                result -> {
                    if (result != null && result.getResultCode() == Activity.RESULT_OK) {
                        Intent data = result.getData();
                        if (data != null) {
                            Intent fileIntent = new Intent();
                            fileIntent.setAction(FileExplorerActivity.ACTION_UPLOAD_TO_CHAT);
                            fileIntent.putExtra(Intent.EXTRA_STREAM, data.getData());
                            fileIntent.setType(data.getType());

                            filePrepareUseCase.prepareFiles(fileIntent)
                                    .subscribeOn(Schedulers.io())
                                    .observeOn(AndroidSchedulers.mainThread())
                                    .subscribe((shareInfo, throwable) -> {
                                        if (throwable == null) {
                                            onIntentProcessed(shareInfo);
                                        }
                                    });
                        }
                    }
                });

        takePictureLauncher = registerForActivityResult(
                new ActivityResultContracts.StartActivityForResult(),
                result -> {
                    if (result != null && result.getResultCode() == Activity.RESULT_OK) {
                        onCaptureImageResult();
                    }
                });

        setContentView(R.layout.activity_chat);
        //Set toolbar
        tB = findViewById(R.id.toolbar_chat);

        setSupportActionBar(tB);
        aB = getSupportActionBar();
        aB.setDisplayHomeAsUpEnabled(true);
        aB.setDisplayShowHomeEnabled(true);
        aB.setTitle(null);
        aB.setSubtitle(null);
        tB.setOnClickListener(this);

        int range = 32000 / 6;
        MIN_SECOND_AMPLITUDE = range;
        MIN_THIRD_AMPLITUDE = range * SECOND_RANGE;
        MIN_FOURTH_AMPLITUDE = range * THIRD_RANGE;
        MIN_FIFTH_AMPLITUDE = range * FOURTH_RANGE;
        MIN_SIXTH_AMPLITUDE = range * FIFTH_RANGE;

        toolbarElementsInside = tB.findViewById(R.id.toolbar_elements_inside);
        titleToolbar = tB.findViewById(R.id.title_toolbar);
        iconStateToolbar = tB.findViewById(R.id.state_icon_toolbar);
        privateIconToolbar = tB.findViewById(R.id.private_icon_toolbar);
        muteIconToolbar = tB.findViewById(R.id.mute_icon_toolbar);

        individualSubtitleToobar = tB.findViewById(R.id.individual_subtitle_toolbar);
        groupalSubtitleToolbar = tB.findViewById(R.id.groupal_subtitle_toolbar);

        subtitleCall = tB.findViewById(R.id.subtitle_call);
        subtitleChronoCall = tB.findViewById(R.id.chrono_call);
        participantsLayout = tB.findViewById(R.id.ll_participants);

        chatRoomOptions = findViewById(R.id.more_options_rl);
        chatRoomOptions.setOnClickListener(this);

        textChat = findViewById(R.id.input_text_chat);
        textChat.setVisibility(View.VISIBLE);
        textChat.setEnabled(true);

        expandCollapseInputTextLayout = findViewById(R.id.expand_input_text_rl);
        expandCollapseInputTextIcon = findViewById(R.id.expand_input_text_icon);
        writeMsgLayout = findViewById(R.id.write_msg_rl);
        editMsgLinearLayout = findViewById(R.id.edit_msg_rl);

        editMsgLayout = findViewById(R.id.edit_msg_layout);
        editMsgText = findViewById(R.id.edit_msg_text);
        cancelEdit = findViewById(R.id.cancel_edit);
        cancelEdit.setOnClickListener(this);
        hideEditMsgLayout();

        expandCollapseInputTextLayout.setOnClickListener(this);
        expandCollapseInputTextIcon.setOnClickListener(this);
        expandCollapseInputTextLayout.setVisibility(View.GONE);

        emptyLayout = findViewById(R.id.empty_messages_layout);
        emptyTextView = findViewById(R.id.empty_text_chat_recent);
        emptyImageView = findViewById(R.id.empty_image_view_chat);

        fragmentContainer = findViewById(R.id.fragment_container_chat);
        writingContainerLayout = findViewById(R.id.writing_container_layout_chat_layout);

        inputTextContainer = findViewById(R.id.input_text_container);
        inputTextLayout = findViewById(R.id.input_text_layout);
        writeMsgAndExpandLayout = findViewById(R.id.write_msg_and_expand_rl);


        titleToolbar.setText("");
        individualSubtitleToobar.setText("");
        individualSubtitleToobar.setVisibility(View.GONE);
        groupalSubtitleToolbar.setText("");
        setGroupalSubtitleToolbarVisibility(false);
        subtitleCall.setVisibility(View.GONE);
        subtitleChronoCall.setVisibility(View.GONE);
        participantsLayout.setVisibility(View.GONE);
        iconStateToolbar.setVisibility(View.GONE);
        privateIconToolbar.setVisibility(View.GONE);

        muteIconToolbar.setVisibility(View.GONE);
        badgeDrawable = new BadgeDrawerArrowDrawable(getSupportActionBar().getThemedContext(),
                R.color.red_600_red_300, R.color.white_dark_grey, R.color.white_dark_grey);

        upArrow = ContextCompat.getDrawable(getApplicationContext(), R.drawable.ic_arrow_back_white)
                .mutate();
        upArrow.setColorFilter(getResources().getColor(R.color.grey_087_white_087),
                PorterDuff.Mode.SRC_IN);

        updateNavigationToolbarIcon();

        joinChatLinkLayout = findViewById(R.id.join_chat_layout_chat_layout);
        joinButton = findViewById(R.id.join_button);
        joinButton.setOnClickListener(this);

        joiningLeavingLayout = findViewById(R.id.joining_leaving_layout_chat_layout);
        joiningLeavingText = findViewById(R.id.joining_leaving_text_chat_layout);

        unreadMsgsLayout = findViewById(R.id.new_messages_icon);
        unreadMsgsLayout.setVisibility(View.GONE);
        unreadBadgeLayout = findViewById(R.id.badge_rl);
        unreadBadgeText = findViewById(R.id.badge_text);
        unreadBadgeImage = findViewById(R.id.badge_image);

        rLKeyboardTwemojiButton = findViewById(R.id.emoji_rl);

        keyboardTwemojiButton = findViewById(R.id.emoji_icon);

        checkExpandOrCollapseInputText();

        callInProgressLayout = findViewById(R.id.call_in_progress_layout);
        callInProgressLayout.setVisibility(View.GONE);
        callInProgressText = findViewById(R.id.call_in_progress_text);
        callInProgressChrono = findViewById(R.id.call_in_progress_chrono);
        callInProgressChrono.setVisibility(View.GONE);

        returnCallOnHoldButton = findViewById(R.id.call_on_hold_layout);
        returnCallOnHoldButtonIcon = findViewById(R.id.call_on_hold_icon);
        returnCallOnHoldButtonText = findViewById(R.id.call_on_hold_text);

        returnCallOnHoldButton.setOnClickListener(this);
        returnCallOnHoldButton.setVisibility(View.GONE);

        /*Recording views*/
        recordingLayout = findViewById(R.id.recording_layout);
        recordingChrono = findViewById(R.id.recording_time);
        recordingChrono.setText(new SimpleDateFormat("mm:ss").format(0));
        firstBar = findViewById(R.id.first_bar);
        secondBar = findViewById(R.id.second_bar);
        thirdBar = findViewById(R.id.third_bar);
        fourthBar = findViewById(R.id.fourth_bar);
        fifthBar = findViewById(R.id.fifth_bar);
        sixthBar = findViewById(R.id.sixth_bar);

        initRecordingItems(IS_LOW);
        recordingLayout.setVisibility(View.GONE);

        enableButton(rLKeyboardTwemojiButton, keyboardTwemojiButton);

        unreadMsgsLayout.setOnClickListener(this);

        chatRelativeLayout = findViewById(R.id.relative_chat_layout);

        sendIcon = findViewById(R.id.send_icon);
        sendIcon.setOnClickListener(this);
        sendIcon.setEnabled(true);

        //Voice clip elements
        fragmentVoiceClip = findViewById(R.id.fragment_voice_clip);
        recordLayout = findViewById(R.id.layout_button_layout);
        recordButtonLayout = findViewById(R.id.record_button_layout);
        recordButton = findViewById(R.id.record_button);
        recordButton.setEnabled(true);
        recordButton.setHapticFeedbackEnabled(true);
        recordView = findViewById(R.id.record_view);
        recordView.setVisibility(View.GONE);
        bubbleLayout = findViewById(R.id.bubble_layout);
        BubbleDrawable myBubble = new BubbleDrawable(BubbleDrawable.CENTER, ContextCompat.getColor(this, R.color.grey_800_white));
        myBubble.setCornerRadius(CORNER_RADIUS_BUBBLE);
        myBubble.setPointerAlignment(BubbleDrawable.RIGHT);
        myBubble.setPointerWidth(dp2px(8, getOutMetrics()));
        myBubble.setPointerHeight(dp2px(5, getOutMetrics()));
        myBubble.setPointerMarginEnd(dp2px(15, getOutMetrics()));
        myBubble.setPadding(PADDING_BUBBLE, PADDING_BUBBLE, PADDING_BUBBLE, PADDING_BUBBLE);
        bubbleLayout.setBackground(myBubble);
        bubbleLayout.setVisibility(View.GONE);
        recordButton.setRecordView(recordView);
        myAudioRecorder = new MediaRecorder();

        //Input text:
        handlerKeyboard = new Handler();
        handlerEmojiKeyboard = new Handler();

        emojiKeyboard = findViewById(R.id.emojiView);
        emojiKeyboard.initEmoji(this, textChat, keyboardTwemojiButton);
        emojiKeyboard.setListenerActivated(true);
        observersLayout = findViewById(R.id.observers_layout);
        observersNumberText = findViewById(R.id.observers_text);

        textChat.addTextChangedListener(new TextWatcher() {
            public void afterTextChanged(Editable s) {
            }

            public void beforeTextChanged(CharSequence s, int start, int count, int after) {
            }

            public void onTextChanged(CharSequence s, int start, int before, int count) {

                if (s != null && !s.toString().trim().isEmpty()) {
                    showSendIcon();
                    controlExpandableInputText(textChat.getLineCount());
                } else {
                    refreshTextInput();
                }

                if (getCurrentFocus() == textChat) {
                    // is only executed if the EditText was directly changed by the user
                    if (sendIsTyping) {
                        sendIsTyping = false;
                        megaChatApi.sendTypingNotification(chatRoom.getChatId());

                        int interval = 4000;
                        Runnable runnable = new Runnable() {
                            public void run() {
                                sendIsTyping = true;
                            }
                        };
                        handlerSend = new Handler();
                        handlerSend.postDelayed(runnable, interval);
                    }

                    if (megaChatApi.isSignalActivityRequired()) {
                        megaChatApi.signalPresenceActivity();
                    }
                } else {
                    if (chatRoom != null) {
                        megaChatApi.sendStopTypingNotification(chatRoom.getChatId());
                    }
                }
            }
        });

        textChat.setOnLongClickListener(v -> {
            showLetterKB();
            return false;
        });

        textChat.setOnEditorActionListener((v, actionId, event) -> {
            if (actionId == EditorInfo.IME_ACTION_DONE) {
                showLetterKB();
            }
            return false;
        });

        textChat.setMediaListener(path -> uploadPictureOrVoiceClip(path));

        /*
         *If the recording button (an arrow) is clicked, the recording will be sent to the chat
         */
        recordButton.setOnRecordClickListener(v -> {
            recordButton.performHapticFeedback(HapticFeedbackConstants.CONTEXT_CLICK);
            sendRecording();
        });

        /*
         *Events of the recording
         */
        recordView.setOnRecordListener(new OnRecordListener() {
            @Override
            public void onStart() {
                if (participatingInACall()) {
                    showSnackbar(SNACKBAR_TYPE, getApplicationContext().getString(R.string.not_allowed_recording_voice_clip), -1);
                    return;
                }

                if (!isAllowedToRecord())
                    return;

                audioFocusListener = new AudioFocusListener(chatActivity);
                request = getRequest(audioFocusListener, AUDIOFOCUS_DEFAULT);
                if (getAudioFocus(mAudioManager, audioFocusListener, request, AUDIOFOCUS_DEFAULT, STREAM_MUSIC_DEFAULT)) {
                    prepareRecording();
                }
            }

            @Override
            public void onLessThanSecond() {
                if (!isAllowedToRecord()) return;
                showBubble();
            }

            @Override
            public void onCancel() {
                recordButton.performHapticFeedback(HapticFeedbackConstants.CONTEXT_CLICK);
                cancelRecording();
            }

            @Override
            public void onLock() {
                recordButtonStates(RECORD_BUTTON_SEND);
            }

            @Override
            public void onFinish(long recordTime) {
                recordButton.performHapticFeedback(HapticFeedbackConstants.CONTEXT_CLICK);
                sendRecording();
            }

            @Override
            public void finishedSound() {
                if (!isAllowedToRecord()) return;
                startRecording();
            }

            @Override
            public void changeTimer(CharSequence time) {
                if (recordingLayout != null && recordingChrono != null && recordingLayout.getVisibility() == View.VISIBLE) {
                    recordingChrono.setText(time);
                }
            }
        });

        recordView.setOnBasketAnimationEndListener(new OnBasketAnimationEnd() {
            @Override
            public void onAnimationEnd() {
                recordButton.performHapticFeedback(HapticFeedbackConstants.CONTEXT_CLICK);
                cancelRecording();
            }

            @Override
            public void deactivateRecordButton() {
                hideChatOptions();
                recordView.setVisibility(View.VISIBLE);
                recordLayout.setVisibility(View.VISIBLE);
                recordButtonLayout.setVisibility(View.VISIBLE);
                recordButton.activateOnTouchListener(false);
                recordButtonDeactivated(true);
                placeRecordButton(RECORD_BUTTON_DEACTIVATED);
            }
        });


        emojiKeyboard.setOnPlaceButtonListener(() -> {
            if (sendIcon.getVisibility() != View.VISIBLE) {
                recordLayout.setVisibility(View.VISIBLE);
                recordButtonLayout.setVisibility(View.VISIBLE);
            }
            recordView.setVisibility(View.INVISIBLE);
            recordButton.activateOnTouchListener(true);
            placeRecordButton(RECORD_BUTTON_DEACTIVATED);
        });

        listView = findViewById(R.id.messages_chat_list_view);
        listView.setClipToPadding(false);

        listView.setNestedScrollingEnabled(false);
        ((SimpleItemAnimator) listView.getItemAnimator()).setSupportsChangeAnimations(false);

        mLayoutManager = new NpaLinearLayoutManager(this);
        mLayoutManager.setStackFromEnd(true);
        listView.setLayoutManager(mLayoutManager);

        listView.addOnScrollListener(new RecyclerView.OnScrollListener() {

            @Override
            public void onScrollStateChanged(RecyclerView recyclerView, int newState) {
                super.onScrollStateChanged(recyclerView, newState);
            }

            @Override
            public void onScrolled(RecyclerView recyclerView, int dx, int dy) {
                checkScroll();
                int currentLastVisibleItemPosition = mLayoutManager.findLastVisibleItemPosition();

                if (lastVisibleItemPosition == INVALID_POSITION) {
                    lastVisibleItemPosition = currentLastVisibleItemPosition;
                }

                if (!messages.isEmpty() && currentLastVisibleItemPosition < messages.size() - 1) {
                    showScrollToLastMsgButton();
                } else {
                    hideScrollToLastMsgButton();
                }

                if (stateHistory != MegaChatApi.SOURCE_NONE) {
                    scrollingUp = dy > 0 ? true : false;

                    if (!scrollingUp && mLayoutManager.findFirstVisibleItemPosition() <= NUMBER_MESSAGES_BEFORE_LOAD && getMoreHistory) {
                        askForMoreMessages();
                        positionToScroll = INVALID_VALUE;
                    }
                }
            }
        });

        messagesContainerLayout = findViewById(R.id.message_container_chat_layout);

        userTypingLayout = findViewById(R.id.user_typing_layout);
        userTypingLayout.setVisibility(View.GONE);
        userTypingText = findViewById(R.id.user_typing_text);

        initAfterIntent(getIntent(), savedInstanceState);

        Timber.d("FINISH on Create");
    }

    private boolean isAllowedToRecord() {
        Timber.d("isAllowedToRecord ");
        if (participatingInACall()) return false;
        if (!checkPermissionsVoiceClip()) return false;
        return true;
    }

    private void showLetterKB() {
        if (emojiKeyboard == null || emojiKeyboard.getLetterKeyboardShown()) {
            return;
        }

        emojiKeyboard.showLetterKeyboard();
    }

    /**
     * Collecting Flows from ViewModels
     */
    private void collectFlows() {
        ViewExtensionsKt.collectFlow(this, viewModel.getState(), Lifecycle.State.STARTED, chatState -> {
            if (chatState.getError() != null) {
                showSnackbar(SNACKBAR_TYPE, StringResourcesUtils.getString(R.string.call_error), MEGACHAT_INVALID_HANDLE);
            } else if (chatState.isCallAnswered()) {
                callInProgressLayout.setEnabled(true);
            }
            return Unit.INSTANCE;
        });
    }

    public void checkScroll() {
        if (listView == null) return;

        Util.changeToolBarElevation(this, tB, listView.canScrollVertically(-1) || adapter.isMultipleSelect());
        setStatusIcon();
    }

    public void initAfterIntent(Intent newIntent, Bundle savedInstanceState) {
        if (newIntent != null) {
            Timber.d("Intent is not null");
            intentAction = newIntent.getAction();
            if (intentAction != null) {
                if (intentAction.equals(ACTION_OPEN_CHAT_LINK) || intentAction.equals(ACTION_JOIN_OPEN_CHAT_LINK)) {
                    String link = newIntent.getDataString();
                    megaChatApi.openChatPreview(link, new LoadPreviewListener(ChatActivity.this, ChatActivity.this, ChatActivity.this, CHECK_LINK_TYPE_CHAT_LINK));

                    if (intentAction.equals(ACTION_JOIN_OPEN_CHAT_LINK)) {
                        openingAndJoining = true;
                        setJoiningOrLeaving(StringResourcesUtils.getString(R.string.joining_label));
                    }
                } else {
                    long newIdChat = newIntent.getLongExtra(CHAT_ID, MEGACHAT_INVALID_HANDLE);

                    if (idChat != newIdChat && newIdChat != MEGACHAT_INVALID_HANDLE) {
                        megaChatApi.closeChatRoom(idChat, this);
                        idChat = newIdChat;
                    }

                    composite.clear();
                    checkChatChanges();

                    myUserHandle = megaChatApi.getMyUserHandle();

                    if (savedInstanceState != null) {

                        Timber.d("Bundle is NOT NULL");
                        selectedMessageId = savedInstanceState.getLong("selectedMessageId", -1);
                        Timber.d("Handle of the message: %s", selectedMessageId);
                        selectedPosition = savedInstanceState.getInt("selectedPosition", -1);
                        mOutputFilePath = savedInstanceState.getString("mOutputFilePath");
                        isShareLinkDialogDismissed = savedInstanceState.getBoolean("isShareLinkDialogDismissed", false);
                        isLocationDialogShown = savedInstanceState.getBoolean("isLocationDialogShown", false);
                        isJoinCallDialogShown = savedInstanceState.getBoolean(JOIN_CALL_DIALOG, false);
                        isOnlyMeInCallDialogShown = savedInstanceState.getBoolean(ONLY_ME_IN_CALL_DIALOG, false);
                        isEndCallForAllDialogShown = savedInstanceState.getBoolean(END_CALL_FOR_ALL_DIALOG, false);
                        recoveredSelectedPositions = savedInstanceState.getIntegerArrayList(SELECTED_ITEMS);
                        lastIdMsgSeen = savedInstanceState.getLong(LAST_MESSAGE_SEEN, MEGACHAT_INVALID_HANDLE);
                        isTurn = lastIdMsgSeen != MEGACHAT_INVALID_HANDLE;

                        generalUnreadCount = savedInstanceState.getLong(GENERAL_UNREAD_COUNT, 0);

                        long[] longArray = savedInstanceState.getLongArray(NUM_MSGS_RECEIVED_AND_UNREAD);
                        if (longArray != null && longArray.length > 0) {
                            for (int i = 0; i < longArray.length; i++) {
                                msgsReceived.add(longArray[i]);
                            }
                        }

                        boolean isPlaying = savedInstanceState.getBoolean(PLAYING, false);
                        if (isPlaying) {
                            long idMessageVoicePlaying = savedInstanceState.getLong(ID_VOICE_CLIP_PLAYING, -1);
                            long messageHandleVoicePlaying = savedInstanceState.getLong(MESSAGE_HANDLE_PLAYING, -1);
                            long userHandleVoicePlaying = savedInstanceState.getLong(USER_HANDLE_PLAYING, -1);
                            int progressVoicePlaying = savedInstanceState.getInt(PROGRESS_PLAYING, 0);

                            if (!messagesPlaying.isEmpty()) {
                                for (MessageVoiceClip m : messagesPlaying) {
                                    m.getMediaPlayer().release();
                                    m.setMediaPlayer(null);
                                }
                                messagesPlaying.clear();
                            }

                            MessageVoiceClip messagePlaying = new MessageVoiceClip(idMessageVoicePlaying, userHandleVoicePlaying, messageHandleVoicePlaying);
                            messagePlaying.setProgress(progressVoicePlaying);
                            messagePlaying.setPlayingWhenTheScreenRotated(true);
                            messagesPlaying.add(messagePlaying);

                        }

                        joiningOrLeaving = savedInstanceState.getBoolean(JOINING_OR_LEAVING, false);
                        joiningOrLeavingAction = savedInstanceState.getString(JOINING_OR_LEAVING_ACTION);
                        openingAndJoining = savedInstanceState.getBoolean(OPENING_AND_JOINING_ACTION, false);
                        errorReactionsDialogIsShown = savedInstanceState.getBoolean(ERROR_REACTION_DIALOG, false);
                        typeErrorReaction = savedInstanceState.getLong(TYPE_ERROR_REACTION, REACTION_ERROR_DEFAULT_VALUE);
                        if (errorReactionsDialogIsShown && typeErrorReaction != REACTION_ERROR_DEFAULT_VALUE) {
                            createLimitReactionsAlertDialog(typeErrorReaction);
                        }

                        nodeSaver.restoreState(savedInstanceState);
                    }

                    String text = null;
                    if (intentAction.equals(ACTION_CHAT_SHOW_MESSAGES)) {
                        Timber.d("ACTION_CHAT_SHOW_MESSAGES");
                        isOpeningChat = true;

                        int errorCode = newIntent.getIntExtra("PUBLIC_LINK", 1);
                        if (savedInstanceState == null) {
                            text = newIntent.getStringExtra(SHOW_SNACKBAR);
                            if (text == null) {
                                if (errorCode != 1) {
                                    if (errorCode == MegaChatError.ERROR_OK) {
                                        text = getString(R.string.chat_link_copied_clipboard);
                                    } else {
                                        Timber.d("initAfterIntent:publicLinkError:errorCode");
                                        text = getString(R.string.general_error) + ": " + errorCode;
                                    }
                                }
                            }
                        } else if (errorCode != 1 && errorCode == MegaChatError.ERROR_OK && !isShareLinkDialogDismissed) {
                            text = getString(R.string.chat_link_copied_clipboard);
                        }
                    }
                    initAndShowChat(text);
                }
            }
        } else {
            Timber.w("INTENT is NULL");
        }
    }

    private void initializeInputText() {
        hideKeyboard();
        setChatSubtitle();
        ChatItemPreferences chatPrefs = dbH.findChatPreferencesByHandle(Long.toString(idChat));

        if (chatPrefs != null) {
            String written = chatPrefs.getWrittenText();
            if (!TextUtils.isEmpty(written)) {
                String editedMsgId = chatPrefs.getEditedMsgId();
                editingMessage = !isTextEmpty(editedMsgId);
                messageToEdit = editingMessage ? megaChatApi.getMessage(idChat, Long.parseLong(editedMsgId)) : null;

                if (editingMessage) {
                    editMsgUI(written);
                } else {
                    hideEditMsgLayout();
                    textChat.setText(written);
                    textChat.post(() -> controlExpandableInputText(textChat.getLineCount()));
                    showSendIcon();
                }

                return;
            }
        } else {
            chatPrefs = new ChatItemPreferences(Long.toString(idChat), "");
            dbH.setChatItemPreferences(chatPrefs);
        }
        refreshTextInput();
    }

    private CharSequence transformEmojis(String textToTransform, float sizeText) {
        CharSequence text = textToTransform == null ? "" : textToTransform;
        String resultText = converterShortCodes(text.toString());
        SpannableStringBuilder spannableStringBuilder = new SpannableStringBuilder(resultText);
        EmojiManager.getInstance().replaceWithImages(this, spannableStringBuilder, sizeText, sizeText);
        int maxWidth;
        if (isScreenInPortrait(this)) {
            maxWidth = HINT_PORT;
        } else {
            maxWidth = HINT_LAND;
        }
        CharSequence textF = TextUtils.ellipsize(spannableStringBuilder, textChat.getPaint(), dp2px(maxWidth, getOutMetrics()), typeEllipsize);
        return textF;
    }

    private void refreshTextInput() {
        recordButtonStates(RECORD_BUTTON_DEACTIVATED);
        collapseInputText();
        sendIcon.setVisibility(View.GONE);
        sendIcon.setEnabled(false);
        emojiKeyboard.changeKeyboardIcon();
        sendIcon.setImageDrawable(ColorUtils.tintIcon(chatActivity, R.drawable.ic_send_white, R.color.grey_054_white_054));

        if (chatRoom != null) {
            megaChatApi.sendStopTypingNotification(chatRoom.getChatId());
            String title;
            setSizeInputText(true);
            if (chatRoom.hasCustomTitle()) {
                title = getString(R.string.type_message_hint_with_customized_title, getTitleChat(chatRoom));
            } else {
                title = getString(R.string.type_message_hint_with_default_title, getTitleChat(chatRoom));
            }
            textChat.setHint(transformEmojis(title, textChat.getTextSize()));
            controlExpandableInputText(1);
        }
    }

    public void updateUserNameInChat() {
        if (chatRoom != null && chatRoom.isGroup()) {
            setChatSubtitle();
        }
        if (adapter != null) {
            adapter.notifyDataSetChanged();
        }
    }

    private void updateTitle() {
        initializeInputText();
        titleToolbar.setText(getTitleChat(chatRoom));
    }

    /**
     * Opens a new chat conversation, checking if the id is valid and if the ChatRoom exists.
     * If an error occurred opening the chat, an error dialog is shown.
     *
     * @return True if the chat was successfully opened, false otherwise
     */
    private boolean initChat() {
        if (idChat == MEGACHAT_INVALID_HANDLE) {
            Timber.e("Chat ID -1 error");
            return false;
        }

        //Recover chat
        Timber.d("Recover chat with id: %s", idChat);
        chatRoom = megaChatApi.getChatRoom(idChat);
        if (chatRoom == null) {
            Timber.e("Chatroom is NULL - finish activity!!");
            finish();
        }

        if (adapter != null) {
            adapter.updateChatRoom(chatRoom);
        }

        megaChatApi.closeChatRoom(idChat, this);
        if (megaChatApi.openChatRoom(idChat, this)) {
            MegaApplication.setClosedChat(false);
            return true;
        }

        Timber.e("Error openChatRoom");
        if (errorOpenChatDialog == null) {
            MaterialAlertDialogBuilder builder = new MaterialAlertDialogBuilder(this);
            builder.setTitle(getString(R.string.chat_error_open_title))
                    .setMessage(getString(R.string.chat_error_open_message))
                    .setPositiveButton(getString(R.string.general_ok), (dialog, whichButton) -> finish());
            errorOpenChatDialog = builder.create();
            errorOpenChatDialog.show();
        }

        return false;
    }

    /**
     * Opens a new chat conversation.
     * If it went well, shows the chat with the empty state and requests messages.
     *
     * @param textSnackbar if there is a chat link involved in the action, it it indicates the "Copy chat link" dialog has to be shown.
     *                     If not, a simple Snackbar has to be shown with this text.
     */
    private void initAndShowChat(String textSnackbar) {
        boolean resultInit = initChat();
        if (!resultInit) {
            return;
        }

        initializeInputText();
        checkIfIsAlreadyJoiningOrLeaving();

        int chatConnection = megaChatApi.getChatConnectionState(idChat);
        Timber.d("Chat connection (%d) is: %d", idChat, chatConnection);

        //Create always a new adapter to avoid showing messages of a previous conversation.
        createAdapter();

        setPreviewersView();
        titleToolbar.setText(getTitleChat(chatRoom));
        setChatSubtitle();
        privateIconToolbar.setVisibility((!chatRoom.isGroup() || chatRoom.isPublic()) ? View.GONE : View.VISIBLE);
        muteIconToolbar.setVisibility(isEnableChatNotifications(chatRoom.getChatId()) ? View.GONE : View.VISIBLE);
        isOpeningChat = true;

        String textToShowB = getString(R.string.chat_loading_messages);

        try {
            textToShowB = textToShowB.replace("[A]", "<font color=\'"
                    + ColorUtils.getColorHexString(this, R.color.grey_300_grey_600)
                    + "\'>");
            textToShowB = textToShowB.replace("[/A]", "</font>");
            textToShowB = textToShowB.replace("[B]", "<font color=\'"
                    + ColorUtils.getColorHexString(this, R.color.grey_900_grey_100)
                    + "\'>");
            textToShowB = textToShowB.replace("[/B]", "</font>");
        } catch (Exception e) {
            Timber.w(e, "Exception formatting string");
        }

        emptyScreen(HtmlCompat.fromHtml(textToShowB, HtmlCompat.FROM_HTML_MODE_LEGACY));

        if (!isTextEmpty(textSnackbar)) {
            String chatLink = getIntent().getStringExtra(CHAT_LINK_EXTRA);

            if (!isTextEmpty(chatLink) && !isShareLinkDialogDismissed) {
                showShareChatLinkDialog(this, chatRoom, chatLink);
            } else {
                showSnackbar(SNACKBAR_TYPE, textSnackbar, MEGACHAT_INVALID_HANDLE);
            }
        }

        loadHistory();
        Timber.d("On create: stateHistory: %s", stateHistory);
        if (isLocationDialogShown) {
            showSendLocationDialog();
        }
        if (isOnlyMeInCallDialogShown) {
            showOnlyMeInTheCallDialog();
        }
        if (isEndCallForAllDialogShown) {
            showEndCallForAllDialog();
        }

        if (isJoinCallDialogShown) {
            MegaChatCall callInThisChat = megaChatApi.getChatCall(chatRoom.getChatId());
            if (callInThisChat != null && !callInThisChat.isOnHold() && chatRoom.isGroup()) {
                ArrayList<Long> numCallsParticipating = getCallsParticipating();
                if (numCallsParticipating == null || numCallsParticipating.isEmpty())
                    return;

                if (numCallsParticipating.size() == 1) {
                    MegaChatCall anotherCallActive = getAnotherActiveCall(chatRoom.getChatId());
                    if (anotherCallActive != null) {
                        showJoinCallDialog(callInThisChat.getChatid(), anotherCallActive, false);
                        return;
                    }

                    MegaChatCall anotherCallOnHold = getAnotherCallOnHold(chatRoom.getChatId());
                    if (anotherCallOnHold != null) {
                        showJoinCallDialog(callInThisChat.getChatid(), anotherCallOnHold, false);
                    }
                } else {
                    for (int i = 0; i < numCallsParticipating.size(); i++) {
                        MegaChatCall call = megaChatApi.getChatCall(numCallsParticipating.get(i));
                        if (call != null && !call.isOnHold()) {
                            showJoinCallDialog(callInThisChat.getChatid(), call, true);
                        }
                    }
                }
            }
        }
    }

    private void emptyScreen(CharSequence text) {
        if (getResources().getConfiguration().orientation == Configuration.ORIENTATION_LANDSCAPE) {
            emptyImageView.setImageResource(R.drawable.empty_chat_message_landscape);
        } else {
            emptyImageView.setImageResource(R.drawable.empty_chat_message_portrait);
        }

        emptyTextView.setText(text);
        emptyTextView.setVisibility(View.VISIBLE);
        emptyLayout.setVisibility(View.VISIBLE);

        chatRelativeLayout.setVisibility(View.GONE);
    }

    public void removeChatLink() {
        Timber.d("removeChatLink");
        megaChatApi.removeChatLink(idChat, this);
    }

    /**
     * Requests to load for first time chat messages.
     * It controls if it is the real first time, or the device was rotated with the "isTurn" flag.
     */
    public void loadHistory() {
        if (chatRoom == null) {
            return;
        }

        long unreadCount = chatRoom.getUnreadCount();
        lastSeenReceived = unreadCount == 0;

        if (lastSeenReceived) {
            Timber.d("loadMessages:unread is 0");

            if (!isTurn) {
                lastIdMsgSeen = MEGACHAT_INVALID_HANDLE;
                generalUnreadCount = 0;
            }
        } else {
            if (!isTurn) {
                lastIdMsgSeen = megaChatApi.getLastMessageSeenId(idChat);
                generalUnreadCount = unreadCount;
            } else {
                Timber.d("Do not change lastSeenId --> rotating screen");
            }

            if (lastIdMsgSeen != -1) {
                Timber.d("lastSeenId: %s", lastIdMsgSeen);
            } else {
                Timber.e("Error:InvalidLastMessage");
            }
        }

        askForMoreMessages();
    }

    /**
     * Sets the visibility of the groupalSubtitleToolbar view.
     * If it is visible some attributes of the layout should be updated due to the marquee behaviour.
     * <p>
     * This method should be used always the visibility of groupalSubtitleToolbar
     * changes instead of change the visibility directly.
     *
     * @param visible true if visible, false otherwise
     */
    private void setGroupalSubtitleToolbarVisibility(boolean visible) {
        if (subtitleCall.getVisibility() == View.VISIBLE) {
            visible = false;
        }

        groupalSubtitleToolbar.setVisibility(visible ? View.VISIBLE : View.GONE);

        if (visible) {
            groupalSubtitleToolbar.setSelected(true);
            groupalSubtitleToolbar.setHorizontallyScrolling(true);
            groupalSubtitleToolbar.setFocusable(true);
            groupalSubtitleToolbar.setEllipsize(TextUtils.TruncateAt.MARQUEE);
            groupalSubtitleToolbar.setMarqueeRepeatLimit(-1);
            groupalSubtitleToolbar.setSingleLine(true);
            groupalSubtitleToolbar.setHorizontallyScrolling(true);
        }
    }

    private void setSubtitleVisibility() {
        if (chatRoom == null) {
            chatRoom = megaChatApi.getChatRoom(idChat);
        }

        if (chatRoom == null)
            return;

        boolean isGroup = chatRoom.isGroup();
        individualSubtitleToobar.setVisibility(isGroup ? View.GONE : View.VISIBLE);
        setGroupalSubtitleToolbarVisibility(isGroup);

        if (chatRoom.isGroup()) {
            iconStateToolbar.setVisibility(View.GONE);
        }
    }

    private void setPreviewGroupalSubtitle() {
        long participants = chatRoom.getPeerCount();

        if (!chatRoom.isPreview() && chatRoom.isActive()) {
            participants++;
        }

        setGroupalSubtitleToolbarVisibility(participants > 0);
        if (participants > 0) {
            groupalSubtitleToolbar.setText(adjustForLargeFont(getResources()
                    .getQuantityString(R.plurals.subtitle_of_group_chat, (int) participants, (int) participants)));
        }
    }

    public void setChatSubtitle() {
        Timber.d("setChatSubtitle");
        if (chatRoom == null) {
            return;
        }

        setSubtitleVisibility();

        if (chatC.isInAnonymousMode() && megaChatApi.getChatConnectionState(idChat) == MegaChatApi.CHAT_CONNECTION_ONLINE) {
            Timber.d("Is preview");
            setPreviewGroupalSubtitle();
            tB.setOnClickListener(this);
            setBottomLayout(SHOW_JOIN_LAYOUT);

        } else if (megaChatApi.getConnectionState() != MegaChatApi.CONNECTED || megaChatApi.getChatConnectionState(idChat) != MegaChatApi.CHAT_CONNECTION_ONLINE) {
            Timber.d("Chat not connected ConnectionState: %d ChatConnectionState: %d", megaChatApi.getConnectionState(), megaChatApi.getChatConnectionState(idChat));
            tB.setOnClickListener(this);
            if (chatRoom.isPreview()) {
                Timber.d("Chat not connected: is preview");
                setPreviewGroupalSubtitle();
                setBottomLayout(SHOW_NOTHING_LAYOUT);
            } else {
                Timber.d("Chat not connected: is not preview");
                if (chatRoom.isGroup()) {
                    groupalSubtitleToolbar.setText(adjustForLargeFont(getString(R.string.invalid_connection_state)));
                } else {
                    individualSubtitleToobar.setText(adjustForLargeFont(getString(R.string.invalid_connection_state)));
                }

                int permission = chatRoom.getOwnPrivilege();
                Timber.d("Check permissions");
                if ((permission == MegaChatRoom.PRIV_RO) || (permission == MegaChatRoom.PRIV_RM)) {
                    setBottomLayout(SHOW_NOTHING_LAYOUT);
                } else {
                    setBottomLayout(SHOW_WRITING_LAYOUT);
                }
            }
        } else {
            Timber.d("Karere connection state: %s", megaChatApi.getConnectionState());
            Timber.d("Chat connection state: %s", megaChatApi.getChatConnectionState(idChat));

            int permission = chatRoom.getOwnPrivilege();
            if (chatRoom.isGroup()) {
                tB.setOnClickListener(this);
                if (chatRoom.isPreview()) {
                    Timber.d("Is preview");
                    setPreviewGroupalSubtitle();
                    setBottomLayout(openingAndJoining ? SHOW_JOINING_OR_LEFTING_LAYOUT : SHOW_JOIN_LAYOUT);
                } else {
                    Timber.d("Check permissions group chat");
                    if (permission == MegaChatRoom.PRIV_RO) {
                        Timber.d("Permission RO");
                        setBottomLayout(SHOW_NOTHING_LAYOUT);

                        if (chatRoom.isArchived()) {
                            Timber.d("Chat is archived");
                            groupalSubtitleToolbar.setText(adjustForLargeFont(getString(R.string.archived_chat)));
                        } else {
                            groupalSubtitleToolbar.setText(adjustForLargeFont(getString(R.string.observer_permission_label_participants_panel)));
                        }
                    } else if (permission == MegaChatRoom.PRIV_RM) {
                        Timber.d("Permission RM");
                        setBottomLayout(SHOW_NOTHING_LAYOUT);

                        if (chatRoom.isArchived()) {
                            Timber.d("Chat is archived");
                            groupalSubtitleToolbar.setText(adjustForLargeFont(getString(R.string.archived_chat)));
                        } else if (!chatRoom.isActive()) {
                            groupalSubtitleToolbar.setText(adjustForLargeFont(getString(R.string.inactive_chat)));
                        } else {
                            groupalSubtitleToolbar.setText(null);
                            setGroupalSubtitleToolbarVisibility(false);
                        }
                    } else {
                        Timber.d("Permission: %s", permission);

                        setBottomLayout(SHOW_WRITING_LAYOUT);

                        if (chatRoom.isArchived()) {
                            Timber.d("Chat is archived");
                            groupalSubtitleToolbar.setText(adjustForLargeFont(getString(R.string.archived_chat)));
                        } else if (chatRoom.hasCustomTitle()) {
                            setCustomSubtitle();
                        } else {
                            long participantsLabel = chatRoom.getPeerCount() + 1; //Add one to include me
                            groupalSubtitleToolbar.setText(adjustForLargeFont(getResources().getQuantityString(R.plurals.subtitle_of_group_chat, (int) participantsLabel, participantsLabel)));
                        }
                    }
                }
            } else {
                Timber.d("Check permissions one to one chat");
                if (permission == MegaChatRoom.PRIV_RO) {
                    Timber.d("Permission RO");

                    if (megaApi != null) {
                        if (megaApi.getRootNode() != null) {
                            long chatHandle = chatRoom.getChatId();
                            MegaChatRoom chat = megaChatApi.getChatRoom(chatHandle);
                            long userHandle = chat.getPeerHandle(0);
                            String userHandleEncoded = MegaApiAndroid.userHandleToBase64(userHandle);
                            MegaUser user = megaApi.getContact(userHandleEncoded);

                            if (user != null && user.getVisibility() == MegaUser.VISIBILITY_VISIBLE) {
                                tB.setOnClickListener(this);
                            } else {
                                tB.setOnClickListener(null);
                            }
                        }
                    } else {
                        tB.setOnClickListener(null);
                    }
                    setBottomLayout(SHOW_NOTHING_LAYOUT);

                    if (chatRoom.isArchived()) {
                        Timber.d("Chat is archived");
                        individualSubtitleToobar.setText(adjustForLargeFont(getString(R.string.archived_chat)));
                    } else {
                        individualSubtitleToobar.setText(adjustForLargeFont(getString(R.string.observer_permission_label_participants_panel)));
                    }
                } else if (permission == MegaChatRoom.PRIV_RM) {
                    tB.setOnClickListener(this);

                    Timber.d("Permission RM");
                    setBottomLayout(SHOW_NOTHING_LAYOUT);

                    if (chatRoom.isArchived()) {
                        Timber.d("Chat is archived");
                        individualSubtitleToobar.setText(adjustForLargeFont(getString(R.string.archived_chat)));
                    } else if (!chatRoom.isActive()) {
                        individualSubtitleToobar.setText(adjustForLargeFont(getString(R.string.inactive_chat)));
                    } else {
                        individualSubtitleToobar.setText(null);
                        individualSubtitleToobar.setVisibility(View.GONE);
                    }
                } else {
                    tB.setOnClickListener(this);

                    long userHandle = chatRoom.getPeerHandle(0);
                    setStatus(userHandle);
                    setBottomLayout(SHOW_WRITING_LAYOUT);
                }
            }
        }
    }

    /**
     * Updates the views that have to be shown at the bottom of the UI.
     *
     * @param show indicates which layout has to be shown at the bottom of the UI
     */
    public void setBottomLayout(int show) {
        if (viewModel.getStorageState() == StorageState.PayWall) {
            show = SHOW_NOTHING_LAYOUT;
        } else if (joiningOrLeaving) {
            show = SHOW_JOINING_OR_LEFTING_LAYOUT;
        }

        RelativeLayout.LayoutParams params = (RelativeLayout.LayoutParams) messagesContainerLayout.getLayoutParams();

        switch (show) {
            case SHOW_JOINING_OR_LEFTING_LAYOUT:
                writingContainerLayout.setVisibility(View.GONE);
                joinChatLinkLayout.setVisibility(View.GONE);
                params.addRule(RelativeLayout.ABOVE, R.id.joining_leaving_layout_chat_layout);
                messagesContainerLayout.setLayoutParams(params);
                fragmentVoiceClip.setVisibility(View.GONE);
                joiningLeavingLayout.setVisibility(View.VISIBLE);
                joiningLeavingText.setText(joiningOrLeavingAction);
                break;

            case SHOW_JOIN_LAYOUT:
                writingContainerLayout.setVisibility(View.GONE);
                joinChatLinkLayout.setVisibility(View.VISIBLE);
                params.addRule(RelativeLayout.ABOVE, R.id.join_chat_layout_chat_layout);
                messagesContainerLayout.setLayoutParams(params);
                fragmentVoiceClip.setVisibility(View.GONE);
                joiningLeavingLayout.setVisibility(View.GONE);
                break;

            case SHOW_NOTHING_LAYOUT:
                writingContainerLayout.setVisibility(View.GONE);
                joinChatLinkLayout.setVisibility(View.GONE);
                fragmentVoiceClip.setVisibility(View.GONE);
                joiningLeavingLayout.setVisibility(View.GONE);
                break;

            default:
                writingContainerLayout.setVisibility(View.VISIBLE);
                joinChatLinkLayout.setVisibility(View.GONE);
                params.addRule(RelativeLayout.ABOVE, R.id.writing_container_layout_chat_layout);
                messagesContainerLayout.setLayoutParams(params);
                fragmentVoiceClip.setVisibility(View.VISIBLE);
                joiningLeavingLayout.setVisibility(View.GONE);
        }
    }

    /**
     * When the group chat has a custom title, the subtitle has to contain the participants' names.
     * It sets the custom subtitle. The subtitle would contain the participant's names following these rules:
     * - If the group has four or less participants: all their names.
     * - If the group has more than four participants: the names of the three first participants and X more,
     * which "X" is the number of the rest of participants
     */
    private void setCustomSubtitle() {
        Timber.d("setCustomSubtitle");
        long participantsCount = chatRoom.getPeerCount();

        if (participantsCount == 0 && !chatRoom.isPreview()) {
            groupalSubtitleToolbar.setText(R.string.bucket_word_me);
            return;
        }

        StringBuilder customSubtitle = new StringBuilder();

        for (int i = 0; i < participantsCount; i++) {
            if ((i == 1 || i == 2) && areMoreParticipants(i)) {
                customSubtitle.append(", ");
            }
            String participantName = chatC.getParticipantFirstName(chatRoom.getPeerHandle(i));
            if (isTextEmpty(participantName)) {
                sendGetPeerAttributesRequest(participantsCount);
                return;
            } else if (i == 0 && !areMoreParticipants(i)) {
                if (!chatRoom.isPreview()) {
                    customSubtitle.append(participantName)
                            .append(", ").append(getString(R.string.bucket_word_me));
                    groupalSubtitleToolbar.setText(adjustForLargeFont(customSubtitle.toString()));
                } else {
                    groupalSubtitleToolbar.setText(adjustForLargeFont(participantName));
                }
            } else if (areMoreParticipantsThanMaxAllowed(i)) {
                String firstNames = customSubtitle.append(participantName).toString();
                groupalSubtitleToolbar.setText(adjustForLargeFont(getString(R.string.custom_subtitle_of_group_chat, firstNames, participantsCount - 2)));
                break;
            } else {
                customSubtitle.append(participantName);

                if (i == participantsCount - 1) {
                    if (!chatRoom.isPreview()) {
                        customSubtitle.append(", ").append(getString(R.string.bucket_word_me));
                    }
                    groupalSubtitleToolbar.setText(adjustForLargeFont(customSubtitle.toString()));
                }
            }
        }

        if (isTextEmpty(groupalSubtitleToolbar.getText().toString())) {
            groupalSubtitleToolbar.setText(null);
            setGroupalSubtitleToolbarVisibility(false);
        }
    }

    /**
     * Checks if there are more participants in the group chat after the current position.
     *
     * @param position position to check
     * @return True if there are more participants after the current position, false otherwise.
     */
    private boolean areMoreParticipants(long position) {
        return chatRoom.getPeerCount() > position;
    }

    /**
     * Checks if there only three participants in the group chat.
     *
     * @param position position to check
     * @return True if there are three participants, false otherwise.
     */
    private boolean areSameParticipantsAsMaxAllowed(long position) {
        return chatRoom.getPeerCount() == MAX_NAMES_PARTICIPANTS && position == 2;
    }

    /**
     * Checks if there are more than three participants in the group chat.
     *
     * @param position position to check
     * @return True if there are more than three participants, false otherwise.
     */
    private boolean areMoreParticipantsThanMaxAllowed(long position) {
        return chatRoom.getPeerCount() > MAX_NAMES_PARTICIPANTS && position == 2;
    }

    /**
     * Requests the attributes of the participants when they unavailable.
     *
     * @param participantsCount number of participants in the group chat.
     */
    private void sendGetPeerAttributesRequest(long participantsCount) {
        MegaHandleList handleList = MegaHandleList.createInstance();

        for (int i = 0; i < participantsCount; i++) {
            handleList.addMegaHandle(chatRoom.getPeerHandle(i));

            if (areMoreParticipantsThanMaxAllowed(i) || areSameParticipantsAsMaxAllowed(i))
                break;
        }

        if (handleList.size() > 0) {
            megaChatApi.loadUserAttributes(chatRoom.getChatId(), handleList, new GetPeerAttributesListener(this));
        }
    }

    /**
     * Updates the custom subtitle when the request for load the participants' attributes finishes.
     *
     * @param chatId     identifier of the chat received in the request
     * @param handleList list of the participants' handles
     */
    public void updateCustomSubtitle(long chatId, MegaHandleList handleList) {
        if (handleList == null || handleList.size() == 0 || (chatRoom != null && chatId != chatRoom.getChatId()))
            return;

        chatRoom = megaChatApi.getChatRoom(chatId);

        if (chatRoom == null)
            return;

        for (int i = 0; i < handleList.size(); i++) {
            chatC.setNonContactAttributesInDB(handleList.get(i));
        }

        setCustomSubtitle();
    }

    public void setLastGreen(String date) {
        individualSubtitleToobar.setText(date);
        individualSubtitleToobar.isMarqueeIsNecessary(this);
        if (subtitleCall.getVisibility() != View.VISIBLE && groupalSubtitleToolbar.getVisibility() != View.VISIBLE) {
            individualSubtitleToobar.setVisibility(View.VISIBLE);
        }
    }

    public void requestLastGreen(int state) {
        Timber.d("State: %s", state);

        if (chatRoom != null && !chatRoom.isGroup() && !chatRoom.isArchived()) {
            if (state == INITIAL_PRESENCE_STATUS) {
                state = megaChatApi.getUserOnlineStatus(chatRoom.getPeerHandle(0));
            }

            if (state != MegaChatApi.STATUS_ONLINE && state != MegaChatApi.STATUS_BUSY && state != MegaChatApi.STATUS_INVALID) {
                Timber.d("Request last green for user");
                megaChatApi.requestLastGreen(chatRoom.getPeerHandle(0), this);
            }
        }
    }

    public void setStatus(long userHandle) {
        iconStateToolbar.setVisibility(View.GONE);

        if (megaChatApi.getConnectionState() != MegaChatApi.CONNECTED) {
            Timber.w("Chat not connected");
            individualSubtitleToobar.setText(adjustForLargeFont(getString(R.string.invalid_connection_state)));
        } else if (chatRoom.isArchived()) {
            Timber.d("Chat is archived");
            individualSubtitleToobar.setText(adjustForLargeFont(getString(R.string.archived_chat)));
        } else if (!chatRoom.isGroup()) {
            contactOnlineStatus = megaChatApi.getUserOnlineStatus(userHandle);
            setStatusIcon();
        }
    }

    /**
     * Set status icon image resource depends on online state and toolbar's elevation.
     */
    private void setStatusIcon() {
        if (chatRoom == null || chatRoom.isGroup() || listView == null || adapter == null
                || iconStateToolbar == null || individualSubtitleToobar == null) {
            return;
        }

        boolean withElevation = listView.canScrollVertically(-1) || adapter.isMultipleSelect();
        StatusIconLocation where = withElevation ? StatusIconLocation.APPBAR : StatusIconLocation.STANDARD;
        setContactStatus(contactOnlineStatus, iconStateToolbar, individualSubtitleToobar, where);
    }

    public int compareTime(AndroidMegaChatMessage message, AndroidMegaChatMessage previous) {
        return compareTime(message.getMessage().getTimestamp(), previous.getMessage().getTimestamp());
    }

    public int compareTime(long timeStamp, AndroidMegaChatMessage previous) {
        return compareTime(timeStamp, previous.getMessage().getTimestamp());
    }

    public int compareTime(long timeStamp, long previous) {
        if (previous != -1) {

            Calendar cal = calculateDateFromTimestamp(timeStamp);
            Calendar previousCal = calculateDateFromTimestamp(previous);

            TimeUtils tc = new TimeUtils(TIME);

            int result = tc.compare(cal, previousCal);
            Timber.d("RESULTS compareTime: %s", result);
            return result;
        } else {
            Timber.w("return -1");
            return -1;
        }
    }

    public int compareDate(AndroidMegaChatMessage message, AndroidMegaChatMessage previous) {
        return compareDate(message.getMessage().getTimestamp(), previous.getMessage().getTimestamp());
    }

    public int compareDate(long timeStamp, AndroidMegaChatMessage previous) {
        return compareDate(timeStamp, previous.getMessage().getTimestamp());
    }

    public int compareDate(long timeStamp, long previous) {
        Timber.d("compareDate");

        if (previous != -1) {
            Calendar cal = calculateDateFromTimestamp(timeStamp);
            Calendar previousCal = calculateDateFromTimestamp(previous);

            TimeUtils tc = new TimeUtils(DATE);

            int result = tc.compare(cal, previousCal);
            Timber.d("RESULTS compareDate: %s", result);
            return result;
        } else {
            Timber.w("return -1");
            return -1;
        }
    }

    @Override
    public boolean onCreateOptionsMenu(Menu menu) {
        Timber.d("onCreateOptionsMenu");
        // Inflate the menu items for use in the action bar
        MenuInflater inflater = getMenuInflater();
        inflater.inflate(R.menu.chat_action, menu);

        callMenuItem = menu.findItem(R.id.cab_menu_call_chat);
        videoMenuItem = menu.findItem(R.id.cab_menu_video_chat);
        selectMenuItem = menu.findItem(R.id.cab_menu_select_messages);
        inviteMenuItem = menu.findItem(R.id.cab_menu_invite_chat);
        clearHistoryMenuItem = menu.findItem(R.id.cab_menu_clear_history_chat);
        contactInfoMenuItem = menu.findItem(R.id.cab_menu_contact_info_chat);
        leaveMenuItem = menu.findItem(R.id.cab_menu_leave_chat);
        endCallForAllMenuItem = menu.findItem(R.id.cab_menu_end_call_for_all);
        archiveMenuItem = menu.findItem(R.id.cab_menu_archive_chat);
        muteMenuItem = menu.findItem(R.id.cab_menu_mute_chat);
        unMuteMenuItem = menu.findItem(R.id.cab_menu_unmute_chat);

        checkEndCallForAllMenuItem();

        return super.onCreateOptionsMenu(menu);
    }

    @Override
    public boolean onPrepareOptionsMenu(Menu menu) {
        Timber.d("onPrepareOptionsMenu");

        if (chatRoom != null && !joiningOrLeaving) {
            if (isEnableChatNotifications(chatRoom.getChatId())) {
                unMuteMenuItem.setVisible(false);
                muteMenuItem.setVisible(true);
            } else {
                muteMenuItem.setVisible(false);
                unMuteMenuItem.setVisible(true);
            }

            if (!shouldMuteOrUnmuteOptionsBeShown(this, chatRoom)) {
                unMuteMenuItem.setVisible(false);
                muteMenuItem.setVisible(false);
            }

            checkSelectOption();
            callMenuItem.setEnabled(false);
            callMenuItem.setIcon(mutateIcon(this, R.drawable.ic_phone_white, R.color.grey_054_white_054));
            if (chatRoom.isGroup()) {
                videoMenuItem.setVisible(false);
            } else {
                videoMenuItem.setEnabled(false);
                videoMenuItem.setIcon(mutateIcon(this, R.drawable.ic_videocam_white, R.color.grey_054_white_054));
            }

            inviteMenuItem.setVisible(false);

            if (chatRoom.isPreview() || !isStatusConnected(this, idChat)) {
                leaveMenuItem.setVisible(false);
                clearHistoryMenuItem.setVisible(false);
                contactInfoMenuItem.setVisible(false);
                archiveMenuItem.setVisible(false);
            } else {
                if (megaChatApi != null && (megaChatApi.getNumCalls() <= 0 || (!megaChatApi.hasCallInChatRoom(chatRoom.getChatId())))) {
                    callMenuItem.setEnabled(true);
                    callMenuItem.setIcon(mutateIcon(this, R.drawable.ic_phone_white, R.color.grey_087_white_087));

                    if (chatRoom.isGroup() || chatRoom.isMeeting()) {
                        videoMenuItem.setVisible(false);
                    } else {
                        videoMenuItem.setEnabled(true);
                        videoMenuItem.setIcon(mutateIcon(this, R.drawable.ic_videocam_white, R.color.grey_087_white_087));
                    }
                }

                archiveMenuItem.setVisible(true);
                if (chatRoom.isArchived()) {
                    archiveMenuItem.setTitle(getString(R.string.general_unarchive));
                } else {
                    archiveMenuItem.setTitle(getString(R.string.general_archive));
                }

                int permission = chatRoom.getOwnPrivilege();
                Timber.d("Permission in the chat: %s", permission);
                if (chatRoom.isGroup()) {
                    leaveMenuItem.setVisible(false);

                    if (permission == MegaChatRoom.PRIV_MODERATOR) {
                        inviteMenuItem.setVisible(true);

                        int lastMessageIndex = messages.size() - 1;
                        if (lastMessageIndex >= 0) {
                            AndroidMegaChatMessage lastMessage = messages.get(lastMessageIndex);
                            if (!lastMessage.isUploading()) {
                                if (lastMessage.getMessage().getType() == MegaChatMessage.TYPE_TRUNCATE) {
                                    Timber.d("Last message is TRUNCATE");
                                    clearHistoryMenuItem.setVisible(false);
                                } else {
                                    Timber.d("Last message is NOT TRUNCATE");
                                    clearHistoryMenuItem.setVisible(true);
                                }
                            } else {
                                Timber.d("Last message is UPLOADING");
                                clearHistoryMenuItem.setVisible(true);
                            }
                        } else {
                            clearHistoryMenuItem.setVisible(false);
                        }
                    } else {
                        inviteMenuItem.setVisible(chatRoom.isOpenInvite());
                        clearHistoryMenuItem.setVisible(false);
                        if (permission == MegaChatRoom.PRIV_RM) {
                            Timber.d("Group chat PRIV_RM");
                            callMenuItem.setVisible(false);
                            videoMenuItem.setVisible(false);
                        } else if (permission == MegaChatRoom.PRIV_RO) {
                            Timber.d("Group chat PRIV_RO");
                            callMenuItem.setVisible(false);
                            videoMenuItem.setVisible(false);
                        } else if (permission == MegaChatRoom.PRIV_STANDARD) {
                            Timber.d("Group chat PRIV_STANDARD");
                        } else {
                            Timber.d("Permission: %s", permission);
                        }
                    }

                    contactInfoMenuItem.setTitle(getString(R.string.general_info));
                    contactInfoMenuItem.setVisible(true);
                } else {
                    if (permission == MegaChatRoom.PRIV_RO) {
                        clearHistoryMenuItem.setVisible(false);
                        contactInfoMenuItem.setVisible(false);
                        callMenuItem.setVisible(false);
                        videoMenuItem.setVisible(false);
                    } else {
                        clearHistoryMenuItem.setVisible(true);
                        contactInfoMenuItem.setTitle(getString(R.string.general_info));
                        contactInfoMenuItem.setVisible(true);
                    }
                    leaveMenuItem.setVisible(false);
                }
            }

        } else {
            Timber.w("Chatroom NULL on create menu");
            muteMenuItem.setVisible(false);
            unMuteMenuItem.setVisible(false);
            leaveMenuItem.setVisible(false);
            callMenuItem.setVisible(false);
            videoMenuItem.setVisible(false);
            selectMenuItem.setVisible(false);
            clearHistoryMenuItem.setVisible(false);
            inviteMenuItem.setVisible(false);
            contactInfoMenuItem.setVisible(false);
            archiveMenuItem.setVisible(false);
        }

        return super.onPrepareOptionsMenu(menu);
    }

    void ifAnonymousModeLogin(boolean pendingJoin) {
        if (chatC.isInAnonymousMode()) {
            Intent loginIntent = new Intent(this, LoginActivity.class);
            if (pendingJoin && getIntent() != null && getIntent().getDataString() != null) {
                String link = getIntent().getDataString();

                MegaApplication.getChatManagement().setPendingJoinLink(link);
                loginIntent.putExtra(VISIBLE_FRAGMENT, LOGIN_FRAGMENT);
                loginIntent.setAction(ACTION_JOIN_OPEN_CHAT_LINK);
                loginIntent.setData(Uri.parse(link));
            } else {
                loginIntent.putExtra(VISIBLE_FRAGMENT, TOUR_FRAGMENT);
            }

            loginIntent.setFlags(Intent.FLAG_ACTIVITY_REORDER_TO_FRONT);
            startActivity(loginIntent);
            chatRequestHandler.setIsLoggingRunning(true);
        }

        closeChat(true);
        finish();
    }

    @Override
    public boolean onOptionsItemSelected(MenuItem item) {
        Timber.d("onOptionsItemSelected");

        if (viewModel.getStorageState() == StorageState.PayWall &&
                (item.getItemId() == R.id.cab_menu_call_chat || item.getItemId() == R.id.cab_menu_video_chat)) {
            showOverDiskQuotaPaywallWarning();
            return false;
        }

        if (joiningOrLeaving && item.getItemId() != android.R.id.home) {
            return false;
        }

        switch (item.getItemId()) {
            // Respond to the action bar's Up/Home button
            case android.R.id.home: {
                if (emojiKeyboard != null) {
                    emojiKeyboard.hideBothKeyboard(this);
                }

                if (handlerEmojiKeyboard != null) {
                    handlerEmojiKeyboard.removeCallbacksAndMessages(null);
                }
                if (handlerKeyboard != null) {
                    handlerKeyboard.removeCallbacksAndMessages(null);
                }
                ifAnonymousModeLogin(false);
                break;
            }
            case R.id.cab_menu_call_chat:
                if (recordView.isRecordingNow()) break;

                if (participatingInACall()) {
                    showConfirmationInACall(this, StringResourcesUtils.getString(R.string.ongoing_call_content), passcodeManagement);
                    break;
                }

                startVideo = false;
                checkCallInThisChat();
                break;

            case R.id.cab_menu_video_chat:
                if (recordView.isRecordingNow()) break;

                if (CallUtil.participatingInACall()) {
                    showConfirmationInACall(this, StringResourcesUtils.getString(R.string.ongoing_call_content), passcodeManagement);
                    break;
                }
                startVideo = true;
                checkCallInThisChat();
                break;

            case R.id.cab_menu_select_messages:
                activateActionMode();
                break;

            case R.id.cab_menu_invite_chat:
                if (recordView.isRecordingNow())
                    break;

                chooseAddParticipantDialog();
                break;

            case R.id.cab_menu_contact_info_chat: {
                if (recordView.isRecordingNow()) break;
                showGroupOrContactInfoActivity();
                break;
            }
            case R.id.cab_menu_clear_history_chat: {
                if (recordView.isRecordingNow()) break;

                Timber.d("Clear history selected!");
                stopReproductions();
                showConfirmationClearChat(this, chatRoom);
                break;
            }
            case R.id.cab_menu_leave_chat: {
                if (recordView.isRecordingNow()) break;

                Timber.d("Leave selected!");
                showConfirmationLeaveChat(chatActivity, chatRoom.getChatId(), chatActivity);
                break;
            }

            case R.id.cab_menu_end_call_for_all:
                Timber.d("End call for all selected");
                showEndCallForAllDialog();
                break;

            case R.id.cab_menu_archive_chat: {
                if (recordView.isRecordingNow()) break;

                Timber.d("Archive/unarchive selected!");
                ChatController chatC = new ChatController(chatActivity);
                chatC.archiveChat(chatRoom);
                break;
            }

            case R.id.cab_menu_mute_chat:
                createMuteNotificationsAlertDialogOfAChat(this, chatRoom.getChatId());
                break;

            case R.id.cab_menu_unmute_chat:
                MegaApplication.getPushNotificationSettingManagement().controlMuteNotificationsOfAChat(this, NOTIFICATIONS_ENABLED, chatRoom.getChatId());
                break;
        }
        return super.onOptionsItemSelected(item);
    }

    /*
     *Prepare recording
     */
    private void prepareRecording() {
        recordView.playSound(TYPE_START_RECORD);
        stopReproductions();
    }


    /*
     * Start recording
     */
    public void startRecording() {
        MediaPlayerService.pauseAudioPlayer(this);

        long timeStamp = System.currentTimeMillis() / 1000;
        outputFileName = "/note_voice" + getVoiceClipName(timeStamp);
        File vcFile = buildVoiceClipFile(this, outputFileName);
        outputFileVoiceNotes = vcFile.getAbsolutePath();
        if (outputFileVoiceNotes == null) return;
        if (myAudioRecorder == null) myAudioRecorder = new MediaRecorder();
        try {
            myAudioRecorder.reset();
            myAudioRecorder.setAudioSource(MediaRecorder.AudioSource.MIC);
            myAudioRecorder.setOutputFormat(MediaRecorder.OutputFormat.MPEG_4);
            myAudioRecorder.setAudioEncoder(MediaRecorder.AudioEncoder.AAC);
            myAudioRecorder.setAudioEncodingBitRate(50000);
            myAudioRecorder.setAudioSamplingRate(44100);
            myAudioRecorder.setAudioChannels(1);
            myAudioRecorder.setOutputFile(outputFileVoiceNotes);
            myAudioRecorder.prepare();

        } catch (IOException e) {
            controlErrorRecording();
            e.printStackTrace();
            return;
        }
        myAudioRecorder.start();
        setRecordingNow(true);
        if (isStartAndRecordVoiceClip) {
            recordView.startAndLockRecordingTime();
        } else {
            recordView.startRecordingTime();
        }

        handlerVisualizer.post(updateVisualizer);
        initRecordingItems(IS_LOW);
        recordingLayout.setVisibility(View.VISIBLE);
    }

    private void initRecordingItems(boolean isLow) {
        changeColor(firstBar, isLow);
        changeColor(secondBar, isLow);
        changeColor(thirdBar, isLow);
        changeColor(fourthBar, isLow);
        changeColor(fifthBar, isLow);
        changeColor(sixthBar, isLow);

    }

    public static String getVoiceClipName(long timestamp) {
        Timber.d("timestamp: %s", timestamp);
        //Get date time:
        try {
            Calendar calendar = Calendar.getInstance();
            TimeZone tz = TimeZone.getDefault();
            calendar.setTimeInMillis(timestamp * 1000L);
            calendar.add(Calendar.MILLISECOND, tz.getOffset(calendar.getTimeInMillis()));
            SimpleDateFormat sdf = new SimpleDateFormat("yyyyMMdd_HHmmss");
            return sdf.format(calendar.getTime()) + ".m4a";

        } catch (Exception e) {
            Timber.e(e, "Error getting the voice clip name");
        }

        return null;
    }

    private void controlErrorRecording() {
        destroyAudioRecorderElements();
        textChat.requestFocus();
    }

    private void hideRecordingLayout() {
        if (recordingLayout == null || recordingLayout.getVisibility() == View.GONE) return;
        recordingChrono.setText("00:00");
        recordingLayout.setVisibility(View.GONE);
    }

    private void destroyAudioRecorderElements() {
        abandonAudioFocus(audioFocusListener, mAudioManager, request);
        handlerVisualizer.removeCallbacks(updateVisualizer);

        hideRecordingLayout();
        outputFileVoiceNotes = null;
        outputFileName = null;
        setRecordingNow(false);

        if (myAudioRecorder == null) return;
        myAudioRecorder.reset();
        myAudioRecorder.release();
        myAudioRecorder = null;
    }

    /*
     * Cancel recording and reset the audio recorder
     */
    public void cancelRecording() {
        if (!isRecordingNow() || myAudioRecorder == null)
            return;

        hideRecordingLayout();
        handlerVisualizer.removeCallbacks(updateVisualizer);

        try {
            myAudioRecorder.stop();
            myAudioRecorder.reset();
            myAudioRecorder = null;
            abandonAudioFocus(audioFocusListener, mAudioManager, request);
            ChatController.deleteOwnVoiceClip(this, outputFileName);
            outputFileVoiceNotes = null;
            setRecordingNow(false);
            textChat.requestFocus();

        } catch (RuntimeException stopException) {
            Timber.e(stopException, "Error canceling a recording");
            ChatController.deleteOwnVoiceClip(this, outputFileName);
            controlErrorRecording();

        }
    }

    /*
     * Stop the Record and send it to the chat
     */
    private void sendRecording() {
        Timber.d("sendRecording");

        if ((!recordView.isRecordingNow()) || (myAudioRecorder == null)) return;
        hideRecordingLayout();
        handlerVisualizer.removeCallbacks(updateVisualizer);

        try {
            myAudioRecorder.stop();
            recordView.playSound(TYPE_END_RECORD);
            abandonAudioFocus(audioFocusListener, mAudioManager, request);
            setRecordingNow(false);
            uploadPictureOrVoiceClip(outputFileVoiceNotes);
            outputFileVoiceNotes = null;
            textChat.requestFocus();
        } catch (RuntimeException ex) {
            controlErrorRecording();
        }
    }

    /**
     * Hide chat options while recording
     */
    private void hideChatOptions() {
        textChat.setVisibility(View.INVISIBLE);
        sendIcon.setVisibility(View.GONE);
        chatRoomOptions.setVisibility(View.GONE);
        disableButton(rLKeyboardTwemojiButton, keyboardTwemojiButton);
        emojiKeyboard.changeKeyboardIcon();
    }

    private void disableButton(final RelativeLayout layout, final ImageButton button) {
        Timber.d("disableButton");
        layout.setOnClickListener(null);
        button.setOnClickListener(null);
        button.setVisibility(View.INVISIBLE);
    }

    /**
     * Show chat options when not being recorded
     */
    private void showChatOptions() {
        textChat.setVisibility(View.VISIBLE);
        chatRoomOptions.setVisibility(View.VISIBLE);
        enableButton(rLKeyboardTwemojiButton, keyboardTwemojiButton);
    }

    private void enableButton(RelativeLayout layout, ImageButton button) {
        Timber.d("enableButton");
        layout.setOnClickListener(this);
        button.setOnClickListener(this);
        button.setVisibility(View.VISIBLE);
    }

    /**
     * Method that displays the send icon.
     */
    private void showSendIcon() {
        if (recordView.isRecordingNow())
            return;

        sendIcon.setEnabled(true);
        if (editingMessage) {
            sendIcon.setImageResource(R.drawable.ic_select_folder);
        } else {
            sendIcon.setImageDrawable(ColorUtils.tintIcon(chatActivity, R.drawable.ic_send_white,
                    ColorUtils.getThemeColor(this, android.R.attr.colorAccent)));
        }

        textChat.setHint(" ");
        setSizeInputText(false);
        sendIcon.setVisibility(View.VISIBLE);
        emojiKeyboard.changeKeyboardIcon();
        currentRecordButtonState = 0;
        recordLayout.setVisibility(View.GONE);
        recordButtonLayout.setVisibility(View.GONE);
    }

    /*
     *Record button deactivated or ready to send
     */
    private void recordButtonDeactivated(boolean isDeactivated) {
        if (textChat != null && textChat.getText() != null && !isTextEmpty(textChat.getText().toString()) && isDeactivated) {
            showSendIcon();
        } else {
            recordButtonLayout.setBackground(null);
            emojiKeyboard.changeKeyboardIcon();
            sendIcon.setVisibility(View.GONE);
            recordButton.setVisibility(View.VISIBLE);

            if (isDeactivated) {
                recordButton.activateOnClickListener(false);
                recordButton.setImageResource(R.drawable.ic_record_voice_clip);
                return;
            }

            recordButton.activateOnTouchListener(false);
            recordButton.activateOnClickListener(true);
            recordButton.setImageDrawable(ColorUtils.tintIcon(chatActivity, R.drawable.ic_send_white,
                    ColorUtils.getThemeColor(this, android.R.attr.colorAccent)));
        }
    }

    /*
     *Update the record button view depending on the state the recording is in
     */
    private void recordButtonStates(int recordButtonState) {
        if (currentRecordButtonState == recordButtonState)
            return;

        currentRecordButtonState = recordButtonState;
        recordLayout.setVisibility(View.VISIBLE);
        recordButtonLayout.setVisibility(View.VISIBLE);

        if (currentRecordButtonState == RECORD_BUTTON_SEND || currentRecordButtonState == RECORD_BUTTON_ACTIVATED) {
            recordView.setVisibility(View.VISIBLE);
            hideChatOptions();
            if (recordButtonState == RECORD_BUTTON_SEND) {
                recordButtonDeactivated(false);
            } else {
                recordButtonLayout.setBackground(ContextCompat.getDrawable(this, R.drawable.recv_bg_mic));
                recordButton.activateOnTouchListener(true);
                recordButton.activateOnClickListener(false);
                recordButton.setImageResource(R.drawable.ic_record_voice_clip);
            }

        } else if (currentRecordButtonState == RECORD_BUTTON_DEACTIVATED) {
            showChatOptions();
            recordView.setVisibility(View.GONE);
            recordButton.activateOnTouchListener(true);
            recordButtonDeactivated(true);
        }
        placeRecordButton(currentRecordButtonState);
    }

    public void showBubble() {
        Timber.d("showBubble");
        recordView.playSound(TYPE_ERROR_RECORD);
        bubbleLayout.setAlpha(1);
        bubbleLayout.setVisibility(View.VISIBLE);
        bubbleLayout.animate().alpha(0).setDuration(DURATION_BUBBLE);
        cancelRecording();
    }

    /**
     * Place the record button
     *
     * @param recordButtonState RECORD_BUTTON_SEND, RECORD_BUTTON_ACTIVATED or RECORD_BUTTON_DEACTIVATED
     */
    public void placeRecordButton(int recordButtonState) {
        recordView.recordButtonTranslation(recordButtonLayout, 0, 0);

        int size = dp2px(48, getOutMetrics());
        int margin = 0;

        if (recordButtonState == RECORD_BUTTON_ACTIVATED) {
            size = dp2px(80, getOutMetrics());
            margin = dp2px(-15, getOutMetrics());
        }

        RelativeLayout.LayoutParams params = (RelativeLayout.LayoutParams) recordButtonLayout.getLayoutParams();
        params.addRule(RelativeLayout.ALIGN_PARENT_END);
        params.addRule(RelativeLayout.ALIGN_PARENT_BOTTOM);
        params.height = size;
        params.width = size;
        params.setMargins(0, 0, margin, margin);
        recordButtonLayout.setLayoutParams(params);
    }

    public boolean isRecordingNow() {
        return recordView.isRecordingNow();
    }

    /*
     * Know if you're recording right now
     */
    public void setRecordingNow(boolean recordingNow) {
        if (recordView == null) return;

        recordView.setRecordingNow(recordingNow);
        if (recordView.isRecordingNow()) {

            int screenRotation = getWindowManager().getDefaultDisplay().getRotation();
            switch (screenRotation) {
                case ROTATION_PORTRAIT: {
                    lockOrientationPortrait(this);
                    break;
                }
                case ROTATION_LANDSCAPE: {
                    lockOrientationLandscape(this);
                    break;
                }
                case ROTATION_REVERSE_PORTRAIT: {
                    lockOrientationReversePortrait(this);
                }
                case ROTATION_REVERSE_LANDSCAPE: {
                    lockOrientationReverseLandscape(this);
                    break;
                }
                default: {
                    unlockOrientation(this);
                    break;
                }
            }
            if (emojiKeyboard != null) emojiKeyboard.setListenerActivated(false);

            if (!isStartAndRecordVoiceClip) {
                recordButtonStates(RECORD_BUTTON_ACTIVATED);
            }

            return;
        }

        unlockOrientation(this);
        recordButtonStates(RECORD_BUTTON_DEACTIVATED);
        if (emojiKeyboard != null) emojiKeyboard.setListenerActivated(true);
    }

    /**
     * Method to make the correct action in the call of this chat.
     * If a call already exists, I will return to it or join it.
     * If it does not exist, I will initiate a call.
     */
    private void checkCallInThisChat() {
        stopReproductions();
        hideKeyboard();

        if (megaChatApi == null)
            return;

        MegaChatCall callInThisChat = megaChatApi.getChatCall(chatRoom.getChatId());
        if (callInThisChat != null) {
            Timber.d("There is a call in this chat");
            if (participatingInACall()) {
                MegaChatCall currentCallInProgress = getCallInProgress();
                if (callInThisChat.isOnHold() ||
                        (currentCallInProgress != null && currentCallInProgress.getChatid() == chatRoom.getChatId())) {
                    Timber.d("I'm participating in the call of this chat");
                    returnCall(this, chatRoom.getChatId(), passcodeManagement);
                    return;
                }

                Timber.d("I'm participating in another call from another chat");
                ArrayList<Long> numCallsParticipating = getCallsParticipating();
                if (numCallsParticipating == null || numCallsParticipating.isEmpty())
                    return;

                if (numCallsParticipating.size() == 1) {
                    MegaChatCall anotherOnHoldCall = getAnotherOnHoldCall(chatRoom.getChatId());
                    if (anotherOnHoldCall != null) {
                        showJoinCallDialog(chatRoom.getChatId(), anotherOnHoldCall, false);
                    }
                } else {
                    for (int i = 0; i < numCallsParticipating.size(); i++) {
                        MegaChatCall call = megaChatApi.getChatCall(numCallsParticipating.get(i));
                        if (call != null && !call.isOnHold()) {
                            showJoinCallDialog(callInThisChat.getChatid(), call, true);
                        }
                    }
                }

                return;
            }

            if (callInThisChat.getStatus() == MegaChatCall.CALL_STATUS_USER_NO_PRESENT ||
                    callInThisChat.getStatus() == MegaChatCall.CALL_STATUS_TERMINATING_USER_PARTICIPATION) {
                Timber.d("The call in this chat is In progress, but I do not participate");
                answerCall(chatRoom.getChatId(), startVideo, !chatRoom.isMeeting(), startVideo);
            }
            return;
        }

        if (!participatingInACall() && canCallBeStartedFromContactOption(this, passcodeManagement)) {
            Timber.d("There is not a call in this chat and I am NOT in another call");
            startCall();
        }
    }

    /**
     * Start a call
     */
    private void startCall() {
        enableCallMenuItems(false);
        viewModel.onCallTap(chatRoom.getChatId(), startVideo, true);
    }

    private void enableCallMenuItems(Boolean enable) {
        callMenuItem.setEnabled(enable);
        videoMenuItem.setEnabled(enable);
    }

    /**
     * Method to control the visibility of the menu item: End call for all
     */
    private void checkEndCallForAllMenuItem() {
        endCallForAllMenuItem.setVisible(false);
        if (chatRoom == null || joiningOrLeaving || (!chatRoom.isGroup() && !chatRoom.isMeeting()))
            return;

        Disposable callSubscription = getCallUseCase.isThereACallAndIAmModerator(chatRoom.getChatId())
                .subscribeOn(Schedulers.io())
                .observeOn(AndroidSchedulers.mainThread())
                .subscribe((shouldBeVisible) -> {
                    if (endCallForAllMenuItem.isVisible() != shouldBeVisible) {
                        endCallForAllMenuItem.setVisible(shouldBeVisible);
                    }

                    if (!shouldBeVisible && endCallForAllDialog != null) {
                        endCallForAllDialog.dismiss();
                    }

                }, (error) -> Timber.e("Error " + error));

        composite.add(callSubscription);
    }

    /**
     * Method to show the End call for all dialog
     */
    private void showEndCallForAllDialog() {

        if (AlertDialogUtil.isAlertDialogShown(endCallForAllDialog))
            return;

        endCallForAllDialog = new MaterialAlertDialogBuilder(this)
                .setTitle(StringResourcesUtils.getString(R.string.meetings_chat_screen_dialog_title_end_call_for_all))
                .setMessage(StringResourcesUtils.getString(R.string.meetings_chat_screen_dialog_description_end_call_for_all))
                .setNegativeButton(R.string.meetings_chat_screen_dialog_negative_button_end_call_for_all, (dialogInterface, i) -> AlertDialogUtil.dismissAlertDialogIfExists(endCallForAllDialog))
                .setPositiveButton(R.string.meetings_chat_screen_dialog_positive_button_end_call_for_all, (dialogInterface, i) -> {
                    AlertDialogUtil.dismissAlertDialogIfExists(endCallForAllDialog);
                    endCallForAll();
                })
                .show();
    }

    /**
     * Method to end call for all
     */
    private void endCallForAll() {
        if (chatRoom == null)
            return;

        endCallUseCase.endCallForAllWithChatId(chatRoom.getChatId())
                .subscribeOn(Schedulers.io())
                .observeOn(AndroidSchedulers.mainThread())
                .subscribe(() -> {
                }, (error) -> Timber.e("Error " + error));
    }

    private boolean checkPermissions(int requestCode, String... permissions) {
        boolean hasPermission = hasPermissions(this, permissions);
        if (!hasPermission) {
            requestPermission(this, requestCode, permissions);
            return false;
        }

        return true;
    }

    private boolean checkPermissionsVoiceClip() {
        Timber.d("checkPermissionsVoiceClip()");
        return checkPermissions(RECORD_VOICE_CLIP, Manifest.permission.RECORD_AUDIO);
    }

    private boolean checkPermissionsCall() {
        Timber.d("checkPermissionsCall");
        if (Build.VERSION.SDK_INT >= Build.VERSION_CODES.S) {
            return checkPermissions(REQUEST_CAMERA, Manifest.permission.CAMERA)
                    && checkPermissions(REQUEST_RECORD_AUDIO, Manifest.permission.RECORD_AUDIO)
                    && checkPermissions(REQUEST_BT_CONNECT, Manifest.permission.BLUETOOTH_CONNECT);
        } else {
            return checkPermissions(REQUEST_CAMERA, Manifest.permission.CAMERA)
                    && checkPermissions(REQUEST_RECORD_AUDIO, Manifest.permission.RECORD_AUDIO);
        }
    }

    private boolean checkPermissionsTakePicture() {
        Timber.d("checkPermissionsTakePicture");
        return checkPermissions(REQUEST_CAMERA_TAKE_PICTURE, Manifest.permission.CAMERA)
                && checkPermissions(REQUEST_WRITE_STORAGE_TAKE_PICTURE, Manifest.permission.WRITE_EXTERNAL_STORAGE);
    }

    private boolean checkPermissionsReadStorage() {
        Timber.d("checkPermissionsReadStorage");
        String[] PERMISSIONS = new String[]{
                PermissionUtils.getImagePermissionByVersion(),
                PermissionUtils.getAudioPermissionByVersion(),
                PermissionUtils.getVideoPermissionByVersion(),
                PermissionUtils.getReadExternalStoragePermission()
        };
        return checkPermissions(REQUEST_READ_STORAGE, PERMISSIONS);
    }

    private boolean checkPermissionWriteStorage(int code) {
        Timber.d("checkPermissionsWriteStorage :%s", code);
        return checkPermissions(code, Manifest.permission.WRITE_EXTERNAL_STORAGE);
    }

    @Override
    public void onRequestPermissionsResult(int requestCode, String[] permissions, int[] grantResults) {
        Timber.d("onRequestPermissionsResult");
        super.onRequestPermissionsResult(requestCode, permissions, grantResults);
        if (grantResults.length == 0) return;

        if (nodeSaver.handleRequestPermissionsResult(requestCode)) {
            return;
        }

        switch (requestCode) {
            case REQUEST_RECORD_AUDIO:
                if (grantResults[0] == PackageManager.PERMISSION_GRANTED && checkPermissionsCall()) {
                    startCall();
                }
                break;

            case REQUEST_CAMERA:
                startCall();
                break;

            case REQUEST_CAMERA_TAKE_PICTURE:
            case REQUEST_WRITE_STORAGE_TAKE_PICTURE:
                if (grantResults[0] == PackageManager.PERMISSION_GRANTED && checkPermissionsTakePicture()) {
                    onTakePictureOptionClicked();
                }
                break;

            case RECORD_VOICE_CLIP:
            case REQUEST_STORAGE_VOICE_CLIP:
                if (grantResults[0] == PackageManager.PERMISSION_GRANTED && checkPermissionsVoiceClip()) {
                    cancelRecording();
                }
                break;

            case REQUEST_CAMERA_SHOW_PREVIEW:
                if (isBottomSheetDialogShown(bottomSheetDialogFragment) && bottomSheetDialogFragment instanceof ChatRoomToolbarBottomSheetDialogFragment) {
                    ((ChatRoomToolbarBottomSheetDialogFragment) bottomSheetDialogFragment).getViewModel().updatePermissionsGranted(Manifest.permission.CAMERA, grantResults[0] == PackageManager.PERMISSION_GRANTED);
                }
                break;

            case REQUEST_READ_STORAGE:
                if (isBottomSheetDialogShown(bottomSheetDialogFragment) && bottomSheetDialogFragment instanceof ChatRoomToolbarBottomSheetDialogFragment) {
                    ((ChatRoomToolbarBottomSheetDialogFragment) bottomSheetDialogFragment).getViewModel().updatePermissionsGranted(Manifest.permission.READ_EXTERNAL_STORAGE, grantResults[0] == PackageManager.PERMISSION_GRANTED);
                }
                break;

            case LOCATION_PERMISSION_REQUEST_CODE: {
                if (grantResults[0] == PackageManager.PERMISSION_GRANTED && hasPermissions(this, Manifest.permission.ACCESS_FINE_LOCATION)) {
                    Intent intent = new Intent(getApplicationContext(), MapsActivity.class);
                    intent.putExtra(EDITING_MESSAGE, editingMessage);
                    if (messageToEdit != null) {
                        intent.putExtra(MSG_ID, messageToEdit.getMsgId());
                    }
                    startActivityForResult(intent, REQUEST_CODE_SEND_LOCATION);
                }
                break;
            }
        }
    }

    public void chooseAddParticipantDialog() {
        Timber.d("chooseAddContactDialog");

        if (megaApi != null && megaApi.getRootNode() != null) {
            ArrayList<MegaUser> contacts = megaApi.getContacts();
            if (contacts == null || contacts.isEmpty() || contacts.stream().noneMatch(it -> it.getVisibility() == MegaUser.VISIBILITY_VISIBLE)) {
                AddParticipantsNoContactsDialogFragment dialog = AddParticipantsNoContactsDialogFragment.newInstance();
                dialog.show(getSupportFragmentManager(), dialog.getTag());
            } else {
                Intent in = new Intent(this, AddContactActivity.class);
                in.putExtra("contactType", CONTACT_TYPE_MEGA);
                in.putExtra("chat", true);
                in.putExtra("chatId", idChat);
                in.putExtra("aBtitle", getString(R.string.add_participants_menu_item));
                startActivityForResult(in, REQUEST_ADD_PARTICIPANTS);
            }
        } else {
            Timber.w("Online but not megaApi");
            showErrorAlertDialog(getString(R.string.error_server_connection_problem), false, this);
        }
    }

    public void chooseContactsDialog() {
        Timber.d("chooseContactsDialog");

        if (megaApi != null && megaApi.getRootNode() != null) {
            ArrayList<MegaUser> contacts = megaApi.getContacts();
            if (contacts == null) {
                showSnackbar(SNACKBAR_TYPE, getString(R.string.no_contacts_invite), -1);
            } else {
                if (contacts.isEmpty()) {
                    showSnackbar(SNACKBAR_TYPE, getString(R.string.no_contacts_invite), -1);
                } else {
                    Intent in = new Intent(this, AddContactActivity.class);
                    in.putExtra("contactType", CONTACT_TYPE_MEGA);
                    in.putExtra("chat", true);
                    in.putExtra("aBtitle", getString(R.string.send_contacts));
                    startActivityForResult(in, REQUEST_SEND_CONTACTS);
                }
            }
        } else {
            Timber.w("Online but not megaApi");
            showErrorAlertDialog(getString(R.string.error_server_connection_problem), false, this);
        }
    }

    public void disablePinScreen() {
        Timber.d("disablePinScreen");
        passcodeManagement.setShowPasscodeScreen(false);
    }

    public void showProgressForwarding() {
        Timber.d("showProgressForwarding");

        statusDialog = MegaProgressDialogUtil.createProgressDialog(this, getString(R.string.general_forwarding));
        statusDialog.show();
    }

    private void stopReproductions() {
        if (adapter != null) {
            adapter.stopAllReproductionsInProgress();
        }
    }

    /**
     * Method to import a node that will later be shared.
     *
     * @param messagesSelected List of messages to be imported and shared.
     * @param listener         The listener to retrieve all the links of the nodes to be exported.
     */
    public void importNodeToShare(ArrayList<AndroidMegaChatMessage> messagesSelected, ExportListener listener) {
        if (viewModel.getStorageState() == StorageState.PayWall) {
            showOverDiskQuotaPaywallWarning();
            return;
        }

        this.typeImport = IMPORT_TO_SHARE_OPTION;
        this.exportListener = listener;
        controlStoredUnhandledData(messagesSelected);
    }

    private void controlStoredUnhandledData(ArrayList<AndroidMegaChatMessage> messagesSelected) {
        storedUnhandledData(messagesSelected);
        checkIfIsNeededToAskForMyChatFilesFolder();
    }

    public void forwardMessages(ArrayList<AndroidMegaChatMessage> messagesSelected) {
        if (viewModel.getStorageState() == StorageState.PayWall) {
            showOverDiskQuotaPaywallWarning();
            return;
        }

        //Prevent trigger multiple forwarding messages screens in multiple clicks
        if (isForwardingMessage) {
            Timber.d("Forwarding message is on going");
            return;
        }

        this.typeImport = FORWARD_ONLY_OPTION;
        isForwardingMessage = true;
        controlStoredUnhandledData(messagesSelected);
    }

    public void proceedWithAction() {
        if (typeImport == IMPORT_TO_SHARE_OPTION) {
            stopReproductions();
            chatC.setExportListener(exportListener);
            chatC.prepareMessagesToShare(preservedMessagesSelected, idChat);
        } else if (isForwardingMessage) {
            stopReproductions();
            chatC.prepareAndroidMessagesToForward(preservedMessagesSelected, idChat);
        } else {
            startUploadService();
        }
    }

    @Override
    protected void onActivityResult(int requestCode, int resultCode, Intent intent) {
        Timber.d("resultCode: %s", resultCode);

        if (nodeSaver.handleActivityResult(this, requestCode, resultCode, intent)) {
            return;
        }

        if (requestCode == REQUEST_ADD_PARTICIPANTS && resultCode == RESULT_OK) {
            if (intent == null) {
                Timber.w("Return.....");
                return;
            }

            final List<String> contactsData = intent.getStringArrayListExtra(AddContactActivity.EXTRA_CONTACTS);
            if (contactsData != null) {
                new InviteToChatRoomListener(this).inviteToChat(chatRoom.getChatId(), contactsData);
            }
        } else if (requestCode == REQUEST_CODE_SELECT_IMPORT_FOLDER && resultCode == RESULT_OK) {
            if (!isOnline(this) || megaApi == null) {
                removeProgressDialog();
                showSnackbar(SNACKBAR_TYPE, getString(R.string.error_server_connection_problem), -1);
                return;
            }

            final long toHandle = intent.getLongExtra("IMPORT_TO", 0);

            final long[] importMessagesHandles = intent.getLongArrayExtra("HANDLES_IMPORT_CHAT");

            importNodes(toHandle, importMessagesHandles);
        } else if (requestCode == REQUEST_SEND_CONTACTS && resultCode == RESULT_OK) {
            final ArrayList<String> contactsData = intent.getStringArrayListExtra(AddContactActivity.EXTRA_CONTACTS);
            if (contactsData != null) {
                for (int i = 0; i < contactsData.size(); i++) {
                    MegaUser user = megaApi.getContact(contactsData.get(i));
                    if (user != null) {
                        MegaHandleList handleList = MegaHandleList.createInstance();
                        handleList.addMegaHandle(user.getHandle());
                        retryContactAttachment(handleList);
                    }
                }
            }
        } else if (requestCode == REQUEST_CODE_SELECT_FILE && resultCode == RESULT_OK) {
            nodeAttacher.handleSelectFileResult(intent, idChat, this, this);
        } else if (requestCode == REQUEST_CODE_GET_FILES && resultCode == RESULT_OK) {
            if (intent == null) {
                Timber.w("Return.....");
                return;
            }

            if (intent.getBooleanExtra(FROM_MEGA_APP, false)) {
                nodeAttacher.handleSelectFileResult(intent, idChat, this, this);
                return;
            }

            intent.setAction(Intent.ACTION_GET_CONTENT);
            try {
                statusDialog = MegaProgressDialogUtil.createProgressDialog(this, getQuantityString(R.plurals.upload_prepare, 1));
                statusDialog.show();
            } catch (Exception e) {
                return;
            }

            filePrepareUseCase.prepareFiles(intent)
                    .subscribeOn(Schedulers.io())
                    .observeOn(AndroidSchedulers.mainThread())
                    .subscribe((shareInfo, throwable) -> {
                        if (throwable == null) {
                            onIntentProcessed(shareInfo);
                        }
                    });
        } else if (requestCode == REQUEST_CODE_SELECT_CHAT) {
            isForwardingMessage = false;
            if (resultCode != RESULT_OK) return;
            if (!isOnline(this)) {
                removeProgressDialog();

                showSnackbar(SNACKBAR_TYPE, getString(R.string.error_server_connection_problem), -1);
                return;
            }

            showProgressForwarding();

            long[] idMessages = intent.getLongArrayExtra(ID_MESSAGES);
            if (idMessages != null) Timber.d("Send %d messages", idMessages.length);

            long[] chatHandles = intent.getLongArrayExtra(SELECTED_CHATS);
            if (chatHandles != null) Timber.d("Send to %d chats", chatHandles.length);

            long[] contactHandles = intent.getLongArrayExtra(SELECTED_USERS);
            if (contactHandles != null) Timber.d("Send to %d contacts", contactHandles.length);

            if (idMessages != null) {
                ArrayList<MegaChatRoom> chats = new ArrayList<>();
                ArrayList<MegaUser> users = new ArrayList<>();

                if (contactHandles != null && contactHandles.length > 0) {
                    for (int i = 0; i < contactHandles.length; i++) {
                        MegaUser user = megaApi.getContact(MegaApiAndroid.userHandleToBase64(contactHandles[i]));
                        if (user != null) {
                            users.add(user);
                        }
                    }
                    if (chatHandles != null && chatHandles.length > 0) {
                        for (int i = 0; i < chatHandles.length; i++) {
                            MegaChatRoom chatRoom = megaChatApi.getChatRoom(chatHandles[i]);
                            if (chatRoom != null) {
                                chats.add(chatRoom);
                            }
                        }
                    }
                    CreateChatListener listener = new CreateChatListener(
                            CreateChatListener.SEND_MESSAGES, chats, users, this, this, idMessages,
                            idChat);

                    if (users != null && !users.isEmpty()) {
                        for (MegaUser user : users) {
                            MegaChatPeerList peers = MegaChatPeerList.createInstance();
                            peers.addPeer(user.getHandle(), MegaChatPeerList.PRIV_STANDARD);
                            megaChatApi.createChat(false, peers, listener);
                        }
                    }

                } else if (chatHandles != null && chatHandles.length > 0) {
                    int countChat = chatHandles.length;
                    Timber.d("Selected: %d chats to send", countChat);

                    MultipleForwardChatProcessor forwardChatProcessor = new MultipleForwardChatProcessor(this, chatHandles, idMessages, idChat);
                    forwardChatProcessor.forward(chatRoom);
                } else {
                    Timber.e("Error on sending to chat");
                }
            }
        } else if (requestCode == REQUEST_CODE_SEND_LOCATION && resultCode == RESULT_OK) {
            if (intent == null) {
                return;
            }
            byte[] byteArray = intent.getByteArrayExtra(SNAPSHOT);

            if (byteArray == null) return;
            Bitmap snapshot = BitmapFactory.decodeByteArray(byteArray, 0, byteArray.length);
            String encodedSnapshot = Base64.encodeToString(byteArray, Base64.DEFAULT);
            Timber.d("Info bitmap: %d %d %d", snapshot.getByteCount(), snapshot.getWidth(), snapshot.getHeight());

            float latitude = (float) intent.getDoubleExtra(LATITUDE, 0);
            float longitude = (float) intent.getDoubleExtra(LONGITUDE, 0);
            editingMessage = intent.getBooleanExtra(EDITING_MESSAGE, false);
            if (editingMessage) {
                long msgId = intent.getLongExtra(MSG_ID, -1);
                if (msgId != -1) {
                    messageToEdit = megaChatApi.getMessage(idChat, msgId);
                }
            }

            if (editingMessage && messageToEdit != null) {
                Timber.d("Edit Geolocation - tempId: %d id: %d", messageToEdit.getTempId(), messageToEdit.getMsgId());
                if (messageToEdit.getTempId() != -1) {
                    MegaChatMessage editedMsg = megaChatApi.editGeolocation(idChat, messageToEdit.getTempId(), longitude, latitude, encodedSnapshot);
                    modifyLocationReceived(new AndroidMegaChatMessage(editedMsg), true);
                } else if (messageToEdit.getMsgId() != -1) {
                    MegaChatMessage editedMsg = megaChatApi.editGeolocation(idChat, messageToEdit.getMsgId(), longitude, latitude, encodedSnapshot);
                    modifyLocationReceived(new AndroidMegaChatMessage(editedMsg), false);
                }
                editingMessage = false;
                messageToEdit = null;
            } else {
                Timber.d("Send location [longLatitude]: %s [longLongitude]: %s", latitude, longitude);
                sendLocationMessage(longitude, latitude, encodedSnapshot);
            }
        } else {
            Timber.e("Error onActivityResult");
        }

        super.onActivityResult(requestCode, resultCode, intent);
    }

    public void importNodes(final long toHandle, final long[] importMessagesHandles) {
        Timber.d("importNode: %d -> %d", toHandle, importMessagesHandles.length);
        statusDialog = MegaProgressDialogUtil.createProgressDialog(this, getString(R.string.general_importing));
        statusDialog.show();

        checkNameCollisionUseCase.checkMessagesToImport(importMessagesHandles, idChat, toHandle)
                .subscribeOn(Schedulers.io())
                .observeOn(AndroidSchedulers.mainThread())
                .subscribe((result, throwable) -> {
                    if (throwable == null) {
                        ArrayList<NameCollision> collisions = result.getFirst();

                        if (!collisions.isEmpty()) {
                            dismissAlertDialogIfExists(statusDialog);
                            nameCollisionActivityContract.launch(collisions);
                        }

                        List<MegaNode> nodesWithoutCollision = result.getSecond();

                        if (!nodesWithoutCollision.isEmpty()) {
                            copyNodeUseCase.copy(nodesWithoutCollision, toHandle)
                                    .subscribeOn(Schedulers.io())
                                    .observeOn(AndroidSchedulers.mainThread())
                                    .subscribe((copyResult, copyThrowable) -> {
                                        dismissAlertDialogIfExists(statusDialog);

                                        if (copyThrowable != null) {
                                            manageCopyMoveException(copyThrowable);
                                        }

                                        showSnackbar(SNACKBAR_TYPE, copyThrowable == null
                                                        ? copyResult.getResultText()
                                                        : StringResourcesUtils.getString(R.string.import_success_error),
                                                MEGACHAT_INVALID_HANDLE);
                                    });
                        }
                    } else {
                        showSnackbar(SNACKBAR_TYPE, getString(R.string.import_success_error), MEGACHAT_INVALID_HANDLE);
                    }
                });
    }

    public void retryNodeAttachment(long nodeHandle) {
        megaChatApi.attachNode(idChat, nodeHandle, this);
    }

    public void retryContactAttachment(MegaHandleList handleList) {
        Timber.d("retryContactAttachment");
        MegaChatMessage contactMessage = megaChatApi.attachContacts(idChat, handleList);
        if (contactMessage != null) {
            AndroidMegaChatMessage androidMsgSent = new AndroidMegaChatMessage(contactMessage);
            sendMessageToUI(androidMsgSent);
        }
    }

    /**
     * Retries the sending of a pending message.
     *
     * @param idMessage The identifier of the pending message.
     */
    public void retryPendingMessage(long idMessage) {
        retryPendingMessage(dbH.findPendingMessageById(idMessage));
    }

    /**
     * Retries the sending of a pending message.
     *
     * @param pendMsg The pending message.
     */
    private void retryPendingMessage(PendingMessageSingle pendMsg) {
        if (pendMsg == null) {
            Timber.e("Pending message does not exist");
            showSnackbar(SNACKBAR_TYPE, StringResourcesUtils.getQuantityString(R.plurals.messages_forwarded_error_not_available,
                    1, 1), MEGACHAT_INVALID_HANDLE);
            return;
        }

        if (pendMsg.getNodeHandle() != INVALID_HANDLE) {
            removePendingMsg(pendMsg);
            retryNodeAttachment(pendMsg.getNodeHandle());
        } else {
            // Retry to send
            File f = new File(pendMsg.getFilePath());
            if (!f.exists()) {
                showSnackbar(SNACKBAR_TYPE, StringResourcesUtils.getQuantityString(R.plurals.messages_forwarded_error_not_available,
                        1, 1), MEGACHAT_INVALID_HANDLE);
                return;
            }

            // Remove the old message from the UI and DB
            removePendingMsg(pendMsg);
            PendingMessageSingle pMsgSingle = createAttachmentPendingMessage(idChat,
                    f.getAbsolutePath(), f.getName(), false);

            long idMessageDb = pMsgSingle.getId();
            if (idMessageDb == INVALID_ID) {
                Timber.e("Error when adding pending msg to the database");
                return;
            }

            if (!isLoadingHistory) {
                sendMessageToUI(new AndroidMegaChatMessage(pMsgSingle, true));
            }

            checkIfServiceCanStart(new Intent(this, ChatUploadService.class)
                    .putExtra(ChatUploadService.EXTRA_ID_PEND_MSG, idMessageDb)
                    .putExtra(ChatUploadService.EXTRA_CHAT_ID, idChat));
        }
    }

    /**
     * Method to update the input text size
     *
     * @param isEmpty True, if text is empty. False, otherwise
     */
    private void setSizeInputText(boolean isEmpty) {
        textChat.setMinLines(1);
        if (isEmpty) {
            textChat.setMaxLines(1);
        } else {
            int maxLines;
            if (textChat.getMaxLines() < (isInputTextExpanded ? MAX_LINES_INPUT_TEXT_EXPANDED : MAX_LINES_INPUT_TEXT_COLLAPSED) &&
                    textChat.getLineCount() == textChat.getMaxLines()) {
                maxLines = textChat.getLineCount() + 1;
            } else {
                maxLines = isInputTextExpanded ? MAX_LINES_INPUT_TEXT_EXPANDED : MAX_LINES_INPUT_TEXT_COLLAPSED;
            }
            textChat.setEllipsize(null);
            textChat.setMaxLines(maxLines);
        }
    }

    /**
     * Method to hang chat call
     *
     * @param callId The call ID
     */
    private void endCall(long callId) {
        if (megaChatApi != null) {
            megaChatApi.hangChatCall(callId, new HangChatCallListener(this, this));
        }
    }

    /**
     * Dialogue to allow you to end or stay on a group call or meeting when you are left alone on the call
     */
    private void showOnlyMeInTheCallDialog() {
        if (AlertDialogUtil.isAlertDialogShown(dialogOnlyMeInCall)) {
            return;
        }

        boolean isRequestSent = false;
        if (chatRoom != null) {
            MegaChatCall call = megaChatApi.getChatCall(chatRoom.getChatId());
            if (call != null) {
                isRequestSent = MegaApplication.getChatManagement().isRequestSent(call.getCallId());
            }
        }

        dialogOnlyMeInCall = new MaterialAlertDialogBuilder(this)
                .setTitle(isRequestSent ?
                        StringResourcesUtils.getString(R.string.calls_call_screen_dialog_title_only_you_in_the_call) :
                        StringResourcesUtils.getString(R.string.calls_chat_screen_dialog_title_only_you_in_the_call))
                .setMessage(StringResourcesUtils.getString(R.string.calls_call_screen_dialog_description_only_you_in_the_call))
                .setPositiveButton(StringResourcesUtils.getString(R.string.calls_call_screen_button_to_end_call), (dialog, which) -> {
                    MegaApplication.getChatManagement().stopCounterToFinishCall();
                    hideDialogCall();
                    MegaChatCall call = megaChatApi.getChatCall(chatRoom.getChatId());

                    if (call != null) {
                        endCallUseCase.hangCall(call.getCallId())
                                .subscribeOn(Schedulers.io())
                                .observeOn(AndroidSchedulers.mainThread())
                                .subscribe(() -> {
                                }, (error) -> Timber.e("Error " + error));
                    }
                })
                .setNegativeButton(StringResourcesUtils.getString(R.string.calls_call_screen_button_to_stay_alone_in_call), (dialog, which) -> {
                    MegaApplication.getChatManagement().stopCounterToFinishCall();
                    MegaApplication.getChatManagement().hasEndCallDialogBeenIgnored = true;
                    hideDialogCall();
                })
                .setOnDismissListener(dialog -> isOnlyMeInCallDialogShown = false)
                .setCancelable(false)
                .create();

        dialogOnlyMeInCall.show();
    }

    /**
     * Hide dialog related to calls
     */
    private void hideDialogCall() {
        if (AlertDialogUtil.isAlertDialogShown(dialogOnlyMeInCall)) {
            dialogOnlyMeInCall.dismiss();
        }
    }

    /**
     * Dialog to allow joining a group call when another one is active.
     *
     * @param callInThisChat        The chat ID of the group call.
     * @param anotherCall           The in progress call.
     * @param existsMoreThanOneCall If
     */
    public void showJoinCallDialog(long callInThisChat, MegaChatCall anotherCall, boolean existsMoreThanOneCall) {
        LayoutInflater inflater = getLayoutInflater();
        View dialogLayout = inflater.inflate(R.layout.join_call_dialog, null);
        TextView joinCallDialogTitle = dialogLayout.findViewById(R.id.title_call_dialog);
        joinCallDialogTitle.setText(chatRoom.isGroup() ? R.string.title_join_call : R.string.title_join_one_to_one_call);
        joinCallDialogTitle.setVisibility(View.VISIBLE);
        TextView description = dialogLayout.findViewById(R.id.description_call_dialog);
        description.setText(StringResourcesUtils.getString(R.string.text_join_another_call));
        description.setVisibility(View.VISIBLE);

        final Button holdJoinButton = dialogLayout.findViewById(R.id.first_button);
        final Button endJoinButton = dialogLayout.findViewById(R.id.second_button);
        final Button cancelButton = dialogLayout.findViewById(R.id.cancel_button);

        holdJoinButton.setText(chatRoom.isGroup() ? R.string.hold_and_join_call_incoming : R.string.hold_and_answer_call_incoming);
        endJoinButton.setText(chatRoom.isGroup() ? R.string.end_and_join_call_incoming : R.string.end_and_answer_call_incoming);
        holdJoinButton.setVisibility(existsMoreThanOneCall ? View.GONE : View.VISIBLE);
        endJoinButton.setVisibility(View.VISIBLE);
        cancelButton.setVisibility(View.VISIBLE);

        MaterialAlertDialogBuilder builder = new MaterialAlertDialogBuilder(this, R.style.ThemeOverlay_Mega_MaterialAlertDialog);
        builder.setView(dialogLayout);
        dialogCall = builder.create();
        isJoinCallDialogShown = true;
        dialogCall.show();

        View.OnClickListener clickListener = v -> {
            switch (v.getId()) {
                case R.id.first_button:
                    if (anotherCall.isOnHold()) {
                        MegaChatCall callInChat = megaChatApi.getChatCall(callInThisChat);
                        if (callInChat != null && (callInChat.getStatus() == MegaChatCall.CALL_STATUS_USER_NO_PRESENT ||
                                callInChat.getStatus() == MegaChatCall.CALL_STATUS_TERMINATING_USER_PARTICIPATION)) {
                            answerCall(callInThisChat, false, true, false);
                        }
                    } else {
                        megaChatApi.setCallOnHold(anotherCall.getChatid(), true, new SetCallOnHoldListener(this, this, this));
                    }
                    break;

                case R.id.second_button:
                    endCall(anotherCall.getCallId());
                    break;

                case R.id.cancel_button:
                    break;

            }
            if (dialogCall != null) {
                dialogCall.dismiss();
            }
        };

        dialogCall.setOnDismissListener(dialog -> isJoinCallDialogShown = false);
        holdJoinButton.setOnClickListener(clickListener);
        endJoinButton.setOnClickListener(clickListener);
        cancelButton.setOnClickListener(clickListener);
    }

    public void controlCamera() {
        stopReproductions();
        openCameraApp();
    }

    @Override
    public void onBackPressed() {
        Timber.d("onBackPressed");
        if (psaWebBrowser != null && psaWebBrowser.consumeBack()) return;

        retryConnectionsAndSignalPresence();
        if (emojiKeyboard != null && emojiKeyboard.getEmojiKeyboardShown()) {
            emojiKeyboard.hideBothKeyboard(this);
        } else {
            if (handlerEmojiKeyboard != null) {
                handlerEmojiKeyboard.removeCallbacksAndMessages(null);
            }
            if (handlerKeyboard != null) {
                handlerKeyboard.removeCallbacksAndMessages(null);
            }
            ifAnonymousModeLogin(false);
        }
    }

    @SuppressLint("NonConstantResourceId")
    @Override
    public void onClick(View v) {
        Timber.d("onClick");

        if (joiningOrLeaving && v.getId() != R.id.home)
            return;
        MegaChatCall callInThisChat;
        switch (v.getId()) {
            case R.id.home:
                onBackPressed();
                break;

            case R.id.call_on_hold_layout:
                callInThisChat = megaChatApi.getChatCall(chatRoom.getChatId());
                if (callInThisChat == null)
                    break;

                if (callInThisChat.getStatus() == MegaChatCall.CALL_STATUS_IN_PROGRESS) {
                    if (callInThisChat.isOnHold()) {
                        returnCall(this, chatRoom.getChatId(), passcodeManagement);
                    }

                } else {
                    ArrayList<Long> numCallsParticipating = getCallsParticipating();
                    if (numCallsParticipating == null || numCallsParticipating.isEmpty())
                        break;

                    if (numCallsParticipating.size() == 1) {
                        MegaChatCall anotherCall = getAnotherActiveCall(chatRoom.getChatId());
                        if (anotherCall == null) {
                            anotherCall = getAnotherOnHoldCall(chatRoom.getChatId());
                        }
                        if (anotherCall != null) {
                            showJoinCallDialog(callInThisChat.getChatid(), anotherCall, false);
                        }
                    } else {
                        for (int i = 0; i < numCallsParticipating.size(); i++) {
                            MegaChatCall call = megaChatApi.getChatCall(numCallsParticipating.get(i));
                            if (call != null && !call.isOnHold()) {
                                showJoinCallDialog(callInThisChat.getChatid(), call, true);
                            }
                        }
                    }
                }
                break;

            case R.id.call_in_progress_layout:
                if (chatIdBanner == MEGACHAT_INVALID_HANDLE)
                    break;

                MegaChatCall callBanner = megaChatApi.getChatCall(chatIdBanner);
                if (!checkIfCanJoinOneToOneCall(chatIdBanner)) {
                    showSnackbar(SNACKBAR_TYPE, getString(R.string.call_error_too_many_participants), MEGACHAT_INVALID_HANDLE);
                    break;
                }

                if (callBanner == null || callBanner.getStatus() == MegaChatCall.CALL_STATUS_USER_NO_PRESENT ||
                        callBanner.getStatus() == MegaChatCall.CALL_STATUS_TERMINATING_USER_PARTICIPATION) {
                    startVideo = false;
                    checkCallInThisChat();
                } else {
                    returnCall(this, chatIdBanner, passcodeManagement);
                }
                break;

            case R.id.expand_input_text_rl:
            case R.id.expand_input_text_icon:
                isInputTextExpanded = !isInputTextExpanded;
                checkExpandOrCollapseInputText();
                break;

            case R.id.send_icon:
                String text = textChat.getText().toString();
                if (text.trim().isEmpty()) break;
                if (editingMessage) {
                    editMessage(text);
                    finishMultiselectionMode();
                    checkActionMode();
                    hideEditMsgLayout();
                } else {
                    sendMessage(text);
                }
                textChat.setText("", TextView.BufferType.EDITABLE);
                controlExpandableInputText(1);
                break;

            case R.id.more_options_rl:
                showChatRoomToolbarByPanel();
                break;

            case R.id.cancel_edit:
                editingMessage = false;
                messageToEdit = null;
                hideEditMsgLayout();
                textChat.setText(null);
                textChat.post(() -> {
                    controlExpandableInputText(textChat.getLineCount());
                });
                showSendIcon();
                refreshTextInput();
                break;

            case R.id.emoji_rl:
            case R.id.emoji_icon:
                Timber.d("Emoji icon clicked");
                if (emojiKeyboard == null) break;
                changeKeyboard();
                break;

            case R.id.toolbar_chat:
                Timber.d("toolbar_chat");
                if (recordView.isRecordingNow()) break;

                showGroupOrContactInfoActivity();
                break;

            case R.id.new_messages_icon:
                goToEnd();
                break;

            case R.id.join_button:
                if (chatC.isInAnonymousMode()) {
                    ifAnonymousModeLogin(true);
                } else if (!isAlreadyJoining(idChat)) {
                    setJoiningOrLeaving(StringResourcesUtils.getString(R.string.joining_label));
                    megaChatApi.autojoinPublicChat(idChat, this);
                }

                break;

        }
    }

    /**
     * Method to show the letter keyboard or emoji keyboard
     */
    private void changeKeyboard() {
        Drawable currentDrawable = keyboardTwemojiButton.getDrawable();
        Drawable emojiDrawableLight = AppCompatResources.getDrawable(this, R.drawable.ic_emoji_unchecked);
        Drawable emojiDrawableDark = AppCompatResources.getDrawable(this, R.drawable.ic_emoji_checked);
        Drawable keyboardDrawable = AppCompatResources.getDrawable(this, R.drawable.ic_keyboard_white);
        if ((areDrawablesIdentical(currentDrawable, emojiDrawableLight) ||
                areDrawablesIdentical(currentDrawable, emojiDrawableDark)) &&
                !emojiKeyboard.getEmojiKeyboardShown()) {
            if (emojiKeyboard.getLetterKeyboardShown()) {
                emojiKeyboard.hideLetterKeyboard();
                handlerKeyboard.postDelayed(() -> {
                    emojiKeyboard.showEmojiKeyboard();
                }, 250);
            } else {
                emojiKeyboard.showEmojiKeyboard();
            }
        } else if (areDrawablesIdentical(currentDrawable, keyboardDrawable) && !emojiKeyboard.getLetterKeyboardShown()) {
            showLetterKB();
        }
    }

    public void sendFromCloud() {
        attachFromCloud();
    }

    public void sendFromFileSystem() {
        attachPhotoVideo();
    }

    void getLocationPermission() {
        if (!hasPermissions(this, Manifest.permission.ACCESS_FINE_LOCATION)) {
            requestPermission(this, LOCATION_PERMISSION_REQUEST_CODE, Manifest.permission.ACCESS_FINE_LOCATION);
        } else {
            Intent intent = new Intent(getApplicationContext(), MapsActivity.class);
            intent.putExtra(EDITING_MESSAGE, editingMessage);
            if (messageToEdit != null) {
                intent.putExtra(MSG_ID, messageToEdit.getMsgId());
            }
            startActivityForResult(intent, REQUEST_CODE_SEND_LOCATION);
        }
    }

    void showSendLocationDialog() {
        MaterialAlertDialogBuilder builder = new MaterialAlertDialogBuilder(this);
        builder.setTitle(R.string.title_activity_maps)
                .setMessage(R.string.explanation_send_location)
                .setPositiveButton(getString(R.string.button_continue),
                        new DialogInterface.OnClickListener() {
                            public void onClick(DialogInterface dialog, int whichButton) {
                                megaApi.enableGeolocation(chatActivity);
                            }
                        })
                .setNegativeButton(R.string.general_cancel,
                        new DialogInterface.OnClickListener() {
                            @Override
                            public void onClick(DialogInterface dialog, int which) {
                                try {
                                    locationDialog.dismiss();
                                    isLocationDialogShown = false;
                                } catch (Exception e) {
                                }
                            }
                        });

        locationDialog = builder.create();
        locationDialog.setCancelable(false);
        locationDialog.setCanceledOnTouchOutside(false);
        locationDialog.show();
        isLocationDialogShown = true;
    }

    public void attachFromCloud() {
        Timber.d("attachFromCloud");
        if (megaApi != null && megaApi.getRootNode() != null) {
            Intent intent = new Intent(this, FileExplorerActivity.class);
            intent.setAction(FileExplorerActivity.ACTION_MULTISELECT_FILE);
            startActivityForResult(intent, REQUEST_CODE_SELECT_FILE);
        } else {
            Timber.w("Online but not megaApi");
            showErrorAlertDialog(getString(R.string.error_server_connection_problem), false, this);
        }
    }

    public void attachPhotoVideo() {
        Timber.d("attachPhotoVideo");

        disablePinScreen();

        Intent intent = new Intent();
        intent.setAction(Intent.ACTION_GET_CONTENT);
        intent.putExtra(Intent.EXTRA_ALLOW_MULTIPLE, true);
        intent.putExtra(FROM_MEGA_APP, true);
        intent.setType("*/*");

        startActivityForResult(Intent.createChooser(intent, null), REQUEST_CODE_GET_FILES);
    }

    public void sendMessage(String text) {
        Timber.d("sendMessage: ");
        MegaChatMessage msgSent = megaChatApi.sendMessage(idChat, text);
        AndroidMegaChatMessage androidMsgSent = new AndroidMegaChatMessage(msgSent);
        sendMessageToUI(androidMsgSent);
    }

    public void sendLocationMessage(float longLongitude, float longLatitude, String encodedSnapshot) {
        Timber.d("sendLocationMessage");
        MegaChatMessage locationMessage = megaChatApi.sendGeolocation(idChat, longLongitude, longLatitude, encodedSnapshot);
        if (locationMessage == null) return;
        AndroidMegaChatMessage androidMsgSent = new AndroidMegaChatMessage(locationMessage);
        sendMessageToUI(androidMsgSent);
    }

    /**
     * Sends a Giphy message from MegaChatGiphy object.
     *
     * @param giphy Giphy to send.
     */
    public void sendGiphyMessageFromMegaChatGiphy(MegaChatGiphy giphy) {
        if (giphy == null) {
            Timber.w("MegaChatGiphy is null");
            return;
        }
        sendGiphyMessage(giphy.getMp4Src(), giphy.getWebpSrc(), giphy.getMp4Size(), giphy.getWebpSize(),
                giphy.getWidth(), giphy.getHeight(), giphy.getTitle());

    }

    /**
     * Sends a Giphy message from GifData object.
     *
     * @param gifData Giphy to send.
     */
    public void sendGiphyMessageFromGifData(GifData gifData) {
        if (gifData == null) {
            Timber.w("GifData is null");
            return;
        }

        sendGiphyMessage(gifData.getMp4Url(), gifData.getWebpUrl(), gifData.getMp4Size(), gifData.getWebpSize(),
                gifData.getWidth(), gifData.getHeight(), gifData.getTitle());
    }

    /**
     * Sends a Giphy message.
     *
     * @param srcMp4   Source location of the mp4
     * @param srcWebp  Source location of the webp
     * @param sizeMp4  Size in bytes of the mp4
     * @param sizeWebp Size in bytes of the webp
     * @param width    Width of the giphy
     * @param height   Height of the giphy
     * @param title    Title of the giphy
     */
    public void sendGiphyMessage(String srcMp4, String srcWebp, long sizeMp4, long sizeWebp, int width, int height, String title) {
        MegaChatMessage giphyMessage = megaChatApi.sendGiphy(idChat, getGiphySrc(srcMp4), getGiphySrc(srcWebp),
                sizeMp4, sizeWebp, width, height, title);
        if (giphyMessage == null) return;

        AndroidMegaChatMessage androidMsgSent = new AndroidMegaChatMessage(giphyMessage);
        sendMessageToUI(androidMsgSent);
    }

    public void hideNewMessagesLayout() {
        Timber.d("hideNewMessagesLayout");

        int position = positionNewMessagesLayout;

        positionNewMessagesLayout = INVALID_VALUE;
        lastIdMsgSeen = MEGACHAT_INVALID_HANDLE;
        generalUnreadCount = 0;
        lastSeenReceived = true;

        if (adapter != null) {
            adapter.notifyItemChanged(position);
        }
    }

    public void openCameraApp() {
        Timber.d("openCameraApp()");
        if (checkPermissionsTakePicture()) {
            onTakePictureOptionClicked();
        }
    }

    public void sendMessageToUI(AndroidMegaChatMessage androidMsgSent) {
        Timber.d("sendMessageToUI");

        if (positionNewMessagesLayout != -1) {
            hideNewMessagesLayout();
        }

        int infoToShow = -1;

        int index = messages.size() - 1;
        if (androidMsgSent != null) {
            if (androidMsgSent.isUploading()) {
                Timber.d("Is uploading: ");

            } else if (androidMsgSent.getMessage() != null) {
                Timber.d("Sent message with id temp: %s", androidMsgSent.getMessage().getTempId());
                Timber.d("State of the message: %s", androidMsgSent.getMessage().getStatus());
            }

            if (index == -1) {
                //First element
                Timber.d("First element!");
                messages.add(androidMsgSent);
                messages.get(0).setInfoToShow(AndroidMegaChatMessage.CHAT_ADAPTER_SHOW_ALL);
            } else {
                //Not first element - Find where to add in the queue
                Timber.d("NOT First element!");

                AndroidMegaChatMessage msg = messages.get(index);
                if (!androidMsgSent.isUploading()) {
                    while (msg.isUploading()) {
                        index--;
                        if (index == -1) {
                            break;
                        }
                        msg = messages.get(index);
                    }
                }

                while (!msg.isUploading() && msg.getMessage().getStatus() == MegaChatMessage.STATUS_SENDING_MANUAL) {
                    index--;
                    if (index == -1) {
                        break;
                    }
                    msg = messages.get(index);
                }

                index++;
                Timber.d("Add in position: %s", index);
                messages.add(index, androidMsgSent);
                infoToShow = adjustInfoToShow(index);
            }

            if (adapter == null) {
                createAdapter();
            } else {
                //Increment header position
                index++;
                adapter.addMessage(messages, index);
                mLayoutManager.scrollToPositionWithOffset(index, scaleHeightPx(infoToShow == AndroidMegaChatMessage.CHAT_ADAPTER_SHOW_ALL ? 50 : 20, getOutMetrics()));
            }
        } else {
            Timber.e("Error sending message!");
        }
    }

    /**
     * Method for copying a message.
     *
     * @param message The message.
     * @return The copied text.
     */
    public String copyMessage(AndroidMegaChatMessage message) {
        return chatC.createSingleManagementString(message, chatRoom);
    }

    /**
     * Method for copying a text to the clipboard.
     *
     * @param text The text.
     */
    public void copyToClipboard(String text) {
        android.content.ClipboardManager clipboard = (android.content.ClipboardManager) getSystemService(Context.CLIPBOARD_SERVICE);
        android.content.ClipData clip = android.content.ClipData.newPlainText("Copied Text", text);
        clipboard.setPrimaryClip(clip);
        showSnackbar(SNACKBAR_TYPE, getString(R.string.messages_copied_clipboard), -1);
    }


    public void editMessage(ArrayList<AndroidMegaChatMessage> messagesSelected) {
        if (messagesSelected.isEmpty() || messagesSelected.get(0) == null)
            return;

        editingMessage = true;
        MegaChatMessage msg = messagesSelected.get(0).getMessage();
        MegaChatContainsMeta meta = msg.getContainsMeta();
        messageToEdit = msg;

        if (msg.getType() == MegaChatMessage.TYPE_CONTAINS_META && meta != null && meta.getType() == MegaChatContainsMeta.CONTAINS_META_GEOLOCATION) {
            onSendLocationOptionClicked();
            finishMultiselectionMode();
            checkActionMode();
        } else {
            editMsgUI(messageToEdit.getContent());
        }
    }

    /**
     * Method to hide the UI for editing a message
     */
    private void hideEditMsgLayout() {
        editMsgLayout.setVisibility(View.GONE);
        cancelEdit.setVisibility(View.GONE);
    }

    /**
     * Method to show the UI for editing a message
     *
     * @param written text to be edited
     */
    private void editMsgUI(String written) {
        editMsgLayout.setVisibility(View.VISIBLE);
        cancelEdit.setVisibility(View.VISIBLE);
        editMsgText.setText(written);
        textChat.setText(written);
        textChat.setSelection(textChat.getText().length());
        textChat.post(() -> {
            controlExpandableInputText(textChat.getLineCount());
        });
        setSizeInputText(false);
        showSendIcon();

        handlerKeyboard.postDelayed(this::showLetterKB, 250);
        checkExpandOrCollapseInputText();
    }

    public void editMessage(String text) {
        if (messageToEdit.getContent().equals(text)) return;
        MegaChatMessage msgEdited = megaChatApi.editMessage(idChat,
                messageToEdit.getMsgId() != MEGACHAT_INVALID_HANDLE ? messageToEdit.getMsgId() : messageToEdit.getTempId(),
                text);

        if (msgEdited != null) {
            Timber.d("Edited message: status: %s", msgEdited.getStatus());
            AndroidMegaChatMessage androidMsgEdited = new AndroidMegaChatMessage(msgEdited);
            modifyMessageReceived(androidMsgEdited, false);
        } else {
            Timber.w("Message cannot be edited!");
            showSnackbar(SNACKBAR_TYPE, getString(R.string.error_editing_message), MEGACHAT_INVALID_HANDLE);
        }
    }

    public void editMessageMS(String text, MegaChatMessage messageToEdit) {
        Timber.d("editMessageMS: ");
        MegaChatMessage msgEdited = null;

        if (messageToEdit.getMsgId() != -1) {
            msgEdited = megaChatApi.editMessage(idChat, messageToEdit.getMsgId(), text);
        } else {
            msgEdited = megaChatApi.editMessage(idChat, messageToEdit.getTempId(), text);
        }

        if (msgEdited != null) {
            Timber.d("Edited message: status: %s", msgEdited.getStatus());
            AndroidMegaChatMessage androidMsgEdited = new AndroidMegaChatMessage(msgEdited);
            modifyMessageReceived(androidMsgEdited, false);
        } else {
            Timber.w("Message cannot be edited!");
            showSnackbar(SNACKBAR_TYPE, getString(R.string.error_editing_message), -1);
        }
    }

    public void activateActionMode() {
        if (!adapter.isMultipleSelect()) {
            adapter.setMultipleSelect(true);
            actionMode = startSupportActionMode(new ActionBarCallBack());
            updateActionModeTitle();
        }
    }

    private void reDoTheSelectionAfterRotation() {
        if (recoveredSelectedPositions == null || adapter == null)
            return;

        if (recoveredSelectedPositions.size() > 0) {
            activateActionMode();

            for (int position : recoveredSelectedPositions) {
                AndroidMegaChatMessage msg = adapter.getMessageAtMessagesPosition(position);
                if (msg != null) {
                    adapter.toggleSelection(msg.getMessage().getMsgId());
                }
            }
        }

        updateActionModeTitle();
    }

    public void activateActionModeWithItem(int positionInAdapter) {
        Timber.d("activateActionModeWithItem");

        activateActionMode();
        if (adapter.isMultipleSelect()) {
            itemClick((positionInAdapter + 1), null);
        }
    }

    //Multiselect
    private class ActionBarCallBack implements ActionMode.Callback {

        @Override
        public boolean onActionItemClicked(ActionMode mode, MenuItem item) {
            ArrayList<AndroidMegaChatMessage> messagesSelected = adapter.getSelectedMessages();

            if (viewModel.getStorageState()== StorageState.PayWall) {
                showOverDiskQuotaPaywallWarning();
                return false;
            }
            finishMultiselectionMode();

            switch (item.getItemId()) {
                case R.id.chat_cab_menu_edit:
                    editMessage(messagesSelected);
                    break;

                case R.id.chat_cab_menu_share:
                    Timber.d("Share option");
                    if (!messagesSelected.isEmpty()) {
                        if (messagesSelected.size() == 1) {
                            shareMsgFromChat(chatActivity, messagesSelected.get(0), idChat);
                        } else {
                            shareNodesFromChat(chatActivity, messagesSelected, idChat);
                        }
                    }
                    break;

                case R.id.chat_cab_menu_invite:
                    ContactController cC = new ContactController(chatActivity);
                    if (messagesSelected.size() == 1) {
                        cC.inviteContact(messagesSelected.get(0).getMessage().getUserEmail(0));
                    } else {
                        ArrayList<String> contactEmails = new ArrayList<>();
                        for (AndroidMegaChatMessage message : messagesSelected) {
                            contactEmails.add(message.getMessage().getUserEmail(0));
                        }
                        cC.inviteMultipleContacts(contactEmails);
                    }
                    break;

                case R.id.chat_cab_menu_start_conversation:
                    if (messagesSelected.size() == 1) {
                        startConversation(messagesSelected.get(0).getMessage().getUserHandle(0));
                    } else {
                        ArrayList<Long> contactHandles = new ArrayList<>();
                        for (AndroidMegaChatMessage message : messagesSelected) {
                            contactHandles.add(message.getMessage().getUserHandle(0));
                        }
                        startGroupConversation(contactHandles);
                    }
                    break;

                case R.id.chat_cab_menu_forward:
                    Timber.d("Forward message");
                    forwardMessages(messagesSelected);
                    break;

                case R.id.chat_cab_menu_copy:
                    String text;
                    if (messagesSelected.size() == 1) {
                        MegaChatMessage msg = messagesSelected.get(0).getMessage();
                        text = isGeolocation(msg) ? msg.getContainsMeta().getTextMessage() : copyMessage(messagesSelected.get(0));
                    } else {
                        text = copyMessages(messagesSelected);
                    }
                    copyToClipboard(text);
                    break;

                case R.id.chat_cab_menu_delete:
                    //Delete
                    showConfirmationDeleteMessages(messagesSelected, chatRoom);
                    break;

                case R.id.chat_cab_menu_download:
                    Timber.d("chat_cab_menu_download ");
                    ArrayList<MegaNodeList> list = new ArrayList<>();
                    for (int i = 0; i < messagesSelected.size(); i++) {
                        MegaNodeList megaNodeList = messagesSelected.get(i).getMessage().getMegaNodeList();
                        list.add(megaNodeList);
                    }
                    PermissionUtils.checkNotificationsPermission(chatActivity);
                    nodeSaver.saveNodeLists(list, false, false, false, true);
                    break;

                case R.id.chat_cab_menu_import:
                    finishMultiselectionMode();
                    chatC.importNodesFromAndroidMessages(messagesSelected, IMPORT_ONLY_OPTION);
                    break;

                case R.id.chat_cab_menu_offline:
                    PermissionUtils.checkNotificationsPermission(chatActivity);
                    finishMultiselectionMode();
                    chatC.saveForOfflineWithAndroidMessages(messagesSelected, chatRoom,
                            ChatActivity.this);
                    break;
            }
            return false;
        }

        public String copyMessages(ArrayList<AndroidMegaChatMessage> messagesSelected) {
            Timber.d("copyMessages");
            ChatController chatC = new ChatController(chatActivity);
            StringBuilder builder = new StringBuilder();

            for (int i = 0; i < messagesSelected.size(); i++) {
                if (builder.length() > 0) {
                    builder.append("\n");
                }
                builder.append(chatC.createSingleManagementString(messagesSelected.get(i), chatRoom));
            }
            return builder.toString();
        }


        @Override
        public boolean onCreateActionMode(ActionMode mode, Menu menu) {
            Timber.d("onCreateActionMode");
            MenuInflater inflater = mode.getMenuInflater();
            inflater.inflate(R.menu.messages_chat_action, menu);

            importIcon = menu.findItem(R.id.chat_cab_menu_import);
            editIcon = menu.findItem(R.id.chat_cab_menu_edit);
            copyIcon = menu.findItem(R.id.chat_cab_menu_copy);
            deleteIcon = menu.findItem(R.id.chat_cab_menu_delete);
            forwardIcon = menu.findItem(R.id.chat_cab_menu_forward);
            downloadIcon = menu.findItem(R.id.chat_cab_menu_download);
            shareIcon = menu.findItem(R.id.chat_cab_menu_share);
            inviteIcon = menu.findItem(R.id.chat_cab_menu_invite);
            startConversationIcon = menu.findItem(R.id.chat_cab_menu_start_conversation);

            ColorUtils.changeStatusBarColorForElevation(ChatActivity.this, true);
            // No App bar in this activity, control tool bar instead.
            tB.setElevation(getResources().getDimension(R.dimen.toolbar_elevation));

            return true;
        }

        @Override
        public void onDestroyActionMode(ActionMode arg0) {
            Timber.d("onDestroyActionMode");
            adapter.setMultipleSelect(false);
            editingMessage = false;
            recoveredSelectedPositions = null;
            clearSelections();

            // No App bar in this activity, control tool bar instead.
            boolean withElevation = listView.canScrollVertically(-1);
            ColorUtils.changeStatusBarColorForElevation(ChatActivity.this, withElevation);
            if (!withElevation) {
                tB.setElevation(0);
            }
        }

        /**
         * Show appropriate options when the node is available
         */
        private void showOptionsForAvailableNode() {
            shareIcon.setShowAsAction(MenuItem.SHOW_AS_ACTION_ALWAYS);
            downloadIcon.setShowAsAction(MenuItem.SHOW_AS_ACTION_ALWAYS);
            importIcon.setShowAsAction(MenuItem.SHOW_AS_ACTION_ALWAYS);
            shareIcon.setVisible(true);
            downloadIcon.setVisible(true);
            importIcon.setVisible(true);
        }

        @Override
        public boolean onPrepareActionMode(ActionMode mode, Menu menu) {
            List<AndroidMegaChatMessage> selected = adapter.getSelectedMessages();
            forwardIcon.setVisible(false);
            shareIcon.setVisible(false);
            importIcon.setVisible(false);
            downloadIcon.setVisible(false);
            inviteIcon.setVisible(false);
            startConversationIcon.setVisible(false);
            editIcon.setVisible(false);
            copyIcon.setVisible(false);
            deleteIcon.setVisible(false);

            if (selected.isEmpty())
                return false;

            if ((chatRoom.getOwnPrivilege() == MegaChatRoom.PRIV_RM || chatRoom.getOwnPrivilege() == MegaChatRoom.PRIV_RO) && !chatRoom.isPreview()) {
                Timber.d("Chat without permissions || without preview");
                boolean showCopy = true;
                for (int i = 0; i < selected.size(); i++) {
                    MegaChatMessage msg = selected.get(i).getMessage();
                    if (msg.getType() == MegaChatMessage.TYPE_NODE_ATTACHMENT
                            || msg.getType() == MegaChatMessage.TYPE_CONTACT_ATTACHMENT
                            || msg.getType() == MegaChatMessage.TYPE_VOICE_CLIP
                            || (msg.getType() == MegaChatMessage.TYPE_CONTAINS_META && msg.getContainsMeta() != null
                            && msg.getContainsMeta().getType() == MegaChatContainsMeta.CONTAINS_META_GIPHY)) {
                        showCopy = false;
                        break;
                    }
                }

                copyIcon.setVisible(showCopy);
                return false;
            }

            Timber.d("Chat with permissions or preview");
            if (selected.size() == 1) {
                Timber.d("One message selected");
                MegaChatMessage chatMessage = selected.get(0).getMessage();
                if (selected.get(0).isUploading() || chatMessage == null) {
                    Timber.d("Message is uploading or null");
                    return false;
                }

                int typeMessage = chatMessage.getType();

                boolean isMyOwnMsg = chatMessage.getUserHandle() == myUserHandle;

                boolean isRemovedMsg = ChatUtil.isMsgRemovedOrHasRejectedOrManualSendingStatus(removedMessages, chatMessage);
                boolean shouldForwardOptionVisible = !isRemovedMsg && isOnline(chatActivity) && !chatC.isInAnonymousMode();
                forwardIcon.setVisible(shouldForwardOptionVisible);

                boolean shouldDeleteOptionVisible = !isRemovedMsg && isMyOwnMsg &&
                        chatMessage.isDeletable();
                deleteIcon.setVisible(shouldDeleteOptionVisible);

                switch (typeMessage) {
                    case MegaChatMessage.TYPE_NODE_ATTACHMENT:
                        MegaNodeList nodeList = chatMessage.getMegaNodeList();
                        boolean isOnlineNotAnonymousAndNotRemoved = isOnline(chatActivity) && !chatC.isInAnonymousMode() && !isRemovedMsg;
                        if (nodeList != null && nodeList.size() > 0 && isOnlineNotAnonymousAndNotRemoved) {
                            if (isMyOwnMsg) {
                                getNodeUseCase.checkNodeAvailable(nodeList.get(0).getHandle())
                                        .subscribeOn(Schedulers.io())
                                        .observeOn(AndroidSchedulers.mainThread())
                                        .subscribe((result, throwable) -> {
                                            if (throwable != null) {
                                                Timber.e(throwable);
                                            } else {
                                                if (result) {
                                                    showOptionsForAvailableNode();
                                                } else {
                                                    editIcon.setVisible(false);
                                                    copyIcon.setVisible(false);
                                                    forwardIcon.setVisible(false);
                                                    downloadIcon.setVisible(false);
                                                    shareIcon.setVisible(false);
                                                    inviteIcon.setVisible(false);
                                                    startConversationIcon.setVisible(false);
                                                    importIcon.setVisible(false);
                                                }
                                            }
                                        });
                            } else {
                                showOptionsForAvailableNode();
                            }
                        }
                        break;

                    case MegaChatMessage.TYPE_CONTACT_ATTACHMENT:
                        Timber.d("Message selected is a contact attachment");
                        if (isOnline(chatActivity)) {
                            String userEmail = chatMessage.getUserEmail(0);
                            long messageUserHandle = chatMessage.getUserHandle(0);
                            MegaUser contact = megaApi.getContact(userEmail);
                            if (contact != null && contact.getVisibility() == MegaUser.VISIBILITY_VISIBLE) {
                                long chatRoomPeerHandle = chatRoom.getPeerHandle(0);
                                startConversationIcon.setVisible(!isRemovedMsg && (chatRoom.isGroup() || messageUserHandle != chatRoomPeerHandle));
                            } else {
                                inviteIcon.setVisible(!isRemovedMsg && messageUserHandle != myUserHandle);
                            }
                        }
                        break;

                    default:
                        Timber.d("Other type: %s", chatMessage.getType());
                        MegaChatMessage messageSelected = megaChatApi.getMessage(idChat, chatMessage.getMsgId());
                        if (messageSelected == null) {
                            messageSelected = megaChatApi.getMessage(idChat, chatMessage.getTempId());
                            if (messageSelected == null) {
                                return false;
                            }
                        }

                        copyIcon.setVisible((typeMessage != MegaChatMessage.TYPE_CONTAINS_META && typeMessage != MegaChatMessage.TYPE_VOICE_CLIP) || (messageSelected.getContainsMeta() != null && messageSelected.getContainsMeta().getType() != MegaChatContainsMeta.CONTAINS_META_GIPHY));

                        forwardIcon.setVisible(!isRemovedMsg && isOnline(chatActivity) && !chatC.isInAnonymousMode() && typeMessage != MegaChatMessage.TYPE_TRUNCATE &&
                                typeMessage != MegaChatMessage.TYPE_ALTER_PARTICIPANTS && typeMessage != MegaChatMessage.TYPE_CHAT_TITLE && typeMessage != MegaChatMessage.TYPE_PRIV_CHANGE &&
                                typeMessage != MegaChatMessage.TYPE_CALL_ENDED & typeMessage != MegaChatMessage.TYPE_CALL_STARTED);

                        editIcon.setVisible(messageSelected.getUserHandle() == myUserHandle && !isRemovedMsg && messageSelected.isEditable());
                        break;
                }

                return false;
            }

            Timber.d("Many items selected");
            boolean isUploading = false;
            boolean isRemoved = false;
            boolean someNodeIsAttachmentAndSent = false;

            showDelete = true;
            showCopy = true;
            showForward = true;
            allNodeAttachments = true;
            allNodeImages = true;
            allNodeNonContacts = true;
            editIcon.setVisible(false);
            startConversationIcon.setVisible(false);

            for (int i = 0; i < selected.size(); i++) {
                MegaChatMessage chatMessage = selected.get(i).getMessage();
                int typeMessage = chatMessage.getType();
                boolean isMyOwnMsg = chatMessage.getUserHandle() == myUserHandle;

                isRemoved = ChatUtil.isMsgRemovedOrHasRejectedOrManualSendingStatus(removedMessages, chatMessage);

                if (typeMessage == MegaChatMessage.TYPE_NODE_ATTACHMENT && isMyOwnMsg) {
                    someNodeIsAttachmentAndSent = true;
                }

                if (!isUploading) {
                    if (selected.get(i).isUploading()) {
                        isUploading = true;
                    }
                }

                if (showCopy
                        && (typeMessage == MegaChatMessage.TYPE_NODE_ATTACHMENT
                        || typeMessage == MegaChatMessage.TYPE_CONTACT_ATTACHMENT
                        || typeMessage == MegaChatMessage.TYPE_VOICE_CLIP
                        || (typeMessage == MegaChatMessage.TYPE_CONTAINS_META && chatMessage.getContainsMeta() != null
                        && chatMessage.getContainsMeta().getType() == MegaChatContainsMeta.CONTAINS_META_GIPHY))) {
                    showCopy = false;
                }

                if (isRemoved || (showDelete &&
                        (chatMessage.getUserHandle() != myUserHandle ||
                                ((typeMessage == MegaChatMessage.TYPE_NORMAL ||
                                        typeMessage == MegaChatMessage.TYPE_NODE_ATTACHMENT ||
                                        typeMessage == MegaChatMessage.TYPE_CONTACT_ATTACHMENT ||
                                        typeMessage == MegaChatMessage.TYPE_CONTAINS_META ||
                                        typeMessage == MegaChatMessage.TYPE_VOICE_CLIP) && !chatMessage.isDeletable())))) {
                    showDelete = false;
                }

                if (showForward &&
                        (typeMessage == MegaChatMessage.TYPE_TRUNCATE ||
                                typeMessage == MegaChatMessage.TYPE_ALTER_PARTICIPANTS ||
                                typeMessage == MegaChatMessage.TYPE_CHAT_TITLE ||
                                typeMessage == MegaChatMessage.TYPE_PRIV_CHANGE ||
                                typeMessage == MegaChatMessage.TYPE_CALL_ENDED ||
                                typeMessage == MegaChatMessage.TYPE_CALL_STARTED)) {
                    showForward = false;
                }

                if (allNodeAttachments &&
                        typeMessage != MegaChatMessage.TYPE_NODE_ATTACHMENT) {
                    allNodeAttachments = false;
                    allNodeImages = false;
                }

                if (allNodeImages && !isMsgImage(selected.get(i))) {
                    allNodeImages = false;
                }

                if (allNodeNonContacts) {
                    if (typeMessage != MegaChatMessage.TYPE_CONTACT_ATTACHMENT) {
                        allNodeNonContacts = false;
                    } else {
                        MegaUser contact = megaApi.getContact(chatMessage.getUserEmail(0));
                        if ((contact != null && contact.getVisibility() == MegaUser.VISIBILITY_VISIBLE) ||
                                chatMessage.getUserHandle(0) == myUserHandle) {
                            allNodeNonContacts = false;
                        }
                    }
                }
            }

            boolean isNotUploadingNotAnonymousNotRemoved = !isUploading && !chatC.isInAnonymousMode() && !isRemoved;
            boolean isOnlineNotUploadingNotAnonymousNotRemoved = isOnline(chatActivity) && isNotUploadingNotAnonymousNotRemoved;

            if (someNodeIsAttachmentAndSent) {
                getNodeUseCase.checkNodesAvailable(selected)
                        .subscribeOn(Schedulers.io())
                        .observeOn(AndroidSchedulers.mainThread())
                        .subscribe((result, throwable) -> {
                            if (throwable != null) {
                                Timber.e(throwable);
                            } else {
                                if (result) {
                                    if (allNodeAttachments && isOnlineNotUploadingNotAnonymousNotRemoved) {
                                        showOptionsForAvailableNode();
                                    }

                                    deleteIcon.setVisible(showDelete && isNotUploadingNotAnonymousNotRemoved);
                                    copyIcon.setVisible(showCopy && isNotUploadingNotAnonymousNotRemoved);
                                    inviteIcon.setVisible(allNodeNonContacts && isOnlineNotUploadingNotAnonymousNotRemoved);
                                    forwardIcon.setVisible(showForward && isOnlineNotUploadingNotAnonymousNotRemoved);
                                } else {
                                    editIcon.setVisible(false);
                                    copyIcon.setVisible(false);
                                    forwardIcon.setVisible(false);
                                    downloadIcon.setVisible(false);
                                    shareIcon.setVisible(false);
                                    inviteIcon.setVisible(false);
                                    startConversationIcon.setVisible(false);
                                    importIcon.setVisible(false);
                                    deleteIcon.setVisible(showDelete && isNotUploadingNotAnonymousNotRemoved);

                                }
                            }
                        });

            } else {
                if (allNodeAttachments && isOnlineNotUploadingNotAnonymousNotRemoved) {
                    showOptionsForAvailableNode();
                }

                deleteIcon.setVisible(showDelete && isNotUploadingNotAnonymousNotRemoved);
                copyIcon.setVisible(showCopy && isNotUploadingNotAnonymousNotRemoved);
                inviteIcon.setVisible(allNodeNonContacts && isOnlineNotUploadingNotAnonymousNotRemoved);
                forwardIcon.setVisible(showForward && isOnlineNotUploadingNotAnonymousNotRemoved);
            }

            return false;
        }
    }

    public boolean showSelectMenuItem() {
        if (adapter != null) {
            return adapter.isMultipleSelect();
        }
        return false;
    }

    public void downloadNodeList(MegaNodeList nodeList) {
        PermissionUtils.checkNotificationsPermission(this);
        nodeSaver.saveNodeLists(Collections.singletonList(nodeList), false, false, false, true);
    }

    public void showConfirmationDeleteMessages(final ArrayList<AndroidMegaChatMessage> messagesToDelete, final MegaChatRoom chat) {
        Timber.d("showConfirmationDeleteMessages");

        DialogInterface.OnClickListener dialogClickListener = new DialogInterface.OnClickListener() {
            @Override
            public void onClick(DialogInterface dialog, int which) {
                switch (which) {
                    case DialogInterface.BUTTON_POSITIVE:
                        stopReproductions();
                        chatC.deleteAndroidMessages(messagesToDelete, chat);
                        break;
                    case DialogInterface.BUTTON_NEGATIVE:
                        //No button clicked
                        break;
                }
            }
        };

        MaterialAlertDialogBuilder builder = new MaterialAlertDialogBuilder(this, R.style.ThemeOverlay_Mega_MaterialAlertDialog);

        if (messages.size() == 1) {
            builder.setMessage(R.string.confirmation_delete_one_message);
        } else {
            builder.setMessage(R.string.confirmation_delete_several_messages);
        }
        builder.setPositiveButton(R.string.context_remove, dialogClickListener).setNegativeButton(R.string.general_cancel, dialogClickListener).show();
    }

    public void showConfirmationDeleteMessage(final long messageId, final long chatId) {
        Timber.d("showConfirmationDeleteMessage");

        DialogInterface.OnClickListener dialogClickListener = new DialogInterface.OnClickListener() {
            @Override
            public void onClick(DialogInterface dialog, int which) {
                switch (which) {
                    case DialogInterface.BUTTON_POSITIVE:
                        ChatController cC = new ChatController(chatActivity);
                        cC.deleteMessageById(messageId, chatId);
                        break;
                    case DialogInterface.BUTTON_NEGATIVE:
                        //No button clicked
                        break;
                }
            }
        };

        MaterialAlertDialogBuilder builder = new MaterialAlertDialogBuilder(this, R.style.ThemeOverlay_Mega_MaterialAlertDialog);

        builder.setMessage(R.string.confirmation_delete_one_message);
        builder.setPositiveButton(R.string.context_remove, dialogClickListener)
                .setNegativeButton(R.string.general_cancel, dialogClickListener).show();
    }

    /*
     * Clear all selected items
     */
    private void clearSelections() {
        if (adapter.isMultipleSelect()) {
            adapter.clearSelections();
        }
        updateActionModeTitle();
    }

    public void updateActionModeTitle() {
        try {
            if (actionMode != null) {
                if (adapter.getSelectedItemCount() == 0) {
                    actionMode.setTitle(getString(R.string.select_message_title));
                } else {
                    actionMode.setTitle(adapter.getSelectedItemCount() + "");
                }
                actionMode.invalidate();
            }
        } catch (Exception e) {
            e.printStackTrace();
            Timber.e(e, "Invalidate error");
        }
    }

    /*
     * Disable selection
     */
    public void hideMultipleSelect() {
        if (adapter != null) {
            adapter.setMultipleSelect(false);
        }

        if (actionMode != null) {
            actionMode.finish();
        }
    }

    public void finishMultiselectionMode() {
        clearSelections();
        hideMultipleSelect();
    }

    private void checkActionMode() {
        if (adapter.isMultipleSelect() && actionMode != null) {
            actionMode.invalidate();
        } else {
            editingMessage = false;
        }
    }

    public void selectAll() {
        if (adapter != null) {
            if (adapter.isMultipleSelect()) {
                adapter.selectAll();
            } else {
                adapter.setMultipleSelect(true);
                adapter.selectAll();

                actionMode = startSupportActionMode(new ActionBarCallBack());
            }

            new Handler(Looper.getMainLooper()).post(() -> updateActionModeTitle());
        }
    }

    /**
     * Method for displaying feedback dialogue in a message.
     *
     * @param chatId      The chat ID.
     * @param megaMessage The message.
     * @param reaction    The reaction.
     */
    public void openInfoReactionBottomSheet(long chatId, AndroidMegaChatMessage megaMessage, String reaction) {
        if (chatRoom.getChatId() != chatId)
            return;

        showReactionBottomSheet(megaMessage, messages.indexOf(megaMessage), reaction);
    }

    public boolean isMultiselectOn() {
        return adapter != null && adapter.isMultipleSelect();
    }

    public void openReactionBottomSheet(long chatId, AndroidMegaChatMessage megaMessage) {
        if (chatRoom.getChatId() != chatId)
            return;

        int positionInMessages = messages.indexOf(megaMessage);
        showReactionBottomSheet(megaMessage, positionInMessages, null);
    }

    public void itemLongClick(int positionInAdapter) {
        int positionInMessages = positionInAdapter - 1;
        if (positionInMessages >= messages.size())
            return;

        AndroidMegaChatMessage m = messages.get(positionInMessages);

        if (adapter.isMultipleSelect() || m == null || m.isUploading() || m.getMessage().getStatus() == MegaChatMessage.STATUS_SERVER_REJECTED || m.getMessage().getStatus() == MegaChatMessage.STATUS_SENDING_MANUAL)
            return;

        int type = m.getMessage().getType();
        switch (type) {
            case MegaChatMessage.TYPE_NODE_ATTACHMENT:
            case MegaChatMessage.TYPE_CONTACT_ATTACHMENT:
            case MegaChatMessage.TYPE_VOICE_CLIP:
            case MegaChatMessage.TYPE_NORMAL:
                showGeneralChatMessageBottomSheet(m, positionInMessages);
                break;

            case MegaChatMessage.TYPE_CONTAINS_META:
                MegaChatContainsMeta meta = m.getMessage().getContainsMeta();
                if (meta == null || meta.getType() == MegaChatContainsMeta.CONTAINS_META_INVALID)
                    return;

                if (meta.getType() == MegaChatContainsMeta.CONTAINS_META_RICH_PREVIEW
                        || meta.getType() == MegaChatContainsMeta.CONTAINS_META_GEOLOCATION
                        || meta.getType() == MegaChatContainsMeta.CONTAINS_META_GIPHY) {
                    showGeneralChatMessageBottomSheet(m, positionInMessages);
                }
                break;
        }
    }

    private boolean isSelectableMessage(AndroidMegaChatMessage message) {
        if (message.getMessage().getStatus() == MegaChatMessage.STATUS_SERVER_REJECTED || message.getMessage().getStatus() == MegaChatMessage.STATUS_SENDING_MANUAL)
            return false;

        int type = message.getMessage().getType();
        switch (type) {
            case MegaChatMessage.TYPE_NODE_ATTACHMENT:
            case MegaChatMessage.TYPE_CONTACT_ATTACHMENT:
            case MegaChatMessage.TYPE_VOICE_CLIP:
            case MegaChatMessage.TYPE_NORMAL:
            case MegaChatMessage.TYPE_CONTAINS_META:
            case MegaChatMessage.TYPE_PUBLIC_HANDLE_CREATE:
            case MegaChatMessage.TYPE_PUBLIC_HANDLE_DELETE:
            case MegaChatMessage.TYPE_SET_PRIVATE_MODE:
                return true;
            default:
                return false;
        }
    }

    /**
     * Method to control when to click on an attached node
     *
     * @param node               The MegaNode
     * @param msgId              msg ID
     * @param screenPosition     position in screen
     * @param positionInMessages position in array messages
     */
    private void nodeAttachmentClicked(MegaNode node, long msgId, int[] screenPosition, int positionInMessages) {
        if (MimeTypeList.typeForName(node.getName()).isImage()) {
            if (node.hasPreview()) {
                Timber.d("Show full screen viewer");
                showFullScreenViewer(msgId);
            } else {
                Timber.d("Image without preview - open with");
                openWith(this, node);
            }
        } else if (MimeTypeList.typeForName(node.getName()).isVideoReproducible() || MimeTypeList.typeForName(node.getName()).isAudio()) {
            String mimeType = MimeTypeList.typeForName(node.getName()).getType();
            Intent mediaIntent;
            boolean internalIntent;
            boolean opusFile = false;
            if (MimeTypeList.typeForName(node.getName()).isVideoNotSupported() || MimeTypeList.typeForName(node.getName()).isAudioNotSupported()) {
                mediaIntent = new Intent(Intent.ACTION_VIEW);
                internalIntent = false;
                String[] s = node.getName().split("\\.");
                if (s.length > 1 && s[s.length - 1].equals("opus")) {
                    opusFile = true;
                }
            } else {
                mediaIntent = getMediaIntent(this, node.getName());
                internalIntent = true;
            }

            mediaIntent.putExtra(INTENT_EXTRA_KEY_SCREEN_POSITION, screenPosition);
            mediaIntent.putExtra(INTENT_EXTRA_KEY_ADAPTER_TYPE, FROM_CHAT);
            mediaIntent.putExtra(INTENT_EXTRA_KEY_IS_PLAYLIST, false);
            mediaIntent.putExtra(INTENT_EXTRA_KEY_MSG_ID, msgId);
            mediaIntent.putExtra(INTENT_EXTRA_KEY_CHAT_ID, idChat);
            mediaIntent.putExtra(INTENT_EXTRA_KEY_FILE_NAME, node.getName());

            String localPath = getLocalFile(node);

            if (localPath != null) {
                File mediaFile = new File(localPath);
                if (Build.VERSION.SDK_INT >= Build.VERSION_CODES.N && localPath.contains(Environment.getExternalStorageDirectory().getPath())) {
                    Uri mediaFileUri = FileProvider.getUriForFile(this, "mega.privacy.android.app.providers.fileprovider", mediaFile);
                    if (mediaFileUri == null) {
                        showSnackbar(SNACKBAR_TYPE, getString(R.string.general_text_error), MEGACHAT_INVALID_HANDLE);
                    } else {
                        mediaIntent.setDataAndType(mediaFileUri, MimeTypeList.typeForName(node.getName()).getType());
                    }
                } else {
                    Uri mediaFileUri = Uri.fromFile(mediaFile);
                    if (mediaFileUri == null) {
                        showSnackbar(SNACKBAR_TYPE, getString(R.string.general_text_error), MEGACHAT_INVALID_HANDLE);
                    } else {
                        mediaIntent.setDataAndType(mediaFileUri, MimeTypeList.typeForName(node.getName()).getType());
                    }
                }
                mediaIntent.addFlags(Intent.FLAG_GRANT_READ_URI_PERMISSION);
            } else {
                if (isOnline(this)) {
                    if (megaApi.httpServerIsRunning() == 0) {
                        Timber.d("megaApi.httpServerIsRunning() == 0");
                        megaApi.httpServerStart();
                        mediaIntent.putExtra(INTENT_EXTRA_KEY_NEED_STOP_HTTP_SERVER, true);
                    } else {
                        Timber.w("ERROR:httpServerAlreadyRunning");
                    }

                    ActivityManager.MemoryInfo mi = new ActivityManager.MemoryInfo();
                    ActivityManager activityManager = (ActivityManager) this.getSystemService(Context.ACTIVITY_SERVICE);
                    activityManager.getMemoryInfo(mi);
                    megaApi.httpServerSetMaxBufferSize(mi.totalMem > BUFFER_COMP ? MAX_BUFFER_32MB : MAX_BUFFER_16MB);

                    String url = megaApi.httpServerGetLocalLink(node);
                    if (url != null && Uri.parse(url) != null) {
                        mediaIntent.setDataAndType(Uri.parse(url), mimeType);
                    } else {
                        showSnackbar(SNACKBAR_TYPE, getString(R.string.general_text_error), MEGACHAT_INVALID_HANDLE);
                    }
                } else {
                    showSnackbar(SNACKBAR_TYPE, getString(R.string.error_server_connection_problem) + ". " + getString(R.string.no_network_connection_on_play_file), MEGACHAT_INVALID_HANDLE);
                }
            }
            mediaIntent.putExtra("HANDLE", node.getHandle());

            if (opusFile) {
                mediaIntent.setDataAndType(mediaIntent.getData(), "audio/*");
            }

            if (internalIntent || isIntentAvailable(this, mediaIntent)) {
                startActivity(mediaIntent);
            } else {
                openWith(this, node);
            }
            overridePendingTransition(0, 0);

            if (adapter != null) {
                adapter.setNodeAttachmentVisibility(false, holder_imageDrag, positionInMessages);
            }
        } else if (MimeTypeList.typeForName(node.getName()).isPdf()) {
            String mimeType = MimeTypeList.typeForName(node.getName()).getType();
            Intent pdfIntent = new Intent(this, PdfViewerActivity.class);
            pdfIntent.putExtra(INTENT_EXTRA_KEY_INSIDE, true);
            pdfIntent.putExtra(INTENT_EXTRA_KEY_ADAPTER_TYPE, FROM_CHAT);
            pdfIntent.putExtra(INTENT_EXTRA_KEY_MSG_ID, msgId);
            pdfIntent.putExtra(INTENT_EXTRA_KEY_CHAT_ID, idChat);

            String localPath = getLocalFile(node);

            if (localPath != null) {
                File mediaFile = new File(localPath);
                if (Build.VERSION.SDK_INT >= Build.VERSION_CODES.N && localPath.contains(Environment.getExternalStorageDirectory().getPath())) {
                    Uri mediaFileUri = FileProvider.getUriForFile(this, "mega.privacy.android.app.providers.fileprovider", mediaFile);
                    if (mediaFileUri == null) {
                        showSnackbar(SNACKBAR_TYPE, getString(R.string.general_text_error), MEGACHAT_INVALID_HANDLE);
                    } else {
                        pdfIntent.setDataAndType(mediaFileUri, MimeTypeList.typeForName(node.getName()).getType());
                    }
                } else {
                    Uri mediaFileUri = Uri.fromFile(mediaFile);
                    if (mediaFileUri == null) {
                        showSnackbar(SNACKBAR_TYPE, getString(R.string.general_text_error), MEGACHAT_INVALID_HANDLE);
                    } else {
                        pdfIntent.setDataAndType(mediaFileUri, MimeTypeList.typeForName(node.getName()).getType());
                    }
                }
                pdfIntent.addFlags(Intent.FLAG_GRANT_READ_URI_PERMISSION);
            } else if (isOnline(this)) {
                if (megaApi.httpServerIsRunning() == 0) {
                    megaApi.httpServerStart();
                    pdfIntent.putExtra(INTENT_EXTRA_KEY_NEED_STOP_HTTP_SERVER, true);
                } else {
                    Timber.e("ERROR:httpServerAlreadyRunning");
                }
                ActivityManager.MemoryInfo mi = new ActivityManager.MemoryInfo();
                ActivityManager activityManager = (ActivityManager) this.getSystemService(Context.ACTIVITY_SERVICE);
                activityManager.getMemoryInfo(mi);
                megaApi.httpServerSetMaxBufferSize(mi.totalMem > BUFFER_COMP ? MAX_BUFFER_32MB : MAX_BUFFER_16MB);

                String url = megaApi.httpServerGetLocalLink(node);
                if (url != null && Uri.parse(url) != null) {
                    pdfIntent.setDataAndType(Uri.parse(url), mimeType);
                } else {
                    showSnackbar(SNACKBAR_TYPE, getString(R.string.general_text_error), MEGACHAT_INVALID_HANDLE);
                }
            } else {
                showSnackbar(SNACKBAR_TYPE, getString(R.string.error_server_connection_problem) + ". " + getString(R.string.no_network_connection_on_play_file), MEGACHAT_INVALID_HANDLE);
            }
            pdfIntent.putExtra("HANDLE", node.getHandle());

            if (isIntentAvailable(this, pdfIntent)) {
                startActivity(pdfIntent);
            } else {
                openWith(this, node);
            }
            overridePendingTransition(0, 0);
        } else if (MimeTypeList.typeForName(node.getName()).isOpenableTextFile(node.getSize())) {
            manageTextFileIntent(this, msgId, idChat);
        } else {
            onNodeTapped(this, node, this::saveNodeByTap, this, this);
        }
    }

    public void itemClick(int positionInAdapter, int[] screenPosition) {
        if (messages == null || messages.isEmpty()) {
            Timber.e("Messages null or empty");
            return;
        }
        int positionInMessages = positionInAdapter - 1;
        if (positionInMessages < messages.size()) {
            AndroidMegaChatMessage m = messages.get(positionInMessages);
            if (adapter.isMultipleSelect()) {
                Timber.d("isMultipleSelect");
                if (!m.isUploading()) {
                    Timber.d("isMultipleSelect - iNOTsUploading");
                    if (m.getMessage() != null) {
                        MegaChatContainsMeta meta = m.getMessage().getContainsMeta();
                        if (meta != null && meta.getType() == MegaChatContainsMeta.CONTAINS_META_INVALID) {
                        } else {
                            Timber.d("Message id: %s", m.getMessage().getMsgId());
                            Timber.d("Timestamp: %s", m.getMessage().getTimestamp());
                            if (isSelectableMessage(m)) {
                                adapter.toggleSelection(m.getMessage().getMsgId());
                                List<AndroidMegaChatMessage> messages = adapter.getSelectedMessages();
                                if (!messages.isEmpty()) {
                                    updateActionModeTitle();
                                }
                            }
                        }
                    }
                }
            } else {
                if (m != null) {
                    if (m.isUploading()) {
                        showUploadingAttachmentBottomSheet(m, positionInMessages);
                    } else {
                        if ((m.getMessage().getStatus() == MegaChatMessage.STATUS_SERVER_REJECTED) || (m.getMessage().getStatus() == MegaChatMessage.STATUS_SENDING_MANUAL)) {
                            if (m.getMessage().getUserHandle() == megaChatApi.getMyUserHandle()) {
                                if (!(m.getMessage().isManagementMessage())) {
                                    Timber.d("selected message handle: %s", m.getMessage().getTempId());
                                    Timber.d("selected message rowId: %s", m.getMessage().getRowId());
                                    if ((m.getMessage().getStatus() == MegaChatMessage.STATUS_SERVER_REJECTED) || (m.getMessage().getStatus() == MegaChatMessage.STATUS_SENDING_MANUAL)) {
                                        Timber.d("show not sent message panel");
                                        showMsgNotSentPanel(m, positionInMessages);
                                    }
                                }
                            }
                        } else {
                            if (m.getMessage().getType() == MegaChatMessage.TYPE_NODE_ATTACHMENT) {
                                MegaNodeList nodeList = m.getMessage().getMegaNodeList();
                                if (nodeList.size() == 1) {
                                    if (m.getMessage().getUserHandle() == myUserHandle) {
                                        getNodeUseCase.get(nodeList.get(0).getHandle())
                                                .subscribeOn(Schedulers.io())
                                                .observeOn(AndroidSchedulers.mainThread())
                                                .subscribe((result, throwable) -> {
                                                    if (throwable == null) {
                                                        MegaNode node = chatC.authorizeNodeIfPreview(nodeList.get(0), chatRoom);
                                                        nodeAttachmentClicked(node, m.getMessage().getMsgId(), screenPosition, positionInMessages);
                                                    } else {
                                                        showSnackbar(SNACKBAR_TYPE, getString(R.string.error_file_not_available), MEGACHAT_INVALID_HANDLE);
                                                    }
                                                });
                                    } else {
                                        MegaNode node = chatC.authorizeNodeIfPreview(nodeList.get(0), chatRoom);
                                        nodeAttachmentClicked(node, m.getMessage().getMsgId(), screenPosition, positionInMessages);
                                    }
                                }
                            } else if (m.getMessage().getType() == MegaChatMessage.TYPE_CONTACT_ATTACHMENT) {
                                Timber.d("show contact attachment panel");
                                if (!isOnline(this)) {
                                    //No shown - is not possible to know is it already contact or not - megaApi not working
                                    showSnackbar(SNACKBAR_TYPE, getString(R.string.error_server_connection_problem), MEGACHAT_INVALID_HANDLE);
                                } else if (!chatC.isInAnonymousMode()) {
                                    if (m.getMessage().getUsersCount() < 1)
                                        return;

                                    if (m.getMessage().getUsersCount() > 1) {
                                        ContactUtil.openContactAttachmentActivity(this, idChat, m.getMessage().getMsgId());
                                        return;
                                    }

                                    if (m.getMessage().getUserHandle(0) != megaChatApi.getMyUserHandle()) {
                                        String email = m.getMessage().getUserEmail(0);
                                        showContactClickResult(email, getNameContactAttachment(m.getMessage()));
                                    }
                                }
                            } else if (m.getMessage().getType() == MegaChatMessage.TYPE_CONTAINS_META) {
                                MegaChatContainsMeta meta = m.getMessage().getContainsMeta();
                                if (meta == null || meta.getType() == MegaChatContainsMeta.CONTAINS_META_INVALID)
                                    return;
                                String url = null;
                                if (meta.getType() == MegaChatContainsMeta.CONTAINS_META_RICH_PREVIEW) {
                                    url = meta.getRichPreview().getUrl();

                                    if (isMEGALinkAndRequiresTransferSession(this, url)) {
                                        return;
                                    }
                                } else if (meta.getType() == MegaChatContainsMeta.CONTAINS_META_GEOLOCATION) {
                                    url = m.getMessage().getContent();
                                    MegaChatGeolocation location = meta.getGeolocation();
                                    if (location != null) {
                                        float latitude = location.getLatitude();
                                        float longitude = location.getLongitude();
                                        List<Address> addresses = getAddresses(this, latitude, longitude);
                                        if (addresses != null && !addresses.isEmpty()) {
                                            String address = addresses.get(0).getAddressLine(0);
                                            if (address != null) {
                                                url = "geo:" + latitude + "," + longitude + "?q=" + Uri.encode(address);
                                            }
                                        }
                                    }
                                }

                                if (url == null) return;

                                Intent browserIntent = new Intent(Intent.ACTION_VIEW, Uri.parse(url));

                                if (isIntentAvailable(this, browserIntent)) {
                                    startActivity(browserIntent);
                                } else {
                                    showSnackbar(SNACKBAR_TYPE, getString(R.string.intent_not_available_location), MEGACHAT_INVALID_HANDLE);
                                }
                            } else if (m.getMessage().getType() == MegaChatMessage.TYPE_NORMAL) {
                                AndroidMegaRichLinkMessage richLinkMessage = m.getRichLinkMessage();
                                if (richLinkMessage != null) {
                                    String url = richLinkMessage.getUrl();
                                    if (richLinkMessage.isChat()) {
                                        Timber.d("Link clicked");
                                        megaChatApi.checkChatLink(url, new LoadPreviewListener(ChatActivity.this, ChatActivity.this, CHECK_LINK_TYPE_UNKNOWN_LINK));
                                    } else {
                                        openMegaLink(url, richLinkMessage.getNode() != null ? richLinkMessage.getNode().isFile() : richLinkMessage.isFile());
                                    }
                                }

                            }
                        }
                    }
                }
            }
        } else {
            Timber.d("DO NOTHING: Position (%d) is more than size in messages (size: %d)", positionInMessages, messages.size());
        }
    }

    /**
     * Checks if a contact invitation has been already sent.
     *
     * @param email       Contact email to check.
     * @param contactName Name of the contact.
     */
    private void checkIfInvitationIsAlreadySent(String email, String contactName) {
        inviteContactUseCase.isContactRequestAlreadySent(email)
                .subscribeOn(Schedulers.io())
                .observeOn(AndroidSchedulers.mainThread())
                .subscribe((alreadyInvited, throwable) -> {
                    if (throwable == null) {
                        if (alreadyInvited) {
                            String text = StringResourcesUtils.getString(R.string.contact_already_invited, converterShortCodes(contactName));
                            showSnackbar(SENT_REQUESTS_TYPE, text, MEGACHAT_INVALID_HANDLE);
                        } else {
                            String text = StringResourcesUtils.getString(R.string.user_is_not_contact, converterShortCodes(contactName));
                            showSnackbar(INVITE_CONTACT_TYPE, text, MEGACHAT_INVALID_HANDLE, email);
                        }
                    }
                });
    }

    /**
     * Opens a contact link message.
     *
     * @param contactLinkResult All the data of the contact link.
     */
    public void openContactLinkMessage(InviteContactUseCase.ContactLinkResult contactLinkResult) {
        String email = contactLinkResult.getEmail();
        if (email == null) {
            Timber.d("Email is null");
            return;
        }

        if (email.equals(megaApi.getMyEmail())) {
            Timber.d("Contact is my own contact");
            return;
        }

        showContactClickResult(email, contactLinkResult.getFullName());
    }

    /**
     * Shows the final result of a contact link or attachment message click.
     *
     * @param email Email of the contact.
     * @param name  Name of the contact.
     */
    private void showContactClickResult(String email, String name) {
        MegaUser contact = megaApi.getContact(email);

        if (contact == null || contact.getVisibility() != MegaUser.VISIBILITY_VISIBLE) {
            checkIfInvitationIsAlreadySent(email, name);
        } else if (!chatRoom.isGroup() && chatRoom.getPeerEmail(0).equals(email)) {
            showGroupOrContactInfoActivity();
        } else {
            ContactUtil.openContactInfoActivity(this, email);
        }
    }

    public void loadChatLink(String link) {
        Timber.d("Open new chat room");
        Intent intentOpenChat = new Intent(this, ChatActivity.class);
        intentOpenChat.setAction(ACTION_OPEN_CHAT_LINK);
        intentOpenChat.setData(Uri.parse(link));
        this.startActivity(intentOpenChat);
    }

    public void showFullScreenViewer(long msgId) {
        int position = 0;
        long currentNodeHandle = INVALID_HANDLE;
        List<Long> messageIds = new ArrayList<>();

        for (int i = 0; i < messages.size(); i++) {
            AndroidMegaChatMessage androidMessage = messages.get(i);
            if (!androidMessage.isUploading()) {
                MegaChatMessage message = androidMessage.getMessage();
                if (message.getType() == MegaChatMessage.TYPE_NODE_ATTACHMENT) {
                    messageIds.add(message.getMsgId());
                    if (message.getMsgId() == msgId) {
                        currentNodeHandle = message.getMegaNodeList().get(0).getHandle();
                        position = i;
                    }
                }
            }
        }

        Intent intent = ImageViewerActivity.getIntentForChatMessages(
                this,
                idChat,
                Longs.toArray(messageIds),
                currentNodeHandle
        );

        startActivity(intent);
        overridePendingTransition(0, 0);

        if (adapter != null) {
            adapter.setNodeAttachmentVisibility(false, holder_imageDrag, position);
        }
    }

    @Override
    public void onChatRoomUpdate(MegaChatApiJava api, MegaChatRoom chat) {
        this.chatRoom = chat;
        if (adapter != null) {
            adapter.updateChatRoom(chatRoom);
        }

        if (chat.hasChanged(MegaChatRoom.CHANGE_TYPE_CLOSED)) {
            Timber.d("CHANGE_TYPE_CLOSED for the chat: %s", chat.getChatId());
            int permission = chat.getOwnPrivilege();
            Timber.d("Permissions for the chat: %s", permission);

            if (chat.isPreview()) {
                if (permission == MegaChatRoom.PRIV_RM) {
                    //Show alert to user
                    showSnackbar(SNACKBAR_TYPE, getString(R.string.alert_invalid_preview), -1);
                }
            } else {
                //Hide field to write
                joiningOrLeaving = false;
                setChatSubtitle();
                supportInvalidateOptionsMenu();
            }
        } else if (chat.hasChanged(MegaChatRoom.CHANGE_TYPE_STATUS)) {
            Timber.d("CHANGE_TYPE_STATUS for the chat: %s", chat.getChatId());
            if (!(chatRoom.isGroup())) {
                long userHandle = chatRoom.getPeerHandle(0);
                setStatus(userHandle);
            }
        } else if (chat.hasChanged(MegaChatRoom.CHANGE_TYPE_PARTICIPANTS)) {
            Timber.d("CHANGE_TYPE_PARTICIPANTS for the chat: %s", chat.getChatId());
            setChatSubtitle();
        } else if (chat.hasChanged(MegaChatRoom.CHANGE_TYPE_OWN_PRIV)) {
            Timber.d("CHANGE_TYPE_OWN_PRIV for the chat: %s", chat.getChatId());
            setChatSubtitle();
            supportInvalidateOptionsMenu();
        } else if (chat.hasChanged(MegaChatRoom.CHANGE_TYPE_TITLE)) {
            updateTitle();
        } else if (chat.hasChanged(MegaChatRoom.CHANGE_TYPE_USER_STOP_TYPING)) {
            Timber.d("CHANGE_TYPE_USER_STOP_TYPING for the chat: %s", chat.getChatId());

            long userHandleTyping = chat.getUserTyping();

            if (userHandleTyping == megaChatApi.getMyUserHandle()) {
                return;
            }

            if (usersTypingSync == null) {
                return;
            }

            //Find the item
            boolean found = false;
            for (UserTyping user : usersTypingSync) {
                if (user.getParticipantTyping().getHandle() == userHandleTyping) {
                    Timber.d("Found user typing!");
                    usersTypingSync.remove(user);
                    found = true;
                    break;
                }
            }

            if (!found) {
                Timber.d("CHANGE_TYPE_USER_STOP_TYPING: Not found user typing");
            } else {
                updateUserTypingFromNotification();
            }

        } else if (chat.hasChanged(MegaChatRoom.CHANGE_TYPE_USER_TYPING)) {
            Timber.d("CHANGE_TYPE_USER_TYPING for the chat: %s", chat.getChatId());
            if (chat != null) {

                long userHandleTyping = chat.getUserTyping();

                if (userHandleTyping == megaChatApi.getMyUserHandle()) {
                    return;
                }

                if (usersTyping == null) {
                    usersTyping = new ArrayList<>();
                    usersTypingSync = Collections.synchronizedList(usersTyping);
                }

                //Find if any notification arrives previously
                if (usersTypingSync.size() <= 0) {
                    Timber.d("No more users writing");
                    MegaChatParticipant participantTyping = new MegaChatParticipant(userHandleTyping);
                    UserTyping currentUserTyping = new UserTyping(participantTyping);

                    String nameTyping = chatC.getParticipantFirstName(userHandleTyping);

                    Timber.d("userHandleTyping: %s", userHandleTyping);

                    if (isTextEmpty(nameTyping)) {
                        nameTyping = getString(R.string.transfer_unknown);
                    }

                    participantTyping.setFirstName(nameTyping);

                    userTypingTimeStamp = System.currentTimeMillis() / 1000;
                    currentUserTyping.setTimeStampTyping(userTypingTimeStamp);

                    usersTypingSync.add(currentUserTyping);

                    String userTyping = getResources().getQuantityString(R.plurals.user_typing, 1, toCDATA(usersTypingSync.get(0).getParticipantTyping().getFirstName()));
                    userTyping = userTyping.replace("[A]", "<font color=\'#8d8d94\'>");
                    userTyping = userTyping.replace("[/A]", "</font>");
                    userTypingText.setText(HtmlCompat.fromHtml(userTyping, HtmlCompat.FROM_HTML_MODE_LEGACY));

                    userTypingLayout.setVisibility(View.VISIBLE);
                } else {
                    Timber.d("More users writing or the same in different timestamp");

                    //Find the item
                    boolean found = false;
                    for (UserTyping user : usersTypingSync) {
                        if (user.getParticipantTyping().getHandle() == userHandleTyping) {
                            Timber.d("Found user typing!");
                            userTypingTimeStamp = System.currentTimeMillis() / 1000;
                            user.setTimeStampTyping(userTypingTimeStamp);
                            found = true;
                            break;
                        }
                    }

                    if (!found) {
                        Timber.d("It's a new user typing");
                        MegaChatParticipant participantTyping = new MegaChatParticipant(userHandleTyping);
                        UserTyping currentUserTyping = new UserTyping(participantTyping);

                        String nameTyping = chatC.getParticipantFirstName(userHandleTyping);
                        if (isTextEmpty(nameTyping)) {
                            nameTyping = getString(R.string.transfer_unknown);
                        }

                        participantTyping.setFirstName(nameTyping);

                        userTypingTimeStamp = System.currentTimeMillis() / 1000;
                        currentUserTyping.setTimeStampTyping(userTypingTimeStamp);

                        usersTypingSync.add(currentUserTyping);

                        //Show the notification
                        String userTyping;
                        int size = usersTypingSync.size();
                        switch (size) {
                            case 1:
                                userTyping = getResources().getQuantityString(R.plurals.user_typing, 1, usersTypingSync.get(0).getParticipantTyping().getFirstName());
                                userTyping = toCDATA(userTyping);
                                break;

                            case 2:
                                userTyping = getResources().getQuantityString(R.plurals.user_typing, 2, usersTypingSync.get(0).getParticipantTyping().getFirstName() + ", " + usersTypingSync.get(1).getParticipantTyping().getFirstName());
                                userTyping = toCDATA(userTyping);
                                break;

                            default:
                                String names = usersTypingSync.get(0).getParticipantTyping().getFirstName() + ", " + usersTypingSync.get(1).getParticipantTyping().getFirstName();
                                userTyping = String.format(getString(R.string.more_users_typing), toCDATA(names));
                                break;
                        }

                        userTyping = userTyping.replace("[A]", "<font color=\'#8d8d94\'>");
                        userTyping = userTyping.replace("[/A]", "</font>");

                        userTypingText.setText(HtmlCompat.fromHtml(userTyping, HtmlCompat.FROM_HTML_MODE_LEGACY));
                        userTypingLayout.setVisibility(View.VISIBLE);
                    }
                }

                int interval = 5000;
                IsTypingRunnable runnable = new IsTypingRunnable(userTypingTimeStamp, userHandleTyping);
                handlerReceive = new Handler();
                handlerReceive.postDelayed(runnable, interval);
            }
        } else if (chat.hasChanged(MegaChatRoom.CHANGE_TYPE_ARCHIVE)) {
            Timber.d("CHANGE_TYPE_ARCHIVE for the chat: %s", chat.getChatId());
            setChatSubtitle();
        } else if (chat.hasChanged(MegaChatRoom.CHANGE_TYPE_CHAT_MODE)) {
            Timber.d("CHANGE_TYPE_CHAT_MODE for the chat: %s", chat.getChatId());
        } else if (chat.hasChanged(MegaChatRoom.CHANGE_TYPE_UPDATE_PREVIEWERS)) {
            Timber.d("CHANGE_TYPE_UPDATE_PREVIEWERS for the chat: %s", chat.getChatId());
            setPreviewersView();
        } else if (chat.hasChanged(MegaChatRoom.CHANGE_TYPE_RETENTION_TIME)) {
            Timber.d("CHANGE_TYPE_RETENTION_TIME for the chat: %s", chat.getChatId());
            Intent intentRetentionTime = new Intent(ACTION_UPDATE_RETENTION_TIME);
            intentRetentionTime.putExtra(RETENTION_TIME, chat.getRetentionTime());
            MegaApplication.getInstance().sendBroadcast(intentRetentionTime);
        } else if (chat.hasChanged(MegaChatRoom.CHANGE_TYPE_OPEN_INVITE)) {
            if (chat.isGroup()) {
                int permission = chat.getOwnPrivilege();
                boolean visibility = permission == MegaChatRoom.PRIV_MODERATOR || chat.isOpenInvite();
                inviteMenuItem.setVisible(visibility);
            }

            LiveEventBus.get(EVENT_CHAT_OPEN_INVITE, MegaChatRoom.class).post(chat);
        }
    }

    void setPreviewersView() {
        if (chatRoom != null && chatRoom.getNumPreviewers() > 0) {
            observersNumberText.setText(chatRoom.getNumPreviewers() + "");
            observersLayout.setVisibility(View.VISIBLE);
        } else {
            observersLayout.setVisibility(View.GONE);
        }
    }

    private class IsTypingRunnable implements Runnable {

        long timeStamp;
        long userHandleTyping;

        public IsTypingRunnable(long timeStamp, long userHandleTyping) {
            this.timeStamp = timeStamp;
            this.userHandleTyping = userHandleTyping;
        }

        @Override
        public void run() {
            Timber.d("Run off notification typing");
            long timeNow = System.currentTimeMillis() / 1000;
            if ((timeNow - timeStamp) > 4) {
                Timber.d("Remove user from the list");

                boolean found = false;
                for (UserTyping user : usersTypingSync) {
                    if (user.getTimeStampTyping() == timeStamp) {
                        if (user.getParticipantTyping().getHandle() == userHandleTyping) {
                            Timber.d("Found user typing in runnable!");
                            usersTypingSync.remove(user);
                            found = true;
                            break;
                        }
                    }
                }

                if (!found) {
                    Timber.d("Not found user typing in runnable!");
                }

                updateUserTypingFromNotification();
            }
        }
    }

    public void updateUserTypingFromNotification() {
        Timber.d("updateUserTypingFromNotification");

        int size = usersTypingSync.size();
        Timber.d("Size of typing: %s", size);
        switch (size) {
            case 0: {
                userTypingLayout.setVisibility(View.GONE);
                break;
            }
            case 1: {
                String userTyping = getResources().getQuantityString(R.plurals.user_typing, 1, usersTypingSync.get(0).getParticipantTyping().getFirstName());
                userTyping = toCDATA(userTyping);
                userTyping = userTyping.replace("[A]", "<font color=\'#8d8d94\'>");
                userTyping = userTyping.replace("[/A]", "</font>");

                Spanned result = null;
                if (android.os.Build.VERSION.SDK_INT >= android.os.Build.VERSION_CODES.N) {
                    result = Html.fromHtml(userTyping, Html.FROM_HTML_MODE_LEGACY);
                } else {
                    result = Html.fromHtml(userTyping);
                }

                userTypingText.setText(result);
                break;
            }
            case 2: {
                String userTyping = getResources().getQuantityString(R.plurals.user_typing, 2, usersTypingSync.get(0).getParticipantTyping().getFirstName() + ", " + usersTypingSync.get(1).getParticipantTyping().getFirstName());
                userTyping = toCDATA(userTyping);
                userTyping = userTyping.replace("[A]", "<font color=\'#8d8d94\'>");
                userTyping = userTyping.replace("[/A]", "</font>");

                Spanned result = null;
                if (android.os.Build.VERSION.SDK_INT >= android.os.Build.VERSION_CODES.N) {
                    result = Html.fromHtml(userTyping, Html.FROM_HTML_MODE_LEGACY);
                } else {
                    result = Html.fromHtml(userTyping);
                }

                userTypingText.setText(result);
                break;
            }
            default: {
                String names = usersTypingSync.get(0).getParticipantTyping().getFirstName() + ", " + usersTypingSync.get(1).getParticipantTyping().getFirstName();
                String userTyping = String.format(getString(R.string.more_users_typing), toCDATA(names));

                userTyping = userTyping.replace("[A]", "<font color=\'#8d8d94\'>");
                userTyping = userTyping.replace("[/A]", "</font>");

                Spanned result = null;
                if (android.os.Build.VERSION.SDK_INT >= android.os.Build.VERSION_CODES.N) {
                    result = Html.fromHtml(userTyping, Html.FROM_HTML_MODE_LEGACY);
                } else {
                    result = Html.fromHtml(userTyping);
                }

                userTypingText.setText(result);
                break;
            }
        }
    }

    public void setRichLinkInfo(long msgId, AndroidMegaRichLinkMessage richLinkMessage) {
        Timber.d("setRichLinkInfo");

        int indexToChange = -1;
        ListIterator<AndroidMegaChatMessage> itr = messages.listIterator(messages.size());

        // Iterate in reverse.
        while (itr.hasPrevious()) {
            AndroidMegaChatMessage messageToCheck = itr.previous();

            if (!messageToCheck.isUploading()) {
                if (messageToCheck.getMessage().getMsgId() == msgId) {
                    indexToChange = itr.nextIndex();
                    Timber.d("Found index to change: %s", indexToChange);
                    break;
                }
            }
        }

        if (indexToChange != -1) {

            AndroidMegaChatMessage androidMsg = messages.get(indexToChange);

            androidMsg.setRichLinkMessage(richLinkMessage);

            try {
                if (adapter != null) {
                    adapter.notifyItemChanged(indexToChange + 1);
                }
            } catch (IllegalStateException e) {
                Timber.e(e, "IllegalStateException: do not update adapter");
            }

        } else {
            Timber.e("Error, rich link message not found!!");
        }
    }

    public void setRichLinkImage(long msgId) {
        Timber.d("setRichLinkImage");

        int indexToChange = -1;
        ListIterator<AndroidMegaChatMessage> itr = messages.listIterator(messages.size());

        // Iterate in reverse.
        while (itr.hasPrevious()) {
            AndroidMegaChatMessage messageToCheck = itr.previous();

            if (!messageToCheck.isUploading()) {
                if (messageToCheck.getMessage().getMsgId() == msgId) {
                    indexToChange = itr.nextIndex();
                    Timber.d("Found index to change: %s", indexToChange);
                    break;
                }
            }
        }

        if (indexToChange != -1) {

            if (adapter != null) {
                adapter.notifyItemChanged(indexToChange + 1);
            }
        } else {
            Timber.e("Error, rich link message not found!!");
        }
    }

    public int checkMegaLink(MegaChatMessage msg) {

        //Check if it is a MEGA link
        if (msg.getType() != MegaChatMessage.TYPE_NORMAL || msg.getContent() == null) return -1;

        String link = extractMegaLink(msg.getContent());

        if (isChatLink(link)) {
            ChatLinkInfoListener listener = new ChatLinkInfoListener(this, msg.getMsgId(), megaApi);
            megaChatApi.checkChatLink(link, listener);

            return MEGA_CHAT_LINK;
        }

        if (link == null || megaApi == null || megaApi.getRootNode() == null) return -1;

        Timber.d("The link was found");

        ChatLinkInfoListener listener = null;
        if (isFileLink(link)) {
            Timber.d("isFileLink");
            getPublicNodeUseCase.get(link)
                    .subscribeOn(Schedulers.io())
                    .observeOn(AndroidSchedulers.mainThread())
                    .subscribe((richLink, throwable) -> {
                        if (throwable == null) {
                            setRichLinkInfo(msg.getMsgId(), richLink);
                        }
                    });

            return MEGA_FILE_LINK;
        } else {
            Timber.d("isFolderLink");
            getPublicLinkInformationUseCase.get(link)
                    .subscribeOn(Schedulers.io())
                    .observeOn(AndroidSchedulers.mainThread())
                    .subscribe((richLink, throwable) -> {
                        if (throwable == null) {
                            setRichLinkInfo(msg.getMsgId(), richLink);
                        }
                    });

            return MEGA_FOLDER_LINK;
        }
    }

    @Override
    public void onMessageLoaded(MegaChatApiJava api, MegaChatMessage msg) {

        if (msg != null) {
            Timber.d("STATUS: %s", msg.getStatus());
            Timber.d("TEMP ID: %s", msg.getTempId());
            Timber.d("FINAL ID: %s", msg.getMsgId());
            Timber.d("TIMESTAMP: %s", msg.getTimestamp());
            Timber.d("TYPE: %s", msg.getType());

            if (messages != null) {
                Timber.d("Messages size: %s", messages.size());
            }

            if (msg.isDeleted()) {
                Timber.d("DELETED MESSAGE!!!!");
                numberToLoad--;
                return;
            }

            if (msg.isEdited()) {
                Timber.d("EDITED MESSAGE!!!!");
            }

            if (msg.getType() == MegaChatMessage.TYPE_REVOKE_NODE_ATTACHMENT) {
                Timber.d("TYPE_REVOKE_NODE_ATTACHMENT MESSAGE!!!!");
                numberToLoad--;
                return;
            }

            checkMegaLink(msg);

            if (msg.getType() == MegaChatMessage.TYPE_NODE_ATTACHMENT) {
                Timber.d("TYPE_NODE_ATTACHMENT MESSAGE!!!!");
            }

            if (msg.getStatus() == MegaChatMessage.STATUS_SERVER_REJECTED) {
                Timber.d("STATUS_SERVER_REJECTED %s", msg.getStatus());
            }

            if (msg.getStatus() == MegaChatMessage.STATUS_SENDING_MANUAL) {

                Timber.d("STATUS_SENDING_MANUAL: Getting messages not sent!!!: %s", msg.getStatus());
                AndroidMegaChatMessage androidMsg = new AndroidMegaChatMessage(msg);

                if (msg.isEdited()) {
                    Timber.d("MESSAGE EDITED");

                    if (!noMoreNoSentMessages) {
                        Timber.d("NOT noMoreNoSentMessages");
                        addInBufferSending(androidMsg);
                    } else {
                        Timber.d("Try to recover the initial msg");
                        if (msg.getMsgId() != -1) {
                            MegaChatMessage notEdited = megaChatApi.getMessage(idChat, msg.getMsgId());
                            Timber.d("Content not edited");
                            AndroidMegaChatMessage androidMsgNotEdited = new AndroidMegaChatMessage(notEdited);
                            int returnValue = modifyMessageReceived(androidMsgNotEdited, false);
                            if (returnValue != -1) {
                                Timber.d("Message %d modified!", returnValue);
                            }
                        }

                        appendMessageAnotherMS(androidMsg);
                    }
                } else {
                    Timber.d("NOT MESSAGE EDITED");
                    int resultModify = -1;
                    if (msg.getUserHandle() == megaChatApi.getMyUserHandle()) {
                        if (msg.getType() == MegaChatMessage.TYPE_NODE_ATTACHMENT) {
                            Timber.d("Modify my message and node attachment");

                            long idMsg = dbH.findPendingMessageByIdTempKarere(msg.getTempId());
                            Timber.d("The id of my pending message is: %s", idMsg);
                            if (idMsg != -1) {
                                resultModify = modifyAttachmentReceived(androidMsg, idMsg);
                                dbH.removePendingMessageById(idMsg);
                                if (resultModify == -1) {
                                    Timber.d("Node attachment message not in list -> resultModify -1");
                                } else {
                                    Timber.d("Modify attachment");
                                    numberToLoad--;
                                    return;
                                }
                            }
                        }
                    }

                    int returnValue = modifyMessageReceived(androidMsg, true);
                    if (returnValue != -1) {
                        Timber.d("Message %d modified!", returnValue);
                        numberToLoad--;
                        return;
                    }
                    addInBufferSending(androidMsg);
                    if (!noMoreNoSentMessages) {
                        Timber.d("NOT noMoreNoSentMessages");
                    }
                }
            } else if (msg.getStatus() == MegaChatMessage.STATUS_SENDING) {
                Timber.d("SENDING: Getting messages not sent !!!-------------------------------------------------: %s", msg.getStatus());
                AndroidMegaChatMessage androidMsg = new AndroidMegaChatMessage(msg);
                int returnValue = modifyMessageReceived(androidMsg, true);
                if (returnValue != -1) {
                    Timber.d("Message %d modified!", returnValue);
                    numberToLoad--;
                    return;
                }
                addInBufferSending(androidMsg);
                if (!noMoreNoSentMessages) {
                    Timber.d("NOT noMoreNoSentMessages");
                }
            } else {
                if (!noMoreNoSentMessages) {
                    Timber.d("First message with NORMAL status");
                    noMoreNoSentMessages = true;
                    if (!bufferSending.isEmpty()) {
                        bufferMessages.addAll(bufferSending);
                        bufferSending.clear();
                    }
                }

                AndroidMegaChatMessage androidMsg = new AndroidMegaChatMessage(msg);

                if (lastIdMsgSeen != -1) {
                    if (lastIdMsgSeen == msg.getMsgId()) {
                        Timber.d("Last message seen received!");
                        lastSeenReceived = true;
                        positionToScroll = 0;
                        Timber.d("positionToScroll: %s", positionToScroll);
                    }
                } else {
                    Timber.d("lastMessageSeen is -1");
                    lastSeenReceived = true;
                }

                if (positionToScroll >= 0) {
                    positionToScroll++;
                    Timber.d("positionToScroll:increase: %s", positionToScroll);
                }
                bufferMessages.add(androidMsg);
                Timber.d("Size of buffer: %s", bufferMessages.size());
                Timber.d("Size of messages: %s", messages.size());
            }
        } else {
            Timber.d("NULLmsg:REACH FINAL HISTORY:stateHistory %s", stateHistory);
            if (!bufferSending.isEmpty()) {
                bufferMessages.addAll(bufferSending);
                bufferSending.clear();
            }

            if (stateHistory == MegaChatApi.SOURCE_ERROR) {
                Timber.d("SOURCE_ERROR: wait to CHAT ONLINE connection");
                retryHistory = true;
            } else if (thereAreNotMoreMessages()) {
                Timber.d("SOURCE_NONE: there are no more messages");
                fullHistoryReceivedOnLoad();
            } else if (bufferMessages.size() == NUMBER_MESSAGES_TO_LOAD) {
                allMessagesRequestedAreLoaded();
            } else {
                long pendingMessagesCount = numberToLoad - bufferMessages.size();
                if (pendingMessagesCount > 0) {
                    Timber.d("Fewer messages received (%d) than asked (%d): ask for the rest of messages (%d)", bufferMessages.size(), NUMBER_MESSAGES_TO_LOAD, pendingMessagesCount);
                    askForMoreMessages(pendingMessagesCount);

                    if (thereAreNotMoreMessages()) {
                        Timber.d("SOURCE_NONE: there are no more messages");
                        fullHistoryReceivedOnLoad();
                    }
                } else {
                    allMessagesRequestedAreLoaded();
                }
            }
        }
        Timber.d("END onMessageLoaded - messages.size=%s", messages.size());
    }

    private void allMessagesRequestedAreLoaded() {
        Timber.d("All the messages asked are loaded");
        long messagesLoadedCount = bufferMessages.size() + messages.size();
        fullHistoryReceivedOnLoad();

        if (messagesLoadedCount < Math.abs(generalUnreadCount) && messagesLoadedCount < MAX_NUMBER_MESSAGES_TO_LOAD_NOT_SEEN) {
            askForMoreMessages();
        }
    }

    public boolean thereAreNotMoreMessages() {
        return stateHistory == MegaChatApi.SOURCE_NONE;
    }

    /**
     * Initiates fetching 32 messages more of the current ChatRoom.
     */
    private void askForMoreMessages() {
        askForMoreMessages(NUMBER_MESSAGES_TO_LOAD);
    }

    /**
     * Initiates fetching some messages more of the current ChatRoom.
     *
     * @param messagesCount number of messages to be fetched
     */
    private void askForMoreMessages(long messagesCount) {
        isLoadingHistory = true;
        numberToLoad = messagesCount;
        stateHistory = megaChatApi.loadMessages(idChat, (int) numberToLoad);
        getMoreHistory = false;
    }

    /**
     * Updates the loaded messages in the adapter when all the messages have been received.
     */
    public void fullHistoryReceivedOnLoad() {
        Timber.d("fullHistoryReceivedOnLoad");

        isLoadingHistory = false;
        isOpeningChat = false;

        if (!bufferMessages.isEmpty()) {
            Timber.d("Buffer size: %s", bufferMessages.size());
            loadBufferMessages();
            checkLastSeenId();

            if (lastSeenReceived && positionToScroll > 0 && positionToScroll < messages.size()) {
                Timber.d("Last message seen received");
                //Find last message
                updateLocalLastSeenId();
                scrollToMessage(isTurn ? -1 : lastIdMsgSeen);
            }

            setLastMessageSeen();
        }

        Timber.d("getMoreHistoryTRUE");
        getMoreHistory = true;

        //Load pending messages
        if (!pendingMessagesLoaded) {
            pendingMessagesLoaded = true;
            loadPendingMessages();

            if (positionToScroll <= 0) {
                mLayoutManager.scrollToPosition(messages.size());
            }
        }

        chatRelativeLayout.setVisibility(View.VISIBLE);
        emptyLayout.setVisibility(View.GONE);
    }

    @Override
    public void onMessageReceived(MegaChatApiJava api, MegaChatMessage msg) {
        Timber.d("CHAT CONNECTION STATE: %s", api.getChatConnectionState(idChat));
        Timber.d("STATUS: %s", msg.getStatus());
        Timber.d("TEMP ID: %s", msg.getTempId());
        Timber.d("FINAL ID: %s", msg.getMsgId());
        Timber.d("TIMESTAMP: %s", msg.getTimestamp());
        Timber.d("TYPE: %s", msg.getType());

        if (msg.getType() == MegaChatMessage.TYPE_REVOKE_NODE_ATTACHMENT) {
            Timber.d("TYPE_REVOKE_NODE_ATTACHMENT MESSAGE!!!!");
            return;
        }

        if (msg.getStatus() == MegaChatMessage.STATUS_SERVER_REJECTED) {
            Timber.d("STATUS_SERVER_REJECTED: %s", msg.getStatus());
        }

        if (!msg.isManagementMessage() || msg.getType() == MegaChatMessage.TYPE_CALL_ENDED) {
            if (positionNewMessagesLayout != -1) {
                Timber.d("Layout unread messages shown: %s", generalUnreadCount);
                if (generalUnreadCount < 0) {
                    generalUnreadCount--;
                } else {
                    generalUnreadCount++;
                }

                if (adapter != null) {
                    adapter.notifyItemChanged(positionNewMessagesLayout);
                }
            }
        } else {
            int messageType = msg.getType();
            Timber.d("Message type: %s", messageType);

            switch (messageType) {
                case MegaChatMessage.TYPE_ALTER_PARTICIPANTS: {
                    if (msg.getUserHandle() == myUserHandle) {
                        Timber.d("me alter participant");
                        hideNewMessagesLayout();
                    }
                    break;
                }
                case MegaChatMessage.TYPE_PRIV_CHANGE: {
                    if (msg.getUserHandle() == myUserHandle) {
                        Timber.d("I change a privilege");
                        hideNewMessagesLayout();
                    }
                    break;
                }
                case MegaChatMessage.TYPE_CHAT_TITLE: {
                    if (msg.getUserHandle() == myUserHandle) {
                        Timber.d("I change the title");
                        hideNewMessagesLayout();
                    }
                    break;
                }
            }
        }

        if (!msgsReceived.contains(msg.getMsgId())) {
            msgsReceived.add(msg.getMsgId());
        }

        if (setAsRead) {
            markAsSeen(msg);
        }

        if (msg.getType() == MegaChatMessage.TYPE_CHAT_TITLE) {
            String newTitle = msg.getContent();
            if (newTitle != null) {
                titleToolbar.setText(newTitle);
            }
        } else if (msg.getType() == MegaChatMessage.TYPE_TRUNCATE) {
            invalidateOptionsMenu();
        }

        AndroidMegaChatMessage androidMsg = new AndroidMegaChatMessage(msg);
        appendMessagePosition(androidMsg);

        if (mLayoutManager.findLastCompletelyVisibleItemPosition() == messages.size() - 1) {
            mLayoutManager.scrollToPosition(messages.size());
        } else {
            if (emojiKeyboard != null) {
                if ((emojiKeyboard.getLetterKeyboardShown() || emojiKeyboard.getEmojiKeyboardShown()) && (messages.size() == 1)) {
                    mLayoutManager.scrollToPosition(messages.size());
                }
            }

            showScrollToLastMsgButton();
        }

        checkMegaLink(msg);
    }

    public void sendToDownload(MegaNodeList nodelist) {
        Timber.d("sendToDownload");
        nodeSaver.downloadVoiceClip(nodelist);
    }

    /**
     * Upon a node is tapped, if it cannot be previewed in-app,
     * then download it first, this download will be marked as "download by tap".
     * Since it's down
     *
     * @param node Node to be downloaded.
     */
    public Unit saveNodeByTap(MegaNode node) {
        PermissionUtils.checkNotificationsPermission(this);
        nodeSaver.saveNodes(Collections.singletonList(node), true, false, false, true, true);
        return null;
    }

    @Override
    public void onReactionUpdate(MegaChatApiJava api, long msgid, String reaction, int count) {
        MegaChatMessage message = api.getMessage(idChat, msgid);
        if (adapter == null || message == null) {
            Timber.w("Message not found");
            return;
        }

        adapter.checkReactionUpdated(idChat, message, reaction, count);

        if (bottomSheetDialogFragment != null && bottomSheetDialogFragment.isAdded() && bottomSheetDialogFragment instanceof InfoReactionsBottomSheet) {
            ((InfoReactionsBottomSheet) bottomSheetDialogFragment).changeInReactionReceived(msgid, idChat, reaction, count);
        }
    }

    @Override
    public void onMessageUpdate(MegaChatApiJava api, MegaChatMessage msg) {
        Timber.d("msgID %s", msg.getMsgId());
        if (msg.isDeleted()) {
            if (adapter != null) {
                adapter.stopPlaying(msg.getMsgId());
            }

            deleteMessage(msg, false);

            if (msgsReceived.contains(msg.getMsgId())) {
                msgsReceived.remove(msg.getMsgId());
                if (unreadMsgsLayout.getVisibility() == View.VISIBLE) {
                    showScrollToLastMsgButton();
                }
            }

            return;
        }

        AndroidMegaChatMessage androidMsg = new AndroidMegaChatMessage(msg);

        if (msg.hasChanged(MegaChatMessage.CHANGE_TYPE_ACCESS)) {
            Timber.d("Change access of the message. One attachment revoked, modify message");

            if (modifyMessageReceived(androidMsg, false) == INVALID_VALUE) {
                int firstIndexShown = messages.get(0).getMessage().getMsgIndex();
                Timber.d("Modify result is -1. The first index is: " + firstIndexShown
                        + " the index of the updated message: " + msg.getMsgIndex());

                if (msg.getType() == MegaChatMessage.TYPE_NODE_ATTACHMENT
                        && (firstIndexShown <= msg.getMsgIndex()
                        || messages.size() < NUMBER_MESSAGES_BEFORE_LOAD)) {
                    Timber.d("Node attachment message not in list -> append");
                    AndroidMegaChatMessage msgToAppend = new AndroidMegaChatMessage(msg);
                    reinsertNodeAttachmentNoRevoked(msgToAppend);
                }
            }

            return;
        }

        if (msg.hasChanged(MegaChatMessage.CHANGE_TYPE_CONTENT)) {
            Timber.d("Change content of the message");

            if (msg.getType() == MegaChatMessage.TYPE_TRUNCATE) {
                clearHistory(androidMsg);
            } else {
                disableMultiselection();

                checkMegaLink(msg);

                if (msg.getContainsMeta() != null && msg.getContainsMeta().getType() == MegaChatContainsMeta.CONTAINS_META_GEOLOCATION) {
                    Timber.d("CONTAINS_META_GEOLOCATION");
                }

                Timber.d("resultModify: %s", modifyMessageReceived(androidMsg, false));
            }

            return;
        }

        if (msg.hasChanged(MegaChatMessage.CHANGE_TYPE_STATUS)) {
            int statusMsg = msg.getStatus();
            Timber.d("Status change: %d, Temporal ID: %d, Final ID: %d", statusMsg, msg.getTempId(), msg.getMsgId());

            if (msg.getUserHandle() == megaChatApi.getMyUserHandle()
                    && ((msg.getType() == MegaChatMessage.TYPE_NODE_ATTACHMENT)
                    || (msg.getType() == MegaChatMessage.TYPE_VOICE_CLIP))) {
                long idMsg = dbH.findPendingMessageByIdTempKarere(msg.getTempId());
                Timber.d("Modify my message and node attachment. The id of my pending message is: %s", idMsg);

                if (idMsg != INVALID_VALUE) {
                    if (modifyAttachmentReceived(androidMsg, idMsg) == INVALID_VALUE) {
                        Timber.w("Node attachment message not in list -> resultModify -1");
                    } else {
                        dbH.removePendingMessageById(idMsg);
                    }

                    if (MegaApplication.getChatManagement().isMsgToBeDelete(idMsg)) {
                        Timber.d("Message to be deleted");
                        MegaApplication.getChatManagement().removeMsgToDelete(idMsg);
                        chatC.deleteMessage(msg, idChat);
                    }
                    return;
                }
            }

            if (msg.getStatus() == MegaChatMessage.STATUS_SEEN) {
                Timber.d("STATUS_SEEN");
            } else if (msg.getStatus() == MegaChatMessage.STATUS_SERVER_RECEIVED) {
                Timber.d("STATUS_SERVER_RECEIVED");

                if (msg.getType() == MegaChatMessage.TYPE_NORMAL
                        && msg.getUserHandle() == megaChatApi.getMyUserHandle()) {
                    checkMegaLink(msg);
                }

                Timber.d("resultModify: %s", modifyMessageReceived(androidMsg, true));
                return;
            } else if (msg.getStatus() == MegaChatMessage.STATUS_SERVER_REJECTED) {
                Timber.d("STATUS_SERVER_REJECTED: %s", msg.getStatus());
                deleteMessage(msg, true);
            } else {
                Timber.d("Status: %d, Timestamp: %d, resultModify: %d", msg.getStatus(), msg.getTimestamp(), modifyMessageReceived(androidMsg, false));
                return;
            }
        }

        if (msg.hasChanged(MegaChatMessage.CHANGE_TYPE_TIMESTAMP)) {
            Timber.d("Timestamp change. ResultModify: %s", modifyMessageReceived(androidMsg, true));
        }
    }

    /**
     * Method that controls the update of the chat history depending on the retention time.
     *
     * @param msgId Message ID from which the messages are to be deleted.
     */
    private void updateHistoryByRetentionTime(long msgId) {
        if (messages != null && !messages.isEmpty()) {
            for (AndroidMegaChatMessage message : messages) {
                if (message != null && message.getMessage() != null &&
                        message.getMessage().getMsgId() == msgId) {

                    int position = messages.indexOf(message);

                    if (position < messages.size() - 1) {
                        List<AndroidMegaChatMessage> messagesCopy = new ArrayList<>(messages);
                        messages.clear();

                        for (int i = position + 1; i < messagesCopy.size(); i++) {
                            messages.add(messagesCopy.get(i));
                        }
                    } else {
                        messages.clear();
                    }

                    updateMessages();
                    break;
                }
            }
        }
    }

    @Override
    public void onHistoryTruncatedByRetentionTime(MegaChatApiJava api, MegaChatMessage msg) {
        if (msg == null) {
            return;
        }

        updateHistoryByRetentionTime(msg.getMsgId());
    }

    private void disableMultiselection() {
        if (adapter == null || !adapter.isMultipleSelect())
            return;

        finishMultiselectionMode();
    }

    @Override
    public void onHistoryReloaded(MegaChatApiJava api, MegaChatRoom chat) {
        Timber.d("onHistoryReloaded");
        cleanBuffers();
        invalidateOptionsMenu();
        Timber.d("Load new history");

        long unread = chatRoom.getUnreadCount();
        generalUnreadCount = unread;
        lastSeenReceived = unread == 0;

        if (unread == 0) {
            lastIdMsgSeen = MEGACHAT_INVALID_HANDLE;
            Timber.d("loadMessages unread is 0");
        } else {
            lastIdMsgSeen = megaChatApi.getLastMessageSeenId(idChat);
            if (lastIdMsgSeen != -1) {
                Timber.d("Id of last message seen: %s", lastIdMsgSeen);
            } else {
                Timber.e("Error the last message seen shouldn't be NULL");
            }
        }
    }

    public void deleteMessage(MegaChatMessage msg, boolean rejected) {
        int indexToChange = -1;

        ListIterator<AndroidMegaChatMessage> itr = messages.listIterator(messages.size());

        // Iterate in reverse.
        while (itr.hasPrevious()) {
            AndroidMegaChatMessage messageToCheck = itr.previous();
            Timber.d("Index: %s", itr.nextIndex());

            if (!messageToCheck.isUploading()) {
                if (rejected) {
                    if (messageToCheck.getMessage().getTempId() == msg.getTempId()) {
                        indexToChange = itr.nextIndex();
                        break;
                    }
                } else {
                    if (messageToCheck.getMessage().getMsgId() == msg.getMsgId()
                            || (msg.getTempId() != -1
                            && messageToCheck.getMessage().getTempId() == msg.getTempId())) {
                        indexToChange = itr.nextIndex();
                        break;
                    }
                }
            }
        }

        if (indexToChange != -1) {
            messages.remove(indexToChange);
            Timber.d("Removed index: %d positionNewMessagesLayout: %d messages size: %d", indexToChange, positionNewMessagesLayout, messages.size());
            if (positionNewMessagesLayout <= indexToChange) {
                if (generalUnreadCount == 1 || generalUnreadCount == -1) {
                    Timber.d("Reset generalUnread:Position where new messages layout is show: %s", positionNewMessagesLayout);
                    generalUnreadCount = 0;
                    lastIdMsgSeen = -1;
                } else {
                    Timber.d("Decrease generalUnread:Position where new messages layout is show: %s", positionNewMessagesLayout);
                    generalUnreadCount--;
                }
                adapter.notifyItemChanged(positionNewMessagesLayout);
            }

            if (!messages.isEmpty()) {
                //Update infoToShow of the next message also
                if (indexToChange == 0) {
                    messages.get(indexToChange).setInfoToShow(AndroidMegaChatMessage.CHAT_ADAPTER_SHOW_ALL);
                    //Check if there is more messages and update the following one
                    if (messages.size() > 1) {
                        adjustInfoToShow(indexToChange + 1);
                        setShowAvatar(indexToChange + 1);
                    }
                } else {
                    //Not first element
                    if (indexToChange == messages.size()) {
                        Timber.d("The last message removed, do not check more messages");
                        setShowAvatar(indexToChange - 1);
                    } else {
                        adjustInfoToShow(indexToChange);
                        setShowAvatar(indexToChange);
                        setShowAvatar(indexToChange - 1);
                    }
                }
            }
            adapter.removeMessage(indexToChange + 1, messages);
            disableMultiselection();
        } else {
            Timber.w("index to change not found");
        }
    }

    public int modifyAttachmentReceived(AndroidMegaChatMessage msg, long idPendMsg) {
        Timber.d("ID: %d, tempID: %d, Status: %d", msg.getMessage().getMsgId(), msg.getMessage().getTempId(), msg.getMessage().getStatus());
        int indexToChange = -1;
        ListIterator<AndroidMegaChatMessage> itr = messages.listIterator(messages.size());

        // Iterate in reverse.
        while (itr.hasPrevious()) {
            AndroidMegaChatMessage messageToCheck = itr.previous();

            if (messageToCheck.getPendingMessage() != null) {
                Timber.d("Pending ID: %d, other: %d", messageToCheck.getPendingMessage().getId(), idPendMsg);

                if (messageToCheck.getPendingMessage().getId() == idPendMsg) {
                    indexToChange = itr.nextIndex();
                    Timber.d("Found index to change: %s", indexToChange);
                    break;
                }
            }
        }

        if (indexToChange != -1) {

            Timber.d("INDEX change, need to reorder");
            messages.remove(indexToChange);
            Timber.d("Removed index: %s", indexToChange);
            Timber.d("Messages size: %s", messages.size());
            adapter.removeMessage(indexToChange + 1, messages);

            int scrollToP = appendMessagePosition(msg);
            if (scrollToP != -1) {
                if (msg.getMessage().getStatus() == MegaChatMessage.STATUS_SERVER_RECEIVED) {
                    Timber.d("Need to scroll to position: %s", indexToChange);
                    final int indexToScroll = scrollToP + 1;
                    mLayoutManager.scrollToPositionWithOffset(indexToScroll, scaleHeightPx(20, getOutMetrics()));

                }
            }
        } else {
            Timber.e("Error, id pending message message not found!!");
        }
        Timber.d("Index modified: %s", indexToChange);
        return indexToChange;
    }

    /**
     * Checks on the provided list if the message to update exists.
     * If so, returns its index on list.
     *
     * @param msg         The updated AndroidMegaChatMessage.
     * @param checkTempId True if has to check the temp id instead of final id.
     * @param itr         ListIterator containing the list of messages to check.
     * @return The index to change if successful, INVALID_POSITION otherwise.
     */
    private int getIndexToUpdate(AndroidMegaChatMessage msg, boolean checkTempId, ListIterator<AndroidMegaChatMessage> itr) {
        // Iterate in reverse.
        while (itr.hasPrevious()) {
            AndroidMegaChatMessage messageToCheck = itr.previous();

            if (!messageToCheck.isUploading()) {
                Timber.d("Checking with Msg ID: %d and Msg TEMP ID: %d", messageToCheck.getMessage().getMsgId(), messageToCheck.getMessage().getTempId());

                if (checkTempId && msg.getMessage().getTempId() != MEGACHAT_INVALID_HANDLE
                        && msg.getMessage().getTempId() == messageToCheck.getMessage().getTempId()) {
                    Timber.d("Modify received message with idTemp");
                    return itr.nextIndex();
                } else if (msg.getMessage().getMsgId() != MEGACHAT_INVALID_HANDLE
                        && msg.getMessage().getMsgId() == messageToCheck.getMessage().getMsgId()) {
                    Timber.d("modifyMessageReceived");
                    return itr.nextIndex();
                }
            } else {
                Timber.d("This message is uploading");
            }
        }

        return INVALID_POSITION;
    }

    /**
     * Modifies a message on UI (messages list and adapter), on bufferMessages list
     * or on bufferSending list, if it has been already loaded.
     *
     * @param msg         The updated AndroidMegaChatMessage.
     * @param checkTempId True if has to check the temp id instead of final id.
     * @return The index to change if successful, INVALID_POSITION otherwise.
     */
    public int modifyMessageReceived(AndroidMegaChatMessage msg, boolean checkTempId) {
        Timber.d("Msg ID: %dMsg TEMP ID: %dMsg status: %d", msg.getMessage().getMsgId(), msg.getMessage().getTempId(), msg.getMessage().getStatus());

        ListIterator<AndroidMegaChatMessage> itr = messages.listIterator(messages.size());
        int indexToChange = getIndexToUpdate(msg, checkTempId, itr);


        if (indexToChange == INVALID_POSITION) {
            itr = bufferMessages.listIterator(bufferMessages.size());
            indexToChange = getIndexToUpdate(msg, checkTempId, itr);

            if (indexToChange != INVALID_POSITION) {
                bufferMessages.set(indexToChange, msg);
                return indexToChange;
            }
        }

        if (indexToChange == INVALID_POSITION) {
            itr = bufferSending.listIterator(bufferSending.size());
            indexToChange = getIndexToUpdate(msg, checkTempId, itr);

            if (indexToChange != INVALID_POSITION) {
                bufferSending.set(indexToChange, msg);
                return indexToChange;
            }
        }

        Timber.d("Index to change = %s", indexToChange);
        if (indexToChange == INVALID_POSITION) {
            return indexToChange;
        }

        AndroidMegaChatMessage messageToUpdate = messages.get(indexToChange);
        if (isItSameMsg(messageToUpdate.getMessage(), msg.getMessage())) {
            Timber.d("The internal index not change");

            if (msg.getMessage().getStatus() == MegaChatMessage.STATUS_SENDING_MANUAL) {
                Timber.d("Modified a MANUAl SENDING msg");
                //Check the message to change is not the last one
                int lastI = messages.size() - 1;
                if (indexToChange < lastI) {
                    //Check if there is already any MANUAL_SENDING in the queue
                    AndroidMegaChatMessage previousMessage = messages.get(lastI);
                    if (previousMessage.isUploading()) {
                        Timber.d("Previous message is uploading");
                    } else {
                        if (previousMessage.getMessage().getStatus() == MegaChatMessage.STATUS_SENDING_MANUAL) {
                            Timber.d("More MANUAL SENDING in queue");
                            Timber.d("Removed index: %s", indexToChange);
                            messages.remove(indexToChange);
                            appendMessageAnotherMS(msg);
                            adapter.notifyDataSetChanged();
                            return indexToChange;
                        }
                    }
                }
            }

            Timber.d("Modified message keep going");
            messages.set(indexToChange, msg);

            //Update infoToShow also
            if (indexToChange == 0) {
                messages.get(indexToChange).setInfoToShow(AndroidMegaChatMessage.CHAT_ADAPTER_SHOW_ALL);
                messages.get(indexToChange).setShowAvatar(true);
            } else {
                //Not first element
                adjustInfoToShow(indexToChange);
                setShowAvatar(indexToChange);

                //Create adapter
                if (adapter == null) {
                    adapter = new MegaChatAdapter(this, chatRoom, messages,
                            messagesPlaying, removedMessages, listView, inviteContactUseCase,
                            getAvatarUseCase, getNodeUseCase);

                    adapter.setHasStableIds(true);
                    listView.setAdapter(adapter);
                } else {
                    adapter.modifyMessage(messages, indexToChange + 1);
                }
            }
        } else {
            Timber.d("INDEX change, need to reorder");
            messages.remove(indexToChange);
            Timber.d("Removed index: %s", indexToChange);
            Timber.d("Messages size: %s", messages.size());
            adapter.removeMessage(indexToChange + 1, messages);
            int scrollToP = appendMessagePosition(msg);
            if (scrollToP != -1) {
                if (msg.getMessage().getStatus() == MegaChatMessage.STATUS_SERVER_RECEIVED) {
                    mLayoutManager.scrollToPosition(scrollToP + 1);
                }
            }
            Timber.d("Messages size: %s", messages.size());
        }

        return indexToChange;
    }

    public void modifyLocationReceived(AndroidMegaChatMessage editedMsg, boolean hasTempId) {
        Timber.d("Edited Msg ID: %d, Old Msg ID: %d", editedMsg.getMessage().getMsgId(), messageToEdit.getMsgId());
        Timber.d("Edited Msg TEMP ID: %d, Old Msg TEMP ID: %d", editedMsg.getMessage().getTempId(), messageToEdit.getTempId());
        Timber.d("Edited Msg status: %d, Old Msg status: %d", editedMsg.getMessage().getStatus(), messageToEdit.getStatus());
        int indexToChange = -1;
        ListIterator<AndroidMegaChatMessage> itr = messages.listIterator(messages.size());

        boolean editedMsgHasTempId = false;
        if (editedMsg.getMessage().getTempId() != -1) {
            editedMsgHasTempId = true;
        }

        // Iterate in reverse.
        while (itr.hasPrevious()) {
            AndroidMegaChatMessage messageToCheck = itr.previous();
            Timber.d("Index: %s", itr.nextIndex());

            if (!messageToCheck.isUploading()) {
                Timber.d("Checking with Msg ID: %d and Msg TEMP ID: %d", messageToCheck.getMessage().getMsgId(), messageToCheck.getMessage().getTempId());
                if (hasTempId) {
                    if (editedMsgHasTempId && messageToCheck.getMessage().getTempId() == editedMsg.getMessage().getTempId()) {
                        indexToChange = itr.nextIndex();
                        break;
                    } else if (!editedMsgHasTempId && messageToCheck.getMessage().getTempId() == editedMsg.getMessage().getMsgId()) {
                        indexToChange = itr.nextIndex();
                        break;
                    }
                } else {
                    if (editedMsgHasTempId && messageToCheck.getMessage().getMsgId() == editedMsg.getMessage().getTempId()) {
                        indexToChange = itr.nextIndex();
                        break;
                    } else if (!editedMsgHasTempId && messageToCheck.getMessage().getMsgId() == editedMsg.getMessage().getMsgId()) {
                        indexToChange = itr.nextIndex();
                        break;
                    }
                }
            } else {
                Timber.d("This message is uploading");
            }
        }

        Timber.d("Index to change = %s", indexToChange);
        if (indexToChange != -1) {

            AndroidMegaChatMessage messageToUpdate = messages.get(indexToChange);
            if (messageToUpdate.getMessage().getMsgIndex() == editedMsg.getMessage().getMsgIndex()) {
                Timber.d("The internal index not change");

                if (editedMsg.getMessage().getStatus() == MegaChatMessage.STATUS_SENDING_MANUAL) {
                    Timber.d("Modified a MANUAl SENDING msg");
                    //Check the message to change is not the last one
                    int lastI = messages.size() - 1;
                    if (indexToChange < lastI) {
                        //Check if there is already any MANUAL_SENDING in the queue
                        AndroidMegaChatMessage previousMessage = messages.get(lastI);
                        if (previousMessage.isUploading()) {
                            Timber.d("Previous message is uploading");
                        } else if (previousMessage.getMessage().getStatus() == MegaChatMessage.STATUS_SENDING_MANUAL) {
                            Timber.d("More MANUAL SENDING in queue");
                            Timber.d("Removed index: %s", indexToChange);
                            messages.remove(indexToChange);
                            appendMessageAnotherMS(editedMsg);
                            adapter.notifyDataSetChanged();
                        }
                    }
                }

                Timber.d("Modified message keep going");
                messages.set(indexToChange, editedMsg);

                //Update infoToShow also
                if (indexToChange == 0) {
                    messages.get(indexToChange).setInfoToShow(AndroidMegaChatMessage.CHAT_ADAPTER_SHOW_ALL);
                    messages.get(indexToChange).setShowAvatar(true);
                } else {
                    //Not first element
                    adjustInfoToShow(indexToChange);
                    setShowAvatar(indexToChange);

                    //Create adapter
                    if (adapter == null) {
                        createAdapter();
                    } else {
                        adapter.modifyMessage(messages, indexToChange + 1);
                    }
                }
            } else {
                Timber.d("INDEX change, need to reorder");
                messages.remove(indexToChange);
                Timber.d("Removed index: %s", indexToChange);
                Timber.d("Messages size: %s", messages.size());
                adapter.removeMessage(indexToChange + 1, messages);
                int scrollToP = appendMessagePosition(editedMsg);
                if (scrollToP != -1 && editedMsg.getMessage().getStatus() == MegaChatMessage.STATUS_SERVER_RECEIVED) {
                    mLayoutManager.scrollToPosition(scrollToP + 1);
                }
                Timber.d("Messages size: %s", messages.size());
            }
        } else {
            Timber.e("Error, id temp message not found!! indexToChange == -1");
        }
    }

    public void loadBufferMessages() {
        Timber.d("loadBufferMessages");
        ListIterator<AndroidMegaChatMessage> itr = bufferMessages.listIterator();
        while (itr.hasNext()) {
            int currentIndex = itr.nextIndex();
            AndroidMegaChatMessage messageToShow = itr.next();
            loadMessage(messageToShow, currentIndex);
        }

        //Create adapter
        if (adapter == null) {
            createAdapter();
        } else {
            adapter.loadPreviousMessages(messages, bufferMessages.size());

            Timber.d("addMessage: %s", messages.size());
            updateActionModeTitle();
            reDoTheSelectionAfterRotation();
            recoveredSelectedPositions = null;
        }

        Timber.d("AFTER updateMessagesLoaded: %d messages in list", messages.size());

        bufferMessages.clear();
    }

    public void clearHistory(AndroidMegaChatMessage androidMsg) {
        ListIterator<AndroidMegaChatMessage> itr = messages.listIterator(messages.size());

        // Iterate in reverse.
        while (itr.hasPrevious()) {
            AndroidMegaChatMessage messageToCheck = itr.previous();

            if (messageToCheck.isUploading()) {
                // Remove pending uploading messages.
                megaApi.cancelTransferByTag(messageToCheck.pendingMessage.transferTag);
            } else {
                break;
            }
        }

        Timber.d("Clear all messages");
        messages.clear();
        messages.add(androidMsg);
        androidMsg.setInfoToShow(AndroidMegaChatMessage.CHAT_ADAPTER_SHOW_ALL);
        updateMessages();
    }

    /**
     * Method to control the visibility of the select option.
     */
    private void checkSelectOption() {
        if (selectMenuItem == null)
            return;

        boolean selectableMessages = false;
        if ((messages != null && chatRoom != null && !joiningOrLeaving && messages.size() > 0)) {
            for (AndroidMegaChatMessage msg : messages) {
                if (msg == null || msg.getMessage() == null) {
                    continue;
                }

                switch (msg.getMessage().getType()) {
                    case MegaChatMessage.TYPE_CONTAINS_META:
                    case MegaChatMessage.TYPE_NORMAL:
                    case MegaChatMessage.TYPE_NODE_ATTACHMENT:
                    case MegaChatMessage.TYPE_VOICE_CLIP:
                    case MegaChatMessage.TYPE_CONTACT_ATTACHMENT:
                        selectableMessages = true;
                        break;
                }
            }
        }
        selectMenuItem.setVisible(selectableMessages);
    }


    private void updateMessages() {
        checkSelectOption();
        adapter.setMessages(messages);
    }

    /**
     * Gets the pending messages from DB and add them if needed to the UI.
     */
    public void loadPendingMessages() {
        ArrayList<AndroidMegaChatMessage> pendMsgs = dbH.findPendingMessagesNotSent(idChat);
        Timber.d("Number of pending: %s", pendMsgs.size());

        for (AndroidMegaChatMessage msg : pendMsgs) {
            if (msg == null || msg.getPendingMessage() == null) {
                Timber.w("Null pending messages");
                continue;
            }

            PendingMessageSingle pendingMsg = msg.getPendingMessage();

            if (pendingMsg.getTransferTag() != INVALID_ID) {
                MegaTransfer transfer = megaApi.getTransferByTag(pendingMsg.getTransferTag());
                if (transfer == null) {
                    transfer = findTransferFromPendingMessage(pendingMsg);
                }

                if (transfer == null || transfer.getState() == MegaTransfer.STATE_FAILED) {
                    int tag = transfer != null ? transfer.getTag() : INVALID_ID;
                    dbH.updatePendingMessage(pendingMsg.getId(), tag, INVALID_OPTION, PendingMessageSingle.STATE_ERROR_UPLOADING);
                    pendingMsg.setState(PendingMessageSingle.STATE_ERROR_UPLOADING);
                    msg.setPendingMessage(pendingMsg);
                } else if (transfer.getState() == MegaTransfer.STATE_COMPLETED || transfer.getState() == MegaTransfer.STATE_CANCELLED) {
                    dbH.updatePendingMessage(pendingMsg.getId(), transfer.getTag(), INVALID_OPTION, PendingMessageSingle.STATE_SENT);
                    continue;
                }
            } else if (pendingMsg.getState() == PendingMessageSingle.STATE_PREPARING_FROM_EXPLORER) {
                dbH.updatePendingMessage(pendingMsg.getId(), INVALID_ID, INVALID_OPTION, PendingMessageSingle.STATE_PREPARING);
                pendingMsg.setState(PendingMessageSingle.STATE_PREPARING);
                msg.setPendingMessage(pendingMsg);
            } else if (pendingMsg.getState() == PendingMessageSingle.STATE_COMPRESSING) {
                if (isServiceRunning(ChatUploadService.class)) {
                    startService(new Intent(this, ChatUploadService.class)
                            .setAction(ACTION_CHECK_COMPRESSING_MESSAGE)
                            .putExtra(CHAT_ID, pendingMsg.getChatId())
                            .putExtra(INTENT_EXTRA_PENDING_MESSAGE_ID, pendingMsg.getId())
                            .putExtra(INTENT_EXTRA_KEY_FILE_NAME, pendingMsg.getName()));
                } else {
                    retryPendingMessage(pendingMsg);
                    continue;
                }
            }

            appendMessagePosition(msg);
        }
    }

    /**
     * If a transfer has been resumed, its tag is not the same as the initial one.
     * This method gets the transfer with the new tag if exists with the pending message identifier.
     *
     * @param pendingMsg Pending message from which the transfer has to be found.
     * @return The transfer if exist, null otherwise.
     */
    private MegaTransfer findTransferFromPendingMessage(PendingMessageSingle pendingMsg) {
        if (megaApi.getNumPendingUploads() == 0) {
            Timber.d("There is not any upload in progress.");
            return null;
        }

        MegaTransferData transferData = megaApi.getTransferData(null);
        if (transferData == null) {
            Timber.d("transferData is null.");
            return null;
        }

        for (int i = 0; i < transferData.getNumUploads(); i++) {
            MegaTransfer transfer = megaApi.getTransferByTag(transferData.getUploadTag(i));
            if (transfer == null) {
                continue;
            }

            String data = transfer.getAppData();
            if (isTextEmpty(data) || !data.contains(APP_DATA_CHAT) || data.contains(APP_DATA_VOICE_CLIP)) {
                continue;
            }

            if (pendingMsg.getId() == getPendingMessageIdFromAppData(data)) {
                return transfer;
            }
        }

        return null;
    }

    public void loadMessage(AndroidMegaChatMessage messageToShow, int currentIndex) {
        messageToShow.setInfoToShow(AndroidMegaChatMessage.CHAT_ADAPTER_SHOW_ALL);
        messages.add(0, messageToShow);

        if (messages.size() > 1) {
            adjustInfoToShow(1);
        }

        setShowAvatar(0);

    }

    public void appendMessageAnotherMS(AndroidMegaChatMessage msg) {
        Timber.d("appendMessageAnotherMS");
        messages.add(msg);
        int lastIndex = messages.size() - 1;

        if (lastIndex == 0) {
            messages.get(lastIndex).setInfoToShow(AndroidMegaChatMessage.CHAT_ADAPTER_SHOW_ALL);
        } else {
            adjustInfoToShow(lastIndex);
        }

        //Create adapter
        if (adapter == null) {
            Timber.d("Create adapter");
            createAdapter();
        } else {

            if (lastIndex == 0) {
                Timber.d("Arrives the first message of the chat");
                updateMessages();
            } else {
                adapter.addMessage(messages, lastIndex + 1);
            }
        }
    }

    public int reinsertNodeAttachmentNoRevoked(AndroidMegaChatMessage msg) {
        Timber.d("reinsertNodeAttachmentNoRevoked");
        int lastIndex = messages.size() - 1;
        Timber.d("Last index: %s", lastIndex);
        if (messages.size() == -1) {
            msg.setInfoToShow(AndroidMegaChatMessage.CHAT_ADAPTER_SHOW_ALL);
            messages.add(msg);
        } else {
            Timber.d("Finding where to append the message");
            while (messages.get(lastIndex).getMessage().getMsgIndex() > msg.getMessage().getMsgIndex()) {
                Timber.d("Last index: %s", lastIndex);
                lastIndex--;
                if (lastIndex == -1) {
                    break;
                }
            }
            Timber.d("Last index: %s", lastIndex);
            lastIndex++;
            Timber.d("Append in position: %s", lastIndex);
            messages.add(lastIndex, msg);
            adjustInfoToShow(lastIndex);
            int nextIndex = lastIndex + 1;
            if (nextIndex <= messages.size() - 1) {
                adjustInfoToShow(nextIndex);
            }
            int previousIndex = lastIndex - 1;
            if (previousIndex >= 0) {
                adjustInfoToShow(previousIndex);
            }
        }

        //Create adapter
        if (adapter == null) {
            Timber.d("Create adapter");
            createAdapter();
        } else {
            if (lastIndex < 0) {
                Timber.d("Arrives the first message of the chat");
                updateMessages();
            } else {
                adapter.addMessage(messages, lastIndex + 1);
            }
        }
        return lastIndex;
    }

    public int appendMessagePosition(AndroidMegaChatMessage msg) {
        Timber.d("appendMessagePosition: %d messages", messages.size());
        int lastIndex = messages.size() - 1;
        if (messages.size() == 0) {
            msg.setInfoToShow(AndroidMegaChatMessage.CHAT_ADAPTER_SHOW_ALL);
            msg.setShowAvatar(true);
            messages.add(msg);
        } else {
            Timber.d("Finding where to append the message");

            if (msg.isUploading()) {
                lastIndex++;
                Timber.d("The message is uploading add to index: %dwith state: %d", lastIndex, msg.getPendingMessage().getState());
            } else {
                Timber.d("Status of message: %s", msg.getMessage().getStatus());
                if (lastIndex >= 0) {
                    while (messages.get(lastIndex).isUploading()) {
                        Timber.d("One less index is uploading");
                        lastIndex--;
                        if (lastIndex == -1) {
                            break;
                        }
                    }
                }
                if (lastIndex >= 0) {
                    while (messages.get(lastIndex).getMessage().getStatus() == MegaChatMessage.STATUS_SENDING_MANUAL) {
                        Timber.d("One less index is MANUAL SENDING");
                        lastIndex--;
                        if (lastIndex == -1) {
                            break;
                        }
                    }
                }
                if (lastIndex >= 0) {
                    if (msg.getMessage().getStatus() == MegaChatMessage.STATUS_SERVER_RECEIVED || msg.getMessage().getStatus() == MegaChatMessage.STATUS_NOT_SEEN) {
                        while (messages.get(lastIndex).getMessage().getStatus() == MegaChatMessage.STATUS_SENDING) {
                            Timber.d("One less index");
                            lastIndex--;
                            if (lastIndex == -1) {
                                break;
                            }
                        }
                    }
                }

                lastIndex++;
                Timber.d("Append in position: %s", lastIndex);
            }
            if (lastIndex >= 0) {
                messages.add(lastIndex, msg);
                adjustInfoToShow(lastIndex);
                msg.setShowAvatar(true);
                if (!messages.get(lastIndex).isUploading()) {
                    int nextIndex = lastIndex + 1;
                    if (nextIndex < messages.size()) {
                        if (messages.get(nextIndex) != null) {
                            if (messages.get(nextIndex).isUploading()) {
                                adjustInfoToShow(nextIndex);
                            }
                        }
                    }
                }
                if (lastIndex > 0) {
                    setShowAvatar(lastIndex - 1);
                }
            }
        }

        //Create adapter
        if (adapter == null) {
            Timber.d("Create adapter");
            createAdapter();
        } else {
            Timber.d("Update adapter with last index: %s", lastIndex);
            if (lastIndex < 0) {
                Timber.d("Arrives the first message of the chat");
                updateMessages();
            } else {
                adapter.addMessage(messages, lastIndex + 1);
                adapter.notifyItemChanged(lastIndex);
            }
        }
        return lastIndex;
    }

    public int adjustInfoToShow(int index) {
        Timber.d("Index: %s", index);

        AndroidMegaChatMessage msg = messages.get(index);

        long userHandleToCompare = -1;
        long previousUserHandleToCompare = -1;

        if (msg.isUploading()) {
            userHandleToCompare = myUserHandle;
        } else {

            if ((msg.getMessage().getType() == MegaChatMessage.TYPE_PRIV_CHANGE) || (msg.getMessage().getType() == MegaChatMessage.TYPE_ALTER_PARTICIPANTS)) {
                userHandleToCompare = msg.getMessage().getHandleOfAction();
            } else {
                userHandleToCompare = msg.getMessage().getUserHandle();
            }
        }

        if (index == 0) {
            msg.setInfoToShow(AndroidMegaChatMessage.CHAT_ADAPTER_SHOW_ALL);
        } else {
            AndroidMegaChatMessage previousMessage = messages.get(index - 1);

            if (previousMessage.isUploading()) {

                Timber.d("The previous message is uploading");
                if (msg.isUploading()) {
                    Timber.d("The message is also uploading");
                    if (compareDate(msg.getPendingMessage().getUploadTimestamp(), previousMessage.getPendingMessage().getUploadTimestamp()) == 0) {
                        //Same date
                        if (compareTime(msg.getPendingMessage().getUploadTimestamp(), previousMessage.getPendingMessage().getUploadTimestamp()) == 0) {
                            msg.setInfoToShow(AndroidMegaChatMessage.CHAT_ADAPTER_SHOW_NOTHING);
                        } else {
                            //Different minute
                            msg.setInfoToShow(AndroidMegaChatMessage.CHAT_ADAPTER_SHOW_TIME);
                        }
                    } else {
                        //Different date
                        msg.setInfoToShow(AndroidMegaChatMessage.CHAT_ADAPTER_SHOW_ALL);
                    }
                } else {
                    if (compareDate(msg.getMessage().getTimestamp(), previousMessage.getPendingMessage().getUploadTimestamp()) == 0) {
                        //Same date
                        if (compareTime(msg.getMessage().getTimestamp(), previousMessage.getPendingMessage().getUploadTimestamp()) == 0) {
                            msg.setInfoToShow(AndroidMegaChatMessage.CHAT_ADAPTER_SHOW_NOTHING);
                        } else {
                            //Different minute
                            msg.setInfoToShow(AndroidMegaChatMessage.CHAT_ADAPTER_SHOW_TIME);
                        }
                    } else {
                        //Different date
                        msg.setInfoToShow(AndroidMegaChatMessage.CHAT_ADAPTER_SHOW_ALL);
                    }
                }
            } else {
                Timber.d("The previous message is NOT uploading");

                if (userHandleToCompare == myUserHandle) {
                    Timber.d("MY message!!");

                    if ((previousMessage.getMessage().getType() == MegaChatMessage.TYPE_PRIV_CHANGE) || (previousMessage.getMessage().getType() == MegaChatMessage.TYPE_ALTER_PARTICIPANTS)) {
                        previousUserHandleToCompare = previousMessage.getMessage().getHandleOfAction();
                    } else {
                        previousUserHandleToCompare = previousMessage.getMessage().getUserHandle();
                    }

                    if (previousUserHandleToCompare == myUserHandle) {
                        Timber.d("Last message and previous is mine");
                        //The last two messages are mine
                        if (msg.isUploading()) {
                            Timber.d("The msg to append is uploading");
                            if (compareDate(msg.getPendingMessage().getUploadTimestamp(), previousMessage) == 0) {
                                //Same date
                                if (compareTime(msg.getPendingMessage().getUploadTimestamp(), previousMessage) == 0) {
                                    msg.setInfoToShow(AndroidMegaChatMessage.CHAT_ADAPTER_SHOW_NOTHING);
                                } else {
                                    //Different minute
                                    msg.setInfoToShow(AndroidMegaChatMessage.CHAT_ADAPTER_SHOW_TIME);
                                }
                            } else {
                                //Different date
                                msg.setInfoToShow(AndroidMegaChatMessage.CHAT_ADAPTER_SHOW_ALL);
                            }
                        } else {
                            if (compareDate(msg, previousMessage) == 0) {
                                //Same date
                                if (compareTime(msg, previousMessage) == 0) {
                                    if ((msg.getMessage().isManagementMessage())) {
                                        msg.setInfoToShow(AndroidMegaChatMessage.CHAT_ADAPTER_SHOW_TIME);
                                    } else {
                                        msg.setInfoToShow(AndroidMegaChatMessage.CHAT_ADAPTER_SHOW_NOTHING);
                                    }
                                } else {
                                    //Different minute
                                    msg.setInfoToShow(AndroidMegaChatMessage.CHAT_ADAPTER_SHOW_TIME);
                                }
                            } else {
                                //Different date
                                msg.setInfoToShow(AndroidMegaChatMessage.CHAT_ADAPTER_SHOW_ALL);
                            }
                        }

                    } else {
                        //The last message is mine, the previous not
                        Timber.d("Last message is mine, NOT previous");
                        if (msg.isUploading()) {
                            Timber.d("The msg to append is uploading");
                            if (compareDate(msg.getPendingMessage().getUploadTimestamp(), previousMessage) == 0) {
                                msg.setInfoToShow(AndroidMegaChatMessage.CHAT_ADAPTER_SHOW_TIME);
                            } else {
                                //Different date
                                msg.setInfoToShow(AndroidMegaChatMessage.CHAT_ADAPTER_SHOW_ALL);
                            }
                        } else {
                            if (compareDate(msg, previousMessage) == 0) {
                                msg.setInfoToShow(AndroidMegaChatMessage.CHAT_ADAPTER_SHOW_TIME);
                            } else {
                                //Different date
                                msg.setInfoToShow(AndroidMegaChatMessage.CHAT_ADAPTER_SHOW_ALL);
                            }
                        }
                    }

                } else {
                    Timber.d("NOT MY message!! - CONTACT");

                    if ((previousMessage.getMessage().getType() == MegaChatMessage.TYPE_PRIV_CHANGE) || (previousMessage.getMessage().getType() == MegaChatMessage.TYPE_ALTER_PARTICIPANTS)) {
                        previousUserHandleToCompare = previousMessage.getMessage().getHandleOfAction();
                    } else {
                        previousUserHandleToCompare = previousMessage.getMessage().getUserHandle();
                    }

                    if (previousUserHandleToCompare == userHandleToCompare) {
                        //The last message is also a contact's message
                        if (msg.isUploading()) {
                            if (compareDate(msg.getPendingMessage().getUploadTimestamp(), previousMessage) == 0) {
                                //Same date
                                if (compareTime(msg.getPendingMessage().getUploadTimestamp(), previousMessage) == 0) {
                                    Timber.d("Add with show nothing - same userHandle");
                                    msg.setInfoToShow(AndroidMegaChatMessage.CHAT_ADAPTER_SHOW_NOTHING);

                                } else {
                                    //Different minute
                                    msg.setInfoToShow(AndroidMegaChatMessage.CHAT_ADAPTER_SHOW_TIME);
                                }
                            } else {
                                //Different date
                                msg.setInfoToShow(AndroidMegaChatMessage.CHAT_ADAPTER_SHOW_ALL);
                            }
                        } else {

                            if (compareDate(msg, previousMessage) == 0) {
                                //Same date
                                if (compareTime(msg, previousMessage) == 0) {
                                    if ((msg.getMessage().isManagementMessage())) {
                                        msg.setInfoToShow(AndroidMegaChatMessage.CHAT_ADAPTER_SHOW_TIME);
                                    } else {
                                        msg.setInfoToShow(AndroidMegaChatMessage.CHAT_ADAPTER_SHOW_NOTHING);
                                    }
                                } else {
                                    //Different minute
                                    msg.setInfoToShow(AndroidMegaChatMessage.CHAT_ADAPTER_SHOW_TIME);
                                }
                            } else {
                                //Different date
                                msg.setInfoToShow(AndroidMegaChatMessage.CHAT_ADAPTER_SHOW_ALL);
                            }
                        }

                    } else {
                        //The last message is from contact, the previous not
                        Timber.d("Different user handle");
                        if (msg.isUploading()) {
                            if (compareDate(msg.getPendingMessage().getUploadTimestamp(), previousMessage) == 0) {
                                //Same date
                                if (compareTime(msg.getPendingMessage().getUploadTimestamp(), previousMessage) == 0) {
                                    if (previousUserHandleToCompare == myUserHandle) {
                                        msg.setInfoToShow(AndroidMegaChatMessage.CHAT_ADAPTER_SHOW_TIME);
                                    } else {
                                        msg.setInfoToShow(AndroidMegaChatMessage.CHAT_ADAPTER_SHOW_NOTHING);
                                    }

                                } else {
                                    //Different minute
                                    msg.setInfoToShow(AndroidMegaChatMessage.CHAT_ADAPTER_SHOW_TIME);
                                }

                            } else {
                                //Different date
                                msg.setInfoToShow(AndroidMegaChatMessage.CHAT_ADAPTER_SHOW_ALL);
                            }
                        } else {
                            if (compareDate(msg, previousMessage) == 0) {
                                if (compareTime(msg, previousMessage) == 0) {
                                    if (previousUserHandleToCompare == myUserHandle) {
                                        msg.setInfoToShow(AndroidMegaChatMessage.CHAT_ADAPTER_SHOW_TIME);
                                    } else {
                                        if ((msg.getMessage().isManagementMessage())) {
                                            msg.setInfoToShow(AndroidMegaChatMessage.CHAT_ADAPTER_SHOW_TIME);
                                        } else {
                                            msg.setInfoToShow(AndroidMegaChatMessage.CHAT_ADAPTER_SHOW_TIME);
                                        }
                                    }

                                } else {
                                    //Different minute
                                    msg.setInfoToShow(AndroidMegaChatMessage.CHAT_ADAPTER_SHOW_TIME);
                                }

                            } else {
                                //Different date
                                msg.setInfoToShow(AndroidMegaChatMessage.CHAT_ADAPTER_SHOW_ALL);
                            }
                        }
                    }
                }

            }
        }
        return msg.getInfoToShow();
    }

    public void setShowAvatar(int index) {
        Timber.d("Index: %s", index);

        AndroidMegaChatMessage msg = messages.get(index);

        long userHandleToCompare = -1;
        long previousUserHandleToCompare = -1;

        if (msg.isUploading()) {
            msg.setShowAvatar(false);
            return;
        }

        if (userHandleToCompare == myUserHandle) {
            Timber.d("MY message!!");
        } else {
            Timber.d("Contact message");
            if ((msg.getMessage().getType() == MegaChatMessage.TYPE_PRIV_CHANGE) || (msg.getMessage().getType() == MegaChatMessage.TYPE_ALTER_PARTICIPANTS)) {
                userHandleToCompare = msg.getMessage().getHandleOfAction();
            } else {
                userHandleToCompare = msg.getMessage().getUserHandle();
            }
            Timber.d("userHandleTocompare: %s", userHandleToCompare);
            AndroidMegaChatMessage previousMessage = null;
            if (messages.size() - 1 > index) {
                previousMessage = messages.get(index + 1);
                if (previousMessage == null) {
                    msg.setShowAvatar(true);
                    Timber.w("Previous message is null");
                    return;
                }
                if (previousMessage.isUploading()) {
                    msg.setShowAvatar(true);
                    Timber.d("Previous is uploading");
                    return;
                }

                if ((previousMessage.getMessage().getType() == MegaChatMessage.TYPE_PRIV_CHANGE) || (previousMessage.getMessage().getType() == MegaChatMessage.TYPE_ALTER_PARTICIPANTS)) {
                    previousUserHandleToCompare = previousMessage.getMessage().getHandleOfAction();
                } else {
                    previousUserHandleToCompare = previousMessage.getMessage().getUserHandle();
                }

                Timber.d("previousUserHandleToCompare: %s", previousUserHandleToCompare);

                if ((previousMessage.getMessage().getType() == MegaChatMessage.TYPE_CALL_ENDED) || (previousMessage.getMessage().getType() == MegaChatMessage.TYPE_CALL_STARTED) || (previousMessage.getMessage().getType() == MegaChatMessage.TYPE_PRIV_CHANGE) || (previousMessage.getMessage().getType() == MegaChatMessage.TYPE_ALTER_PARTICIPANTS) || (previousMessage.getMessage().getType() == MegaChatMessage.TYPE_CHAT_TITLE)) {
                    msg.setShowAvatar(true);
                    Timber.d("Set: %s", true);
                } else {
                    if (previousUserHandleToCompare == userHandleToCompare) {
                        msg.setShowAvatar(false);
                        Timber.d("Set: %s", false);
                    } else {
                        msg.setShowAvatar(true);
                        Timber.d("Set: %s", true);
                    }
                }
            } else {
                Timber.w("No previous message");
                msg.setShowAvatar(true);
            }
        }
    }

    public void showMsgNotSentPanel(AndroidMegaChatMessage message, int position) {
        Timber.d("Position: %s", position);

        selectedPosition = position;

        if (message == null || isBottomSheetDialogShown(bottomSheetDialogFragment)) return;

        selectedMessageId = message.getMessage().getRowId();
        Timber.d("Temporal id of MS message: %s", message.getMessage().getTempId());
        bottomSheetDialogFragment = new MessageNotSentBottomSheetDialogFragment();
        bottomSheetDialogFragment.show(getSupportFragmentManager(), bottomSheetDialogFragment.getTag());
    }

    public void showUploadingAttachmentBottomSheet(AndroidMegaChatMessage message, int position) {
        if (message == null || message.getPendingMessage() == null
                || message.getPendingMessage().getState() == PendingMessageSingle.STATE_COMPRESSING
                || isBottomSheetDialogShown(bottomSheetDialogFragment)) {
            return;
        }

        selectedPosition = position;
        selectedMessageId = message.getPendingMessage().getId();

        bottomSheetDialogFragment = new PendingMessageBottomSheetDialogFragment();
        bottomSheetDialogFragment.show(getSupportFragmentManager(), bottomSheetDialogFragment.getTag());
    }

    public void showReactionBottomSheet(AndroidMegaChatMessage message, int position, String reaction) {
        if (message == null || message.getMessage() == null)
            return;

        selectedPosition = position;
        hideBottomSheet();
        selectedMessageId = message.getMessage().getMsgId();

        if (reaction == null) {
            bottomSheetDialogFragment = new ReactionsBottomSheet();
            bottomSheetDialogFragment.show(getSupportFragmentManager(), bottomSheetDialogFragment.getTag());
        } else if (chatRoom != null && !chatRoom.isPreview() && chatRoom.getOwnPrivilege() != MegaChatRoom.PRIV_RM) {
            bottomSheetDialogFragment = new InfoReactionsBottomSheet(this, reaction);
            bottomSheetDialogFragment.show(getSupportFragmentManager(), bottomSheetDialogFragment.getTag());
        }
    }

    public void hideBottomSheet() {
        if (isBottomSheetDialogShown(bottomSheetDialogFragment)) {
            bottomSheetDialogFragment.dismissAllowingStateLoss();
        }
    }

    /**
     * Method to show the bottom panel
     */
    public void showChatRoomToolbarByPanel() {
        if (isBottomSheetDialogShown(bottomSheetDialogFragment)) {
            return;
        }

        if (emojiKeyboard != null) {
            emojiKeyboard.hideBothKeyboard(this);
        }

        bottomSheetDialogFragment = new ChatRoomToolbarBottomSheetDialogFragment();
        bottomSheetDialogFragment.show(getSupportFragmentManager(),
                bottomSheetDialogFragment.getTag());
    }

    private void showGeneralChatMessageBottomSheet(AndroidMegaChatMessage message, int position) {
        selectedPosition = position;

        if (message == null || isBottomSheetDialogShown(bottomSheetDialogFragment))
            return;

        if (emojiKeyboard != null) {
            emojiKeyboard.hideBothKeyboard(this);
        }

        selectedMessageId = message.getMessage().getMsgId();

        if (MegaApplication.getInstance().getMegaChatApi().getMessage(idChat, selectedMessageId) == null) {
            if (!isOnline(this)) {
                showSnackbar(SNACKBAR_TYPE, getString(R.string.error_server_connection_problem), MEGACHAT_INVALID_HANDLE);
            }
            return;
        }
        bottomSheetDialogFragment = new GeneralChatMessageBottomSheet();
        bottomSheetDialogFragment.show(getSupportFragmentManager(), bottomSheetDialogFragment.getTag());
    }

    public void removeMsgNotSent() {
        Timber.d("Selected position: %s", selectedPosition);
        messages.remove(selectedPosition);
        adapter.removeMessage(selectedPosition, messages);
    }

    public void updatingRemovedMessage(MegaChatMessage message) {
        for (int i = 0; i < messages.size(); i++) {
            MegaChatMessage messageToCompare = messages.get(i).getMessage();
            if (messageToCompare != null) {
                if ((message.getMsgId() != MEGACHAT_INVALID_HANDLE && message.getMsgId() == messageToCompare.getMsgId()) ||
                        (message.getTempId() != MEGACHAT_INVALID_HANDLE && message.getTempId() == messageToCompare.getTempId())) {
                    RemovedMessage msg = new RemovedMessage(messageToCompare.getTempId(), messageToCompare.getMsgId());
                    removedMessages.add(msg);
                    adapter.notifyItemChanged(i + 1);
                    break;
                }
            }
        }
    }

    /**
     * Removes a pending message from UI and DB if exists.
     *
     * @param id The identifier of the pending message.
     */
    public void removePendingMsg(long id) {
        removePendingMsg(dbH.findPendingMessageById(id));
    }

    /**
     * Removes a pending message from UI and DB if exists.
     *
     * @param pMsg The pending message.
     */
    public void removePendingMsg(PendingMessageSingle pMsg) {
        if (pMsg == null || pMsg.getState() == PendingMessageSingle.STATE_SENT) {
            showSnackbar(SNACKBAR_TYPE, getString(R.string.error_message_already_sent), MEGACHAT_INVALID_HANDLE);
            return;
        }

        if ((pMsg.getState() == PendingMessageSingle.STATE_UPLOADING || pMsg.getState() == PendingMessageSingle.STATE_ATTACHING)
                && pMsg.getTransferTag() != INVALID_ID) {
            MegaApplication.getChatManagement().setPendingMessageToBeCancelled(pMsg.getTransferTag(), pMsg.getId());
            megaApi.cancelTransferByTag(pMsg.getTransferTag(), this);
            return;
        }

        removePendingMessageFromDbHAndUI(pMsg.getId());
    }

    /**
     * Gets a pending message position from its id.
     *
     * @param pendingMsgId Identifier of the pending message.
     * @return The position of the pending message if exist, INVALID_POSITION otherwise.
     */
    public int findPendingMessagePosition(long pendingMsgId) {
        ListIterator<AndroidMegaChatMessage> itr = messages.listIterator(messages.size());

        while (itr.hasPrevious()) {
            if (pendingMsgId == itr.previous().getMessage().getTempId()) {
                return itr.nextIndex();
            }
        }

        return INVALID_POSITION;
    }

    /**
     * Updates the UI of a pending message.
     *
     * @param pendingMsg The pending message to update.
     */
    private void updatePendingMessage(PendingMessageSingle pendingMsg) {
        ListIterator<AndroidMegaChatMessage> itr = messages.listIterator(messages.size());

        while (itr.hasPrevious()) {
            AndroidMegaChatMessage messageToCheck = itr.previous();

            if (messageToCheck.getPendingMessage() != null
                    && messageToCheck.getPendingMessage().getId() == pendingMsg.id) {
                int indexToChange = itr.nextIndex();
                Timber.d("Found index to update: %s", indexToChange);

                messages.set(indexToChange, new AndroidMegaChatMessage(pendingMsg,
                        pendingMsg.getState() >= PendingMessageSingle.STATE_PREPARING
                                && pendingMsg.getState() <= PendingMessageSingle.STATE_COMPRESSING));

                adapter.modifyMessage(messages, indexToChange + 1);
                break;
            }
        }
    }

    public void showSnackbar(int type, String s, long idChat, String emailUser) {
        showSnackbar(type, fragmentContainer, null, s, idChat, emailUser);
    }

    public void removeProgressDialog() {
        if (statusDialog != null) {
            try {
                statusDialog.dismiss();
            } catch (Exception ex) {
            }
        }
    }

    public void startConversation(long handle) {
        Timber.d("Handle: %s", handle);
        MegaChatRoom chat = megaChatApi.getChatRoomByUser(handle);
        MegaChatPeerList peers = MegaChatPeerList.createInstance();
        if (chat == null) {
            Timber.d("No chat, create it!");
            peers.addPeer(handle, MegaChatPeerList.PRIV_STANDARD);
            megaChatApi.createChat(false, peers, this);
        } else {
            Timber.d("There is already a chat, open it!");
            Intent intentOpenChat = new Intent(this, ChatActivity.class);
            intentOpenChat.setAction(ACTION_CHAT_SHOW_MESSAGES);
            intentOpenChat.putExtra(CHAT_ID, chat.getChatId());
            this.startActivity(intentOpenChat);
        }
    }

    public void startGroupConversation(ArrayList<Long> userHandles) {
        Timber.d("startGroupConversation");

        MegaChatPeerList peers = MegaChatPeerList.createInstance();

        for (int i = 0; i < userHandles.size(); i++) {
            long handle = userHandles.get(i);
            peers.addPeer(handle, MegaChatPeerList.PRIV_STANDARD);
        }
        megaChatApi.createChat(true, peers, this);
    }

    public void setMessages(ArrayList<AndroidMegaChatMessage> messages) {
        if (dialog != null) {
            dialog.dismiss();
        }
        this.messages = messages;
        //Create adapter
        if (adapter == null) {
            createAdapter();
        } else {
            updateMessages();
        }
    }

    private void createAdapter() {
        //Create adapter
        adapter = new MegaChatAdapter(this, chatRoom, messages, messagesPlaying,
                removedMessages, listView, inviteContactUseCase, getAvatarUseCase, getNodeUseCase);

        adapter.setHasStableIds(true);
        listView.setLayoutManager(mLayoutManager);
        listView.setAdapter(adapter);
        updateMessages();
    }

    public void updateReactionAdapter(MegaChatMessage msg, String reaction, int count) {
        adapter.checkReactionUpdated(idChat, msg, reaction, count);
    }

    @Override
    public void onRequestStart(MegaChatApiJava api, MegaChatRequest request) {

    }

    @Override
    public void onRequestUpdate(MegaChatApiJava api, MegaChatRequest request) {

    }

    @Override
    public void onRequestFinish(MegaChatApiJava api, MegaChatRequest request, MegaChatError e) {
        Timber.d("onRequestFinish: %s %d", request.getRequestString(), request.getType());

        if (request.getType() == MegaChatRequest.TYPE_REMOVE_FROM_CHATROOM) {
            Timber.d("Remove participant: %d my user: %d", request.getUserHandle(), megaChatApi.getMyUserHandle());

            if (e.getErrorCode() == MegaChatError.ERROR_OK) {
                Timber.d("Participant removed OK");
                invalidateOptionsMenu();
            } else {
                Timber.e("ERROR WHEN TYPE_REMOVE_FROM_CHATROOM %s", e.getErrorString());
                showSnackbar(SNACKBAR_TYPE, getTranslatedErrorString(e), MEGACHAT_INVALID_HANDLE);
            }
        } else if (request.getType() == MegaChatRequest.TYPE_ATTACH_NODE_MESSAGE) {
            removeProgressDialog();

            disableMultiselection();

            if (e.getErrorCode() == MegaChatError.ERROR_OK) {
                Timber.d("File sent correctly");
                MegaNodeList nodeList = request.getMegaNodeList();

                for (int i = 0; i < nodeList.size(); i++) {
                    Timber.d("Node handle: %s", nodeList.get(i).getHandle());
                }
                AndroidMegaChatMessage androidMsgSent = new AndroidMegaChatMessage(request.getMegaChatMessage());
                sendMessageToUI(androidMsgSent);

            } else {
                Timber.e("File NOT sent: %s___%s", e.getErrorCode(), e.getErrorString());
                showSnackbar(SNACKBAR_TYPE, getString(R.string.error_attaching_node_from_cloud), -1);
            }

        } else if (request.getType() == MegaChatRequest.TYPE_REVOKE_NODE_MESSAGE) {
            if (e.getErrorCode() == MegaChatError.ERROR_OK) {
                Timber.d("Node revoked correctly, msg id: %s", request.getMegaChatMessage().getMsgId());
            } else {
                Timber.e("NOT revoked correctly");
                showSnackbar(SNACKBAR_TYPE, getString(R.string.error_revoking_node), -1);
            }

        } else if (request.getType() == MegaChatRequest.TYPE_CREATE_CHATROOM) {
            Timber.d("Create chat request finish!!!");
            if (e.getErrorCode() == MegaChatError.ERROR_OK) {

                Timber.d("Open new chat");
                Intent intent = new Intent(this, ChatActivity.class);
                intent.setAction(ACTION_CHAT_SHOW_MESSAGES);
                intent.putExtra(CHAT_ID, request.getChatHandle());
                this.startActivity(intent);
                finish();
            } else {
                Timber.e("ERROR WHEN CREATING CHAT %s", e.getErrorString());
                showSnackbar(SNACKBAR_TYPE, getString(R.string.create_chat_error), -1);
            }

        } else if (request.getType() == MegaChatRequest.TYPE_AUTOJOIN_PUBLIC_CHAT) {
            joiningOrLeaving = false;

            if (e.getErrorCode() == MegaChatError.ERROR_OK) {
                if (request.getUserHandle() != MEGACHAT_INVALID_HANDLE) {
                    //Rejoin option
                    initializeInputText();
                    isOpeningChat = true;
                    loadHistory();
                } else {
                    //Join
                    setChatSubtitle();
                    setPreviewersView();
                }

                supportInvalidateOptionsMenu();
            } else {
                MegaChatRoom chatRoom = megaChatApi.getChatRoom(idChat);
                if (chatRoom != null && chatRoom.getOwnPrivilege() >= MegaChatRoom.PRIV_RO) {
                    Timber.w("I'm already a participant");
                    return;
                }

                Timber.e("ERROR WHEN JOINING CHAT %s___%s", e.getErrorCode(), e.getErrorString());
                showSnackbar(SNACKBAR_TYPE, getString(R.string.error_general_nodes), MEGACHAT_INVALID_HANDLE);
            }
        } else if (request.getType() == MegaChatRequest.TYPE_LAST_GREEN) {
            Timber.d("TYPE_LAST_GREEN requested");

        } else if (request.getType() == MegaChatRequest.TYPE_ARCHIVE_CHATROOM) {

            long chatHandle = request.getChatHandle();
            chatRoom = megaChatApi.getChatRoom(chatHandle);
            String chatTitle = getTitleChat(chatRoom);

            if (chatTitle == null) {
                chatTitle = "";
            } else if (!chatTitle.isEmpty() && chatTitle.length() > 60) {
                chatTitle = chatTitle.substring(0, 59) + "...";
            }

            if (!chatTitle.isEmpty() && chatRoom.isGroup() && !chatRoom.hasCustomTitle()) {
                chatTitle = "\"" + chatTitle + "\"";
            }

            supportInvalidateOptionsMenu();
            setChatSubtitle();

            if (!chatRoom.isArchived()) {
                requestLastGreen(INITIAL_PRESENCE_STATUS);
            }

            if (e.getErrorCode() == MegaChatError.ERROR_OK) {

                if (request.getFlag()) {
                    Timber.d("Chat archived");
                    sendBroadcastChatArchived(chatTitle);
                } else {
                    Timber.d("Chat unarchived");
                    showSnackbar(SNACKBAR_TYPE, getString(R.string.success_unarchive_chat, chatTitle), -1);
                }

            } else {
                if (request.getFlag()) {
                    Timber.e("ERROR WHEN ARCHIVING CHAT %s", e.getErrorString());
                    showSnackbar(SNACKBAR_TYPE, getString(R.string.error_archive_chat, chatTitle), -1);
                } else {
                    Timber.e("ERROR WHEN UNARCHIVING CHAT %s", e.getErrorString());
                    showSnackbar(SNACKBAR_TYPE, getString(R.string.error_unarchive_chat, chatTitle), -1);
                }
            }
        } else if (request.getType() == MegaChatRequest.TYPE_CHAT_LINK_HANDLE) {
            if (request.getFlag() && request.getNumRetry() == 0) {
                Timber.d("Removing chat link");
                if (e.getErrorCode() == MegaChatError.ERROR_OK) {
                    showSnackbar(SNACKBAR_TYPE, getString(R.string.chat_link_deleted), -1);
                } else {
                    if (e.getErrorCode() == MegaChatError.ERROR_ARGS) {
                        Timber.e("The chatroom isn't grupal or public");
                    } else if (e.getErrorCode() == MegaChatError.ERROR_NOENT) {
                        Timber.e("The chatroom doesn't exist or the chatid is invalid");
                    } else if (e.getErrorCode() == MegaChatError.ERROR_ACCESS) {
                        Timber.e("The chatroom doesn't have a topic or the caller isn't an operator");
                    } else {
                        Timber.e("Error TYPE_CHAT_LINK_HANDLE %s", e.getErrorCode());
                    }
                    showSnackbar(SNACKBAR_TYPE, getString(R.string.general_error) + ": " + e.getErrorString(), -1);
                }
            }
        }
    }

    @Override
    public void onRequestTemporaryError(MegaChatApiJava api, MegaChatRequest request, MegaChatError e) {
        Timber.w("onRequestTemporaryError");
    }

    @Override
    protected void onStop() {
        super.onStop();
    }

    private void cleanBuffers() {
        if (!bufferMessages.isEmpty()) {
            bufferMessages.clear();
        }
        if (!messages.isEmpty()) {
            messages.clear();
        }
        if (!removedMessages.isEmpty()) {
            removedMessages.clear();
        }
    }

    @Override
    protected void onDestroy() {
        destroySpeakerAudioManger();
        cleanBuffers();
        if (handlerEmojiKeyboard != null) {
            handlerEmojiKeyboard.removeCallbacksAndMessages(null);
        }
        if (handlerKeyboard != null) {
            handlerKeyboard.removeCallbacksAndMessages(null);
        }

        if (megaChatApi != null && idChat != -1) {
            megaChatApi.closeChatRoom(idChat, this);
            MegaApplication.setClosedChat(true);

            if (chatRoom != null && chatRoom.isPreview()) {
                megaChatApi.closeChatPreview(idChat);
            }
        }

        if (handler != null) {
            handler.removeCallbacksAndMessages(null);
        }

        if (handlerReceive != null) {
            handlerReceive.removeCallbacksAndMessages(null);
        }
        if (handlerSend != null) {
            handlerSend.removeCallbacksAndMessages(null);
        }

        hideCallBar(null);
        destroyAudioRecorderElements();
        if (adapter != null) {
            adapter.stopAllReproductionsInProgress();
            adapter.destroyVoiceElemnts();
        }

        unregisterReceiver(historyTruncatedByRetentionTimeReceiver);
        unregisterReceiver(chatRoomMuteUpdateReceiver);
        unregisterReceiver(dialogConnectReceiver);
        unregisterReceiver(voiceclipDownloadedReceiver);
        unregisterReceiver(userNameReceiver);
        unregisterReceiver(chatArchivedReceiver);
        unregisterReceiver(leftChatReceiver);
        unregisterReceiver(closeChatReceiver);
        unregisterReceiver(joinedSuccessfullyReceiver);
        unregisterReceiver(chatUploadStartedReceiver);
        unregisterReceiver(errorCopyingNodesReceiver);
        unregisterReceiver(retryPendingMessageReceiver);

        if (megaApi != null) {
            megaApi.removeRequestListener(this);
        }

        MediaPlayerService.resumeAudioPlayerIfNotInCall(this);

        nodeSaver.destroy();

        super.onDestroy();
    }

    /**
     * Method for saving in the database if there was something written in the input text or if a message was being edited
     */
    private void saveInputText() {
        try {
            if (textChat != null) {
                String written = textChat.getText().toString();
                if (written != null) {
                    if (dbH == null) {
                        dbH = MegaApplication.getInstance().getDbH();
                    }
                    if (dbH != null) {
                        ChatItemPreferences prefs = dbH.findChatPreferencesByHandle(Long.toString(idChat));
                        String editedMessageId = editingMessage && messageToEdit != null ? Long.toString(messageToEdit.getMsgId()) : "";
                        if (prefs != null) {
                            prefs.setEditedMsgId(editedMessageId);
                            prefs.setWrittenText(written);
                            dbH.setWrittenTextItem(Long.toString(idChat), written, editedMessageId);
                        } else {
                            prefs = new ChatItemPreferences(Long.toString(idChat), written, editedMessageId);
                            dbH.setChatItemPreferences(prefs);
                        }
                    }
                }
            }
        } catch (Exception e) {
            Timber.e(e, "Written message not stored on DB");
        }
    }

    public void closeChat(boolean shouldLogout) {
        if (megaChatApi == null || chatRoom == null || idChat == MEGACHAT_INVALID_HANDLE) {
            return;
        }

        saveInputText();
        shouldLogout = chatC.isInAnonymousMode() && shouldLogout;
        megaChatApi.closeChatRoom(idChat, this);
        if (chatRoom.isPreview()) {
            megaChatApi.closeChatPreview(idChat);
        }

        MegaApplication.setClosedChat(true);
        composite.clear();

        if (shouldLogout) {
            megaChatApi.logout();
        }

        chatRoom = null;
        idChat = MEGACHAT_INVALID_HANDLE;
    }

    @Override
    protected void onNewIntent(Intent intent) {
        hideKeyboard();
        if (intent != null) {
            if (intent.getAction() != null) {
                if (intent.getAction().equals(ACTION_UPDATE_ATTACHMENT)) {
                    Timber.d("Intent to update an attachment with error");

                    long idPendMsg = intent.getLongExtra("ID_MSG", -1);
                    if (idPendMsg != -1) {
                        int indexToChange = -1;
                        ListIterator<AndroidMegaChatMessage> itr = messages.listIterator(messages.size());

                        // Iterate in reverse.
                        while (itr.hasPrevious()) {
                            AndroidMegaChatMessage messageToCheck = itr.previous();

                            if (messageToCheck.isUploading()) {
                                if (messageToCheck.getPendingMessage().getId() == idPendMsg) {
                                    indexToChange = itr.nextIndex();
                                    Timber.d("Found index to change: %s", indexToChange);
                                    break;
                                }
                            }
                        }

                        if (indexToChange != -1) {
                            Timber.d("Index modified: %s", indexToChange);

                            PendingMessageSingle pendingMsg = null;
                            if (idPendMsg != -1) {
                                pendingMsg = dbH.findPendingMessageById(idPendMsg);

                                if (pendingMsg != null) {
                                    messages.get(indexToChange).setPendingMessage(pendingMsg);
                                    adapter.modifyMessage(messages, indexToChange + 1);
                                }
                            }
                        } else {
                            Timber.e("Error, id pending message message not found!!");
                        }
                    } else {
                        Timber.e("Error. The idPendMsg is -1");
                    }

                    int isOverquota = intent.getIntExtra("IS_OVERQUOTA", 0);
                    if (isOverquota == 1) {
                        showOverquotaAlert(false);
                    } else if (isOverquota == 2) {
                        showOverquotaAlert(true);
                    }

                    return;
                } else {
                    long newidChat = intent.getLongExtra(CHAT_ID, MEGACHAT_INVALID_HANDLE);
                    if (intent.getAction().equals(ACTION_CHAT_SHOW_MESSAGES) || intent.getAction().equals(ACTION_OPEN_CHAT_LINK) || idChat != newidChat) {
                        cleanBuffers();
                        pendingMessagesLoaded = false;
                    }
                    if (messagesPlaying != null && !messagesPlaying.isEmpty()) {
                        for (MessageVoiceClip m : messagesPlaying) {
                            m.getMediaPlayer().release();
                            m.setMediaPlayer(null);
                        }
                        messagesPlaying.clear();
                    }

                    closeChat(false);
                    MegaApplication.setOpenChatId(-1);

                    initAfterIntent(intent, null);
                }

            }
        }
        super.onNewIntent(intent);
        setIntent(intent);
    }

    public MegaChatRoom getChatRoom() {
        return chatRoom;
    }

    public void setChatRoom(MegaChatRoom chatRoom) {
        this.chatRoom = chatRoom;
    }

    public void revoke() {
        Timber.d("revoke");
        megaChatApi.revokeAttachmentMessage(idChat, selectedMessageId);
    }

    @Override
    public void onRequestStart(MegaApiJava api, MegaRequest request) {

    }

    @Override
    public void onRequestUpdate(MegaApiJava api, MegaRequest request) {

    }

    @Override
    public void onRequestFinish(MegaApiJava api, MegaRequest request, MegaError e) {
        removeProgressDialog();
        if (request.getType() == MegaRequest.TYPE_INVITE_CONTACT) {
            Timber.d("MegaRequest.TYPE_INVITE_CONTACT finished: %s", request.getNumber());

            if (request.getNumber() == MegaContactRequest.INVITE_ACTION_REMIND) {
                showSnackbar(SNACKBAR_TYPE, getString(R.string.context_contact_invitation_resent), -1);
            } else {
                if (e.getErrorCode() == MegaError.API_OK) {
                    Timber.d("OK INVITE CONTACT: %s", request.getEmail());
                    if (request.getNumber() == MegaContactRequest.INVITE_ACTION_ADD) {
                        showSnackbar(DISMISS_ACTION_SNACKBAR, StringResourcesUtils.getString(R.string.contact_invited), MEGACHAT_INVALID_HANDLE);
                    }
                } else {
                    if (e.getErrorCode() == MegaError.API_EEXIST) {
                        showSnackbar(SNACKBAR_TYPE, getString(R.string.context_contact_already_invited, request.getEmail()), -1);
                    } else if (request.getNumber() == MegaContactRequest.INVITE_ACTION_ADD && e.getErrorCode() == MegaError.API_EARGS) {
                        showSnackbar(SNACKBAR_TYPE, getString(R.string.error_own_email_as_contact), -1);
                    } else {
                        showSnackbar(SNACKBAR_TYPE, getString(R.string.general_error), -1);
                    }
                    Timber.e("ERROR: %s___%s", e.getErrorCode(), e.getErrorString());
                }
            }
        } else if (request.getType() == MegaRequest.TYPE_CANCEL_TRANSFER) {
            int tag = request.getTransferTag();
            ChatManagement chatManagement = MegaApplication.getChatManagement();
            long pMsgId = chatManagement.getPendingMsgIdToBeCancelled(tag);
            chatManagement.removePendingMsgToBeCancelled(tag);

            if (e.getErrorCode() != MegaError.API_OK) {
                chatManagement.addMsgToBeDelete(pMsgId);
            } else {
                removePendingMessageFromDbHAndUI(pMsgId);
            }
        } else if (request.getType() == MegaRequest.TYPE_SET_ATTR_USER) {
            if (request.getParamType() == MegaApiJava.USER_ATTR_GEOLOCATION) {
                if (e.getErrorCode() == MegaError.API_OK) {
                    Timber.d("Attribute USER_ATTR_GEOLOCATION enabled");
                    MegaApplication.setEnabledGeoLocation(true);
                    getLocationPermission();
                } else {
                    Timber.d("Attribute USER_ATTR_GEOLOCATION disabled");
                    MegaApplication.setEnabledGeoLocation(false);
                }
            }
        }
    }

    /**
     * Method for removing a penging message from the database and UI
     *
     * @param pendingId Pending message ID
     */
    private void removePendingMessageFromDbHAndUI(long pendingId) {
        try {
            dbH.removePendingMessageById(pendingId);
            int positionToRemove = selectedPosition == INVALID_POSITION
                    ? findPendingMessagePosition(pendingId)
                    : selectedPosition;

            messages.remove(positionToRemove);
            adapter.removeMessage(positionToRemove, messages);
        } catch (IndexOutOfBoundsException exception) {
            Timber.e(exception, "EXCEPTION");
        }
    }

    @Override
    public void onRequestTemporaryError(MegaApiJava api, MegaRequest request, MegaError e) {

    }

    protected MegaChatAdapter getAdapter() {
        return adapter;
    }

    @Override
    public void onSaveInstanceState(Bundle outState) {
        super.onSaveInstanceState(outState);
        outState.putLong(CHAT_ID, idChat);
        outState.putLong("selectedMessageId", selectedMessageId);
        outState.putInt("selectedPosition", selectedPosition);
        outState.putLong(LAST_MESSAGE_SEEN, lastIdMsgSeen);
        outState.putLong(GENERAL_UNREAD_COUNT, generalUnreadCount);
        outState.putString("mOutputFilePath", mOutputFilePath);
        outState.putBoolean("isShareLinkDialogDismissed", isShareLinkDialogDismissed);
        nodeSaver.saveState(outState);

        if (adapter == null)
            return;


        RotatableAdapter currentAdapter = getAdapter();
        if (currentAdapter != null & adapter.isMultipleSelect()) {
            ArrayList<Integer> selectedPositions = (ArrayList<Integer>) (currentAdapter.getSelectedItems());
            outState.putIntegerArrayList(SELECTED_ITEMS, selectedPositions);
        }

        MessageVoiceClip messageVoiceClip = adapter.getVoiceClipPlaying();
        if (messageVoiceClip != null) {
            outState.putBoolean(PLAYING, true);
            outState.putLong(ID_VOICE_CLIP_PLAYING, messageVoiceClip.getIdMessage());
            outState.putLong(MESSAGE_HANDLE_PLAYING, messageVoiceClip.getMessageHandle());
            outState.putLong(USER_HANDLE_PLAYING, messageVoiceClip.getUserHandle());
            outState.putInt(PROGRESS_PLAYING, messageVoiceClip.getProgress());
        } else {
            outState.putBoolean(PLAYING, false);

        }
        outState.putBoolean("isLocationDialogShown", isLocationDialogShown);
        outState.putBoolean(JOINING_OR_LEAVING, joiningOrLeaving);
        outState.putString(JOINING_OR_LEAVING_ACTION, joiningOrLeavingAction);
        outState.putBoolean(OPENING_AND_JOINING_ACTION, openingAndJoining);
        outState.putBoolean(ERROR_REACTION_DIALOG, errorReactionsDialogIsShown);
        outState.putLong(TYPE_ERROR_REACTION, typeErrorReaction);
        outState.putBoolean(END_CALL_FOR_ALL_DIALOG, AlertDialogUtil.isAlertDialogShown(endCallForAllDialog));
        isOnlyMeInCallDialogShown = AlertDialogUtil.isAlertDialogShown(dialogOnlyMeInCall);
        outState.putBoolean(ONLY_ME_IN_CALL_DIALOG, isOnlyMeInCallDialogShown);
        hideDialogCall();
    }

    /**
     * Handle processed upload intent.
     *
     * @param infos List<ShareInfo> containing all the upload info.
     */
    private void onIntentProcessed(List<ShareInfo> infos) {
        Timber.d("onIntentProcessed");
        if (infos == null) {
            statusDialog.dismiss();
            showSnackbar(SNACKBAR_TYPE, getString(R.string.upload_can_not_open), -1);
        } else {
            PermissionUtils.checkNotificationsPermission(this);
            Timber.d("Launch chat upload with files %s", infos.size());
            for (ShareInfo info : infos) {
                Intent intent = new Intent(this, ChatUploadService.class);

                PendingMessageSingle pMsgSingle = createAttachmentPendingMessage(idChat,
                        info.getFileAbsolutePath(), info.getTitle(), false);

                long idMessage = pMsgSingle.getId();

                if (idMessage != -1) {
                    intent.putExtra(ChatUploadService.EXTRA_ID_PEND_MSG, idMessage);

                    Timber.d("Size of the file: %s", info.getSize());

                    AndroidMegaChatMessage newNodeAttachmentMsg = new AndroidMegaChatMessage(pMsgSingle, true);
                    sendMessageToUI(newNodeAttachmentMsg);

                    intent.putExtra(ChatUploadService.EXTRA_CHAT_ID, idChat);

                    checkIfServiceCanStart(intent);
                } else {
                    Timber.e("Error when adding pending msg to the database");
                }

                removeProgressDialog();
            }
        }
    }

    /**
     * If the chat id received is valid, opens a chat after forward messages.
     * If no, only disables select mode and shows a Snackbar if the text received is not null neither empty.
     *
     * @param chatHandle Chat id.
     * @param text       Text to show as Snackbar if needed, null or empty otherwise.
     */
    public void openChatAfterForward(long chatHandle, String text) {
        removeProgressDialog();

        if (chatHandle == idChat || chatHandle == MEGACHAT_INVALID_HANDLE) {
            disableMultiselection();

            if (text != null) {
                showSnackbar(SNACKBAR_TYPE, text, MEGACHAT_INVALID_HANDLE);
            }

            return;
        }

        Intent intentOpenChat = new Intent(this, ManagerActivity.class);
        intentOpenChat.addFlags(Intent.FLAG_ACTIVITY_CLEAR_TOP);
        intentOpenChat.setAction(ACTION_CHAT_NOTIFICATION_MESSAGE);
        intentOpenChat.putExtra(CHAT_ID, chatHandle);
        intentOpenChat.putExtra(SHOW_SNACKBAR, text);
        closeChat(true);
        startActivity(intentOpenChat);
        finish();
    }

    public void markAsSeen(MegaChatMessage msg) {
        Timber.d("markAsSeen");
        if (activityVisible) {
            if (msg.getStatus() != MegaChatMessage.STATUS_SEEN) {
                Timber.d("Mark message: %d as seen", msg.getMsgId());
                megaChatApi.setMessageSeen(chatRoom.getChatId(), msg.getMsgId());
            }
        }
    }


    @Override
    public void onResume() {
        super.onResume();

        setKeyboardVisibilityListener();

        if (idChat != -1 && chatRoom != null) {
            setNodeAttachmentVisible();

            passcodeManagement.setShowPasscodeScreen(true);
            MegaApplication.setOpenChatId(idChat);
            supportInvalidateOptionsMenu();

            int chatConnection = megaChatApi.getChatConnectionState(idChat);
            Timber.d("Chat connection (%d) is: %d", idChat, chatConnection);
            if (chatConnection == MegaChatApi.CHAT_CONNECTION_ONLINE) {
                setAsRead = true;
                if (!chatRoom.isGroup()) {
                    requestLastGreen(INITIAL_PRESENCE_STATUS);
                }
            } else {
                setAsRead = false;
            }
            setChatSubtitle();
            if (emojiKeyboard != null) {
                emojiKeyboard.hideBothKeyboard(this);
            }

            try {
                ChatAdvancedNotificationBuilder notificationBuilder;
                notificationBuilder = ChatAdvancedNotificationBuilder.newInstance(this);
                notificationBuilder.removeAllChatNotifications();
            } catch (Exception e) {
                Timber.e(e, "Exception NotificationManager - remove all notifications");
            }
            //Update last seen position if different and there is unread messages
            //If the chat is being opened do not update, onLoad will do that

            if (!isOpeningChat) {
                Timber.d("Chat is NOT loading history");
                if (lastSeenReceived == true && messages != null) {

                    long unreadCount = chatRoom.getUnreadCount();
                    if (unreadCount != 0) {
                        lastIdMsgSeen = megaChatApi.getLastMessageSeenId(idChat);

                        //Find last message
                        int positionLastMessage = -1;
                        for (int i = messages.size() - 1; i >= 0; i--) {
                            AndroidMegaChatMessage androidMessage = messages.get(i);

                            if (!androidMessage.isUploading()) {
                                MegaChatMessage msg = androidMessage.getMessage();
                                if (msg.getMsgId() == lastIdMsgSeen) {
                                    positionLastMessage = i;
                                    break;
                                }
                            }
                        }

                        if (positionLastMessage == -1) {
                            scrollToMessage(-1);

                        } else {
                            //Check if it has no my messages after

                            if (positionLastMessage >= messages.size() - 1) {
                                Timber.d("Nothing after, do not increment position");
                            } else {
                                positionLastMessage = positionLastMessage + 1;
                            }

                            AndroidMegaChatMessage message = messages.get(positionLastMessage);
                            Timber.d("Position lastMessage found: %d messages.size: %d", positionLastMessage, messages.size());

                            while (message.getMessage().getUserHandle() == megaChatApi.getMyUserHandle()) {
                                lastIdMsgSeen = message.getMessage().getMsgId();
                                positionLastMessage = positionLastMessage + 1;
                                message = messages.get(positionLastMessage);
                            }

                            generalUnreadCount = unreadCount;
                            scrollToMessage(lastIdMsgSeen);
                        }
                    } else {
                        if (generalUnreadCount != 0) {
                            scrollToMessage(-1);
                        }
                    }
                }
                setLastMessageSeen();
            } else {
                Timber.d("openingChat:doNotUpdateLastMessageSeen");
            }

            activityVisible = true;
            updateCallBanner();
            if (aB != null && aB.getTitle() != null) {
                titleToolbar.setText(titleToolbar.getText());
            }
            updateActionModeTitle();

            if (isOnlyMeInCallDialogShown) {
                showOnlyMeInTheCallDialog();
            } else {
                hideDialogCall();
            }
        }
    }

    public void scrollToMessage(long lastId) {
        if (messages == null || messages.isEmpty())
            return;

        for (int i = messages.size() - 1; i >= 0; i--) {
            AndroidMegaChatMessage androidMessage = messages.get(i);

            if (!androidMessage.isUploading()) {
                MegaChatMessage msg = androidMessage.getMessage();
                if (msg.getMsgId() == lastId) {
                    Timber.d("Scroll to position: %s", i);
                    mLayoutManager.scrollToPositionWithOffset(i + 1, scaleHeightPx(30, getOutMetrics()));
                    break;
                }
            }
        }

    }

    public void setLastMessageSeen() {
        Timber.d("setLastMessageSeen");

        if (messages != null) {
            if (!messages.isEmpty()) {
                AndroidMegaChatMessage lastMessage = messages.get(messages.size() - 1);
                int index = messages.size() - 1;
                if ((lastMessage != null) && (lastMessage.getMessage() != null)) {
                    if (!lastMessage.isUploading()) {
                        while (lastMessage.getMessage().getUserHandle() == megaChatApi.getMyUserHandle()) {
                            index--;
                            if (index == -1) {
                                break;
                            }
                            lastMessage = messages.get(index);
                        }

                        if (lastMessage.getMessage() != null && activityLifecycleHandler.isActivityVisible()) {
                            boolean resultMarkAsSeen = megaChatApi.setMessageSeen(idChat, lastMessage.getMessage().getMsgId());
                            Timber.d("Result setMessageSeen: %s", resultMarkAsSeen);
                        }

                    } else {
                        while (lastMessage.isUploading() == true) {
                            index--;
                            if (index == -1) {
                                break;
                            }
                            lastMessage = messages.get(index);
                        }
                        if ((lastMessage != null) && (lastMessage.getMessage() != null)) {

                            while (lastMessage.getMessage().getUserHandle() == megaChatApi.getMyUserHandle()) {
                                index--;
                                if (index == -1) {
                                    break;
                                }
                                lastMessage = messages.get(index);
                            }

                            if (lastMessage.getMessage() != null && activityLifecycleHandler.isActivityVisible()) {
                                boolean resultMarkAsSeen = megaChatApi.setMessageSeen(idChat, lastMessage.getMessage().getMsgId());
                                Timber.d("Result setMessageSeen: %s", resultMarkAsSeen);
                            }
                        }
                    }
                } else {
                    Timber.e("lastMessageNUll");
                }
            }
        }
    }

    @Override
    protected void onPause() {
        super.onPause();
        if (rtcAudioManager != null)
            rtcAudioManager.unregisterProximitySensor();

        destroyAudioRecorderElements();
        if (adapter != null) {
            adapter.pausePlaybackInProgress();
        }
        hideKeyboard();
        activityVisible = false;
        MegaApplication.setOpenChatId(-1);
    }

    public void updateNavigationToolbarIcon() {
        if (!chatC.isInAnonymousMode()) {
            int numberUnread = megaChatApi.getUnreadChats();

            if (numberUnread == 0) {
                aB.setHomeAsUpIndicator(upArrow);
            } else {

                badgeDrawable.setProgress(1.0f);

                if (numberUnread > 9) {
                    badgeDrawable.setText("9+");
                } else {
                    badgeDrawable.setText(numberUnread + "");
                }

                aB.setHomeAsUpIndicator(badgeDrawable);
            }
        } else {
            aB.setHomeAsUpIndicator(upArrow);
        }
    }

    private void onChatConnectionStateUpdate(long chatid, int newState) {
        Timber.d("Chat ID: %d. New State: %d", chatid, newState);

        if (idChat == chatid) {
            if (newState == MegaChatApi.CHAT_CONNECTION_ONLINE) {
                Timber.d("Chat is now ONLINE");
                setAsRead = true;
                setLastMessageSeen();

                if (stateHistory == MegaChatApi.SOURCE_ERROR && retryHistory) {
                    Timber.w("SOURCE_ERROR:call to load history again");
                    retryHistory = false;
                    loadHistory();
                }

            } else {
                setAsRead = false;
            }

            updateCallBanner();
            setChatSubtitle();
            supportInvalidateOptionsMenu();
        }
    }

    private void onChatPresenceLastGreen(long userhandle, int lastGreen) {
        Timber.d("userhandle: %d, lastGreen: %d", userhandle, lastGreen);

        if (chatRoom == null) {
            return;
        }

        if (!chatRoom.isGroup() && userhandle == chatRoom.getPeerHandle(0)) {
            Timber.d("Update last green");

            int state = megaChatApi.getUserOnlineStatus(chatRoom.getPeerHandle(0));

            if (state != MegaChatApi.STATUS_ONLINE && state != MegaChatApi.STATUS_BUSY && state != MegaChatApi.STATUS_INVALID) {
                String formattedDate = lastGreenDate(this, lastGreen);

                setLastGreen(formattedDate);

                Timber.d("Date last green: %s", formattedDate);
            }
        }
    }

    public void uploadPictureOrVoiceClip(String path) {
        if (path == null) return;
        File file;
        if (path.startsWith("content:")) {
            file = getFileFromContentUri(this, Uri.parse(path));
        } else if (isVoiceClip(path)) {
            file = buildVoiceClipFile(this, outputFileName);
            if (!isFileAvailable(file)) return;
        } else {
            file = new File(path);
            if (!MimeTypeList.typeForName(file.getAbsolutePath()).isImage()) return;
        }

        Intent intent = new Intent(this, ChatUploadService.class);
        PendingMessageSingle pMsgSingle = new PendingMessageSingle();
        pMsgSingle.setChatId(idChat);
        if (isVoiceClip(file.getAbsolutePath())) {
            pMsgSingle.setType(TYPE_VOICE_CLIP);
            intent.putExtra(EXTRA_TRANSFER_TYPE, APP_DATA_VOICE_CLIP);
        }

        long timestamp = System.currentTimeMillis() / 1000;
        pMsgSingle.setUploadTimestamp(timestamp);
        String fingerprint = megaApi.getFingerprint(file.getAbsolutePath());
        pMsgSingle.setFilePath(file.getAbsolutePath());
        pMsgSingle.setName(file.getName());
        pMsgSingle.setFingerprint(fingerprint);
        long idMessage = dbH.addPendingMessage(pMsgSingle);
        pMsgSingle.setId(idMessage);

        if (idMessage == -1) return;

        Timber.d("idMessage = %s", idMessage);
        intent.putExtra(ChatUploadService.EXTRA_ID_PEND_MSG, idMessage);
        if (!isLoadingHistory) {
            Timber.d("sendMessageToUI");
            AndroidMegaChatMessage newNodeAttachmentMsg = new AndroidMegaChatMessage(pMsgSingle, true);
            sendMessageToUI(newNodeAttachmentMsg);
        }
        intent.putExtra(ChatUploadService.EXTRA_CHAT_ID, idChat);

        checkIfServiceCanStart(intent);
    }


    private void showOverquotaAlert(boolean prewarning) {
        Timber.d("prewarning: %s", prewarning);

        MaterialAlertDialogBuilder builder = new MaterialAlertDialogBuilder(this);
        builder.setTitle(getString(R.string.overquota_alert_title));

        if (prewarning) {
            builder.setMessage(getString(R.string.pre_overquota_alert_text));
        } else {
            builder.setMessage(getString(R.string.overquota_alert_text));
        }

        if (chatAlertDialog == null) {

            builder.setPositiveButton(getString(R.string.my_account_upgrade_pro), new android.content.DialogInterface.OnClickListener() {

                @Override
                public void onClick(DialogInterface dialog, int which) {
                    navigateToUpgradeAccount();
                }
            });
            builder.setNegativeButton(getString(R.string.general_cancel), new android.content.DialogInterface.OnClickListener() {

                @Override
                public void onClick(DialogInterface dialog, int which) {
                    dialog.dismiss();
                    chatAlertDialog = null;
                }
            });

            chatAlertDialog = builder.create();
            chatAlertDialog.setCanceledOnTouchOutside(false);
        }

        chatAlertDialog.show();
    }

    private void showCallInProgressLayout(String text, boolean shouldChronoShown, MegaChatCall call) {
        if (callInProgressText != null) {
            callInProgressText.setText(text);
        }

        if (shouldChronoShown) {
            startChronometers(call);
        } else {
            stopChronometers(call);
        }

        chatIdBanner = call.getChatid();

        if (callInProgressLayout != null && callInProgressLayout.getVisibility() != View.VISIBLE) {
            callInProgressLayout.setAlpha(1);
            callInProgressLayout.setVisibility(View.VISIBLE);
            callInProgressLayout.setOnClickListener(this);
        }
    }

    /**
     * Method to start the chronometer related to the current call
     *
     * @param call The current call in progress.
     */
    private void startChronometers(MegaChatCall call) {
        if (callInProgressChrono == null) {
            return;
        }

        activateChrono(true, callInProgressChrono, call, true);
        callInProgressChrono.setOnChronometerTickListener(chronometer -> {
            if (subtitleChronoCall == null) {
                return;
            }

            subtitleChronoCall.setVisibility(View.VISIBLE);
            subtitleChronoCall.setText(chronometer.getText());
        });
    }

    /**
     * Method to stop the chronometer related to the current call
     *
     * @param call The current call in progress.
     */
    private void stopChronometers(MegaChatCall call) {
        if (callInProgressChrono != null) {
            activateChrono(false, callInProgressChrono, call);
            callInProgressChrono.setOnChronometerTickListener(null);
        }

        if (subtitleChronoCall != null) {
            subtitleChronoCall.setVisibility(View.GONE);
        }
    }

    /**
     * Method for hiding the current call bar.
     *
     * @param call The call.
     */
    private void hideCallBar(MegaChatCall call) {
        invalidateOptionsMenu();
        stopChronometers(call);

        if (callInProgressLayout != null) {
            callInProgressLayout.setVisibility(View.GONE);
            callInProgressLayout.setOnClickListener(null);
            subtitleCall.setVisibility(View.GONE);
            setSubtitleVisibility();
        }
        if (returnCallOnHoldButton != null) {
            returnCallOnHoldButton.setVisibility(View.GONE);
        }
    }

    /**
     * Method to get another call on hold.
     *
     * @param currentChatId Call id.
     * @return The another call.
     */
    private MegaChatCall getAnotherOnHoldCall(long currentChatId) {
        return getAnotherOnHoldOrActiveCall(currentChatId, false);
    }

    /**
     * Method to get another call in progress.
     *
     * @param currentChatId Call id.
     * @return The another call.
     */
    private MegaChatCall getAnotherActiveCall(long currentChatId) {
        return getAnotherOnHoldOrActiveCall(currentChatId, true);
    }

    /**
     * Method to get another call in progress or on hold.
     *
     * @param currentChatId Call id.
     * @param isActiveCall  True if wants to get a call in progress,
     *                      false if wants to get a call on hold.
     * @return The another call.
     */
    private MegaChatCall getAnotherOnHoldOrActiveCall(long currentChatId, boolean isActiveCall) {
        ArrayList<Long> chatsIDsWithCallActive = getCallsParticipating();
        if (chatsIDsWithCallActive != null && !chatsIDsWithCallActive.isEmpty()) {
            for (Long anotherChatId : chatsIDsWithCallActive) {
                if (anotherChatId != currentChatId && megaChatApi.getChatCall(anotherChatId) != null &&
                        ((isActiveCall && !megaChatApi.getChatCall(anotherChatId).isOnHold()) ||
                                (!isActiveCall && megaChatApi.getChatCall(anotherChatId).isOnHold()))) {
                    return megaChatApi.getChatCall(anotherChatId);
                }
            }
        }
        return null;
    }

    /**
     * Method for updating the banner that indicates the current call in this chat.
     */
    private void updateCallBanner() {
        if (chatRoom == null || chatRoom.isPreview() || !chatRoom.isActive() ||
                megaChatApi.getNumCalls() <= 0 || !isStatusConnected(this, idChat)) {
            /*No calls*/
            subtitleCall.setVisibility(View.GONE);
            setSubtitleVisibility();
            MegaChatCall call = megaChatApi.getChatCall(idChat);
            hideCallBar(call);
            return;
        }

        MegaChatCall anotherActiveCall = getAnotherActiveCall(idChat);
        MegaChatCall anotherOnHoldCall = getAnotherOnHoldCall(idChat);
        MegaChatCall callInThisChat = megaChatApi.getChatCall(chatRoom.getChatId());

        if (callInThisChat == null || !isStatusConnected(this, idChat)) {
            //No call in this chatRoom
            if (anotherActiveCall != null || anotherOnHoldCall != null) {
                updateCallInProgressLayout(anotherActiveCall != null ? anotherActiveCall : anotherOnHoldCall,
                        getString(R.string.call_in_progress_layout));
                returnCallOnHoldButton.setVisibility(View.GONE);
            } else {
                hideCallBar(null);
            }
            return;
        }

        //Call in this chatRoom
        int callStatus = callInThisChat.getStatus();
        Timber.d("The call status in this chatRoom is %s", callStatusToString(callStatus));

        // Check call on hold button
        switch (callStatus) {
            case MegaChatCall.CALL_STATUS_DESTROYED:
                subtitleCall.setVisibility(View.GONE);
                setSubtitleVisibility();
                if (anotherActiveCall != null || anotherOnHoldCall != null) {
                    updateCallInProgressLayout(anotherActiveCall != null ? anotherActiveCall : anotherOnHoldCall,
                            getString(anotherActiveCall != null ? R.string.call_in_progress_layout : R.string.call_on_hold));
                    returnCallOnHoldButton.setVisibility(View.GONE);
                } else {
                    hideCallBar(megaChatApi.getChatCall(idChat));
                }
                break;

            case MegaChatCall.CALL_STATUS_IN_PROGRESS:
                if (MegaApplication.getChatManagement().isRequestSent(callInThisChat.getCallId())) {
                    break;
                }
                if (callInThisChat.isOnHold() || isSessionOnHold(callInThisChat.getChatid())) {
                    if (anotherActiveCall != null || anotherOnHoldCall != null) {
                        updateCallInProgressLayout(anotherActiveCall != null ? anotherActiveCall : anotherOnHoldCall,
                                getString(R.string.call_in_progress_layout));
                        returnCallOnHoldButtonText.setText(getResources().getString(R.string.call_on_hold));
                        returnCallOnHoldButtonIcon.setImageResource(R.drawable.ic_transfers_pause);
                        returnCallOnHoldButton.setVisibility(View.VISIBLE);
                    } else {
                        updateCallInProgressLayout(callInThisChat, getString(R.string.call_in_progress_layout));
                        returnCallOnHoldButton.setVisibility(View.GONE);
                    }
                    break;
                }
        }

        returnCallOnHoldButton.setVisibility(View.GONE);

        Timber.d("Call Status in this chatRoom: %s", callStatusToString(callStatus));
        switch (callStatus) {
            case MegaChatCall.CALL_STATUS_TERMINATING_USER_PARTICIPATION:
            case MegaChatCall.CALL_STATUS_USER_NO_PRESENT:
                if (chatRoom == null)
                    break;

                if (anotherActiveCall == null && anotherOnHoldCall == null) {
                    String textLayout = getString((callInThisChat.isRinging() || !megaApi.isChatNotifiable(idChat)) ?
                            R.string.call_in_progress_layout :
                            R.string.join_call_layout);

                    if (chatRoom.isGroup()) {
                        if (callInThisChat.getNumParticipants() == 0) {
                            hideCallBar(callInThisChat);
                            break;
                        }

                        long callerHandle = callInThisChat.getCaller();
                        String callerFullName = chatC.getParticipantFullName(callerHandle);
                        if (callerHandle != MEGACHAT_INVALID_HANDLE && !isTextEmpty(callerFullName)) {
                            textLayout = getString(chatRoom.isMeeting() ?
                                    R.string.join_meeting_layout_in_group_call :
                                    R.string.join_call_layout_in_group_call, callerFullName);
                        } else {
                            textLayout = getString(R.string.join_call_layout);
                        }
                    } else if (callInThisChat.getNumParticipants() > 1) {
                        hideCallBar(callInThisChat);
                        break;
                    }

                    tapToReturnLayout(callInThisChat, textLayout);
                } else {
                    updateCallInProgressLayout(anotherActiveCall != null ? anotherActiveCall : anotherOnHoldCall,
                            getString(R.string.call_in_progress_layout));

                    returnCallOnHoldButton.setVisibility(View.VISIBLE);
                    returnCallOnHoldButtonIcon.setImageResource(R.drawable.ic_call_chat);
                    returnCallOnHoldButtonText.setText(getResources().getString(chatRoom.isGroup() ?
                            R.string.title_join_call :
                            R.string.title_join_one_to_one_call));
                }
                break;

            case MegaChatCall.CALL_STATUS_IN_PROGRESS:
                if (MegaApplication.getChatManagement().isRequestSent(callInThisChat.getCallId())) {
                    tapToReturnLayout(callInThisChat, getString(R.string.call_in_progress_layout));
                } else {
                    callInProgressLayout.setBackgroundColor(ColorUtils.getThemeColor(this, R.attr.colorSecondary));
                    updateCallInProgressLayout(callInThisChat, getString(R.string.call_in_progress_layout));
                }
                break;
        }
    }

    private void tapToReturnLayout(MegaChatCall call, String text) {
        callInProgressLayout.setBackgroundColor(ColorUtils.getThemeColor(this, R.attr.colorSecondary));
        showCallInProgressLayout(text, false, call);
        callInProgressLayout.setOnClickListener(this);
    }

    private void updateCallInProgressLayout(MegaChatCall call, String text) {
        if (call == null)
            return;

        showCallInProgressLayout(text, true, call);

        callInProgressLayout.setOnClickListener(this);
        if (chatRoom != null && chatRoom.isGroup() && megaChatApi.getChatCall(chatRoom.getChatId()) != null) {
            subtitleCall.setVisibility(View.VISIBLE);
            individualSubtitleToobar.setVisibility(View.GONE);
            setGroupalSubtitleToolbarVisibility(false);
        }

        invalidateOptionsMenu();
    }

    public void goToEnd() {
        Timber.d("goToEnd()");
        int infoToShow = -1;
        if (!messages.isEmpty()) {
            int index = messages.size() - 1;

            AndroidMegaChatMessage msg = messages.get(index);

            while (!msg.isUploading() && msg.getMessage().getStatus() == MegaChatMessage.STATUS_SENDING_MANUAL) {
                index--;
                if (index == -1) {
                    break;
                }
                msg = messages.get(index);
            }

            if (index == (messages.size() - 1)) {
                //Scroll to end
                mLayoutManager.scrollToPositionWithOffset(index + 1, scaleHeightPx(20, getOutMetrics()));
            } else {
                index++;
                infoToShow = adjustInfoToShow(index);
                if (infoToShow == AndroidMegaChatMessage.CHAT_ADAPTER_SHOW_ALL) {
                    mLayoutManager.scrollToPositionWithOffset(index, scaleHeightPx(50, getOutMetrics()));
                } else {
                    mLayoutManager.scrollToPositionWithOffset(index, scaleHeightPx(20, getOutMetrics()));
                }
            }
        }
    }

    /**
     * Method to hide the button, to scroll to the last message, in a chatroom.
     */
    public void hideScrollToLastMsgButton() {
        msgsReceived.clear();
        if (unreadMsgsLayout.getVisibility() != View.VISIBLE)
            return;

        unreadMsgsLayout.animate()
                .alpha(0.0f)
                .setDuration(500)
                .withEndAction(() -> {
                    unreadMsgsLayout.setVisibility(View.GONE);
                    unreadMsgsLayout.setAlpha(1.0f);
                })
                .start();
    }

    /**
     * Method of showing the button to scroll to the last message in a chat room.
     */
    private void showScrollToLastMsgButton() {
        if (isInputTextExpanded) {
            return;
        }

        unreadBadgeImage.setVisibility(View.VISIBLE);
        unreadBadgeLayout.setVisibility(View.VISIBLE);
        unreadMsgsLayout.setVisibility(View.VISIBLE);

        if (msgsReceived != null && msgsReceived.size() > 0) {
            int numOfNewMessages = msgsReceived.size();
            numOfNewMessages = numOfNewMessages - 99;
            if (numOfNewMessages > 0) {
                unreadBadgeText.setText("+" + (msgsReceived.size() - numOfNewMessages));
            } else {
                unreadBadgeText.setText(msgsReceived.size() + "");
            }
        } else {
            unreadBadgeLayout.setVisibility(View.GONE);
        }

    }

    public MegaApiAndroid getLocalMegaApiFolder() {

        PackageManager m = getPackageManager();
        String s = getPackageName();
        PackageInfo p;
        String path = null;
        try {
            p = m.getPackageInfo(s, 0);
            path = p.applicationInfo.dataDir + "/";
        } catch (PackageManager.NameNotFoundException e) {
            e.printStackTrace();
        }

        MegaApiAndroid megaApiFolder = new MegaApiAndroid(MegaApplication.APP_KEY, BuildConfig.USER_AGENT, path);

        megaApiFolder.setDownloadMethod(MegaApiJava.TRANSFER_METHOD_AUTO_ALTERNATIVE);
        megaApiFolder.setUploadMethod(MegaApiJava.TRANSFER_METHOD_AUTO_ALTERNATIVE);

        return megaApiFolder;
    }

    public File createImageFile() {
        Timber.d("createImageFile");
        String timeStamp = new SimpleDateFormat("yyyyMMdd_HHmmss").format(new Date());
        String imageFileName = "picture" + timeStamp + "_";
        File storageDir = getExternalFilesDir(null);
        if (!storageDir.exists()) {
            storageDir.mkdir();
        }
        return new File(storageDir, imageFileName + ".jpg");
    }

    /**
     * Method to control whether or not the expand text view icon should be displayed.
     *
     * @param linesCount number of lines written
     */
    private void controlExpandableInputText(int linesCount) {
        expandCollapseInputTextLayout.setVisibility(linesCount >= MIN_LINES_TO_EXPAND_INPUT_TEXT ? View.VISIBLE : View.GONE);
    }

    /**
     * Method for collapsing the input text.
     */
    private void collapseInputText() {
        isInputTextExpanded = false;
        checkExpandOrCollapseInputText();
    }

    /**
     * Method to control whether to expand or collapse the input text.
     */
    private void checkExpandOrCollapseInputText() {
        if (!isInputTextExpanded) {
            expandCollapseInputTextLayout.setPadding(0, dp2px(editMsgLayout.getVisibility() == View.VISIBLE ?
                    58 : 18, getOutMetrics()), 0, 0);

            ColorUtils.changeStatusBarColor(this, R.color.white_transparent);
            writingContainerLayout.setBackgroundResource(android.R.color.transparent);
            inputTextContainer.setBackground(null);
            writeMsgLayout.setBackground(ContextCompat.getDrawable(this, R.drawable.background_write_layout));

            tB.setVisibility(View.VISIBLE);
            expandCollapseInputTextIcon.setImageResource(R.drawable.ic_expand_text_input);

            writingContainerLayout.getLayoutParams().height = WRAP_CONTENT;
            inputTextContainer.getLayoutParams().height = WRAP_CONTENT;

            inputTextLayout.getLayoutParams().height = WRAP_CONTENT;
            ConstraintLayout constraintLayout = findViewById(R.id.input_text_container);
            ConstraintSet constraintSet = new ConstraintSet();
            constraintSet.clone(constraintLayout);
            constraintSet.connect(R.id.input_text_layout, ConstraintSet.START, R.id.input_text_container, ConstraintSet.START, 0);
            constraintSet.connect(R.id.input_text_layout, ConstraintSet.END, R.id.input_text_container, ConstraintSet.END, 0);
            constraintSet.connect(R.id.input_text_layout, ConstraintSet.BOTTOM, R.id.input_text_container, ConstraintSet.BOTTOM, 0);
            constraintSet.applyTo(constraintLayout);

            writeMsgAndExpandLayout.getLayoutParams().height = WRAP_CONTENT;
            writeMsgLayout.getLayoutParams().height = WRAP_CONTENT;
            editMsgLinearLayout.getLayoutParams().height = WRAP_CONTENT;
            textChat.getLayoutParams().height = WRAP_CONTENT;

            textChat.setPadding(0, dp2px(10, getOutMetrics()), 0, dp2px(8, getOutMetrics()));
        } else {
            expandCollapseInputTextLayout.setPadding(0, dp2px(editMsgLayout.getVisibility() == View.VISIBLE ?
                    71 : 18, getOutMetrics()), 0, 0);

            ColorUtils.changeStatusBarColor(this, R.color.dark_grey_alpha_050);
            writingContainerLayout.setBackgroundColor(ContextCompat.getColor(this, R.color.dark_grey_alpha_050));
            inputTextContainer.setBackground(ContextCompat.getDrawable(this, R.drawable.background_expanded_write_layout));

            writeMsgLayout.setBackground(null);

            tB.setVisibility(View.GONE);
            expandCollapseInputTextIcon.setImageResource(R.drawable.ic_collapse_text_input);

            writingContainerLayout.getLayoutParams().height = MATCH_PARENT;
            inputTextContainer.getLayoutParams().height = MATCH_PARENT;

            inputTextLayout.getLayoutParams().height = 0;
            ConstraintLayout constraintLayout = findViewById(R.id.input_text_container);
            ConstraintSet constraintSet = new ConstraintSet();
            constraintSet.clone(constraintLayout);
            constraintSet.connect(R.id.input_text_layout, ConstraintSet.TOP, R.id.input_text_container, ConstraintSet.TOP, 0);
            constraintSet.connect(R.id.input_text_layout, ConstraintSet.START, R.id.input_text_container, ConstraintSet.START, 0);
            constraintSet.connect(R.id.input_text_layout, ConstraintSet.END, R.id.input_text_container, ConstraintSet.END, 0);
            constraintSet.connect(R.id.input_text_layout, ConstraintSet.BOTTOM, R.id.input_text_container, ConstraintSet.BOTTOM, 0);
            constraintSet.applyTo(constraintLayout);

            writeMsgAndExpandLayout.getLayoutParams().height = MATCH_PARENT;
            writeMsgLayout.getLayoutParams().height = MATCH_PARENT;
            editMsgLinearLayout.getLayoutParams().height = MATCH_PARENT;
            textChat.getLayoutParams().height = MATCH_PARENT;

            textChat.setPadding(0, dp2px(10, getOutMetrics()), 0, dp2px(40, getOutMetrics()));
        }

        writingContainerLayout.requestLayout();
        inputTextContainer.requestLayout();
        inputTextLayout.requestLayout();

        writeMsgAndExpandLayout.requestLayout();
        writeMsgLayout.requestLayout();
        editMsgLinearLayout.requestLayout();
        textChat.requestLayout();

        setSizeInputText(isTextEmpty(textChat.getText().toString()));
    }

    /**
     * Manages the result after pick an image with camera.
     */
    private void onCaptureImageResult() {
        if (mOutputFilePath == null) {
            Timber.d("mOutputFilePath is null");
            return;
        }

        File f = new File(mOutputFilePath);

        File publicFile = FileUtil.copyFileToDCIM(f);
        //Remove mOutputFilePath
        if (f.exists()) {
            if (f.isDirectory()) {
                if (f.list() != null && f.list().length <= 0) {
                    f.delete();
                }
            } else {
                f.delete();
            }
        }

        Uri finalUri = Uri.fromFile(publicFile);
        galleryAddPic(finalUri);
        PermissionUtils.checkNotificationsPermission(this);
        uploadPictureOrVoiceClip(publicFile.getPath());
    }

    private void galleryAddPic(Uri contentUri) {
        if (contentUri != null) {
            Intent mediaScanIntent = new Intent(Intent.ACTION_MEDIA_SCANNER_SCAN_FILE, contentUri);
            sendBroadcast(mediaScanIntent);
        }
    }

    public void hideKeyboard() {
        if (emojiKeyboard == null)
            return;

        emojiKeyboard.hideBothKeyboard(this);
    }

    public void showConfirmationConnect() {
        Timber.d("showConfirmationConnect");

        DialogInterface.OnClickListener dialogClickListener = new DialogInterface.OnClickListener() {
            @Override
            public void onClick(DialogInterface dialog, int which) {
                switch (which) {
                    case DialogInterface.BUTTON_POSITIVE:
                        startConnection();
                        finish();
                        break;

                    case DialogInterface.BUTTON_NEGATIVE:
                        Timber.d("BUTTON_NEGATIVE");
                        break;
                }
            }
        };

        MaterialAlertDialogBuilder builder = new MaterialAlertDialogBuilder(this);
        try {
            builder.setMessage(R.string.confirmation_to_reconnect).setPositiveButton(R.string.general_ok, dialogClickListener)
                    .setNegativeButton(R.string.general_cancel, dialogClickListener).show().setCanceledOnTouchOutside(false);
        } catch (Exception e) {
        }
    }

    public void startConnection() {
        Timber.d("Broadcast to ManagerActivity");
        Intent intent = new Intent(BROADCAST_ACTION_INTENT_CONNECTIVITY_CHANGE);
        intent.putExtra(ACTION_TYPE, START_RECONNECTION);
        sendBroadcast(intent);
    }

    public int getDeviceDensity() {
        int screen = 0;
        switch (getResources().getDisplayMetrics().densityDpi) {
            case DisplayMetrics.DENSITY_LOW:
                screen = 1;
                break;
            case DisplayMetrics.DENSITY_MEDIUM:
                screen = 1;
                break;
            case DisplayMetrics.DENSITY_HIGH:
                screen = 1;
                break;
            case DisplayMetrics.DENSITY_XHIGH:
                screen = 0;
                break;
            case DisplayMetrics.DENSITY_XXHIGH:
                screen = 0;
                break;
            case DisplayMetrics.DENSITY_XXXHIGH:
                screen = 0;
                break;
            default:
                screen = 0;
        }
        return screen;
    }

    public void setNodeAttachmentVisible() {
        Timber.d("setNodeAttachmentVisible");
        if (adapter != null && holder_imageDrag != null && position_imageDrag != -1) {
            adapter.setNodeAttachmentVisibility(true, holder_imageDrag, position_imageDrag);
            holder_imageDrag = null;
            position_imageDrag = -1;
        }
    }

    private void addInBufferSending(AndroidMegaChatMessage androidMsg) {
        if (bufferSending.isEmpty()) {
            bufferSending.add(0, androidMsg);
        } else {
            boolean isContained = false;
            for (int i = 0; i < bufferSending.size(); i++) {
                if ((bufferSending.get(i).getMessage().getMsgId() == androidMsg.getMessage().getMsgId()) && (bufferSending.get(i).getMessage().getTempId() == androidMsg.getMessage().getTempId())) {
                    isContained = true;
                    break;
                }
            }
            if (!isContained) {
                bufferSending.add(0, androidMsg);
            }
        }
    }

    private void createSpeakerAudioManger() {
        rtcAudioManager = rtcAudioManagerGateway.getAudioManager();

        if (rtcAudioManager == null) {
            speakerWasActivated = true;
            rtcAudioManager = AppRTCAudioManager.create(this, speakerWasActivated, AUDIO_MANAGER_PLAY_VOICE_CLIP);
        } else {
            activateSpeaker();
        }

        rtcAudioManager.setOnProximitySensorListener(new OnProximitySensorListener() {
            @Override
            public void needToUpdate(boolean isNear) {
                if (!speakerWasActivated && !isNear) {
                    adapter.pausePlaybackInProgress();
                } else if (speakerWasActivated && isNear) {
                    adapter.refreshVoiceClipPlayback();
                    speakerWasActivated = false;
                }
            }
        });
    }

    public void startProximitySensor() {
        Timber.d("Starting proximity sensor");
        createSpeakerAudioManger();
        rtcAudioManager.startProximitySensor();
    }

    private void activateSpeaker() {
        if (!speakerWasActivated) {
            speakerWasActivated = true;
        }

        if (rtcAudioManager != null) {
            MegaChatCall call = getCallInProgress();
            if (call != null) {
                if (!MegaApplication.getChatManagement().getSpeakerStatus(call.getChatid())) {
                    MegaApplication.getChatManagement().setSpeakerStatus(call.getChatid(), true);
                    rtcAudioManagerGateway.updateSpeakerStatus(true, AUDIO_MANAGER_CALL_IN_PROGRESS);
                }
            } else {
                rtcAudioManager.updateSpeakerStatus(true, AUDIO_MANAGER_PLAY_VOICE_CLIP);
            }
        }
    }

    public void stopProximitySensor() {
        if (rtcAudioManager == null || participatingInACall()) return;

        activateSpeaker();
        rtcAudioManager.unregisterProximitySensor();
        destroySpeakerAudioManger();
    }

    private void destroySpeakerAudioManger() {
        if (rtcAudioManager == null) return;
        try {
            rtcAudioManager.stop();
            rtcAudioManager = null;
        } catch (Exception e) {
            Timber.e(e, "Exception stopping speaker audio manager");
        }
    }

    public void setShareLinkDialogDismissed(boolean dismissed) {
        isShareLinkDialogDismissed = dismissed;
    }

    private void checkIfServiceCanStart(Intent intent) {
        preservedIntents.add(intent);
        if (!isAskingForMyChatFiles) {
            checkIfIsNeededToAskForMyChatFilesFolder();
        }
    }

    private void checkIfIsNeededToAskForMyChatFilesFolder() {
        if (existsMyChatFilesFolder()) {
            setMyChatFilesFolder(getMyChatFilesFolder());
            if (isForwardingFromNC()) {
                handleStoredData();
            } else {
                proceedWithAction();
            }
        } else {
            isAskingForMyChatFiles = true;
            megaApi.getMyChatFilesFolder(new GetAttrUserListener(this));
        }
    }

    public void startUploadService() {
        if (!isWaitingForMoreFiles && !preservedIntents.isEmpty()) {
            PermissionUtils.checkNotificationsPermission(this);
            for (Intent intent : preservedIntents) {
                intent.putExtra(ChatUploadService.EXTRA_PARENT_NODE, myChatFilesFolder.serialize());
                startService(intent);
            }
            preservedIntents.clear();
        }
    }

    public void setMyChatFilesFolder(MegaNode myChatFilesFolder) {
        isAskingForMyChatFiles = false;
        this.myChatFilesFolder = myChatFilesFolder;
    }

    public boolean isForwardingFromNC() {
        return isForwardingFromNC;
    }

    private void sendBroadcastChatArchived(String chatTitle) {
        Intent intent = new Intent(BROADCAST_ACTION_INTENT_CHAT_ARCHIVED);
        intent.putExtra(CHAT_TITLE, chatTitle);
        sendBroadcast(intent);
        closeChat(true);
        finish();
    }

    public void setIsWaitingForMoreFiles(boolean isWaitingForMoreFiles) {
        this.isWaitingForMoreFiles = isWaitingForMoreFiles;
    }

    public long getCurrentChatid() {
        return idChat;
    }

    Runnable updateVisualizer = new Runnable() {
        @Override
        public void run() {
            if (recordView.isRecordingNow() && recordingLayout.getVisibility() == View.VISIBLE) {
                updateAmplitudeVisualizer(myAudioRecorder.getMaxAmplitude());
                handlerVisualizer.postDelayed(this, REPEAT_INTERVAL);
            }
        }
    };

    private void updateAmplitudeVisualizer(int newAmplitude) {
        if (currentAmplitude != -1 && getRangeAmplitude(currentAmplitude) == getRangeAmplitude(newAmplitude))
            return;
        currentAmplitude = newAmplitude;
        needToUpdateVisualizer(currentAmplitude);
    }

    private int getRangeAmplitude(int value) {
        if (value < MIN_FIRST_AMPLITUDE) return NOT_SOUND;
        if (value >= MIN_FIRST_AMPLITUDE && value < MIN_SECOND_AMPLITUDE) return FIRST_RANGE;
        if (value >= MIN_SECOND_AMPLITUDE && value < MIN_THIRD_AMPLITUDE) return SECOND_RANGE;
        if (value >= MIN_THIRD_AMPLITUDE && value < MIN_FOURTH_AMPLITUDE) return THIRD_RANGE;
        if (value >= MIN_FOURTH_AMPLITUDE && value < MIN_FIFTH_AMPLITUDE) return FOURTH_RANGE;
        if (value >= MIN_FIFTH_AMPLITUDE && value < MIN_SIXTH_AMPLITUDE) return FIFTH_RANGE;
        return SIXTH_RANGE;
    }

    private void changeColor(RelativeLayout bar, boolean isLow) {
        Drawable background;
        if (isLow) {
            background = ContextCompat.getDrawable(this, R.drawable.recording_low);
        } else {
            background = ContextCompat.getDrawable(this, R.drawable.recording_high);
        }
        if (bar.getBackground() == background) return;
        bar.setBackground(background);
    }

    private void needToUpdateVisualizer(int currentAmplitude) {
        int resultRange = getRangeAmplitude(currentAmplitude);

        if (resultRange == NOT_SOUND) {
            initRecordingItems(IS_LOW);
            return;
        }
        if (resultRange == SIXTH_RANGE) {
            initRecordingItems(IS_HIGH);
            return;
        }
        changeColor(firstBar, IS_HIGH);
        changeColor(sixthBar, IS_LOW);

        if (resultRange > FIRST_RANGE) {
            changeColor(secondBar, IS_HIGH);
            if (resultRange > SECOND_RANGE) {
                changeColor(thirdBar, IS_HIGH);
                if (resultRange > THIRD_RANGE) {
                    changeColor(fourthBar, IS_HIGH);
                    if (resultRange > FOURTH_RANGE) {
                        changeColor(fifthBar, IS_HIGH);
                    } else {
                        changeColor(fifthBar, IS_LOW);
                    }
                } else {
                    changeColor(fourthBar, IS_LOW);
                    changeColor(fifthBar, IS_LOW);
                }
            } else {
                changeColor(thirdBar, IS_LOW);
                changeColor(fourthBar, IS_LOW);
                changeColor(fifthBar, IS_LOW);
            }
        } else {
            changeColor(secondBar, IS_LOW);
            changeColor(thirdBar, IS_LOW);
            changeColor(fourthBar, IS_LOW);
            changeColor(fifthBar, IS_LOW);
        }
    }

    public long getLastIdMsgSeen() {
        return lastIdMsgSeen;
    }

    public long getGeneralUnreadCount() {
        return generalUnreadCount;
    }

    public void setPositionNewMessagesLayout(int positionNewMessagesLayout) {
        this.positionNewMessagesLayout = positionNewMessagesLayout;
    }

    /**
     * Checks if it is already joining or leaving the chat to set the right UI.
     */
    private void checkIfIsAlreadyJoiningOrLeaving() {
        if (MegaApplication.getChatManagement().isAlreadyJoining(idChat)) {
            joiningOrLeaving = true;
            joiningOrLeavingAction = StringResourcesUtils.getString(R.string.joining_label);
        } else if (MegaApplication.getChatManagement().isAlreadyLeaving(idChat)) {
            joiningOrLeaving = true;
            joiningOrLeavingAction = StringResourcesUtils.getString(R.string.leaving_label);
        }
    }

    /**
     * Initializes the joining or leaving UI depending on the action received.
     *
     * @param action String which indicates if the UI to set is the joining or leaving state.
     */
    private void setJoiningOrLeaving(String action) {
        joiningOrLeaving = true;
        joiningOrLeavingAction = action;
        joiningLeavingText.setText(action);
        setBottomLayout(SHOW_JOINING_OR_LEFTING_LAYOUT);
        invalidateOptionsMenu();
    }

    /**
     * Checks if the chat is already joining before add it to the list.
     *
     * @return True if the chat is already joining, false otherwise.
     */
    private boolean isAlreadyJoining(long id) {
        if (MegaApplication.getChatManagement().isAlreadyJoining(id)) {
            return true;
        }

        MegaApplication.getChatManagement().addJoiningChatId(id);
        return false;
    }

    public void setLastIdMsgSeen(long lastIdMsgSeen) {
        this.lastIdMsgSeen = lastIdMsgSeen;
    }

    /**
     * Gets the visible positions on adapter and updates the uploading messages between them, if any.
     */
    public void updatePausedUploadingMessages() {
        if (mLayoutManager == null || adapter == null) {
            return;
        }

        adapter.updatePausedUploadingMessages(mLayoutManager.findFirstVisibleItemPosition(),
                mLayoutManager.findLastVisibleItemPosition());
    }

    /*
     * Gets the position of an attachment message if it is visible and exists.
     *
     * @param handle The handle of the attachment.
     * @return The position of the message if it is visible and exists, INVALID_POSITION otherwise.
     */
    public int getPositionOfAttachmentMessageIfVisible(long handle) {
        if (mLayoutManager == null || adapter == null) {
            return INVALID_POSITION;
        }

        int firstVisiblePosition = mLayoutManager.findFirstVisibleItemPosition();
        if (firstVisiblePosition == INVALID_POSITION || firstVisiblePosition == 0) {
            firstVisiblePosition = 1;
        }

        int lastVisiblePosition = mLayoutManager.findLastVisibleItemPosition();
        if (lastVisiblePosition == INVALID_POSITION) {
            lastVisiblePosition = adapter.getItemCount() - 1;
        }

        for (int i = lastVisiblePosition; i >= firstVisiblePosition; i--) {
            AndroidMegaChatMessage msg = adapter.getMessageAtAdapterPosition(i);
            MegaChatMessage chatMessage = msg.getMessage();
            if (chatMessage != null
                    && chatMessage.getMegaNodeList() != null
                    && chatMessage.getMegaNodeList().get(0) != null
                    && chatMessage.getMegaNodeList().get(0).getHandle() == handle) {
                return i;
            }
        }

        return INVALID_POSITION;
    }

    /**
     * Method to display a dialog to show the error related with the chat reactions.
     *
     * @param typeError Type of Error.
     */
    public void createLimitReactionsAlertDialog(long typeError) {
        MaterialAlertDialogBuilder dialogBuilder = new MaterialAlertDialogBuilder(this, R.style.ThemeOverlay_Mega_MaterialAlertDialog);
        dialogBuilder.setMessage(typeError == REACTION_ERROR_TYPE_USER
                        ? getString(R.string.limit_reaction_per_user, MAX_REACTIONS_PER_USER)
                        : getString(R.string.limit_reaction_per_message, MAX_REACTIONS_PER_MESSAGE))
                .setOnDismissListener(dialog -> {
                    errorReactionsDialogIsShown = false;
                    typeErrorReaction = REACTION_ERROR_DEFAULT_VALUE;
                })
                .setPositiveButton(getString(R.string.general_ok),
                        (dialog, which) -> {
                            dialog.dismiss();
                        });

        errorReactionsDialog = dialogBuilder.create();
        errorReactionsDialog.show();
        errorReactionsDialogIsShown = true;
        typeErrorReaction = typeError;
    }

    @Override
    public void showSnackbar(int type, String content, long chatId) {
        showSnackbar(type, fragmentContainer, content, chatId);
    }

    @Override
    public void onSendSuccess(@NotNull AndroidMegaChatMessage message) {
        sendMessageToUI(message);
    }

    /**
     * Method for correctly updating the id of the last read message.
     */
    private void checkLastSeenId() {
        if (lastIdMsgSeen == INVALID_LAST_SEEN_ID && messages != null && !messages.isEmpty() && messages.get(0) != null && messages.get(0).getMessage() != null) {
            lastIdMsgSeen = messages.get(0).getMessage().getMsgId();
            updateLocalLastSeenId();
        }
    }

    /**
     * Method to find the appropriate position of unread messages. Taking into account the last received message that is read and the messages sent by me.
     */
    private void updateLocalLastSeenId() {
        int positionLastMessage = -1;
        for (int i = messages.size() - 1; i >= 0; i--) {
            AndroidMegaChatMessage androidMessage = messages.get(i);
            if (androidMessage != null && !androidMessage.isUploading()) {
                MegaChatMessage msg = androidMessage.getMessage();
                if (msg != null && msg.getMsgId() == lastIdMsgSeen) {
                    positionLastMessage = i;
                    break;
                }
            }
        }

        positionLastMessage = positionLastMessage + 1;
        if (positionLastMessage >= messages.size())
            return;

        AndroidMegaChatMessage message = messages.get(positionLastMessage);

        while (message.getMessage().getUserHandle() == megaChatApi.getMyUserHandle()) {
            lastIdMsgSeen = message.getMessage().getMsgId();
            positionLastMessage = positionLastMessage + 1;
            if (positionLastMessage < messages.size()) {
                message = messages.get(positionLastMessage);
            } else {
                break;
            }
        }
    }

    /**
     * Receive changes to OnChatListItemUpdate, OnChatOnlineStatusUpdate, OnChatConnectionStateUpdate and OnChatPresenceLastGreen and make the necessary changes
     */
    private void checkChatChanges() {
        Disposable chatSubscription = getChatChangesUseCase.get()
                .subscribeOn(Schedulers.io())
                .observeOn(AndroidSchedulers.mainThread())
                .subscribe((next) -> {
                    if (next instanceof GetChatChangesUseCase.Result.OnChatListItemUpdate) {
                        MegaChatListItem item = ((GetChatChangesUseCase.Result.OnChatListItemUpdate) next).component1();
                        if (item.hasChanged(MegaChatListItem.CHANGE_TYPE_UNREAD_COUNT)) {
                            updateNavigationToolbarIcon();
                        }
                    }

                    if (next instanceof GetChatChangesUseCase.Result.OnChatOnlineStatusUpdate) {
                        int status = ((GetChatChangesUseCase.Result.OnChatOnlineStatusUpdate) next).component2();
                        setChatSubtitle();
                        requestLastGreen(status);
                    }

                    if (next instanceof GetChatChangesUseCase.Result.OnChatConnectionStateUpdate) {
                        long chatId = ((GetChatChangesUseCase.Result.OnChatConnectionStateUpdate) next).component1();
                        int newState = ((GetChatChangesUseCase.Result.OnChatConnectionStateUpdate) next).component2();
                        onChatConnectionStateUpdate(chatId, newState);
                    }

                    if (next instanceof GetChatChangesUseCase.Result.OnChatPresenceLastGreen) {
                        long userHandle = ((GetChatChangesUseCase.Result.OnChatPresenceLastGreen) next).component1();
                        int lastGreen = ((GetChatChangesUseCase.Result.OnChatPresenceLastGreen) next).component2();
                        onChatPresenceLastGreen(userHandle, lastGreen);
                    }

                }, Timber::e);

        composite.add(chatSubscription);
    }
}<|MERGE_RESOLUTION|>--- conflicted
+++ resolved
@@ -544,12 +544,6 @@
     @Inject
     GetChatChangesUseCase getChatChangesUseCase;
     @Inject
-<<<<<<< HEAD
-    AnswerCallUseCase answerCallUseCase;
-=======
-    StartCallUseCase startCallUseCase;
->>>>>>> 0c5f7bed
-    @Inject
     EndCallUseCase endCallUseCase;
     @Inject
     GetCallStatusChangesUseCase getCallStatusChangesUseCase;
