--- conflicted
+++ resolved
@@ -110,13 +110,10 @@
 import mega.privacy.android.app.main.FileExplorerActivity;
 import mega.privacy.android.app.main.FileLinkActivity;
 import mega.privacy.android.app.main.FolderLinkActivity;
-<<<<<<< HEAD
 import mega.privacy.android.app.main.megachat.data.FileGalleryItem;
-=======
 import mega.privacy.android.app.namecollision.data.NameCollision;
 import mega.privacy.android.app.namecollision.usecase.CheckNameCollisionUseCase;
 import mega.privacy.android.app.usecase.CopyNodeUseCase;
->>>>>>> 12f82b8b
 import mega.privacy.android.app.usecase.GetAvatarUseCase;
 import mega.privacy.android.app.usecase.GetNodeUseCase;
 import mega.privacy.android.app.usecase.GetPublicLinkInformationUseCase;
@@ -4720,8 +4717,6 @@
             inflater.inflate(R.menu.messages_chat_action, menu);
 
             importIcon = menu.findItem(R.id.chat_cab_menu_import);
-<<<<<<< HEAD
-=======
             editIcon = menu.findItem(R.id.chat_cab_menu_edit);
             copyIcon = menu.findItem(R.id.chat_cab_menu_copy);
             deleteIcon = menu.findItem(R.id.chat_cab_menu_delete);
@@ -4731,7 +4726,6 @@
             inviteIcon = menu.findItem(R.id.chat_cab_menu_invite);
             startConversationIcon = menu.findItem(R.id.chat_cab_menu_start_conversation);
 
->>>>>>> 12f82b8b
             ColorUtils.changeStatusBarColorForElevation(ChatActivity.this, true);
             // No App bar in this activity, control tool bar instead.
             tB.setElevation(getResources().getDimension(R.dimen.toolbar_elevation));
