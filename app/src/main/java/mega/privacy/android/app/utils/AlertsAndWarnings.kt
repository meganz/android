package mega.privacy.android.app.utils

import android.content.Context
import android.content.DialogInterface.BUTTON_POSITIVE
import android.content.Intent
import android.graphics.PorterDuff
import android.graphics.PorterDuffColorFilter
import android.text.Editable
import android.text.TextWatcher
import android.util.TypedValue
import android.view.LayoutInflater
import android.view.View
import android.view.ViewGroup
import android.view.inputmethod.EditorInfo
import android.widget.ImageView
import android.widget.LinearLayout
import android.widget.RelativeLayout
import android.widget.TextView
import android.widget.TextView.OnEditorActionListener
import androidx.appcompat.app.AlertDialog
<<<<<<< HEAD
import androidx.core.content.ContextCompat
import androidx.core.view.isVisible
=======
>>>>>>> 6895f4f0
import com.google.android.material.dialog.MaterialAlertDialogBuilder
import mega.privacy.android.app.BaseActivity
import mega.privacy.android.app.MegaApplication
import mega.privacy.android.app.R
import mega.privacy.android.app.activities.OverDiskQuotaPaywallActivity
import mega.privacy.android.app.components.EditTextCursorWatcher
import mega.privacy.android.app.lollipop.LoginActivityLollipop
import mega.privacy.android.app.lollipop.ManagerActivityLollipop
import mega.privacy.android.app.lollipop.megachat.ChatActivityLollipop
import mega.privacy.android.app.utils.Util.showKeyboardDelayed
import java.util.regex.Pattern

class AlertsAndWarnings {

    companion object {
        private const val REMOVE_LINK_DIALOG_TEXT_MARGIN_LEFT = 25
        private const val REMOVE_LINK_DIALOG_TEXT_MARGIN_TOP = 20
        private const val REMOVE_LINK_DIALOG_TEXT_MARGIN_RIGHT = 10
        private const val REMOVE_LINK_DIALOG_TEXT_SIZE = 15

        private const val RENAME_DIALOG_TEXT_MARGIN_LEFT = 20
        private const val RENAME_DIALOG_TEXT_MARGIN_TOP = 20
        private const val RENAME_DIALOG_TEXT_MARGIN_RIGHT = 17
        private const val RENAME_DIALOG_ERROR_TEXT_MARGIN_LEFT = 3

        private const val RENAME_REGEX = "[*|\\?:\"<>\\\\\\\\/]"

        /**
         * Shows the ODQ Paywall warning. It will not be shown if it is already being displayed or if
         * the user is upgrading to PRO (i.e. in any place of the checkout process).
         */
        @JvmStatic
        fun showOverDiskQuotaPaywallWarning() {
            showOverDiskQuotaPaywallWarning(false)
        }

        /**
         * Shows the ODQ Paywall warning. It will not be shown if it is already being displayed or if
         * the user is upgrading to PRO (i.e. in any place of the checkout process).
         *
         * @param loginFinished Indicates if the login process has already finished.
         */
        @JvmStatic
        fun showOverDiskQuotaPaywallWarning(loginFinished: Boolean) {
            val app = MegaApplication.getInstance()

            // If app is doing login, the ODQ will be displayed at login finish
            if (app.currentActivity is LoginActivityLollipop && !loginFinished) {
                return
            }

            if (app.currentActivity is OverDiskQuotaPaywallActivity) {
                return
            }

            if (app.currentActivity is ManagerActivityLollipop) {
                val upAFL = (app.currentActivity as ManagerActivityLollipop).upgradeAccountFragment
                if (upAFL != null && upAFL.isVisible) {
                    return
                }
            }

            val intent = Intent(app.applicationContext, OverDiskQuotaPaywallActivity::class.java)
            intent.flags = Intent.FLAG_ACTIVITY_CLEAR_TOP or Intent.FLAG_ACTIVITY_NEW_TASK
            app.startActivity(intent)
        }

        /**
         * Shows a resume transfers warning.
         * It will be displayed if the queue of transfers is paused and a new chat upload starts.
         *
         * @param context current Context.
         */
        @JvmStatic
        fun showResumeTransfersWarning(context: Context) {
            if (context is BaseActivity
                && context.resumeTransfersWarning != null
                && context.resumeTransfersWarning.isShowing
            ) {
                return
            }

            val resumeTransfersDialogBuilder =
<<<<<<< HEAD
                AlertDialog.Builder(context, R.style.ResumeTransfersWarning)
=======
                MaterialAlertDialogBuilder(context, R.style.ThemeOverlay_Mega_MaterialAlertDialog)
>>>>>>> 6895f4f0

            resumeTransfersDialogBuilder.setTitle(R.string.warning_resume_transfers)
                .setMessage(R.string.warning_message_resume_transfers)
                .setCancelable(false)
                .setPositiveButton(R.string.button_resume_individual_transfer) { dialog, _ ->
                    MegaApplication.getInstance().megaApi.pauseTransfers(false)

                    if (context is ChatActivityLollipop) {
                        context.updatePausedUploadingMessages()
                    }

                    dialog.dismiss()
                }
                .setNegativeButton(R.string.general_cancel) { dialog, _ ->
                    dialog.dismiss()
                }.setOnDismissListener {
                    if (context is BaseActivity) {
                        context.setIsResumeTransfersWarningShown(false)
                    }
                }

            if (context is BaseActivity) {
                context.setIsResumeTransfersWarningShown(true)
                context.resumeTransfersWarning = resumeTransfersDialogBuilder.create()
            }

            resumeTransfersDialogBuilder.show()
        }

        /**
         * Shows a confirm remove link alert dialog.
         *
         * @param context current Context
         * @param onPositive callback when positive button is clicked
         */
        @JvmStatic
        fun showConfirmRemoveLinkDialog(context: Context, onPositive: () -> Unit) {
            val builder = MaterialAlertDialogBuilder(context, R.style.MaterialAlertDialogStyle)

            val dialogLayout = LayoutInflater.from(context).inflate(R.layout.dialog_link, null)

            dialogLayout.findViewById<TextView>(R.id.dialog_link_link_url).isVisible = false
            dialogLayout.findViewById<TextView>(R.id.dialog_link_link_key).isVisible = false
            dialogLayout.findViewById<TextView>(R.id.dialog_link_symbol).isVisible = false

            val displayMetrics = context.resources.displayMetrics

            val removeText = dialogLayout.findViewById<TextView>(R.id.dialog_link_text_remove)
            (removeText.layoutParams as RelativeLayout.LayoutParams).setMargins(
                Util.scaleWidthPx(REMOVE_LINK_DIALOG_TEXT_MARGIN_LEFT, displayMetrics),
                Util.scaleHeightPx(REMOVE_LINK_DIALOG_TEXT_MARGIN_TOP, displayMetrics),
                Util.scaleWidthPx(REMOVE_LINK_DIALOG_TEXT_MARGIN_RIGHT, displayMetrics),
                0
            )
            removeText.visibility = View.VISIBLE
            removeText.text = context.getString(R.string.context_remove_link_warning_text)

            val scaleW = Util.getScaleW(displayMetrics, displayMetrics.density)
            removeText.setTextSize(
                TypedValue.COMPLEX_UNIT_SP, REMOVE_LINK_DIALOG_TEXT_SIZE * scaleW
            )

            builder.setView(dialogLayout)
                .setPositiveButton(R.string.context_remove) { _, _ ->
                    onPositive()
                }
                .setNegativeButton(R.string.general_cancel, null)
                .create()
                .show()
        }

        /**
         * Shows a rename node alert dialog.
         *
         * @param context current Context
         * @param nodeName the old node name
         * @param isFolder if is the node is a folder
         * @param rename callback when valid new name is set
         */
        @JvmStatic
        fun showRenameDialog(
            context: Context,
            nodeName: String,
            isFolder: Boolean,
            rename: (String) -> Unit
        ) {
            val displayMetrics = context.resources.displayMetrics

            val layout = LinearLayout(context)
            layout.orientation = LinearLayout.VERTICAL

            val input = EditTextCursorWatcher(context, isFolder)
            input.setSingleLine()
            input.setTextColor(ContextCompat.getColor(context, R.color.text_secondary))
            input.imeOptions = EditorInfo.IME_ACTION_DONE

            input.setImeActionLabel(
                context.getString(R.string.context_rename),
                EditorInfo.IME_ACTION_DONE
            )
            input.setText(nodeName)

            input.onFocusChangeListener = View.OnFocusChangeListener { v, hasFocus ->
                if (hasFocus) {
                    if (isFolder) {
                        input.setSelection(0, input.text.length)
                    } else {
                        val s = nodeName.split("\\.".toRegex()).toTypedArray()
                        val numParts = s.size
                        var lastSelectedPos = 0
                        if (numParts == 1) {
                            input.setSelection(0, input.text.length)
                        } else if (numParts > 1) {
                            for (i in 0 until numParts - 1) {
                                lastSelectedPos += s[i].length
                                lastSelectedPos++
                            }
                            lastSelectedPos-- // The last point should not be selected)
                            input.setSelection(0, lastSelectedPos)
                        }
                        showKeyboardDelayed(v)
                    }
                }
            }

            val paramsInput = LinearLayout.LayoutParams(
                LinearLayout.LayoutParams.MATCH_PARENT,
                LinearLayout.LayoutParams.WRAP_CONTENT
            )
            paramsInput.setMargins(
                Util.scaleWidthPx(RENAME_DIALOG_TEXT_MARGIN_LEFT, displayMetrics),
                Util.scaleHeightPx(RENAME_DIALOG_TEXT_MARGIN_TOP, displayMetrics),
                Util.scaleWidthPx(RENAME_DIALOG_TEXT_MARGIN_RIGHT, displayMetrics),
                0
            )
            layout.addView(input, paramsInput)

            val paramsErrorLayout = LinearLayout.LayoutParams(
                LinearLayout.LayoutParams.MATCH_PARENT,
                LinearLayout.LayoutParams.WRAP_CONTENT
            )
            paramsErrorLayout.setMargins(
                Util.scaleWidthPx(RENAME_DIALOG_TEXT_MARGIN_LEFT, displayMetrics),
                0,
                Util.scaleWidthPx(RENAME_DIALOG_TEXT_MARGIN_RIGHT, displayMetrics),
                0
            )

            val errorLayout = RelativeLayout(context)
            layout.addView(errorLayout, paramsErrorLayout)

            val errorIcon = ImageView(context)
            errorIcon.setImageDrawable(
                ContextCompat.getDrawable(context, R.drawable.ic_input_warning)
            )
            errorLayout.addView(errorIcon)
            val paramsIcon = errorIcon.layoutParams as RelativeLayout.LayoutParams

            paramsIcon.addRule(RelativeLayout.ALIGN_PARENT_RIGHT)
            errorIcon.layoutParams = paramsIcon

            errorIcon.setColorFilter(ContextCompat.getColor(context, R.color.login_warning))

            val textError = TextView(context)
            errorLayout.addView(textError)
            val paramsTextError = textError.layoutParams as RelativeLayout.LayoutParams
            paramsTextError.height = ViewGroup.LayoutParams.WRAP_CONTENT
            paramsTextError.width = ViewGroup.LayoutParams.WRAP_CONTENT
            paramsTextError.addRule(RelativeLayout.CENTER_VERTICAL)
            paramsTextError.addRule(RelativeLayout.ALIGN_PARENT_LEFT)
            paramsTextError.setMargins(
                Util.scaleWidthPx(RENAME_DIALOG_ERROR_TEXT_MARGIN_LEFT, displayMetrics), 0, 0, 0
            )
            textError.layoutParams = paramsTextError

            textError.setTextColor(ContextCompat.getColor(context, R.color.login_warning))

            errorLayout.visibility = View.GONE

            input.background.mutate().clearColorFilter()
            input.background.mutate().colorFilter = PorterDuffColorFilter(
                ContextCompat.getColor(context, R.color.accentColor), PorterDuff.Mode.SRC_ATOP
            )
            input.addTextChangedListener(object : TextWatcher {
                override fun beforeTextChanged(
                    charSequence: CharSequence,
                    start: Int,
                    count: Int,
                    after: Int
                ) {
                }

                override fun onTextChanged(
                    charSequence: CharSequence,
                    start: Int,
                    before: Int,
                    count: Int
                ) {
                }

                override fun afterTextChanged(editable: Editable) {
                    if (errorLayout.visibility == View.VISIBLE) {
                        errorLayout.visibility = View.GONE
                        input.background.mutate().clearColorFilter()
                        input.background.mutate().colorFilter = PorterDuffColorFilter(
                            ContextCompat.getColor(context, R.color.accentColor),
                            PorterDuff.Mode.SRC_ATOP
                        )
                    }
                }
            })

            var renameDialog: AlertDialog? = null
            val checkInput: (String) -> Unit = { text ->
                val value = text.trim { it <= ' ' }
                if (value.isEmpty()) {
                    input.background.mutate().colorFilter = PorterDuffColorFilter(
                        ContextCompat.getColor(context, R.color.login_warning),
                        PorterDuff.Mode.SRC_ATOP
                    )
                    textError.setText(R.string.invalid_string)
                    errorLayout.visibility = View.VISIBLE
                    input.requestFocus()
                } else {
                    if (Pattern.compile(RENAME_REGEX).matcher(value).find()) {
                        input.background.mutate().colorFilter = PorterDuffColorFilter(
                            ContextCompat.getColor(context, R.color.login_warning),
                            PorterDuff.Mode.SRC_ATOP
                        )
                        textError.setText(R.string.invalid_characters)
                        errorLayout.visibility = View.VISIBLE
                        input.requestFocus()
                    } else {
                        renameDialog?.dismiss()
                        rename(value)
                    }
                }
            }

            input.setOnEditorActionListener(OnEditorActionListener { _, actionId, _ ->
                if (actionId == EditorInfo.IME_ACTION_DONE) {
                    checkInput(input.text.toString())
                    return@OnEditorActionListener true
                }
                false
            })

            renameDialog = MaterialAlertDialogBuilder(context, R.style.MaterialAlertDialogStyle)
                .setTitle(context.getString(R.string.context_rename) + " " + nodeName)
                .setPositiveButton(R.string.context_rename, null)
                .setNegativeButton(android.R.string.cancel, null)
                .setView(layout)
                .show()

            // the dialog will be dismissed automatically after positive button listener
            // is executed, but we need check if the input is valid, so we use
            // getButton.setOnClickListener to override it.
            renameDialog?.getButton(BUTTON_POSITIVE)?.setOnClickListener {
                checkInput(input.text.toString())
            }

            input.requestFocus()
        }
    }
}<|MERGE_RESOLUTION|>--- conflicted
+++ resolved
@@ -18,11 +18,8 @@
 import android.widget.TextView
 import android.widget.TextView.OnEditorActionListener
 import androidx.appcompat.app.AlertDialog
-<<<<<<< HEAD
 import androidx.core.content.ContextCompat
 import androidx.core.view.isVisible
-=======
->>>>>>> 6895f4f0
 import com.google.android.material.dialog.MaterialAlertDialogBuilder
 import mega.privacy.android.app.BaseActivity
 import mega.privacy.android.app.MegaApplication
@@ -106,11 +103,7 @@
             }
 
             val resumeTransfersDialogBuilder =
-<<<<<<< HEAD
-                AlertDialog.Builder(context, R.style.ResumeTransfersWarning)
-=======
                 MaterialAlertDialogBuilder(context, R.style.ThemeOverlay_Mega_MaterialAlertDialog)
->>>>>>> 6895f4f0
 
             resumeTransfersDialogBuilder.setTitle(R.string.warning_resume_transfers)
                 .setMessage(R.string.warning_message_resume_transfers)
@@ -148,7 +141,7 @@
          */
         @JvmStatic
         fun showConfirmRemoveLinkDialog(context: Context, onPositive: () -> Unit) {
-            val builder = MaterialAlertDialogBuilder(context, R.style.MaterialAlertDialogStyle)
+            val builder = MaterialAlertDialogBuilder(context, R.style.ThemeOverlay_Mega_MaterialAlertDialog)
 
             val dialogLayout = LayoutInflater.from(context).inflate(R.layout.dialog_link, null)
 
@@ -204,7 +197,7 @@
 
             val input = EditTextCursorWatcher(context, isFolder)
             input.setSingleLine()
-            input.setTextColor(ContextCompat.getColor(context, R.color.text_secondary))
+            input.setTextColor(ColorUtils.getThemeColor(context, android.R.attr.textColorSecondary))
             input.imeOptions = EditorInfo.IME_ACTION_DONE
 
             input.setImeActionLabel(
@@ -272,7 +265,7 @@
             paramsIcon.addRule(RelativeLayout.ALIGN_PARENT_RIGHT)
             errorIcon.layoutParams = paramsIcon
 
-            errorIcon.setColorFilter(ContextCompat.getColor(context, R.color.login_warning))
+            errorIcon.setColorFilter(ColorUtils.getThemeColor(context, R.attr.colorError))
 
             val textError = TextView(context)
             errorLayout.addView(textError)
@@ -286,13 +279,13 @@
             )
             textError.layoutParams = paramsTextError
 
-            textError.setTextColor(ContextCompat.getColor(context, R.color.login_warning))
+            textError.setTextColor(ColorUtils.getThemeColor(context, R.attr.colorError))
 
             errorLayout.visibility = View.GONE
 
             input.background.mutate().clearColorFilter()
             input.background.mutate().colorFilter = PorterDuffColorFilter(
-                ContextCompat.getColor(context, R.color.accentColor), PorterDuff.Mode.SRC_ATOP
+                ColorUtils.getThemeColor(context, R.attr.colorSecondary), PorterDuff.Mode.SRC_IN
             )
             input.addTextChangedListener(object : TextWatcher {
                 override fun beforeTextChanged(
@@ -316,8 +309,8 @@
                         errorLayout.visibility = View.GONE
                         input.background.mutate().clearColorFilter()
                         input.background.mutate().colorFilter = PorterDuffColorFilter(
-                            ContextCompat.getColor(context, R.color.accentColor),
-                            PorterDuff.Mode.SRC_ATOP
+                            ColorUtils.getThemeColor(context, R.attr.colorSecondary),
+                            PorterDuff.Mode.SRC_IN
                         )
                     }
                 }
@@ -328,8 +321,7 @@
                 val value = text.trim { it <= ' ' }
                 if (value.isEmpty()) {
                     input.background.mutate().colorFilter = PorterDuffColorFilter(
-                        ContextCompat.getColor(context, R.color.login_warning),
-                        PorterDuff.Mode.SRC_ATOP
+                        ColorUtils.getThemeColor(context, R.attr.colorError), PorterDuff.Mode.SRC_IN
                     )
                     textError.setText(R.string.invalid_string)
                     errorLayout.visibility = View.VISIBLE
@@ -337,8 +329,8 @@
                 } else {
                     if (Pattern.compile(RENAME_REGEX).matcher(value).find()) {
                         input.background.mutate().colorFilter = PorterDuffColorFilter(
-                            ContextCompat.getColor(context, R.color.login_warning),
-                            PorterDuff.Mode.SRC_ATOP
+                            ColorUtils.getThemeColor(context, R.attr.colorError),
+                            PorterDuff.Mode.SRC_IN
                         )
                         textError.setText(R.string.invalid_characters)
                         errorLayout.visibility = View.VISIBLE
@@ -358,7 +350,7 @@
                 false
             })
 
-            renameDialog = MaterialAlertDialogBuilder(context, R.style.MaterialAlertDialogStyle)
+            renameDialog = MaterialAlertDialogBuilder(context, R.style.ThemeOverlay_Mega_MaterialAlertDialog)
                 .setTitle(context.getString(R.string.context_rename) + " " + nodeName)
                 .setPositiveButton(R.string.context_rename, null)
                 .setNegativeButton(android.R.string.cancel, null)
