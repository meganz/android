--- conflicted
+++ resolved
@@ -6,11 +6,10 @@
 import mega.privacy.android.app.di.MegaApi
 import mega.privacy.android.app.listeners.OptionalMegaRequestListenerInterface
 import mega.privacy.android.app.usecase.data.RemoveRequestResult
-import mega.privacy.android.app.usecase.exception.MegaException
 import mega.privacy.android.app.usecase.exception.MegaNodeException
+import mega.privacy.android.app.usecase.exception.toMegaException
 import mega.privacy.android.app.utils.RxUtil.blockingGetOrNull
 import nz.mega.sdk.MegaApiAndroid
-import nz.mega.sdk.MegaError.API_EMASTERONLY
 import nz.mega.sdk.MegaError.API_OK
 import nz.mega.sdk.MegaNode
 import javax.inject.Inject
@@ -53,21 +52,10 @@
             megaApi.remove(
                 node,
                 OptionalMegaRequestListenerInterface(onRequestFinish = { _, error ->
-<<<<<<< HEAD
-                    if (emitter.isDisposed) {
-                        return@OptionalMegaRequestListenerInterface
-                    }
-
-                    when (error.errorCode) {
-                        API_OK -> emitter.onComplete()
-                        API_EMASTERONLY -> emitter.onError(IllegalStateException("Sub-user business account"))
-                        else -> emitter.onError(MegaException(error.errorCode, error.errorString))
-=======
-                    if (error.errorCode == API_OK) {
-                        emitter.onComplete()
-                    } else {
-                        emitter.onError(error.toMegaException())
->>>>>>> 4494bd67
+                    when {
+                        emitter.isDisposed -> return@OptionalMegaRequestListenerInterface
+                        error.errorCode == API_OK -> emitter.onComplete()
+                        else -> emitter.onError(error.toMegaException())
                     }
                 })
             )
@@ -84,22 +72,21 @@
             var errorCount = 0
 
             handles.forEach { handle ->
-                val node = megaApi.getNodeByHandle(handle)
+                val node = getNodeUseCase.get(handle).blockingGetOrNull()
 
-                if (node == null) {
+                remove(node).blockingSubscribeBy(onError = {
                     errorCount++
-                } else {
-                    remove(node).blockingSubscribeBy(onError = {
-                        errorCount++
-                    })
-                }
+                })
             }
 
-            emitter.onSuccess(
-                RemoveRequestResult(
-                    count = handles.size,
-                    errorCount
-                ).apply { resetAccountDetailsIfNeeded() }
-            )
+            when {
+                emitter.isDisposed -> return@create
+                else -> emitter.onSuccess(
+                    RemoveRequestResult(
+                        count = handles.size,
+                        errorCount
+                    ).apply { resetAccountDetailsIfNeeded() }
+                )
+            }
         }
 }