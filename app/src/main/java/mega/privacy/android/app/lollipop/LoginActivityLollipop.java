package mega.privacy.android.app.lollipop;

import android.Manifest;
import android.annotation.SuppressLint;
import android.app.AlertDialog;
import android.content.BroadcastReceiver;
import android.content.Context;
import android.content.DialogInterface;
import android.content.Intent;
import android.content.IntentFilter;
import android.content.pm.PackageManager;
import android.graphics.Rect;
import android.os.Build;
import android.os.Bundle;
import android.os.Handler;
import android.support.v4.app.ActivityCompat;
import android.support.v4.app.FragmentManager;
import android.support.v4.app.FragmentTransaction;
import android.support.v4.content.ContextCompat;
import android.support.v4.content.LocalBroadcastManager;
import android.support.v7.app.ActionBar;
import android.support.v7.widget.Toolbar;
import android.util.DisplayMetrics;
import android.util.TypedValue;
import android.view.Display;
import android.view.LayoutInflater;
import android.view.Menu;
import android.view.MenuItem;
import android.view.View;
import android.view.ViewGroup;
import android.view.ViewTreeObserver;
import android.widget.Button;
import android.widget.ImageView;
import android.widget.RelativeLayout;
import android.widget.TextView;

import java.util.ArrayList;

import mega.privacy.android.app.BaseActivity;
import mega.privacy.android.app.DatabaseHandler;
import mega.privacy.android.app.EphemeralCredentials;
import mega.privacy.android.app.MegaApplication;
import mega.privacy.android.app.R;
<<<<<<< HEAD
import mega.privacy.android.app.interfaces.OnKeyboardVisibilityListener;
import mega.privacy.android.app.utils.Constants;
import mega.privacy.android.app.utils.Util;
=======
>>>>>>> 094d50ad
import nz.mega.sdk.MegaApiAndroid;
import nz.mega.sdk.MegaApiJava;
import nz.mega.sdk.MegaChatApiAndroid;
import nz.mega.sdk.MegaContactRequest;
import nz.mega.sdk.MegaError;
import nz.mega.sdk.MegaEvent;
import nz.mega.sdk.MegaGlobalListenerInterface;
import nz.mega.sdk.MegaNode;
import nz.mega.sdk.MegaRequest;
import nz.mega.sdk.MegaRequestListenerInterface;
import nz.mega.sdk.MegaTransfer;
import nz.mega.sdk.MegaUser;
import nz.mega.sdk.MegaUserAlert;

<<<<<<< HEAD
import static mega.privacy.android.app.utils.JobUtil.stopRunningCameraUploadService;
import static mega.privacy.android.app.utils.JobUtil.scheduleCameraUploadJob;
import static mega.privacy.android.app.utils.Util.changeStatusBarColor;
=======
import static mega.privacy.android.app.utils.Constants.*;
import static mega.privacy.android.app.utils.JobUtil.*;
import static mega.privacy.android.app.utils.LogUtil.*;
import static mega.privacy.android.app.utils.Util.*;
>>>>>>> 094d50ad

public class LoginActivityLollipop extends BaseActivity implements MegaGlobalListenerInterface, MegaRequestListenerInterface {

    float scaleH, scaleW;
    float density;
    DisplayMetrics outMetrics;
    Display display;

    RelativeLayout relativeContainer;

    boolean cancelledConfirmationProcess = false;

    //Fragments
    TourFragmentLollipop tourFragment;
    LoginFragmentLollipop loginFragment;
    ChooseAccountFragmentLollipop chooseAccountFragment;
    CreateAccountFragmentLollipop createAccountFragment;
    ConfirmEmailFragmentLollipop confirmEmailFragment;

    ActionBar aB;
    int visibleFragment;

    static LoginActivityLollipop loginActivity;

    Intent intentReceived = null;

    public String accountBlocked = null;

    DatabaseHandler dbH;

    Handler handler = new Handler();
    private MegaApiAndroid megaApi;
    private MegaApiAndroid megaApiFolder;

    private android.support.v7.app.AlertDialog alertDialogTransferOverquota;

    boolean waitingForConfirmAccount = false;
    String emailTemp = null;
    String passwdTemp = null;
    String sessionTemp = null;
    String firstNameTemp = null;
    String lastNameTemp = null;

    static boolean isBackFromLoginPage;
    static boolean isFetchingNodes;

    private BroadcastReceiver updateMyAccountReceiver = new BroadcastReceiver() {
        @Override
        public void onReceive(Context context, Intent intent) {

            int actionType;

            if (intent != null){
                actionType = intent.getIntExtra("actionType", -1);

                if(actionType == UPDATE_GET_PRICING){
                    logDebug("BROADCAST TO UPDATE AFTER GET PRICING");
                    //UPGRADE_ACCOUNT_FRAGMENT

                    if(chooseAccountFragment!=null && chooseAccountFragment.isAdded()){
                        chooseAccountFragment.setPricingInfo();
                    }
                }
                else if(actionType == UPDATE_PAYMENT_METHODS){
                    logDebug("BROADCAST TO UPDATE AFTER UPDATE_PAYMENT_METHODS");
                }
            }
        }
    };

    @Override
    protected void onDestroy() {
        logDebug("onDestroy");
        LocalBroadcastManager.getInstance(this).unregisterReceiver(updateMyAccountReceiver);
        if (megaApi != null) {
            megaApi.removeGlobalListener(this);
            megaApi.removeRequestListener(this);
        }
        super.onDestroy();
    }

    @SuppressLint("NewApi")
    @Override
    protected void onCreate(Bundle savedInstanceState) {
        logDebug("onCreate");
        super.onCreate(savedInstanceState);
        
        loginActivity = this;

        display = getWindowManager().getDefaultDisplay();
        outMetrics = new DisplayMetrics();
        display.getMetrics(outMetrics);
        density = getResources().getDisplayMetrics().density;

        aB = getSupportActionBar();
        hideAB();

        scaleW = getScaleW(outMetrics, density);
        scaleH = getScaleH(outMetrics, density);

        dbH = DatabaseHandler.getDbHandler(getApplicationContext());
        if (megaApi == null) {
            megaApi = ((MegaApplication) getApplication()).getMegaApi();
        }

        if (megaApiFolder == null) {
            megaApiFolder = ((MegaApplication) getApplication()).getMegaApiFolder();
        }

        megaApi.addGlobalListener(this);
        megaApi.addRequestListener(this);

        setContentView(R.layout.activity_login);
        relativeContainer = (RelativeLayout) findViewById(R.id.relative_container_login);

        intentReceived = getIntent();
        if(savedInstanceState!=null) {
            logDebug("Bundle is NOT NULL");
            visibleFragment = savedInstanceState.getInt("visibleFragment", LOGIN_FRAGMENT);
        }
        else{
            if (intentReceived != null) {
                visibleFragment = intentReceived.getIntExtra("visibleFragment", LOGIN_FRAGMENT);
                logDebug("There is an intent! VisibleFragment: " + visibleFragment);
            } else {
                visibleFragment = LOGIN_FRAGMENT;
            }
        }

        if (dbH.getEphemeral() != null) {
            visibleFragment = CONFIRM_EMAIL_FRAGMENT;

            EphemeralCredentials ephemeralCredentials = dbH.getEphemeral();

            emailTemp = ephemeralCredentials.getEmail();
            passwdTemp = ephemeralCredentials.getPassword();
            sessionTemp = ephemeralCredentials.getSession();
            firstNameTemp = ephemeralCredentials.getFirstName();
            lastNameTemp = ephemeralCredentials.getLastName();

            megaApi.resumeCreateAccount(sessionTemp, this);
        }

        LocalBroadcastManager.getInstance(this).registerReceiver(updateMyAccountReceiver, new IntentFilter(BROADCAST_ACTION_INTENT_UPDATE_ACCOUNT_DETAILS));
        isBackFromLoginPage = false;
        showFragment(visibleFragment);
    }

    @Override
    public boolean onCreateOptionsMenu(Menu menu) {
        return super.onCreateOptionsMenu(menu);
    }

    @Override
    public boolean onOptionsItemSelected(MenuItem item) {

        switch (item.getItemId()){
            case android.R.id.home: {
                switch (visibleFragment) {
                    case LOGIN_FRAGMENT: {
                        if (loginFragment != null && loginFragment.isAdded()) {
//                            loginFragment.returnToLogin();
                            onBackPressed();
                        }
                        break;
                    }
                    case CHOOSE_ACCOUNT_FRAGMENT: {
                        if (chooseAccountFragment != null && chooseAccountFragment.isAdded()) {
                            chooseAccountFragment.onFreeClick(null);
                        }
                        break;
                    }
                }
                break;
            }
        }

        return super.onOptionsItemSelected(item);
    }

    public void showSnackbar(String message) {
        showSnackbar(relativeContainer, message);
    }

    public void showFragment(int visibleFragment) {
        logDebug("visibleFragment: " + visibleFragment);
        this.visibleFragment = visibleFragment;
        switch (visibleFragment) {
            case LOGIN_FRAGMENT: {
                logDebug("Show LOGIN_FRAGMENT");
                if (loginFragment == null) {
                    loginFragment = new LoginFragmentLollipop();
                }
                if ((passwdTemp != null) && (emailTemp != null)) {
                    loginFragment.setEmailTemp(emailTemp);
                    loginFragment.setPasswdTemp(passwdTemp);
                }

                FragmentTransaction ft = getSupportFragmentManager().beginTransaction();
                ft.replace(R.id.fragment_container_login, loginFragment);
                ft.commitNowAllowingStateLoss();

                changeStatusBarColor(this, this.getWindow(), R.color.dark_primary_color);
                break;
            }
            case CHOOSE_ACCOUNT_FRAGMENT: {
                logDebug("Show CHOOSE_ACCOUNT_FRAGMENT");

                if (chooseAccountFragment == null) {
                    chooseAccountFragment = new ChooseAccountFragmentLollipop();
                }

                FragmentTransaction ft = getSupportFragmentManager().beginTransaction();
                ft.replace(R.id.fragment_container_login, chooseAccountFragment);
                ft.commitNowAllowingStateLoss();

                changeStatusBarColor(this, this.getWindow(), R.color.dark_primary_color);
                break;
            }
            case CREATE_ACCOUNT_FRAGMENT: {
                logDebug("Show CREATE_ACCOUNT_FRAGMENT");
                if (createAccountFragment == null || cancelledConfirmationProcess) {
                    createAccountFragment = new CreateAccountFragmentLollipop();
                    cancelledConfirmationProcess = false;
                }

                FragmentTransaction ft = getSupportFragmentManager().beginTransaction();
                ft.replace(R.id.fragment_container_login, createAccountFragment);
                ft.commitNowAllowingStateLoss();

                changeStatusBarColor(this, this.getWindow(), R.color.dark_primary_color);
                break;

            }
            case TOUR_FRAGMENT: {
                logDebug("Show TOUR_FRAGMENT");

                if (tourFragment == null) {
                    tourFragment = new TourFragmentLollipop();
                }

                FragmentTransaction ft = getSupportFragmentManager().beginTransaction();
                ft.replace(R.id.fragment_container_login, tourFragment);
                ft.commitNowAllowingStateLoss();
                break;
            }
<<<<<<< HEAD
            case Constants.CONFIRM_EMAIL_FRAGMENT: {
=======
            case CONFIRM_EMAIL_FRAGMENT: {

>>>>>>> 094d50ad
                if (confirmEmailFragment == null) {
                    confirmEmailFragment = new ConfirmEmailFragmentLollipop();
                }

                if (passwdTemp != null && emailTemp != null) {
                    confirmEmailFragment.setEmailTemp(emailTemp);
                    confirmEmailFragment.setPasswdTemp(passwdTemp);
                    confirmEmailFragment.setFirstNameTemp(firstNameTemp);
                }

                FragmentTransaction ft = getSupportFragmentManager().beginTransaction();
                ft.replace(R.id.fragment_container_login, confirmEmailFragment);
                ft.commitNowAllowingStateLoss();
                FragmentManager fragmentManager = getSupportFragmentManager();
                fragmentManager.executePendingTransactions();

                changeStatusBarColor(this, this.getWindow(), R.color.dark_primary_color);
                break;
            }
        }

        if( ((MegaApplication) getApplication()).isEsid()){
            showAlertLoggedOut();
        }
    }

    public void showAlertIncorrectRK() {
        logDebug("showAlertIncorrectRK");
        final android.support.v7.app.AlertDialog.Builder dialogBuilder = new android.support.v7.app.AlertDialog.Builder(this);

        dialogBuilder.setTitle(getString(R.string.incorrect_MK_title));
        dialogBuilder.setMessage(getString(R.string.incorrect_MK));
        dialogBuilder.setCancelable(false);

        dialogBuilder.setPositiveButton(getString(R.string.cam_sync_ok), new android.content.DialogInterface.OnClickListener() {

            @Override
            public void onClick(DialogInterface dialog, int which) {
                dialog.dismiss();
            }
        });

        android.support.v7.app.AlertDialog alert = dialogBuilder.create();
        alert.show();
    }

    public void showAlertLoggedOut() {
        logDebug("showAlertLoggedOut");
        ((MegaApplication) getApplication()).setEsid(false);
        if(!isFinishing()){
            final android.support.v7.app.AlertDialog.Builder dialogBuilder = new android.support.v7.app.AlertDialog.Builder(this);

            dialogBuilder.setTitle(getString(R.string.title_alert_logged_out));
            dialogBuilder.setMessage(getString(R.string.error_server_expired_session));

            dialogBuilder.setPositiveButton(getString(R.string.cam_sync_ok), new android.content.DialogInterface.OnClickListener() {

                @Override
                public void onClick(DialogInterface dialog, int which) {
                    dialog.dismiss();
                }
            });

            android.support.v7.app.AlertDialog alert = dialogBuilder.create();
            alert.show();
        }
    }

    public void showTransferOverquotaDialog() {
        logDebug("showTransferOverquotaDialog");

        boolean show = true;

        if(alertDialogTransferOverquota!=null){
            if(alertDialogTransferOverquota.isShowing()){
                logDebug("Change show to false");
                show = false;
            }
        }

        if(show){
            android.support.v7.app.AlertDialog.Builder dialogBuilder = new android.support.v7.app.AlertDialog.Builder(this);

            LayoutInflater inflater = this.getLayoutInflater();
            View dialogView = inflater.inflate(R.layout.transfer_overquota_layout_not_logged, null);
            dialogBuilder.setView(dialogView);

            TextView title = (TextView) dialogView.findViewById(R.id.not_logged_transfer_overquota_title);
            title.setText(getString(R.string.title_depleted_transfer_overquota));

            ImageView icon = (ImageView) dialogView.findViewById(R.id.not_logged_image_transfer_overquota);
            icon.setImageDrawable(ContextCompat.getDrawable(this, R.drawable.transfer_quota_empty));

            TextView text = (TextView) dialogView.findViewById(R.id.not_logged_text_transfer_overquota);
            text.setText(getString(R.string.text_depleted_transfer_overquota));

            Button continueButton = (Button) dialogView.findViewById(R.id.not_logged_transfer_overquota_button_dissmiss);
            continueButton.setText(getString(R.string.login_text));

            Button paymentButton = (Button) dialogView.findViewById(R.id.not_logged_transfer_overquota_button_payment);
            paymentButton.setText(getString(R.string.continue_without_account_transfer_overquota));

            Button cancelButton = (Button) dialogView.findViewById(R.id.not_logged_transfer_overquota_button_cancel);
            cancelButton.setText(getString(R.string.menu_cancel_all_transfers));

            alertDialogTransferOverquota = dialogBuilder.create();

            continueButton.setOnClickListener(new View.OnClickListener() {
                public void onClick(View v) {
                    alertDialogTransferOverquota.dismiss();
                }

            });

            paymentButton.setOnClickListener(new View.OnClickListener() {
                public void onClick(View v) {
                    alertDialogTransferOverquota.dismiss();
                }

            });

            cancelButton.setOnClickListener(new View.OnClickListener() {
                public void onClick(View v) {
                    alertDialogTransferOverquota.dismiss();
                    showConfirmationCancelAllTransfers();

                }

            });

            alertDialogTransferOverquota.setCancelable(false);
            alertDialogTransferOverquota.setCanceledOnTouchOutside(false);
            alertDialogTransferOverquota.show();
        }
    }

    public void startCameraUploadService(boolean firstTimeCam, int time) {
        logDebug("firstTimeCam: " + firstNameTemp + "time: " + time);
        if (firstTimeCam) {
            Intent intent = new Intent(this, ManagerActivityLollipop.class);
            intent.putExtra("firstLogin", true);
            startActivity(intent);
            finish();
        } else {
            logDebug("Start the Camera Uploads service");
            handler.postDelayed(new Runnable() {

                @Override
                public void run() {
                    logDebug("Now I start the service");
                    scheduleCameraUploadJob(LoginActivityLollipop.this);
                }
            }, time);
        }
    }

    public void showConfirmationCancelAllTransfers() {
        logDebug("showConfirmationCancelAllTransfers");

        setIntent(null);
        //Show confirmation message
        DialogInterface.OnClickListener dialogClickListener = new DialogInterface.OnClickListener() {
            @Override
            public void onClick(DialogInterface dialog, int which) {
                switch (which) {
                    case DialogInterface.BUTTON_POSITIVE:
                        logDebug("Pressed button positive to cancel transfer");
                        if (megaApi != null) {
                            megaApi.cancelTransfers(MegaTransfer.TYPE_DOWNLOAD);
                            if (megaApiFolder != null) {
                                megaApiFolder.cancelTransfers(MegaTransfer.TYPE_DOWNLOAD);
                            }
                        } else {
                            logWarning("megaAPI is null");
                            if (megaApiFolder != null) {
                                megaApiFolder.cancelTransfers(MegaTransfer.TYPE_DOWNLOAD);
                            }
                        }

                        break;

                    case DialogInterface.BUTTON_NEGATIVE:
                        break;
                }
            }
        };

        android.support.v7.app.AlertDialog.Builder builder = new android.support.v7.app.AlertDialog.Builder(this, R.style.AppCompatAlertDialogStyle);
//		builder.setTitle(getResources().getString(R.string.cancel_transfer_title));

        builder.setMessage(getResources().getString(R.string.cancel_all_transfer_confirmation));
        builder.setPositiveButton(R.string.context_delete, dialogClickListener);
        builder.setNegativeButton(R.string.general_cancel, dialogClickListener);

        builder.show();
    }

    @Override
    public void onBackPressed() {
        logDebug("onBackPressed");
        retryConnectionsAndSignalPresence();

        int valueReturn = -1;

        switch (visibleFragment) {
            case LOGIN_FRAGMENT: {
                if (loginFragment != null) {
                    valueReturn = loginFragment.onBackPressed();
                }
                break;
            }
            case CREATE_ACCOUNT_FRAGMENT: {
                showFragment(TOUR_FRAGMENT);
                break;
            }
            case TOUR_FRAGMENT: {
                valueReturn = 0;
                break;
            }
            case CONFIRM_EMAIL_FRAGMENT: {
                valueReturn = 0;
                break;
            }
            case CHOOSE_ACCOUNT_FRAGMENT: {
                if (chooseAccountFragment != null && chooseAccountFragment.isAdded()) {
                    chooseAccountFragment.onFreeClick(null);
                }
                break;
            }
        }

        if (valueReturn == 0) {
            super.onBackPressed();
        }
    }

    @Override
    public void onResume() {
        logDebug("onResume");
        super.onResume();
        setAppFontSize(this);
        Intent intent = getIntent();

        if (intent != null) {
            if (intent.getAction() != null) {
                if (intent.getAction().equals(ACTION_CANCEL_CAM_SYNC)) {
                    logDebug("ACTION_CANCEL_CAM_SYNC");
                    String title = getString(R.string.cam_sync_syncing);
                    String text = getString(R.string.cam_sync_cancel_sync);
                    AlertDialog.Builder builder = getCustomAlertBuilder(this, title, text, null);
                    builder.setPositiveButton(getString(R.string.cam_sync_stop),
                            new DialogInterface.OnClickListener() {

                                @Override
                                public void onClick(DialogInterface dialog, int whichButton) {
                                    stopRunningCameraUploadService(LoginActivityLollipop.this);
                                    dbH.setCamSyncEnabled(false);
                                }
                            });
                    builder.setNegativeButton(getString(R.string.general_cancel), null);
                    final AlertDialog dialog = builder.create();
                    try {
                        dialog.show();
                    } catch (Exception ex) {
                        logError("Exception", ex);
                    }
                }
                else if (intent.getAction().equals(ACTION_CANCEL_DOWNLOAD)) {
                    showConfirmationCancelAllTransfers();
                }
                else if (intent.getAction().equals(ACTION_OVERQUOTA_TRANSFER)) {
                    showTransferOverquotaDialog();

                }
                intent.setAction(null);
            }
        }

        setIntent(null);
    }

    boolean loggerPermissionKarere = false;
    boolean loggerPermissionSDK = false;

    public void showConfirmationEnableLogsKarere() {
        logDebug("showConfirmationEnableLogsKarere");

        if (loginFragment != null) {
            loginFragment.numberOfClicksKarere = 0;
        }

        loginActivity = this;

        DialogInterface.OnClickListener dialogClickListener = new DialogInterface.OnClickListener() {
            @Override
            public void onClick(DialogInterface dialog, int which) {
                switch (which) {
                    case DialogInterface.BUTTON_POSITIVE:{
                        if (Build.VERSION.SDK_INT >= Build.VERSION_CODES.M) {
                            boolean hasStoragePermission = (ContextCompat.checkSelfPermission(loginActivity, Manifest.permission.WRITE_EXTERNAL_STORAGE) == PackageManager.PERMISSION_GRANTED);
                            if (!hasStoragePermission) {
                                loggerPermissionKarere = true;
                                ActivityCompat.requestPermissions(loginActivity,
                                        new String[]{Manifest.permission.WRITE_EXTERNAL_STORAGE},
                                        REQUEST_WRITE_STORAGE);
                            } else {
                                enableLogsKarere();
                            }
                        } else {
                            enableLogsKarere();
                        }
                        break;
                    }

                    case DialogInterface.BUTTON_NEGATIVE: {
                        break;
                    }
                }
            }
        };

        android.support.v7.app.AlertDialog.Builder builder;
        builder = new android.support.v7.app.AlertDialog.Builder(this, R.style.AppCompatAlertDialogStyle);
        builder.setMessage(R.string.enable_log_text_dialog).setPositiveButton(R.string.general_enable, dialogClickListener)
                .setNegativeButton(R.string.general_cancel, dialogClickListener).show().setCanceledOnTouchOutside(false);
    }

    public void showConfirmationEnableLogsSDK() {
        logDebug("showConfirmationEnableLogsSDK");

        if (loginFragment != null) {
            loginFragment.numberOfClicksSDK = 0;
        }

        loginActivity = this;

        DialogInterface.OnClickListener dialogClickListener = new DialogInterface.OnClickListener() {
            @Override
            public void onClick(DialogInterface dialog, int which) {
                switch (which) {
                    case DialogInterface.BUTTON_POSITIVE:{
                        if (Build.VERSION.SDK_INT >= Build.VERSION_CODES.M) {
                            boolean hasStoragePermission = (ContextCompat.checkSelfPermission(loginActivity, Manifest.permission.WRITE_EXTERNAL_STORAGE) == PackageManager.PERMISSION_GRANTED);
                            if (!hasStoragePermission) {
                                loggerPermissionSDK = true;
                                ActivityCompat.requestPermissions(loginActivity,
                                        new String[]{Manifest.permission.WRITE_EXTERNAL_STORAGE},
                                        REQUEST_WRITE_STORAGE);
                            } else {
                                enableLogsSDK();
                            }
                        } else {
                            enableLogsSDK();
                        }
                        break;
                    }

                    case DialogInterface.BUTTON_NEGATIVE: {
                        break;
                    }
                }
            }
        };

        android.support.v7.app.AlertDialog.Builder builder;
        builder = new android.support.v7.app.AlertDialog.Builder(this, R.style.AppCompatAlertDialogStyle);
        builder.setMessage(R.string.enable_log_text_dialog).setPositiveButton(R.string.general_enable, dialogClickListener)
                .setNegativeButton(R.string.general_cancel, dialogClickListener).show().setCanceledOnTouchOutside(false);
    }

    @Override
    public void onRequestPermissionsResult(int requestCode, String[] permissions, int[] grantResults) {
        logDebug("onRequestPermissionsResult");
        super.onRequestPermissionsResult(requestCode, permissions, grantResults);
        switch(requestCode){
            case REQUEST_WRITE_STORAGE:{
                if (loggerPermissionKarere){
                    loggerPermissionKarere = false;
                    if (grantResults.length > 0 && grantResults[0] == PackageManager.PERMISSION_GRANTED){
                        enableLogsKarere();
                    }
                }
                else if (loggerPermissionSDK){
                    loggerPermissionSDK = false;
                    if (grantResults.length > 0 && grantResults[0] == PackageManager.PERMISSION_GRANTED){
                        enableLogsSDK();
                    }
                }
            }
        }
    }

    public void enableLogsSDK() {
        logDebug("enableLogsSDK");

        dbH.setFileLoggerSDK(true);
        setFileLoggerSDK(true);
        MegaApiAndroid.setLogLevel(MegaApiAndroid.LOG_LEVEL_MAX);
        showSnackbar(getString(R.string.settings_enable_logs));
        logDebug("App Version: " + getVersion(this));
    }

    public void enableLogsKarere() {
        logDebug("enableLogsKarere");

        dbH.setFileLoggerKarere(true);
        setFileLoggerKarere(true);
        MegaChatApiAndroid.setLogLevel(MegaChatApiAndroid.LOG_LEVEL_MAX);
        showSnackbar(getString(R.string.settings_enable_logs));
        logDebug("App Version: " + getVersion(this));
    }

    public void setWaitingForConfirmAccount(boolean waitingForConfirmAccount) {
        this.waitingForConfirmAccount = waitingForConfirmAccount;
    }

    public boolean getWaitingForConfirmAccount() {
        return this.waitingForConfirmAccount;
    }

    public void setFirstNameTemp(String firstNameTemp) {
        this.firstNameTemp = firstNameTemp;
    }

    public void setLastNameTemp(String lastNameTemp) {
        this.lastNameTemp = lastNameTemp;
    }

    public String getFirstNameTemp() {
        return this.firstNameTemp;
    }

    public void setPasswdTemp(String passwdTemp) {
        this.passwdTemp = passwdTemp;
    }

    public String getPasswdTemp() {
        return this.passwdTemp;
    }

    public void setEmailTemp(String emailTemp) {
        this.emailTemp = emailTemp;
        if (dbH != null) {
            if (dbH.getEphemeral() != null) {
                EphemeralCredentials ephemeralCredentials = dbH.getEphemeral();
                ephemeralCredentials.setEmail(emailTemp);
                dbH.clearEphemeral();
                dbH.saveEphemeral(ephemeralCredentials);
            }
        }
    }

    public String getEmailTemp() {
        return this.emailTemp;
    }

<<<<<<< HEAD
    public static void log(String message) {
        Util.log("LoginActivityLollipop", message);
    }
=======

//	public void onNewIntent(Intent intent){
//		if (intent != null && ACTION_CONFIRM.equals(intent.getAction())) {
//			loginFragment.handleConfirmationIntent(intent);
//		}
//	}
>>>>>>> 094d50ad

    @Override
    public void onUsersUpdate(MegaApiJava api, ArrayList<MegaUser> users) {

    }

    @Override
    public void onUserAlertsUpdate(MegaApiJava api, ArrayList<MegaUserAlert> userAlerts) {
        logDebug("onUserAlertsUpdate");
    }

    @Override
    public void onNodesUpdate(MegaApiJava api, ArrayList<MegaNode> nodeList) {

    }

    @Override
    public void onReloadNeeded(MegaApiJava api) {
    }

    @Override
    public void onAccountUpdate(MegaApiJava api) {
        logDebug("onAccountUpdate");

        if (waitingForConfirmAccount) {
            waitingForConfirmAccount = false;
            visibleFragment = LOGIN_FRAGMENT;
            showFragment(visibleFragment);
        }
    }

    @Override
    public void onContactRequestsUpdate(MegaApiJava api, ArrayList<MegaContactRequest> requests) {
    }


    @Override
    public void onEvent(MegaApiJava api, MegaEvent event) {
        logDebug("onEvent");
        if(event.getType()==MegaEvent.EVENT_ACCOUNT_BLOCKED){
            logDebug("Event received: " + event.getText() + "_" + event.getNumber());
            if(event.getNumber()==200){
                accountBlocked = getString(R.string.account_suspended_multiple_breaches_ToS);
            }
            else if(event.getNumber()==300){
                accountBlocked = getString(R.string.account_suspended_breache_ToS);
            }
        }
    }

    @Override
    public void onRequestStart(MegaApiJava api, MegaRequest request) {
        logDebug("onRequestStart - " + request.getRequestString());
    }

    @Override
    public void onRequestUpdate(MegaApiJava api, MegaRequest request) {
        logDebug("onRequestUpdate - " + request.getRequestString());
    }

    @Override
    public void onRequestFinish(MegaApiJava api, MegaRequest request, MegaError e) {
        logDebug("onRequestFinish - " + request.getRequestString() + "_" + e.getErrorCode());

        if(request.getType() == MegaRequest.TYPE_LOGOUT){

            if(accountBlocked!=null){
                showSnackbar(accountBlocked);
            }
            accountBlocked=null;

        }
        else if (request.getType() == MegaRequest.TYPE_CREATE_ACCOUNT){
            try {
                if (request.getParamType() == 1) {
                    if (e.getErrorCode() == MegaError.API_OK) {
                        waitingForConfirmAccount = true;
                        visibleFragment = CONFIRM_EMAIL_FRAGMENT;
                        showFragment(visibleFragment);

                    } else {
                        cancelConfirmationAccount();
                    }
                }
            }
            catch (Exception exc){
                logError("Exception", exc);
            }
        }
    }

    public void cancelConfirmationAccount(){
        logDebug("cancelConfirmationAccount");
        dbH.clearEphemeral();
        dbH.clearCredentials();
        cancelledConfirmationProcess = true;
        waitingForConfirmAccount = false;
        passwdTemp = null;
        emailTemp = null;
        visibleFragment = TOUR_FRAGMENT;
        showFragment(visibleFragment);
    }

    @Override
    public void onRequestTemporaryError(MegaApiJava api, MegaRequest request, MegaError e) {
        logWarning("onRequestTemporaryError - " + request.getRequestString());
    }

    @Override
    public void onSaveInstanceState(Bundle outState) {
        logDebug("onSaveInstanceState");

        super.onSaveInstanceState(outState);

        outState.putInt("visibleFragment", visibleFragment);
    }

    @Override
    protected void onPause() {
        logDebug("onPause");
        super.onPause();
    }

    public void showAB(Toolbar tB){
        setSupportActionBar(tB);
        aB = getSupportActionBar();
        aB.show();
        aB.setHomeButtonEnabled(true);
        aB.setDisplayHomeAsUpEnabled(true);

<<<<<<< HEAD
        if (visibleFragment == Constants.LOGIN_FRAGMENT) {
            changeStatusBarColor(this, this.getWindow(), R.color.dark_primary_color_secondary);
=======
        if (Build.VERSION.SDK_INT >= Build.VERSION_CODES.LOLLIPOP) {
            Window window = getWindow();
            window.addFlags(WindowManager.LayoutParams.FLAG_DRAWS_SYSTEM_BAR_BACKGROUNDS);
            window.clearFlags(WindowManager.LayoutParams.FLAG_TRANSLUCENT_STATUS);
            if (visibleFragment == LOGIN_FRAGMENT) {
                window.setStatusBarColor(ContextCompat.getColor(this, R.color.dark_primary_color_secondary));
            }
>>>>>>> 094d50ad
        }
    }

    public void setKeyboardVisibilityListener(final OnKeyboardVisibilityListener onKeyboardVisibilityListener) {
        final View parentView = ((ViewGroup) findViewById(android.R.id.content)).getChildAt(0);
        parentView.getViewTreeObserver().addOnGlobalLayoutListener(new ViewTreeObserver.OnGlobalLayoutListener() {

            private boolean alreadyOpen;
            private final int defaultKeyboardHeightDP = 100;
            private final int EstimatedKeyboardDP = defaultKeyboardHeightDP + (Build.VERSION.SDK_INT >= Build.VERSION_CODES.LOLLIPOP ? 48 : 0);
            private final Rect rect = new Rect();

            @Override
            public void onGlobalLayout() {
                int estimatedKeyboardHeight = (int) TypedValue.applyDimension(TypedValue.COMPLEX_UNIT_DIP, EstimatedKeyboardDP, parentView.getResources().getDisplayMetrics());
                parentView.getWindowVisibleDisplayFrame(rect);
                int heightDiff = parentView.getRootView().getHeight() - (rect.bottom - rect.top);
                boolean isShown = heightDiff >= estimatedKeyboardHeight;

                if (isShown == alreadyOpen) {
                    return;
                }
                alreadyOpen = isShown;
                onKeyboardVisibilityListener.onVisibilityChanged(isShown);
            }
        });
    }

    public void hideAB(){
        if (aB != null){
            aB.hide();
        }

        changeStatusBarColor(this, this.getWindow(), R.color.dark_primary_color);
    }
}<|MERGE_RESOLUTION|>--- conflicted
+++ resolved
@@ -41,12 +41,7 @@
 import mega.privacy.android.app.EphemeralCredentials;
 import mega.privacy.android.app.MegaApplication;
 import mega.privacy.android.app.R;
-<<<<<<< HEAD
 import mega.privacy.android.app.interfaces.OnKeyboardVisibilityListener;
-import mega.privacy.android.app.utils.Constants;
-import mega.privacy.android.app.utils.Util;
-=======
->>>>>>> 094d50ad
 import nz.mega.sdk.MegaApiAndroid;
 import nz.mega.sdk.MegaApiJava;
 import nz.mega.sdk.MegaChatApiAndroid;
@@ -61,16 +56,10 @@
 import nz.mega.sdk.MegaUser;
 import nz.mega.sdk.MegaUserAlert;
 
-<<<<<<< HEAD
-import static mega.privacy.android.app.utils.JobUtil.stopRunningCameraUploadService;
-import static mega.privacy.android.app.utils.JobUtil.scheduleCameraUploadJob;
-import static mega.privacy.android.app.utils.Util.changeStatusBarColor;
-=======
 import static mega.privacy.android.app.utils.Constants.*;
 import static mega.privacy.android.app.utils.JobUtil.*;
 import static mega.privacy.android.app.utils.LogUtil.*;
 import static mega.privacy.android.app.utils.Util.*;
->>>>>>> 094d50ad
 
 public class LoginActivityLollipop extends BaseActivity implements MegaGlobalListenerInterface, MegaRequestListenerInterface {
 
@@ -317,12 +306,7 @@
                 ft.commitNowAllowingStateLoss();
                 break;
             }
-<<<<<<< HEAD
-            case Constants.CONFIRM_EMAIL_FRAGMENT: {
-=======
             case CONFIRM_EMAIL_FRAGMENT: {
-
->>>>>>> 094d50ad
                 if (confirmEmailFragment == null) {
                     confirmEmailFragment = new ConfirmEmailFragmentLollipop();
                 }
@@ -779,19 +763,6 @@
         return this.emailTemp;
     }
 
-<<<<<<< HEAD
-    public static void log(String message) {
-        Util.log("LoginActivityLollipop", message);
-    }
-=======
-
-//	public void onNewIntent(Intent intent){
-//		if (intent != null && ACTION_CONFIRM.equals(intent.getAction())) {
-//			loginFragment.handleConfirmationIntent(intent);
-//		}
-//	}
->>>>>>> 094d50ad
-
     @Override
     public void onUsersUpdate(MegaApiJava api, ArrayList<MegaUser> users) {
 
@@ -921,18 +892,8 @@
         aB.setHomeButtonEnabled(true);
         aB.setDisplayHomeAsUpEnabled(true);
 
-<<<<<<< HEAD
-        if (visibleFragment == Constants.LOGIN_FRAGMENT) {
+        if (visibleFragment == LOGIN_FRAGMENT) {
             changeStatusBarColor(this, this.getWindow(), R.color.dark_primary_color_secondary);
-=======
-        if (Build.VERSION.SDK_INT >= Build.VERSION_CODES.LOLLIPOP) {
-            Window window = getWindow();
-            window.addFlags(WindowManager.LayoutParams.FLAG_DRAWS_SYSTEM_BAR_BACKGROUNDS);
-            window.clearFlags(WindowManager.LayoutParams.FLAG_TRANSLUCENT_STATUS);
-            if (visibleFragment == LOGIN_FRAGMENT) {
-                window.setStatusBarColor(ContextCompat.getColor(this, R.color.dark_primary_color_secondary));
-            }
->>>>>>> 094d50ad
         }
     }
 
