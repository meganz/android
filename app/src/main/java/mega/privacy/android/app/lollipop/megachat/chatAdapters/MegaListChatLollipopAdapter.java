--- conflicted
+++ resolved
@@ -2330,11 +2330,7 @@
 				}
 			} else if (messageType == MegaChatMessage.TYPE_CONTACT_ATTACHMENT && lastMessage != null && lastMessage.getUsersCount() > 1) {
 				long contactsCount = lastMessage.getUsersCount();
-<<<<<<< HEAD
-				String contactAttachmentMessage = context.getString(R.string.contacts_sent, String.valueOf(contactsCount));
-=======
-				String contactAttachmentMessage = converterShortCodes(context.getString(R.string.contacts_sent, contactsCount));
->>>>>>> 14958c12
+				String contactAttachmentMessage = converterShortCodes(context.getString(R.string.contacts_sent, String.valueOf(contactsCount)));
 				Spannable myMessage = new SpannableString(contactAttachmentMessage);
 
 				if (chat.getLastMessageSender() == megaChatApi.getMyUserHandle()) {
