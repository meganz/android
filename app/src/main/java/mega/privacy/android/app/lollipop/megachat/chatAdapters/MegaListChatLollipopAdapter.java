--- conflicted
+++ resolved
@@ -121,10 +121,6 @@
 		}
 	}
 
-<<<<<<< HEAD
-=======
-
->>>>>>> 4b098eef
 	/*public view holder class*/
     public static class ViewHolderChatList extends ViewHolder {
 		public ViewHolderChatList(View arg0) {
