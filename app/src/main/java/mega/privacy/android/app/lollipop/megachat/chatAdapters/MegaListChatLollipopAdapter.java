--- conflicted
+++ resolved
@@ -1018,43 +1018,6 @@
 		}
 	}
 
-<<<<<<< HEAD
-	public void showMuteIcon(int position){
-		logDebug("position: " + position);
-		holder = (ViewHolderChatList) listFragment.findViewHolderForAdapterPosition(position);
-
-		if(holder!=null){
-			MegaChatListItem chatToShow = chats.get(position);
-
-			chatPrefs = dbH.findChatPreferencesByHandle(String.valueOf(chatToShow.getChatId()));
-			if(chatPrefs!=null) {
-				logDebug("Chat prefs exists!!!");
-				boolean notificationsEnabled = true;
-				if (chatPrefs.getNotificationsEnabled() != null) {
-					notificationsEnabled = Boolean.parseBoolean(chatPrefs.getNotificationsEnabled());
-				}
-
-				if (!notificationsEnabled) {
-					logDebug("Chat is MUTE");
-					((ViewHolderNormalChatList)holder).muteIcon.setVisibility(View.VISIBLE);
-				}
-				else{
-					logDebug("Chat with notifications enabled!!");
-					((ViewHolderNormalChatList)holder).muteIcon.setVisibility(View.GONE);
-				}
-			}
-			else{
-				logWarning("Chat prefs is NULL");
-				((ViewHolderNormalChatList)holder).muteIcon.setVisibility(View.GONE);
-			}
-			notifyItemChanged(position);
-		}
-		else{
-			logWarning("Holder is NULL: " + position);
-			notifyItemChanged(position);
-		}
-	}
-
 	private void updateLastCallMessage(int position, ViewHolderChatList holder, MegaChatListItem chat) {
 		if (holder == null) {
 			holder = (ViewHolderChatList) listFragment.findViewHolderForAdapterPosition(position);
@@ -1112,8 +1075,6 @@
 		((ViewHolderNormalChatList) holder).iconMyVideoOn.setVisibility(View.GONE);
 	}
 
-=======
->>>>>>> a20ee995
 	public void setLastMessage(int position, ViewHolderChatList holder){
 		logDebug("position: " + position);
 		if(holder == null){
