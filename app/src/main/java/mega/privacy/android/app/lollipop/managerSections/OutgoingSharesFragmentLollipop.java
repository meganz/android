package mega.privacy.android.app.lollipop.managerSections;

import android.os.Bundle;
import androidx.appcompat.app.AppCompatActivity;
import androidx.appcompat.view.ActionMode;
import android.view.LayoutInflater;
import android.view.Menu;
import android.view.MenuItem;
import android.view.View;
import android.view.ViewGroup;
import android.widget.ImageView;
import java.util.ArrayList;
import java.util.List;

import mega.privacy.android.app.R;
import mega.privacy.android.app.components.NewGridRecyclerView;
import mega.privacy.android.app.fragments.MegaNodeBaseFragment;
import mega.privacy.android.app.lollipop.adapters.MegaNodeAdapter;
import nz.mega.sdk.MegaApiJava;
import nz.mega.sdk.MegaNode;
import nz.mega.sdk.MegaShare;

import static android.view.MenuItem.*;
import static mega.privacy.android.app.utils.SortUtil.*;
import static mega.privacy.android.app.utils.Constants.*;
import static mega.privacy.android.app.utils.LogUtil.*;
import static mega.privacy.android.app.utils.Util.*;
import static nz.mega.sdk.MegaApiJava.*;

public class OutgoingSharesFragmentLollipop extends MegaNodeBaseFragment {

	@Override
	public void activateActionMode() {
		super.activateActionMode();
		actionMode = ((AppCompatActivity) getActivity()).startSupportActionMode(new ActionBarCallBack());
	}

	private class ActionBarCallBack extends BaseActionBarCallBack {

		@Override
		public boolean onPrepareActionMode(ActionMode mode, Menu menu) {
			checkSelectOptions(menu, false);

			if (managerActivity.getDeepBrowserTreeOutgoing() == 0) {
				menu.findItem(R.id.cab_menu_download).setVisible(false);
				menu.findItem(R.id.cab_menu_rename).setVisible(false);
				menu.findItem(R.id.cab_menu_share).setVisible(true);
				menu.findItem(R.id.cab_menu_remove_share).setIcon(mutateIconSecondary(context, R.drawable.ic_remove_share, R.color.white));
				menu.findItem(R.id.cab_menu_remove_share).setVisible(true);
				menu.findItem(R.id.cab_menu_remove_share).setShowAsAction(SHOW_AS_ACTION_ALWAYS);
				menu.findItem(R.id.cab_menu_copy).setVisible(false);
				menu.findItem(R.id.cab_menu_move).setVisible(false);
				menu.findItem(R.id.cab_menu_trash).setVisible(false);
			} else {
				checkOptions();

				menu.findItem(R.id.cab_menu_download).setShowAsAction(MenuItem.SHOW_AS_ACTION_ALWAYS);

				menu.findItem(R.id.cab_menu_send_to_chat).setIcon(mutateIconSecondary(context, R.drawable.ic_send_to_contact, R.color.white));
				menu.findItem(R.id.cab_menu_send_to_chat).setVisible(showSendToChat);
				menu.findItem(R.id.cab_menu_send_to_chat).setShowAsAction(MenuItem.SHOW_AS_ACTION_ALWAYS);

				menu.findItem(R.id.cab_menu_rename).setVisible(showRename);
				int show = onlyOneFileSelected ? SHOW_AS_ACTION_NEVER : SHOW_AS_ACTION_ALWAYS;
				menu.findItem(R.id.cab_menu_copy).setShowAsAction(show);
				menu.findItem(R.id.cab_menu_move).setShowAsAction(show);

				menu.findItem(R.id.cab_menu_share_link).setVisible(showLink);
				menu.findItem(R.id.cab_menu_share_link_remove).setVisible(showRemoveLink);
				menu.findItem(R.id.cab_menu_edit_link).setVisible(showEditLink);
				if (showLink) {
					menu.findItem(R.id.cab_menu_share_link).setShowAsAction(MenuItem.SHOW_AS_ACTION_ALWAYS);
					menu.findItem(R.id.cab_menu_share_link_remove).setShowAsAction(SHOW_AS_ACTION_NEVER);
				} else {
					menu.findItem(R.id.cab_menu_share_link).setShowAsAction(SHOW_AS_ACTION_NEVER);
					menu.findItem(R.id.cab_menu_share_link_remove).setShowAsAction(MenuItem.SHOW_AS_ACTION_ALWAYS);
				}

				menu.findItem(R.id.cab_menu_share).setVisible(showShare);

				menu.findItem(R.id.cab_menu_trash).setVisible(showTrash);
			}

			menu.findItem(R.id.cab_menu_share).setTitle(context.getResources().getQuantityString(R.plurals.context_share_folders, selected.size()));
			menu.findItem(R.id.cab_menu_share).setShowAsAction(SHOW_AS_ACTION_ALWAYS);

			menu.findItem(R.id.cab_menu_leave_multiple_share).setVisible(false);

			return false;
		}

	}

<<<<<<< HEAD
	@Override
	public void onDestroy() {
		if (adapter != null) {
			adapter.clearTakenDownDialog();
		}

		super.onDestroy();
	}
			
	@Override
	public void onCreate (Bundle savedInstanceState){
		if (megaApi == null){
			megaApi = ((MegaApplication) ((Activity)context).getApplication()).getMegaApi();
		}

		dbH = DatabaseHandler.getDbHandler(context);
		prefs = dbH.getPreferences();
		downloadLocationDefaultPath = getDownloadLocation(context);

		lastPositionStack = new Stack<>();
		nodes = new ArrayList<MegaNode>();
		super.onCreate(savedInstanceState);
		logDebug("onCreate");
=======
	public static OutgoingSharesFragmentLollipop newInstance() {
		return new OutgoingSharesFragmentLollipop();
>>>>>>> 97e7f301
	}

	@Override
	public View onCreateView(LayoutInflater inflater, ViewGroup container, Bundle savedInstanceState) {
		logDebug("onCreateView");

		if (megaApi.getRootNode() == null) {
			return null;
		}

		managerActivity.showFabButton();

		View v;

		if (managerActivity.isList) {
			v = getListView(inflater, container);

			if (adapter == null) {
				adapter = new MegaNodeAdapter(context, this, nodes, managerActivity.getParentHandleOutgoing(), recyclerView, null, OUTGOING_SHARES_ADAPTER, MegaNodeAdapter.ITEM_VIEW_TYPE_LIST);
			}
		} else {
			v = getGridView(inflater, container);

			if (adapter == null) {
				adapter = new MegaNodeAdapter(context, this, nodes, managerActivity.getParentHandleOutgoing(), recyclerView, null, OUTGOING_SHARES_ADAPTER, MegaNodeAdapter.ITEM_VIEW_TYPE_GRID);
			}
		}

		adapter.setParentHandle(managerActivity.getParentHandleOutgoing());
		adapter.setListFragment(recyclerView);

		if (managerActivity.getParentHandleOutgoing() == INVALID_HANDLE) {
			logWarning("Parent Handle == -1");
			findNodes();
			adapter.setParentHandle(INVALID_HANDLE);
		} else {
			MegaNode parentNode = megaApi.getNodeByHandle(managerActivity.getParentHandleOutgoing());
			logDebug("Parent Handle: " + managerActivity.getParentHandleOutgoing());

			nodes = megaApi.getChildren(parentNode, managerActivity.orderCloud);
			addSectionTitle(nodes, adapter.getAdapterType());
			adapter.setNodes(nodes);
		}

		managerActivity.setToolbarTitle();
		managerActivity.supportInvalidateOptionsMenu();

		adapter.setMultipleSelect(false);
		recyclerView.setAdapter(adapter);
		visibilityFastScroller();
		setEmptyView();

		return v;
	}

	@Override
	public void refresh() {
		logDebug("Parent Handle: " + managerActivity.getParentHandleOutgoing());

		if (managerActivity.getParentHandleOutgoing() == -1) {
			findNodes();
		} else {
			MegaNode n = megaApi.getNodeByHandle(managerActivity.getParentHandleOutgoing());
			managerActivity.setToolbarTitle();

			nodes = megaApi.getChildren(n, managerActivity.orderCloud);
			addSectionTitle(nodes, adapter.getAdapterType());
			adapter.setNodes(nodes);
		}

		managerActivity.supportInvalidateOptionsMenu();

		visibilityFastScroller();
		hideActionMode();
		setEmptyView();
	}

	public void findNodes() {
		ArrayList<MegaShare> outNodeList = megaApi.getOutShares();

		nodes.clear();
		long lastFolder = -1;

		for (int k = 0; k < outNodeList.size(); k++) {
			if (outNodeList.get(k).getUser() != null) {
				MegaShare mS = outNodeList.get(k);
				MegaNode node = megaApi.getNodeByHandle(mS.getNodeHandle());

				if (lastFolder != node.getHandle()) {
					lastFolder = node.getHandle();
					nodes.add(node);
				}
			}
		}

		orderNodes();
	}

	@Override
	public void itemClick(int position, int[] screenPosition, ImageView imageView) {
		if (adapter.isMultipleSelect()) {
			logDebug("multiselect ON");

			adapter.toggleSelection(position);

			List<MegaNode> selectedNodes = adapter.getSelectedNodes();
			if (selectedNodes.size() > 0) {
				updateActionModeTitle();
			}
		} else if (nodes.get(position).isFolder()) {
			managerActivity.increaseDeepBrowserTreeOutgoing();
			logDebug("deepBrowserTree after clicking folder" + managerActivity.deepBrowserTreeOutgoing);

			MegaNode n = nodes.get(position);

			int lastFirstVisiblePosition = 0;
			if (managerActivity.isList) {
				lastFirstVisiblePosition = mLayoutManager.findFirstCompletelyVisibleItemPosition();
			} else {
				lastFirstVisiblePosition = ((NewGridRecyclerView) recyclerView).findFirstCompletelyVisibleItemPosition();
				if (lastFirstVisiblePosition == -1) {
					lastFirstVisiblePosition = ((NewGridRecyclerView) recyclerView).findFirstVisibleItemPosition();
				}
			}

			lastPositionStack.push(lastFirstVisiblePosition);

			managerActivity.setParentHandleOutgoing(n.getHandle());

			managerActivity.supportInvalidateOptionsMenu();
			managerActivity.setToolbarTitle();

			nodes = megaApi.getChildren(nodes.get(position), managerActivity.orderCloud);
			addSectionTitle(nodes, adapter.getAdapterType());

			adapter.setNodes(nodes);
			recyclerView.scrollToPosition(0);
			visibilityFastScroller();
			setEmptyView();
			checkScroll();
			managerActivity.showFabButton();
		} else {
			//Is file
			openFile(nodes.get(position), OUTGOING_SHARES_ADAPTER, position, screenPosition, imageView);
		}
	}

	@Override
	public void setNodes(ArrayList<MegaNode> nodes) {
		this.nodes = nodes;
		orderNodes();
	}

	protected void orderNodes() {
		if (managerActivity.orderOthers == MegaApiJava.ORDER_DEFAULT_DESC) {
			sortByNameDescending(this.nodes);
		} else {
			sortByNameAscending(this.nodes);
		}

		addSectionTitle(nodes, adapter.getAdapterType());
		adapter.setNodes(nodes);
	}

	@Override
	public int onBackPressed() {
		logDebug("deepBrowserTree: " + managerActivity.deepBrowserTreeOutgoing);

		if (adapter == null) {
			return 0;
		}

		managerActivity.decreaseDeepBrowserTreeOutgoing();
		managerActivity.supportInvalidateOptionsMenu();
		if (managerActivity.deepBrowserTreeOutgoing == 0) {
			logDebug("deepBrowserTree==0");
			//In the beginning of the navigation
			managerActivity.setParentHandleOutgoing(-1);

			managerActivity.setToolbarTitle();
			findNodes();
			addSectionTitle(nodes, adapter.getAdapterType());
			adapter.setNodes(nodes);
			visibilityFastScroller();

			int lastVisiblePosition = 0;
			if (!lastPositionStack.empty()) {
				lastVisiblePosition = lastPositionStack.pop();
			}

			if (lastVisiblePosition >= 0) {
				if (managerActivity.isList) {
					mLayoutManager.scrollToPositionWithOffset(lastVisiblePosition, 0);
				} else {
					gridLayoutManager.scrollToPositionWithOffset(lastVisiblePosition, 0);
				}
			}

			recyclerView.setVisibility(View.VISIBLE);
			emptyImageView.setVisibility(View.GONE);
			emptyLinearLayout.setVisibility(View.GONE);
			managerActivity.showFabButton();
			return 3;
		} else if (managerActivity.deepBrowserTreeOutgoing > 0) {
			logDebug("Keep navigation");

			MegaNode parentNode = megaApi.getParentNode(megaApi.getNodeByHandle(managerActivity.getParentHandleOutgoing()));

			if (parentNode != null) {
				recyclerView.setVisibility(View.VISIBLE);
				emptyImageView.setVisibility(View.GONE);
				emptyLinearLayout.setVisibility(View.GONE);

				managerActivity.setParentHandleOutgoing(parentNode.getHandle());

				managerActivity.setToolbarTitle();
				managerActivity.supportInvalidateOptionsMenu();

				nodes = megaApi.getChildren(parentNode, managerActivity.orderCloud);
				addSectionTitle(nodes, adapter.getAdapterType());

				adapter.setNodes(nodes);
				visibilityFastScroller();

				int lastVisiblePosition = 0;
				if (!lastPositionStack.empty()) {
					lastVisiblePosition = lastPositionStack.pop();
				}

				if (lastVisiblePosition >= 0) {
					if (managerActivity.isList) {
						mLayoutManager.scrollToPositionWithOffset(lastVisiblePosition, 0);
					} else {
						gridLayoutManager.scrollToPositionWithOffset(lastVisiblePosition, 0);
					}
				}

			}
			managerActivity.showFabButton();
			return 2;
		} else {
			logDebug("Back to Cloud");
			managerActivity.deepBrowserTreeOutgoing = 0;
			return 0;
		}
	}

	@Override
	protected void setEmptyView() {
		String textToShow = null;

		if (megaApi.getRootNode().getHandle() == managerActivity.getParentHandleOutgoing()
				|| managerActivity.getParentHandleOutgoing() == -1) {
			if (isScreenInPortrait(context)) {
				emptyImageView.setImageResource(R.drawable.outgoing_shares_empty);
			} else {
				emptyImageView.setImageResource(R.drawable.outgoing_empty_landscape);
			}
			textToShow = context.getString(R.string.context_empty_outgoing);
		}

		setFinalEmptyView(textToShow);
	}
}<|MERGE_RESOLUTION|>--- conflicted
+++ resolved
@@ -88,37 +88,10 @@
 
 			return false;
 		}
-
-	}
-
-<<<<<<< HEAD
-	@Override
-	public void onDestroy() {
-		if (adapter != null) {
-			adapter.clearTakenDownDialog();
-		}
-
-		super.onDestroy();
-	}
-			
-	@Override
-	public void onCreate (Bundle savedInstanceState){
-		if (megaApi == null){
-			megaApi = ((MegaApplication) ((Activity)context).getApplication()).getMegaApi();
-		}
-
-		dbH = DatabaseHandler.getDbHandler(context);
-		prefs = dbH.getPreferences();
-		downloadLocationDefaultPath = getDownloadLocation(context);
-
-		lastPositionStack = new Stack<>();
-		nodes = new ArrayList<MegaNode>();
-		super.onCreate(savedInstanceState);
-		logDebug("onCreate");
-=======
+	}
+
 	public static OutgoingSharesFragmentLollipop newInstance() {
 		return new OutgoingSharesFragmentLollipop();
->>>>>>> 97e7f301
 	}
 
 	@Override
