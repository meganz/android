package mega.privacy.android.app.lollipop.managerSections;

import android.app.Activity;
import android.app.ActivityManager;
import android.content.Context;
import android.content.Intent;
import android.content.res.Configuration;
import android.content.res.Resources;
import android.net.Uri;
import android.os.Build;
import android.os.Bundle;
import android.os.Environment;
import android.support.v4.app.Fragment;
import android.support.v4.content.FileProvider;
import android.support.v7.app.AppCompatActivity;
import android.support.v7.view.ActionMode;
import android.support.v7.widget.DefaultItemAnimator;
import android.support.v7.widget.LinearLayoutManager;
import android.support.v7.widget.RecyclerView;
import android.text.Html;
import android.text.Spanned;
import android.util.DisplayMetrics;
import android.util.Log;
import android.view.Display;
import android.view.LayoutInflater;
import android.view.Menu;
import android.view.MenuInflater;
import android.view.MenuItem;
import android.view.View;
import android.view.ViewGroup;
import android.widget.ImageView;
import android.widget.LinearLayout;
import android.widget.RelativeLayout;
import android.widget.TextView;
import android.widget.Toast;

import java.io.BufferedReader;
import java.io.File;
import java.io.FileInputStream;
import java.io.IOException;
import java.io.InputStream;
import java.io.InputStreamReader;
import java.util.ArrayList;
import java.util.Collections;
import java.util.HashMap;
import java.util.List;
import java.util.Map;
import java.util.Stack;

import mega.privacy.android.app.DatabaseHandler;
import mega.privacy.android.app.MegaApplication;
import mega.privacy.android.app.MegaPreferences;
import mega.privacy.android.app.MimeTypeList;
import mega.privacy.android.app.R;
import mega.privacy.android.app.components.CustomizedGridLayoutManager;
import mega.privacy.android.app.components.CustomizedGridRecyclerView;
import mega.privacy.android.app.components.FloatingItemDecoration;
import mega.privacy.android.app.components.SimpleDividerItemDecoration;
import mega.privacy.android.app.components.scrollBar.FastScroller;
import mega.privacy.android.app.lollipop.AudioVideoPlayerLollipop;
import mega.privacy.android.app.lollipop.FullScreenImageViewerLollipop;
import mega.privacy.android.app.lollipop.ManagerActivityLollipop;
import mega.privacy.android.app.lollipop.PdfViewerActivityLollipop;
import mega.privacy.android.app.lollipop.adapters.CloudDriveAdapter;
import mega.privacy.android.app.lollipop.controllers.NodeController;
import mega.privacy.android.app.utils.Constants;
import mega.privacy.android.app.utils.MegaApiUtils;
import mega.privacy.android.app.utils.Util;
import nz.mega.sdk.MegaApiAndroid;
import nz.mega.sdk.MegaApiJava;
import nz.mega.sdk.MegaError;
import nz.mega.sdk.MegaNode;
import nz.mega.sdk.MegaShare;


public class OutgoingSharesFragmentLollipop extends Fragment{

	public static ImageView imageDrag;

	Context context;

	RecyclerView recyclerView;
	LinearLayoutManager mLayoutManager;
	CustomizedGridLayoutManager gridLayoutManager;
	FastScroller fastScroller;

	ImageView emptyImageView;
	LinearLayout emptyLinearLayout;
	TextView emptyTextViewFirst;

	boolean allFiles = true;

	CloudDriveAdapter adapter;
	OutgoingSharesFragmentLollipop outgoingSharesFragment = this;
	RelativeLayout transfersOverViewLayout;

	TextView contentText;	
	RelativeLayout contentTextLayout;

	Stack<Integer> lastPositionStack;
	
	float density;
	DisplayMetrics outMetrics;
	Display display;

	MegaApiAndroid megaApi;
		
	ArrayList<MegaNode> nodes;
	
	FloatingItemDecoration floatingItemDecoration;

	public ActionMode actionMode;

	DatabaseHandler dbH;
	MegaPreferences prefs;
	String downloadLocationDefaultPath = Util.downloadDIR;
	
	private boolean hasPlaceholder;

	public void activateActionMode(){
		log("activateActionMode");
		if (!adapter.isMultipleSelect()){
			adapter.setMultipleSelect(true);
			actionMode = ((AppCompatActivity)context).startSupportActionMode(new ActionBarCallBack());
		}
	}

	public void updateScrollPosition(int position) {
		log("updateScrollPosition");
		if (adapter != null) {
			if (adapter.getAdapterType() == CloudDriveAdapter.ITEM_VIEW_TYPE_LIST && mLayoutManager != null){
				mLayoutManager.scrollToPosition(position);
			}
			else if (gridLayoutManager != null) {
				gridLayoutManager.scrollToPosition(position);
			}
		}
	}
	
	public void addSectionTitle(List<MegaNode> nodes,int type) {
		Map<Integer, String> sections = new HashMap<>();
		int folderCount = 0;
		int fileCount = 0;
		for (MegaNode node : nodes) {
			if(node == null) {
				continue;
			}
			if (node.isFolder()) {
				folderCount++;
			}
			if (node.isFile()) {
				fileCount++;
			}
		}
		String folderStr = context.getResources().getQuantityString(R.plurals.general_num_folders,folderCount);
		String fileStr = context.getResources().getQuantityString(R.plurals.general_num_files,fileCount);
		if (type == CloudDriveAdapter.ITEM_VIEW_TYPE_GRID) {
			sections.put(0,folderCount + " " + folderStr);
			sections.put(1,folderCount + " " + folderStr);
			if(fileCount != 0) {
				sections.put(folderCount + 1,fileCount + " " + fileStr);
				if (folderCount % 2 == 0) {
					sections.put(folderCount,fileCount + " " + fileStr);
					hasPlaceholder = false;
				} else {
					hasPlaceholder = true;
					sections.put(folderCount+2,fileCount + " " + fileStr);
				}
			}
		} else {
			hasPlaceholder = false;
			sections.put(0,folderCount + " " + folderStr);
			sections.put(folderCount,fileCount + " " + fileStr);
		}
		if (floatingItemDecoration == null) {
			floatingItemDecoration = new FloatingItemDecoration(context);
			recyclerView.addItemDecoration(floatingItemDecoration);
		}
		floatingItemDecoration.setType(type);
		floatingItemDecoration.setKeys(sections);
	}


	public ImageView getImageDrag(int position) {
		log("getImageDrag");
		if (adapter != null) {
			if (adapter.getAdapterType() == CloudDriveAdapter.ITEM_VIEW_TYPE_LIST && mLayoutManager != null) {
				View v = mLayoutManager.findViewByPosition(position);
				if (v != null) {
					return (ImageView) v.findViewById(R.id.file_list_thumbnail);
				}
			}
			else if (gridLayoutManager != null){
				View v = gridLayoutManager.findViewByPosition(position);
				if (v != null) {
					return (ImageView) v.findViewById(R.id.file_grid_thumbnail);
				}
			}
		}
		return null;
	}
	
	private class ActionBarCallBack implements ActionMode.Callback {
		
		boolean showRename = false;
		boolean showMove = false;
		boolean showCopy = false;
		boolean showLink = false;
		boolean showRemoveLink = false;
		boolean showTrash = false;
		boolean showSendToChat = false;
		boolean showShare = false;
		boolean showEditLink = false;


		@Override
		public boolean onActionItemClicked(ActionMode mode, MenuItem item) {
			((MegaApplication) ((Activity)context).getApplication()).sendSignalPresenceActivity();
			List<MegaNode> documents = adapter.getSelectedNodes();
			
			switch(item.getItemId()){
				case R.id.cab_menu_download:{
					ArrayList<Long> handleList = new ArrayList<Long>();
					for (int i=0;i<documents.size();i++){
						handleList.add(documents.get(i).getHandle());
					}

					NodeController nC = new NodeController(context);
					nC.prepareForDownload(handleList);
					break;
				}
				case R.id.cab_menu_rename:{

					if (documents.size()==1){
						((ManagerActivityLollipop) context).showRenameDialog(documents.get(0), documents.get(0).getName());
					}
					clearSelections();
					hideMultipleSelect();
					break;
				}
				case R.id.cab_menu_copy:{
					ArrayList<Long> handleList = new ArrayList<Long>();
					for (int i=0;i<documents.size();i++){
						handleList.add(documents.get(i).getHandle());
					}

					NodeController nC = new NodeController(context);
					nC.chooseLocationToCopyNodes(handleList);
					clearSelections();
					hideMultipleSelect();
					break;
				}	
				case R.id.cab_menu_share:{
					//Check that all the selected options are folders
					ArrayList<Long> handleList = new ArrayList<Long>();
					for (int i=0;i<documents.size();i++){
						if(documents.get(i).isFolder()){
							handleList.add(documents.get(i).getHandle());
						}
					}

					NodeController nC = new NodeController(context);
					nC.selectContactToShareFolders(handleList);
					clearSelections();
					hideMultipleSelect();
					break;
				}
				case R.id.cab_menu_move:{
					ArrayList<Long> handleList = new ArrayList<Long>();
					for (int i=0;i<documents.size();i++){
						handleList.add(documents.get(i).getHandle());
					}

					NodeController nC = new NodeController(context);
					nC.chooseLocationToMoveNodes(handleList);
					clearSelections();
					hideMultipleSelect();
					break;
				}
				case R.id.cab_menu_share_link:{

					if(documents.get(0)==null){
						log("The selected node is NULL");
						break;
					}
					((ManagerActivityLollipop) context).showGetLinkActivity(documents.get(0).getHandle());
					break;
				}
				case R.id.cab_menu_share_link_remove:{

					log("Remove public link option");
					if(documents.get(0)==null){
						log("The selected node is NULL");
						break;
					}
					((ManagerActivityLollipop) context).showConfirmationRemovePublicLink(documents.get(0));

					break;
				}
				case R.id.cab_menu_edit_link:{

					log("Edit link option");
					if(documents.get(0)==null){
						log("The selected node is NULL");
						break;
					}
					((ManagerActivityLollipop) context).showGetLinkActivity(documents.get(0).getHandle());
					break;
				}
				case R.id.cab_menu_send_to_chat:{
					log("Send files to chat");
					ArrayList<MegaNode> nodesSelected = adapter.getArrayListSelectedNodes();
					NodeController nC = new NodeController(context);
					nC.selectChatsToSendNodes(nodesSelected);
					clearSelections();
					hideMultipleSelect();
					break;
				}
				case R.id.cab_menu_trash:{
					ArrayList<Long> handleList = new ArrayList<Long>();
					for (int i=0;i<documents.size();i++){
						handleList.add(documents.get(i).getHandle());
					}

					((ManagerActivityLollipop) context).askConfirmationMoveToRubbish(handleList);
					break;
				}
				case R.id.cab_menu_select_all:{
					((ManagerActivityLollipop)context).changeStatusBarColor(Constants.COLOR_STATUS_BAR_RED);
					selectAll();
					break;
				}
				case R.id.cab_menu_unselect_all:{
					clearSelections();
					hideMultipleSelect();
					break;
				}
			}
			return false;
		}

		@Override
		public boolean onCreateActionMode(ActionMode mode, Menu menu) {
			MenuInflater inflater = mode.getMenuInflater();
			inflater.inflate(R.menu.file_browser_action, menu);
			((ManagerActivityLollipop)context).hideFabButton();
			return true;
		}

		@Override
		public void onDestroyActionMode(ActionMode arg0) {
			log("onDestroyActionMode");
			clearSelections();
			adapter.setMultipleSelect(false);
			((ManagerActivityLollipop)context).showFabButton();
		}

		@Override
		public boolean onPrepareActionMode(ActionMode mode, Menu menu) {
			List<MegaNode> selected = adapter.getSelectedNodes();
			MenuItem unselect = menu.findItem(R.id.cab_menu_unselect_all);

			// Link
			if ((selected.size() == 1) && (megaApi.checkAccess(selected.get(0), MegaShare.ACCESS_OWNER).getErrorCode() == MegaError.API_OK)) {

				if(selected.get(0).isExported()){
					//Node has public link
					showRemoveLink=true;
					showLink=false;
					showEditLink = true;

				}
				else{
					showRemoveLink=false;
					showLink=true;
					showEditLink = false;
				}

			}
			if (selected.size() != 0) {
				showTrash = true;
				showMove = true;
				showShare = true;
				showCopy = true;
				allFiles = true;

				for(int i=0; i<selected.size();i++)	{
					if(megaApi.checkMove(selected.get(i), megaApi.getRubbishNode()).getErrorCode() != MegaError.API_OK)	{
						showTrash = false;
						showMove = false;
						break;
					}
				}

				//showSendToChat
				for(int i=0; i<selected.size();i++)	{
					if(!selected.get(i).isFile()){
						allFiles = false;
					}
				}

				if(allFiles){
					if (Util.isChatEnabled()) {
						showSendToChat = true;
					}
					else {
						showSendToChat = false;
					}
				}else{
					showSendToChat = false;
				}

				if(selected.size()==adapter.getItemCount()){
					menu.findItem(R.id.cab_menu_select_all).setVisible(false);
					unselect.setTitle(getString(R.string.action_unselect_all));
					unselect.setVisible(true);
					showLink=false;
					showRemoveLink=false;
					showEditLink=false;
					if(selected.size()==1){
						showRename=true;
					}else{
						showRename=false;
					}
				}
				else if(selected.size()==1){
					//showLink=true;
					showRename=true;
					menu.findItem(R.id.cab_menu_select_all).setVisible(true);
					unselect.setTitle(getString(R.string.action_unselect_all));
					unselect.setVisible(true);
				}
				else{
					menu.findItem(R.id.cab_menu_select_all).setVisible(true);
					unselect.setTitle(getString(R.string.action_unselect_all));
					unselect.setVisible(true);
					showLink=false;
					showRemoveLink=false;
					showRename=false;
					showEditLink=false;
				}
			}
			else{
				menu.findItem(R.id.cab_menu_select_all).setVisible(true);
				menu.findItem(R.id.cab_menu_unselect_all).setVisible(false);
			}
			
			menu.findItem(R.id.cab_menu_download).setVisible(true);
			menu.findItem(R.id.cab_menu_download).setShowAsAction(MenuItem.SHOW_AS_ACTION_ALWAYS);

			menu.findItem(R.id.cab_menu_send_to_chat).setVisible(showSendToChat);
			menu.findItem(R.id.cab_menu_send_to_chat).setShowAsAction(MenuItem.SHOW_AS_ACTION_ALWAYS);

			menu.findItem(R.id.cab_menu_rename).setVisible(showRename);
			menu.findItem(R.id.cab_menu_copy).setVisible(showCopy);

			if(showCopy){
				if(selected.size()>1){
					menu.findItem(R.id.cab_menu_copy).setShowAsAction(MenuItem.SHOW_AS_ACTION_ALWAYS);

				}else{
					menu.findItem(R.id.cab_menu_copy).setShowAsAction(MenuItem.SHOW_AS_ACTION_NEVER);

				}
			}
			menu.findItem(R.id.cab_menu_move).setVisible(showMove);
			menu.findItem(R.id.cab_menu_share).setVisible(showShare);
			menu.findItem(R.id.cab_menu_share).setShowAsAction(MenuItem.SHOW_AS_ACTION_ALWAYS);
			menu.findItem(R.id.cab_menu_edit_link).setVisible(showEditLink);




			menu.findItem(R.id.cab_menu_share_link).setVisible(showLink);
			if(showLink){
				menu.findItem(R.id.cab_menu_share_link).setShowAsAction(MenuItem.SHOW_AS_ACTION_ALWAYS);
			}else{
				menu.findItem(R.id.cab_menu_share_link).setShowAsAction(MenuItem.SHOW_AS_ACTION_NEVER);

			}

			menu.findItem(R.id.cab_menu_share_link_remove).setVisible(showRemoveLink);
			if(showRemoveLink){
				menu.findItem(R.id.cab_menu_share_link_remove).setShowAsAction(MenuItem.SHOW_AS_ACTION_ALWAYS);
			}else{
				menu.findItem(R.id.cab_menu_share_link_remove).setShowAsAction(MenuItem.SHOW_AS_ACTION_NEVER);

			}

			menu.findItem(R.id.cab_menu_trash).setVisible(showTrash);
			menu.findItem(R.id.cab_menu_leave_multiple_share).setVisible(false);
			return false;
		}
		
	}

	public static OutgoingSharesFragmentLollipop newInstance() {
		log("newInstance");
		OutgoingSharesFragmentLollipop fragment = new OutgoingSharesFragmentLollipop();
		return fragment;
	}
			
	@Override
	public void onCreate (Bundle savedInstanceState){
		if (megaApi == null){
			megaApi = ((MegaApplication) ((Activity)context).getApplication()).getMegaApi();
		}

		dbH = DatabaseHandler.getDbHandler(context);
		prefs = dbH.getPreferences();
		if (prefs != null){
			log("prefs != null");
			if (prefs.getStorageAskAlways() != null){
				if (!Boolean.parseBoolean(prefs.getStorageAskAlways())){
					log("askMe==false");
					if (prefs.getStorageDownloadLocation() != null){
						if (prefs.getStorageDownloadLocation().compareTo("") != 0){
							downloadLocationDefaultPath = prefs.getStorageDownloadLocation();
						}
					}
				}
			}
		}

		lastPositionStack = new Stack<>();
		nodes = new ArrayList<MegaNode>();
		super.onCreate(savedInstanceState);
		log("onCreate");
	}
	
	@Override
	public View onCreateView(LayoutInflater inflater, ViewGroup container,Bundle savedInstanceState) {
		log("onCreateView");
		
		if (megaApi == null){
			megaApi = ((MegaApplication) ((Activity)context).getApplication()).getMegaApi();
		}

		if (megaApi.getRootNode() == null){
			return null;
		}
		
		display = ((Activity)context).getWindowManager().getDefaultDisplay();
		outMetrics = new DisplayMetrics ();
	    display.getMetrics(outMetrics);
	    density  = getResources().getDisplayMetrics().density;		

		((ManagerActivityLollipop)context).showFabButton();
		((MegaApplication) ((Activity)context).getApplication()).sendSignalPresenceActivity();

		if (((ManagerActivityLollipop)context).isList){
			View v = inflater.inflate(R.layout.fragment_filebrowserlist, container, false);
			
			recyclerView = (RecyclerView) v.findViewById(R.id.file_list_view_browser);
			fastScroller = (FastScroller) v.findViewById(R.id.fastscroll);

			recyclerView.setPadding(0, 0, 0, Util.scaleHeightPx(85, outMetrics));
			recyclerView.setClipToPadding(false);
			recyclerView.addItemDecoration(new SimpleDividerItemDecoration(context, outMetrics));
			mLayoutManager = new LinearLayoutManager(context);
			recyclerView.setLayoutManager(mLayoutManager);
			recyclerView.setItemAnimator(new DefaultItemAnimator());

			emptyImageView = (ImageView) v.findViewById(R.id.file_list_empty_image);
			emptyLinearLayout = (LinearLayout) v.findViewById(R.id.file_list_empty_text);
			emptyTextViewFirst = (TextView) v.findViewById(R.id.file_list_empty_text_first);

			contentTextLayout = (RelativeLayout) v.findViewById(R.id.content_text_layout);
			contentText = (TextView) v.findViewById(R.id.content_text);

			RelativeLayout.LayoutParams params = (RelativeLayout.LayoutParams) recyclerView.getLayoutParams();
			params.addRule(RelativeLayout.BELOW, contentTextLayout.getId());
			recyclerView.setLayoutParams(params);

			transfersOverViewLayout = (RelativeLayout) v.findViewById(R.id.transfers_overview_item_layout);
			transfersOverViewLayout.setVisibility(View.GONE);
			addSectionTitle(nodes,CloudDriveAdapter.ITEM_VIEW_TYPE_LIST);
			if (adapter == null){
				log("Creating the adapter: "+((ManagerActivityLollipop)context).parentHandleOutgoing);
				adapter = new CloudDriveAdapter(context, this, nodes, ((ManagerActivityLollipop)context).parentHandleOutgoing, recyclerView, null, Constants.OUTGOING_SHARES_ADAPTER, CloudDriveAdapter.ITEM_VIEW_TYPE_LIST);
			}
			else{
				adapter.setAdapterType(CloudDriveAdapter.ITEM_VIEW_TYPE_LIST);
			}

			if (((ManagerActivityLollipop)context).parentHandleOutgoing == -1){
				log("ParentHandle -1");
				findNodes();
			}else{
				MegaNode parentNode = megaApi.getNodeByHandle(((ManagerActivityLollipop)context).parentHandleOutgoing);
				log("ParentHandle: "+((ManagerActivityLollipop)context).parentHandleOutgoing);
				nodes = megaApi.getChildren(parentNode, ((ManagerActivityLollipop)context).orderCloud);
			}

			((ManagerActivityLollipop)context).setToolbarTitle();
			addSectionTitle(nodes,adapter.getAdapterType());
			adapter.setNodes(nodes);
			((ManagerActivityLollipop)context).supportInvalidateOptionsMenu();
			adapter.setMultipleSelect(false);
			
			recyclerView.setAdapter(adapter);
			fastScroller.setRecyclerView(recyclerView);

			if (adapter != null){
				addSectionTitle(nodes,adapter.getAdapterType());
				adapter.setNodes(nodes);
				visibilityFastScroller();

				if (adapter.getItemCount() == 0){
					recyclerView.setVisibility(View.GONE);
					contentTextLayout.setVisibility(View.GONE);
					contentText.setVisibility(View.GONE);
					emptyImageView.setVisibility(View.VISIBLE);
					emptyLinearLayout.setVisibility(View.VISIBLE);

					if (megaApi.getRootNode().getHandle()==((ManagerActivityLollipop)context).parentHandleOutgoing||((ManagerActivityLollipop)context).parentHandleOutgoing==-1) {
						if(context.getResources().getConfiguration().orientation == Configuration.ORIENTATION_LANDSCAPE){
							emptyImageView.setImageResource(R.drawable.outgoing_empty_landscape);
						}else{
							emptyImageView.setImageResource(R.drawable.outgoing_shares_empty);
						}
						String textToShow = String.format(context.getString(R.string.context_empty_contacts), getString(R.string.context_empty_outgoing));
						try{
							textToShow = textToShow.replace("[A]", "<font color=\'#000000\'>");
							textToShow = textToShow.replace("[/A]", "</font>");
							textToShow = textToShow.replace("[B]", "<font color=\'#7a7a7a\'>");
							textToShow = textToShow.replace("[/B]", "</font>");
						}
						catch (Exception e){}
						Spanned result = null;
						if (android.os.Build.VERSION.SDK_INT >= android.os.Build.VERSION_CODES.N) {
							result = Html.fromHtml(textToShow,Html.FROM_HTML_MODE_LEGACY);
						} else {
							result = Html.fromHtml(textToShow);
						}
						emptyTextViewFirst.setText(result);
					}else {
//						emptyImageView.setImageResource(R.drawable.ic_empty_folder);
//						emptyTextViewFirst.setText(R.string.file_browser_empty_folder);
						if(context.getResources().getConfiguration().orientation == Configuration.ORIENTATION_LANDSCAPE){
							emptyImageView.setImageResource(R.drawable.ic_zero_landscape_empty_folder);
						}else{
							emptyImageView.setImageResource(R.drawable.ic_zero_portrait_empty_folder);
						}
						String textToShow = String.format(context.getString(R.string.file_browser_empty_folder_new));
						try{
							textToShow = textToShow.replace("[A]", "<font color=\'#000000\'>");
							textToShow = textToShow.replace("[/A]", "</font>");
							textToShow = textToShow.replace("[B]", "<font color=\'#7a7a7a\'>");
							textToShow = textToShow.replace("[/B]", "</font>");
						}
						catch (Exception e){}
						Spanned result = null;
						if (android.os.Build.VERSION.SDK_INT >= android.os.Build.VERSION_CODES.N) {
							result = Html.fromHtml(textToShow,Html.FROM_HTML_MODE_LEGACY);
						} else {
							result = Html.fromHtml(textToShow);
						}
						emptyTextViewFirst.setText(result);
					}
				}
				else{
					recyclerView.setVisibility(View.VISIBLE);
					contentTextLayout.setVisibility(View.GONE);
					contentText.setVisibility(View.VISIBLE);
					emptyImageView.setVisibility(View.GONE);
					emptyLinearLayout.setVisibility(View.GONE);
				}			
			}

			if (((ManagerActivityLollipop) context).deepBrowserTreeOutgoing == 0){
				contentText.setText(MegaApiUtils.getInfoNodeOnlyFolders(nodes, context));
			}else{
				MegaNode infoNode = megaApi.getNodeByHandle(((ManagerActivityLollipop)context).parentHandleOutgoing);
				contentText.setText(MegaApiUtils.getInfoFolder(infoNode, context));
			}

			return v;
		}
		else{
			log("Grid View");
			
			View v = inflater.inflate(R.layout.fragment_filebrowsergrid, container, false);
			
			recyclerView = (CustomizedGridRecyclerView) v.findViewById(R.id.file_grid_view_browser);
			fastScroller = (FastScroller) v.findViewById(R.id.fastscroll);

			recyclerView.setPadding(0, 0, 0, Util.scaleHeightPx(80, outMetrics));
			recyclerView.setClipToPadding(false);
			recyclerView.setHasFixedSize(true);
			gridLayoutManager = (CustomizedGridLayoutManager) recyclerView.getLayoutManager();

			recyclerView.setItemAnimator(new DefaultItemAnimator());

			emptyImageView = (ImageView) v.findViewById(R.id.file_grid_empty_image);
			emptyLinearLayout = (LinearLayout) v.findViewById(R.id.file_grid_empty_text);
			emptyTextViewFirst = (TextView) v.findViewById(R.id.file_grid_empty_text_first);
			contentTextLayout = (RelativeLayout) v.findViewById(R.id.content_grid_text_layout);
			contentText = (TextView) v.findViewById(R.id.content_grid_text);
			addSectionTitle(nodes,CloudDriveAdapter.ITEM_VIEW_TYPE_GRID);
			if (adapter == null){
				adapter = new CloudDriveAdapter(context, this, nodes, ((ManagerActivityLollipop)context).parentHandleOutgoing, recyclerView, null, Constants.OUTGOING_SHARES_ADAPTER, CloudDriveAdapter.ITEM_VIEW_TYPE_GRID);
			}
			else{
				adapter.setParentHandle(((ManagerActivityLollipop)context).parentHandleOutgoing);
				adapter.setAdapterType(CloudDriveAdapter.ITEM_VIEW_TYPE_GRID);
			}

			if (((ManagerActivityLollipop)context).parentHandleOutgoing == -1){
				log("ParentHandle -1");
				findNodes();
			}
			else{
				MegaNode parentNode = megaApi.getNodeByHandle(((ManagerActivityLollipop)context).parentHandleOutgoing);
				log("ParentHandle: "+((ManagerActivityLollipop)context).parentHandleOutgoing);
<<<<<<< HEAD
				nodes = megaApi.getChildren(parentNode, ((ManagerActivityLollipop)context).orderOthers);
				addSectionTitle(nodes,adapter.getAdapterType());
=======
				nodes = megaApi.getChildren(parentNode, ((ManagerActivityLollipop)context).orderCloud);
>>>>>>> 16a06e15
				adapter.setNodes(nodes);
			}

			((ManagerActivityLollipop)context).supportInvalidateOptionsMenu();
			if (((ManagerActivityLollipop) context).deepBrowserTreeOutgoing == 0){
				contentText.setText(MegaApiUtils.getInfoNodeOnlyFolders(nodes, context));
			}else{
				MegaNode infoNode = megaApi.getNodeByHandle(((ManagerActivityLollipop)context).parentHandleOutgoing);
				contentText.setText(MegaApiUtils.getInfoFolder(infoNode, context));
			}
			adapter.setMultipleSelect(false);
			
			recyclerView.setAdapter(adapter);
			fastScroller.setRecyclerView(recyclerView);
			visibilityFastScroller();
			if (adapter.getItemCount() == 0){
				recyclerView.setVisibility(View.GONE);
				contentTextLayout.setVisibility(View.GONE);
				contentText.setVisibility(View.GONE);
				emptyImageView.setVisibility(View.VISIBLE);
				emptyLinearLayout.setVisibility(View.VISIBLE);

				if (megaApi.getRootNode().getHandle()==((ManagerActivityLollipop)context).parentHandleOutgoing||((ManagerActivityLollipop)context).parentHandleOutgoing==-1) {

					if(context.getResources().getConfiguration().orientation == Configuration.ORIENTATION_LANDSCAPE){
						emptyImageView.setImageResource(R.drawable.outgoing_empty_landscape);
					}else{
						emptyImageView.setImageResource(R.drawable.outgoing_shares_empty);
					}
					String textToShow = String.format(context.getString(R.string.context_empty_contacts), getString(R.string.context_empty_outgoing));
					try{
						textToShow = textToShow.replace("[A]", "<font color=\'#000000\'>");
						textToShow = textToShow.replace("[/A]", "</font>");
						textToShow = textToShow.replace("[B]", "<font color=\'#7a7a7a\'>");
						textToShow = textToShow.replace("[/B]", "</font>");
					}
					catch (Exception e){}
					Spanned result = null;
					if (android.os.Build.VERSION.SDK_INT >= android.os.Build.VERSION_CODES.N) {
						result = Html.fromHtml(textToShow,Html.FROM_HTML_MODE_LEGACY);
					} else {
						result = Html.fromHtml(textToShow);
					}
					emptyTextViewFirst.setText(result);

				}else {

//					emptyImageView.setImageResource(R.drawable.ic_empty_folder);
//					emptyTextViewFirst.setText(R.string.file_browser_empty_folder);
					if(context.getResources().getConfiguration().orientation == Configuration.ORIENTATION_LANDSCAPE){
						emptyImageView.setImageResource(R.drawable.ic_zero_landscape_empty_folder);
					}else{
						emptyImageView.setImageResource(R.drawable.ic_zero_portrait_empty_folder);
					}
					String textToShow = String.format(context.getString(R.string.file_browser_empty_folder_new));
					try{
						textToShow = textToShow.replace("[A]", "<font color=\'#000000\'>");
						textToShow = textToShow.replace("[/A]", "</font>");
						textToShow = textToShow.replace("[B]", "<font color=\'#7a7a7a\'>");
						textToShow = textToShow.replace("[/B]", "</font>");
					}
					catch (Exception e){}
					Spanned result = null;
					if (android.os.Build.VERSION.SDK_INT >= android.os.Build.VERSION_CODES.N) {
						result = Html.fromHtml(textToShow,Html.FROM_HTML_MODE_LEGACY);
					} else {
						result = Html.fromHtml(textToShow);
					}
					emptyTextViewFirst.setText(result);
				}
			}
			else{
				recyclerView.setVisibility(View.VISIBLE);
				contentTextLayout.setVisibility(View.GONE);
				contentText.setVisibility(View.VISIBLE);
				emptyImageView.setVisibility(View.GONE);
				emptyLinearLayout.setVisibility(View.GONE);
			}	
//			setNodes(nodes);	

			return v;
		}		
	}
	
	public void refresh (){
		log("refresh with parentHandle: "+((ManagerActivityLollipop)context).parentHandleOutgoing);

        if (((ManagerActivityLollipop)context).parentHandleOutgoing == -1){
            findNodes();

            ((ManagerActivityLollipop)context).setToolbarTitle();
            if(adapter != null){
                log("adapter != null");
				addSectionTitle(nodes,adapter.getAdapterType());
                adapter.setNodes(nodes);
				visibilityFastScroller();

                if (adapter.getItemCount() == 0){
                    log("adapter.getItemCount() = 0");
                    recyclerView.setVisibility(View.GONE);
                    contentTextLayout.setVisibility(View.GONE);
                    contentText.setVisibility(View.GONE);
                    emptyImageView.setVisibility(View.VISIBLE);
                    emptyLinearLayout.setVisibility(View.VISIBLE);

					if (megaApi.getRootNode().getHandle()==((ManagerActivityLollipop)context).parentHandleOutgoing||((ManagerActivityLollipop)context).parentHandleOutgoing==-1) {

						if(context.getResources().getConfiguration().orientation == Configuration.ORIENTATION_LANDSCAPE){
							emptyImageView.setImageResource(R.drawable.outgoing_empty_landscape);
						}else{
							emptyImageView.setImageResource(R.drawable.outgoing_shares_empty);
						}
						String textToShow = String.format(context.getString(R.string.context_empty_contacts), getString(R.string.context_empty_outgoing));
						try{
							textToShow = textToShow.replace("[A]", "<font color=\'#000000\'>");
							textToShow = textToShow.replace("[/A]", "</font>");
							textToShow = textToShow.replace("[B]", "<font color=\'#7a7a7a\'>");
							textToShow = textToShow.replace("[/B]", "</font>");
						}
						catch (Exception e){}
						Spanned result = null;
						if (android.os.Build.VERSION.SDK_INT >= android.os.Build.VERSION_CODES.N) {
							result = Html.fromHtml(textToShow,Html.FROM_HTML_MODE_LEGACY);
						} else {
							result = Html.fromHtml(textToShow);
						}
						emptyTextViewFirst.setText(result);

					}else {

//						emptyImageView.setImageResource(R.drawable.ic_empty_folder);
//						emptyTextViewFirst.setText(R.string.file_browser_empty_folder);
						if(context.getResources().getConfiguration().orientation == Configuration.ORIENTATION_LANDSCAPE){
							emptyImageView.setImageResource(R.drawable.ic_zero_landscape_empty_folder);
						}else{
							emptyImageView.setImageResource(R.drawable.ic_zero_portrait_empty_folder);
						}
						String textToShow = String.format(context.getString(R.string.file_browser_empty_folder_new));
						try{
							textToShow = textToShow.replace("[A]", "<font color=\'#000000\'>");
							textToShow = textToShow.replace("[/A]", "</font>");
							textToShow = textToShow.replace("[B]", "<font color=\'#7a7a7a\'>");
							textToShow = textToShow.replace("[/B]", "</font>");
						}
						catch (Exception e){}
						Spanned result = null;
						if (android.os.Build.VERSION.SDK_INT >= android.os.Build.VERSION_CODES.N) {
							result = Html.fromHtml(textToShow,Html.FROM_HTML_MODE_LEGACY);
						} else {
							result = Html.fromHtml(textToShow);
						}
						emptyTextViewFirst.setText(result);
					}
                }
                else{

					log("adapter.getItemCount() != 0");
                    recyclerView.setVisibility(View.VISIBLE);
                    contentTextLayout.setVisibility(View.GONE);
                    contentText.setVisibility(View.VISIBLE);
                    emptyImageView.setVisibility(View.GONE);
                    emptyLinearLayout.setVisibility(View.GONE);
                }
                contentText.setText(MegaApiUtils.getInfoNodeOnlyFolders(nodes, context));
			}
        }
        else{
            MegaNode n = megaApi.getNodeByHandle(((ManagerActivityLollipop)context).parentHandleOutgoing);

           	((ManagerActivityLollipop)context).supportInvalidateOptionsMenu();
			((ManagerActivityLollipop)context).setToolbarTitle();

            contentText.setText(MegaApiUtils.getInfoFolder(n, context));

<<<<<<< HEAD
			nodes = megaApi.getChildren(n, ((ManagerActivityLollipop)context).orderOthers);
			addSectionTitle(nodes,adapter.getAdapterType());
=======
			nodes = megaApi.getChildren(n, ((ManagerActivityLollipop)context).orderCloud);
>>>>>>> 16a06e15
            adapter.setNodes(nodes);
			visibilityFastScroller();

            //If folder has no files
            if (adapter.getItemCount() == 0){
                recyclerView.setVisibility(View.GONE);
                contentTextLayout.setVisibility(View.GONE);
                contentText.setVisibility(View.GONE);
                emptyImageView.setVisibility(View.VISIBLE);
                emptyLinearLayout.setVisibility(View.VISIBLE);

                if (megaApi.getRootNode().getHandle()==n.getHandle()) {

					if(context.getResources().getConfiguration().orientation == Configuration.ORIENTATION_LANDSCAPE){
						emptyImageView.setImageResource(R.drawable.outgoing_empty_landscape);
					}else{
						emptyImageView.setImageResource(R.drawable.outgoing_shares_empty);
					}
					String textToShow = String.format(context.getString(R.string.context_empty_contacts), getString(R.string.context_empty_outgoing));
					try{
						textToShow = textToShow.replace("[A]", "<font color=\'#000000\'>");
						textToShow = textToShow.replace("[/A]", "</font>");
						textToShow = textToShow.replace("[B]", "<font color=\'#7a7a7a\'>");
						textToShow = textToShow.replace("[/B]", "</font>");
					}
					catch (Exception e){}
					Spanned result = null;
					if (android.os.Build.VERSION.SDK_INT >= android.os.Build.VERSION_CODES.N) {
						result = Html.fromHtml(textToShow,Html.FROM_HTML_MODE_LEGACY);
					} else {
						result = Html.fromHtml(textToShow);
					}
					emptyTextViewFirst.setText(result);
				} else {

//					emptyImageView.setImageResource(R.drawable.ic_empty_folder);
//                    emptyTextViewFirst.setText(R.string.file_browser_empty_folder);
					if(context.getResources().getConfiguration().orientation == Configuration.ORIENTATION_LANDSCAPE){
						emptyImageView.setImageResource(R.drawable.ic_zero_landscape_empty_folder);
					}else{
						emptyImageView.setImageResource(R.drawable.ic_zero_portrait_empty_folder);
					}
					String textToShow = String.format(context.getString(R.string.file_browser_empty_folder_new));
					try{
						textToShow = textToShow.replace("[A]", "<font color=\'#000000\'>");
						textToShow = textToShow.replace("[/A]", "</font>");
						textToShow = textToShow.replace("[B]", "<font color=\'#7a7a7a\'>");
						textToShow = textToShow.replace("[/B]", "</font>");
					}
					catch (Exception e){}
					Spanned result = null;
					if (android.os.Build.VERSION.SDK_INT >= android.os.Build.VERSION_CODES.N) {
						result = Html.fromHtml(textToShow,Html.FROM_HTML_MODE_LEGACY);
					} else {
						result = Html.fromHtml(textToShow);
					}
					emptyTextViewFirst.setText(result);
				}
            }
            else{
                recyclerView.setVisibility(View.VISIBLE);
                contentTextLayout.setVisibility(View.GONE);
                contentText.setVisibility(View.VISIBLE);
                emptyImageView.setVisibility(View.GONE);
                emptyLinearLayout.setVisibility(View.GONE);
            }
        }
        ((ManagerActivityLollipop)context).supportInvalidateOptionsMenu();
	}

	public void refreshContent (){
		log("refreshContent with parentHandle: "+((ManagerActivityLollipop)context).parentHandleOutgoing);

		if (((ManagerActivityLollipop)context).parentHandleOutgoing == -1){
			findNodes();
			if(adapter != null){
				log("adapter != null");
				addSectionTitle(nodes,adapter.getAdapterType());
				adapter.setNodes(nodes);
				visibilityFastScroller();

				if (adapter.getItemCount() == 0){
					log("adapter.getItemCount() = 0");
					recyclerView.setVisibility(View.GONE);
					contentTextLayout.setVisibility(View.GONE);
					contentText.setVisibility(View.GONE);
					emptyImageView.setVisibility(View.VISIBLE);
					emptyLinearLayout.setVisibility(View.VISIBLE);
				}
				else{
					log("adapter.getItemCount() != 0");
					recyclerView.setVisibility(View.VISIBLE);
					contentTextLayout.setVisibility(View.GONE);
					contentText.setVisibility(View.VISIBLE);
					emptyImageView.setVisibility(View.GONE);
					emptyLinearLayout.setVisibility(View.GONE);
				}
				contentText.setText(MegaApiUtils.getInfoNodeOnlyFolders(nodes, context));

			}
		}
		else{
			MegaNode n = megaApi.getNodeByHandle(((ManagerActivityLollipop)context).parentHandleOutgoing);
			contentText.setText(MegaApiUtils.getInfoFolder(n, context));

<<<<<<< HEAD
			nodes = megaApi.getChildren(n, ((ManagerActivityLollipop)context).orderOthers);
			addSectionTitle(nodes,adapter.getAdapterType());
=======
			nodes = megaApi.getChildren(n, ((ManagerActivityLollipop)context).orderCloud);
>>>>>>> 16a06e15
			adapter.setNodes(nodes);
			visibilityFastScroller();

			//If folder has no files
			if (adapter.getItemCount() == 0){
				recyclerView.setVisibility(View.GONE);
				contentTextLayout.setVisibility(View.GONE);
				contentText.setVisibility(View.GONE);
				emptyImageView.setVisibility(View.VISIBLE);
				emptyLinearLayout.setVisibility(View.VISIBLE);

				if (megaApi.getRootNode().getHandle()==n.getHandle()) {

					if(context.getResources().getConfiguration().orientation == Configuration.ORIENTATION_LANDSCAPE){
						emptyImageView.setImageResource(R.drawable.outgoing_empty_landscape);
					}else{
						emptyImageView.setImageResource(R.drawable.outgoing_shares_empty);
					}
					String textToShow = String.format(context.getString(R.string.context_empty_contacts), getString(R.string.context_empty_outgoing));
					try{
						textToShow = textToShow.replace("[A]", "<font color=\'#000000\'>");
						textToShow = textToShow.replace("[/A]", "</font>");
						textToShow = textToShow.replace("[B]", "<font color=\'#7a7a7a\'>");
						textToShow = textToShow.replace("[/B]", "</font>");
					}
					catch (Exception e){}
					Spanned result = null;
					if (android.os.Build.VERSION.SDK_INT >= android.os.Build.VERSION_CODES.N) {
						result = Html.fromHtml(textToShow,Html.FROM_HTML_MODE_LEGACY);
					} else {
						result = Html.fromHtml(textToShow);
					}
					emptyTextViewFirst.setText(result);

				} else {
//					emptyImageView.setImageResource(R.drawable.ic_empty_folder);
//					emptyTextViewFirst.setText(R.string.file_browser_empty_folder);
					if(context.getResources().getConfiguration().orientation == Configuration.ORIENTATION_LANDSCAPE){
						emptyImageView.setImageResource(R.drawable.ic_zero_landscape_empty_folder);
					}else{
						emptyImageView.setImageResource(R.drawable.ic_zero_portrait_empty_folder);
					}
					String textToShow = String.format(context.getString(R.string.file_browser_empty_folder_new));
					try{
						textToShow = textToShow.replace("[A]", "<font color=\'#000000\'>");
						textToShow = textToShow.replace("[/A]", "</font>");
						textToShow = textToShow.replace("[B]", "<font color=\'#7a7a7a\'>");
						textToShow = textToShow.replace("[/B]", "</font>");
					}
					catch (Exception e){}
					Spanned result = null;
					if (android.os.Build.VERSION.SDK_INT >= android.os.Build.VERSION_CODES.N) {
						result = Html.fromHtml(textToShow,Html.FROM_HTML_MODE_LEGACY);
					} else {
						result = Html.fromHtml(textToShow);
					}
					emptyTextViewFirst.setText(result);
				}
			}
			else{
				recyclerView.setVisibility(View.VISIBLE);
				contentTextLayout.setVisibility(View.GONE);
				contentText.setVisibility(View.VISIBLE);
				emptyImageView.setVisibility(View.GONE);
				emptyLinearLayout.setVisibility(View.GONE);
			}
		}
		((ManagerActivityLollipop)context).supportInvalidateOptionsMenu();
	}

	public void findNodes(){	
		log("findNodes");
		ArrayList<MegaShare> outNodeList = megaApi.getOutShares();
		nodes.clear();
		long lastFolder=-1;		
		
		for(int k=0;k<outNodeList.size();k++){
			
			if(outNodeList.get(k).getUser()!=null){
				MegaShare mS = outNodeList.get(k);				
				MegaNode node = megaApi.getNodeByHandle(mS.getNodeHandle());
				
				if(lastFolder!=node.getHandle()){
					lastFolder=node.getHandle();
					nodes.add(node);			
				}	
			}
		}

		if(((ManagerActivityLollipop)context).orderOthers == MegaApiJava.ORDER_DEFAULT_DESC){
			sortByNameDescending();
		}
		else{
			sortByNameAscending();
		}
		addSectionTitle(nodes,adapter.getAdapterType());
		adapter.setNodes(nodes);
	}

	@Override
    public void onAttach(Activity activity) {
        super.onAttach(activity);
        context = activity;
    }

    public void itemClick(int position, int[] screenPosition, ImageView imageView) {
		((MegaApplication) ((Activity)context).getApplication()).sendSignalPresenceActivity();
    	if (adapter.isMultipleSelect()){
			log("multiselect ON");
			adapter.toggleSelection(position);

			List<MegaNode> selectedNodes = adapter.getSelectedNodes();
			if (selectedNodes.size() > 0){
				updateActionModeTitle();
				((ManagerActivityLollipop)context).changeStatusBarColor(Constants.COLOR_STATUS_BAR_RED);
			}
		}
		else{
			if (nodes.get(position).isFolder()){

				((ManagerActivityLollipop) context).increaseDeepBrowserTreeOutgoing();
				log("deepBrowserTree after clicking folder"+((ManagerActivityLollipop) context).deepBrowserTreeOutgoing);
				
				MegaNode n = nodes.get(position);

				int lastFirstVisiblePosition = 0;
				if(((ManagerActivityLollipop)context).isList){
					lastFirstVisiblePosition = mLayoutManager.findFirstCompletelyVisibleItemPosition();
				}
				else{
					lastFirstVisiblePosition = ((CustomizedGridRecyclerView) recyclerView).findFirstCompletelyVisibleItemPosition();
					if(lastFirstVisiblePosition==-1){
						log("Completely -1 then find just visible position");
						lastFirstVisiblePosition = ((CustomizedGridRecyclerView) recyclerView).findFirstVisibleItemPosition();
					}
				}

				log("Push to stack "+lastFirstVisiblePosition+" position");
				lastPositionStack.push(lastFirstVisiblePosition);

				((ManagerActivityLollipop)context).parentHandleOutgoing=n.getHandle();

				((ManagerActivityLollipop)context).supportInvalidateOptionsMenu();
				((ManagerActivityLollipop)context).setToolbarTitle();
				
				MegaNode infoNode = megaApi.getNodeByHandle(n.getHandle());
				contentText.setText(MegaApiUtils.getInfoFolder(infoNode, context));

<<<<<<< HEAD
				nodes = megaApi.getChildren(nodes.get(position), ((ManagerActivityLollipop)context).orderOthers);
				addSectionTitle(nodes,adapter.getAdapterType());
=======
				nodes = megaApi.getChildren(nodes.get(position), ((ManagerActivityLollipop)context).orderCloud);
>>>>>>> 16a06e15
				adapter.setNodes(nodes);
				recyclerView.scrollToPosition(0);
				visibilityFastScroller();

				//If folder has no files
				if (adapter.getItemCount() == 0){
					recyclerView.setVisibility(View.GONE);
					contentTextLayout.setVisibility(View.GONE);
					contentText.setVisibility(View.GONE);
					emptyImageView.setVisibility(View.VISIBLE);
					emptyLinearLayout.setVisibility(View.VISIBLE);

					if (megaApi.getRootNode().getHandle()==n.getHandle()) {

						if(context.getResources().getConfiguration().orientation == Configuration.ORIENTATION_LANDSCAPE){
							emptyImageView.setImageResource(R.drawable.outgoing_empty_landscape);
						}else{
							emptyImageView.setImageResource(R.drawable.outgoing_shares_empty);
						}

						String textToShow = String.format(context.getString(R.string.context_empty_contacts), getString(R.string.context_empty_outgoing));
						try{
							textToShow = textToShow.replace("[A]", "<font color=\'#000000\'>");
							textToShow = textToShow.replace("[/A]", "</font>");
							textToShow = textToShow.replace("[B]", "<font color=\'#7a7a7a\'>");
							textToShow = textToShow.replace("[/B]", "</font>");
						}
						catch (Exception e){}
						Spanned result = null;
						if (android.os.Build.VERSION.SDK_INT >= android.os.Build.VERSION_CODES.N) {
							result = Html.fromHtml(textToShow,Html.FROM_HTML_MODE_LEGACY);
						} else {
							result = Html.fromHtml(textToShow);
						}
						emptyTextViewFirst.setText(result);

					}else {
//						emptyImageView.setImageResource(R.drawable.ic_empty_folder);
//						emptyTextViewFirst.setText(R.string.file_browser_empty_folder);
						if(context.getResources().getConfiguration().orientation == Configuration.ORIENTATION_LANDSCAPE){
							emptyImageView.setImageResource(R.drawable.ic_zero_landscape_empty_folder);
						}else{
							emptyImageView.setImageResource(R.drawable.ic_zero_portrait_empty_folder);
						}
						String textToShow = String.format(context.getString(R.string.file_browser_empty_folder_new));
						try{
							textToShow = textToShow.replace("[A]", "<font color=\'#000000\'>");
							textToShow = textToShow.replace("[/A]", "</font>");
							textToShow = textToShow.replace("[B]", "<font color=\'#7a7a7a\'>");
							textToShow = textToShow.replace("[/B]", "</font>");
						}
						catch (Exception e){}
						Spanned result = null;
						if (android.os.Build.VERSION.SDK_INT >= android.os.Build.VERSION_CODES.N) {
							result = Html.fromHtml(textToShow,Html.FROM_HTML_MODE_LEGACY);
						} else {
							result = Html.fromHtml(textToShow);
						}
						emptyTextViewFirst.setText(result);

					}
				}
				else{
					recyclerView.setVisibility(View.VISIBLE);
					contentTextLayout.setVisibility(View.GONE);
					contentText.setVisibility(View.VISIBLE);
					emptyImageView.setVisibility(View.GONE);
					emptyLinearLayout.setVisibility(View.GONE);
				}

				((ManagerActivityLollipop) context).showFabButton();
			}
			else{
				//Is file
				if (MimeTypeList.typeForName(nodes.get(position).getName()).isImage()){
					Intent intent = new Intent(context, FullScreenImageViewerLollipop.class);
					//Put flag to notify FullScreenImageViewerLollipop.
					intent.putExtra("placeholder",hasPlaceholder);
					intent.putExtra("position", position);
					intent.putExtra("adapterType", Constants.OUTGOING_SHARES_ADAPTER);
					intent.putExtra("isFolderLink", false);

					if (megaApi.getParentNode(nodes.get(position)).getType() == MegaNode.TYPE_ROOT){
						intent.putExtra("parentNodeHandle", -1L);
					}
					else{
						intent.putExtra("parentNodeHandle", megaApi.getParentNode(nodes.get(position)).getHandle());
					}
					intent.putExtra("orderGetChildren", ((ManagerActivityLollipop)context).orderOthers);
					intent.putExtra("screenPosition", screenPosition);
					startActivity(intent);
					((ManagerActivityLollipop) context).overridePendingTransition(0,0);
					imageDrag = imageView;
				}
				else if (MimeTypeList.typeForName(nodes.get(position).getName()).isVideoReproducible() || MimeTypeList.typeForName(nodes.get(position).getName()).isAudio() ){
					MegaNode file = nodes.get(position);

					String mimeType = MimeTypeList.typeForName(file.getName()).getType();
					log("FILENAME: " + file.getName());

					Intent mediaIntent;
					boolean internalIntent;
					boolean opusFile = false;
					if (MimeTypeList.typeForName(file.getName()).isVideoNotSupported() || MimeTypeList.typeForName(file.getName()).isAudioNotSupported()){
						mediaIntent = new Intent(Intent.ACTION_VIEW);
						internalIntent = false;
						String[] s = file.getName().split("\\.");
						if (s != null && s.length > 1 && s[s.length-1].equals("opus")) {
							opusFile = true;
						}
					}
					else {
						internalIntent = true;
						mediaIntent = new Intent(context, AudioVideoPlayerLollipop.class);
					}
					mediaIntent.putExtra("position", position);
					if (megaApi.getParentNode(nodes.get(position)).getType() == MegaNode.TYPE_ROOT){
						mediaIntent.putExtra("parentNodeHandle", -1L);
					}
					else{
						mediaIntent.putExtra("parentNodeHandle", megaApi.getParentNode(nodes.get(position)).getHandle());
					}
					mediaIntent.putExtra("orderGetChildren", ((ManagerActivityLollipop)context).orderOthers);
					mediaIntent.putExtra("screenPosition", screenPosition);

					mediaIntent.putExtra("HANDLE", file.getHandle());
					mediaIntent.putExtra("FILENAME", file.getName());
					mediaIntent.putExtra("adapterType", Constants.OUTGOING_SHARES_ADAPTER);
					imageDrag = imageView;
					boolean isOnMegaDownloads = false;
					String localPath = Util.getLocalFile(context, file.getName(), file.getSize(), downloadLocationDefaultPath);
					File f = new File(downloadLocationDefaultPath, file.getName());
					if(f.exists() && (f.length() == file.getSize())){
						isOnMegaDownloads = true;
					}
					if (localPath != null && (isOnMegaDownloads || (megaApi.getFingerprint(file) != null && megaApi.getFingerprint(file).equals(megaApi.getFingerprint(localPath))))){
						File mediaFile = new File(localPath);
						//mediaIntent.setDataAndType(Uri.parse(localPath), mimeType);
						if (Build.VERSION.SDK_INT >= Build.VERSION_CODES.N && localPath.contains(Environment.getExternalStorageDirectory().getPath())) {
							mediaIntent.setDataAndType(FileProvider.getUriForFile(context, "mega.privacy.android.app.providers.fileprovider", mediaFile), MimeTypeList.typeForName(file.getName()).getType());
						}
						else{
							mediaIntent.setDataAndType(Uri.fromFile(mediaFile), MimeTypeList.typeForName(file.getName()).getType());
						}
						mediaIntent.addFlags(Intent.FLAG_GRANT_READ_URI_PERMISSION);
					}
					else {
						if (megaApi.httpServerIsRunning() == 0) {
							megaApi.httpServerStart();
						}

						ActivityManager.MemoryInfo mi = new ActivityManager.MemoryInfo();
						ActivityManager activityManager = (ActivityManager) context.getSystemService(Context.ACTIVITY_SERVICE);
						activityManager.getMemoryInfo(mi);

						if(mi.totalMem>Constants.BUFFER_COMP){
							log("Total mem: "+mi.totalMem+" allocate 32 MB");
							megaApi.httpServerSetMaxBufferSize(Constants.MAX_BUFFER_32MB);
						}
						else{
							log("Total mem: "+mi.totalMem+" allocate 16 MB");
							megaApi.httpServerSetMaxBufferSize(Constants.MAX_BUFFER_16MB);
						}

						String url = megaApi.httpServerGetLocalLink(file);
						mediaIntent.setDataAndType(Uri.parse(url), mimeType);
					}
					if (opusFile){
						mediaIntent.setDataAndType(mediaIntent.getData(), "audio/*");
					}
					if (internalIntent) {
						context.startActivity(mediaIntent);
					}
					else {
						if (MegaApiUtils.isIntentAvailable(context, mediaIntent)) {
							context.startActivity(mediaIntent);
						}
						else {
							((ManagerActivityLollipop) context).showSnackbar(context.getResources().getString(R.string.intent_not_available));
							adapter.notifyDataSetChanged();
							ArrayList<Long> handleList = new ArrayList<Long>();
							handleList.add(nodes.get(position).getHandle());
							NodeController nC = new NodeController(context);
							nC.prepareForDownload(handleList);
						}
					}
					((ManagerActivityLollipop) context).overridePendingTransition(0,0);
				}else if (MimeTypeList.typeForName(nodes.get(position).getName()).isPdf()){
					MegaNode file = nodes.get(position);

					String mimeType = MimeTypeList.typeForName(file.getName()).getType();
					log("FILENAME: " + file.getName() + "TYPE: "+mimeType);

					Intent pdfIntent = new Intent(context, PdfViewerActivityLollipop.class);

					pdfIntent.putExtra("inside", true);
					pdfIntent.putExtra("adapterType", Constants.OUTGOING_SHARES_ADAPTER);
					boolean isOnMegaDownloads = false;
					String localPath = Util.getLocalFile(context, file.getName(), file.getSize(), downloadLocationDefaultPath);
					File f = new File(downloadLocationDefaultPath, file.getName());
					if(f.exists() && (f.length() == file.getSize())){
						isOnMegaDownloads = true;
					}
					if (localPath != null && (isOnMegaDownloads || (megaApi.getFingerprint(file) != null && megaApi.getFingerprint(file).equals(megaApi.getFingerprint(localPath))))){
						File mediaFile = new File(localPath);
						if (Build.VERSION.SDK_INT >= Build.VERSION_CODES.N && localPath.contains(Environment.getExternalStorageDirectory().getPath())) {
							pdfIntent.setDataAndType(FileProvider.getUriForFile(context, "mega.privacy.android.app.providers.fileprovider", mediaFile), MimeTypeList.typeForName(file.getName()).getType());
						}
						else{
							pdfIntent.setDataAndType(Uri.fromFile(mediaFile), MimeTypeList.typeForName(file.getName()).getType());
						}
						pdfIntent.addFlags(Intent.FLAG_GRANT_READ_URI_PERMISSION);
					}
					else {
						if (megaApi.httpServerIsRunning() == 0) {
							megaApi.httpServerStart();
						}

						ActivityManager.MemoryInfo mi = new ActivityManager.MemoryInfo();
						ActivityManager activityManager = (ActivityManager) context.getSystemService(Context.ACTIVITY_SERVICE);
						activityManager.getMemoryInfo(mi);

						if(mi.totalMem>Constants.BUFFER_COMP){
							log("Total mem: "+mi.totalMem+" allocate 32 MB");
							megaApi.httpServerSetMaxBufferSize(Constants.MAX_BUFFER_32MB);
						}
						else{
							log("Total mem: "+mi.totalMem+" allocate 16 MB");
							megaApi.httpServerSetMaxBufferSize(Constants.MAX_BUFFER_16MB);
						}

						String url = megaApi.httpServerGetLocalLink(file);
						pdfIntent.setDataAndType(Uri.parse(url), mimeType);
					}
					pdfIntent.putExtra("HANDLE", file.getHandle());
					pdfIntent.putExtra("screenPosition", screenPosition);
					imageDrag = imageView;
					if (MegaApiUtils.isIntentAvailable(context, pdfIntent)){
						startActivity(pdfIntent);
					}
					else{
						Toast.makeText(context, context.getResources().getString(R.string.intent_not_available), Toast.LENGTH_LONG).show();

						ArrayList<Long> handleList = new ArrayList<Long>();
						handleList.add(nodes.get(position).getHandle());
						NodeController nC = new NodeController(context);
						nC.prepareForDownload(handleList);
					}
					((ManagerActivityLollipop) context).overridePendingTransition(0,0);
				}
				else if (MimeTypeList.typeForName(nodes.get(position).getName()).isURL()) {
					log("Is URL file");
					MegaNode file = nodes.get(position);

					boolean isOnMegaDownloads = false;
					String localPath = Util.getLocalFile(context, file.getName(), file.getSize(), downloadLocationDefaultPath);
					File f = new File(downloadLocationDefaultPath, file.getName());
					if (f.exists() && (f.length() == file.getSize())) {
						isOnMegaDownloads = true;
					}
					log("isOnMegaDownloads: " + isOnMegaDownloads);
					if (localPath != null && (isOnMegaDownloads || (megaApi.getFingerprint(file) != null && megaApi.getFingerprint(file).equals(megaApi.getFingerprint(localPath))))) {
						File mediaFile = new File(localPath);
						InputStream instream = null;

						try {
							// open the file for reading
							instream = new FileInputStream(f.getAbsolutePath());

							// if file the available for reading
							if (instream != null) {
								// prepare the file for reading
								InputStreamReader inputreader = new InputStreamReader(instream);
								BufferedReader buffreader = new BufferedReader(inputreader);

								String line1 = buffreader.readLine();
								if (line1 != null) {
									String line2 = buffreader.readLine();

									String url = line2.replace("URL=", "");

									log("Is URL - launch browser intent");
									Intent i = new Intent(Intent.ACTION_VIEW);
									i.setData(Uri.parse(url));
									startActivity(i);
								} else {
									log("Not expected format: Exception on processing url file");
									Intent intent = new Intent(Intent.ACTION_VIEW);
									if (Build.VERSION.SDK_INT >= Build.VERSION_CODES.N) {
										intent.setDataAndType(FileProvider.getUriForFile(context, "mega.privacy.android.app.providers.fileprovider", f), "text/plain");
									} else {
										intent.setDataAndType(Uri.fromFile(f), "text/plain");
									}
									intent.addFlags(Intent.FLAG_GRANT_READ_URI_PERMISSION);

									if (MegaApiUtils.isIntentAvailable(context, intent)) {
										startActivity(intent);
									} else {
										ArrayList<Long> handleList = new ArrayList<Long>();
										handleList.add(nodes.get(position).getHandle());
										NodeController nC = new NodeController(context);
										nC.prepareForDownload(handleList);
									}
								}
							}
						} catch (Exception ex) {

							Intent intent = new Intent(Intent.ACTION_VIEW);
							if (Build.VERSION.SDK_INT >= Build.VERSION_CODES.N) {
								intent.setDataAndType(FileProvider.getUriForFile(context, "mega.privacy.android.app.providers.fileprovider", f), "text/plain");
							} else {
								intent.setDataAndType(Uri.fromFile(f), "text/plain");
							}
							intent.addFlags(Intent.FLAG_GRANT_READ_URI_PERMISSION);

							if (MegaApiUtils.isIntentAvailable(context, intent)) {
								startActivity(intent);
							} else {
								ArrayList<Long> handleList = new ArrayList<Long>();
								handleList.add(nodes.get(position).getHandle());
								NodeController nC = new NodeController(context);
								nC.prepareForDownload(handleList);
							}

						} finally {
							// close the file.
							try {
								instream.close();
							} catch (IOException e) {
								log("EXCEPTION closing InputStream");
							}
						}
					} else {
						ArrayList<Long> handleList = new ArrayList<Long>();
						handleList.add(nodes.get(position).getHandle());
						NodeController nC = new NodeController(context);
						nC.prepareForDownload(handleList);
					}
				} else{
					adapter.notifyDataSetChanged();
					ArrayList<Long> handleList = new ArrayList<Long>();
					handleList.add(nodes.get(position).getHandle());
					NodeController nC = new NodeController(context);
					nC.prepareForDownload(handleList);
				}
			}
		}
	}
	
	public void selectAll(){
		if (adapter != null){
			if(adapter.isMultipleSelect()){
				adapter.selectAll();
			}
			else{
				adapter.setMultipleSelect(true);
				adapter.selectAll();
				
				actionMode = ((AppCompatActivity)context).startSupportActionMode(new ActionBarCallBack());
			}
			
			updateActionModeTitle();
		}
	}
	
	public boolean showSelectMenuItem(){
		if (adapter != null){
			return adapter.isMultipleSelect();
		}

		return false;
	}

	public void setNodes(ArrayList<MegaNode> nodes){
		log("setNodes");
		this.nodes = nodes;
		if(((ManagerActivityLollipop)context).orderOthers == MegaApiJava.ORDER_DEFAULT_DESC){
			sortByNameDescending();
		}
		else{
			sortByNameAscending();
		}
	}
	
	public void sortByNameDescending(){
		
		ArrayList<String> foldersOrder = new ArrayList<String>();
		ArrayList<String> filesOrder = new ArrayList<String>();
		ArrayList<MegaNode> tempOffline = new ArrayList<MegaNode>();
		
		
		for(int k = 0; k < nodes.size() ; k++) {
			MegaNode node = nodes.get(k);
			if(node == null) {
				continue;
			}
			if(node.isFolder()){
				foldersOrder.add(node.getName());
			}
			else{
				filesOrder.add(node.getName());
			}
		}
		
	
		Collections.sort(foldersOrder, String.CASE_INSENSITIVE_ORDER);
		Collections.reverse(foldersOrder);
		Collections.sort(filesOrder, String.CASE_INSENSITIVE_ORDER);
		Collections.reverse(filesOrder);

		for(int k = 0; k < foldersOrder.size() ; k++) {
			for(int j = 0; j < nodes.size() ; j++) {
				String name = foldersOrder.get(k);
				if(nodes.get(j) == null) {
					continue;
				}
				String nameOffline = nodes.get(j).getName();
				if(name.equals(nameOffline)){
					tempOffline.add(nodes.get(j));
				}				
			}
			
		}
		
		for(int k = 0; k < filesOrder.size() ; k++) {
			for(int j = 0; j < nodes.size() ; j++) {
				String name = filesOrder.get(k);
				if(nodes.get(j) == null) {
					continue;
				}
				String nameOffline = nodes.get(j).getName();
				if(name.equals(nameOffline)){
					tempOffline.add(nodes.get(j));					
				}				
			}
			
		}
		
		nodes.clear();
		nodes.addAll(tempOffline);
		addSectionTitle(nodes,adapter.getAdapterType());
		adapter.setNodes(nodes);
	}
	
	public void sortByNameAscending(){
		log("sortByNameAscending");
		ArrayList<String> foldersOrder = new ArrayList<String>();
		ArrayList<String> filesOrder = new ArrayList<String>();
		ArrayList<MegaNode> tempOffline = new ArrayList<MegaNode>();
				
		for(int k = 0; k < nodes.size() ; k++) {
			MegaNode node = nodes.get(k);
			if(node == null) {
				continue;
			}
			if(node == null) {
				continue;
			}
			if(node.isFolder()){
				foldersOrder.add(node.getName());
			}
			else{
				filesOrder.add(node.getName());
			}
		}		
	
		Collections.sort(foldersOrder, String.CASE_INSENSITIVE_ORDER);
		Collections.sort(filesOrder, String.CASE_INSENSITIVE_ORDER);

		for(int k = 0; k < foldersOrder.size() ; k++) {
			for(int j = 0; j < nodes.size() ; j++) {
				String name = foldersOrder.get(k);
				if(nodes.get(j) == null) {
					continue;
				}
				String nameOffline = nodes.get(j).getName();
				if(name.equals(nameOffline)){
					tempOffline.add(nodes.get(j));
				}				
			}			
		}
		
		for(int k = 0; k < filesOrder.size() ; k++) {
			for(int j = 0; j < nodes.size() ; j++) {
				String name = filesOrder.get(k);
				if(nodes.get(j) == null) {
					continue;
				}
				String nameOffline = nodes.get(j).getName();
				if(name.equals(nameOffline)){
					tempOffline.add(nodes.get(j));
				}				
			}
			
		}
		
		nodes.clear();
		nodes.addAll(tempOffline);
		addSectionTitle(nodes,adapter.getAdapterType());
		adapter.setNodes(nodes);
	}
			
	/*
	 * Clear all selected items
	 */
	private void clearSelections() {
		if(adapter.isMultipleSelect()){
			adapter.clearSelections();
		}
	}
	
	private void updateActionModeTitle() {
		if (actionMode == null || getActivity() == null) {
			return;
		}
		List<MegaNode> documents = adapter.getSelectedNodes();
		int files = 0;
		int folders = 0;
		for (MegaNode document : documents) {
			if (document.isFile()) {
				files++;
			} else if (document.isFolder()) {
				folders++;
			}
		}
		Resources res = getActivity().getResources();
		String title;
		int sum=files+folders;

		if (files == 0 && folders == 0) {
			title = Integer.toString(sum);
		} else if (files == 0) {
			title = Integer.toString(folders);
		} else if (folders == 0) {
			title = Integer.toString(files);
		} else {
			title = Integer.toString(sum);
		}
		actionMode.setTitle(title);
		try {
			actionMode.invalidate();
		} catch (NullPointerException e) {
			e.printStackTrace();
			log("oninvalidate error");
		}
		// actionMode.
	}
	
	/*
	 * Disable selection
	 */
	public void hideMultipleSelect() {
		adapter.setMultipleSelect(false);
		((ManagerActivityLollipop)context).changeStatusBarColor(Constants.COLOR_STATUS_BAR_TRANSPARENT_BLACK);
		if (actionMode != null) {
			actionMode.finish();
		}
	}

	
	public int onBackPressed(){

		log("onBackPressed");
		((MegaApplication) ((Activity)context).getApplication()).sendSignalPresenceActivity();

		log("deepBrowserTree "+((ManagerActivityLollipop) context).deepBrowserTreeOutgoing);
					
		if (adapter == null){
			return 0;
		}

		((ManagerActivityLollipop) context).decreaseDeepBrowserTreeOutgoing();
		((ManagerActivityLollipop)context).supportInvalidateOptionsMenu();
		if(((ManagerActivityLollipop) context).deepBrowserTreeOutgoing==0){
			log("deepBrowserTree==0");
			//In the beginning of the navigation
			((ManagerActivityLollipop)context).parentHandleOutgoing = -1;

			((ManagerActivityLollipop)context).setToolbarTitle();
			findNodes();
			addSectionTitle(nodes,adapter.getAdapterType());
			adapter.setNodes(nodes);
			visibilityFastScroller();

			int lastVisiblePosition = 0;
			if(!lastPositionStack.empty()){
				lastVisiblePosition = lastPositionStack.pop();
				log("Pop of the stack "+lastVisiblePosition+" position");
			}
			log("Scroll to "+lastVisiblePosition+" position");

			if(lastVisiblePosition>=0){

				if(((ManagerActivityLollipop)context).isList){
					mLayoutManager.scrollToPositionWithOffset(lastVisiblePosition, 0);
				}
				else{
					gridLayoutManager.scrollToPositionWithOffset(lastVisiblePosition, 0);
				}
			}

			contentText.setText(MegaApiUtils.getInfoNodeOnlyFolders(nodes, context));

			recyclerView.setVisibility(View.VISIBLE);
			contentTextLayout.setVisibility(View.GONE);
			emptyImageView.setVisibility(View.GONE);
			emptyLinearLayout.setVisibility(View.GONE);
			((ManagerActivityLollipop) context).showFabButton();
			return 3;
		}
		else if (((ManagerActivityLollipop) context).deepBrowserTreeOutgoing>0){
			log("Keep navigation");

			MegaNode parentNode = megaApi.getParentNode(megaApi.getNodeByHandle(((ManagerActivityLollipop)context).parentHandleOutgoing));
			contentText.setText(MegaApiUtils.getInfoFolder(parentNode, context));

			if (parentNode != null){
				recyclerView.setVisibility(View.VISIBLE);
				contentTextLayout.setVisibility(View.GONE);
				emptyImageView.setVisibility(View.GONE);
				emptyLinearLayout.setVisibility(View.GONE);

				((ManagerActivityLollipop)context).parentHandleOutgoing=parentNode.getHandle();

				((ManagerActivityLollipop)context).setToolbarTitle();
				((ManagerActivityLollipop)context).supportInvalidateOptionsMenu();

<<<<<<< HEAD
				nodes = megaApi.getChildren(parentNode, ((ManagerActivityLollipop)context).orderOthers);
				addSectionTitle(nodes,adapter.getAdapterType());
=======
				nodes = megaApi.getChildren(parentNode, ((ManagerActivityLollipop)context).orderCloud);
>>>>>>> 16a06e15
				adapter.setNodes(nodes);
				visibilityFastScroller();

				int lastVisiblePosition = 0;
				if(!lastPositionStack.empty()){
					lastVisiblePosition = lastPositionStack.pop();
					log("Pop of the stack "+lastVisiblePosition+" position");
				}
				log("Scroll to "+lastVisiblePosition+" position");

				if(lastVisiblePosition>=0){

					if(((ManagerActivityLollipop)context).isList){
						mLayoutManager.scrollToPositionWithOffset(lastVisiblePosition, 0);
					}
					else{
						gridLayoutManager.scrollToPositionWithOffset(lastVisiblePosition, 0);
					}
				}

			}
			((ManagerActivityLollipop) context).showFabButton();
			return 2;
		}
		else{
			log("Back to Cloud");
			recyclerView.setVisibility(View.VISIBLE);
			contentTextLayout.setVisibility(View.GONE);
			emptyImageView.setVisibility(View.GONE);
			emptyLinearLayout.setVisibility(View.GONE);
//			((ManagerActivityLollipop)context).setParentHandleBrowser(megaApi.getRootNode().getHandle());
			((ManagerActivityLollipop) context).deepBrowserTreeOutgoing=0;
			return 0;
		}
	}
	
	public RecyclerView getRecyclerView(){
		return recyclerView;
	}
	
//	public void setNodes(ArrayList<MegaNode> nodes){
//		this.nodes = nodes;
//		if (isList){
//			if (adapterList != null){
//				adapterList.setNodes(nodes);
//				if (adapterList.getCount() == 0){
//					listView.setVisibility(View.GONE);
//					emptyImageView.setVisibility(View.VISIBLE);
//					emptyLinearLayout.setVisibility(View.VISIBLE);
//					contentText.setVisibility(View.GONE);
//				}
//				else{
//					listView.setVisibility(View.VISIBLE);
//					emptyImageView.setVisibility(View.GONE);
//					emptyLinearLayout.setVisibility(View.GONE);
//					contentText.setText(getInfoNode());
//					contentText.setVisibility(View.VISIBLE);
//				}			
//			}	
//		}
//		else{
//			if (adapterGrid != null){
//				adapterGrid.setNodes(nodes);
//				if (adapterGrid.getCount() == 0){
//					listView.setVisibility(View.GONE);
//					emptyImageView.setVisibility(View.VISIBLE);
//					emptyLinearLayout.setVisibility(View.VISIBLE);
//				}
//				else{
//					listView.setVisibility(View.VISIBLE);
//					emptyImageView.setVisibility(View.GONE);
//					emptyLinearLayout.setVisibility(View.GONE);
//
//				}			
//			}
//		}
//	}

	public void notifyDataSetChanged(){
		if (adapter != null){
			adapter.notifyDataSetChanged();
		}
	}

	public int getItemCount(){
		if(adapter!=null){
			return adapter.getItemCount();
		}
		return 0;
	}

	public boolean isMultipleselect(){
		return adapter.isMultipleSelect();
	}

	private static void log(String log) {
		Util.log("OutgoingSharesFragmentLollipop", log);
	}

	public void visibilityFastScroller(){
		if(adapter == null){
			fastScroller.setVisibility(View.GONE);
		}else{
			if(adapter.getItemCount() < Constants.MIN_ITEMS_SCROLLBAR){
				fastScroller.setVisibility(View.GONE);
			}else{
				fastScroller.setVisibility(View.VISIBLE);
			}
		}

	}
}<|MERGE_RESOLUTION|>--- conflicted
+++ resolved
@@ -713,12 +713,10 @@
 			else{
 				MegaNode parentNode = megaApi.getNodeByHandle(((ManagerActivityLollipop)context).parentHandleOutgoing);
 				log("ParentHandle: "+((ManagerActivityLollipop)context).parentHandleOutgoing);
-<<<<<<< HEAD
-				nodes = megaApi.getChildren(parentNode, ((ManagerActivityLollipop)context).orderOthers);
+
+				nodes = megaApi.getChildren(parentNode, ((ManagerActivityLollipop)context).orderCloud);
 				addSectionTitle(nodes,adapter.getAdapterType());
-=======
-				nodes = megaApi.getChildren(parentNode, ((ManagerActivityLollipop)context).orderCloud);
->>>>>>> 16a06e15
+
 				adapter.setNodes(nodes);
 			}
 
@@ -893,12 +891,9 @@
 
             contentText.setText(MegaApiUtils.getInfoFolder(n, context));
 
-<<<<<<< HEAD
-			nodes = megaApi.getChildren(n, ((ManagerActivityLollipop)context).orderOthers);
+			nodes = megaApi.getChildren(n, ((ManagerActivityLollipop)context).orderCloud);
 			addSectionTitle(nodes,adapter.getAdapterType());
-=======
-			nodes = megaApi.getChildren(n, ((ManagerActivityLollipop)context).orderCloud);
->>>>>>> 16a06e15
+
             adapter.setNodes(nodes);
 			visibilityFastScroller();
 
@@ -1004,12 +999,9 @@
 			MegaNode n = megaApi.getNodeByHandle(((ManagerActivityLollipop)context).parentHandleOutgoing);
 			contentText.setText(MegaApiUtils.getInfoFolder(n, context));
 
-<<<<<<< HEAD
-			nodes = megaApi.getChildren(n, ((ManagerActivityLollipop)context).orderOthers);
+			nodes = megaApi.getChildren(n, ((ManagerActivityLollipop)context).orderCloud);
 			addSectionTitle(nodes,adapter.getAdapterType());
-=======
-			nodes = megaApi.getChildren(n, ((ManagerActivityLollipop)context).orderCloud);
->>>>>>> 16a06e15
+
 			adapter.setNodes(nodes);
 			visibilityFastScroller();
 
@@ -1158,12 +1150,9 @@
 				MegaNode infoNode = megaApi.getNodeByHandle(n.getHandle());
 				contentText.setText(MegaApiUtils.getInfoFolder(infoNode, context));
 
-<<<<<<< HEAD
-				nodes = megaApi.getChildren(nodes.get(position), ((ManagerActivityLollipop)context).orderOthers);
+				nodes = megaApi.getChildren(nodes.get(position), ((ManagerActivityLollipop)context).orderCloud);
 				addSectionTitle(nodes,adapter.getAdapterType());
-=======
-				nodes = megaApi.getChildren(nodes.get(position), ((ManagerActivityLollipop)context).orderCloud);
->>>>>>> 16a06e15
+
 				adapter.setNodes(nodes);
 				recyclerView.scrollToPosition(0);
 				visibilityFastScroller();
@@ -1791,12 +1780,9 @@
 				((ManagerActivityLollipop)context).setToolbarTitle();
 				((ManagerActivityLollipop)context).supportInvalidateOptionsMenu();
 
-<<<<<<< HEAD
-				nodes = megaApi.getChildren(parentNode, ((ManagerActivityLollipop)context).orderOthers);
+				nodes = megaApi.getChildren(parentNode, ((ManagerActivityLollipop)context).orderCloud);
 				addSectionTitle(nodes,adapter.getAdapterType());
-=======
-				nodes = megaApi.getChildren(parentNode, ((ManagerActivityLollipop)context).orderCloud);
->>>>>>> 16a06e15
+
 				adapter.setNodes(nodes);
 				visibilityFastScroller();
 
