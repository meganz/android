package mega.privacy.android.app.data.gateway.api

import kotlinx.coroutines.flow.Flow
import mega.privacy.android.app.data.model.ChatRoomUpdate
import mega.privacy.android.app.data.model.ChatUpdate
import nz.mega.sdk.MegaChatLoggerInterface
import nz.mega.sdk.MegaChatPeerList
import nz.mega.sdk.MegaChatRequestListenerInterface
import nz.mega.sdk.MegaChatRoom

/**
 * Mega chat api gateway
 *
 * @constructor Create empty Mega chat api gateway
 */
interface MegaChatApiGateway {

    /**
     * Init state
     */
    val initState: Int

    /**
     * Initializes API.
     *
     * @param session   Account session.
     * @return Init state.
     */
    fun init(session: String): Int

    /**
     * Logouts API.
     */
    fun logout()

    /**
     * Set logger
     *
     * @param logger
     */
    fun setLogger(logger: MegaChatLoggerInterface)

    /**
     * Set log level
     *
     * @param logLevel
     */
    fun setLogLevel(logLevel: Int)

    /**
     * Add chat request listener
     *
     * @param listener
     */
    fun addChatRequestListener(listener: MegaChatRequestListenerInterface)

    /**
     * Remove chat request listener
     *
     * @param listener
     */
    fun removeChatRequestListener(listener: MegaChatRequestListenerInterface)

    /**
     * Notifies a push has been received.
     *
     * @param beep      True if should beep, false otherwise.
     * @param listener  Listener.
     */
    fun pushReceived(beep: Boolean, listener: MegaChatRequestListenerInterface?)

    /**
     * Refreshes DNS servers and retries pending connections.
     *
     * @param disconnect True if should disconnect, false otherwise.
     */
    fun retryPendingConnections(disconnect: Boolean)

    /**
     * Chat updates.
     */
    val chatUpdates: Flow<ChatUpdate>

    /**
     * Request the number of minutes since the user was seen as green by last time.
     *
     * @param userHandle User handle from who the last green has been requested.
     */
    suspend fun requestLastGreen(userHandle: Long)

    /**
     * Creates a chat for one or more participants, allowing you to specify their
     * permissions and if the chat should be a group chat or not.
     *
     * @param isGroup  True if is should create a group chat, false otherwise.
     * @param peers    MegaChatPeerList] including contacts and their privilege level.
     * @param listener Listener.
     */
    fun createChat(
        isGroup: Boolean,
        peers: MegaChatPeerList,
        listener: MegaChatRequestListenerInterface,
    )

    /**
     * Set open invite setting for a chat room, allowing participants to add more participants to the chat.
     *
     * @param chatId  The chat id.
     * @param enabled  True if allow add participants, false otherwise.
     * @param listener Listener.
     */
    fun setOpenInvite(
        chatId: Long,
        enabled: Boolean,
        listener: MegaChatRequestListenerInterface,
    )

    /**
     * Gets a 1to1 chat conversation if exists.
     *
     * @param userHandle The user handle.
     * @return The chat conversation.
     */
    fun getChatRoomByUser(userHandle: Long): MegaChatRoom?

    /**
     * Returns the known alias given to the user.
     * Returns NULL if data is not cached yet or it's not possible to get.
     *
     * @param userHandle Handle of the user whose alias is requested.
     * @return The user alias.
     */
    fun getUserAliasFromCache(userHandle: Long): String?

    /**
     *  Returns the current full name of the user.
     *  Returns NULL if data is not cached yet or it's not possible to get.
     *
     * @param userHandle Handle of the user whose full name is requested.
     * @return The user full name.
     */
    fun getUserFullNameFromCache(userHandle: Long): String?

    /**
     * Gets the online status of a user.
     *
     * @param userHandle Handle of user whose status is requested.
     * @return Online status of the user.
     */
    fun getUserOnlineStatus(userHandle: Long): Int

    /**
     * Gets chat Room updates.
     */
    fun getChatRoomUpdates(chatId: Long): Flow<ChatRoomUpdate>
<<<<<<< HEAD
=======

    /**
     * Gets a chat conversation if exists.
     *
     * @param chatId The chat id.
     * @return The chat conversation.
     */
    fun getChatRoom(chatId: Long): MegaChatRoom?
>>>>>>> d7b32432
}<|MERGE_RESOLUTION|>--- conflicted
+++ resolved
@@ -153,8 +153,6 @@
      * Gets chat Room updates.
      */
     fun getChatRoomUpdates(chatId: Long): Flow<ChatRoomUpdate>
-<<<<<<< HEAD
-=======
 
     /**
      * Gets a chat conversation if exists.
@@ -163,5 +161,4 @@
      * @return The chat conversation.
      */
     fun getChatRoom(chatId: Long): MegaChatRoom?
->>>>>>> d7b32432
 }