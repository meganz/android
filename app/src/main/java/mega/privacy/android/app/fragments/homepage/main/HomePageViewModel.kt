package mega.privacy.android.app.fragments.homepage.main

import android.graphics.Bitmap
import androidx.hilt.lifecycle.ViewModelInject
<<<<<<< HEAD
import androidx.lifecycle.*
import kotlinx.coroutines.launch
import mega.privacy.android.app.fragments.homepage.Scrollable
import mega.privacy.android.app.fragments.homepage.avatarChange
import mega.privacy.android.app.fragments.homepage.scrolling
import mega.privacy.android.app.listeners.DefaultMegaRequestListener
import mega.privacy.android.app.utils.TimeUtils
import nz.mega.sdk.MegaApiJava
import nz.mega.sdk.MegaBannerList
import nz.mega.sdk.MegaError
import nz.mega.sdk.MegaRequest

class HomePageViewModel @ViewModelInject constructor(
    private val repository: HomepageRepository
) : ViewModel() {
    private var lastGetBannerTime = 0L

=======
import androidx.lifecycle.LiveData
import androidx.lifecycle.MutableLiveData
import dagger.hilt.android.qualifiers.ApplicationContext
import io.reactivex.rxjava3.android.schedulers.AndroidSchedulers
import io.reactivex.rxjava3.core.Single
import io.reactivex.rxjava3.functions.Consumer
import io.reactivex.rxjava3.schedulers.Schedulers
import mega.privacy.android.app.R
import mega.privacy.android.app.arch.BaseRxViewModel
import mega.privacy.android.app.fragments.homepage.*
import mega.privacy.android.app.listeners.BaseListener
import mega.privacy.android.app.utils.AvatarUtil.*
import mega.privacy.android.app.utils.CacheFolderManager.buildAvatarFile
import mega.privacy.android.app.utils.Constants
import mega.privacy.android.app.utils.FileUtil
import mega.privacy.android.app.utils.RxUtil.logErr
import nz.mega.sdk.*
import nz.mega.sdk.MegaChatApi.*

class HomePageViewModel @ViewModelInject constructor(
    private val megaApi: MegaApiAndroid,
    private val megaChatApi: MegaChatApiAndroid,
    @ApplicationContext private val context: Context
) : BaseRxViewModel() {

    private val _notification = MutableLiveData<Int>()
>>>>>>> 2b8887d8
    private val _avatar = MutableLiveData<Bitmap>()
    private val _isScrolling = MutableLiveData<Pair<Scrollable, Boolean>>()

    val notification: LiveData<Int> = repository.getNotificationLiveData()
    val avatar: LiveData<Bitmap> = _avatar
    val chatStatus: LiveData<Int> = repository.getChatStatusLiveData()
    val isScrolling: LiveData<Pair<Scrollable, Boolean>> = _isScrolling
    val bannerList: LiveData<MegaBannerList?> = repository.getBannerListLiveData()

    private val avatarChangeObserver = androidx.lifecycle.Observer<Boolean> {
        loadAvatar()
    }

    private val scrollingObserver = androidx.lifecycle.Observer<Pair<Scrollable, Boolean>> {
        _isScrolling.value = it
    }

    private val notificationCountObserver = androidx.lifecycle.Observer<Int> {
        _notification.value = it
    }

    private val chatOnlineStatusObserver = androidx.lifecycle.Observer<Int> {
        updateChatStatus(it)
    }

    init {
<<<<<<< HEAD
        repository.registerDataListeners()
=======
        _notification.value =
            megaApi.numUnreadUserAlerts + (megaApi.incomingContactRequests?.size ?: 0)

        updateChatStatus(megaChatApi.onlineStatus)
>>>>>>> 2b8887d8

        avatarChange.observeForever(avatarChangeObserver)
        scrolling.observeForever(scrollingObserver)
<<<<<<< HEAD

        showDefaultAvatar().invokeOnCompletion {
            loadAvatar(true)
        }
=======
        notificationCountChange.observeForever(notificationCountObserver)
        chatOnlineStatusChange.observeForever(chatOnlineStatusObserver)
>>>>>>> 2b8887d8
    }

    override fun onCleared() {
        super.onCleared()

<<<<<<< HEAD
        repository.unregisterDataListeners()

=======
>>>>>>> 2b8887d8
        avatarChange.removeObserver(avatarChangeObserver)
        scrolling.removeObserver(scrollingObserver)
        notificationCountChange.removeObserver(notificationCountObserver)
        chatOnlineStatusChange.removeObserver(chatOnlineStatusObserver)
    }

    private fun showDefaultAvatar() = viewModelScope.launch {
        _avatar.value = repository.getDefaultAvatar()
    }

<<<<<<< HEAD
    private fun loadAvatar(retry: Boolean = false) {
        viewModelScope.launch {
            repository.loadAvatar()?.also {
                when {
                    it.first -> _avatar.value = it.second
                    retry -> repository.createAvatar(object : DefaultMegaRequestListener {
                        override fun onRequestFinish(
                            api: MegaApiJava,
                            request: MegaRequest,
                            e: MegaError
                        ) {
                            if (request.type == MegaRequest.TYPE_GET_ATTR_USER
                                && request.paramType == MegaApiJava.USER_ATTR_AVATAR
                                && e.errorCode == MegaError.API_OK
                            ) {
                                loadAvatar()
                            } else {
                                showDefaultAvatar()
                            }
                        }
                    })
                    else -> showDefaultAvatar()
=======
    private fun createAvatar() {
        megaApi.getUserAvatar(
            megaApi.myUser,
            buildAvatarFile(context, megaApi.myEmail + FileUtil.JPG_EXTENSION).absolutePath,
            object : BaseListener(context) {
                override fun onRequestFinish(
                    api: MegaApiJava,
                    request: MegaRequest,
                    e: MegaError
                ) {
                    if (request.type == MegaRequest.TYPE_GET_ATTR_USER
                        && request.paramType == MegaApiJava.USER_ATTR_AVATAR
                        && e.errorCode == MegaError.API_OK
                    ) {
                        loadAvatar()
                    } else {
                        showDefaultAvatar()
                    }
>>>>>>> 2b8887d8
                }
            }
        }
    }

<<<<<<< HEAD
    fun isRootNodeNull() = repository.isRootNodeNull()

    fun updateBannersIfNeeded() {
        val currentTime = System.currentTimeMillis()
        if (currentTime - lastGetBannerTime > TimeUtils.DAY) {
            viewModelScope.launch { repository.loadBannerList() }
        }

        lastGetBannerTime = currentTime
=======
    private fun updateChatStatus(status: Int) {
        _chatStatus.value = when (status) {
            STATUS_ONLINE -> R.drawable.ic_online
            STATUS_AWAY -> R.drawable.ic_away
            STATUS_BUSY -> R.drawable.ic_busy
            STATUS_OFFLINE -> R.drawable.ic_offline
            else -> 0
        }
>>>>>>> 2b8887d8
    }
}<|MERGE_RESOLUTION|>--- conflicted
+++ resolved
@@ -2,13 +2,11 @@
 
 import android.graphics.Bitmap
 import androidx.hilt.lifecycle.ViewModelInject
-<<<<<<< HEAD
 import androidx.lifecycle.*
 import kotlinx.coroutines.launch
-import mega.privacy.android.app.fragments.homepage.Scrollable
-import mega.privacy.android.app.fragments.homepage.avatarChange
-import mega.privacy.android.app.fragments.homepage.scrolling
-import mega.privacy.android.app.listeners.DefaultMegaRequestListener
+import mega.privacy.android.app.MegaApplication
+import mega.privacy.android.app.fragments.homepage.*
+import mega.privacy.android.app.listeners.BaseListener
 import mega.privacy.android.app.utils.TimeUtils
 import nz.mega.sdk.MegaApiJava
 import nz.mega.sdk.MegaBannerList
@@ -20,40 +18,14 @@
 ) : ViewModel() {
     private var lastGetBannerTime = 0L
 
-=======
-import androidx.lifecycle.LiveData
-import androidx.lifecycle.MutableLiveData
-import dagger.hilt.android.qualifiers.ApplicationContext
-import io.reactivex.rxjava3.android.schedulers.AndroidSchedulers
-import io.reactivex.rxjava3.core.Single
-import io.reactivex.rxjava3.functions.Consumer
-import io.reactivex.rxjava3.schedulers.Schedulers
-import mega.privacy.android.app.R
-import mega.privacy.android.app.arch.BaseRxViewModel
-import mega.privacy.android.app.fragments.homepage.*
-import mega.privacy.android.app.listeners.BaseListener
-import mega.privacy.android.app.utils.AvatarUtil.*
-import mega.privacy.android.app.utils.CacheFolderManager.buildAvatarFile
-import mega.privacy.android.app.utils.Constants
-import mega.privacy.android.app.utils.FileUtil
-import mega.privacy.android.app.utils.RxUtil.logErr
-import nz.mega.sdk.*
-import nz.mega.sdk.MegaChatApi.*
-
-class HomePageViewModel @ViewModelInject constructor(
-    private val megaApi: MegaApiAndroid,
-    private val megaChatApi: MegaChatApiAndroid,
-    @ApplicationContext private val context: Context
-) : BaseRxViewModel() {
-
-    private val _notification = MutableLiveData<Int>()
->>>>>>> 2b8887d8
+    private val _notificationCount = MutableLiveData<Int>()
     private val _avatar = MutableLiveData<Bitmap>()
+    private val _chatStatusDrawableId = MutableLiveData<Int>()
     private val _isScrolling = MutableLiveData<Pair<Scrollable, Boolean>>()
 
-    val notification: LiveData<Int> = repository.getNotificationLiveData()
+    val notificationCount: LiveData<Int> = _notificationCount
     val avatar: LiveData<Bitmap> = _avatar
-    val chatStatus: LiveData<Int> = repository.getChatStatusLiveData()
+    val chatStatusDrawableId: LiveData<Int> = _chatStatusDrawableId
     val isScrolling: LiveData<Pair<Scrollable, Boolean>> = _isScrolling
     val bannerList: LiveData<MegaBannerList?> = repository.getBannerListLiveData()
 
@@ -66,44 +38,32 @@
     }
 
     private val notificationCountObserver = androidx.lifecycle.Observer<Int> {
-        _notification.value = it
+        _notificationCount.value = it
     }
 
     private val chatOnlineStatusObserver = androidx.lifecycle.Observer<Int> {
-        updateChatStatus(it)
+        _chatStatusDrawableId.value = repository.getChatStatusDrawableId(it)
     }
 
     init {
-<<<<<<< HEAD
-        repository.registerDataListeners()
-=======
-        _notification.value =
-            megaApi.numUnreadUserAlerts + (megaApi.incomingContactRequests?.size ?: 0)
-
-        updateChatStatus(megaChatApi.onlineStatus)
->>>>>>> 2b8887d8
+//        repository.registerDataListeners()
+//        _notificationCount.value = repository.getNotificationCount()
 
         avatarChange.observeForever(avatarChangeObserver)
         scrolling.observeForever(scrollingObserver)
-<<<<<<< HEAD
+        notificationCountChange.observeForever(notificationCountObserver)
+        chatOnlineStatusChange.observeForever(chatOnlineStatusObserver)
 
         showDefaultAvatar().invokeOnCompletion {
             loadAvatar(true)
         }
-=======
-        notificationCountChange.observeForever(notificationCountObserver)
-        chatOnlineStatusChange.observeForever(chatOnlineStatusObserver)
->>>>>>> 2b8887d8
     }
 
     override fun onCleared() {
         super.onCleared()
 
-<<<<<<< HEAD
-        repository.unregisterDataListeners()
+//        repository.unregisterDataListeners()
 
-=======
->>>>>>> 2b8887d8
         avatarChange.removeObserver(avatarChangeObserver)
         scrolling.removeObserver(scrollingObserver)
         notificationCountChange.removeObserver(notificationCountObserver)
@@ -114,13 +74,12 @@
         _avatar.value = repository.getDefaultAvatar()
     }
 
-<<<<<<< HEAD
     private fun loadAvatar(retry: Boolean = false) {
         viewModelScope.launch {
             repository.loadAvatar()?.also {
                 when {
                     it.first -> _avatar.value = it.second
-                    retry -> repository.createAvatar(object : DefaultMegaRequestListener {
+                    retry -> repository.createAvatar(object : BaseListener(MegaApplication.getInstance()) {
                         override fun onRequestFinish(
                             api: MegaApiJava,
                             request: MegaRequest,
@@ -137,50 +96,18 @@
                         }
                     })
                     else -> showDefaultAvatar()
-=======
-    private fun createAvatar() {
-        megaApi.getUserAvatar(
-            megaApi.myUser,
-            buildAvatarFile(context, megaApi.myEmail + FileUtil.JPG_EXTENSION).absolutePath,
-            object : BaseListener(context) {
-                override fun onRequestFinish(
-                    api: MegaApiJava,
-                    request: MegaRequest,
-                    e: MegaError
-                ) {
-                    if (request.type == MegaRequest.TYPE_GET_ATTR_USER
-                        && request.paramType == MegaApiJava.USER_ATTR_AVATAR
-                        && e.errorCode == MegaError.API_OK
-                    ) {
-                        loadAvatar()
-                    } else {
-                        showDefaultAvatar()
-                    }
->>>>>>> 2b8887d8
                 }
             }
         }
     }
 
-<<<<<<< HEAD
     fun isRootNodeNull() = repository.isRootNodeNull()
 
     fun updateBannersIfNeeded() {
         val currentTime = System.currentTimeMillis()
         if (currentTime - lastGetBannerTime > TimeUtils.DAY) {
+            lastGetBannerTime = currentTime
             viewModelScope.launch { repository.loadBannerList() }
         }
-
-        lastGetBannerTime = currentTime
-=======
-    private fun updateChatStatus(status: Int) {
-        _chatStatus.value = when (status) {
-            STATUS_ONLINE -> R.drawable.ic_online
-            STATUS_AWAY -> R.drawable.ic_away
-            STATUS_BUSY -> R.drawable.ic_busy
-            STATUS_OFFLINE -> R.drawable.ic_offline
-            else -> 0
-        }
->>>>>>> 2b8887d8
     }
 }