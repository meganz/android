package mega.privacy.android.app.fragments.homepage.main

import android.graphics.Bitmap
import androidx.hilt.lifecycle.ViewModelInject
import androidx.lifecycle.*
import kotlinx.coroutines.launch
import mega.privacy.android.app.fragments.homepage.Scrollable
import mega.privacy.android.app.fragments.homepage.avatarChange
import mega.privacy.android.app.fragments.homepage.scrolling
import mega.privacy.android.app.listeners.DefaultMegaRequestListener
import nz.mega.sdk.MegaApiJava
import nz.mega.sdk.MegaError
import nz.mega.sdk.MegaRequest

class HomePageViewModel @ViewModelInject constructor(
    private val repository: HomepageRepository
) : ViewModel() {
    private val _avatar = MutableLiveData<Bitmap>()
    private val _isScrolling = MutableLiveData<Pair<Scrollable, Boolean>>()

    val notification: LiveData<Int> = repository.getNotificationLiveData()
    val avatar: LiveData<Bitmap> = _avatar
    val chatStatus: LiveData<Int> = repository.getChatStatusLiveData()
    val isScrolling: LiveData<Pair<Scrollable, Boolean>> = _isScrolling

    private val avatarChangeObserver = androidx.lifecycle.Observer<Boolean> {
        loadAvatar()
    }

    private val scrollingObserver = androidx.lifecycle.Observer<Pair<Scrollable, Boolean>> {
        _isScrolling.value = it
    }

    init {
        repository.registerDataListeners()

<<<<<<< HEAD
=======
        megaApi.addGlobalListener(this)
        megaChatApi.addChatListener(this)

        showDefaultAvatar()
        loadAvatar(true)
>>>>>>> db3cffc6
        avatarChange.observeForever(avatarChangeObserver)
        scrolling.observeForever(scrollingObserver)

        showDefaultAvatar().invokeOnCompletion {
            loadAvatar(true)
        }
    }

    override fun onCleared() {
        super.onCleared()

        repository.unregisterDataListeners()

        avatarChange.removeObserver(avatarChangeObserver)
        scrolling.removeObserver(scrollingObserver)
    }

<<<<<<< HEAD
    private fun showDefaultAvatar() = viewModelScope.launch {
        _avatar.value = repository.getDefaultAvatar()
    }

    private fun loadAvatar(retry: Boolean = false) {
        viewModelScope.launch {
            repository.loadAvatar()?.also {
                when {
                    it.first -> _avatar.value = it.second
                    retry -> repository.createAvatar(object : DefaultMegaRequestListener {
                        override fun onRequestFinish(
                            api: MegaApiJava,
                            request: MegaRequest,
                            e: MegaError
                        ) {
                            if (request.type == MegaRequest.TYPE_GET_ATTR_USER
                                && request.paramType == MegaApiJava.USER_ATTR_AVATAR
                                && e.errorCode == MegaError.API_OK
                            ) {
                                loadAvatar()
                            } else {
                                showDefaultAvatar()
                            }
                        }
                    })
                    else -> showDefaultAvatar()
                }
            }
=======
    private fun loadAvatar(retry: Boolean = false) {
        add(Single.fromCallable { getCircleAvatar(context, megaApi.myEmail) }
            .subscribeOn(Schedulers.io())
            .observeOn(AndroidSchedulers.mainThread())
            .subscribe(Consumer {
                // actually it won't be null
                it?.apply {
                    when {
                        it.first -> _avatar.value = it.second
                        retry -> createAvatar()
                        else -> showDefaultAvatar()
                    }
                }
            }, logErr("loadAvatar"))
        )
    }

    private fun createAvatar() {
        megaApi.getUserAvatar(
            megaApi.myUser,
            buildAvatarFile(context, megaApi.myEmail + ".jpg").absolutePath,
            object : DefaultMegaRequestListener {
                override fun onRequestFinish(
                    api: MegaApiJava,
                    request: MegaRequest,
                    e: MegaError
                ) {
                    if (request.type == MegaRequest.TYPE_GET_ATTR_USER
                        && request.paramType == MegaApiJava.USER_ATTR_AVATAR
                        && e.errorCode == MegaError.API_OK
                    ) {
                        loadAvatar()
                    } else {
                        showDefaultAvatar()
                    }
                }
            })
    }

    private fun showDefaultAvatar() {
        _avatar.value = getDefaultAvatar(
            getColorAvatar(megaApi.myUser), megaChatApi.myFullname, Constants.AVATAR_SIZE, true
        )
    }

    override fun onUserAlertsUpdate(
        api: MegaApiJava,
        userAlerts: ArrayList<MegaUserAlert>?
    ) {
        updateNotification()
    }

    override fun onContactRequestsUpdate(
        api: MegaApiJava,
        requests: ArrayList<MegaContactRequest>?
    ) {
        updateNotification()
    }

    private fun updateNotification() {
        _notification.value =
            megaApi.numUnreadUserAlerts + (megaApi.incomingContactRequests?.size ?: 0)
    }

    override fun onChatOnlineStatusUpdate(
        api: MegaChatApiJava,
        userhandle: Long,
        status: Int,
        inProgress: Boolean
    ) {
        if (userhandle == megaChatApi.myUserHandle) {
            updateChatStatus(status)
        }
    }

    private fun updateChatStatus(status: Int) {
        _chatStatus.value = when (status) {
            STATUS_ONLINE -> R.drawable.ic_online
            STATUS_AWAY -> R.drawable.ic_away
            STATUS_BUSY -> R.drawable.ic_busy
            STATUS_OFFLINE -> R.drawable.ic_offline
            else -> 0
>>>>>>> db3cffc6
        }
    }

    fun isRootNodeNull() = (megaApi.rootNode == null)
}<|MERGE_RESOLUTION|>--- conflicted
+++ resolved
@@ -34,14 +34,6 @@
     init {
         repository.registerDataListeners()
 
-<<<<<<< HEAD
-=======
-        megaApi.addGlobalListener(this)
-        megaChatApi.addChatListener(this)
-
-        showDefaultAvatar()
-        loadAvatar(true)
->>>>>>> db3cffc6
         avatarChange.observeForever(avatarChangeObserver)
         scrolling.observeForever(scrollingObserver)
 
@@ -59,7 +51,6 @@
         scrolling.removeObserver(scrollingObserver)
     }
 
-<<<<<<< HEAD
     private fun showDefaultAvatar() = viewModelScope.launch {
         _avatar.value = repository.getDefaultAvatar()
     }
@@ -88,92 +79,8 @@
                     else -> showDefaultAvatar()
                 }
             }
-=======
-    private fun loadAvatar(retry: Boolean = false) {
-        add(Single.fromCallable { getCircleAvatar(context, megaApi.myEmail) }
-            .subscribeOn(Schedulers.io())
-            .observeOn(AndroidSchedulers.mainThread())
-            .subscribe(Consumer {
-                // actually it won't be null
-                it?.apply {
-                    when {
-                        it.first -> _avatar.value = it.second
-                        retry -> createAvatar()
-                        else -> showDefaultAvatar()
-                    }
-                }
-            }, logErr("loadAvatar"))
-        )
-    }
-
-    private fun createAvatar() {
-        megaApi.getUserAvatar(
-            megaApi.myUser,
-            buildAvatarFile(context, megaApi.myEmail + ".jpg").absolutePath,
-            object : DefaultMegaRequestListener {
-                override fun onRequestFinish(
-                    api: MegaApiJava,
-                    request: MegaRequest,
-                    e: MegaError
-                ) {
-                    if (request.type == MegaRequest.TYPE_GET_ATTR_USER
-                        && request.paramType == MegaApiJava.USER_ATTR_AVATAR
-                        && e.errorCode == MegaError.API_OK
-                    ) {
-                        loadAvatar()
-                    } else {
-                        showDefaultAvatar()
-                    }
-                }
-            })
-    }
-
-    private fun showDefaultAvatar() {
-        _avatar.value = getDefaultAvatar(
-            getColorAvatar(megaApi.myUser), megaChatApi.myFullname, Constants.AVATAR_SIZE, true
-        )
-    }
-
-    override fun onUserAlertsUpdate(
-        api: MegaApiJava,
-        userAlerts: ArrayList<MegaUserAlert>?
-    ) {
-        updateNotification()
-    }
-
-    override fun onContactRequestsUpdate(
-        api: MegaApiJava,
-        requests: ArrayList<MegaContactRequest>?
-    ) {
-        updateNotification()
-    }
-
-    private fun updateNotification() {
-        _notification.value =
-            megaApi.numUnreadUserAlerts + (megaApi.incomingContactRequests?.size ?: 0)
-    }
-
-    override fun onChatOnlineStatusUpdate(
-        api: MegaChatApiJava,
-        userhandle: Long,
-        status: Int,
-        inProgress: Boolean
-    ) {
-        if (userhandle == megaChatApi.myUserHandle) {
-            updateChatStatus(status)
         }
     }
 
-    private fun updateChatStatus(status: Int) {
-        _chatStatus.value = when (status) {
-            STATUS_ONLINE -> R.drawable.ic_online
-            STATUS_AWAY -> R.drawable.ic_away
-            STATUS_BUSY -> R.drawable.ic_busy
-            STATUS_OFFLINE -> R.drawable.ic_offline
-            else -> 0
->>>>>>> db3cffc6
-        }
-    }
-
-    fun isRootNodeNull() = (megaApi.rootNode == null)
+    fun isRootNodeNull() = repository.isRootNodeNull()
 }