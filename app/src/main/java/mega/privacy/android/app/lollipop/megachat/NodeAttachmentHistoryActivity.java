package mega.privacy.android.app.lollipop.megachat;

import android.app.ActivityManager;
import android.app.ProgressDialog;
import android.content.Context;
import android.content.DialogInterface;
import android.content.Intent;
import android.content.res.Configuration;
import android.net.Uri;
import android.os.Build;
import android.os.Bundle;
import android.os.Environment;
import android.os.Handler;
import androidx.core.content.FileProvider;
import androidx.appcompat.app.ActionBar;
import androidx.appcompat.view.ActionMode;
import androidx.recyclerview.widget.LinearLayoutManager;
import androidx.recyclerview.widget.RecyclerView;

import android.os.Looper;
import android.text.Html;
import android.text.Spanned;
import android.util.DisplayMetrics;
import android.view.Display;
import android.view.Menu;
import android.view.MenuInflater;
import android.view.MenuItem;
import android.view.View;
import android.view.View.OnClickListener;
import android.widget.CheckBox;
import android.widget.ImageView;
import android.widget.LinearLayout;
import android.widget.RelativeLayout;
import android.widget.TextView;

import com.google.android.material.appbar.AppBarLayout;
import com.google.android.material.appbar.MaterialToolbar;
import com.google.android.material.dialog.MaterialAlertDialogBuilder;

import java.io.File;
import java.util.ArrayList;
import java.util.List;
import java.util.ListIterator;

import mega.privacy.android.app.DatabaseHandler;
import mega.privacy.android.app.MegaApplication;
import mega.privacy.android.app.MimeTypeList;
import mega.privacy.android.app.R;
import mega.privacy.android.app.components.NewGridRecyclerView;
import mega.privacy.android.app.components.SimpleDividerItemDecoration;
import mega.privacy.android.app.interfaces.StoreDataBeforeForward;
import mega.privacy.android.app.lollipop.AudioVideoPlayerLollipop;
import mega.privacy.android.app.lollipop.FileStorageActivityLollipop;
import mega.privacy.android.app.lollipop.LoginActivityLollipop;
import mega.privacy.android.app.lollipop.ManagerActivityLollipop;
import mega.privacy.android.app.lollipop.PdfViewerActivityLollipop;
import mega.privacy.android.app.lollipop.PinActivityLollipop;
import mega.privacy.android.app.lollipop.controllers.ChatController;
import mega.privacy.android.app.listeners.CreateChatListener;
import mega.privacy.android.app.lollipop.listeners.MultipleForwardChatProcessor;
import mega.privacy.android.app.lollipop.listeners.MultipleRequestListener;
import mega.privacy.android.app.lollipop.megachat.chatAdapters.NodeAttachmentHistoryAdapter;
import mega.privacy.android.app.modalbottomsheet.chatmodalbottomsheet.NodeAttachmentBottomSheetDialogFragment;
<<<<<<< HEAD
import mega.privacy.android.app.utils.ColorUtils;
=======
>>>>>>> f0714b8c
import mega.privacy.android.app.utils.Util;
import nz.mega.sdk.MegaApiAndroid;
import nz.mega.sdk.MegaApiJava;
import nz.mega.sdk.MegaChatApi;
import nz.mega.sdk.MegaChatApiAndroid;
import nz.mega.sdk.MegaChatApiJava;
import nz.mega.sdk.MegaChatError;
import nz.mega.sdk.MegaChatListItem;
import nz.mega.sdk.MegaChatListenerInterface;
import nz.mega.sdk.MegaChatMessage;
import nz.mega.sdk.MegaChatNodeHistoryListenerInterface;
import nz.mega.sdk.MegaChatPeerList;
import nz.mega.sdk.MegaChatPresenceConfig;
import nz.mega.sdk.MegaChatRequest;
import nz.mega.sdk.MegaChatRequestListenerInterface;
import nz.mega.sdk.MegaChatRoom;
import nz.mega.sdk.MegaError;
import nz.mega.sdk.MegaNode;
import nz.mega.sdk.MegaNodeList;
import nz.mega.sdk.MegaRequest;
import nz.mega.sdk.MegaRequestListenerInterface;
import nz.mega.sdk.MegaUser;

import static mega.privacy.android.app.lollipop.AudioVideoPlayerLollipop.*;
import static mega.privacy.android.app.modalbottomsheet.ModalBottomSheetUtil.*;
import static mega.privacy.android.app.utils.AlertsAndWarnings.showOverDiskQuotaPaywallWarning;
import static mega.privacy.android.app.utils.ColorUtils.getColorHexString;
import static mega.privacy.android.app.utils.Constants.*;
import static mega.privacy.android.app.utils.FileUtil.*;
import static mega.privacy.android.app.utils.LogUtil.*;
import static mega.privacy.android.app.utils.MegaApiUtils.*;
import static mega.privacy.android.app.utils.Util.*;
import static nz.mega.sdk.MegaApiJava.STORAGE_STATE_PAYWALL;

public class NodeAttachmentHistoryActivity extends PinActivityLollipop implements MegaChatRequestListenerInterface, MegaRequestListenerInterface, OnClickListener, MegaChatListenerInterface, MegaChatNodeHistoryListenerInterface, StoreDataBeforeForward<ArrayList<MegaChatMessage>> {

	public static int NUMBER_MESSAGES_TO_LOAD = 20;
	public static int NUMBER_MESSAGES_BEFORE_LOAD = 8;

	MegaApiAndroid megaApi;
	MegaChatApiAndroid megaChatApi;
	ActionBar aB;
	MaterialToolbar tB;
	NodeAttachmentHistoryActivity nodeAttachmentHistoryActivity = this;

    private androidx.appcompat.app.AlertDialog downloadConfirmationDialog;
    DatabaseHandler dbH = null;
    public boolean isList = true;

	RelativeLayout container;
	LinearLayout linearLayoutList;
	LinearLayout linearLayoutGrid;
	RecyclerView listView;
	LinearLayoutManager mLayoutManager;
	RelativeLayout emptyLayout;
	TextView emptyTextView;
	ImageView emptyImageView;

	MenuItem importIcon;
    private MenuItem thumbViewMenuItem;

	ArrayList<MegaChatMessage> messages;
	ArrayList<MegaChatMessage> bufferMessages;

	public MegaChatRoom chatRoom;
	
	NodeAttachmentHistoryAdapter adapter;
	boolean scrollingUp = false;
	boolean getMoreHistory=false;
	boolean isLoadingHistory = false;

	private ActionMode actionMode;
	DisplayMetrics outMetrics;
	
	ProgressDialog statusDialog;

	MenuItem selectMenuItem;
	MenuItem unSelectMenuItem;

	Handler handler;
	int stateHistory;
	public long chatId = -1;
	public long selectedMessageId = -1;

	ChatController chatC;

	private MegaNode myChatFilesFolder;
	private ArrayList<MegaChatMessage> preservedMessagesSelected;
	private ArrayList<MegaChatMessage> preservedMessagesToImport;

	private NodeAttachmentBottomSheetDialogFragment bottomSheetDialogFragment;

	@Override
	protected void onCreate(Bundle savedInstanceState) {
		logDebug("onCreate");
		super.onCreate(savedInstanceState);
		
		if (megaApi == null){
			megaApi = ((MegaApplication) getApplication()).getMegaApi();
			
		}

		if (megaChatApi == null){
			megaChatApi = ((MegaApplication) getApplication()).getMegaChatApi();
		}

		if(megaChatApi==null||megaChatApi.getInitState()==MegaChatApi.INIT_ERROR||megaChatApi.getInitState()==MegaChatApi.INIT_NOT_DONE){
			logDebug("Refresh session - karere");
			Intent intent = new Intent(this, LoginActivityLollipop.class);
			intent.putExtra(VISIBLE_FRAGMENT,  LOGIN_FRAGMENT);
			intent.setFlags(Intent.FLAG_ACTIVITY_CLEAR_TOP);
			startActivity(intent);
			finish();
			return;
		}

		chatC = new ChatController(this);

		logDebug("addChatListener");
		megaChatApi.addChatListener(this);
		megaChatApi.addNodeHistoryListener(chatId,this);

		handler = new Handler();

        dbH = DatabaseHandler.getDbHandler(this);
		
		Display display = getWindowManager().getDefaultDisplay();
		outMetrics = new DisplayMetrics ();
	    display.getMetrics(outMetrics);

		setContentView(R.layout.activity_node_history);

		if (savedInstanceState != null){
			chatId = savedInstanceState.getLong("chatId", -1);
		}

		//Set toolbar
		tB = findViewById(R.id.toolbar_node_history);
		setSupportActionBar(tB);
		aB = getSupportActionBar();
		aB.setDisplayHomeAsUpEnabled(true);
		aB.setDisplayShowHomeEnabled(true);

		aB.setTitle(getString(R.string.title_chat_shared_files_info).toUpperCase());

		container = (RelativeLayout) findViewById(R.id.node_history_main_layout);

		emptyLayout = (RelativeLayout) findViewById(R.id.empty_layout_node_history);
		emptyTextView = (TextView) findViewById(R.id.empty_text_node_history);
		emptyImageView = (ImageView) findViewById(R.id.empty_image_view_node_history);

		if(getResources().getConfiguration().orientation == Configuration.ORIENTATION_LANDSCAPE){
			emptyImageView.setImageResource(R.drawable.contacts_empty_landscape);
		}else{
			emptyImageView.setImageResource(R.drawable.ic_empty_contacts);
		}

		String textToShow = String.format(getString(R.string.context_empty_shared_files));
		try{
			textToShow = textToShow.replace("[A]", "<font color=\'" + getColorHexString(this, R.color.grey_900_grey_100) + "\'>");
			textToShow = textToShow.replace("[/A]", "</font>");
			textToShow = textToShow.replace("[B]", "<font color=\'" + getColorHexString(this, R.color.grey_300_grey_600) + "\'>");
			textToShow = textToShow.replace("[/B]", "</font>");
		}
		catch (Exception e){}
		Spanned result = null;
		if (android.os.Build.VERSION.SDK_INT >= android.os.Build.VERSION_CODES.N) {
			result = Html.fromHtml(textToShow,Html.FROM_HTML_MODE_LEGACY);
		} else {
			result = Html.fromHtml(textToShow);
		}
		emptyTextView.setText(result);

		linearLayoutList = (LinearLayout) findViewById(R.id.linear_layout_recycler_list);
		linearLayoutGrid = (LinearLayout) findViewById(R.id.linear_layout_recycler_grid);

		if(isList){
			linearLayoutList.setVisibility(View.VISIBLE);
			linearLayoutGrid.setVisibility(View.GONE);

			listView = (RecyclerView) findViewById(R.id.node_history_list_view);
			listView.addItemDecoration(new SimpleDividerItemDecoration(this));
			mLayoutManager = new LinearLayoutManager(this);
			mLayoutManager.setOrientation(LinearLayoutManager.VERTICAL);
			listView.setLayoutManager(mLayoutManager);
			listView.setItemAnimator(noChangeRecyclerViewItemAnimator());
		}
		else{
			linearLayoutList.setVisibility(View.GONE);
			linearLayoutGrid.setVisibility(View.VISIBLE);

			listView = (NewGridRecyclerView)findViewById(R.id.file_grid_view_browser);
		}

		listView.setClipToPadding(false);
		listView.setHasFixedSize(true);

		listView.addOnScrollListener(new RecyclerView.OnScrollListener() {
			@Override
			public void onScrolled(RecyclerView recyclerView, int dx, int dy) {

				if(stateHistory!=MegaChatApi.SOURCE_NONE){
					if (dy > 0) {
						// Scrolling up
						scrollingUp = true;
					} else {
						// Scrolling down
						scrollingUp = false;
					}

					if(scrollingUp){
						int pos = mLayoutManager.findFirstVisibleItemPosition();

						if(pos<=NUMBER_MESSAGES_BEFORE_LOAD&&getMoreHistory){
							logDebug("DE->loadAttachments:scrolling down");
							isLoadingHistory = true;
							stateHistory = megaChatApi.loadAttachments(chatId, NUMBER_MESSAGES_TO_LOAD);
							getMoreHistory = false;
						}
					}
				}
				checkScroll();
			}
		});


	    Bundle extras = getIntent().getExtras();
		if (extras != null){
			if(chatId==-1){
				chatId = extras.getLong("chatId");
			}

			chatRoom=megaChatApi.getChatRoom(chatId);

			if(chatRoom!=null){
				messages = new ArrayList<>();
				bufferMessages = new ArrayList<MegaChatMessage>();

				if (messages.size() != 0){
					emptyLayout.setVisibility(View.GONE);
					listView.setVisibility(View.VISIBLE);
				}
				else{
					emptyLayout.setVisibility(View.VISIBLE);
					listView.setVisibility(View.GONE);
				}

				boolean resultOpen = megaChatApi.openNodeHistory(chatId, this);
				if(resultOpen){
					logDebug("Node history opened correctly");

					messages = new ArrayList<MegaChatMessage>();

					if(isList){
						if (adapter == null){
							adapter = new NodeAttachmentHistoryAdapter(this, messages, listView, NodeAttachmentHistoryAdapter.ITEM_VIEW_TYPE_LIST);
						}
					}
					else{
						if (adapter == null){
							adapter = new NodeAttachmentHistoryAdapter(this, messages, listView, NodeAttachmentHistoryAdapter.ITEM_VIEW_TYPE_GRID);
						}
					}

					listView.setAdapter(adapter);
					adapter.setMultipleSelect(false);

					adapter.setMessages(messages);

					isLoadingHistory = true;
					logDebug("A->loadAttachments");
					stateHistory = megaChatApi.loadAttachments(chatId, NUMBER_MESSAGES_TO_LOAD);
				}
			}
			else{
				logError("ERROR: node is NULL");
			}
		}
	}

	@Override
    protected void onDestroy(){
		logDebug("onDestroy");
    	super.onDestroy();
		if (megaChatApi != null) {
			megaChatApi.removeChatListener(this);
			megaChatApi.removeNodeHistoryListener(chatId, this);
			megaChatApi.closeNodeHistory(chatId, null);
		}
		if (handler != null) {
			handler.removeCallbacksAndMessages(null);
		}
    }
	
	@Override
	public boolean onCreateOptionsMenu(Menu menu) {
		
		// Inflate the menu items for use in the action bar
	    MenuInflater inflater = getMenuInflater();
	    inflater.inflate(R.menu.activity_node_history, menu);

	    selectMenuItem = menu.findItem(R.id.action_select);
		unSelectMenuItem = menu.findItem(R.id.action_unselect);
        thumbViewMenuItem= menu.findItem(R.id.action_grid);

	    return super.onCreateOptionsMenu(menu);
	}

	@Override
	public boolean onPrepareOptionsMenu(Menu menu) {

        if(messages.size()>0){
            selectMenuItem.setVisible(true);
        }
        else{
            selectMenuItem.setVisible(false);
        }

		unSelectMenuItem.setVisible(false);
		thumbViewMenuItem.setVisible(false);

		return super.onPrepareOptionsMenu(menu);
	}

	@Override
	public boolean onOptionsItemSelected(MenuItem item) {
		// Handle presses on the action bar items
	    switch (item.getItemId()) {
		    case android.R.id.home:{
		    	onBackPressed();
		    	return true;
		    }
		    case R.id.action_select:{
		    	selectAll();
		    	return true;
		    }
            case R.id.action_grid:{
                return true;
            }
		    default:{
	            return super.onOptionsItemSelected(item);
	        }
	    }
	}

	public void activateActionMode(){
		logDebug("activateActionMode");
		if (!adapter.isMultipleSelect()){
			adapter.setMultipleSelect(true);
			actionMode = startSupportActionMode(new NodeAttachmentHistoryActivity.ActionBarCallBack());
		}
	}

	// Clear all selected items
	private void clearSelections() {
		if(adapter.isMultipleSelect()){
			adapter.clearSelections();
		}
	}
	
	public void selectAll(){
		logDebug("selectAll");
		if (adapter != null){
			if(adapter.isMultipleSelect()){
				adapter.selectAll();
			}
			else{						
				adapter.setMultipleSelect(true);
				adapter.selectAll();
				
				actionMode = startSupportActionMode(new ActionBarCallBack());
			}
			new Handler(Looper.getMainLooper()).post(() -> updateActionModeTitle());
		}
	}
	
	public boolean showSelectMenuItem(){
		if (adapter != null){
			return adapter.isMultipleSelect();
		}
		
		return false;
	}

	public void itemClick(int position) {
		logDebug("Position: " + position);
		if(megaChatApi.isSignalActivityRequired()){
			megaChatApi.signalPresenceActivity();
		}

		if(position<messages.size()){
			MegaChatMessage m = messages.get(position);

			if (adapter.isMultipleSelect()) {

				adapter.toggleSelection(position);

				List<MegaChatMessage> messages = adapter.getSelectedMessages();
				if (messages.size() > 0) {
					updateActionModeTitle();
				}

			}else{

				if(m!=null){
					MegaNodeList nodeList = m.getMegaNodeList();
					if(nodeList.size()==1){
						MegaNode node = nodeList.get(0);

						if (MimeTypeList.typeForName(node.getName()).isImage()){
							if(node.hasPreview()){
								logDebug("Show full screen viewer");
								showFullScreenViewer(m.getMsgId());
							}
							else{
								logDebug("Image without preview - show node attachment panel for one node");
								showNodeAttachmentBottomSheet(m, position);
							}
						}
						else if (MimeTypeList.typeForName(node.getName()).isVideoReproducible() || MimeTypeList.typeForName(node.getName()).isAudio() ){
							logDebug("isFile:isVideoReproducibleOrIsAudio");
							String mimeType = MimeTypeList.typeForName(node.getName()).getType();
							logDebug("FILE HANDLE: " + node.getHandle() + ", TYPE: "+mimeType);

							Intent mediaIntent;
							boolean internalIntent;
							boolean opusFile = false;
							if (MimeTypeList.typeForName(node.getName()).isVideoNotSupported() || MimeTypeList.typeForName(node.getName()).isAudioNotSupported()){
								mediaIntent = new Intent(Intent.ACTION_VIEW);
								internalIntent=false;
								String[] s = node.getName().split("\\.");
								if (s != null && s.length > 1 && s[s.length-1].equals("opus")) {
									opusFile = true;
								}
							}
							else {
								logDebug("setIntentToAudioVideoPlayer");
								mediaIntent = new Intent(this, AudioVideoPlayerLollipop.class);
								internalIntent=true;
							}

							mediaIntent.putExtra("adapterType", FROM_CHAT);
							mediaIntent.putExtra(IS_PLAYLIST, false);
							mediaIntent.putExtra("msgId", m.getMsgId());
							mediaIntent.putExtra("chatId", chatId);

							mediaIntent.putExtra("FILENAME", node.getName());

							String localPath = getLocalFile(this, node.getName(), node.getSize());

							if (localPath != null){
								File mediaFile = new File(localPath);
								//mediaIntent.setDataAndType(Uri.parse(localPath), mimeType);
								if (Build.VERSION.SDK_INT >= Build.VERSION_CODES.N && localPath.contains(Environment.getExternalStorageDirectory().getPath())) {
									logDebug("FileProviderOption");
									Uri mediaFileUri = FileProvider.getUriForFile(this, "mega.privacy.android.app.providers.fileprovider", mediaFile);
									if(mediaFileUri==null){
										logError("ERROR: NULL media file Uri");
										showSnackbar(SNACKBAR_TYPE, getString(R.string.general_text_error));
									}
									else{
										mediaIntent.setDataAndType(mediaFileUri, MimeTypeList.typeForName(node.getName()).getType());
									}
								}
								else{
									Uri mediaFileUri = Uri.fromFile(mediaFile);
									if(mediaFileUri==null){
										logError("ERROR :NULL media file Uri");
										showSnackbar(SNACKBAR_TYPE, getString(R.string.general_text_error));
									}
									else{
										mediaIntent.setDataAndType(mediaFileUri, MimeTypeList.typeForName(node.getName()).getType());
									}
								}
								mediaIntent.addFlags(Intent.FLAG_GRANT_READ_URI_PERMISSION);
							}
							else {
								logWarning("Local Path NULL");
								if (isOnline(this)){
									if (megaApi.httpServerIsRunning() == 0) {
										megaApi.httpServerStart();
									}
									else{
										logWarning("ERROR: HTTP server already running");
									}

									ActivityManager.MemoryInfo mi = new ActivityManager.MemoryInfo();
									ActivityManager activityManager = (ActivityManager) this.getSystemService(Context.ACTIVITY_SERVICE);
									activityManager.getMemoryInfo(mi);

									if(mi.totalMem>BUFFER_COMP){
										logDebug("Total mem: " + mi.totalMem + " allocate 32 MB");
										megaApi.httpServerSetMaxBufferSize(MAX_BUFFER_32MB);
									}
									else{
										logDebug("Total mem: " + mi.totalMem + " allocate 16 MB");
										megaApi.httpServerSetMaxBufferSize(MAX_BUFFER_16MB);
									}

									String url = megaApi.httpServerGetLocalLink(node);
									if(url!=null){
										Uri parsedUri = Uri.parse(url);
										if(parsedUri!=null){
											mediaIntent.setDataAndType(parsedUri, mimeType);
										}
										else{
											logError("ERROR: HTTP server get local link");
											showSnackbar(SNACKBAR_TYPE, getString(R.string.general_text_error));
										}
									}
									else{
										logError("ERROR: HTTP server get local link");
										showSnackbar(SNACKBAR_TYPE, getString(R.string.general_text_error));
									}
								}
								else {
									showSnackbar(SNACKBAR_TYPE, getString(R.string.error_server_connection_problem)+". "+ getString(R.string.no_network_connection_on_play_file));
								}
							}
							mediaIntent.putExtra("HANDLE", node.getHandle());
							if (opusFile){
								mediaIntent.setDataAndType(mediaIntent.getData(), "audio/*");
							}
							if(internalIntent){
								startActivity(mediaIntent);
							}
							else{
								logDebug("External Intent");
								if (isIntentAvailable(this, mediaIntent)){
									startActivity(mediaIntent);
								}
								else{
									logWarning("No available Intent");
									showNodeAttachmentBottomSheet(m, position);
								}
							}
						}
						else if (MimeTypeList.typeForName(node.getName()).isPdf()){
							logDebug("isFile:isPdf");
							String mimeType = MimeTypeList.typeForName(node.getName()).getType();
							logDebug("FILE HANDLE: " + node.getHandle() + ", TYPE: "+mimeType);
							Intent pdfIntent = new Intent(this, PdfViewerActivityLollipop.class);
							pdfIntent.putExtra("inside", true);
							pdfIntent.putExtra("adapterType", FROM_CHAT);
							pdfIntent.putExtra("msgId", m.getMsgId());
							pdfIntent.putExtra("chatId", chatId);

							pdfIntent.putExtra("FILENAME", node.getName());

							String localPath = getLocalFile(this, node.getName(), node.getSize());
							if (localPath != null){
								File mediaFile = new File(localPath);
								if (Build.VERSION.SDK_INT >= Build.VERSION_CODES.N && localPath.contains(Environment.getExternalStorageDirectory().getPath())) {
									logDebug("File Provider Option");
									Uri mediaFileUri = FileProvider.getUriForFile(this, "mega.privacy.android.app.providers.fileprovider", mediaFile);
									if(mediaFileUri==null){
										logError("ERROR: NULL media file Uri");
										showSnackbar(SNACKBAR_TYPE, getString(R.string.general_text_error));
									}
									else{
										pdfIntent.setDataAndType(mediaFileUri, MimeTypeList.typeForName(node.getName()).getType());
									}
								}
								else{
									Uri mediaFileUri = Uri.fromFile(mediaFile);
									if(mediaFileUri==null){
										logError("ERROR: NULL media file Uri");
										showSnackbar(SNACKBAR_TYPE, getString(R.string.general_text_error));
									}
									else{
										pdfIntent.setDataAndType(mediaFileUri, MimeTypeList.typeForName(node.getName()).getType());
									}
								}
								pdfIntent.addFlags(Intent.FLAG_GRANT_READ_URI_PERMISSION);
							}
							else {
								logWarning("Local Path NULL");
								if (isOnline(this)){
									if (megaApi.httpServerIsRunning() == 0) {
										megaApi.httpServerStart();
									}
									else{
										logWarning("ERROR: HTTP server already running");
									}
									ActivityManager.MemoryInfo mi = new ActivityManager.MemoryInfo();
									ActivityManager activityManager = (ActivityManager) this.getSystemService(Context.ACTIVITY_SERVICE);
									activityManager.getMemoryInfo(mi);
									if(mi.totalMem>BUFFER_COMP){
										logDebug("Total mem: " + mi.totalMem + " allocate 32 MB");
										megaApi.httpServerSetMaxBufferSize(MAX_BUFFER_32MB);
									}
									else{
										logDebug("Total mem: " + mi.totalMem + " allocate 16 MB");
										megaApi.httpServerSetMaxBufferSize(MAX_BUFFER_16MB);
									}
									String url = megaApi.httpServerGetLocalLink(node);
									if(url!=null){
										Uri parsedUri = Uri.parse(url);
										if(parsedUri!=null){
											pdfIntent.setDataAndType(parsedUri, mimeType);
										}
										else{
											logError("ERROR: HTTP server get local link");
											showSnackbar(SNACKBAR_TYPE, getString(R.string.general_text_error));
										}
									}
									else{
										logError("ERROR: HTTP server get local link");
										showSnackbar(SNACKBAR_TYPE, getString(R.string.general_text_error));
									}
								}
								else {
									showSnackbar(SNACKBAR_TYPE, getString(R.string.error_server_connection_problem)+". "+ getString(R.string.no_network_connection_on_play_file));
								}
							}
							pdfIntent.putExtra("HANDLE", node.getHandle());

							if (isIntentAvailable(this, pdfIntent)){
								startActivity(pdfIntent);
							}
							else{
								logWarning("No svailable Intent");
								showNodeAttachmentBottomSheet(m, position);
							}
							overridePendingTransition(0,0);
						}
						else{
							logDebug("NOT Image, pdf, audio or video - show node attachment panel for one node");
							showNodeAttachmentBottomSheet(m, position);
						}
					}
					else{
						logDebug("Show node attachment panel");
						showNodeAttachmentBottomSheet(m, position);
					}
				}
			}
		}else{
			logWarning("DO NOTHING: Position ("+position+") is more than size in messages (size: "+messages.size()+")");
		}
	}

	public void showFullScreenViewer(long msgId){
		logDebug("Message ID: " + msgId);
		int position = 0;
		boolean positionFound = false;
		List<Long> ids = new ArrayList<>();
		for(int i=0; i<messages.size();i++){
			MegaChatMessage msg = messages.get(i);
			ids.add(msg.getMsgId());

			if(msg.getMsgId()==msgId){
				positionFound=true;
			}
			if(!positionFound){
				MegaNodeList nodeList = msg.getMegaNodeList();
				if(nodeList.size()==1){
					MegaNode node = nodeList.get(0);
					if(MimeTypeList.typeForName(node.getName()).isImage()){
						position++;
					}
				}
			}
		}

		Intent intent = new Intent(this, ChatFullScreenImageViewer.class);
		intent.putExtra("position", position);
		intent.putExtra("chatId", chatId);

		long[] array = new long[ids.size()];
		for(int i = 0; i < ids.size(); i++) {
			array[i] = ids.get(i);
		}
		intent.putExtra("messageIds", array);
		startActivity(intent);
	}
	
	private void updateActionModeTitle() {
		logDebug("updateActionModeTitle");
		if (actionMode == null) {
			return;
		}

		int num = adapter.getSelectedItemCount();
		try {
			actionMode.setTitle(num+"");
			actionMode.invalidate();
		} catch (Exception e) {
			e.printStackTrace();
			logError("Invalidate error", e);
		}
	}
	
	/*
	 * Disable selection
	 */
	public void hideMultipleSelect() {
		adapter.setMultipleSelect(false);
		if (actionMode != null) {
			actionMode.finish();
		}
	}
	
	@Override
	public void onClick(View v) {
		switch (v.getId()){		
			case R.id.file_contact_list_layout:{
				Intent i = new Intent(this, ManagerActivityLollipop.class);
				i.setAction(ACTION_REFRESH_PARENTHANDLE_BROWSER);
				//i.putExtra("parentHandle", node.getHandle());
				startActivity(i);
				finish();
				break;
			}
		}
	}

	public void notifyDataSetChanged(){		
		if (adapter != null){
			adapter.notifyDataSetChanged();
		}		
	}

	@Override
	public void onSaveInstanceState(Bundle outState) {
		logDebug("onSaveInstanceState");
		super.onSaveInstanceState(outState);
		if(chatRoom!=null){
			outState.putLong("chatId", chatRoom.getChatId());
		}
	}

	@Override
	public void storedUnhandledData(ArrayList<MegaChatMessage> preservedData) {
	}

	@Override
	public void handleStoredData() {
		chatC.proceedWithForward(myChatFilesFolder, preservedMessagesSelected, preservedMessagesToImport, chatId);
		preservedMessagesSelected = null;
		preservedMessagesToImport = null;
	}

	@Override
	public void storedUnhandledData(ArrayList<MegaChatMessage> messagesSelected, ArrayList<MegaChatMessage> messagesToImport) {
		preservedMessagesSelected = messagesSelected;
		preservedMessagesToImport = messagesToImport;
	}

	private class ActionBarCallBack implements ActionMode.Callback {

		@Override
		public boolean onActionItemClicked(ActionMode mode, MenuItem item) {
			logDebug("onActionItemClicked");
			final ArrayList<MegaChatMessage> messagesSelected = adapter.getSelectedMessages();

			if (app.getStorageState() == STORAGE_STATE_PAYWALL &&
					item.getItemId() != R.id.cab_menu_select_all && item.getItemId() != R.id.cab_menu_unselect_all) {
				showOverDiskQuotaPaywallWarning();
				return false;
			}

			switch (item.getItemId()) {
				case R.id.cab_menu_select_all: {
					selectAll();
					break;
				}
				case R.id.cab_menu_unselect_all: {
					clearSelections();
					break;
				}
				case R.id.chat_cab_menu_forward: {
					logDebug("Forward message");
					clearSelections();
					hideMultipleSelect();
					forwardMessages(messagesSelected);
					break;
				}
				case R.id.chat_cab_menu_delete:{
					clearSelections();
					hideMultipleSelect();
					//Delete
					showConfirmationDeleteMessages(messagesSelected, chatRoom);
					break;
				}
				case R.id.chat_cab_menu_download:{
					clearSelections();
					hideMultipleSelect();

					ArrayList<MegaNodeList> list = new ArrayList<>();
					for(int i = 0; i<messagesSelected.size();i++){

						MegaNodeList megaNodeList = messagesSelected.get(i).getMegaNodeList();
						list.add(megaNodeList);
					}
					chatC.prepareForChatDownload(list);
					break;
				}
				case R.id.chat_cab_menu_import:{
					clearSelections();
					hideMultipleSelect();
					chatC.importNodesFromMessages(messagesSelected);
					break;
				}
				case R.id.chat_cab_menu_offline:{
					clearSelections();
					hideMultipleSelect();
					chatC.saveForOfflineWithMessages(messagesSelected, megaChatApi.getChatRoom(chatId));
					break;
				}
			}
			return false;
		}

		@Override
		public boolean onCreateActionMode(ActionMode mode, Menu menu) {
			logDebug("onCreateActionMode");
			MenuInflater inflater = mode.getMenuInflater();
			inflater.inflate(R.menu.messages_node_history_action, menu);

			importIcon = menu.findItem(R.id.chat_cab_menu_import);
            checkScroll();
			return true;
		}

		@Override
		public void onDestroyActionMode(ActionMode arg0) {
			logDebug("onDestroyActionMode");
			adapter.clearSelections();
			adapter.setMultipleSelect(false);
			checkScroll();
		}

		@Override
		public boolean onPrepareActionMode(ActionMode mode, Menu menu) {
			logDebug("onPrepareActionMode");
			List<MegaChatMessage> selected = adapter.getSelectedMessages();
			if (selected.size() != 0) {
//                MenuItem unselect = menu.findItem(R.id.cab_menu_unselect_all);

				MenuItem unselect = menu.findItem(R.id.cab_menu_unselect_all);
				if (selected.size() == adapter.getItemCount()) {
					menu.findItem(R.id.cab_menu_select_all).setVisible(false);
					unselect.setTitle(getString(R.string.action_unselect_all));
					unselect.setVisible(true);
				} else {
					menu.findItem(R.id.cab_menu_select_all).setVisible(true);
					unselect.setTitle(getString(R.string.action_unselect_all));
					unselect.setVisible(true);
				}

				if (chatRoom.getOwnPrivilege() == MegaChatRoom.PRIV_RM || chatRoom.getOwnPrivilege() == MegaChatRoom.PRIV_RO && !chatRoom.isPreview()) {

					menu.findItem(R.id.chat_cab_menu_delete).setVisible(false);
					menu.findItem(R.id.chat_cab_menu_forward).setVisible(false);
					menu.findItem(R.id.chat_cab_menu_download).setVisible(false);
					menu.findItem(R.id.chat_cab_menu_offline).setVisible(false);

				}
				else {

					logDebug("Chat with permissions");
					if (isOnline(nodeAttachmentHistoryActivity) && !chatC.isInAnonymousMode()) {
						menu.findItem(R.id.chat_cab_menu_forward).setVisible(true);
					} else {
						menu.findItem(R.id.chat_cab_menu_forward).setVisible(false);
					}

					if (selected.size() == 1) {
						if (selected.get(0).getUserHandle() == megaChatApi.getMyUserHandle() && selected.get(0).isDeletable()) {
							logDebug("One message - Message DELETABLE");
							menu.findItem(R.id.chat_cab_menu_delete).setVisible(true);
						} else {
							menu.findItem(R.id.chat_cab_menu_delete).setVisible(false);
						}

						if (isOnline(nodeAttachmentHistoryActivity)) {
							menu.findItem(R.id.chat_cab_menu_download).setVisible(true);
							if (chatC.isInAnonymousMode()) {
								menu.findItem(R.id.chat_cab_menu_offline).setVisible(false);
								importIcon.setVisible(false);
							}
							else {
								menu.findItem(R.id.chat_cab_menu_offline).setVisible(true);
								importIcon.setVisible(true);
							}
						} else {
							menu.findItem(R.id.chat_cab_menu_download).setVisible(false);
							menu.findItem(R.id.chat_cab_menu_offline).setVisible(false);
							importIcon.setVisible(false);
						}

					} else {
						logDebug("Many items selected");
						boolean showDelete = true;
						boolean allNodeAttachments = true;

						for (int i = 0; i < selected.size(); i++) {

							if (showDelete) {
								if (selected.get(i).getUserHandle() == megaChatApi.getMyUserHandle()) {
									if (!(selected.get(i).isDeletable())) {
										showDelete = false;
									}

								} else {
									showDelete = false;
								}
							}

							if (allNodeAttachments) {
								if (selected.get(i).getType() != MegaChatMessage.TYPE_NODE_ATTACHMENT) {
									allNodeAttachments = false;
								}
							}
						}

						if (isOnline(nodeAttachmentHistoryActivity)) {
							menu.findItem(R.id.chat_cab_menu_download).setVisible(true);
							if (chatC.isInAnonymousMode()) {
								menu.findItem(R.id.chat_cab_menu_offline).setVisible(false);
								importIcon.setVisible(false);
							}
							else {
								menu.findItem(R.id.chat_cab_menu_offline).setVisible(true);
								importIcon.setVisible(true);
							}
						} else {
							menu.findItem(R.id.chat_cab_menu_download).setVisible(false);
							menu.findItem(R.id.chat_cab_menu_offline).setVisible(false);
							importIcon.setVisible(false);
						}

						menu.findItem(R.id.chat_cab_menu_delete).setVisible(showDelete);
						if (isOnline(nodeAttachmentHistoryActivity) && !chatC.isInAnonymousMode()) {
							menu.findItem(R.id.chat_cab_menu_forward).setVisible(true);
						} else {
							menu.findItem(R.id.chat_cab_menu_forward).setVisible(false);
						}
					}
				}
			} else {
				menu.findItem(R.id.cab_menu_select_all).setVisible(true);
				menu.findItem(R.id.cab_menu_unselect_all).setVisible(false);
				menu.findItem(R.id.chat_cab_menu_download).setVisible(false);
				menu.findItem(R.id.chat_cab_menu_delete).setVisible(false);
				menu.findItem(R.id.chat_cab_menu_offline).setVisible(false);
				menu.findItem(R.id.chat_cab_menu_forward).setVisible(false);
			}
			return false;
		}
	}

	public void showConfirmationDeleteMessages(final ArrayList<MegaChatMessage> messages, final MegaChatRoom chat){
		logDebug("Chat ID: " + chat.getChatId());

		DialogInterface.OnClickListener dialogClickListener = new DialogInterface.OnClickListener() {
			@Override
			public void onClick(DialogInterface dialog, int which) {
				switch (which){
					case DialogInterface.BUTTON_POSITIVE:
						ChatController cC = new ChatController(nodeAttachmentHistoryActivity);
						cC.deleteMessages(messages, chat);
						break;

					case DialogInterface.BUTTON_NEGATIVE:
						//No button clicked
						break;
				}
			}
		};

		MaterialAlertDialogBuilder builder = new MaterialAlertDialogBuilder(this, R.style.ThemeOverlay_Mega_MaterialAlertDialog);

		if(messages.size()==1){
			builder.setMessage(R.string.confirmation_delete_one_message);
		}
		else{
			builder.setMessage(R.string.confirmation_delete_several_messages);
		}
		builder.setPositiveButton(R.string.context_remove, dialogClickListener)
				.setNegativeButton(R.string.general_cancel, dialogClickListener).show();
	}

	public void forwardMessages(ArrayList<MegaChatMessage> messagesSelected){
		logDebug("forwardMessages");
		chatC.prepareMessagesToForward(messagesSelected, chatId);
	}

	@Override
	protected void onActivityResult(int requestCode, int resultCode, Intent intent) {
		super.onActivityResult(requestCode, resultCode, intent);
		logDebug("Result Code: " + resultCode);
		if (requestCode == REQUEST_CODE_SELECT_IMPORT_FOLDER && resultCode == RESULT_OK) {
			if(!isOnline(this) || megaApi==null) {
				try{
					statusDialog.dismiss();
				} catch(Exception ex) {};

				showSnackbar(SNACKBAR_TYPE, getString(R.string.error_server_connection_problem));
				return;
			}

			final long toHandle = intent.getLongExtra("IMPORT_TO", 0);

			final long[] importMessagesHandles = intent.getLongArrayExtra("HANDLES_IMPORT_CHAT");

			importNodes(toHandle, importMessagesHandles);
		}
		else if (requestCode == REQUEST_CODE_SELECT_CHAT && resultCode == RESULT_OK) {
			if(!isOnline(this)) {
				try{
					statusDialog.dismiss();
				} catch(Exception ex) {};

				showSnackbar(SNACKBAR_TYPE, getString(R.string.error_server_connection_problem));
				return;
			}

			showProgressForwarding();

			long[] idMessages = intent.getLongArrayExtra(ID_MESSAGES);
			long[] chatHandles = intent.getLongArrayExtra(SELECTED_CHATS);
			long[] contactHandles = intent.getLongArrayExtra(SELECTED_USERS);

			if (chatHandles != null && chatHandles.length > 0 && idMessages != null) {
				if (contactHandles != null && contactHandles.length > 0) {
					ArrayList<MegaUser> users = new ArrayList<>();
					ArrayList<MegaChatRoom> chats = new ArrayList<>();

					for (int i = 0; i < contactHandles.length; i++) {
						MegaUser user = megaApi.getContact(MegaApiAndroid.userHandleToBase64(contactHandles[i]));
						if (user != null) {
							users.add(user);
						}
					}

					for (int i = 0; i < chatHandles.length; i++) {
						MegaChatRoom chatRoom = megaChatApi.getChatRoom(chatHandles[i]);
						if (chatRoom != null) {
							chats.add(chatRoom);
						}
					}

					CreateChatListener listener = new CreateChatListener(chats, users, idMessages, this, CreateChatListener.SEND_MESSAGES, chatId);

					for (MegaUser user : users) {
						MegaChatPeerList peers = MegaChatPeerList.createInstance();
						peers.addPeer(user.getHandle(), MegaChatPeerList.PRIV_STANDARD);
						megaChatApi.createChat(false, peers, listener);
					}
				} else {
					int countChat = chatHandles.length;
					logDebug("Selected: " + countChat + " chats to send");

					MultipleForwardChatProcessor forwardChatProcessor = new MultipleForwardChatProcessor(this, chatHandles, idMessages, chatId);
					forwardChatProcessor.forward(chatRoom);
				}
			} else {
				logError("Error on sending to chat");
			}
		}
		if (requestCode == REQUEST_CODE_SELECT_LOCAL_FOLDER && resultCode == RESULT_OK) {
<<<<<<< HEAD
			logDebug("Local folder selected");
			String parentPath = intent.getStringExtra(FileStorageActivityLollipop.EXTRA_PATH);
=======
            logDebug("Local folder selected");
            String parentPath = intent.getStringExtra(FileStorageActivityLollipop.EXTRA_PATH);
			Util.storeDownloadLocationIfNeeded(parentPath);
>>>>>>> f0714b8c
			chatC.prepareForDownload(intent, parentPath);
		}
	}

	public void showProgressForwarding(){
		logDebug("showProgressForwarding");

		statusDialog = new ProgressDialog(this);
		statusDialog.setMessage(getString(R.string.general_forwarding));
		statusDialog.show();
	}

	public void removeProgressDialog(){
		try{
			statusDialog.dismiss();
		} catch(Exception ex) {};
	}

	public void importNodes(final long toHandle, final long[] importMessagesHandles){
		statusDialog = new ProgressDialog(this);
		statusDialog.setMessage(getString(R.string.general_importing));
		statusDialog.show();

		MegaNode target = null;
		target = megaApi.getNodeByHandle(toHandle);
		if(target == null){
			target = megaApi.getRootNode();
		}
		logDebug("TARGET HANDLE: " + target.getHandle());

		if(importMessagesHandles.length==1){
			for (int k = 0; k < importMessagesHandles.length; k++){
				MegaChatMessage message = megaChatApi.getMessageFromNodeHistory(chatId, importMessagesHandles[k]);
				if(message!=null){

					MegaNodeList nodeList = message.getMegaNodeList();

					for(int i=0;i<nodeList.size();i++){
						MegaNode document = nodeList.get(i);
						if (document != null) {
							logDebug("DOCUMENT HANDLE: " + document.getHandle());
							document = chatC.authorizeNodeIfPreview(document, chatRoom);
							if (target != null) {
//                            MegaNode autNode = megaApi.authorizeNode(document);

								megaApi.copyNode(document, target, this);
							} else {
								logError("TARGET: null");
								showSnackbar(SNACKBAR_TYPE, getString(R.string.import_success_error));
							}
						}
						else{
							logError("DOCUMENT: null");
							showSnackbar(SNACKBAR_TYPE, getString(R.string.import_success_error));
						}
					}
				}
				else{
					logError("MESSAGE is null");
					showSnackbar(SNACKBAR_TYPE, getString(R.string.import_success_error));
				}
			}
		}
		else {
			MultipleRequestListener listener = new MultipleRequestListener(MULTIPLE_CHAT_IMPORT, this);

			for (int k = 0; k < importMessagesHandles.length; k++){
				MegaChatMessage message = megaChatApi.getMessageFromNodeHistory(chatId, importMessagesHandles[k]);
				if(message!=null){

					MegaNodeList nodeList = message.getMegaNodeList();

					for(int i=0;i<nodeList.size();i++){
						MegaNode document = nodeList.get(i);
						if (document != null) {
							logDebug("DOCUMENT HANDLE: " + document.getHandle());
							if (target != null) {
//                            MegaNode autNode = megaApi.authorizeNode(document);

								megaApi.copyNode(document, target, listener);
							} else {
								logError("TARGET: null");
							}
						}
						else{
							logError("DOCUMENT: null");
						}
					}
				}
				else{
					logError("MESSAGE is null");
					showSnackbar(SNACKBAR_TYPE, getString(R.string.import_success_error));
				}
			}
		}
	}

	@Override
	public void onChatListItemUpdate(MegaChatApiJava api, MegaChatListItem item) {

	}

	@Override
	public void onChatInitStateUpdate(MegaChatApiJava api, int newState) {

	}

	@Override
	public void onChatOnlineStatusUpdate(MegaChatApiJava api, long userhandle, int status, boolean inProgress) {

	}

	@Override
	public void onChatPresenceConfigUpdate(MegaChatApiJava api, MegaChatPresenceConfig config) {

	}

	@Override
	public void onChatConnectionStateUpdate(MegaChatApiJava api, long chatid, int newState) {

	}

	@Override
	public void onChatPresenceLastGreen(MegaChatApiJava api, long userhandle, int lastGreen) {

	}

	@Override
	public void onRequestStart(MegaChatApiJava api, MegaChatRequest request) {

	}

	@Override
	public void onRequestUpdate(MegaChatApiJava api, MegaChatRequest request) {

	}

	@Override
	public void onRequestFinish(MegaChatApiJava api, MegaChatRequest request, MegaChatError e) {

	}

	@Override
	public void onRequestTemporaryError(MegaChatApiJava api, MegaChatRequest request, MegaChatError e) {

	}


	@Override
	public void onRequestStart(MegaApiJava api, MegaRequest request) {

	}

	@Override
	public void onRequestUpdate(MegaApiJava api, MegaRequest request) {

	}

	@Override
	public void onRequestFinish(MegaApiJava api, MegaRequest request, MegaError e) {
		logDebug("onRequestFinish");
		removeProgressDialog();

		if(request.getType() == MegaRequest.TYPE_COPY){
			if (e.getErrorCode() != MegaError.API_OK) {

				logDebug("e.getErrorCode() != MegaError.API_OK");

				if(e.getErrorCode()==MegaError.API_EOVERQUOTA){
					logWarning("OVERQUOTA ERROR: " + e.getErrorCode());
					Intent intent = new Intent(this, ManagerActivityLollipop.class);
					intent.setAction(ACTION_OVERQUOTA_STORAGE);
					startActivity(intent);
					finish();
				}
				else if(e.getErrorCode()==MegaError.API_EGOINGOVERQUOTA){
					logWarning("OVERQUOTA ERROR: " + e.getErrorCode());
					Intent intent = new Intent(this, ManagerActivityLollipop.class);
					intent.setAction(ACTION_PRE_OVERQUOTA_STORAGE);
					startActivity(intent);
					finish();
				}
				else
				{
					showSnackbar(SNACKBAR_TYPE, getString(R.string.import_success_error));
				}

			}else{
				showSnackbar(SNACKBAR_TYPE, getString(R.string.import_success_message));
			}
		}
	}

	@Override
	public void onRequestTemporaryError(MegaApiJava api, MegaRequest request, MegaError e) {

	}

	@Override
	public void onAttachmentLoaded(MegaChatApiJava api, MegaChatMessage msg) {
		if(msg!=null){
			logDebug("Message ID" + msg.getMsgId());
			if(msg.getType()==MegaChatMessage.TYPE_NODE_ATTACHMENT){

				MegaNodeList nodeList = msg.getMegaNodeList();
				if (nodeList != null) {

					if (nodeList.size() == 1) {
						MegaNode node = nodeList.get(0);
						logDebug("Node Handle: " + node.getHandle());
						bufferMessages.add(msg);
						logDebug("Size of buffer: " + bufferMessages.size());
						logDebug("Size of messages: " + messages.size());
					}
				}
			}
		}
		else{
			logDebug("Message is NULL: end of history");
			if((bufferMessages.size()+messages.size())>=NUMBER_MESSAGES_TO_LOAD){
				fullHistoryReceivedOnLoad();
				isLoadingHistory = false;
			}
			else{
				logDebug("Less Number Received");
				if((stateHistory!=MegaChatApi.SOURCE_NONE)&&(stateHistory!=MegaChatApi.SOURCE_ERROR)){
					logDebug("But more history exists --> loadAttachments");
					isLoadingHistory = true;
					stateHistory = megaChatApi.loadAttachments(chatId, NUMBER_MESSAGES_TO_LOAD);
					logDebug("New state of history: " + stateHistory);
					getMoreHistory = false;
					if(stateHistory==MegaChatApi.SOURCE_NONE || stateHistory==MegaChatApi.SOURCE_ERROR){
						fullHistoryReceivedOnLoad();
						isLoadingHistory = false;
					}
				}
				else{
					logDebug("New state of history: " + stateHistory);
					fullHistoryReceivedOnLoad();
					isLoadingHistory = false;
				}
			}
		}
	}

	public void fullHistoryReceivedOnLoad() {
		logDebug("Messages size: " + messages.size());

		if(bufferMessages.size()!=0) {
			logDebug("Buffer size: " + bufferMessages.size());
			emptyLayout.setVisibility(View.GONE);
			listView.setVisibility(View.VISIBLE);

			ListIterator<MegaChatMessage> itr = bufferMessages.listIterator();
			while (itr.hasNext()) {
				int currentIndex = itr.nextIndex();
				MegaChatMessage messageToShow = itr.next();
				messages.add(messageToShow);
			}

			if(messages.size()!=0){
				if(adapter==null){
					adapter = new NodeAttachmentHistoryAdapter(this, messages, listView, NodeAttachmentHistoryAdapter.ITEM_VIEW_TYPE_LIST);
					listView.setLayoutManager(mLayoutManager);
					listView.addItemDecoration(new SimpleDividerItemDecoration(this));
					listView.addOnScrollListener(new RecyclerView.OnScrollListener() {
						@Override
						public void onScrolled(RecyclerView recyclerView, int dx, int dy) {
							super.onScrolled(recyclerView, dx, dy);
							checkScroll();
						}
					});
					listView.setAdapter(adapter);
					adapter.setMessages(messages);
				}
				else{
					adapter.loadPreviousMessages(messages, bufferMessages.size());
				}

			}
			bufferMessages.clear();
		}

		logDebug("getMoreHistoryTRUE");
		getMoreHistory = true;

        invalidateOptionsMenu();
	}

	@Override
	public void onAttachmentReceived(MegaChatApiJava api, MegaChatMessage msg) {
		logDebug("STATUS: " + msg.getStatus());
		logDebug("TEMP ID: " + msg.getTempId());
		logDebug("FINAL ID: " + msg.getMsgId());
		logDebug("TIMESTAMP: " + msg.getTimestamp());
		logDebug("TYPE: " + msg.getType());

		int lastIndex = 0;
		if(messages.size()==0){
			messages.add(msg);
		}
		else{
			logDebug("Status of message: " + msg.getStatus());

			while(messages.get(lastIndex).getMsgIndex()>msg.getMsgIndex()){
				lastIndex++;
			}

			logDebug("Append in position: " + lastIndex);
			messages.add(lastIndex, msg);
		}

		//Create adapter
		if(adapter==null){
			logDebug("Create adapter");
			adapter = new NodeAttachmentHistoryAdapter(this, messages, listView, NodeAttachmentHistoryAdapter.ITEM_VIEW_TYPE_LIST);
			listView.setLayoutManager(mLayoutManager);
			listView.addItemDecoration(new SimpleDividerItemDecoration(this));
			listView.addOnScrollListener(new RecyclerView.OnScrollListener() {
				@Override
				public void onScrolled(RecyclerView recyclerView, int dx, int dy) {
					super.onScrolled(recyclerView, dx, dy);
					checkScroll();
				}
			});
			listView.setAdapter(adapter);
			adapter.setMessages(messages);
		}else{
			logDebug("Update adapter with last index: " + lastIndex);
			if(lastIndex<0){
				logDebug("Arrives the first message of the chat");
				adapter.setMessages(messages);
			}
			else{
				adapter.addMessage(messages, lastIndex+1);
				adapter.notifyItemChanged(lastIndex);
			}
		}

		emptyLayout.setVisibility(View.GONE);
		listView.setVisibility(View.VISIBLE);

        invalidateOptionsMenu();
	}

	@Override
	public void onAttachmentDeleted(MegaChatApiJava api, long msgid) {
		logDebug("Message ID: " + msgid);

		int indexToChange = -1;

		ListIterator<MegaChatMessage> itr = messages.listIterator();
		while (itr.hasNext()) {
			MegaChatMessage messageToCheck = itr.next();
			if (messageToCheck.getTempId() == msgid) {
				indexToChange = itr.previousIndex();
				break;
			}
			if (messageToCheck.getMsgId() == msgid) {
				indexToChange = itr.previousIndex();
				break;
			}
		}

		if(indexToChange!=-1) {
			messages.remove(indexToChange);
			logDebug("Removed index: " + indexToChange + ", Messages size: " + messages.size());

			adapter.removeMessage(indexToChange, messages);

			if(messages.isEmpty()){
				emptyLayout.setVisibility(View.VISIBLE);
				listView.setVisibility(View.GONE);
			}
		}
		else{
			logWarning("Index to remove not found");
		}

        invalidateOptionsMenu();
	}

	@Override
	public void onTruncate(MegaChatApiJava api, long msgid) {
		logDebug("Message ID: " + msgid);
		invalidateOptionsMenu();
		messages.clear();
		adapter.notifyDataSetChanged();
		listView.setVisibility(View.GONE);
		emptyLayout.setVisibility(View.VISIBLE);
	}

	public void showNodeAttachmentBottomSheet(MegaChatMessage message, int position){
		logDebug("showNodeAttachmentBottomSheet: "+position);

		if (message == null || isBottomSheetDialogShown(bottomSheetDialogFragment)) return;

		selectedMessageId = message.getMsgId();
		bottomSheetDialogFragment = new NodeAttachmentBottomSheetDialogFragment();
		bottomSheetDialogFragment.show(getSupportFragmentManager(), bottomSheetDialogFragment.getTag());
	}

	public void showSnackbar(int type, String s){
		showSnackbar(type, container, s);
	}

	public void askSizeConfirmationBeforeChatDownload(String parentPath, ArrayList<MegaNode> nodeList, long size){
		logDebug("Size: " + size);

		final String parentPathC = parentPath;
		final ArrayList<MegaNode> nodeListC = nodeList;
		final long sizeC = size;

		MaterialAlertDialogBuilder builder = new MaterialAlertDialogBuilder(this, R.style.ThemeOverlay_Mega_MaterialAlertDialog);
		LinearLayout confirmationLayout = new LinearLayout(this);
		confirmationLayout.setOrientation(LinearLayout.VERTICAL);
		LinearLayout.LayoutParams params = new LinearLayout.LayoutParams(LinearLayout.LayoutParams.MATCH_PARENT, LinearLayout.LayoutParams.WRAP_CONTENT);
		params.setMargins(scaleWidthPx(20, outMetrics), scaleHeightPx(10, outMetrics), scaleWidthPx(17, outMetrics), 0);

		final CheckBox dontShowAgain =new CheckBox(this);
		dontShowAgain.setText(getString(R.string.checkbox_not_show_again));
		dontShowAgain.setTextColor(ColorUtils.getThemeColor(this, android.R.attr.textColorSecondary));

		confirmationLayout.addView(dontShowAgain, params);

		builder.setView(confirmationLayout);

		builder.setMessage(getString(R.string.alert_larger_file, getSizeString(sizeC)));
		builder.setPositiveButton(getString(R.string.general_save_to_device),
				new DialogInterface.OnClickListener() {
					public void onClick(DialogInterface dialog, int whichButton) {
						if(dontShowAgain.isChecked()){
							dbH.setAttrAskSizeDownload("false");
						}
						chatC.download(parentPathC, nodeListC);
					}
				});
		builder.setNegativeButton(getString(android.R.string.cancel), new DialogInterface.OnClickListener() {
			public void onClick(DialogInterface dialog, int whichButton) {
				if(dontShowAgain.isChecked()){
					dbH.setAttrAskSizeDownload("false");
				}
			}
		});

		downloadConfirmationDialog = builder.create();
		downloadConfirmationDialog.show();
	}

    public void checkScroll() {
        boolean withElevation = (listView != null && listView.canScrollVertically(-1) && listView.getVisibility() == View.VISIBLE) || (adapter != null && adapter.isMultipleSelect());
		AppBarLayout abL = findViewById(R.id.app_bar_layout);
		Util.changeActionBarElevation(this, abL, withElevation);
    }

	public MegaChatRoom getChatRoom () {
		return chatRoom;
	}

	public void setMyChatFilesFolder(MegaNode myChatFilesFolder) {
		this.myChatFilesFolder = myChatFilesFolder;
	}
}
<|MERGE_RESOLUTION|>--- conflicted
+++ resolved
@@ -61,10 +61,7 @@
 import mega.privacy.android.app.lollipop.listeners.MultipleRequestListener;
 import mega.privacy.android.app.lollipop.megachat.chatAdapters.NodeAttachmentHistoryAdapter;
 import mega.privacy.android.app.modalbottomsheet.chatmodalbottomsheet.NodeAttachmentBottomSheetDialogFragment;
-<<<<<<< HEAD
 import mega.privacy.android.app.utils.ColorUtils;
-=======
->>>>>>> f0714b8c
 import mega.privacy.android.app.utils.Util;
 import nz.mega.sdk.MegaApiAndroid;
 import nz.mega.sdk.MegaApiJava;
@@ -1128,14 +1125,9 @@
 			}
 		}
 		if (requestCode == REQUEST_CODE_SELECT_LOCAL_FOLDER && resultCode == RESULT_OK) {
-<<<<<<< HEAD
-			logDebug("Local folder selected");
-			String parentPath = intent.getStringExtra(FileStorageActivityLollipop.EXTRA_PATH);
-=======
             logDebug("Local folder selected");
             String parentPath = intent.getStringExtra(FileStorageActivityLollipop.EXTRA_PATH);
 			Util.storeDownloadLocationIfNeeded(parentPath);
->>>>>>> f0714b8c
 			chatC.prepareForDownload(intent, parentPath);
 		}
 	}
