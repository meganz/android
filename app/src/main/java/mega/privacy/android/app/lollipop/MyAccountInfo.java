package mega.privacy.android.app.lollipop;

import android.content.Context;

import java.util.ArrayList;
import java.util.BitSet;
import java.util.List;
import java.util.Locale;

import mega.privacy.android.app.DatabaseHandler;
import mega.privacy.android.app.MegaApplication;
import mega.privacy.android.app.Product;
import mega.privacy.android.app.R;
import mega.privacy.android.app.middlelayer.iab.MegaPurchase;
import mega.privacy.android.app.middlelayer.iab.MegaSku;
import nz.mega.sdk.MegaAccountDetails;
import nz.mega.sdk.MegaApiAndroid;
import nz.mega.sdk.MegaNode;
import nz.mega.sdk.MegaPricing;
import nz.mega.sdk.MegaUser;

import static mega.privacy.android.app.utils.LogUtil.*;
import static mega.privacy.android.app.utils.TimeUtils.*;
import static mega.privacy.android.app.utils.Util.*;

public class MyAccountInfo {

    int usedPerc = -1;
    long usedStorage = -1;
    int accountType = -1;
    MegaAccountDetails accountInfo = null;
    BitSet paymentBitSet = null;
    long numberOfSubscriptions = -1;
    int subscriptionStatus = -1;
    long subscriptionRenewTime = -1;
    long proExpirationTime = -1;
    String usedFormatted = "";
    String totalFormatted = "";
    String formattedUsedCloud = "";
    String formattedUsedInbox = "";
    String formattedUsedIncoming = "";
    String formattedUsedRubbish = "";
    String formattedAvailableSpace = "";
    String usedTransferFormatted = "";
    String totalTransferFormatted = "";
    int levelInventory = -1;
    int levelAccountDetails = -1;

    boolean inventoryFinished = false;
    boolean accountDetailsFinished = false;
    boolean getPaymentMethodsBoolean = false;
    private boolean businessStatusReceived = false;
    private boolean shouldShowBusinessAlert = false;
    private boolean isBusinessAlertShown;

    MegaApplication app;
    MegaApiAndroid megaApi;

    String firstNameText = "";
    String lastNameText = "";
    String firstLetter;
    String fullName = "";

    String lastSessionFormattedDate;
    long createSessionTimeStamp = -1;

    DatabaseHandler dbH;

    public ArrayList<Product> productAccounts;

    private List<MegaSku> availableSkus = new ArrayList<>();
    private MegaPurchase activeSubscription = null;

    MegaPricing pricing;

    int numVersions = -1;
    long previousVersionsSize = -1;

    public final int hasStorageDetails = 0x01;
    public final int hasTransferDetails = 0x02;
    public final int hasProDetails = 0x04;
    public final int hasSessionsDetails = 0x020;

    public MyAccountInfo(){
        logDebug("MyAccountInfo created");

        if (app == null) {
            app = MegaApplication.getInstance();
        }

        if (megaApi == null){
            megaApi = app.getMegaApi();
        }

        if (dbH == null){
            dbH = app.getDbH();
        }
    }

    /**
     * Clear all MyAccountInfo
     */
    public void clear() {
        usedPerc = -1;
        usedStorage = -1;
        accountType = -1;
        accountInfo = null;
        paymentBitSet = null;
        numberOfSubscriptions = -1;
        subscriptionStatus = -1;
        subscriptionRenewTime = -1;
        proExpirationTime = -1;
        usedFormatted = "";
        totalFormatted = "";
        formattedUsedCloud = "";
        formattedUsedInbox = "";
        formattedUsedIncoming = "";
        formattedUsedRubbish = "";
        formattedAvailableSpace = "";
        usedTransferFormatted = "";
        totalTransferFormatted = "";
        levelInventory = -1;
        levelAccountDetails = -1;

        inventoryFinished = false;
        accountDetailsFinished = false;
        getPaymentMethodsBoolean = false;

        firstNameText = "";
        lastNameText = "";
        firstLetter = "";
        fullName = "";

        lastSessionFormattedDate = "";
        createSessionTimeStamp = -1;

        if (productAccounts != null) {
            productAccounts.clear();
        }

        if (availableSkus != null) {
            availableSkus.clear();
        }

        activeSubscription = null;

        pricing = null;

        numVersions = -1;
        previousVersionsSize = -1;
    }

    public void setAccountDetails(int numDetails){
        logDebug("numDetails: " + numDetails);

        if(accountInfo==null){
            logError("Error because account info is NUll in setAccountDetails");
            return;
        }

        boolean storage = (numDetails & hasStorageDetails) != 0;
        boolean transfer = (numDetails & hasTransferDetails) != 0;
        boolean pro = (numDetails & hasProDetails) != 0;

        if (storage) {
            long totalStorage = accountInfo.getStorageMax();
            long usedCloudDrive = -1;
            long usedInbox = -1;
            long usedRubbish = -1;
            long usedIncoming = 0;

            //Check size of the different nodes
            if(megaApi.getRootNode()!=null){
                usedCloudDrive = accountInfo.getStorageUsed(megaApi.getRootNode().getHandle());
                formattedUsedCloud = getSizeString(usedCloudDrive);
            }

            if(megaApi.getInboxNode()!=null){
                usedInbox = accountInfo.getStorageUsed(megaApi.getInboxNode().getHandle());
                if(usedInbox<1){
                    formattedUsedInbox = "";
                }
                else {
                    formattedUsedInbox = getSizeString(usedInbox);
                }
            }

            if(megaApi.getRubbishNode()!=null){
                usedRubbish = accountInfo.getStorageUsed(megaApi.getRubbishNode().getHandle());
                formattedUsedRubbish = getSizeString(usedRubbish);
            }

            ArrayList<MegaNode> nodes=megaApi.getInShares();
            if(nodes!=null){
                for(int i=0;i<nodes.size();i++){
                    MegaNode nodeIn = nodes.get(i);
                    usedIncoming = usedIncoming + accountInfo.getStorageUsed(nodeIn.getHandle());
                }
            }

            formattedUsedIncoming = getSizeString(usedIncoming);

            totalFormatted = getSizeString(totalStorage);

            usedStorage = accountInfo.getStorageUsed();
            usedFormatted=getSizeString(usedStorage);

            usedPerc = 0;
            if (totalStorage != 0){
                usedPerc = (int)((100 * usedStorage) / totalStorage);
            }

            long availableSpace = totalStorage - usedStorage;
            if (availableSpace < 0) {
                formattedAvailableSpace = getSizeString(0);
            }
            else{
                formattedAvailableSpace = getSizeString(availableSpace);
            }
        }

        if (transfer) {
            totalTransferFormatted = getSizeString(accountInfo.getTransferMax());
            usedTransferFormatted = getSizeString(accountInfo.getTransferUsed());
        }

        if (pro) {
            accountType = accountInfo.getProLevel();
            subscriptionStatus = accountInfo.getSubscriptionStatus();
            subscriptionRenewTime = accountInfo.getSubscriptionRenewTime();
            proExpirationTime = accountInfo.getProExpiration();

            switch (accountType){
                case 0:{
                    levelAccountDetails = -1;
                    break;
                }
                case 1:{
                    levelAccountDetails = 1;
                    break;
                }
                case 2:{
                    levelAccountDetails = 2;
                    break;
                }
                case 3:{
                    levelAccountDetails = 3;
                    break;
                }
                case 4:{
                    levelAccountDetails = 0;
                    break;
                }
            }
        }

        accountDetailsFinished = true;

        logDebug("LEVELACCOUNTDETAILS: " + levelAccountDetails + "; LEVELINVENTORY: " + levelInventory + "; INVENTORYFINISHED: " + inventoryFinished);
    }

    public MegaAccountDetails getAccountInfo() {
        return accountInfo;
    }

    public void setAccountInfo(MegaAccountDetails accountInfo) {

        this.accountInfo = accountInfo;
        logDebug("Renews ts: " + accountInfo.getSubscriptionRenewTime());
        logDebug("Renews on: " + getDateString(accountInfo.getSubscriptionRenewTime()));
        logDebug("Expires ts: " + accountInfo.getProExpiration());
        logDebug("Expires on: " + getDateString(accountInfo.getProExpiration()));
    }

    public int getAccountType() {
        return accountType;
    }

    public void setAccountType(int accountType) {
        this.accountType = accountType;
    }

    public long getNumberOfSubscriptions() {
        return numberOfSubscriptions;
    }

    public void setNumberOfSubscriptions(long numberOfSubscriptions) {
        this.numberOfSubscriptions = numberOfSubscriptions;
    }

    public int getSubscriptionStatus() {
        return subscriptionStatus;
    }

    public void setSubscriptionStatus(int subscriptionStatus) {
        this.subscriptionStatus = subscriptionStatus;
    }

    public long getSubscriptionRenewTime() {
        return subscriptionRenewTime;
    }

    public void setSubscriptionRenewTime(long subscriptionRenewTime) {
        this.subscriptionRenewTime = subscriptionRenewTime;
    }

    public long getProExpirationTime() {
        return proExpirationTime;
    }

    public void setProExpirationTime(long proExpirationTime) {
        this.proExpirationTime = proExpirationTime;
    }

    public BitSet getPaymentBitSet() {
        return paymentBitSet;
    }

    public void setPaymentBitSet(BitSet paymentBitSet) {
        this.paymentBitSet = paymentBitSet;
    }

    public int getUsedPerc() {
        return usedPerc;
    }

    public void setUsedPerc(int usedPerc) {
        this.usedPerc = usedPerc;
    }

    public String getTotalFormatted() {
        return totalFormatted;
    }

    public void setTotalFormatted(String totalFormatted) {
        this.totalFormatted = totalFormatted;
    }

    public String getUsedFormatted() {
        return usedFormatted;
    }

    public void setUsedFormatted(String usedFormatted) {
        this.usedFormatted = usedFormatted;
    }

    public int getLevelInventory() {
        return levelInventory;
    }

    public void setLevelInventory(int levelInventory) {
        this.levelInventory = levelInventory;
    }

    public int getLevelAccountDetails() {
        return levelAccountDetails;
    }

    public void setLevelAccountDetails(int levelAccountDetails) {
        this.levelAccountDetails = levelAccountDetails;
    }


    public boolean isAccountDetailsFinished() {
        return accountDetailsFinished;
    }

    public void setAccountDetailsFinished(boolean accountDetailsFinished) {
        this.accountDetailsFinished = accountDetailsFinished;
    }

    public boolean isInventoryFinished() {
        return inventoryFinished;
    }

    public void setInventoryFinished(boolean inventoryFinished) {
        this.inventoryFinished = inventoryFinished;
    }

    public String getLastSessionFormattedDate() {
        return lastSessionFormattedDate;
    }

    public void setLastSessionFormattedDate(String lastSessionFormattedDate) {
        logDebug("lastSessionFormattedDate: " + lastSessionFormattedDate);
        this.lastSessionFormattedDate = lastSessionFormattedDate;
    }

    public void setFullName(){
        logDebug("setFullName");
        if (firstNameText.trim().length() <= 0){
            fullName = lastNameText;
        }
        else{
            fullName = firstNameText + " " + lastNameText;
        }

        if (fullName.trim().length() <= 0) {
            logDebug("Put email as fullname");
            String email = "";
            MegaUser user = megaApi.getMyUser();
            if (user != null) {
                email = user.getEmail();
            }
            String[] splitEmail = email.split("[@._]");
            fullName = splitEmail[0];
        }

        if (fullName.trim().length() <= 0) {
            Context context = app.getApplicationContext();
            fullName = context.getString(R.string.name_text)+" "+context.getString(R.string.lastname_text);
            logDebug("Full name set by default: " + fullName);
        }

        firstLetter = fullName.charAt(0) + "";
        firstLetter = firstLetter.toUpperCase(Locale.getDefault());
    }

    public void setProductAccounts(MegaPricing p) {
        if (productAccounts == null) {
            productAccounts = new ArrayList<>();
        } else {
            productAccounts.clear();
        }

        for (int i = 0; i < p.getNumProducts(); i++) {
            logDebug("p[" + i + "] = " + p.getHandle(i) + "__" + p.getAmount(i) + "___" + p.getGBStorage(i) + "___" + p.getMonths(i) + "___" + p.getProLevel(i) + "___" + p.getGBTransfer(i));

            Product account = new Product(p.getHandle(i), p.getProLevel(i), p.getMonths(i), p.getGBStorage(i), p.getGBTransfer(i), p.getAmount(i), p.getCurrency(i), p.isBusinessType(i));

            productAccounts.add(account);
        }
    }

    public ArrayList<Product> getProductAccounts() {
        return productAccounts;
    }

    public void setProductAccounts(ArrayList<Product> productAccounts) {
        this.productAccounts = productAccounts;
    }

    public String getFirstNameText() {
        return firstNameText;
    }

    public void setFirstNameText(String firstNameText) {
        this.firstNameText = firstNameText;
        setFullName();
    }

    public String getLastNameText() {
        return lastNameText;
    }

    public void setLastNameText(String lastNameText) {
        this.lastNameText = lastNameText;
        setFullName();
    }

    public String getFullName() {
        return fullName;
    }

    public void setFullName(String fullName) {
        this.fullName = fullName;
    }

    public String getFormattedUsedCloud() {
        return formattedUsedCloud;
    }

    public void setFormattedUsedCloud(String formattedUsedCloud) {
        this.formattedUsedCloud = formattedUsedCloud;
    }

    public String getFormattedUsedInbox() {
        return formattedUsedInbox;
    }

    public void setFormattedUsedInbox(String formattedUsedInbox) {
        this.formattedUsedInbox = formattedUsedInbox;
    }

    public String getFormattedUsedIncoming() {
        return formattedUsedIncoming;
    }

    public void setFormattedUsedIncoming(String formattedUsedIncoming) {
        this.formattedUsedIncoming = formattedUsedIncoming;
    }

    public String getFormattedUsedRubbish() {
        return formattedUsedRubbish;
    }

    public void setFormattedUsedRubbish(String formattedUsedRubbish) {
        this.formattedUsedRubbish = formattedUsedRubbish;
    }

    public String getFormattedAvailableSpace() {
        return formattedAvailableSpace;
    }

    public String getFormattedPreviousVersionsSize() {
        return getSizeString(previousVersionsSize);
    }

    public void setFormattedAvailableSpace(String formattedAvailableSpace) {
        this.formattedAvailableSpace = formattedAvailableSpace;
    }

    public String getTotalTansferFormatted() {
        return totalTransferFormatted;
    }

    public void setTotalTransferFormatted(String totalTransferFormatted) {
        this.totalTransferFormatted = totalTransferFormatted;
    }

    public String getUsedTransferFormatted() {
        return usedTransferFormatted;
    }

    public void setUsedTransferFormatted(String usedTransferFormatted) {
        this.usedTransferFormatted = usedTransferFormatted;
    }

    public void setFirstLetter(String firstLetter) {
        this.firstLetter = firstLetter;
    }

    public boolean isGetPaymentMethodsBoolean() {
        return getPaymentMethodsBoolean;
    }

    public void setGetPaymentMethodsBoolean(boolean getPaymentMethodsBoolean) {
        this.getPaymentMethodsBoolean = getPaymentMethodsBoolean;
    }

    public long getCreateSessionTimeStamp() {
        return createSessionTimeStamp;
    }

    public void setCreateSessionTimeStamp(long createSessionTimeStamp) {
        logDebug("createSessionTimeStamp: " + createSessionTimeStamp);
        this.createSessionTimeStamp = createSessionTimeStamp;
    }

    public int getNumVersions() {
        return numVersions;
    }

    public void setNumVersions(int numVersions) {
        this.numVersions = numVersions;
    }

    public long getPreviousVersionsSize() {
        return previousVersionsSize;
    }

    public void setPreviousVersionsSize(long previousVersionsSize) {
        this.previousVersionsSize = previousVersionsSize;
    }

    public MegaPricing getPricing() {
        return pricing;
    }

    public void setPricing(MegaPricing pricing) {
        this.pricing = pricing;
    }

    public long getUsedStorage() {
        return usedStorage;
    }

    public void setBusinessStatusReceived(boolean businessStatusReceived) {
        this.businessStatusReceived = businessStatusReceived;
    }

    public boolean isBusinessStatusReceived() {
        return businessStatusReceived;
    }

    public void setShouldShowBusinessAlert(boolean shouldShowBusinessAlert) {
        this.shouldShowBusinessAlert = shouldShowBusinessAlert;
    }

    public boolean shouldShowBusinessAlert() {
        return shouldShowBusinessAlert;
    }

    public MegaPurchase getActiveSubscription() {
        return activeSubscription;
    }

    public void setActiveSubscription(MegaPurchase activeSubscription) {
        this.activeSubscription = activeSubscription;
    }

    public boolean isPurchasedAlready(String sku) {
        if (activeSubscription == null) {
            return false;
        }
        boolean result = activeSubscription.getSku().equals(sku);
        if (result) {
            logDebug(sku + " already subscribed.");
        }
        return result;
    }

<<<<<<< HEAD
    public void setAvailableSkus(List<MegaSku> skuDetailsList) {
=======
    public List<SkuDetails> getAvailableSkus() {
        return this.availableSkus;
    }

    public void setAvailableSkus(List<SkuDetails> skuDetailsList) {
>>>>>>> f6d86a89
        this.availableSkus = skuDetailsList;
    }

    public boolean isBusinessAlertShown() {
        return isBusinessAlertShown;
    }

    public void setBusinessAlertShown(boolean businessAlertShown) {
        isBusinessAlertShown = businessAlertShown;
    }
}<|MERGE_RESOLUTION|>--- conflicted
+++ resolved
@@ -610,15 +610,11 @@
         return result;
     }
 
-<<<<<<< HEAD
+    public List<MegaSku> getAvailableSkus() {
+        return this.availableSkus;
+    }
+
     public void setAvailableSkus(List<MegaSku> skuDetailsList) {
-=======
-    public List<SkuDetails> getAvailableSkus() {
-        return this.availableSkus;
-    }
-
-    public void setAvailableSkus(List<SkuDetails> skuDetailsList) {
->>>>>>> f6d86a89
         this.availableSkus = skuDetailsList;
     }
 
