--- conflicted
+++ resolved
@@ -167,14 +167,8 @@
             megaApiGateway.getOutgoingSharesNode(order).map { megaShareMapper(it) }
         }
 
-<<<<<<< HEAD
-    override suspend fun checkNodeInRubbish(handle: Long) = withContext(ioDispatcher) {
-        val node = megaApiGateway.getMegaNodeByHandle(handle)
-        return@withContext (node != null && megaApiGateway.isInRubbish(node))
-=======
     override suspend fun isNodeInRubbish(handle: Long) = withContext(ioDispatcher) {
         megaApiGateway.getMegaNodeByHandle(handle)?.let { megaApiGateway.isInRubbish(it) } ?: false
->>>>>>> d224b8c7
     }
 
     override suspend fun authorizeNode(handle: Long): MegaNode? = withContext(ioDispatcher) {
