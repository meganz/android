package mega.privacy.android.app.lollipop.megachat;


import android.net.Uri;
import android.util.Patterns;

import java.net.URLDecoder;
import java.util.ArrayList;
import java.util.List;
import java.util.regex.Matcher;

import nz.mega.sdk.MegaNode;

<<<<<<< HEAD
import static mega.privacy.android.app.utils.Constants.CHAT_LINK_REGEXS;
import static mega.privacy.android.app.utils.Constants.CONTACT_LINK_REGEXS;
import static mega.privacy.android.app.utils.Constants.FILE_LINK_REGEXS;
import static mega.privacy.android.app.utils.Constants.FOLDER_DOWNLOAD_LINK_REGEXS;
import static mega.privacy.android.app.utils.Util.matchRegexs;
=======
import static mega.privacy.android.app.utils.LogUtil.*;
>>>>>>> 8b8209db

public class AndroidMegaRichLinkMessage {

    private String url;
    private String server;
    private String folderContent;
    private MegaNode node = null;
    private boolean isFile;

    private boolean isChat;
    private String title;
    private long numParticipants;

    public AndroidMegaRichLinkMessage (String url, MegaNode node){
        this.node = node;
        this.url = url;

        Uri uri = Uri.parse(url);
        this.server = uri.getAuthority();
    }

    public AndroidMegaRichLinkMessage (String url, String title, long participants){

        this.url = url;
        this.title = title;
        this.numParticipants = participants;

        Uri uri = Uri.parse(url);
        this.server = uri.getAuthority();

        this.isChat = true;
    }

    public String getUrl() {
        return url;
    }

    public void setUrl(String url) {
        this.url = url;
    }

    public String getServer() {
        return this.server;
    }

    public void setServer(String server) {
        this.server = server;
    }

    public MegaNode getNode() {
        return node;
    }

    public void setNode(MegaNode node) {
        this.node = node;
    }

    public String getFolderContent() {
        return folderContent;
    }

    public void setFolderContent(String folderContent) {
        this.folderContent = folderContent;
    }

    public boolean isFile() {
        return isFile;
    }

    public void setFile(boolean file) {
        isFile = file;
    }

    public static String[] extractMegaLinks(String text) {
        List<String> links = new ArrayList<String>();
        Matcher m = Patterns.WEB_URL.matcher(text);
        while (m.find()) {
            String url = m.group();
            logDebug("URL extracted: " + url);
            if (isFileLink(url)) {
                return links.toArray(new String[links.size()]);
            }
            if (isFolderLink(url)) {
                links.add(url);
                return links.toArray(new String[links.size()]);
            }
        }

        return links.toArray(new String[links.size()]);
    }

    public static String extractMegaLink(String urlIn) {

        try {
            urlIn = URLDecoder.decode(urlIn, "UTF-8");
        }
        catch (Exception e) {
            logError("Error decoding URL: " + urlIn, e);
        }

        urlIn.replace(' ', '+');
        if(urlIn.startsWith("mega://")){
            urlIn = urlIn.replace("mega://", "https://mega.co.nz/");
        }
        else  if(urlIn.startsWith("mega.")){
            urlIn = urlIn.replace("mega.", "https://mega.");
        }

        if (urlIn.startsWith("https://www.mega.co.nz")){
            urlIn = urlIn.replace("https://www.mega.co.nz", "https://mega.co.nz");
        }

        if (urlIn.startsWith("https://www.mega.nz")){
            urlIn = urlIn.replace("https://www.mega.nz", "https://mega.nz");
        }

        Matcher m = Patterns.WEB_URL.matcher(urlIn);
        while (m.find()) {
            String url = m.group();
            logDebug("URL extracted: " + url);
            if (isFileLink(url)) {
                return url;
            }
            if (isFolderLink(url)) {
                return url;
            }
            if (isChatLink(url)) {
                return url;
            }
        }

        return null;
    }

    public static boolean isFolderLink(String url) {
<<<<<<< HEAD
        return matchRegexs(url, FOLDER_DOWNLOAD_LINK_REGEXS);
    }

    public static boolean isFileLink(String url) {
        return matchRegexs(url, FILE_LINK_REGEXS);
    }

    public static boolean isChatLink(String url) {
       return matchRegexs(url, CHAT_LINK_REGEXS);
    }

    public static boolean isContactLink(String url) {
        return matchRegexs(url, CONTACT_LINK_REGEXS);
=======
        if (url != null && (url.matches("^https://mega\\.co\\.nz/#F!.+$") || url.matches("^https://mega\\.nz/#F!.+$"))) {
            logDebug("Folder link found");
            return true;
        }
        return false;
    }

    public static boolean isFileLink(String url) {
        if (url != null && (url.matches("^https://mega\\.co\\.nz/#!.+$") || url.matches("^https://mega\\.nz/#!.+$"))) {
            logDebug("IS file link found");
            return true;
        }
        return false;
    }

    public static boolean isChatLink(String url) {
        if (url != null && (url.matches("^https://mega\\.co\\.nz/chat/.+$") || url.matches("^https://mega\\.nz/chat/.+$"))) {
            logDebug("IS chat link found");
            return true;
        }
        return false;
    }

    public static boolean isContactLink(String url) {
        if (url != null && (url.matches("^https://mega\\.co\\.nz/C!.+$") || url.matches("^https://mega\\.nz/C!.+$"))) {
            logDebug("IS contact link found");
            return true;
        }
        return false;
>>>>>>> 8b8209db
    }

    public boolean isChat() {
        return isChat;
    }

    public void setChat(boolean chat) {
        isChat = chat;
    }

    public String getTitle() {
        return title;
    }

    public void setTitle(String title) {
        this.title = title;
    }

    public long getNumParticipants() {
        return numParticipants;
    }

    public void setNumParticipants(long numParticipants) {
        this.numParticipants = numParticipants;
    }
}<|MERGE_RESOLUTION|>--- conflicted
+++ resolved
@@ -11,15 +11,13 @@
 
 import nz.mega.sdk.MegaNode;
 
-<<<<<<< HEAD
 import static mega.privacy.android.app.utils.Constants.CHAT_LINK_REGEXS;
 import static mega.privacy.android.app.utils.Constants.CONTACT_LINK_REGEXS;
 import static mega.privacy.android.app.utils.Constants.FILE_LINK_REGEXS;
 import static mega.privacy.android.app.utils.Constants.FOLDER_DOWNLOAD_LINK_REGEXS;
 import static mega.privacy.android.app.utils.Util.matchRegexs;
-=======
+
 import static mega.privacy.android.app.utils.LogUtil.*;
->>>>>>> 8b8209db
 
 public class AndroidMegaRichLinkMessage {
 
@@ -155,7 +153,6 @@
     }
 
     public static boolean isFolderLink(String url) {
-<<<<<<< HEAD
         return matchRegexs(url, FOLDER_DOWNLOAD_LINK_REGEXS);
     }
 
@@ -169,37 +166,6 @@
 
     public static boolean isContactLink(String url) {
         return matchRegexs(url, CONTACT_LINK_REGEXS);
-=======
-        if (url != null && (url.matches("^https://mega\\.co\\.nz/#F!.+$") || url.matches("^https://mega\\.nz/#F!.+$"))) {
-            logDebug("Folder link found");
-            return true;
-        }
-        return false;
-    }
-
-    public static boolean isFileLink(String url) {
-        if (url != null && (url.matches("^https://mega\\.co\\.nz/#!.+$") || url.matches("^https://mega\\.nz/#!.+$"))) {
-            logDebug("IS file link found");
-            return true;
-        }
-        return false;
-    }
-
-    public static boolean isChatLink(String url) {
-        if (url != null && (url.matches("^https://mega\\.co\\.nz/chat/.+$") || url.matches("^https://mega\\.nz/chat/.+$"))) {
-            logDebug("IS chat link found");
-            return true;
-        }
-        return false;
-    }
-
-    public static boolean isContactLink(String url) {
-        if (url != null && (url.matches("^https://mega\\.co\\.nz/C!.+$") || url.matches("^https://mega\\.nz/C!.+$"))) {
-            logDebug("IS contact link found");
-            return true;
-        }
-        return false;
->>>>>>> 8b8209db
     }
 
     public boolean isChat() {
