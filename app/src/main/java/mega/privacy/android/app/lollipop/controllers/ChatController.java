--- conflicted
+++ resolved
@@ -273,13 +273,9 @@
     }
 
     public void deleteMessageById(long messageId, long chatId) {
-<<<<<<< HEAD
-        MegaChatMessage message = megaChatApi.getMessage(chatId, messageId);
-=======
         log("deleteMessage");
         MegaChatMessage message = getMegaChatMessage(context, megaChatApi, chatId, messageId);
 
->>>>>>> 5a867b53
         if(message!=null){
             deleteMessage(message, chatId);
         }
