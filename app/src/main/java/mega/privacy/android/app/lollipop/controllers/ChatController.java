--- conflicted
+++ resolved
@@ -293,8 +293,7 @@
             return;
         }
 
-<<<<<<< HEAD
-        log("Delete normal message");
+        logDebug("Delete normal message");
         if(message.getStatus() == MegaChatMessage.STATUS_SENDING){
             messageToDelete = megaChatApi.deleteMessage(chatId, message.getTempId());
         }else{
@@ -302,16 +301,10 @@
         }
 
         if (messageToDelete == null) {
-            log("The message cannot be deleted");
+            logDebug("The message cannot be deleted");
         }else{
-            log("The message has been deleted");
+            logDebug("The message has been deleted");
             ((ChatActivityLollipop) context).updatingRemovedMessage(message);
-=======
-        logDebug("Delete normal message");
-        messageToDelete = megaChatApi.deleteMessage(chatId, message.getMsgId());
-        if (messageToDelete == null) {
-            logWarning("The message cannot be deleted");
->>>>>>> 094d50ad
         }
     }
 
