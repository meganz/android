package mega.privacy.android.app.lollipop.controllers;

import android.Manifest;
import android.app.Activity;
import android.app.Dialog;
import android.content.Context;
import android.content.DialogInterface;
import android.content.Intent;
import android.content.pm.PackageManager;
import android.net.Uri;
import android.os.Build;
import android.os.Environment;
import android.os.StatFs;
import android.support.v4.app.ActivityCompat;
import android.support.v4.content.ContextCompat;
import android.support.v4.content.FileProvider;
import android.support.v7.app.AlertDialog;
import android.text.Html;
import android.text.Spanned;

import java.io.File;
import java.util.ArrayList;
import java.util.HashMap;
import java.util.Map;

import mega.privacy.android.app.DatabaseHandler;
import mega.privacy.android.app.DownloadService;
import mega.privacy.android.app.MegaApplication;
import mega.privacy.android.app.MegaContactDB;
import mega.privacy.android.app.MegaPreferences;
import mega.privacy.android.app.MimeTypeList;
import mega.privacy.android.app.R;
import mega.privacy.android.app.lollipop.AudioVideoPlayerLollipop;
import mega.privacy.android.app.lollipop.ContactInfoActivityLollipop;
import mega.privacy.android.app.lollipop.FileExplorerActivityLollipop;
import mega.privacy.android.app.lollipop.FileStorageActivityLollipop;
import mega.privacy.android.app.lollipop.ManagerActivityLollipop;
import mega.privacy.android.app.lollipop.PdfViewerActivityLollipop;
import mega.privacy.android.app.lollipop.ZipBrowserActivityLollipop;
import mega.privacy.android.app.lollipop.listeners.ChatImportToForwardListener;
import mega.privacy.android.app.lollipop.listeners.CopyAndSendToChatListener;
import mega.privacy.android.app.lollipop.megachat.AndroidMegaChatMessage;
import mega.privacy.android.app.lollipop.megachat.ArchivedChatsActivity;
import mega.privacy.android.app.lollipop.megachat.ChatActivityLollipop;
import mega.privacy.android.app.lollipop.megachat.ChatExplorerActivity;
import mega.privacy.android.app.lollipop.megachat.ChatFullScreenImageViewer;
import mega.privacy.android.app.lollipop.megachat.ChatItemPreferences;
import mega.privacy.android.app.lollipop.megachat.GroupChatInfoActivityLollipop;
import mega.privacy.android.app.lollipop.megachat.NodeAttachmentHistoryActivity;
import mega.privacy.android.app.lollipop.megachat.NonContactInfo;
import nz.mega.sdk.MegaApiAndroid;
import nz.mega.sdk.MegaApiJava;
import nz.mega.sdk.MegaChatApi;
import nz.mega.sdk.MegaChatApiAndroid;
import nz.mega.sdk.MegaChatContainsMeta;
import nz.mega.sdk.MegaChatListItem;
import nz.mega.sdk.MegaChatMessage;
import nz.mega.sdk.MegaChatRoom;
import nz.mega.sdk.MegaNode;
import nz.mega.sdk.MegaNodeList;
import nz.mega.sdk.MegaUser;

import static mega.privacy.android.app.utils.ChatUtil.*;
import static mega.privacy.android.app.utils.CacheFolderManager.*;
import static mega.privacy.android.app.utils.Constants.*;
import static mega.privacy.android.app.utils.FileUtils.*;
import static mega.privacy.android.app.utils.LogUtil.*;
import static mega.privacy.android.app.utils.MegaApiUtils.*;
import static mega.privacy.android.app.utils.OfflineUtils.*;
import static mega.privacy.android.app.utils.ThumbnailUtilsLollipop.*;
import static mega.privacy.android.app.utils.Util.*;

public class ChatController {

    Context context;
    MegaApiAndroid megaApi;
    MegaChatApiAndroid megaChatApi;
    DatabaseHandler dbH;
    MegaPreferences prefs = null;

    public ChatController(Context context){
        logDebug("ChatController created");
        this.context = context;
        if(context instanceof  MegaApplication){
            if (megaApi == null){
                megaApi = ((MegaApplication)context).getMegaApi();
            }
            if (megaChatApi == null){
                megaChatApi = ((MegaApplication)context).getMegaChatApi();
            }
        }
        else{
            if (megaApi == null){
                megaApi = ((MegaApplication) ((Activity)context).getApplication()).getMegaApi();
            }
            if (megaChatApi == null){
                megaChatApi = ((MegaApplication) ((Activity)context).getApplication()).getMegaChatApi();
            }
        }

        if (dbH == null){
            dbH = DatabaseHandler.getDbHandler(context);
        }
    }

    public void leaveChat(MegaChatRoom chat){
        if(context instanceof ManagerActivityLollipop){
            megaChatApi.leaveChat(chat.getChatId(), (ManagerActivityLollipop) context);
        }
        else if(context instanceof GroupChatInfoActivityLollipop){
            megaChatApi.leaveChat(chat.getChatId(), (GroupChatInfoActivityLollipop) context);
        }
        else if(context instanceof ChatActivityLollipop){
            megaChatApi.leaveChat(chat.getChatId(), (ChatActivityLollipop) context);
        }
    }

    public void selectChatsToAttachContact(MegaUser contact){
        logDebug("selectChatsToAttachContact");

        long[] longArray = new long[1];
        longArray[0] = contact.getHandle();

        Intent i = new Intent(context, ChatExplorerActivity.class);
        i.putExtra("USER_HANDLES", longArray);

        if(context instanceof ManagerActivityLollipop){
            ((ManagerActivityLollipop) context).startActivityForResult(i, REQUEST_CODE_SELECT_CHAT);
        }
        else if(context instanceof ContactInfoActivityLollipop){
            ((ContactInfoActivityLollipop) context).startActivityForResult(i, REQUEST_CODE_SELECT_CHAT);
        }
    }

    public void selectChatsToAttachContacts (ArrayList<MegaUser> contacts) {
        long[] longArray = new long[contacts.size()];

        for (int i=0; i<contacts.size(); i++) {
            longArray[i] = contacts.get(i).getHandle();
        }

        Intent i = new Intent(context, ChatExplorerActivity.class);
        i.putExtra("USER_HANDLES", longArray);

        if(context instanceof ManagerActivityLollipop){
            ((ManagerActivityLollipop) context).startActivityForResult(i, REQUEST_CODE_SELECT_CHAT);
        }
    }

    public void leaveChat(long chatId){
        if(context instanceof ManagerActivityLollipop){
            megaChatApi.leaveChat(chatId, (ManagerActivityLollipop) context);
        }
        else if(context instanceof GroupChatInfoActivityLollipop){
            megaChatApi.leaveChat(chatId, (GroupChatInfoActivityLollipop) context);
        }
        else if(context instanceof ChatActivityLollipop){
            megaChatApi.leaveChat(chatId, (ChatActivityLollipop) context);
        }
    }

    public void clearHistory(MegaChatRoom chat){
        logDebug("Chat ID: " + chat.getChatId());
        clearHistory(chat.getChatId());
    }

    public void clearHistory(long chatId){
        logDebug("Chat ID: " + chatId);
        if(context instanceof ManagerActivityLollipop){
            megaChatApi.clearChatHistory(chatId, (ManagerActivityLollipop) context);
        }
        else if(context instanceof ChatActivityLollipop){
            megaChatApi.clearChatHistory(chatId, (ChatActivityLollipop) context);
        }
        else if(context instanceof ContactInfoActivityLollipop){
            megaChatApi.clearChatHistory(chatId, (ContactInfoActivityLollipop) context);
        }
        else if(context instanceof GroupChatInfoActivityLollipop){
            megaChatApi.clearChatHistory(chatId, (GroupChatInfoActivityLollipop) context);
        }

        dbH.removePendingMessageByChatId(chatId);
    }

    public void archiveChat(long chatId){
        logDebug("Chat ID: " + chatId);
        if(context instanceof ManagerActivityLollipop){
            megaChatApi.archiveChat(chatId, true, (ManagerActivityLollipop) context);
        }
    }

    public void archiveChat(MegaChatListItem chatItem){
        logDebug("Chat ID: " + chatItem.getChatId());
        if(context instanceof ManagerActivityLollipop){
            if(chatItem.isArchived()){
                megaChatApi.archiveChat(chatItem.getChatId(), false, (ManagerActivityLollipop) context);
            }
            else{
                megaChatApi.archiveChat(chatItem.getChatId(), true, (ManagerActivityLollipop) context);
            }
        }
        else if(context instanceof ArchivedChatsActivity){
            if(chatItem.isArchived()){
                megaChatApi.archiveChat(chatItem.getChatId(), false, (ArchivedChatsActivity) context);
            }
            else{
                megaChatApi.archiveChat(chatItem.getChatId(), true, (ArchivedChatsActivity) context);
            }
        }
    }

    public void archiveChat(MegaChatRoom chat){
        logDebug("Chat ID: " + chat.getChatId());
        if(context instanceof GroupChatInfoActivityLollipop){

            if(chat.isArchived()){
                megaChatApi.archiveChat(chat.getChatId(), false,(GroupChatInfoActivityLollipop) context);
            }
            else{
                megaChatApi.archiveChat(chat.getChatId(), true, (GroupChatInfoActivityLollipop) context);
            }
        }
        else if(context instanceof ChatActivityLollipop){
            if(chat.isArchived()){
                megaChatApi.archiveChat(chat.getChatId(), false,(ChatActivityLollipop) context);
            }
            else{
                megaChatApi.archiveChat(chat.getChatId(), true, (ChatActivityLollipop) context);
            }
        }
    }

    public void archiveChats(ArrayList<MegaChatListItem> chats){
        logDebug("Chat ID: " + chats.size());
        if(context instanceof ManagerActivityLollipop){
            for(int i=0; i<chats.size(); i++){
                if(chats.get(i).isArchived()){
                    megaChatApi.archiveChat(chats.get(i).getChatId(), false,null);
                }
                else{
                    megaChatApi.archiveChat(chats.get(i).getChatId(), true, null);
                }
            }
        }
        else if(context instanceof ArchivedChatsActivity){
            for(int i=0; i<chats.size(); i++){
                if(chats.get(i).isArchived()){
                    megaChatApi.archiveChat(chats.get(i).getChatId(), false, null);
                }
                else{
                    megaChatApi.archiveChat(chats.get(i).getChatId(), true, null);
                }
            }
        }
    }

    public void deleteMessages(ArrayList<MegaChatMessage> messages, MegaChatRoom chat){
        logDebug("Messages to delete: " + messages.size());
        if(messages!=null){
            for(int i=0; i<messages.size();i++){
                deleteMessage(messages.get(i), chat.getChatId());
            }
        }
    }

    public void deleteAndroidMessages(ArrayList<AndroidMegaChatMessage> messages, MegaChatRoom chat){
        logDebug("Messages to delete: " + messages.size());
        if(messages!=null){
            for(int i=0; i<messages.size();i++){
                deleteMessage(messages.get(i).getMessage(), chat.getChatId());
            }
        }
    }

    public void deleteMessageById(long messageId, long chatId) {
        logDebug("Message ID: " + messageId + ", Chat ID: " + chatId);
        MegaChatMessage message = getMegaChatMessage(context, megaChatApi, chatId, messageId);

        if(message!=null){
            deleteMessage(message, chatId);
        }
    }

    public void deleteMessage(MegaChatMessage message, long chatId) {
        logDebug("Message ID: " + message.getMsgId() + ", Chat ID: " + chatId);
        MegaChatMessage messageToDelete;
        if (message == null) return;

        if (message.getType() == MegaChatMessage.TYPE_NODE_ATTACHMENT || message.getType() == MegaChatMessage.TYPE_VOICE_CLIP) {
            logDebug("Delete node attachment message or voice clip message");
            if (message.getType() == MegaChatMessage.TYPE_VOICE_CLIP && message.getMegaNodeList() != null && message.getMegaNodeList().size() > 0 && message.getMegaNodeList().get(0) != null) {
                deleteOwnVoiceClip(context, message.getMegaNodeList().get(0).getName());
            }
            megaChatApi.revokeAttachmentMessage(chatId, message.getMsgId());
            return;
        }

        logDebug("Delete normal message");
        messageToDelete = megaChatApi.deleteMessage(chatId, message.getMsgId());
        if (messageToDelete == null) {
            logWarning("The message cannot be deleted");
        }
    }

    /*
     * Delete a voice note from local storage
     */
    public static void deleteOwnVoiceClip(Context mContext, String nameFile) {
        logDebug("deleteOwnVoiceClip");
        File localFile = buildVoiceClipFile(mContext, nameFile);
        if (!isFileAvailable(localFile)) return;
        localFile.delete();
    }

    public void alterParticipantsPermissions(long chatid, long uh, int privilege){
        logDebug("Chat ID: " + chatid + ", User (uh): " + uh + ", Priv: " + privilege);
        megaChatApi.updateChatPermissions(chatid, uh, privilege, (GroupChatInfoActivityLollipop) context);
    }

    public void removeParticipant(long chatid, long uh){
        logDebug("Chat ID: " + chatid + ", User (uh): " + uh);
        if(context==null){
            logWarning("Context is NULL");
        }
        megaChatApi.removeFromChat(chatid, uh, (GroupChatInfoActivityLollipop) context);
    }

    public void changeTitle(long chatid, String title){
        if(context instanceof GroupChatInfoActivityLollipop){
            megaChatApi.setChatTitle(chatid, title, (GroupChatInfoActivityLollipop) context);
        }
    }

    public void muteChats(ArrayList<MegaChatListItem> chats){
        for(int i=0; i<chats.size();i++){
            muteChat(chats.get(i));
            ((ManagerActivityLollipop)context).showMuteIcon(chats.get(i));
        }
    }

    public void muteChat(long chatHandle){
        logDebug("Chat handle: " + chatHandle);
        ChatItemPreferences chatPrefs = dbH.findChatPreferencesByHandle(Long.toString(chatHandle));
        if(chatPrefs==null){

            chatPrefs = new ChatItemPreferences(Long.toString(chatHandle), Boolean.toString(false), "");
            dbH.setChatItemPreferences(chatPrefs);

        }
        else{
            chatPrefs.setNotificationsEnabled(Boolean.toString(false));
            dbH.setNotificationEnabledChatItem(Boolean.toString(false), Long.toString(chatHandle));
        }
    }

    public void muteChat(MegaChatListItem chat){
        logDebug("Chat ID:" + chat.getChatId());
        muteChat(chat.getChatId());
    }

    public void unmuteChats(ArrayList<MegaChatListItem> chats){
        for(int i=0; i<chats.size();i++){
            unmuteChat(chats.get(i));
            ((ManagerActivityLollipop)context).showMuteIcon(chats.get(i));
        }
    }

    public void unmuteChat(MegaChatListItem chat){
        logDebug("Chat ID: " + chat.getChatId());
        unmuteChat(chat.getChatId());
    }

    public void unmuteChat(long chatHandle){
        logDebug("Chant handle: " + chatHandle);
        ChatItemPreferences chatPrefs = dbH.findChatPreferencesByHandle(Long.toString(chatHandle));
        if(chatPrefs==null){
            chatPrefs = new ChatItemPreferences(Long.toString(chatHandle), Boolean.toString(true), "");
            dbH.setChatItemPreferences(chatPrefs);
        }
        else{
            chatPrefs.setNotificationsEnabled(Boolean.toString(true));
            dbH.setNotificationEnabledChatItem(Boolean.toString(true), Long.toString(chatHandle));
        }
    }

    public void enableChat(){
        dbH.setEnabledChat(true+"");
    }

    public String createSingleManagementString(AndroidMegaChatMessage androidMessage, MegaChatRoom chatRoom) {
        logDebug("Message ID: " + androidMessage.getMessage().getMsgId() + ", Chat ID: " + chatRoom.getChatId());

        String text = createManagementString(androidMessage.getMessage(), chatRoom);
        if((text!=null) && (!text.isEmpty())){
            text = text.substring(text.indexOf(":")+2);
        }else{
            text = "";

        }
        return text;
    }


    public String createManagementString(MegaChatMessage message, MegaChatRoom chatRoom) {
        logDebug("MessageID: " + message.getMsgId() + ", Chat ID: " + chatRoom.getChatId());
        long userHandle = message.getUserHandle();

        if (message.getType() == MegaChatMessage.TYPE_ALTER_PARTICIPANTS) {
            logDebug("ALTER PARTICIPANT MESSAGE!!");

            if (message.getHandleOfAction() == megaApi.getMyUser().getHandle()) {
                logDebug("Me alter participant");

                StringBuilder builder = new StringBuilder();
                builder.append(megaChatApi.getMyFullname() + ": ");

                int privilege = message.getPrivilege();
                logDebug("Privilege of me: " + privilege);
                String textToShow = "";
                String fullNameAction = getFullName(message.getUserHandle(), chatRoom);

                if(!fullNameAction.isEmpty()){
                    if (fullNameAction.trim().length() <= 0) {
                        logWarning("No name!");
                        NonContactInfo nonContact = dbH.findNonContactByHandle(message.getUserHandle() + "");
                        if (nonContact != null) {
                            fullNameAction = nonContact.getFullName();
                        } else {
                            logDebug("Ask for name non-contact");
                            fullNameAction = "Participant left";
//                            log("1-Call for nonContactName: "+ message.getUserHandle());
//                            ChatNonContactNameListener listener = new ChatNonContactNameListener(context, holder, this, message.getUserHandle());
//                            megaChatApi.getUserFirstname(message.getUserHandle(), listener);
//                            megaChatApi.getUserLastname(message.getUserHandle(), listener);
                        }
                    }

                }

                if (privilege != MegaChatRoom.PRIV_RM) {
                    logDebug("I was added");
                    textToShow = String.format(context.getString(R.string.non_format_message_add_participant), megaChatApi.getMyFullname(), fullNameAction);
                } else {
                    logDebug("I was removed or left");
                    if (message.getUserHandle() == message.getHandleOfAction()) {
                        logDebug("I left the chat");
                        textToShow = String.format(context.getString(R.string.non_format_message_participant_left_group_chat), megaChatApi.getMyFullname());

                    } else {
                        textToShow = String.format(context.getString(R.string.non_format_message_remove_participant), megaChatApi.getMyFullname(), fullNameAction);
                    }
                }

                builder.append(textToShow);
                return builder.toString();

            } else {
                logDebug("CONTACT Message type ALTER PARTICIPANTS");

                int privilege = message.getPrivilege();
                logDebug("Privilege of the user: " + privilege);

                String fullNameTitle = getFullName(message.getHandleOfAction(), chatRoom);

                if(!fullNameTitle.isEmpty()){
                    if (fullNameTitle.trim().length() <= 0) {
                        NonContactInfo nonContact = dbH.findNonContactByHandle(message.getHandleOfAction() + "");
                        if (nonContact != null) {
                            fullNameTitle = nonContact.getFullName();
                        } else {
                            fullNameTitle = "Unknown name";
//                            log("3-Call for nonContactName: "+ message.getUserHandle());
//                        ChatNonContactNameListener listener = new ChatNonContactNameListener(context, holder, this, message.getHandleOfAction());
//                        megaChatApi.getUserFirstname(message.getHandleOfAction(), listener);
//                        megaChatApi.getUserLastname(message.getHandleOfAction(), listener);
                        }
                    }
                }

                StringBuilder builder = new StringBuilder();
                builder.append(fullNameTitle + ": ");

                String textToShow = "";
                if (privilege != MegaChatRoom.PRIV_RM) {
                    logDebug("Participant was added");
                    if (message.getUserHandle() == megaApi.getMyUser().getHandle()) {
                        logDebug("By me");
                        textToShow = String.format(context.getString(R.string.non_format_message_add_participant), fullNameTitle, megaChatApi.getMyFullname());
                    } else {
//                        textToShow = String.format(context.getString(R.string.message_add_participant), message.getHandleOfAction()+"");
                        logDebug("By other");
                        String fullNameAction = getFullName(message.getUserHandle(), chatRoom);

                        if(!fullNameAction.isEmpty()){
                            if (fullNameAction.trim().length() <= 0) {
                                NonContactInfo nonContact = dbH.findNonContactByHandle(message.getUserHandle() + "");
                                if (nonContact != null) {
                                    fullNameAction = nonContact.getFullName();
                                } else {
                                    fullNameAction = "Unknown name";
                                    logDebug("2-Call for nonContactName: " + message.getUserHandle());
//                                    ChatNonContactNameListener listener = new ChatNonContactNameListener(context, holder, this, message.getUserHandle());
//                                    megaChatApi.getUserFirstname(message.getUserHandle(), listener);
//                                    megaChatApi.getUserLastname(message.getUserHandle(), listener);
                                }

                            }
                        }

                        textToShow = String.format(context.getString(R.string.non_format_message_add_participant), fullNameTitle, fullNameAction);

                    }
                }//END participant was added
                else {
                    logDebug("Participant was removed or left");
                    if (message.getUserHandle() == megaApi.getMyUser().getHandle()) {
                        textToShow = String.format(context.getString(R.string.non_format_message_remove_participant), fullNameTitle, megaChatApi.getMyFullname());
                    } else {

                        if (message.getUserHandle() == message.getHandleOfAction()) {
                            logDebug("The participant left the chat");

                            textToShow = String.format(context.getString(R.string.non_format_message_participant_left_group_chat), fullNameTitle);

                        } else {
                            logDebug("The participant was removed");
                            String fullNameAction = getFullName(message.getUserHandle(), chatRoom);

                            if(!fullNameAction.isEmpty()){
                                if (fullNameAction.trim().length() <= 0) {
                                    NonContactInfo nonContact = dbH.findNonContactByHandle(message.getUserHandle() + "");
                                    if (nonContact != null) {
                                        fullNameAction = nonContact.getFullName();
                                    } else {
                                        fullNameAction = "Unknown name";
                                        logDebug("4-Call for nonContactName: " + message.getUserHandle());
//                                        ChatNonContactNameListener listener = new ChatNonContactNameListener(context, holder, this, message.getUserHandle());
//                                        megaChatApi.getUserFirstname(message.getUserHandle(), listener);
//                                        megaChatApi.getUserLastname(message.getUserHandle(), listener);
                                    }

                                }
                            }

                            textToShow = String.format(context.getString(R.string.non_format_message_remove_participant), fullNameTitle, fullNameAction);
                        }
//                        textToShow = String.format(context.getString(R.string.message_remove_participant), message.getHandleOfAction()+"");
                    }
                } //END participant removed

                builder.append(textToShow);
                return builder.toString();

            } //END CONTACT MANAGEMENT MESSAGE
        }else if (message.getType() == MegaChatMessage.TYPE_PRIV_CHANGE) {
            logDebug("PRIVILEGE CHANGE message");
            if (message.getHandleOfAction() == megaApi.getMyUser().getHandle()) {
                logDebug("A moderator change my privilege");
                int privilege = message.getPrivilege();
                logDebug("Privilege of the user: " + privilege);

                StringBuilder builder = new StringBuilder();
                builder.append(megaChatApi.getMyFullname() + ": ");

                String privilegeString = "";
                if (privilege == MegaChatRoom.PRIV_MODERATOR) {
                    privilegeString = context.getString(R.string.administrator_permission_label_participants_panel);
                } else if (privilege == MegaChatRoom.PRIV_STANDARD) {
                    privilegeString = context.getString(R.string.standard_permission_label_participants_panel);
                } else if (privilege == MegaChatRoom.PRIV_RO) {
                    privilegeString = context.getString(R.string.observer_permission_label_participants_panel);
                } else {
                    logDebug("Change to other");
                    privilegeString = "Unknow";
                }

                String textToShow = "";

                if (message.getUserHandle() == megaApi.getMyUser().getHandle()) {
                    logDebug("I changed my own permission");
                    textToShow = String.format(context.getString(R.string.non_format_message_permissions_changed), megaChatApi.getMyFullname(), privilegeString, megaChatApi.getMyFullname());
                } else {
                    logDebug("My permission was changed by someone");
                    String fullNameAction = getFullName(message.getUserHandle(), chatRoom);

                    if(!fullNameAction.isEmpty()){
                        if (fullNameAction.trim().length() <= 0) {
                            NonContactInfo nonContact = dbH.findNonContactByHandle(message.getUserHandle() + "");
                            if (nonContact != null) {
                                fullNameAction = nonContact.getFullName();
                            } else {
                                fullNameAction = "Unknown name";
                                logDebug("5-Call for nonContactName: " + message.getUserHandle());
//                                ChatNonContactNameListener listener = new ChatNonContactNameListener(context, holder, this, message.getUserHandle());
//                                megaChatApi.getUserFirstname(message.getUserHandle(), listener);
//                                megaChatApi.getUserLastname(message.getUserHandle(), listener);
                            }

                        }
                    }

                    textToShow = String.format(context.getString(R.string.non_format_message_permissions_changed), megaChatApi.getMyFullname(), privilegeString, fullNameAction);
                }

                builder.append(textToShow);
                return builder.toString();
            } else {
                logDebug("Participant privilege change!");
                logDebug("Message type PRIVILEGE CHANGE - Message ID: " + message.getMsgId());

                String fullNameTitle = getFullName(message.getHandleOfAction(), chatRoom);

                if(!fullNameTitle.isEmpty()){
                    if (fullNameTitle.trim().length() <= 0) {
                        NonContactInfo nonContact = dbH.findNonContactByHandle(message.getHandleOfAction() + "");
                        if (nonContact != null) {
                            fullNameTitle = nonContact.getFullName();
                        } else {
                            fullNameTitle = "Unknown name";
                            logDebug("6-Call for nonContactName: " + message.getUserHandle());
//                            ChatNonContactNameListener listener = new ChatNonContactNameListener(context, holder, this, message.getHandleOfAction());
//                            megaChatApi.getUserFirstname(message.getHandleOfAction(), listener);
//                            megaChatApi.getUserLastname(message.getHandleOfAction(), listener);
                        }
                    }
                }

                StringBuilder builder = new StringBuilder();
                builder.append(fullNameTitle + ": ");

                int privilege = message.getPrivilege();
                String privilegeString = "";
                if (privilege == MegaChatRoom.PRIV_MODERATOR) {
                    privilegeString = context.getString(R.string.administrator_permission_label_participants_panel);
                } else if (privilege == MegaChatRoom.PRIV_STANDARD) {
                    privilegeString = context.getString(R.string.standard_permission_label_participants_panel);
                } else if (privilege == MegaChatRoom.PRIV_RO) {
                    privilegeString = context.getString(R.string.observer_permission_label_participants_panel);
                } else {
                    logDebug("Change to other");
                    privilegeString = "Unknow";
                }

                String textToShow = "";
                if (message.getUserHandle() == megaApi.getMyUser().getHandle()) {
                    logDebug("The privilege was change by me");
                    textToShow = String.format(context.getString(R.string.non_format_message_permissions_changed), fullNameTitle, privilegeString, megaChatApi.getMyFullname());

                } else {
                    logDebug("By other");
                    String fullNameAction = getFullName(message.getUserHandle(), chatRoom);

                    if(!fullNameTitle.isEmpty()){
                        if (fullNameAction.trim().length() <= 0) {
                            NonContactInfo nonContact = dbH.findNonContactByHandle(message.getUserHandle() + "");
                            if (nonContact != null) {
                                fullNameAction = nonContact.getFullName();
                            } else {
                                fullNameAction = "Unknown name";
                                logDebug("8-Call for nonContactName: " + message.getUserHandle());
//                                ChatNonContactNameListener listener = new ChatNonContactNameListener(context, holder, this, message.getUserHandle());
//                                megaChatApi.getUserFirstname(message.getUserHandle(), listener);
//                                megaChatApi.getUserLastname(message.getUserHandle(), listener);
                            }
                        }
                    }

                    textToShow = String.format(context.getString(R.string.non_format_message_permissions_changed), fullNameTitle, privilegeString, fullNameAction);
                }

                builder.append(textToShow);
                return builder.toString();
            }
        }else {
            logDebug("Other type of messages");
            //OTHER TYPE OF MESSAGES
            if (message.getUserHandle() == megaApi.getMyUser().getHandle()) {
                logDebug("MY message ID: " + message.getMsgId());

                StringBuilder builder = new StringBuilder();
                builder.append(megaChatApi.getMyFullname() + ": ");

                if (message.getType() == MegaChatMessage.TYPE_NORMAL) {
                    logDebug("Message type NORMAL");

                    String messageContent = "";
                    if (message.getContent() != null) {
                        messageContent = message.getContent();
                    }

                    if (message.isEdited()) {
                        logDebug("Message is edited");
                        String textToShow = messageContent + " " + context.getString(R.string.edited_message_text);
                        builder.append(textToShow);
                        return builder.toString();
                    } else if (message.isDeleted()) {
                        logDebug("Message is deleted");

                        String textToShow = context.getString(R.string.text_deleted_message);
                        builder.append(textToShow);
                        return builder.toString();

                    } else {
                        builder.append(messageContent);
                        return builder.toString();
                    }
                }else if (message.getType() == MegaChatMessage.TYPE_TRUNCATE) {
                    logDebug("Message type TRUNCATE");

                    String textToShow = String.format(context.getString(R.string.history_cleared_by), toCDATA(megaChatApi.getMyFullname()));
                    try{
                        textToShow = textToShow.replace("[A]", "<font color=\'#060000\'>");
                        textToShow = textToShow.replace("[/A]", "</font>");
                        textToShow = textToShow.replace("[B]", "<font color=\'#00BFA5\'>");
                        textToShow = textToShow.replace("[/B]", "</font>");
                    }
                    catch (Exception e){}
                    Spanned result = null;
                    if (android.os.Build.VERSION.SDK_INT >= android.os.Build.VERSION_CODES.N) {
                        result = Html.fromHtml(textToShow,Html.FROM_HTML_MODE_LEGACY);
                    } else {
                        result = Html.fromHtml(textToShow);
                    }
                    builder.append(result);
                    return builder.toString();
                }else if (message.getType() == MegaChatMessage.TYPE_CHAT_TITLE) {
                    logDebug("Message type TITLE CHANGE - Message ID: " + message.getMsgId());

                    String messageContent = message.getContent();
                    String textToShow = String.format(context.getString(R.string.non_format_change_title_messages), megaChatApi.getMyFullname(), messageContent);
                    builder.append(textToShow);
                    return builder.toString();

                }else if(message.getType() == MegaChatMessage.TYPE_CONTAINS_META){
                    MegaChatContainsMeta meta = message.getContainsMeta();
                    if(meta!=null && meta.getType()==MegaChatContainsMeta.CONTAINS_META_RICH_PREVIEW){
                       String text = meta.getRichPreview().getText();
                       builder.append(text);
                       return builder.toString();
                    }else{
                       return "";
                    }
                }else if(message.getType() == MegaChatMessage.TYPE_CALL_STARTED){
                    String textToShow = context.getResources().getString(R.string.call_started_messages);
                    builder.append(textToShow);
                    return builder.toString();
                }
                else if(message.getType() == MegaChatMessage.TYPE_CALL_ENDED){
                    String textToShow = "";
                    switch(message.getTermCode()){
                        case MegaChatMessage.END_CALL_REASON_ENDED:{

                            int hours = message.getDuration() / 3600;
                            int minutes = (message.getDuration() % 3600) / 60;
                            int seconds = message.getDuration() % 60;

                            textToShow = context.getString(R.string.call_ended_message);

                            if(hours != 0){
                                String textHours = context.getResources().getQuantityString(R.plurals.plural_call_ended_messages_hours, hours, hours);
                                textToShow = textToShow + textHours;
                                if((minutes != 0)||(seconds != 0)){
                                    textToShow = textToShow+", ";
                                }
                            }

                            if(minutes != 0){
                                String textMinutes = context.getResources().getQuantityString(R.plurals.plural_call_ended_messages_minutes, minutes, minutes);
                                textToShow = textToShow + textMinutes;
                                if(seconds != 0){
                                    textToShow = textToShow+", ";
                                }
                            }

                            if(seconds != 0){
                                String textSeconds = context.getResources().getQuantityString(R.plurals.plural_call_ended_messages_seconds, seconds, seconds);
                                textToShow = textToShow + textSeconds;
                            }

                            try{
                                textToShow = textToShow.replace("[A]", "");
                                textToShow = textToShow.replace("[/A]", "");
                                textToShow = textToShow.replace("[B]", "");
                                textToShow = textToShow.replace("[/B]", "");
                                textToShow = textToShow.replace("[C]", "");
                                textToShow = textToShow.replace("[/C]", "");
                            }catch (Exception e){
                            }

                            break;
                        }
                        case MegaChatMessage.END_CALL_REASON_REJECTED:{

                            textToShow = String.format(context.getString(R.string.call_rejected_messages));
                            try {
                                textToShow = textToShow.replace("[A]", "");
                                textToShow = textToShow.replace("[/A]", "");
                                textToShow = textToShow.replace("[B]", "");
                                textToShow = textToShow.replace("[/B]", "");
                            } catch (Exception e) {
                            }

                            break;
                        }
                        case MegaChatMessage.END_CALL_REASON_NO_ANSWER:{

                            textToShow = String.format(context.getString(R.string.call_not_answered_messages));

                            try {
                                textToShow = textToShow.replace("[A]", "");
                                textToShow = textToShow.replace("[/A]", "");
                                textToShow = textToShow.replace("[B]", "");
                                textToShow = textToShow.replace("[/B]", "");
                            } catch (Exception e) {
                            }

                            break;
                        }
                        case MegaChatMessage.END_CALL_REASON_FAILED:{

                            textToShow = String.format(context.getString(R.string.call_failed_messages));
                            try {
                                textToShow = textToShow.replace("[A]", "");
                                textToShow = textToShow.replace("[/A]", "");
                                textToShow = textToShow.replace("[B]", "");
                                textToShow = textToShow.replace("[/B]", "");
                            } catch (Exception e) {
                            }

                            break;
                        }
                        case MegaChatMessage.END_CALL_REASON_CANCELLED:{

                            textToShow = String.format(context.getString(R.string.call_cancelled_messages));
                            try {
                                textToShow = textToShow.replace("[A]", "");
                                textToShow = textToShow.replace("[/A]", "");
                                textToShow = textToShow.replace("[B]", "");
                                textToShow = textToShow.replace("[/B]", "");
                            } catch (Exception e) {
                            }

                            break;
                        }
                    }

                    builder.append(textToShow);
                    return builder.toString();
                }
                else{
                    return "";
                }
            } else {
                logDebug("Contact message!!");

                String fullNameTitle = getFullName(userHandle, chatRoom);

                if(!fullNameTitle.isEmpty()){
                    if (fullNameTitle.trim().length() <= 0) {
//                        String userHandleString = megaApi.userHandleToBase64(message.getUserHandle());
                        NonContactInfo nonContact = dbH.findNonContactByHandle(message.getUserHandle() + "");
                        if (nonContact != null) {
                            fullNameTitle = nonContact.getFullName();
                        } else {
                            fullNameTitle = "Unknown name";
//
//                                ChatNonContactNameListener listener = new ChatNonContactNameListener(context, holder, this, message.getUserHandle());
//                                megaChatApi.getUserFirstname(message.getUserHandle(), listener);
//                                megaChatApi.getUserLastname(message.getUserHandle(), listener);
                        }
                    }
                }

                StringBuilder builder = new StringBuilder();
                builder.append(fullNameTitle + ": ");

                if (message.getType() == MegaChatMessage.TYPE_NORMAL) {

                    String messageContent = "";
                    if (message.getContent() != null) {
                        messageContent = message.getContent();
                    }

                    if (message.isEdited()) {
                        logDebug("Message is edited");

                        String textToShow = messageContent + " " + context.getString(R.string.edited_message_text);
                        builder.append(textToShow);
                        return builder.toString();
                    } else if (message.isDeleted()) {
                        logDebug("Message is deleted");
                        String textToShow = "";
                        if(chatRoom.isGroup()){
                            textToShow = String.format(context.getString(R.string.non_format_text_deleted_message_by), fullNameTitle);
                        }
                        else{
                            textToShow = context.getString(R.string.text_deleted_message);
                        }

                        builder.append(textToShow);
                        return builder.toString();

                    } else {
                        builder.append(messageContent);
                        return builder.toString();

                    }
                } else if (message.getType() == MegaChatMessage.TYPE_TRUNCATE) {
                    logDebug("Message type TRUNCATE");

                    String textToShow = String.format(context.getString(R.string.non_format_history_cleared_by), fullNameTitle);
                    builder.append(textToShow);
                    return builder.toString();

                } else if (message.getType() == MegaChatMessage.TYPE_CHAT_TITLE) {
                    logDebug("Message type CHANGE TITLE - Message ID: " + message.getMsgId());

                    String messageContent = message.getContent();

                    String textToShow = String.format(context.getString(R.string.non_format_change_title_messages), fullNameTitle, messageContent);
                    builder.append(textToShow);
                    return builder.toString();
                }else if (message.getType() == MegaChatMessage.TYPE_CONTAINS_META) {
                    MegaChatContainsMeta meta = message.getContainsMeta();
                    if(meta!=null && meta.getType()==MegaChatContainsMeta.CONTAINS_META_RICH_PREVIEW){
                        String text = meta.getRichPreview().getText();
                        builder.append(text);
                        return builder.toString();
                    }else{
                        return "";
                    }
                }else if(message.getType() == MegaChatMessage.TYPE_CALL_STARTED){
                    String textToShow = context.getResources().getString(R.string.call_started_messages);
                    builder.append(textToShow);
                    return builder.toString();
                }
                else if(message.getType() == MegaChatMessage.TYPE_CALL_ENDED){
                    String textToShow = "";
                    switch(message.getTermCode()){
                        case MegaChatMessage.END_CALL_REASON_ENDED:{

                            int hours = message.getDuration() / 3600;
                            int minutes = (message.getDuration() % 3600) / 60;
                            int seconds = message.getDuration() % 60;

                            textToShow = context.getString(R.string.call_ended_message);

                            if(hours != 0){
                                String textHours = context.getResources().getQuantityString(R.plurals.plural_call_ended_messages_hours, hours, hours);
                                textToShow = textToShow + textHours;
                                if((minutes != 0)||(seconds != 0)){
                                    textToShow = textToShow+", ";
                                }
                            }

                            if(minutes != 0){
                                String textMinutes = context.getResources().getQuantityString(R.plurals.plural_call_ended_messages_minutes, minutes, minutes);
                                textToShow = textToShow + textMinutes;
                                if(seconds != 0){
                                    textToShow = textToShow+", ";
                                }
                            }

                            if(seconds != 0){
                                String textSeconds = context.getResources().getQuantityString(R.plurals.plural_call_ended_messages_seconds, seconds, seconds);
                                textToShow = textToShow + textSeconds;
                            }

                            try{
                                textToShow = textToShow.replace("[A]", "");
                                textToShow = textToShow.replace("[/A]", "");
                                textToShow = textToShow.replace("[B]", "");
                                textToShow = textToShow.replace("[/B]", "");
                                textToShow = textToShow.replace("[C]", "");
                                textToShow = textToShow.replace("[/C]", "");
                            }catch (Exception e){
                            }

                            break;
                        }
                        case MegaChatMessage.END_CALL_REASON_REJECTED:{

                            textToShow = String.format(context.getString(R.string.call_rejected_messages));
                            try {
                                textToShow = textToShow.replace("[A]", "");
                                textToShow = textToShow.replace("[/A]", "");
                                textToShow = textToShow.replace("[B]", "");
                                textToShow = textToShow.replace("[/B]", "");
                            } catch (Exception e) {
                            }

                            break;
                        }
                        case MegaChatMessage.END_CALL_REASON_NO_ANSWER:{

                            textToShow = String.format(context.getString(R.string.call_missed_messages));

                            try {
                                textToShow = textToShow.replace("[A]", "");
                                textToShow = textToShow.replace("[/A]", "");
                                textToShow = textToShow.replace("[B]", "");
                                textToShow = textToShow.replace("[/B]", "");
                            } catch (Exception e) {
                            }

                            break;
                        }
                        case MegaChatMessage.END_CALL_REASON_FAILED:{

                            textToShow = String.format(context.getString(R.string.call_failed_messages));
                            try {
                                textToShow = textToShow.replace("[A]", "");
                                textToShow = textToShow.replace("[/A]", "");
                                textToShow = textToShow.replace("[B]", "");
                                textToShow = textToShow.replace("[/B]", "");
                            } catch (Exception e) {
                            }

                            break;
                        }
                        case MegaChatMessage.END_CALL_REASON_CANCELLED:{

                            textToShow = String.format(context.getString(R.string.call_missed_messages));
                            try {
                                textToShow = textToShow.replace("[A]", "");
                                textToShow = textToShow.replace("[/A]", "");
                                textToShow = textToShow.replace("[B]", "");
                                textToShow = textToShow.replace("[/B]", "");
                            } catch (Exception e) {
                            }

                            break;
                        }
                    }

                    builder.append(textToShow);
                    return builder.toString();
                }
                else{
                    logDebug("Message type: " + message.getType());
                    logDebug("Message ID: " + message.getMsgId());
                    return "";
                }
            }
        }
    }

    public String createManagementString(AndroidMegaChatMessage androidMessage, MegaChatRoom chatRoom) {
        logDebug("Message ID: " + androidMessage.getMessage().getMsgId() + ", Chat ID: " + chatRoom.getChatId());

        MegaChatMessage message = androidMessage.getMessage();
        return createManagementString(message, chatRoom);
    }

    public String getFirstName(long userHandle, MegaChatRoom chatRoom){
        logDebug("User handle: " + userHandle);
        int privilege = chatRoom.getPeerPrivilegeByHandle(userHandle);
        logDebug("Privilege is: " + privilege);
        if(privilege==MegaChatRoom.PRIV_UNKNOWN||privilege==MegaChatRoom.PRIV_RM){
            logDebug("Not participant any more!");
            String handleString = megaApi.handleToBase64(userHandle);
            MegaUser contact = megaApi.getContact(handleString);
            if(contact!=null){
                if(contact.getVisibility()==MegaUser.VISIBILITY_VISIBLE){
                    logDebug("Is contact!");
                    return getContactFirstName(userHandle);
                }
                else{
                    logDebug("Old contact");
                    return getNonContactFirstName(userHandle);
                }
            }
            else{
                logDebug("Non contact");
                return getNonContactFirstName(userHandle);
            }
        }
        else{
            logDebug("Is participant");
            return getParticipantFirstName(userHandle, chatRoom);
        }
    }

    public String getFullName(long userHandle, long chatId){
        logDebug("User handle: "+ userHandle + ", Chat ID: " + chatId);
        MegaChatRoom chat = megaChatApi.getChatRoom(chatId);
        if(chat!=null){
            return getFullName(userHandle, chat);
        }
        else{
            logWarning("Chat is NULL - error!");
        }
        return "";
    }

    public String getFullName(long userHandle, MegaChatRoom chatRoom){
        logDebug("User Handle: " + userHandle + ",Chat ID: " + chatRoom.getChatId());
        int privilege = chatRoom.getPeerPrivilegeByHandle(userHandle);
        logDebug("Privilege is: " + privilege);
        if(privilege==MegaChatRoom.PRIV_UNKNOWN||privilege==MegaChatRoom.PRIV_RM){
            logDebug("Not participant any more!");
            String handleString = MegaApiJava.userHandleToBase64(userHandle);
            logDebug("The user handle to find is: " + handleString);
            MegaUser contact = megaApi.getContact(handleString);
            if(contact!=null && contact.getVisibility()==MegaUser.VISIBILITY_VISIBLE){
                logDebug("Is contact!");
                return getContactFullName(userHandle);
            }
            else{
                logDebug("Non contact");
                return getNonContactFullName(userHandle);
            }
        }
        else{
            logDebug("Is participant");
            return getParticipantFullName(userHandle, chatRoom);
        }
    }

    public String getContactFirstName(long userHandle){
        MegaContactDB contactDB = dbH.findContactByHandle(String.valueOf(userHandle));
        if(contactDB!=null){

            String name = contactDB.getName();

            if(name==null){
                name="";
            }

            if (name.trim().length() <= 0){
                String lastName = contactDB.getLastName();
                if(lastName==null){
                    lastName="";
                }
                if (lastName.trim().length() <= 0){
                    logWarning("Full name empty");
                    logDebug("Put email as fullname");
                    String mail = contactDB.getMail();
                    if(mail==null){
                        mail="";
                    }
                    if (mail.trim().length() <= 0){
                        return "";
                    }
                    else{
                        return mail;
                    }
                }
                else{
                    return lastName;
                }

            }
            else{
                return name;
            }
        }
        return "";
    }

    public String getContactFullName(long userHandle){
        logDebug("User Handle: " + userHandle);
        MegaContactDB contactDB = dbH.findContactByHandle(String.valueOf(userHandle));
        if(contactDB!=null){
            logWarning("Contact DB found!");
            String name = contactDB.getName();
            String lastName = contactDB.getLastName();

            if(name==null){
                name="";
            }
            if(lastName==null){
                lastName="";
            }
            String fullName = "";

            if (name.trim().length() <= 0){
                fullName = lastName;
            }
            else{
                fullName = name + " " + lastName;
            }

            if (fullName.trim().length() <= 0){
                logWarning("Full name empty");
                logDebug("Put email as fullname");
                String mail = contactDB.getMail();
                if(mail==null){
                    mail="";
                }
                if (mail.trim().length() <= 0){
                    return "";
                }
                else{
                    return mail;
                }
            }

            return fullName;
        }
        return "";
    }

    public String getNonContactFirstName(long userHandle){
        NonContactInfo nonContact = dbH.findNonContactByHandle(userHandle+"");

        if(nonContact!=null){

            String name = nonContact.getFirstName();

            if(name==null){
                name="";
            }

            if (name.trim().length() <= 0){
                String lastName = nonContact.getLastName();
                if(lastName==null){
                    lastName="";
                }
                if (lastName.trim().length() <= 0){
                    logWarning("Full name empty");
                    logDebug("Put email as fullname");
                    String mail = nonContact.getEmail();
                    if(mail==null){
                        mail="";
                    }
                    if (mail.trim().length() <= 0){
                        return "";
                    }
                    else{
                        return mail;
                    }
                }
                else{
                    return lastName;
                }

            }
            else{
                return name;
            }
        }
        return "";
    }

    public String getNonContactFullName(long userHandle){
        NonContactInfo nonContact = dbH.findNonContactByHandle(userHandle+"");
        if(nonContact!=null) {
            String fullName = nonContact.getFullName();

            if (fullName != null && !fullName.trim().isEmpty()) {
                return fullName;
            }
            else {
                String email = nonContact.getEmail();
                if (email != null && !email.trim().isEmpty()) {
                    return email;
                }
            }
        }

        return "";
    }

    public String getParticipantFirstName(long userHandle, MegaChatRoom chatRoom){
        logDebug("User handle: " + userHandle + ", Chat ID: " + chatRoom.getChatId());
        String firstName = chatRoom.getPeerFirstnameByHandle(userHandle);

        if(firstName==null){
            firstName="";
        }

        if (firstName.trim().length() <= 0){
            String lastName = chatRoom.getPeerLastnameByHandle(userHandle);
            if(lastName==null){
                lastName="";
            }
            if (lastName.trim().length() <= 0){
                logWarning("Full name empty");
                logDebug("Put email as fullname");
                String mail = chatRoom.getPeerEmailByHandle(userHandle);
                if(mail==null){
                    mail="";
                }
                if (mail.trim().length() <= 0){
                    return "";
                }
                else{
                    return mail;
                }
            }
            else{
                return lastName;
            }

        }
        else{
            return firstName;
        }
    }

    public String getParticipantFullName(long userHandle, MegaChatRoom chatRoom){
        logDebug("User handle: " + userHandle + ", Chat ID: " + chatRoom.getChatId());
        String fullName = chatRoom.getPeerFullnameByHandle(userHandle);

        if(fullName!=null && !fullName.trim().isEmpty()) {
            return fullName;
        }
        else {
            logDebug("Put email as fullname");
            String participantEmail = chatRoom.getPeerEmailByHandle(userHandle);
            return participantEmail;
        }
    }

    public String getMyFullName(){

        String fullName = megaChatApi.getMyFullname();

        if(fullName!=null){
            if(fullName.isEmpty()){
                logDebug("Put MY email as fullname");
                String myEmail = megaChatApi.getMyEmail();
                String[] splitEmail = myEmail.split("[@._]");
                fullName = splitEmail[0];
                return fullName;
            }
            else{
                if (fullName.trim().length() <= 0){
                    logDebug("Put MY email as fullname");
                    String myEmail = megaChatApi.getMyEmail();
                    String[] splitEmail = myEmail.split("[@._]");
                    fullName = splitEmail[0];
                    return fullName;
                }
                else{
                    return fullName;
                }
            }
        }
        else{
            logDebug("Put MY email as fullname");
            String myEmail = megaChatApi.getMyEmail();
            String[] splitEmail = myEmail.split("[@._]");
            fullName = splitEmail[0];
            return fullName;
        }
    }

    public void pickFileToSend(){
        logDebug("pickFileToSend");
        Intent intent = new Intent(context, FileExplorerActivityLollipop.class);
        intent.setAction(FileExplorerActivityLollipop.ACTION_MULTISELECT_FILE);
<<<<<<< HEAD
        ((ChatActivityLollipop) context).startActivityForResult(intent, Constants.REQUEST_CODE_SELECT_FILE);
=======
//        ArrayList<String> longArray = new ArrayList<String>();
//        for (int i=0; i<users.size(); i++){
//            longArray.add(users.get(i).getEmail());
//        }
//        intent.putStringArrayListExtra("SELECTED_CONTACTS", longArray);
        ((ChatActivityLollipop) context).startActivityForResult(intent, REQUEST_CODE_SELECT_FILE);
>>>>>>> 094d50ad
    }

    public void saveForOfflineWithMessages(ArrayList<MegaChatMessage> messages, MegaChatRoom chatRoom){
        logDebug("Save for offline multiple messages");
        for(int i=0; i<messages.size();i++){
            saveForOffline(messages.get(i).getMegaNodeList(), chatRoom);
        }
    }

    public void saveForOfflineWithAndroidMessages(ArrayList<AndroidMegaChatMessage> messages, MegaChatRoom chatRoom){
        logDebug("Save for offline multiple messages");
        for(int i=0; i<messages.size();i++){
            saveForOffline(messages.get(i).getMessage().getMegaNodeList(), chatRoom);
        }
    }

    public void saveForOffline(MegaNodeList nodeList, MegaChatRoom chatRoom){

        File destination = null;

        if (Build.VERSION.SDK_INT >= Build.VERSION_CODES.M) {
            boolean hasStoragePermission = (ContextCompat.checkSelfPermission(context, Manifest.permission.WRITE_EXTERNAL_STORAGE) == PackageManager.PERMISSION_GRANTED);
            if (!hasStoragePermission) {
                if (context instanceof ChatActivityLollipop) {
                    ActivityCompat.requestPermissions(((ChatActivityLollipop) context),
                            new String[]{Manifest.permission.WRITE_EXTERNAL_STORAGE},
                            REQUEST_WRITE_STORAGE);
                }
                else if (context instanceof ChatFullScreenImageViewer){
                    ActivityCompat.requestPermissions(((ChatFullScreenImageViewer) context),
                            new String[]{Manifest.permission.WRITE_EXTERNAL_STORAGE},
                            REQUEST_WRITE_STORAGE);
                }
                else if (context instanceof PdfViewerActivityLollipop){
                    ActivityCompat.requestPermissions(((PdfViewerActivityLollipop) context),
                            new String[]{Manifest.permission.WRITE_EXTERNAL_STORAGE},
                            REQUEST_WRITE_STORAGE);
                }
                else if (context instanceof AudioVideoPlayerLollipop){
                    ActivityCompat.requestPermissions(((AudioVideoPlayerLollipop) context),
                            new String[]{Manifest.permission.WRITE_EXTERNAL_STORAGE},
                            REQUEST_WRITE_STORAGE);
                }
            }
        }

        Map<MegaNode, String> dlFiles = new HashMap<MegaNode, String>();
        for (int i = 0; i < nodeList.size(); i++) {

            MegaNode document = nodeList.get(i);
            if (document != null) {
                document = authorizeNodeIfPreview(document, chatRoom);
                destination = getOfflineParentFile(context, FROM_OTHERS, document, null);
                destination.mkdirs();

                logDebug("DESTINATION: " + destination.getAbsolutePath());
                if (isFileAvailable(destination) && destination.isDirectory()){

                    File offlineFile = new File(destination, document.getName());
                    if (offlineFile.exists() && document.getSize() == offlineFile.length() && offlineFile.getName().equals(document.getName())){ //This means that is already available offline
                        logWarning("File already exists!");
                        showSnackbar(SNACKBAR_TYPE, context.getString(R.string.file_already_exists));
                    }
                    else{
                        dlFiles.put(document, destination.getAbsolutePath());
                    }
                }
                else{
                    logError("Destination ERROR");
                }
            }
        }

        double availableFreeSpace = Double.MAX_VALUE;
        try{
            StatFs stat = new StatFs(destination.getAbsolutePath());
            availableFreeSpace = (double)stat.getAvailableBlocks() * (double)stat.getBlockSize();
        }
        catch(Exception ex){}

        for (MegaNode document : dlFiles.keySet()) {

            String path = dlFiles.get(document);

            if(availableFreeSpace <document.getSize()){
                showErrorAlertDialog(context.getString(R.string.error_not_enough_free_space) + " (" + new String(document.getName()) + ")", false, ((ChatActivityLollipop) context));
                continue;
            }

            Intent service = new Intent(context, DownloadService.class);
            document = authorizeNodeIfPreview(document, chatRoom);
            String serializeString = document.serialize();
            logDebug("serializeString: " + serializeString);
            service.putExtra(DownloadService.EXTRA_SERIALIZE_STRING, serializeString);
            service.putExtra(DownloadService.EXTRA_PATH, path);
            if (context instanceof AudioVideoPlayerLollipop || context instanceof PdfViewerActivityLollipop || context instanceof ChatFullScreenImageViewer){
                service.putExtra("fromMV", true);
            }
            context.startService(service);
        }

    }

    void showSnackbar(int type, String s) {
        if (context instanceof ChatFullScreenImageViewer){
            ((ChatFullScreenImageViewer) context).showSnackbar(type, s);
        }
        else if (context instanceof AudioVideoPlayerLollipop){
            ((AudioVideoPlayerLollipop) context).showSnackbar(type, s, -1);
        }
        else if (context instanceof PdfViewerActivityLollipop){
            ((PdfViewerActivityLollipop) context).showSnackbar(type, s, -1);
        }
        else if (context instanceof ChatActivityLollipop){
            ((ChatActivityLollipop) context).showSnackbar(type, s, -1);
        }
        else if (context instanceof NodeAttachmentHistoryActivity){
            ((NodeAttachmentHistoryActivity) context).showSnackbar(type, s);
        }
    }

    void requestLocalFolder (long size, ArrayList<String> serializedNodes) {
        Intent intent = new Intent(FileStorageActivityLollipop.Mode.PICK_FOLDER.getAction());
        intent.putExtra(FileStorageActivityLollipop.EXTRA_BUTTON_PREFIX, context.getString(R.string.general_select));
        intent.putExtra(FileStorageActivityLollipop.EXTRA_FROM_SETTINGS, false);
        intent.putExtra(FileStorageActivityLollipop.EXTRA_SIZE, size);
        intent.setClass(context, FileStorageActivityLollipop.class);
        intent.putStringArrayListExtra(FileStorageActivityLollipop.EXTRA_SERIALIZED_NODES,serializedNodes);

        if(context instanceof ChatActivityLollipop){
            ((ChatActivityLollipop) context).startActivityForResult(intent, REQUEST_CODE_SELECT_LOCAL_FOLDER);
        }
        else if(context instanceof ChatFullScreenImageViewer){
            ((ChatFullScreenImageViewer) context).startActivityForResult(intent, REQUEST_CODE_SELECT_LOCAL_FOLDER);
        }
        else if(context instanceof PdfViewerActivityLollipop){
            ((PdfViewerActivityLollipop) context).startActivityForResult(intent, REQUEST_CODE_SELECT_LOCAL_FOLDER);
        }
        else if(context instanceof AudioVideoPlayerLollipop){
            ((AudioVideoPlayerLollipop) context).startActivityForResult(intent, REQUEST_CODE_SELECT_LOCAL_FOLDER);
        }
        else if(context instanceof NodeAttachmentHistoryActivity){
            ((NodeAttachmentHistoryActivity) context).startActivityForResult(intent, REQUEST_CODE_SELECT_LOCAL_FOLDER);
        }
    }

    private void filePathDefault(String path, final ArrayList<MegaNode> nodeList){
        logDebug("filePathDefault");
        File defaultPathF = new File(path);
        defaultPathF.mkdirs();
        checkSizeBeforeDownload(path, nodeList);
    }

    public void prepareForChatDownload(ArrayList<MegaNodeList> list){
        logDebug("prepareForChatDownload");
        ArrayList<MegaNode> nodeList =  new ArrayList<>();
        MegaNodeList megaNodeList;
        for (int i= 0; i<list.size(); i++){
            megaNodeList = list.get(i);
            for (int j=0; j<megaNodeList.size(); j++){
                nodeList.add(megaNodeList.get(j));
            }
        }
        prepareForDownloadVersions(nodeList);
    }

    public void prepareForChatDownload(MegaNodeList list){
        ArrayList<MegaNode> nodeList = MegaApiJava.nodeListToArray(list);
        prepareForDownloadVersions(nodeList);
    }

    public void prepareForChatDownload(MegaNode node){
        logDebug("Node: " + node.getHandle());
        ArrayList<MegaNode> nodeList = new ArrayList<>();
        nodeList.add(node);
        prepareForDownloadVersions(nodeList);
    }

    private ArrayList<String> serializeNodes(ArrayList<MegaNode> nodeList) {
        ArrayList<String> serializedNodes = new ArrayList<>();
        for(MegaNode node : nodeList) {
            serializedNodes.add(node.serialize());
        }
        return serializedNodes;
    }

    private ArrayList<MegaNode> unSerializeNodes(ArrayList<String> serializedNodes) {
        ArrayList<MegaNode> nodeList = new ArrayList<>();
        if(serializedNodes != null) {
            for(String nodeString : serializedNodes) {
                nodeList.add(MegaNode.unserialize(nodeString));
            }
        }
        return nodeList;
    }

    public void prepareForDownload(Intent intent, String parentPath) {
        ArrayList<String> serializedNodes = intent.getStringArrayListExtra(FileStorageActivityLollipop.EXTRA_SERIALIZED_NODES);
        ArrayList<MegaNode> megaNodes = unSerializeNodes(serializedNodes);
        if (megaNodes.size() > 0) {
            checkSizeBeforeDownload(parentPath, megaNodes);
        }
    }

    private void prepareForDownloadVersions(final ArrayList<MegaNode> nodeList){
        logDebug("Node list size: " + nodeList.size() + " files to download");
        long size = 0;
        for (int i = 0; i < nodeList.size(); i++) {
            size += nodeList.get(i).getSize();
        }
        logDebug("Number of files: " + nodeList.size());

        if (dbH == null){
            dbH = DatabaseHandler.getDbHandler(context.getApplicationContext());
        }

        String downloadLocationDefaultPath = getDownloadLocation(context);

        if(!nodeList.isEmpty() && isVoiceClip(nodeList.get(0).getName())){
            File vcFile = buildVoiceClipFile(context, nodeList.get(0).getName());
            checkSizeBeforeDownload(vcFile.getParentFile().getPath(), nodeList);
            return;
        }

        boolean askMe = askMe(context);
        if (askMe){
            logDebug("askMe");
            File[] fs = context.getExternalFilesDirs(null);
            final ArrayList<String> serializedNodes = serializeNodes(nodeList);
            if (fs.length > 1){
                if (fs[1] == null){
                    requestLocalFolder(size, serializedNodes);
                }
                else{
                    Dialog downloadLocationDialog;
                    String[] sdCardOptions = context.getResources().getStringArray(R.array.settings_storage_download_location_array);
                    AlertDialog.Builder b=new AlertDialog.Builder(context);

                    b.setTitle(context.getResources().getString(R.string.settings_storage_download_location));
                    final long sizeFinal = size;

                    b.setItems(sdCardOptions, new DialogInterface.OnClickListener() {

                        @Override
                        public void onClick(DialogInterface dialog, int which) {
                            switch(which){
                                case 0:{
                                    requestLocalFolder(sizeFinal, serializedNodes);
                                    break;
                                }
                                case 1:{
                                    File[] fs = context.getExternalFilesDirs(null);
                                    if (fs.length > 1){
                                        String path = fs[1].getAbsolutePath();
                                        File defaultPathF = new File(path);
                                        defaultPathF.mkdirs();
                                        showSnackbar(SNACKBAR_TYPE, context.getString(R.string.general_save_to_device) + ": "  + defaultPathF.getAbsolutePath());
                                        checkSizeBeforeDownload(path, nodeList);
                                    }
                                    break;
                                }
                            }
                        }
                    });
                    b.setNegativeButton(context.getResources().getString(R.string.general_cancel), new DialogInterface.OnClickListener() {

                        @Override
                        public void onClick(DialogInterface dialog, int which) {
                            dialog.cancel();
                        }
                    });
                    downloadLocationDialog = b.create();
                    downloadLocationDialog.show();
                }
            }
            else{
                requestLocalFolder(size, serializedNodes);
            }
        }
        else{
            logDebug("NOT askMe");
            filePathDefault(downloadLocationDefaultPath,nodeList);
        }
    }

    public void checkSizeBeforeDownload(String parentPath, ArrayList<MegaNode> nodeList){
        //Variable size is incorrect for folders, it is always -1 -> sizeTemp calculates the correct size
        logDebug("Node list size: " + nodeList.size());

        final String parentPathC = parentPath;
        long sizeTemp=0;
        long[] hashes = new long[nodeList.size()];

        for (int i=0;i<nodeList.size();i++) {
            MegaNode node = nodeList.get(i);
            hashes[i] = node.getHandle();
            if(node!=null){
                sizeTemp = sizeTemp+node.getSize();
            }
        }

        final long sizeC = sizeTemp;
        logDebug("The final size is: " + getSizeString(sizeTemp));

        //Check if there is available space
        double availableFreeSpace = Double.MAX_VALUE;
        try {
            StatFs stat = new StatFs(parentPath);
            availableFreeSpace = stat.getAvailableBytes();
        } catch (Exception ex) { }

        logDebug("availableFreeSpace: " + availableFreeSpace + "__ sizeToDownload: " + sizeC);
        if(availableFreeSpace < sizeC) {
            showSnackbar(NOT_SPACE_SNACKBAR_TYPE, null);
            logWarning("Not enough space");
            return;
        }

        if (dbH == null){
            dbH = DatabaseHandler.getDbHandler(context.getApplicationContext());
        }

        if(isVoiceClip(nodeList.get(0).getName())){
            download(parentPath, nodeList);
            return;
        }


        String ask=dbH.getAttributes().getAskSizeDownload();

        if (ask==null) {
            ask="true";
        }

        if (ask.equals("false")) {
            logDebug("SIZE: Do not ask before downloading");
            download(parentPathC, nodeList);
        }
        else{
            logDebug("SIZE: Ask before downloading");
            if (sizeC>104857600) {
                logDebug("Show size confirmation: " + sizeC);
                //Show alert
                if (context instanceof ChatActivityLollipop) {
                    ((ChatActivityLollipop) context).askSizeConfirmationBeforeChatDownload(parentPathC, nodeList, sizeC);
                }
                else if (context instanceof ChatFullScreenImageViewer) {
                    ((ChatFullScreenImageViewer) context).askSizeConfirmationBeforeChatDownload(parentPathC, nodeList, sizeC);
                }
                else if (context instanceof PdfViewerActivityLollipop) {
                    ((PdfViewerActivityLollipop) context).askSizeConfirmationBeforeChatDownload(parentPathC, nodeList, sizeC);
                }
                else if (context instanceof AudioVideoPlayerLollipop) {
                    ((AudioVideoPlayerLollipop) context).askSizeConfirmationBeforeChatDownload(parentPathC, nodeList, sizeC);
                }
                else if (context instanceof NodeAttachmentHistoryActivity) {
                    ((NodeAttachmentHistoryActivity) context).askSizeConfirmationBeforeChatDownload(parentPathC, nodeList, sizeC);
                }
            }
            else {
                download(parentPathC, nodeList);
            }
        }
    }

    public void download(String parentPath, ArrayList<MegaNode> nodeList){
        logDebug("download()");

        if (Build.VERSION.SDK_INT >= Build.VERSION_CODES.M) {
            boolean hasStoragePermission = (ContextCompat.checkSelfPermission(context, Manifest.permission.WRITE_EXTERNAL_STORAGE) == PackageManager.PERMISSION_GRANTED);
            if (!hasStoragePermission) {
                if (context instanceof ManagerActivityLollipop) {
                    ActivityCompat.requestPermissions(((ManagerActivityLollipop) context),
                            new String[]{Manifest.permission.WRITE_EXTERNAL_STORAGE},
                            REQUEST_WRITE_STORAGE);
                }else if (context instanceof ChatFullScreenImageViewer){
                    ActivityCompat.requestPermissions(((ChatFullScreenImageViewer) context),
                            new String[]{Manifest.permission.WRITE_EXTERNAL_STORAGE},
                            REQUEST_WRITE_STORAGE);
                }else if (context instanceof ChatActivityLollipop){
                    ActivityCompat.requestPermissions(((ChatActivityLollipop) context),
                            new String[]{Manifest.permission.WRITE_EXTERNAL_STORAGE},
                            REQUEST_WRITE_STORAGE);
                }
                else if (context instanceof PdfViewerActivityLollipop){
                    ActivityCompat.requestPermissions(((PdfViewerActivityLollipop) context),
                            new String[]{Manifest.permission.WRITE_EXTERNAL_STORAGE},
                            REQUEST_WRITE_STORAGE);
                }
                else if (context instanceof AudioVideoPlayerLollipop){
                    ActivityCompat.requestPermissions(((AudioVideoPlayerLollipop) context),
                            new String[]{Manifest.permission.WRITE_EXTERNAL_STORAGE},
                            REQUEST_WRITE_STORAGE);
                }
            }
        }

        if (nodeList != null){
            if(nodeList.size() == 1){
                logDebug("hashes.length == 1");
                MegaNode tempNode = nodeList.get(0);
                if (context instanceof ChatActivityLollipop) {
                    tempNode = authorizeNodeIfPreview(tempNode, ((ChatActivityLollipop) context).getChatRoom());
                }
                else if (context instanceof NodeAttachmentHistoryActivity) {
                    tempNode = authorizeNodeIfPreview(tempNode, ((NodeAttachmentHistoryActivity) context).getChatRoom());
                }
                if((tempNode != null) && tempNode.getType() == MegaNode.TYPE_FILE){
                    logDebug("ISFILE");
                    String localPath = getLocalFile(context, tempNode.getName(), tempNode.getSize(), parentPath);

                    //Check if the file is already downloaded
                    MegaApplication app = ((MegaApplication) ((Activity)context).getApplication());
                    if(localPath != null){
                        logDebug("localPath != null");
                        try {
                            logDebug("Call to copyFile: localPath: ");
                            copyFile(new File(localPath), new File(parentPath, tempNode.getName()));

                            if(isVideoFile(parentPath+"/"+tempNode.getName())){
                                logDebug("Is video!!!");
                                if (tempNode != null){
                                    if(!tempNode.hasThumbnail()){
                                        logWarning("The video has not thumb");
                                        createThumbnailVideo(context, localPath, megaApi, tempNode.getHandle());
                                    }
                                }
                            }
                            else{
                                logDebug("NOT video!");
                            }
                        }
                        catch(Exception e) {
                            logError("Exception!!", e);
                        }
                        boolean autoPlayEnabled = Boolean.parseBoolean(dbH.getAutoPlayEnabled());
                        if(!autoPlayEnabled){
                            logDebug("Auto play disabled");
                            showSnackBar(context,SNACKBAR_TYPE, context.getString(R.string.general_already_downloaded),-1);
                            return;
                        }

                        if(isVoiceClip(nodeList.get(0).getName())) return;

                        if(MimeTypeList.typeForName(tempNode.getName()).isZip()){
                            logDebug("MimeTypeList ZIP");
                            File zipFile = new File(localPath);

                            Intent intentZip = new Intent();
                            intentZip.setClass(context, ZipBrowserActivityLollipop.class);
                            intentZip.putExtra(ZipBrowserActivityLollipop.EXTRA_PATH_ZIP, zipFile.getAbsolutePath());
                            intentZip.putExtra(ZipBrowserActivityLollipop.EXTRA_HANDLE_ZIP, tempNode.getHandle());

                            context.startActivity(intentZip);

                        }
                        else if (MimeTypeList.typeForName(tempNode.getName()).isVideoReproducible() || MimeTypeList.typeForName(tempNode.getName()).isAudio()) {
                            logDebug("Video/Audio file");
                            if (context instanceof AudioVideoPlayerLollipop){
                                ((AudioVideoPlayerLollipop) context).showSnackbar(SNACKBAR_TYPE, context.getString(R.string.general_already_downloaded), -1);
                            }
                            else {
                                File mediaFile = new File(localPath);

                                Intent mediaIntent;
                                boolean internalIntent;
                                boolean opusFile = false;
                                if (MimeTypeList.typeForName(tempNode.getName()).isVideoNotSupported() || MimeTypeList.typeForName(tempNode.getName()).isAudioNotSupported()){
                                    mediaIntent = new Intent(Intent.ACTION_VIEW);
                                    internalIntent = false;
                                    String[] s = tempNode.getName().split("\\.");
                                    if (s != null && s.length > 1 && s[s.length-1].equals("opus")) {
                                        opusFile = true;
                                    }
                                }
                                else {
                                    internalIntent = true;
                                    mediaIntent = new Intent(context, AudioVideoPlayerLollipop.class);
                                }
                                mediaIntent.putExtra("isPlayList", false);
                                mediaIntent.putExtra("HANDLE", tempNode.getHandle());
                                mediaIntent.putExtra("adapterType", FROM_CHAT);
                                mediaIntent.putExtra(AudioVideoPlayerLollipop.PLAY_WHEN_READY,app.isActivityVisible());
                                if (Build.VERSION.SDK_INT >= Build.VERSION_CODES.N && localPath.contains(Environment.getExternalStorageDirectory().getPath())) {
                                    mediaIntent.setDataAndType(FileProvider.getUriForFile(context, "mega.privacy.android.app.providers.fileprovider", mediaFile), MimeTypeList.typeForName(tempNode.getName()).getType());
                                }
                                else{
                                    mediaIntent.setDataAndType(Uri.fromFile(mediaFile), MimeTypeList.typeForName(tempNode.getName()).getType());
                                }
                                mediaIntent.addFlags(Intent.FLAG_GRANT_READ_URI_PERMISSION);
                                if (opusFile){
                                    mediaIntent.setDataAndType(mediaIntent.getData(), "audio/*");
                                }
                                if (internalIntent) {
                                    context.startActivity(mediaIntent);
                                }
                                else {
                                    if (isIntentAvailable(context, mediaIntent)){
                                        context.startActivity(mediaIntent);
                                    }
                                    else {
                                        showSnackbar(SNACKBAR_TYPE, context.getString(R.string.intent_not_available));
                                        Intent intentShare = new Intent(Intent.ACTION_SEND);
                                        if (Build.VERSION.SDK_INT >= Build.VERSION_CODES.N && localPath.contains(Environment.getExternalStorageDirectory().getPath())) {
                                            intentShare.setDataAndType(FileProvider.getUriForFile(context, "mega.privacy.android.app.providers.fileprovider", mediaFile), MimeTypeList.typeForName(tempNode.getName()).getType());
                                        }
                                        else {
                                            intentShare.setDataAndType(Uri.fromFile(mediaFile), MimeTypeList.typeForName(tempNode.getName()).getType());
                                        }
                                        intentShare.setFlags(Intent.FLAG_GRANT_READ_URI_PERMISSION);
                                        if (isIntentAvailable(context, intentShare)) {
                                            logDebug("Call to startActivity(intentShare)");
                                            context.startActivity(intentShare);
                                        }
                                    }
                                }
                            }
                        }
                        else if (MimeTypeList.typeForName(tempNode.getName()).isPdf()){
                            logDebug("Pdf file");
                            if (context instanceof PdfViewerActivityLollipop){
                                ((PdfViewerActivityLollipop) context).showSnackbar(SNACKBAR_TYPE, context.getString(R.string.general_already_downloaded), -1);
                            }
                            else {
                                File pdfFile = new File(localPath);

                                Intent pdfIntent = new Intent(context, PdfViewerActivityLollipop.class);
                                pdfIntent.putExtra("inside", true);
                                pdfIntent.putExtra("HANDLE", tempNode.getHandle());
                                pdfIntent.putExtra("adapterType", FROM_CHAT);
                                if (Build.VERSION.SDK_INT >= Build.VERSION_CODES.N && localPath.contains(Environment.getExternalStorageDirectory().getPath())) {
                                    pdfIntent.setDataAndType(FileProvider.getUriForFile(context, "mega.privacy.android.app.providers.fileprovider", pdfFile), MimeTypeList.typeForName(tempNode.getName()).getType());
                                }
                                else{
                                    pdfIntent.setDataAndType(Uri.fromFile(pdfFile), MimeTypeList.typeForName(tempNode.getName()).getType());
                                }
                                pdfIntent.addFlags(Intent.FLAG_GRANT_READ_URI_PERMISSION);
                                context.startActivity(pdfIntent);
                            }
                        }
                        else {
                            logDebug("MimeTypeList other file");

                            if(context instanceof ChatFullScreenImageViewer){
                                ((ChatFullScreenImageViewer) context).showSnackbar(SNACKBAR_TYPE, context.getString(R.string.general_already_downloaded));
                            }
                            else {
                                try {
                                    Intent viewIntent = new Intent(Intent.ACTION_VIEW);
                                    if (Build.VERSION.SDK_INT >= Build.VERSION_CODES.N) {
                                        viewIntent.setDataAndType(FileProvider.getUriForFile(context, "mega.privacy.android.app.providers.fileprovider", new File(localPath)), MimeTypeList.typeForName(tempNode.getName()).getType());
                                    } else {
                                        viewIntent.setDataAndType(Uri.fromFile(new File(localPath)), MimeTypeList.typeForName(tempNode.getName()).getType());
                                    }
                                    viewIntent.setFlags(Intent.FLAG_GRANT_READ_URI_PERMISSION);
                                    if (isIntentAvailable(context, viewIntent)) {
                                        logDebug("IF isIntentAvailable");
                                        context.startActivity(viewIntent);
                                    } else {
                                        logDebug("ELSE isIntentAvailable");
                                        Intent intentShare = new Intent(Intent.ACTION_SEND);
                                        if (Build.VERSION.SDK_INT >= Build.VERSION_CODES.N) {
                                            intentShare.setDataAndType(FileProvider.getUriForFile(context, "mega.privacy.android.app.providers.fileprovider", new File(localPath)), MimeTypeList.typeForName(tempNode.getName()).getType());
                                        } else {
                                            intentShare.setDataAndType(Uri.fromFile(new File(localPath)), MimeTypeList.typeForName(tempNode.getName()).getType());
                                        }
                                        intentShare.setFlags(Intent.FLAG_GRANT_READ_URI_PERMISSION);
                                        if (isIntentAvailable(context, intentShare)) {
                                            logDebug("Call to startActivity(intentShare)");
                                            context.startActivity(intentShare);
                                        }
                                        showSnackbar(SNACKBAR_TYPE, context.getString(R.string.general_already_downloaded));
                                    }
                                }
                                catch (Exception e){
                                    showSnackbar(SNACKBAR_TYPE, context.getString(R.string.general_already_downloaded));
                                }
                            }

                        }
                        return;
                    }//localPath found
                    else{
                        logWarning("localPath is NULL");
                    }
                }
            }

            for (int i=0; i<nodeList.size();i++) {
                MegaNode nodeToDownload = nodeList.get(i);
                if(nodeToDownload != null){
                    logDebug("Node NOT null is going to donwload");
                    Map<MegaNode, String> dlFiles = new HashMap<MegaNode, String>();
                    dlFiles.put(nodeToDownload, parentPath);

                    for (MegaNode document : dlFiles.keySet()) {
                        String path = dlFiles.get(document);
                        Intent service = new Intent(context, DownloadService.class);
                        if (context instanceof ChatActivityLollipop) {
                            nodeToDownload = authorizeNodeIfPreview(nodeToDownload, ((ChatActivityLollipop) context).getChatRoom());
                        }
                        else if (context instanceof NodeAttachmentHistoryActivity) {
                            nodeToDownload = authorizeNodeIfPreview(nodeToDownload, ((NodeAttachmentHistoryActivity) context).getChatRoom());
                        }
                        String serializeString = nodeToDownload.serialize();

                        if(isVoiceClip(nodeList.get(0).getName())){
                            service.putExtra(DownloadService.EXTRA_OPEN_FILE, false);
                            service.putExtra(EXTRA_TRANSFER_TYPE, EXTRA_VOICE_CLIP );
                        }else if (context instanceof AudioVideoPlayerLollipop || context instanceof PdfViewerActivityLollipop || context instanceof ChatFullScreenImageViewer){
                            service.putExtra("fromMV", true);
                        }

                        logDebug("serializeString: " + serializeString);
                        service.putExtra(DownloadService.EXTRA_SERIALIZE_STRING, serializeString);
                        service.putExtra(DownloadService.EXTRA_PATH, path);
                        service.putExtra(HIGH_PRIORITY_TRANSFER, true);
                        context.startService(service);


                    }
                }
                else {
                    logWarning("Node NOT fOUND!!!!!");
                }
            }
        }
    }

    public void importNode(long idMessage, long idChat) {
        logDebug("Message ID: " + idMessage + ", Chat ID: " + idChat);
        ArrayList<AndroidMegaChatMessage> messages = new ArrayList<>();
        MegaChatMessage m = getMegaChatMessage(context, megaChatApi, idChat, idMessage);

        if(m!=null){
            AndroidMegaChatMessage aMessage = new AndroidMegaChatMessage(m);
            messages.add(aMessage);
            importNodesFromAndroidMessages(messages);
        }
        else{
            logWarning("Message cannot be recovered - null");
        }
    }

    public void importNodesFromMessages(ArrayList<MegaChatMessage> messages){
        logDebug("importNodesFromMessages");

        Intent intent = new Intent(context, FileExplorerActivityLollipop.class);
        intent.setAction(FileExplorerActivityLollipop.ACTION_PICK_IMPORT_FOLDER);

        long[] longArray = new long[messages.size()];
        for (int i = 0; i < messages.size(); i++) {
            longArray[i] = messages.get(i).getMsgId();
        }
        intent.putExtra("HANDLES_IMPORT_CHAT", longArray);

        if(context instanceof  NodeAttachmentHistoryActivity){
            ((NodeAttachmentHistoryActivity) context).startActivityForResult(intent, REQUEST_CODE_SELECT_IMPORT_FOLDER);
        }
    }

    public void importNodesFromAndroidMessages(ArrayList<AndroidMegaChatMessage> messages){
        logDebug("importNodesFromAndroidMessages");

        Intent intent = new Intent(context, FileExplorerActivityLollipop.class);
        intent.setAction(FileExplorerActivityLollipop.ACTION_PICK_IMPORT_FOLDER);

        long[] longArray = new long[messages.size()];
        for (int i = 0; i < messages.size(); i++) {
            longArray[i] = messages.get(i).getMessage().getMsgId();
        }
        intent.putExtra("HANDLES_IMPORT_CHAT", longArray);

        if(context instanceof  ChatActivityLollipop){
            ((ChatActivityLollipop) context).startActivityForResult(intent, REQUEST_CODE_SELECT_IMPORT_FOLDER);
        }
        else if(context instanceof  NodeAttachmentHistoryActivity){
            ((NodeAttachmentHistoryActivity) context).startActivityForResult(intent, REQUEST_CODE_SELECT_IMPORT_FOLDER);
        }
    }

    public void prepareMessageToForward(long idMessage, long idChat) {
        logDebug("Message ID: " + idMessage + ", Chat ID: " + idChat);
        ArrayList<MegaChatMessage> messagesSelected = new ArrayList<>();
        MegaChatMessage m = getMegaChatMessage(context, megaChatApi, idChat, idMessage);

        if(m!=null){
            messagesSelected.add(m);

            prepareMessagesToForward(messagesSelected, idChat);
        }
        else{
            logError("Message null");
        }
    }

    public void prepareAndroidMessagesToForward(ArrayList<AndroidMegaChatMessage> androidMessagesSelected, long idChat){
        ArrayList<MegaChatMessage> messagesSelected = new ArrayList<>();
        for(int i = 0; i<androidMessagesSelected.size(); i++){
            messagesSelected.add(androidMessagesSelected.get(i).getMessage());
        }
        prepareMessagesToForward(messagesSelected, idChat);
    }

    public void prepareMessagesToForward(ArrayList<MegaChatMessage> messagesSelected, long idChat){
        logDebug("Number of messages: " + messagesSelected.size() + ",Chat ID: " + idChat);

        ArrayList<MegaChatMessage> messagesToImport = new ArrayList<>();
        long[] idMessages = new long[messagesSelected.size()];
        for(int i=0; i<messagesSelected.size();i++){
            idMessages[i] = messagesSelected.get(i).getMsgId();

            logDebug("Type of message: "+ messagesSelected.get(i).getType());
            if((messagesSelected.get(i).getType()==MegaChatMessage.TYPE_NODE_ATTACHMENT)||(messagesSelected.get(i).getType()==MegaChatMessage.TYPE_VOICE_CLIP)){
                if(messagesSelected.get(i).getUserHandle()!=megaChatApi.getMyUserHandle()){
                    //Node has to be imported
                    messagesToImport.add(messagesSelected.get(i));
                }
            }
        }

        if(messagesToImport.isEmpty()){
            logDebug("Proceed to forward");
            forwardMessages(messagesSelected, idChat);
        }
        else{
            logDebug("Proceed to import nodes to own Cloud");
            ChatImportToForwardListener listener = new ChatImportToForwardListener(MULTIPLE_FORWARD_MESSAGES, messagesSelected, messagesToImport.size(), context, this, idChat);
    
            MegaNode target = megaApi.getNodeByPath(CHAT_FOLDER, megaApi.getRootNode());
            if(target==null){
                logWarning("Error no chat folder - return");
                return;
            }

            for(int j=0; j<messagesToImport.size();j++){
                MegaChatMessage message = messagesToImport.get(j);

                if(message!=null){

                    MegaNodeList nodeList = message.getMegaNodeList();

                    for(int i=0;i<nodeList.size();i++){
                        MegaNode document = nodeList.get(i);
                        if (document != null) {
                            logDebug("DOCUMENT: " + document.getHandle());
                            document = authorizeNodeIfPreview(document, megaChatApi.getChatRoom(idChat));
                            megaApi.copyNode(document, target, listener);
                        }
                        else{
                            logWarning("DOCUMENT: null");
                        }
                    }
                }
                else{
                    logWarning("MESSAGE is null");
                    showSnackbar(SNACKBAR_TYPE, context.getString(R.string.messages_forwarded_error));
                }
            }
        }
    }

    public void forwardMessages(ArrayList<MegaChatMessage> messagesSelected, long idChat){
        logDebug("Number of messages: " + messagesSelected.size() + ", Chat ID: " + idChat);

        long[] idMessages = new long[messagesSelected.size()];
        for(int i=0; i<messagesSelected.size();i++){
            idMessages[i] = messagesSelected.get(i).getMsgId();
        }

        Intent i = new Intent(context, ChatExplorerActivity.class);
        i.putExtra("ID_MESSAGES", idMessages);
        i.putExtra("ID_CHAT_FROM", idChat);
        i.setAction(ACTION_FORWARD_MESSAGES);
        if(context instanceof  ChatActivityLollipop){
            ((ChatActivityLollipop) context).startActivityForResult(i, REQUEST_CODE_SELECT_CHAT);
        }
        else if(context instanceof  NodeAttachmentHistoryActivity){
            ((NodeAttachmentHistoryActivity) context).startActivityForResult(i, REQUEST_CODE_SELECT_CHAT);
        }
    }

    public MegaNode authorizeNodeIfPreview (MegaNode node, MegaChatRoom chatRoom) {
        if (chatRoom != null && chatRoom.isPreview()) {
            MegaNode nodeAuthorized = megaApi.authorizeChatNode(node, chatRoom.getAuthorizationToken());
            if (nodeAuthorized != null) {
                logDebug("Authorized");
                return nodeAuthorized;
            }
        }
        logDebug("NOT authorized");
        return node;
    }

    public boolean isInAnonymousMode () {
        if (megaChatApi.getInitState() == MegaChatApi.INIT_ANONYMOUS) {
            return true;
        }

        return false;
    }

    public boolean isPreview (MegaChatRoom chatRoom) {
        if (chatRoom != null) {
            return chatRoom.isPreview();
        }

        return false;
    }
<<<<<<< HEAD

    public void checkIfNodesAreMineAndAttachNodes(long handles[], long idChat) {
        log("checkIfNodesAreMineAndSelectChatsToSendNodes");

        MegaNode currentNode;
        ArrayList<MegaNode> nodes = new ArrayList<>();
        ArrayList<MegaNode> ownerNodes = new ArrayList<>();
        ArrayList<MegaNode> notOwnerNodes = new ArrayList<>();
        NodeController nC = new NodeController(context);

        if (handles == null) {
            return;
        }

        for (int i=0; i<handles.length; i++) {
            currentNode = megaApi.getNodeByHandle(handles[i]);
            if (currentNode != null) {
                nodes.add(currentNode);
            }
        }

        nC.checkIfNodesAreMine(nodes, ownerNodes, notOwnerNodes);

        if (notOwnerNodes.size() == 0) {
            for(MegaNode node : ownerNodes) {
                if (context instanceof ChatActivityLollipop) {
                    megaChatApi.attachNode(idChat, node.getHandle(), (ChatActivityLollipop)context);
                }
            }
            return;
        }

        CopyAndSendToChatListener copyAndSendToChatListener = new CopyAndSendToChatListener(context, idChat);
        copyAndSendToChatListener.copyNodes(notOwnerNodes, ownerNodes);
    }

    public static void log(String message) {
        Util.log("ChatController", message);
    }
=======
>>>>>>> 094d50ad
}<|MERGE_RESOLUTION|>--- conflicted
+++ resolved
@@ -1351,16 +1351,7 @@
         logDebug("pickFileToSend");
         Intent intent = new Intent(context, FileExplorerActivityLollipop.class);
         intent.setAction(FileExplorerActivityLollipop.ACTION_MULTISELECT_FILE);
-<<<<<<< HEAD
-        ((ChatActivityLollipop) context).startActivityForResult(intent, Constants.REQUEST_CODE_SELECT_FILE);
-=======
-//        ArrayList<String> longArray = new ArrayList<String>();
-//        for (int i=0; i<users.size(); i++){
-//            longArray.add(users.get(i).getEmail());
-//        }
-//        intent.putStringArrayListExtra("SELECTED_CONTACTS", longArray);
         ((ChatActivityLollipop) context).startActivityForResult(intent, REQUEST_CODE_SELECT_FILE);
->>>>>>> 094d50ad
     }
 
     public void saveForOfflineWithMessages(ArrayList<MegaChatMessage> messages, MegaChatRoom chatRoom){
@@ -2170,10 +2161,9 @@
 
         return false;
     }
-<<<<<<< HEAD
 
     public void checkIfNodesAreMineAndAttachNodes(long handles[], long idChat) {
-        log("checkIfNodesAreMineAndSelectChatsToSendNodes");
+        logDebug("checkIfNodesAreMineAndSelectChatsToSendNodes");
 
         MegaNode currentNode;
         ArrayList<MegaNode> nodes = new ArrayList<>();
@@ -2206,10 +2196,4 @@
         CopyAndSendToChatListener copyAndSendToChatListener = new CopyAndSendToChatListener(context, idChat);
         copyAndSendToChatListener.copyNodes(notOwnerNodes, ownerNodes);
     }
-
-    public static void log(String message) {
-        Util.log("ChatController", message);
-    }
-=======
->>>>>>> 094d50ad
 }