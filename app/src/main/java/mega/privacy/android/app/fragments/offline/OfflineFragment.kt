--- conflicted
+++ resolved
@@ -893,10 +893,7 @@
         val inflater = mode!!.menuInflater
 
         inflater.inflate(R.menu.offline_browser_action, menu)
-<<<<<<< HEAD
-=======
         callManager { it.changeStatusBarColor(COLOR_STATUS_BAR_ACCENT) }
->>>>>>> 28087ebf
         checkScroll()
 
         return true
@@ -916,10 +913,7 @@
         logDebug("ActionBarCallBack::onDestroyActionMode")
 
         viewModel.clearSelection()
-<<<<<<< HEAD
-=======
         callManager { it.changeStatusBarColor(COLOR_STATUS_BAR_ZERO_DELAY) }
->>>>>>> 28087ebf
         checkScroll()
     }
 
