package mega.privacy.android.app.lollipop.managerSections;

import android.app.Activity;
import android.content.Context;
import android.content.res.Configuration;
import android.os.Bundle;
import android.support.v4.app.Fragment;
import android.support.v7.app.ActionBar;
import android.support.v7.app.AppCompatActivity;
import android.support.v7.widget.DefaultItemAnimator;
import android.support.v7.widget.LinearLayoutManager;
import android.support.v7.widget.RecyclerView;
import android.text.Html;
import android.text.Spanned;
import android.util.DisplayMetrics;
import android.view.Display;
import android.view.LayoutInflater;
import android.view.View;
import android.view.ViewGroup;
import android.widget.ImageView;
import android.widget.RelativeLayout;
import android.widget.TextView;

import java.util.ArrayList;
import java.util.Collections;
import java.util.ListIterator;

import mega.privacy.android.app.DatabaseHandler;
import mega.privacy.android.app.MegaApplication;
import mega.privacy.android.app.R;
import mega.privacy.android.app.lollipop.ManagerActivityLollipop;
import mega.privacy.android.app.lollipop.adapters.MegaNotificationsAdapter;
import mega.privacy.android.app.utils.Util;
import nz.mega.sdk.MegaApiAndroid;
import nz.mega.sdk.MegaNode;
import nz.mega.sdk.MegaUserAlert;

public class NotificationsFragmentLollipop extends Fragment implements View.OnClickListener {

    private static final String BUNDLE_RECYCLER_LAYOUT = "classname.recycler.layout";

    MegaApiAndroid megaApi;

    DatabaseHandler dbH;

    Context context;
    ActionBar aB;
    MegaNotificationsAdapter adapterList;
    RelativeLayout mainRelativeLayout;

    RecyclerView listView;
    LinearLayoutManager mLayoutManager;

    ArrayList<MegaUserAlert> notifications;
    boolean pendingNotifications = false;

    int numberOfClicks = 0;

    //Empty screen
    TextView emptyTextView;
    RelativeLayout emptyLayout;
    ImageView emptyImageView;

//    boolean chatEnabled = true;
    float density;
    DisplayMetrics outMetrics;
    Display display;

    @Override
    public void onCreate(Bundle savedInstanceState) {
        super.onCreate(savedInstanceState);
        log("onCreate");

        if (megaApi == null){
            megaApi = ((MegaApplication) ((Activity)context).getApplication()).getMegaApi();
        }

        dbH = DatabaseHandler.getDbHandler(getActivity());
    }

    public void checkScroll() {
        if (listView != null) {
            if (listView.canScrollVertically(-1)) {
                ((ManagerActivityLollipop) context).changeActionBarElevation(true);
            }
            else {
                ((ManagerActivityLollipop) context).changeActionBarElevation(false);
            }
        }
    }

    @Override
    public View onCreateView(LayoutInflater inflater, final ViewGroup container, Bundle savedInstanceState) {
        log("onCreateView");

        display = ((Activity) context).getWindowManager().getDefaultDisplay();
        outMetrics = new DisplayMetrics();
        display.getMetrics(outMetrics);
        density = getResources().getDisplayMetrics().density;

        View v = inflater.inflate(R.layout.notifications_fragment, container, false);

        listView = (RecyclerView) v.findViewById(R.id.notifications_list_view);

        listView.setClipToPadding(false);
        mLayoutManager = new LinearLayoutManager(context);
        listView.setHasFixedSize(true);
        listView.setItemAnimator(new DefaultItemAnimator());
        listView.addOnScrollListener(new RecyclerView.OnScrollListener() {
            @Override
            public void onScrolled(RecyclerView recyclerView, int dx, int dy) {
                super.onScrolled(recyclerView, dx, dy);
                if (context instanceof ManagerActivityLollipop) {
                    checkScroll();
                }
            }
        });
//        listView.setClipToPadding(false);

        listView.setLayoutManager(mLayoutManager);

        emptyLayout = (RelativeLayout) v.findViewById(R.id.empty_layout_notifications);

        emptyTextView = (TextView) v.findViewById(R.id.empty_text_notifications);
        emptyImageView = (ImageView) v.findViewById(R.id.empty_image_view_notifications);

        mainRelativeLayout = (RelativeLayout) v.findViewById(R.id.main_relative_layout_notifications);

<<<<<<< HEAD
        if (pendingNotifications) {
            pendingNotifications = false;
            updateNotificationsView(notifications);
        }
=======
        setNotifications();
>>>>>>> a79f6b55

        return v;
    }

    public static NotificationsFragmentLollipop newInstance() {
        log("newInstance");
        NotificationsFragmentLollipop fragment = new NotificationsFragmentLollipop();
        return fragment;
    }

    public void setNotifications(){
        log("setNotifications");

        notifications = megaApi.getUserAlerts();

        Collections.reverse(notifications);

        if(isAdded()) {
            if (adapterList == null){
                log("adapterList is NULL");
                adapterList = new MegaNotificationsAdapter(context, this, notifications, listView);

            }
            else{
                adapterList.setNotifications(notifications);
            }

            listView.setAdapter(adapterList);

            if (notifications == null || notifications.isEmpty()) {
                listView.setVisibility(View.GONE);
                emptyImageView.setVisibility(View.VISIBLE);
                emptyTextView.setVisibility(View.VISIBLE);

                if(context.getResources().getConfiguration().orientation == Configuration.ORIENTATION_LANDSCAPE){
                    emptyImageView.setImageResource(R.drawable.contacts_empty_landscape);
                }else{
                    emptyImageView.setImageResource(R.drawable.ic_empty_contacts);
                }

                String textToShow = String.format(getString(R.string.context_empty_notifications), getString(R.string.section_contacts));
                try{
                    textToShow = textToShow.replace("[A]", "<font color=\'#000000\'>");
                    textToShow = textToShow.replace("[/A]", "</font>");
                    textToShow = textToShow.replace("[B]", "<font color=\'#7a7a7a\'>");
                    textToShow = textToShow.replace("[/B]", "</font>");
                }
                catch (Exception e){}
                Spanned result = null;
                if (android.os.Build.VERSION.SDK_INT >= android.os.Build.VERSION_CODES.N) {
                    result = Html.fromHtml(textToShow,Html.FROM_HTML_MODE_LEGACY);
                } else {
                    result = Html.fromHtml(textToShow);
                }
                emptyTextView.setText(result);

            } else {
                log("number of notifications: "+notifications.size());
                listView.setVisibility(View.VISIBLE);
                emptyLayout.setVisibility(View.GONE);
            }

            ((ManagerActivityLollipop)context).markNotificationsSeen(false);
        }
        else {
            log("fragment not added");
            pendingNotifications = true;
        }
    }

    public void addNotification(MegaUserAlert newAlert){
        log("addNotification");
        //Check scroll position
        boolean shouldScroll = false;
        if (!listView.canScrollVertically(-1)){
            shouldScroll = true;
        }

        notifications.add(0, newAlert);
        if(adapterList!=null){
            adapterList.notifyItemInserted(0);
        }

        //Before scrolling be sure it was on the first
        if(shouldScroll){
            listView.smoothScrollToPosition(0);
        }

        ((ManagerActivityLollipop)context).markNotificationsSeen(false);
    }

    @Override
    public void onClick(View v) {
        log("onClick");

        switch (v.getId()) {
            case R.id.empty_image_view_chat:{
                numberOfClicks++;
                log("Number of clicks: "+numberOfClicks);
                if (numberOfClicks >= 5){
                    numberOfClicks = 0;

                }

                break;
            }
        }
    }

    public void itemClick(int position) {
        log("itemClick: "+position);
        MegaUserAlert notif = notifications.get(position);

        int alertType = notif.getType();

        switch (alertType) {

            case MegaUserAlert.TYPE_INCOMINGPENDINGCONTACT_REQUEST:
            case MegaUserAlert.TYPE_INCOMINGPENDINGCONTACT_CANCELLED:
            case MegaUserAlert.TYPE_INCOMINGPENDINGCONTACT_REMINDER:
            case MegaUserAlert.TYPE_UPDATEDPENDINGCONTACTINCOMING_IGNORED:
            case MegaUserAlert.TYPE_UPDATEDPENDINGCONTACTINCOMING_ACCEPTED:
            case MegaUserAlert.TYPE_UPDATEDPENDINGCONTACTINCOMING_DENIED:{
                log("Go to Received requests");
                ((ManagerActivityLollipop)context).navigateToContacts(2);
                break;
            }
            case MegaUserAlert.TYPE_UPDATEDPENDINGCONTACTOUTGOING_DENIED:{
                log("Go to Sent requests");
                ((ManagerActivityLollipop)context).navigateToContacts(1);
                break;
            }
            case MegaUserAlert.TYPE_UPDATEDPENDINGCONTACTOUTGOING_ACCEPTED:
            case MegaUserAlert.TYPE_CONTACTCHANGE_DELETEDYOU:
            case MegaUserAlert.TYPE_CONTACTCHANGE_CONTACTESTABLISHED:
            case MegaUserAlert.TYPE_CONTACTCHANGE_ACCOUNTDELETED:
            case MegaUserAlert.TYPE_CONTACTCHANGE_BLOCKEDYOU:{
                log("Go to Contacts");
                ((ManagerActivityLollipop)context).navigateToContacts(0);
                break;
            }
            case MegaUserAlert.TYPE_PAYMENT_SUCCEEDED:
            case MegaUserAlert.TYPE_PAYMENT_FAILED:
            case MegaUserAlert.TYPE_PAYMENTREMINDER:{
                log("Go to My Account");
                ((ManagerActivityLollipop)context).navigateToMyAccount();
                break;
            }
            case MegaUserAlert.TYPE_TAKEDOWN:
            case MegaUserAlert.TYPE_TAKEDOWN_REINSTATED:{
                if(notif.getNodeHandle()!=-1){
                    MegaNode node =  megaApi.getNodeByHandle(notif.getNodeHandle());
                    if(node!=null){
                        if(node.isFile()){
                            ((ManagerActivityLollipop)context).openLocation(node.getParentHandle());
                        }
                        else{
                            ((ManagerActivityLollipop)context).openLocation(notif.getNodeHandle());
                        }
                    }
                }
                break;
            }
            case MegaUserAlert.TYPE_NEWSHARE:
            case MegaUserAlert.TYPE_NEWSHAREDNODES:
            case MegaUserAlert.TYPE_REMOVEDSHAREDNODES:
            case MegaUserAlert.TYPE_DELETEDSHARE:{
                log("Go to open corresponding location");
                if(notif.getNodeHandle()!=-1 && megaApi.getNodeByHandle(notif.getNodeHandle())!=null){
                    ((ManagerActivityLollipop)context).openLocation(notif.getNodeHandle());
                }
                break;
            }
        }
    }

    @Override
    public void onAttach(Activity activity) {
        super.onAttach(activity);
        context = activity;
        aB = ((AppCompatActivity)activity).getSupportActionBar();
    }


    @Override
    public void onAttach(Context context) {
        super.onAttach(context);
        this.context = context;
        aB = ((AppCompatActivity)context).getSupportActionBar();
    }

    public void updateNotifications(ArrayList<MegaUserAlert> updatedUserAlerts) {
        log("updateNotifications");

        if(!isAdded()){
            log("return!");
            return;
        }

        for(int i = 0;i<updatedUserAlerts.size();i++){

            if(updatedUserAlerts.get(i).isOwnChange()){
                log("updateNotifications:isOwnChange");
                continue;
            }

            long idToUpdate = updatedUserAlerts.get(i).getId();
            int indexToReplace = -1;

            ListIterator<MegaUserAlert> itrReplace = notifications.listIterator();
            while (itrReplace.hasNext()) {
                MegaUserAlert notification = itrReplace.next();

                if(notification!=null){
                    if(notification.getId()==idToUpdate){
                        indexToReplace = itrReplace.nextIndex()-1;
                        break;
                    }
                }
                else{
                    break;
                }
            }
            if(indexToReplace!=-1){
                log("Index to replace: "+indexToReplace);

                notifications.set(indexToReplace, updatedUserAlerts.get(i));
                if(adapterList!=null){
                    adapterList.notifyItemChanged(indexToReplace);
                }

                ((ManagerActivityLollipop)context).markNotificationsSeen(false);
            }
            else{
                addNotification(updatedUserAlerts.get(i));
            }

        }
    }

    public int getItemCount(){
        if(adapterList != null){
            return adapterList.getItemCount();
        }
        return 0;
    }

    private static void log(String log) {
        Util.log("NotificationsFragmentLollipop", log);
    }
}<|MERGE_RESOLUTION|>--- conflicted
+++ resolved
@@ -52,7 +52,6 @@
     LinearLayoutManager mLayoutManager;
 
     ArrayList<MegaUserAlert> notifications;
-    boolean pendingNotifications = false;
 
     int numberOfClicks = 0;
 
@@ -126,14 +125,7 @@
 
         mainRelativeLayout = (RelativeLayout) v.findViewById(R.id.main_relative_layout_notifications);
 
-<<<<<<< HEAD
-        if (pendingNotifications) {
-            pendingNotifications = false;
-            updateNotificationsView(notifications);
-        }
-=======
         setNotifications();
->>>>>>> a79f6b55
 
         return v;
     }
@@ -197,10 +189,6 @@
             }
 
             ((ManagerActivityLollipop)context).markNotificationsSeen(false);
-        }
-        else {
-            log("fragment not added");
-            pendingNotifications = true;
         }
     }
 
