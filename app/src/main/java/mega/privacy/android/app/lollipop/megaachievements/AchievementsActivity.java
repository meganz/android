package mega.privacy.android.app.lollipop.megaachievements;

import android.content.Intent;
import android.os.Build;
import android.os.Bundle;
import android.support.v4.app.FragmentTransaction;
import android.support.v4.content.ContextCompat;
import android.support.v7.app.ActionBar;
import android.support.v7.widget.Toolbar;
import android.util.DisplayMetrics;
import android.view.Display;
import android.view.LayoutInflater;
import android.view.MenuItem;
import android.view.View;
import android.view.Window;
import android.view.WindowManager;
import android.view.inputmethod.InputMethodManager;
import android.widget.FrameLayout;

import java.util.ArrayList;
import java.util.Calendar;
import java.util.Date;

import mega.privacy.android.app.MegaApplication;
import mega.privacy.android.app.R;
import mega.privacy.android.app.lollipop.AddContactActivityLollipop;
import mega.privacy.android.app.lollipop.LoginActivityLollipop;
import mega.privacy.android.app.lollipop.PinActivityLollipop;
import mega.privacy.android.app.lollipop.controllers.ContactController;
import nz.mega.sdk.MegaAchievementsDetails;
import nz.mega.sdk.MegaApiAndroid;
import nz.mega.sdk.MegaApiJava;
import nz.mega.sdk.MegaChatApi;
import nz.mega.sdk.MegaChatApiAndroid;
import nz.mega.sdk.MegaContactRequest;
import nz.mega.sdk.MegaError;
import nz.mega.sdk.MegaRequest;
import nz.mega.sdk.MegaRequestListenerInterface;

import static mega.privacy.android.app.utils.Constants.*;
import static mega.privacy.android.app.utils.LogUtil.*;
import static mega.privacy.android.app.utils.Util.*;

public class AchievementsActivity extends PinActivityLollipop implements MegaRequestListenerInterface {

    FrameLayout fragmentContainer;
    Toolbar tB;
    ActionBar aB;
    int visibleFragment;
    int achievementType;
    private AchievementsFragment achievementsFragment;
    private ReferralBonusesFragment referralBonusesFragment;
    private InviteFriendsFragment inviteFriendsFragment;
    private InfoAchievementsFragment infoAchievementsFragment;

    public MegaAchievementsDetails megaAchievements;
    public ArrayList<ReferralBonus> referralBonuses;

    MegaApiAndroid megaApi;
    MegaChatApiAndroid megaChatApi;

    private android.support.v7.app.AlertDialog successDialog;

    ArrayList<String> mails;
    ArrayList<String> pendingContacts;
    boolean pendingAttaches = false;

    DisplayMetrics outMetrics;

    protected void onCreate(Bundle savedInstanceState) {
        logDebug("onCreate");
		super.onCreate(savedInstanceState);

        if (megaApi == null){
            megaApi = ((MegaApplication) getApplication()).getMegaApi();
        }

        if(megaApi==null||megaApi.getRootNode()==null){
            logDebug("Refresh session - sdk");
            Intent intent = new Intent(this, LoginActivityLollipop.class);
            intent.putExtra("visibleFragment",  LOGIN_FRAGMENT);
            intent.setFlags(Intent.FLAG_ACTIVITY_CLEAR_TOP);
            startActivity(intent);
            finish();
            return;
        }
        if(isChatEnabled()){
            if (megaChatApi == null){
                megaChatApi = ((MegaApplication) getApplication()).getMegaChatApi();
            }

            if(megaChatApi==null||megaChatApi.getInitState()== MegaChatApi.INIT_ERROR){
                logDebug("Refresh session - karere");
                Intent intent = new Intent(this, LoginActivityLollipop.class);
                intent.putExtra("visibleFragment",  LOGIN_FRAGMENT);
                intent.setFlags(Intent.FLAG_ACTIVITY_CLEAR_TOP);
                startActivity(intent);
                finish();
                return;
            }
        }

        Display display = getWindowManager().getDefaultDisplay();
        outMetrics = new DisplayMetrics ();
        display.getMetrics(outMetrics);

        setContentView(R.layout.activity_achievements);

        fragmentContainer = (FrameLayout) findViewById(R.id.fragment_container_achievements);
        tB = (Toolbar) findViewById(R.id.toolbar_achievements);
        tB.setTitle(getString(R.string.achievements_title));
        tB.setVisibility(View.VISIBLE);
        setSupportActionBar(tB);
        aB = getSupportActionBar();
        logDebug("aB.setHomeAsUpIndicator_1");
        aB.setHomeAsUpIndicator(R.drawable.ic_arrow_back_white);
        aB.setHomeButtonEnabled(true);
        aB.setDisplayHomeAsUpEnabled(true);

        if (Build.VERSION.SDK_INT >= Build.VERSION_CODES.LOLLIPOP) {
            Window window = this.getWindow();
            window.addFlags(WindowManager.LayoutParams.FLAG_DRAWS_SYSTEM_BAR_BACKGROUNDS);
            window.clearFlags(WindowManager.LayoutParams.FLAG_TRANSLUCENT_STATUS);
            window.setStatusBarColor(ContextCompat.getColor(this, R.color.lollipop_dark_primary_color));
        }

        visibleFragment = ACHIEVEMENTS_FRAGMENT;
        achievementsFragment = new AchievementsFragment();
        FragmentTransaction ft = getSupportFragmentManager().beginTransaction();
        ft.replace(R.id.fragment_container_achievements, achievementsFragment, "achievementsFragment");
        ft.commitNow();

        referralBonuses = new ArrayList<>();
        megaApi.getAccountAchievements(this);

        if (savedInstanceState != null) {
            visibleFragment = savedInstanceState.getInt("visibleFragment", ACHIEVEMENTS_FRAGMENT);
            achievementType = savedInstanceState.getInt("achievementType", -1);
            mails = savedInstanceState.getStringArrayList("mails");
            pendingContacts = savedInstanceState.getStringArrayList("pendingContacts");
            pendingAttaches = savedInstanceState.getBoolean("pendingAttaches", false);
        }
    }

    @Override
    protected void onSaveInstanceState(Bundle outState) {
        super.onSaveInstanceState(outState);

        outState.putInt("visibleFragment", visibleFragment);
        outState.putInt("achievementType", achievementType);
        outState.putStringArrayList("mails", mails);
        outState.putStringArrayList("pendingContacts", pendingContacts);
        outState.putBoolean("pendingAttaches", pendingAttaches);
    }

    @Override
    public boolean onOptionsItemSelected(MenuItem item) {
        logDebug("onOptionsItemSelected");

        int id = item.getItemId();
        switch(id) {
            case android.R.id.home: {
                if(visibleFragment==ACHIEVEMENTS_FRAGMENT){
                    finish();
                }
                else{
                    showFragment(ACHIEVEMENTS_FRAGMENT, -1);
                }

                break;
            }
        }
        return super.onOptionsItemSelected(item);
    }

    public void showFragment(int fragment, int type){
        logDebug("showFragment: " + fragment + " type: " + achievementType);
        visibleFragment = fragment;
        achievementType = type;

        if(visibleFragment==ACHIEVEMENTS_FRAGMENT){

            hideKeyboard(this, InputMethodManager.HIDE_NOT_ALWAYS);

            aB.setTitle(getString(R.string.achievements_title));
            if(achievementsFragment==null){
                achievementsFragment = new AchievementsFragment();
            }

            FragmentTransaction ft = getSupportFragmentManager().beginTransaction();
            ft.replace(R.id.fragment_container_achievements, achievementsFragment, "achievementsFragment");
            ft.commitNow();

            achievementsFragment.updateValues();
        }
        else if(visibleFragment==INVITE_FRIENDS_FRAGMENT){

            aB.setTitle(getString(R.string.button_invite_friends));
            if(inviteFriendsFragment==null){
                inviteFriendsFragment = new InviteFriendsFragment();
            }

            FragmentTransaction ft = getSupportFragmentManager().beginTransaction();
            ft.replace(R.id.fragment_container_achievements, inviteFriendsFragment, "inviteFriendsFragment");
            ft.commitNow();
        }
        else if(visibleFragment==BONUSES_FRAGMENT){

            if(referralBonusesFragment==null) {
                referralBonusesFragment = new ReferralBonusesFragment();
            }

            aB.setTitle(getString(R.string.title_referral_bonuses));
            FragmentTransaction ft = getSupportFragmentManager().beginTransaction();
            ft.replace(R.id.fragment_container_achievements, referralBonusesFragment, "referralBonusesFragment");
            ft.commitNow();
        }
        else if(visibleFragment==INFO_ACHIEVEMENTS_FRAGMENT){
            Bundle bundle = new Bundle();
            bundle.putInt("achievementType", achievementType);

            infoAchievementsFragment = new InfoAchievementsFragment();
            infoAchievementsFragment.setArguments(bundle);

            FragmentTransaction ft = getSupportFragmentManager().beginTransaction();
            ft.replace(R.id.fragment_container_achievements, infoAchievementsFragment, "infoAchievementsFragment");
            ft.commitNow();
        }
    }

    @Override
    public void onBackPressed() {
        logDebug("onBackPressedLollipop");
        retryConnectionsAndSignalPresence();

        if(visibleFragment==ACHIEVEMENTS_FRAGMENT){
            super.onBackPressed();
        }
        else{
            showFragment(ACHIEVEMENTS_FRAGMENT, -1);
        }
    }

    @Override
    public void onRequestStart(MegaApiJava api, MegaRequest request) {
        logDebug("onRequestStart: "+request.getRequestString());
    }

    @Override
    public void onRequestUpdate(MegaApiJava api, MegaRequest request) {

    }

    @Override
    public void onRequestFinish(MegaApiJava api, MegaRequest request, MegaError e) {
        logDebug("onRequestFinish: " + request.getRequestString() + "__" + e.getErrorCode());

        if(request.getType()==MegaRequest.TYPE_GET_ACHIEVEMENTS){
            if (e.getErrorCode() == MegaError.API_OK){

                megaAchievements=request.getMegaAchievementsDetails();
                if(megaAchievements!=null){
                    calculateReferralBonuses();
                    if(visibleFragment==ACHIEVEMENTS_FRAGMENT){
                        if(achievementsFragment.isAdded()){
                            achievementsFragment.updateValues();
                        }
                    }
                    else {
                        showFragment(visibleFragment, achievementType);
                    }
                    if (pendingAttaches){
                        attachPendig();
                    }
                }
            }
            else{
                showSnackbar(getString(R.string.cancel_subscription_error));
            }
        }
        else if (request.getType() == MegaRequest.TYPE_INVITE_CONTACT){
            logDebug("MegaRequest.TYPE_INVITE_CONTACT finished: " + request.getNumber());

            if (e.getErrorCode() == MegaError.API_OK){
                logDebug("OK INVITE CONTACT: " + request.getEmail());
                showInviteConfirmationDialog();
            }
            else{
                logWarning("Code: " + e.getErrorString());
                if(e.getErrorCode()==MegaError.API_EEXIST)
                {
                    showSnackbar(getString(R.string.context_contact_already_exists, request.getEmail()));
                }
                else if(request.getNumber()== MegaContactRequest.INVITE_ACTION_ADD && e.getErrorCode()==MegaError.API_EARGS)
                {
                    showSnackbar(getString(R.string.error_own_email_as_contact));
                }
                else{
                    showSnackbar(getString(R.string.general_error));
                }
                logError("ERROR: " + e.getErrorCode() + "___" + e.getErrorString());
            }
        }
    }

    public void inviteFriends(ArrayList<String> mails){
        logDebug("inviteFriends");
        hideKeyboard(this, InputMethodManager.HIDE_NOT_ALWAYS);

        showFragment(ACHIEVEMENTS_FRAGMENT, -1);

        ContactController cC = new ContactController(this);
        cC.inviteMultipleContacts(mails);
    }

    public void calculateReferralBonuses() {
        logDebug("calculateReferralBonuses");

        long count = megaAchievements.getAwardsCount();

        for (int i = 0; i < count; i++) {
            int type = megaAchievements.getAwardClass(i);

            int awardId = megaAchievements.getAwardId(i);

            int rewardId = megaAchievements.getRewardAwardId(awardId);
            logDebug("AWARD ID: " + awardId + " REWARD id: " + rewardId);

            if (type == MegaAchievementsDetails.MEGA_ACHIEVEMENT_INVITE) {

                ReferralBonus rBonus = new ReferralBonus();

                rBonus.setEmails(megaAchievements.getAwardEmails(i));

                long daysLeft = megaAchievements.getAwardExpirationTs(i);
                logDebug("Registration AwardExpirationTs: " + daysLeft);

                Calendar start = calculateDateFromTimestamp(daysLeft);
                Calendar end = Calendar.getInstance();
                Date startDate = start.getTime();
                Date endDate = end.getTime();
                long startTime = startDate.getTime();
                long endTime = endDate.getTime();
                long diffTime = startTime - endTime;
                long diffDays = diffTime / (1000 * 60 * 60 * 24);

                rBonus.setDaysLeft(diffDays);

                rBonus.setStorage(megaAchievements.getRewardStorageByAwardId(awardId));
                rBonus.setTransfer(megaAchievements.getRewardTransferByAwardId(awardId));

                referralBonuses.add(rBonus);
            } else {
                logDebug("MEGA_ACHIEVEMENT: " + type);
            }
        }
    }

    public void showInviteConfirmationDialog(){
        logDebug("showInviteConfirmationDialog");

        android.support.v7.app.AlertDialog.Builder builder = new android.support.v7.app.AlertDialog.Builder(this);
        LayoutInflater inflater = getLayoutInflater();
        View dialoglayout = inflater.inflate(R.layout.dialog_invite_friends_achievement, null);
        builder.setView(dialoglayout);
        successDialog = builder.create();
        successDialog.show();
    }

    public void showSnackbar(String s){
        showSnackbar(fragmentContainer, s);
    }

    @Override
    public void onRequestTemporaryError(MegaApiJava api, MegaRequest request, MegaError e) {

    }

    @Override
    protected void onActivityResult(int requestCode, int resultCode, Intent data) {
<<<<<<< HEAD
        log("onActivityResult");
        if (requestCode == Constants.REQUEST_CODE_GET_CONTACTS && resultCode == RESULT_OK) {
            log("REQUEST_CODE_GET_CONTACTS");
            ArrayList<String> contacts = data.getStringArrayListExtra(AddContactActivityLollipop.EXTRA_CONTACTS);
            if (contacts != null) {
                megaApi.getAccountAchievements(this);
                pendingAttaches = true;
                pendingContacts = contacts;
                visibleFragment = Constants.INVITE_FRIENDS_FRAGMENT;
                achievementType = -1;
=======
        logDebug("onActivityResult");
        if (requestCode == REQUEST_CODE_GET_CONTACTS && resultCode == RESULT_OK){
            logDebug("REQUEST_CODE_GET_CONTACTS");
            ArrayList<String> contacts = data.getStringArrayListExtra(AddContactActivityLollipop.EXTRA_CONTACTS);
            if (contacts != null){
                if (inviteFriendsFragment != null && inviteFriendsFragment.isAdded()){
                    for (int i=0; i<contacts.size(); i++){
                        inviteFriendsFragment.addMail(contacts.get(i));
                    }
                }
                else {
                    megaApi.getAccountAchievements(this);
                    pendingAttaches = true;
                    pendingContacts = contacts;
                    visibleFragment = INVITE_FRIENDS_FRAGMENT;
                    achievementType = -1;
                }
>>>>>>> ca949547
            }
        }
        else{
            super.onActivityResult(requestCode, resultCode, data);
        }
    }

    void attachPendig () {
        if (pendingContacts != null) {
            pendingAttaches = false;
            pendingContacts.clear();
        }
    }

    void setMails (ArrayList<String> mails){
        this.mails = mails;
    }

    ArrayList<String> getMails(){
        return mails;
    }
}<|MERGE_RESOLUTION|>--- conflicted
+++ resolved
@@ -378,36 +378,16 @@
 
     @Override
     protected void onActivityResult(int requestCode, int resultCode, Intent data) {
-<<<<<<< HEAD
-        log("onActivityResult");
-        if (requestCode == Constants.REQUEST_CODE_GET_CONTACTS && resultCode == RESULT_OK) {
-            log("REQUEST_CODE_GET_CONTACTS");
+        logDebug("onActivityResult");
+        if (requestCode == REQUEST_CODE_GET_CONTACTS && resultCode == RESULT_OK){
+            logDebug("REQUEST_CODE_GET_CONTACTS");
             ArrayList<String> contacts = data.getStringArrayListExtra(AddContactActivityLollipop.EXTRA_CONTACTS);
             if (contacts != null) {
                 megaApi.getAccountAchievements(this);
                 pendingAttaches = true;
                 pendingContacts = contacts;
-                visibleFragment = Constants.INVITE_FRIENDS_FRAGMENT;
+                visibleFragment = INVITE_FRIENDS_FRAGMENT;
                 achievementType = -1;
-=======
-        logDebug("onActivityResult");
-        if (requestCode == REQUEST_CODE_GET_CONTACTS && resultCode == RESULT_OK){
-            logDebug("REQUEST_CODE_GET_CONTACTS");
-            ArrayList<String> contacts = data.getStringArrayListExtra(AddContactActivityLollipop.EXTRA_CONTACTS);
-            if (contacts != null){
-                if (inviteFriendsFragment != null && inviteFriendsFragment.isAdded()){
-                    for (int i=0; i<contacts.size(); i++){
-                        inviteFriendsFragment.addMail(contacts.get(i));
-                    }
-                }
-                else {
-                    megaApi.getAccountAchievements(this);
-                    pendingAttaches = true;
-                    pendingContacts = contacts;
-                    visibleFragment = INVITE_FRIENDS_FRAGMENT;
-                    achievementType = -1;
-                }
->>>>>>> ca949547
             }
         }
         else{
