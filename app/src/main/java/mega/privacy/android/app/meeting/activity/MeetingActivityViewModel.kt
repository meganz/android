--- conflicted
+++ resolved
@@ -182,7 +182,6 @@
         LiveEventBus.get(EVENT_MEETING_CREATED, Long::class.java)
             .observeForever(meetingCreatedObserver)
 
-<<<<<<< HEAD
         getCallUseCase.getCallEnded()
             .subscribeOn(Schedulers.io())
             .observeOn(AndroidSchedulers.mainThread())
@@ -191,7 +190,15 @@
                     currentChatId.value.let { currentChatId ->
                         if(chatIdOfCallEnded == currentChatId) {
                             _finishMeetingActivity.value = true
-=======
+                        }
+                    }
+                },
+                    onError = { error ->
+                        logError(error.stackTraceToString())
+                    }
+            )
+                .addTo(composite)
+
         getLocalAudioChangesUseCase.get()
             .subscribeOn(Schedulers.io())
             .observeOn(AndroidSchedulers.mainThread())
@@ -210,7 +217,6 @@
                                     R.string.general_mic_mute
                                 )
                             }
->>>>>>> 46792f2c
                         }
                     }
                 },
@@ -218,7 +224,7 @@
                     logError(error.stackTraceToString())
                 }
             )
-            .addTo(composite)
+                .addTo(composite)
 
         @Suppress("UNCHECKED_CAST")
         LiveEventBus.get(EVENT_LINK_RECOVERED)
