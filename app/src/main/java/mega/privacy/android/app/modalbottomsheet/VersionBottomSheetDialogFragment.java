package mega.privacy.android.app.modalbottomsheet;

import android.annotation.SuppressLint;
import android.app.Dialog;
import android.graphics.Bitmap;
import android.os.Bundle;
import android.util.TypedValue;
import android.view.View;
import android.widget.ImageView;
import android.widget.LinearLayout;
import android.widget.RelativeLayout;
import android.widget.TextView;

import java.text.SimpleDateFormat;
import java.util.ArrayList;
import java.util.Calendar;
import java.util.Locale;

import mega.privacy.android.app.MimeTypeList;
import mega.privacy.android.app.R;
import mega.privacy.android.app.lollipop.VersionsFileActivity;
import mega.privacy.android.app.lollipop.controllers.NodeController;
import nz.mega.sdk.MegaNode;

import static mega.privacy.android.app.utils.Constants.*;
import static mega.privacy.android.app.utils.LogUtil.*;
import static mega.privacy.android.app.utils.ThumbnailUtils.*;
import static mega.privacy.android.app.utils.Util.*;
<<<<<<< HEAD
=======
import static nz.mega.sdk.MegaApiJava.INVALID_HANDLE;
>>>>>>> b3f63831
import static nz.mega.sdk.MegaShare.*;

public class VersionBottomSheetDialogFragment extends BaseBottomSheetDialogFragment implements View.OnClickListener {

    private MegaNode node = null;
    private NodeController nC;

    @Override
    public void onCreate(Bundle savedInstanceState) {
        super.onCreate(savedInstanceState);

        if (savedInstanceState != null) {
            long handle = savedInstanceState.getLong(HANDLE, INVALID_HANDLE);
            node = megaApi.getNodeByHandle(handle);
        } else if (context instanceof VersionsFileActivity) {
            node = ((VersionsFileActivity) context).getSelectedNode();
        }

        nC = new NodeController(context);
    }

    @SuppressLint("RestrictedApi")
    @Override
    public void setupDialog(final Dialog dialog, int style) {
        super.setupDialog(dialog, style);

        if (node == null) {
            logWarning("Node NULL");
            return;
        }

        contentView = View.inflate(getContext(), R.layout.bottom_sheet_versions_file, null);
        mainLinearLayout = contentView.findViewById(R.id.versions_file_bottom_sheet);
        items_layout = contentView.findViewById(R.id.item_list_bottom_sheet_contact_file);

        ImageView nodeThumb = contentView.findViewById(R.id.versions_file_thumbnail);
        TextView nodeName = contentView.findViewById(R.id.versions_file_name_text);
        TextView nodeInfo = contentView.findViewById(R.id.versions_file_info_text);

        LinearLayout optionDownload = contentView.findViewById(R.id.option_download_layout);
        LinearLayout optionRevert = contentView.findViewById(R.id.option_revert_layout);
        LinearLayout optionDelete = contentView.findViewById(R.id.option_delete_layout);


        optionDownload.setOnClickListener(this);
        optionRevert.setOnClickListener(this);
        optionDelete.setOnClickListener(this);

        LinearLayout separatorRevert = contentView.findViewById(R.id.separator_revert);
        LinearLayout separatorDelete = contentView.findViewById(R.id.separator_delete);

        nodeName.setMaxWidth(scaleWidthPx(200, outMetrics));
        nodeInfo.setMaxWidth(scaleWidthPx(200, outMetrics));

        nodeName.setText(node.getName());

        long nodeSize = node.getSize();
        String fileInfo = getSizeString(nodeSize) + " . " + getNodeDate(node);
        nodeInfo.setText(fileInfo);

        if (node.hasThumbnail()) {
            RelativeLayout.LayoutParams params1 = (RelativeLayout.LayoutParams) nodeThumb.getLayoutParams();
            params1.height = (int) TypedValue.applyDimension(TypedValue.COMPLEX_UNIT_DIP, 36, context.getResources().getDisplayMetrics());
            params1.width = (int) TypedValue.applyDimension(TypedValue.COMPLEX_UNIT_DIP, 36, context.getResources().getDisplayMetrics());
            params1.setMargins(20, 0, 12, 0);
            nodeThumb.setLayoutParams(params1);

            Bitmap thumb = getThumbnailFromCache(node);
            if (thumb != null) {
                nodeThumb.setImageBitmap(thumb);
            } else {
                thumb = getThumbnailFromFolder(node, context);
                if (thumb != null) {
                    nodeThumb.setImageBitmap(thumb);
                } else {
                    nodeThumb.setImageResource(MimeTypeList.typeForName(node.getName()).getIconResourceId());
                }
            }
<<<<<<< HEAD

            boolean isRevertVisible;

            switch (((VersionsFileActivity) context).getAccessLevel()) {
                case ACCESS_READWRITE:
                    isRevertVisible = true;
                    optionDelete.setVisibility(View.GONE);
                    separatorDelete.setVisibility(View.GONE);
                    break;

                case ACCESS_FULL:
                case ACCESS_OWNER:
                    isRevertVisible = true;
                    optionDelete.setVisibility(View.VISIBLE);
                    separatorDelete.setVisibility(View.VISIBLE);
                    break;

                default:
                    isRevertVisible = false;
                    optionDelete.setVisibility(View.GONE);
                    separatorDelete.setVisibility(View.GONE);

            }

            if(!isRevertVisible || ((VersionsFileActivity) context).getSelectedPosition() == 0){
                optionRevert.setVisibility(View.GONE);
                separatorRevert.setVisibility(View.GONE);
            } else {
                optionRevert.setVisibility(View.VISIBLE);
                separatorRevert.setVisibility(View.VISIBLE);
            }
=======
        } else {
            nodeThumb.setImageResource(MimeTypeList.typeForName(node.getName()).getIconResourceId());
        }

        boolean isRevertVisible;
>>>>>>> b3f63831

        switch (((VersionsFileActivity) context).getAccessLevel()) {
            case ACCESS_READWRITE:
                isRevertVisible = true;
                optionDelete.setVisibility(View.GONE);
                separatorDelete.setVisibility(View.GONE);
                break;

            case ACCESS_FULL:
            case ACCESS_OWNER:
                isRevertVisible = true;
                optionDelete.setVisibility(View.VISIBLE);
                separatorDelete.setVisibility(View.VISIBLE);
                break;

            default:
                isRevertVisible = false;
                optionDelete.setVisibility(View.GONE);
                separatorDelete.setVisibility(View.GONE);

        }

        if (!isRevertVisible || ((VersionsFileActivity) context).getSelectedPosition() == 0) {
            optionRevert.setVisibility(View.GONE);
            separatorRevert.setVisibility(View.GONE);
        } else {
            optionRevert.setVisibility(View.VISIBLE);
            separatorRevert.setVisibility(View.VISIBLE);
        }

        dialog.setContentView(contentView);
        setBottomSheetBehavior(HEIGHT_HEADER_LARGE, false);
    }

    @Override
    public void onClick(View v) {
        if (node == null) {
            logWarning("The selected node is NULL");
            return;
        }

        ArrayList<Long> handleList = new ArrayList<>();
        handleList.add(node.getHandle());

        switch (v.getId()) {
            case R.id.option_download_layout:
                nC.prepareForDownload(handleList, false);
                break;
<<<<<<< HEAD
            }
            case R.id.option_revert_layout:{
                logDebug("Revert option");
                if(node==null){
                    logWarning("The selected node is NULL");
                    return;
                }
=======

            case R.id.option_revert_layout:
>>>>>>> b3f63831
                ((VersionsFileActivity) context).checkRevertVersion();
                dismissAllowingStateLoss();
                break;

            case R.id.option_delete_layout:
                ((VersionsFileActivity) context).showConfirmationRemoveVersion();
                break;
        }

        setStateBottomSheetBehaviorHidden();
    }

    private String getNodeDate(MegaNode node) {
        Calendar calendar = calculateDateFromTimestamp(node.getModificationTime());
        return new SimpleDateFormat("d MMM yyyy HH:mm", Locale.getDefault()).format(calendar.getTime());
    }

    @Override
    public void onSaveInstanceState(Bundle outState) {
        super.onSaveInstanceState(outState);
        long handle = node.getHandle();
        outState.putLong(HANDLE, handle);
    }
}<|MERGE_RESOLUTION|>--- conflicted
+++ resolved
@@ -26,10 +26,7 @@
 import static mega.privacy.android.app.utils.LogUtil.*;
 import static mega.privacy.android.app.utils.ThumbnailUtils.*;
 import static mega.privacy.android.app.utils.Util.*;
-<<<<<<< HEAD
-=======
 import static nz.mega.sdk.MegaApiJava.INVALID_HANDLE;
->>>>>>> b3f63831
 import static nz.mega.sdk.MegaShare.*;
 
 public class VersionBottomSheetDialogFragment extends BaseBottomSheetDialogFragment implements View.OnClickListener {
@@ -108,45 +105,11 @@
                     nodeThumb.setImageResource(MimeTypeList.typeForName(node.getName()).getIconResourceId());
                 }
             }
-<<<<<<< HEAD
-
-            boolean isRevertVisible;
-
-            switch (((VersionsFileActivity) context).getAccessLevel()) {
-                case ACCESS_READWRITE:
-                    isRevertVisible = true;
-                    optionDelete.setVisibility(View.GONE);
-                    separatorDelete.setVisibility(View.GONE);
-                    break;
-
-                case ACCESS_FULL:
-                case ACCESS_OWNER:
-                    isRevertVisible = true;
-                    optionDelete.setVisibility(View.VISIBLE);
-                    separatorDelete.setVisibility(View.VISIBLE);
-                    break;
-
-                default:
-                    isRevertVisible = false;
-                    optionDelete.setVisibility(View.GONE);
-                    separatorDelete.setVisibility(View.GONE);
-
-            }
-
-            if(!isRevertVisible || ((VersionsFileActivity) context).getSelectedPosition() == 0){
-                optionRevert.setVisibility(View.GONE);
-                separatorRevert.setVisibility(View.GONE);
-            } else {
-                optionRevert.setVisibility(View.VISIBLE);
-                separatorRevert.setVisibility(View.VISIBLE);
-            }
-=======
         } else {
             nodeThumb.setImageResource(MimeTypeList.typeForName(node.getName()).getIconResourceId());
         }
 
         boolean isRevertVisible;
->>>>>>> b3f63831
 
         switch (((VersionsFileActivity) context).getAccessLevel()) {
             case ACCESS_READWRITE:
@@ -195,18 +158,8 @@
             case R.id.option_download_layout:
                 nC.prepareForDownload(handleList, false);
                 break;
-<<<<<<< HEAD
-            }
-            case R.id.option_revert_layout:{
-                logDebug("Revert option");
-                if(node==null){
-                    logWarning("The selected node is NULL");
-                    return;
-                }
-=======
 
             case R.id.option_revert_layout:
->>>>>>> b3f63831
                 ((VersionsFileActivity) context).checkRevertVersion();
                 dismissAllowingStateLoss();
                 break;
