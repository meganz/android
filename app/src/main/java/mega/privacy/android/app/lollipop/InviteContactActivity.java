package mega.privacy.android.app.lollipop;

import android.Manifest;
import android.annotation.SuppressLint;
import android.app.Activity;
import android.content.Context;
import android.content.Intent;
import android.content.pm.PackageManager;
import android.content.res.ColorStateList;
import android.content.res.Configuration;
import android.net.Uri;
import android.os.AsyncTask;
import android.os.Build;
import android.os.Bundle;
import android.os.Handler;
import android.os.Parcelable;
<<<<<<< HEAD
import android.support.annotation.NonNull;
import android.support.design.widget.FloatingActionButton;
import android.support.v4.app.ActivityCompat;
import android.support.v4.content.ContextCompat;
import android.support.v7.app.ActionBar;
import android.support.v7.widget.DefaultItemAnimator;
import android.support.v7.widget.LinearLayoutManager;
import android.support.v7.widget.RecyclerView;
import android.support.v7.widget.Toolbar;
=======
import androidx.annotation.NonNull;
import com.google.android.material.floatingactionbutton.FloatingActionButton;
import androidx.core.app.ActivityCompat;
import androidx.core.content.ContextCompat;
import androidx.appcompat.app.ActionBar;
import androidx.recyclerview.widget.DefaultItemAnimator;
import androidx.recyclerview.widget.LinearLayoutManager;
import androidx.recyclerview.widget.RecyclerView;
import androidx.appcompat.widget.Toolbar;
>>>>>>> b3f63831
import android.text.Editable;
import android.text.Html;
import android.text.Spanned;
import android.text.TextUtils;
import android.text.TextWatcher;
import android.util.DisplayMetrics;
import android.view.Display;
import android.view.KeyEvent;
import android.view.LayoutInflater;
import android.view.Menu;
import android.view.MenuInflater;
import android.view.MenuItem;
import android.view.MotionEvent;
import android.view.View;
import android.view.inputmethod.EditorInfo;
import android.view.inputmethod.InputMethodManager;
import android.widget.EditText;
import android.widget.HorizontalScrollView;
import android.widget.ImageView;
import android.widget.LinearLayout;
import android.widget.ProgressBar;
import android.widget.RelativeLayout;
import android.widget.TextView;
import android.widget.Toast;

import java.util.ArrayList;
import java.util.HashSet;
import java.util.List;
import java.util.Set;

import mega.privacy.android.app.DatabaseHandler;
import mega.privacy.android.app.R;
import mega.privacy.android.app.components.ContactInfoListDialog;
import mega.privacy.android.app.components.ContactsDividerDecoration;
import mega.privacy.android.app.components.scrollBar.FastScroller;
import mega.privacy.android.app.lollipop.adapters.InvitationContactsAdapter;
import mega.privacy.android.app.lollipop.qrcode.QRCodeActivity;
import mega.privacy.android.app.utils.Constants;
import mega.privacy.android.app.utils.contacts.ContactsFilter;
import mega.privacy.android.app.utils.contacts.ContactsUtil;
import mega.privacy.android.app.utils.contacts.MegaContactGetter;
import nz.mega.sdk.MegaApiAndroid;
import nz.mega.sdk.MegaApiJava;
import nz.mega.sdk.MegaContactRequest;
import nz.mega.sdk.MegaError;
import nz.mega.sdk.MegaRequest;
import nz.mega.sdk.MegaRequestListenerInterface;

import static mega.privacy.android.app.lollipop.InvitationContactInfo.*;
import static mega.privacy.android.app.utils.AvatarUtil.*;
import static mega.privacy.android.app.utils.CallUtil.*;
import static mega.privacy.android.app.utils.Constants.*;
import static mega.privacy.android.app.utils.LogUtil.*;
<<<<<<< HEAD
import static mega.privacy.android.app.utils.AvatarUtil.*;
import static mega.privacy.android.app.utils.Util.*;


=======
import static mega.privacy.android.app.utils.Util.*;

>>>>>>> b3f63831
public class InviteContactActivity extends PinActivityLollipop implements ContactInfoListDialog.OnMultipleSelectedListener, MegaRequestListenerInterface, InvitationContactsAdapter.OnItemClickListener, View.OnClickListener, TextWatcher, TextView.OnEditorActionListener, MegaContactGetter.MegaContactUpdater {

    public static final int SCAN_QR_FOR_INVITE_CONTACTS = 1111;
    private static final String KEY_PHONE_CONTACTS = "KEY_PHONE_CONTACTS";
    private static final String KEY_MEGA_CONTACTS = "KEY_MEGA_CONTACTS";
    private static final String KEY_ADDED_CONTACTS = "KEY_ADDED_CONTACTS";
    private static final String KEY_FILTERED_CONTACTS = "KEY_FILTERED_CONTACTS";
    private static final String KEY_TOTAL_CONTACTS = "KEY_TOTAL_CONTACTS";
    private static final String KEY_IS_PERMISSION_GRANTED = "KEY_IS_PERMISSION_GRANTED";
    private static final String KEY_IS_GET_CONTACT_COMPLETED = "KEY_IS_GET_CONTACT_COMPLETED";
    private static final String CURRENT_SELECTED_CONTACT = "CURRENT_SELECTED_CONTACT";
    private static final String CHECKED_INDEX = "CHECKED_INDEX";
    private static final String SELECTED_CONTACT_INFO = "SELECTED_CONTACT_INFO";
    private static final String UNSELECTED = "UNSELECTED";
    private static final int ID_MEGA_CONTACTS_HEADER = -2;
    private static final int ID_PHONE_CONTACTS_HEADER = -1;
    private static final int PHONE_NUMBER_MIN_LENGTH = 5;
    private static final int USER_INDEX_NONE_EXIST = -1;
    private static final int MIN_LIST_SIZE_FOR_FAST_SCROLLER = 20;
    private static final int ADDED_CONTACT_VIEW_MARGIN_LEFT = 10;

    public static final String KEY_FROM = "fromAchievement";
    public static final String KEY_SENT_EMAIL = "sentEmail";
    public static final String KEY_SENT_NUMBER = "sentNumber";
    private boolean fromAchievement;

    private DisplayMetrics outMetrics;
    private ActionBar aB;
    private RelativeLayout containerContacts;
    private RecyclerView recyclerViewList;
    private ImageView emptyImageView;
    private TextView emptyTextView, emptySubTextView, noPermissionHeader;
    private ProgressBar progressBar;
    private String inputString;
    private int defaultLocalContactAvatarColor;
    private InvitationContactsAdapter invitationContactsAdapter;
    private ArrayList<InvitationContactInfo> phoneContacts, megaContacts, addedContacts, filteredContacts, totalContacts;
    private FilterContactsTask filterContactsTask;
    private FastScroller fastScroller;
    private FloatingActionButton fabButton;
    private EditText typeContactEditText;
    private HorizontalScrollView scrollView;
    private LinearLayout itemContainer;
    private Handler handler;
    private LayoutInflater inflater;
    private boolean isGettingLocalContact, isGettingMegaContact, isPermissionGranted, isGetContactCompleted;
    private MegaContactGetter megaContactGetter;
    private List<ContactsUtil.LocalContact> rawLocalContacts;
    private String contactLink;
    private DatabaseHandler dbH;
    private ArrayList<String> contactsEmailsSelected, contactsPhoneSelected;

    private ContactInfoListDialog listDialog;

    private InvitationContactInfo currentSelected;

    //work around for android bug - https://issuetracker.google.com/issues/37007605#c10
    class LinearLayoutManagerWrapper extends LinearLayoutManager {

        LinearLayoutManagerWrapper(Context context) {
            super(context);
        }

        @Override
        public void onLayoutChildren(RecyclerView.Recycler recycler, RecyclerView.State state) {
            try {
                super.onLayoutChildren(recycler, state);
            } catch (IndexOutOfBoundsException e) {
                logDebug("IndexOutOfBoundsException in RecyclerView happens");
            }
        }
    }

    @SuppressLint("ClickableViewAccessibility")
    @Override
    protected void onCreate(Bundle savedInstanceState) {
        super.onCreate(savedInstanceState);
        dbH = DatabaseHandler.getDbHandler(this);
        getWindow().setStatusBarColor(ContextCompat.getColor(this, R.color.dark_primary_color));
        Display display = getWindowManager().getDefaultDisplay();
        outMetrics = new DisplayMetrics();
        display.getMetrics(outMetrics);
        handler = new Handler();
        inflater = (LayoutInflater) getSystemService(Context.LAYOUT_INFLATER_SERVICE);
        setContentView(R.layout.activity_invite_contact);
        Context context = getApplicationContext();
        defaultLocalContactAvatarColor = ContextCompat.getColor(context, R.color.color_default_avatar_phone);

        phoneContacts = new ArrayList<>();
        addedContacts = new ArrayList<>();
        filteredContacts = new ArrayList<>();
        totalContacts = new ArrayList<>();
        megaContacts = new ArrayList<>();
        contactsEmailsSelected = new ArrayList<>();
        contactsPhoneSelected = new ArrayList<>();

        megaContactGetter = new MegaContactGetter(context);
        megaContactGetter.setMegaContactUpdater(InviteContactActivity.this);

        Toolbar tB = findViewById(R.id.invite_contact_toolbar);
        tB.setVisibility(View.VISIBLE);
        setSupportActionBar(tB);
        aB = getSupportActionBar();
        if (aB != null) {
            aB.setHomeButtonEnabled(true);
            aB.setDisplayHomeAsUpEnabled(true);
            aB.setTitle(getString(R.string.invite_contacts).toUpperCase());
            setTitleAB();
        }

        scrollView = findViewById(R.id.scroller);
        itemContainer = findViewById(R.id.label_container);
        fabButton = findViewById(R.id.fab_button_next);
        fabButton.setOnClickListener(this);
        typeContactEditText = findViewById(R.id.type_mail_edit_text);
        typeContactEditText.addTextChangedListener(this);
        typeContactEditText.setOnEditorActionListener(this);
        typeContactEditText.setImeOptions(EditorInfo.IME_ACTION_DONE);
        typeContactEditText.setOnFocusChangeListener(new View.OnFocusChangeListener() {
            @Override
            public void onFocusChange(View v, boolean hasFocus) {
                if (hasFocus) {
                    if (filterContactsTask != null && filterContactsTask.getStatus() == AsyncTask.Status.RUNNING) {
                        filterContactsTask.cancel(true);
                    }
                    startFilterTask();
                }
            }
        });

        RelativeLayout scanQRButton = findViewById(R.id.layout_scan_qr);
        scanQRButton.setOnClickListener(this);

        LinearLayoutManager linearLayoutManager = new LinearLayoutManagerWrapper(this);
        recyclerViewList = findViewById(R.id.invite_contact_list);
        recyclerViewList.setOnTouchListener(new View.OnTouchListener() {
            @Override
            public boolean onTouch(View v, MotionEvent event) {
                hideKeyboard(InviteContactActivity.this, 0);
                return false;
            }
        });
        recyclerViewList.setClipToPadding(false);
        recyclerViewList.setHasFixedSize(true);
        recyclerViewList.setItemAnimator(new DefaultItemAnimator());
        recyclerViewList.setLayoutManager(linearLayoutManager);
        recyclerViewList.addItemDecoration(new ContactsDividerDecoration(this, outMetrics));
        invitationContactsAdapter = new InvitationContactsAdapter(this, filteredContacts, this, megaApi);
        recyclerViewList.setAdapter(invitationContactsAdapter);
        containerContacts = findViewById(R.id.container_list_contacts);

        fastScroller = findViewById(R.id.fastScroller);
        fastScroller.setRecyclerView(recyclerViewList);

        emptyImageView = findViewById(R.id.invite_contact_list_empty_image);
        emptyTextView = findViewById(R.id.invite_contact_list_empty_text);
        emptyTextView.setText(R.string.contacts_list_empty_text_loading_share);
        emptySubTextView = findViewById(R.id.invite_contact_list_empty_subtext);
        noPermissionHeader = findViewById(R.id.no_permission_header);

        progressBar = findViewById(R.id.add_contact_progress_bar);
        progressBar = findViewById(R.id.invite_contact_progress_bar);
        refreshInviteContactButton();
        //orientation changes
        if (savedInstanceState != null) {
            isGetContactCompleted = savedInstanceState.getBoolean(KEY_IS_GET_CONTACT_COMPLETED, false);
            fromAchievement = savedInstanceState.getBoolean(KEY_FROM, false);
        } else {
            fromAchievement = getIntent().getBooleanExtra(KEY_FROM, false);
        }
        logDebug("Request by Achievement: " + fromAchievement);
        if (isGetContactCompleted) {
            phoneContacts = savedInstanceState.getParcelableArrayList(KEY_PHONE_CONTACTS);
            megaContacts = savedInstanceState.getParcelableArrayList(KEY_MEGA_CONTACTS);
            addedContacts = savedInstanceState.getParcelableArrayList(KEY_ADDED_CONTACTS);
            filteredContacts = savedInstanceState.getParcelableArrayList(KEY_FILTERED_CONTACTS);
            totalContacts = savedInstanceState.getParcelableArrayList(KEY_TOTAL_CONTACTS);
            isPermissionGranted = savedInstanceState.getBoolean(KEY_IS_PERMISSION_GRANTED, false);
            refreshAddedContactsView(true);
            setRecyclersVisibility();
            setTitleAB();
            if (totalContacts.size() > 0) {
                setEmptyStateVisibility(false);
            } else if (isPermissionGranted) {
                setEmptyStateVisibility(true);
                showEmptyTextView();
            } else {
                setEmptyStateVisibility(true);
                emptyTextView.setText(R.string.no_contacts_permissions);
                emptyImageView.setVisibility(View.VISIBLE);
                noPermissionHeader.setVisibility(View.VISIBLE);
            }
            currentSelected = savedInstanceState.getParcelable(CURRENT_SELECTED_CONTACT);
            if(currentSelected != null) {
                listDialog = new ContactInfoListDialog(this, currentSelected, this);
                listDialog.setCheckedIndex(savedInstanceState.getIntegerArrayList(CHECKED_INDEX));
                ArrayList<InvitationContactInfo> selectedList = savedInstanceState.getParcelableArrayList(SELECTED_CONTACT_INFO);
                if(selectedList != null) {
                    listDialog.setSelected(new HashSet<>(selectedList));
                }
                ArrayList<InvitationContactInfo> unSelectedList = savedInstanceState.getParcelableArrayList(UNSELECTED);
                if(unSelectedList != null) {
                    listDialog.setUnSelected(new HashSet<>(unSelectedList));
                }
                listDialog.showInfo(addedContacts, true);
            }
        } else {
            queryIfHasReadContactsPermissions();
        }

        MegaRequestListenerInterface getContactLinkCallback = new MegaRequestListenerInterface() {
            @Override
            public void onRequestStart(MegaApiJava api, MegaRequest request) {

            }

            @Override
            public void onRequestUpdate(MegaApiJava api, MegaRequest request) {

            }

            @Override
            public void onRequestFinish(MegaApiJava api, MegaRequest request, MegaError e) {
                if (request.getType() == MegaRequest.TYPE_CONTACT_LINK_CREATE && e.getErrorCode() == MegaError.API_OK) {
                    contactLink = CONTACT_LINK_BASE_URL + MegaApiAndroid.handleToBase64(request.getNodeHandle());
                } else {
                    logWarning("Create contact link failed.");
                    contactLink = "";
                }
            }

            @Override
            public void onRequestTemporaryError(MegaApiJava api, MegaRequest request, MegaError e) {
                logWarning("Create contact link temp error.");
                contactLink = "";
            }
        };
        megaApi.contactLinkCreate(false, getContactLinkCallback);
    }

    @Override
    public boolean onCreateOptionsMenu(Menu menu) {
        logDebug("onCreateOptionsMenu");

        MenuInflater inflater = getMenuInflater();
        inflater.inflate(R.menu.activity_invite_contact, menu);
        return super.onCreateOptionsMenu(menu);
    }

    @Override
    public boolean onOptionsItemSelected(MenuItem item) {
        int id = item.getItemId();
        switch (id) {
            case android.R.id.home: {
                onBackPressed();
                break;
            }
            case R.id.action_my_qr: {
                initMyQr();
                break;
            }
            case R.id.action_more: {
                logInfo("more button clicked - share invitation through other app");
                String message = getResources().getString(R.string.invite_contacts_to_start_chat_text_message, contactLink);
                Intent sendIntent = new Intent();
                sendIntent.setAction(Intent.ACTION_SEND);
                sendIntent.putExtra(Intent.EXTRA_TEXT, message);
                sendIntent.setType("text/plain");
                startActivity(Intent.createChooser(sendIntent, getString(R.string.invite_contact_chooser_title)));
                break;
            }
        }
        return super.onOptionsItemSelected(item);
    }

    @Override
    public synchronized void onFinish(List<MegaContactGetter.MegaContact> contacts) {
        isGettingMegaContact = false;
        isGetContactCompleted = true;
        clearLists();
        megaContacts.addAll(megaContactToContactInfo(contacts));
        fillUpLists();
        onGetContactCompleted();
    }

    @Override
    public void onException(int errorCode, String requestString) {
        isGettingMegaContact = false;
        isGetContactCompleted = true;
        onGetContactCompleted();
    }

    @Override
    public void noContacts() {
        isGettingMegaContact = false;
        isGetContactCompleted = true;
        onGetContactCompleted();
    }

    @Override
    protected void onSaveInstanceState(Bundle outState) {
        logDebug("onSaveInstanceState");
        super.onSaveInstanceState(outState);
        outState.putParcelableArrayList(KEY_PHONE_CONTACTS, phoneContacts);
        outState.putParcelableArrayList(KEY_MEGA_CONTACTS, megaContacts);
        outState.putParcelableArrayList(KEY_ADDED_CONTACTS, addedContacts);
        outState.putParcelableArrayList(KEY_FILTERED_CONTACTS, filteredContacts);
        outState.putParcelableArrayList(KEY_TOTAL_CONTACTS, totalContacts);
        outState.putBoolean(KEY_IS_PERMISSION_GRANTED, isPermissionGranted);
        outState.putBoolean(KEY_IS_GET_CONTACT_COMPLETED, isGetContactCompleted);
        outState.putBoolean(KEY_FROM, fromAchievement);
        outState.putParcelable(CURRENT_SELECTED_CONTACT, currentSelected);
        if(listDialog != null) {
            outState.putIntegerArrayList(CHECKED_INDEX, listDialog.getCheckedIndex());
            outState.putParcelableArrayList(SELECTED_CONTACT_INFO, new ArrayList<Parcelable>(listDialog.getSelected()));
            outState.putParcelableArrayList(UNSELECTED, new ArrayList<Parcelable>(listDialog.getUnSelected()));
        }
    }

    @Override
    public void onBackPressed() {
        logDebug("onBackPressed");
        finish();
    }

    @Override
    protected void onDestroy() {
        super.onDestroy();
        if(listDialog != null) {
            listDialog.recycle();
        }
    }

    private void setTitleAB() {
        logDebug("setTitleAB");
        if (aB != null) {
            if (addedContacts.size() > 0) {
                aB.setSubtitle(getResources().getQuantityString(R.plurals.num_contacts_selected, addedContacts.size(), addedContacts.size()));
            } else {
                aB.setSubtitle(null);
            }
        }
    }

    private void setRecyclersVisibility() {
        logDebug("setRecyclersVisibility " + totalContacts.size());
        if (totalContacts.size() > 0) {
            containerContacts.setVisibility(View.VISIBLE);
        } else {
            containerContacts.setVisibility(View.GONE);
        }
    }

    private void queryIfHasReadContactsPermissions() {
        logDebug("queryIfHasReadContactsPermissions");
        if (Build.VERSION.SDK_INT >= Build.VERSION_CODES.M) {
            boolean hasReadContactsPermission = (ContextCompat.checkSelfPermission(this, Manifest.permission.READ_CONTACTS) == PackageManager.PERMISSION_GRANTED);
            if (hasReadContactsPermission) {
                isPermissionGranted = true;
                prepareToGetContacts();
            } else {
                ActivityCompat.requestPermissions(this, new String[]{Manifest.permission.READ_CONTACTS}, Constants.REQUEST_READ_CONTACTS);
            }
        } else {
            isPermissionGranted = true;
            prepareToGetContacts();
        }
    }

    private void prepareToGetContacts() {
        logDebug("prepareToGetContacts");
        setEmptyStateVisibility(true);
        progressBar.setVisibility(View.VISIBLE);
        new GetPhoneContactsTask().execute();
    }

    private void visibilityFastScroller() {
        logDebug("visibilityFastScroller");
        fastScroller.setRecyclerView(recyclerViewList);
        if (totalContacts.size() < MIN_LIST_SIZE_FOR_FAST_SCROLLER) {
            fastScroller.setVisibility(View.GONE);
        } else {
            fastScroller.setVisibility(View.VISIBLE);
        }
    }

    private void setPhoneAdapterContacts(ArrayList<InvitationContactInfo> contacts) {
        logDebug("setPhoneAdapterContacts");
        invitationContactsAdapter.setContactData(contacts);
        invitationContactsAdapter.notifyDataSetChanged();
    }

    private void showEmptyTextView() {
        logDebug("showEmptyTextView");
        String textToShow = getString(R.string.context_empty_contacts).toUpperCase();
        try {
            textToShow = textToShow.replace("[A]", "<font color=\'#000000\'>");
            textToShow = textToShow.replace("[/A]", "</font>");
            textToShow = textToShow.replace("[B]", "<font color=\'#7a7a7a\'>");
            textToShow = textToShow.replace("[/B]", "</font>");
        } catch (Exception e) {
            logError(e.toString());
        }

        Spanned result;
        if (Build.VERSION.SDK_INT >= Build.VERSION_CODES.N) {
            result = Html.fromHtml(textToShow, Html.FROM_HTML_MODE_LEGACY);
        } else {
            result = Html.fromHtml(textToShow);
        }
        emptyTextView.setText(result);
    }

    private void setEmptyStateVisibility(boolean visible) {
        logDebug("setEmptyStateVisibility");
        if (visible) {
            emptyImageView.setVisibility(View.VISIBLE);
            emptyTextView.setVisibility(View.VISIBLE);
            emptySubTextView.setVisibility(View.GONE);
        } else {
            emptyImageView.setVisibility(View.GONE);
            emptyTextView.setVisibility(View.GONE);
            emptySubTextView.setVisibility(View.GONE);
        }
    }

    public void initScanQR() {
        logDebug("initScanQR");
        Intent intent = new Intent(this, QRCodeActivity.class);
        intent.putExtra(OPEN_SCAN_QR, true);
        startQRActivity(intent);
    }

    private void initMyQr() {
        Intent intent = new Intent(this, QRCodeActivity.class);
        startQRActivity(intent);
    }

    private void startQRActivity(Intent intent) {
        startActivityForResult(intent, SCAN_QR_FOR_INVITE_CONTACTS);
    }

    private void refreshKeyboard() {
        logDebug("refreshKeyboard");
        int imeOptions = typeContactEditText.getImeOptions();
        typeContactEditText.setImeOptions(EditorInfo.IME_ACTION_DONE);

        int imeOptionsNew = typeContactEditText.getImeOptions();
        if (imeOptions != imeOptionsNew) {
            View view = getCurrentFocus();
            if (view != null) {
                InputMethodManager inputMethodManager = (InputMethodManager) getSystemService(Context.INPUT_METHOD_SERVICE);
                if (inputMethodManager != null) {
                    inputMethodManager.restartInput(view);
                }
            }
        }
    }

    private boolean isValidEmail(CharSequence target) {
        boolean result = target != null && Constants.EMAIL_ADDRESS.matcher(target).matches();
        logDebug("isValidEmail" + result);
        return result;
    }

    private boolean isValidPhone(CharSequence target) {
        boolean result = target != null && PHONE_NUMBER_REGEX.matcher(target).matches();
        logDebug("isValidPhone" + result);
        return result;
    }

    @Override
    public void beforeTextChanged(CharSequence s, int start, int count, int after) {
        refreshKeyboard();
    }

    @Override
    public void onTextChanged(CharSequence s, int start, int before, int count) {
        logDebug("onTextChanged: s is " + s.toString() + "start: " + start + " before: " + before + " count: " + count);
        if (!TextUtils.isEmpty(s)) {
            String temp = s.toString();
            char last = s.charAt(s.length() - 1);
            if (last == ' ') {
                String processedString = temp.trim();
                boolean isEmailValid = isValidEmail(processedString);
                boolean isPhoneValid = isValidPhone(processedString);
                if (isEmailValid) {
                    addContactInfo(processedString, TYPE_MANUAL_INPUT_EMAIL);
                } else if (isPhoneValid) {
                    addContactInfo(processedString, TYPE_MANUAL_INPUT_PHONE);
                }
                if (isEmailValid || isPhoneValid) {
                    typeContactEditText.getText().clear();
                }
                if (this.getResources().getConfiguration().orientation == Configuration.ORIENTATION_LANDSCAPE) {
                    hideKeyboard(this, 0);
                }
            } else {
                logDebug("Last character is: " + last);
            }
        }

        if (filterContactsTask != null && filterContactsTask.getStatus() == AsyncTask.Status.RUNNING) {
            filterContactsTask.cancel(true);
        }
        refreshInviteContactButton();
        startFilterTask();
        refreshKeyboard();
    }

    @Override
    public void afterTextChanged(Editable editable) {
        refreshKeyboard();
    }

    @Override
    public boolean onEditorAction(TextView v, int actionId, KeyEvent event) {
        refreshKeyboard();
        if (actionId == EditorInfo.IME_ACTION_DONE) {
            String s = v.getText().toString();
            String processedStrong = s.trim();
            if (TextUtils.isEmpty(processedStrong)) {
                hideKeyboard(this, 0);
            } else {
                typeContactEditText.getText().clear();
                boolean isEmailValid = isValidEmail(processedStrong);
                boolean isPhoneValid = isValidPhone(processedStrong);
                if (isEmailValid) {
                    String result = checkInputEmail(processedStrong);
                    if (result != null) {
                        hideKeyboard(this, 0);
                        showSnackbar(result);
                        return true;
                    }
                    addContactInfo(processedStrong, TYPE_MANUAL_INPUT_EMAIL);
                } else if (isPhoneValid) {
                    addContactInfo(processedStrong, TYPE_MANUAL_INPUT_PHONE);
                }
                if (isEmailValid || isPhoneValid) {
                    hideKeyboard(this, 0);
                } else {
                    Toast.makeText(this, R.string.invalid_input, Toast.LENGTH_SHORT).show();
                    return true;
                }
                if(!isScreenInPortrait(this)) {
                    hideKeyboard(this, 0);
                }
                if (filterContactsTask != null && filterContactsTask.getStatus() == AsyncTask.Status.RUNNING) {
                    filterContactsTask.cancel(true);
                }
                startFilterTask();
                hideKeyboard(this, 0);
            }
            refreshInviteContactButton();
            return true;
        }
        if ((event != null && (event.getKeyCode() == KeyEvent.KEYCODE_ENTER)) || (actionId == EditorInfo.IME_ACTION_SEND)) {
            if (addedContacts.isEmpty()) {
                hideKeyboard(this, 0);
            } else {
                inviteContacts(addedContacts);
            }
            return true;
        }
        return false;
    }

    private String checkInputEmail(String email) {
        String result = null;
        if (ContactsFilter.isMySelf(megaApi, email)) {
            result = getString(R.string.error_own_email_as_contact);
        }
        if (ContactsFilter.isEmailInContacts(megaApi, email)) {
            result = getString(R.string.context_contact_already_exists, email);
        }
        if (ContactsFilter.isEmailInPending(megaApi, email)) {
            result = getString(R.string.invite_not_sent_already_sent, email);
        }
        return result;
    }

    @Override
    public void onClick(View v) {
        switch (v.getId()) {
            case R.id.layout_scan_qr: {
                logDebug("Scan QR code pressed");
                if (isNecessaryDisableLocalCamera() != -1) {
                    showConfirmationOpenCamera(this, ACTION_OPEN_QR, true);
                    break;
                }
                initScanQR();
                break;
            }
            case R.id.fab_button_next: {
                enableFabButton(false);
                logDebug("invite Contacts");
                inviteContacts(addedContacts);
                hideKeyboard(this, 0);
                break;
            }
        }
    }

    @Override
    public void onRequestPermissionsResult(int requestCode, String[] permissions, int[] grantResults) {
        logDebug("onRequestPermissionsResult");
        super.onRequestPermissionsResult(requestCode, permissions, grantResults);
        switch (requestCode) {
            case Constants.REQUEST_READ_CONTACTS: {
                if (grantResults.length > 0 && grantResults[0] == PackageManager.PERMISSION_GRANTED) {
                    logDebug("Permission granted");
                    isPermissionGranted = true;
                    prepareToGetContacts();
                    noPermissionHeader.setVisibility(View.GONE);
                } else {
                    logDebug("Permission denied");
                    setEmptyStateVisibility(true);
                    emptyTextView.setText(R.string.no_contacts_permissions);
                    emptyImageView.setVisibility(View.VISIBLE);
                    progressBar.setVisibility(View.GONE);
                    noPermissionHeader.setVisibility(View.VISIBLE);
                }
            }
        }
    }

    @Override
    public void onSelect(@NonNull Set<InvitationContactInfo> selected, @NonNull Set<InvitationContactInfo> toRemove) {
        long id = -1;
        cancel();
        for(InvitationContactInfo select : selected) {
            id = select.getId();
            if (!isContactAdded(select)) {
                addedContacts.add(select);
            }
        }
        for(InvitationContactInfo select : toRemove) {
            id = select.getId();
            addedContacts.remove(select);
        }
        controlHighlited(id);
        refreshComponents(selected.size() > toRemove.size());
    }
<<<<<<< HEAD

    @Override
    public void cancel() {
        currentSelected = null;
    }

=======

    @Override
    public void cancel() {
        currentSelected = null;
    }

>>>>>>> b3f63831
    private void refreshComponents(boolean shouldScroll) {
        refreshAddedContactsView(shouldScroll);
        refreshInviteContactButton();
        //clear input text view after selection
        typeContactEditText.setText("");
        setTitleAB();
    }

    @Override
    public void onItemClick(int position) {
        InvitationContactInfo invitationContactInfo = invitationContactsAdapter.getItem(position);
        logDebug("on Item click at " + position + " name is " + invitationContactInfo.getName());
        if (invitationContactInfo.hasMultipleContactInfos()) {
            this.currentSelected = invitationContactInfo;
            listDialog = new ContactInfoListDialog(this, invitationContactInfo, this);
            listDialog.showInfo(addedContacts, false);
        } else {
            boolean shouldScroll;
            if (isContactAdded(invitationContactInfo)) {
                addedContacts.remove(invitationContactInfo);
                shouldScroll = false;
            } else {
                addedContacts.add(invitationContactInfo);
                shouldScroll = true;
            }
            refreshComponents(shouldScroll);
        }
    }

    private void refreshHorizontalScrollView() {
        handler.postDelayed(() -> scrollView.fullScroll(android.view.View.FOCUS_RIGHT), 100);
    }

    private ArrayList<InvitationContactInfo> megaContactToContactInfo(List<MegaContactGetter.MegaContact> megaContacts) {
        logDebug("megaContactToContactInfo " + megaContacts.size());
        ArrayList<InvitationContactInfo> result = new ArrayList<>();
        if (megaContacts.size() > 0) {
            InvitationContactInfo megaContactHeader = new InvitationContactInfo(ID_MEGA_CONTACTS_HEADER, getString(R.string.contacts_mega), TYPE_MEGA_CONTACT_HEADER);
            result.add(megaContactHeader);
        } else {
            return result;
        }

        for (MegaContactGetter.MegaContact contact : megaContacts) {
            long id = contact.getHandle();
            String name = contact.getLocalName();
            String email = contact.getEmail();
            String handle = contact.getId();
<<<<<<< HEAD
            int color = getColorAvatar(this, megaApi, handle);
            InvitationContactInfo info = new InvitationContactInfo(id, name, TYPE_MEGA_CONTACT, null, email, color);
=======
            InvitationContactInfo info = new InvitationContactInfo(id, name, TYPE_MEGA_CONTACT, null, email, getColorAvatar(handle));
>>>>>>> b3f63831
            info.setHandle(handle);
            result.add(info);
        }

        return result;
    }

    private ArrayList<InvitationContactInfo> localContactToContactInfo(List<ContactsUtil.LocalContact> localContacts) {
        logDebug("megaContactToContactInfo " + localContacts.size());
        ArrayList<InvitationContactInfo> result = new ArrayList<>();
        if (localContacts.size() > 0) {
            InvitationContactInfo megaContactHeader = new InvitationContactInfo(ID_PHONE_CONTACTS_HEADER, getString(R.string.contacts_phone), TYPE_MEGA_CONTACT_HEADER);
            result.add(megaContactHeader);
        } else {
            return result;
        }
        List<MegaContactGetter.MegaContact> megaContacts = dbH.getMegaContacts();
        for (ContactsUtil.LocalContact contact : localContacts) {
            long id = contact.getId();
            String name = contact.getName();
            List<String> phoneNumberList = contact.getPhoneNumberList();
            int phoneCount = phoneNumberList.size();
            List<String> emailList = contact.getEmailList();
            int emailCount = emailList.size();
            ContactsFilter.filterOutMegaUsers(this, megaContacts, phoneNumberList);
            ContactsFilter.filterOutMegaUsers(this, megaContacts, emailList);
            // if the local contact has any phone number or email found on MEGA, ignore it.
            if(phoneNumberList.size() < phoneCount || emailList.size() < emailCount) {
                continue;
            }

            ContactsFilter.filterOutMyself(megaApi, emailList);
            ContactsFilter.filterOutContacts(megaApi, emailList);
            ContactsFilter.filterOutPendingContacts(megaApi, emailList);
            phoneNumberList.addAll(emailList);
            if(phoneNumberList.size() > 0) {
                InvitationContactInfo info = new InvitationContactInfo(id, name, TYPE_PHONE_CONTACT, phoneNumberList, phoneNumberList.get(0), defaultLocalContactAvatarColor);
                result.add(info);
            }
        }

        return result;
    }

    private void getMegaContact() {
        //clear cache
        isGettingMegaContact = true;
        megaContactGetter.getMegaContacts(megaApi, MegaContactGetter.DAY);
    }

    private void onGetContactCompleted() {
        if (isGettingLocalContact || isGettingMegaContact) {
            return;
        }
        progressBar.setVisibility(View.GONE);
        refreshList();
        setRecyclersVisibility();
        visibilityFastScroller();

        if (totalContacts.size() > 0) {
            setEmptyStateVisibility(false);
        } else {
            showEmptyTextView();
        }
    }

    private class GetPhoneContactsTask extends AsyncTask<Void, Void, Void> {

        @Override
        protected Void doInBackground(Void... voids) {
            logDebug("GetPhoneContactsTask doInBackground");

            isGettingLocalContact = true;

            //add new value
            rawLocalContacts = megaContactGetter.getLocalContacts();
            filteredContacts.addAll(megaContacts);
            phoneContacts.addAll(localContactToContactInfo(rawLocalContacts));
            filteredContacts.addAll(phoneContacts);

            //keep all contacts for records
            totalContacts.addAll(filteredContacts);
            return null;
        }

        @Override
        protected void onPostExecute(Void avoid) {
            logDebug("onPostExecute GetPhoneContactsTask");
            isGettingLocalContact = false;
            onGetContactCompleted();
            // no need to invite the contacts that has already been on MEGA to get invitation bonus.
            if (!fromAchievement) {
                getMegaContact();
            } else {
                isGetContactCompleted = true;
            }
        }
    }

    private class FilterContactsTask extends AsyncTask<Void, Void, Void> {

        @Override
        protected Void doInBackground(Void... voids) {
            logDebug("FilterContactsTask doInBackground");
            String query = inputString == null ? null : inputString.toLowerCase();
            ArrayList<InvitationContactInfo> megaContacts = new ArrayList<>();
            ArrayList<InvitationContactInfo> phoneContacts = new ArrayList<>();

            if (query != null && !query.equals("")) {
                for (int i = 0; i < totalContacts.size(); i++) {
                    InvitationContactInfo invitationContactInfo = totalContacts.get(i);
                    int type = invitationContactInfo.getType();
                    String name = invitationContactInfo.getName().toLowerCase();
                    String nameWithoutSpace = name.replaceAll("\\s", "");
                    String displayLabel = invitationContactInfo.getDisplayInfo().toLowerCase().replaceAll("\\s", "");

                    if (name.contains(query) || displayLabel.contains(query) || nameWithoutSpace.contains(query)) {
                        if (type == TYPE_PHONE_CONTACT) {
                            phoneContacts.add(invitationContactInfo);
                        } else if (type == TYPE_MEGA_CONTACT) {
                            megaContacts.add(invitationContactInfo);
                        }
                    }
                }
                filteredContacts.clear();

                //add header
                if (megaContacts.size() > 0) {
                    filteredContacts.add(new InvitationContactInfo(ID_MEGA_CONTACTS_HEADER, getString(R.string.contacts_mega), TYPE_MEGA_CONTACT_HEADER));
                    filteredContacts.addAll(megaContacts);
                }
                if (phoneContacts.size() > 0) {
                    filteredContacts.add(new InvitationContactInfo(ID_PHONE_CONTACTS_HEADER, getString(R.string.contacts_phone), TYPE_MEGA_CONTACT_HEADER));
                    filteredContacts.addAll(phoneContacts);
                }
            } else {
                filteredContacts.clear();
                filteredContacts.addAll(totalContacts);
            }

            return null;
        }

        @Override
        protected void onPostExecute(Void voids) {
            logDebug("onPostExecute FilterContactsTask");
            refreshList();
            visibilityFastScroller();
        }
    }

    private void startFilterTask() {
        logDebug("startFilterTask");
        inputString = typeContactEditText.getText().toString();
        filterContactsTask = new FilterContactsTask();
        filterContactsTask.execute();
    }

    private View createContactTextView(String name, final int id) {
        logDebug("createTextView contact name is " + name);
        RelativeLayout.LayoutParams params = new RelativeLayout.LayoutParams(
                RelativeLayout.LayoutParams.WRAP_CONTENT,
                RelativeLayout.LayoutParams.WRAP_CONTENT
        );

        params.setMargins(px2dp(ADDED_CONTACT_VIEW_MARGIN_LEFT, outMetrics), 0, 0, 0);
        View rowView = inflater.inflate(R.layout.selected_contact_item, null, false);
        rowView.setLayoutParams(params);
        rowView.setId(id);
        rowView.setClickable(true);
        rowView.setOnClickListener(new View.OnClickListener() {

            @Override
            public void onClick(View v) {
                InvitationContactInfo invitationContactInfo = addedContacts.get(v.getId());
                addedContacts.remove(id);
                if (invitationContactInfo.hasMultipleContactInfos()) {
                    controlHighlited(invitationContactInfo.getId());
                } else {
                    invitationContactInfo.setHighlighted(false);
                }
                refreshAddedContactsView(false);
                refreshInviteContactButton();
                refreshList();
                setTitleAB();
            }
        });

        TextView displayName = rowView.findViewById(R.id.contact_name);
        displayName.setText(name);
        return rowView;
    }

    private void controlHighlited(long id) {
        boolean shouldHighlited = false;
        for(InvitationContactInfo added : addedContacts) {
            if(added.getId() == id) {
                shouldHighlited = true;
                break;
            }
        }
        for(InvitationContactInfo temp : invitationContactsAdapter.getData()) {
            if(temp.getId() == id) {
                temp.setHighlighted(shouldHighlited);
            }
        }
    }

    private void refreshAddedContactsView(boolean shouldScroll) {
        logDebug("refreshAddedContactsView");
        itemContainer.removeAllViews();
        for (int i = 0; i < addedContacts.size(); i++) {
            InvitationContactInfo invitationContactInfo = addedContacts.get(i);
            String name = invitationContactInfo.getName();
            String displayedLabel;
            if (TextUtils.isEmpty(name)) {
                displayedLabel = invitationContactInfo.getDisplayInfo();
            } else {
                displayedLabel = name;
            }
            itemContainer.addView(createContactTextView(displayedLabel, i));
        }
        itemContainer.invalidate();
        if (shouldScroll) {
            refreshHorizontalScrollView();
        } else {
            scrollView.clearFocus();
        }
    }

    private void refreshInviteContactButton() {
        logDebug("refreshInviteContactButton");
        String stringInEditText = typeContactEditText.getText().toString();
        boolean isStringValidNow = stringInEditText.length() == 0
                || isValidEmail(stringInEditText)
                || isValidPhone(stringInEditText);
        enableFabButton(addedContacts.size() > 0 && isStringValidNow);
    }

    private boolean isContactAdded(InvitationContactInfo invitationContactInfo) {
        logDebug("isContactAdded contact name is " + invitationContactInfo.getName());
        for (InvitationContactInfo addedContact : addedContacts) {
            if (addedContact.getId() == invitationContactInfo.getId() &&
                    addedContact.getDisplayInfo().equalsIgnoreCase(invitationContactInfo.getDisplayInfo())) {
                return true;
            }
        }
        return false;
    }

    private void refreshList() {
        logDebug("refresh list");
        setPhoneAdapterContacts(filteredContacts);
    }

    private void inviteContacts(ArrayList<InvitationContactInfo> addedContacts) {
        // Email/phone contacts to be invited
        contactsEmailsSelected = new ArrayList<>();
        contactsPhoneSelected = new ArrayList<>();

        if (addedContacts != null) {
            for (InvitationContactInfo contact : addedContacts) {
                boolean isEmailContact = contact.isEmailContact();
                if (isEmailContact) {
                    contactsEmailsSelected.add(contact.getDisplayInfo());
                } else {
                    contactsPhoneSelected.add(contact.getDisplayInfo());
                }
            }
        }

        if (contactsEmailsSelected.size() > 0) {
            //phone contact will be invited once email done
            inviteEmailContacts(contactsEmailsSelected);
        } else if (contactsPhoneSelected.size() > 0) {
            invitePhoneContacts(contactsPhoneSelected);
            finish();
        } else {
            finish();
        }
    }

    private void invitePhoneContacts(ArrayList<String> phoneNumbers) {
        logDebug("invitePhoneContacts");
        StringBuilder recipents = new StringBuilder("smsto:");
        for (String phone : phoneNumbers) {
            recipents.append(phone);
            recipents.append(";");
            logDebug("setResultPhoneContacts: " + phone);
        }
        String smsBody = getResources().getString(R.string.invite_contacts_to_start_chat_text_message, contactLink);
        Intent smsIntent = new Intent(Intent.ACTION_SENDTO, Uri.parse(recipents.toString()));
        smsIntent.putExtra("sms_body", smsBody);
        startActivity(smsIntent);
    }

    private int numberToSend;
    private int numberSent;
    private int numberNotSent;

    @Override
    public void onRequestStart(MegaApiJava api, MegaRequest request) {

    }

    @Override
    public void onRequestUpdate(MegaApiJava api, MegaRequest request) {

    }

    @Override
    public void onRequestFinish(MegaApiJava api, MegaRequest request, MegaError e) {
        if (request.getType() == MegaRequest.TYPE_INVITE_CONTACT) {
            logDebug("MegaRequest.TYPE_INVITE_CONTACT finished: " + request.getNumber());
            if (e.getErrorCode() == MegaError.API_OK) {
                numberSent++;
                logDebug("OK INVITE CONTACT: " + request.getEmail());
            } else {
                numberNotSent++;
                logDebug("ERROR: " + e.getErrorCode() + "___" + e.getErrorString());
            }
            if (numberSent + numberNotSent == numberToSend) {
                final Intent result = new Intent();
                if (numberToSend == 1) {
                    if (numberSent == 1) {
                        if(!fromAchievement) {
                            showSnackbar(getString(R.string.context_contact_request_sent, request.getEmail()));
                        } else {
                            result.putExtra(KEY_SENT_EMAIL, request.getEmail());
                        }
                    }
                } else {
                    if (numberNotSent > 0) {
                        if(!fromAchievement) {
                            showSnackbar(getString(R.string.number_no_invite_contact_request, numberSent, numberNotSent));
                        }
                    } else {
                        if(!fromAchievement) {
                            showSnackbar(getString(R.string.number_correctly_invite_contact_request, numberToSend));
                        } else {
                            result.putExtra(KEY_SENT_NUMBER, numberSent);
                        }
                    }
                }

                hideKeyboard(InviteContactActivity.this, 0);
                new Handler().postDelayed(new Runnable() {

                    @Override
                    public void run() {
                        if (contactsPhoneSelected.size() > 0) {
                            invitePhoneContacts(contactsPhoneSelected);
                        }
                        numberSent = 0;
                        numberToSend = 0;
                        numberNotSent = 0;
                        setResult(Activity.RESULT_OK, result);
                        finish();
                    }
                }, 2000);
            }
        }
    }

    @Override
    public void onRequestTemporaryError(MegaApiJava api, MegaRequest request, MegaError e) {

    }

    private void inviteEmailContacts(ArrayList<String> emails) {
        numberToSend = emails.size();
        for (String email : emails) {
            logDebug("setResultEmailContacts: " + email);
            megaApi.inviteContact(email, null, MegaContactRequest.INVITE_ACTION_ADD, this);
        }
    }

    public void showSnackbar(String message) {
        showSnackbar(Constants.SNACKBAR_TYPE, scrollView, message, -1);
    }

    private void addContactInfo(String inputString, int type) {
        logDebug("addContactInfo inputString is " + inputString + " type is " + type);
        InvitationContactInfo info = null;
        if (type == TYPE_MANUAL_INPUT_EMAIL) {
            info = InvitationContactInfo.createManualInputEmail(inputString, defaultLocalContactAvatarColor);
        } else if (type == TYPE_MANUAL_INPUT_PHONE) {
            info = InvitationContactInfo.createManualInputPhone(inputString, defaultLocalContactAvatarColor);
        }
        if (info != null) {
            int index = isUserEnteredContactExistInList(info);
            RecyclerView.ViewHolder holder = recyclerViewList.findViewHolderForAdapterPosition(index);
            if (index >= 0 &&  holder != null) {
                holder.itemView.performClick();
            } else if (!isContactAdded(info)) {
                addedContacts.add(info);
                refreshAddedContactsView(true);
            }
        }
        setTitleAB();
    }

    private int isUserEnteredContactExistInList(InvitationContactInfo userEnteredInfo) {
        List<InvitationContactInfo> list = invitationContactsAdapter.getData();
        for (int i = 0; i < list.size(); i++) {
            InvitationContactInfo info = list.get(i);
            if (userEnteredInfo.getDisplayInfo().equalsIgnoreCase(info.getDisplayInfo())) {
                return i;
            }
        }
        return USER_INDEX_NONE_EXIST;
    }

    private void enableFabButton(Boolean enableFabButton) {
        logDebug("enableFabButton: " + enableFabButton);
        int lintColor = enableFabButton ? R.color.accentColor : R.color.disable_fab_invite_contact;
        fabButton.setBackgroundTintList(ColorStateList.valueOf(getResources().getColor(lintColor)));
        fabButton.setEnabled(enableFabButton);
    }

    private void clearLists() {
        totalContacts.clear();
        filteredContacts.clear();
        megaContacts.clear();
    }

    private void fillUpLists() {
        filteredContacts.addAll(megaContacts);
        filteredContacts.addAll(phoneContacts);
        totalContacts.addAll(filteredContacts);
    }
}<|MERGE_RESOLUTION|>--- conflicted
+++ resolved
@@ -14,17 +14,6 @@
 import android.os.Bundle;
 import android.os.Handler;
 import android.os.Parcelable;
-<<<<<<< HEAD
-import android.support.annotation.NonNull;
-import android.support.design.widget.FloatingActionButton;
-import android.support.v4.app.ActivityCompat;
-import android.support.v4.content.ContextCompat;
-import android.support.v7.app.ActionBar;
-import android.support.v7.widget.DefaultItemAnimator;
-import android.support.v7.widget.LinearLayoutManager;
-import android.support.v7.widget.RecyclerView;
-import android.support.v7.widget.Toolbar;
-=======
 import androidx.annotation.NonNull;
 import com.google.android.material.floatingactionbutton.FloatingActionButton;
 import androidx.core.app.ActivityCompat;
@@ -34,7 +23,6 @@
 import androidx.recyclerview.widget.LinearLayoutManager;
 import androidx.recyclerview.widget.RecyclerView;
 import androidx.appcompat.widget.Toolbar;
->>>>>>> b3f63831
 import android.text.Editable;
 import android.text.Html;
 import android.text.Spanned;
@@ -88,15 +76,8 @@
 import static mega.privacy.android.app.utils.CallUtil.*;
 import static mega.privacy.android.app.utils.Constants.*;
 import static mega.privacy.android.app.utils.LogUtil.*;
-<<<<<<< HEAD
-import static mega.privacy.android.app.utils.AvatarUtil.*;
 import static mega.privacy.android.app.utils.Util.*;
 
-
-=======
-import static mega.privacy.android.app.utils.Util.*;
-
->>>>>>> b3f63831
 public class InviteContactActivity extends PinActivityLollipop implements ContactInfoListDialog.OnMultipleSelectedListener, MegaRequestListenerInterface, InvitationContactsAdapter.OnItemClickListener, View.OnClickListener, TextWatcher, TextView.OnEditorActionListener, MegaContactGetter.MegaContactUpdater {
 
     public static final int SCAN_QR_FOR_INVITE_CONTACTS = 1111;
@@ -740,21 +721,12 @@
         controlHighlited(id);
         refreshComponents(selected.size() > toRemove.size());
     }
-<<<<<<< HEAD
 
     @Override
     public void cancel() {
         currentSelected = null;
     }
 
-=======
-
-    @Override
-    public void cancel() {
-        currentSelected = null;
-    }
-
->>>>>>> b3f63831
     private void refreshComponents(boolean shouldScroll) {
         refreshAddedContactsView(shouldScroll);
         refreshInviteContactButton();
@@ -803,12 +775,7 @@
             String name = contact.getLocalName();
             String email = contact.getEmail();
             String handle = contact.getId();
-<<<<<<< HEAD
-            int color = getColorAvatar(this, megaApi, handle);
-            InvitationContactInfo info = new InvitationContactInfo(id, name, TYPE_MEGA_CONTACT, null, email, color);
-=======
             InvitationContactInfo info = new InvitationContactInfo(id, name, TYPE_MEGA_CONTACT, null, email, getColorAvatar(handle));
->>>>>>> b3f63831
             info.setHandle(handle);
             result.add(info);
         }
