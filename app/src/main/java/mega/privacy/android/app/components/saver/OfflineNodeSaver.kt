package mega.privacy.android.app.components.saver

import android.content.Context
import android.content.Intent
import dagger.hilt.android.qualifiers.ActivityContext
import mega.privacy.android.app.DatabaseHandler
import mega.privacy.android.app.MegaOffline
import mega.privacy.android.app.R
import mega.privacy.android.app.utils.FileUtil.copyFile
import mega.privacy.android.app.utils.FileUtil.fileExistsInTargetPath
import mega.privacy.android.app.utils.LogUtil.logError
import mega.privacy.android.app.utils.OfflineUtils.getOfflineFile
import mega.privacy.android.app.utils.OfflineUtils.getTotalSize
import mega.privacy.android.app.utils.SDCardOperator
import mega.privacy.android.app.utils.StringResourcesUtils.getQuantityString
import mega.privacy.android.app.utils.StringResourcesUtils.getString
import mega.privacy.android.app.utils.Util.showSnackbar
import java.io.File
import javax.inject.Inject

/**
 * NodeSaver implementation for offline node.
 */
class OfflineNodeSaver @Inject constructor(
    @ActivityContext context: Context,
    dbHandler: DatabaseHandler
) : NodeSaver(context, dbHandler) {

    /**
     * Save an offline node into device.
     *
<<<<<<< HEAD
     * @param handle the handle of the offline node to save
     * @param highPriority whether this download is high priority or not
     * @param activityStarter a high-order function to launch activity when needed
     */
    fun save(handle: Long, highPriority: Boolean, activityStarter: (Intent, Int) -> Unit) {
        save(activityStarter, savingProducer = {
            val node = dbHandler.findByHandle(handle)

            if (node == null) {
                null
            } else {
                OfflineSaving(getTotalSize(getOfflineFile(context, node)), highPriority, node)
            }
        })
    }

    /**
     * Save an offline node into device.
     *
     * @param node the offline node to save
=======
     * @param nodes the offline nodes to save
>>>>>>> a0b0b861
     * @param highPriority whether this download is high priority or not
     * @param activityStarter a high-order function to launch activity when needed
     */
    fun save(
        nodes: List<MegaOffline>,
        highPriority: Boolean,
        activityStarter: (Intent, Int) -> Unit
    ) {
        save(activityStarter) {
            var totalSize = 0L
            for (node in nodes) {
                totalSize += getTotalSize(getOfflineFile(context, node))
            }
            OfflineSaving(totalSize, highPriority, nodes)
        }
    }

    override fun doDownload(
        parentPath: String,
        externalSDCard: Boolean,
        sdCardOperator: SDCardOperator?
    ) {
        var totalFiles = 0
        var alreadyExists = 0

        val nodes = (saving as OfflineSaving).nodes
        for (node in nodes) {
            val res = doDownload(
                getOfflineFile(context, node),
                parentPath, externalSDCard, sdCardOperator
            )

            totalFiles += res.first
            alreadyExists += res.second
        }

        runOnUiThread {
            val textToShow = if (totalFiles == 0) {
                getQuantityString(R.plurals.empty_folders, nodes.size)
            } else if (totalFiles == alreadyExists && totalFiles == 1) {
                getString(R.string.general_already_downloaded)
            } else if (totalFiles == alreadyExists) {
                getQuantityString(R.plurals.file_already_downloaded, totalFiles, totalFiles)
            } else if (totalFiles == 1) {
                getString(R.string.copy_already_downloaded)
            } else {
                getQuantityString(R.plurals.download_finish, totalFiles, totalFiles)
            }
            showSnackbar(context, textToShow)
        }
    }

    private fun doDownload(
        file: File,
        parentPath: String,
        externalSDCard: Boolean,
        sdCardOperator: SDCardOperator?
    ): Pair<Int, Int> {
        if (file.isDirectory) {
            val dstDir = File(parentPath, file.name)

            if (!externalSDCard) {
                dstDir.mkdirs()
            }

            val children = file.listFiles() ?: return Pair(0, 0)

            var totalFiles = 0
            var alreadyExists = 0

            children.forEach {
                val res = doDownload(it, dstDir.absolutePath, externalSDCard, sdCardOperator)
                totalFiles += res.first
                alreadyExists += res.second
            }

            return Pair(totalFiles, alreadyExists)
        } else {
            if (externalSDCard && sdCardOperator != null) {
                if (sdCardOperator.fileExistsInTargetPath(file, parentPath)) {
                    return Pair(1, 1)
                }

                try {
                    sdCardOperator.moveFile(parentPath, file)
                } catch (e: Exception) {
                    logError("Error moving file to the sd card path with exception", e);
                }

                return Pair(1, 0)
            } else {
                if (fileExistsInTargetPath(file, parentPath)) {
                    return Pair(1, 1)
                }

                copyFile(file, File(parentPath, file.name))

                return Pair(1, 0)
            }
        }
    }
}<|MERGE_RESOLUTION|>--- conflicted
+++ resolved
@@ -29,30 +29,7 @@
     /**
      * Save an offline node into device.
      *
-<<<<<<< HEAD
-     * @param handle the handle of the offline node to save
-     * @param highPriority whether this download is high priority or not
-     * @param activityStarter a high-order function to launch activity when needed
-     */
-    fun save(handle: Long, highPriority: Boolean, activityStarter: (Intent, Int) -> Unit) {
-        save(activityStarter, savingProducer = {
-            val node = dbHandler.findByHandle(handle)
-
-            if (node == null) {
-                null
-            } else {
-                OfflineSaving(getTotalSize(getOfflineFile(context, node)), highPriority, node)
-            }
-        })
-    }
-
-    /**
-     * Save an offline node into device.
-     *
-     * @param node the offline node to save
-=======
      * @param nodes the offline nodes to save
->>>>>>> a0b0b861
      * @param highPriority whether this download is high priority or not
      * @param activityStarter a high-order function to launch activity when needed
      */
