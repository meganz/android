--- conflicted
+++ resolved
@@ -291,23 +291,12 @@
      * @param avatarName    name of the avatar file
      * @return Bitmap of the avatar if the file exists.
      */
-<<<<<<< HEAD
-    public static Bitmap getImageAvatar(String email) {
-        File avatar = buildAvatarFile(MegaApplication.getInstance().getBaseContext(), email + ".jpg");
-        if (isFileAvailable(avatar)) {
-            BitmapFactory.Options bOpts = new BitmapFactory.Options();
-            Bitmap bitmap = BitmapFactory.decodeFile(avatar.getAbsolutePath(), bOpts);
-            if (bitmap != null) {
-                return getCircleBitmap(bitmap);
-            }
-=======
     public static Bitmap getAvatarBitmap(String avatarName) {
         Bitmap bitmap = null;
         File avatar = buildAvatarFile(MegaApplication.getInstance(), avatarName + JPG_EXTENSION);
 
         if (isFileAvailable(avatar) && avatar.length() > 0) {
             bitmap = BitmapFactory.decodeFile(avatar.getAbsolutePath(), new BitmapFactory.Options());
->>>>>>> 3446a3c1
         }
 
         return bitmap;
