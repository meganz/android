package mega.privacy.android.app.lollipop.megachat;

import android.annotation.SuppressLint;
import android.app.Notification;
import android.app.NotificationChannel;
import android.app.NotificationManager;
import android.app.PendingIntent;
import android.app.Service;
import android.content.Context;
import android.content.Intent;
import android.graphics.Bitmap;
import android.graphics.BitmapFactory;
import android.net.ConnectivityManager;
import android.net.wifi.WifiManager;
import android.net.wifi.WifiManager.WifiLock;
import android.os.Build;
import android.os.Environment;
import android.os.IBinder;
import android.os.ParcelFileDescriptor;
import android.os.PowerManager;
import android.os.PowerManager.WakeLock;
import android.support.v4.app.NotificationCompat;
import android.support.v4.content.ContextCompat;
import android.widget.RemoteViews;

import com.shockwave.pdfium.PdfDocument;
import com.shockwave.pdfium.PdfiumCore;

import java.io.File;
import java.io.FileOutputStream;
import java.util.ArrayList;
import java.util.Collection;
import java.util.HashMap;
import java.util.Iterator;
import java.util.Map;

import mega.privacy.android.app.DatabaseHandler;
import mega.privacy.android.app.MegaApplication;
import mega.privacy.android.app.MimeTypeList;
import mega.privacy.android.app.R;
import mega.privacy.android.app.VideoDownsampling;
import mega.privacy.android.app.lollipop.ManagerActivityLollipop;
import mega.privacy.android.app.utils.ChatUtil;
import mega.privacy.android.app.utils.Constants;
import mega.privacy.android.app.utils.DBUtil;
import mega.privacy.android.app.utils.PreviewUtils;
import mega.privacy.android.app.utils.ThumbnailUtils;
import mega.privacy.android.app.utils.ThumbnailUtilsLollipop;
import mega.privacy.android.app.utils.Util;
import nz.mega.sdk.MegaApiAndroid;
import nz.mega.sdk.MegaApiJava;
import nz.mega.sdk.MegaChatApiAndroid;
import nz.mega.sdk.MegaChatApiJava;
import nz.mega.sdk.MegaChatError;
import nz.mega.sdk.MegaChatRequest;
import nz.mega.sdk.MegaChatRequestListenerInterface;
import nz.mega.sdk.MegaError;
import nz.mega.sdk.MegaNode;
import nz.mega.sdk.MegaNodeList;
import nz.mega.sdk.MegaRequest;
import nz.mega.sdk.MegaRequestListenerInterface;
import nz.mega.sdk.MegaTransfer;
import nz.mega.sdk.MegaTransferListenerInterface;

<<<<<<< HEAD
import static mega.privacy.android.app.utils.CacheFolderManager.*;
import static mega.privacy.android.app.utils.FileUtils.*;
=======
import static mega.privacy.android.app.utils.CacheFolderManager.buildVoiceClipFile;
import static mega.privacy.android.app.utils.CacheFolderManager.isFileAvailable;
>>>>>>> 4eb33f12

public class ChatUploadService extends Service implements MegaTransferListenerInterface, MegaRequestListenerInterface, MegaChatRequestListenerInterface {

	static final float DOWNSCALE_IMAGES_PX = 2000000f;

	public static String ACTION_CANCEL = "CANCEL_UPLOAD";
	public static String EXTRA_SIZE = "MEGA_SIZE";
	public static String EXTRA_CHAT_ID = "CHAT_ID";
	public static String EXTRA_ID_PEND_MSG = "ID_PEND_MSG";
	public static String EXTRA_NAME_EDITED = "MEGA_FILE_NAME_EDITED";
	public static String EXTRA_COMES_FROM_FILE_EXPLORER = "COMES_FROM_FILE_EXPLORER";
	public static String EXTRA_ATTACH_FILES = "ATTACH_FILES";
	public static String EXTRA_ATTACH_CHAT_IDS = "ATTACH_CHAT_IDS";
	public static String EXTRA_UPLOAD_FILES_FINGERPRINTS = "UPLOAD_FILES_FINGERPRINTS";
	public static String EXTRA_PEND_MSG_IDS = "PEND_MSG_IDS";

	private boolean isForeground = false;
	private boolean canceled;

	boolean sendOriginalAttachments=false;

	//0 - not overquota, not pre-overquota
	//1 - overquota
	//2 - pre-overquota
	int isOverquota = 0;

	ArrayList<PendingMessageSingle> pendingMessages;
	HashMap<String, Integer> mapVideoDownsampling;
	HashMap<Integer, MegaTransfer> mapProgressTransfers;

	MegaApplication app;
	MegaApiAndroid megaApi;
	MegaChatApiAndroid megaChatApi;
	int requestSent = 0;

	WifiLock lock;
	WakeLock wl;
	DatabaseHandler dbH = null;

	int transfersCount = 0;
	int numberVideosPending = 0;
	int totalVideos = 0;
	int totalUploadsCompleted = 0;
	int totalUploads = 0;
	private String type = "";

	MegaNode parentNode;

	VideoDownsampling videoDownsampling;

	private Notification.Builder mBuilder;
	private NotificationCompat.Builder mBuilderCompat;
	private NotificationManager mNotificationManager;

	Object syncObject = new Object();

	MegaRequestListenerInterface megaRequestListener;
	MegaTransferListenerInterface megaTransferListener;

	private int notificationId = Constants.NOTIFICATION_CHAT_UPLOAD;
	private String notificationChannelId = Constants.NOTIFICATION_CHANNEL_CHAT_UPLOAD_ID;
	private String notificationChannelName = Constants.NOTIFICATION_CHANNEL_CHAT_UPLOAD_NAME;

	@SuppressLint("NewApi")
	@Override
	public void onCreate() {
		super.onCreate();
		log("onCreate");

		app = (MegaApplication)getApplication();

		megaApi = app.getMegaApi();
		megaChatApi = app.getMegaChatApi();
		megaApi.addTransferListener(this);
		pendingMessages = new ArrayList<>();

		dbH = DatabaseHandler.getDbHandler(getApplicationContext());

		isForeground = false;
		canceled = false;
		isOverquota = 0;

		mapVideoDownsampling = new HashMap();
		mapProgressTransfers = new HashMap();

		int wifiLockMode = WifiManager.WIFI_MODE_FULL;
        if (Build.VERSION.SDK_INT >= Build.VERSION_CODES.HONEYCOMB_MR1) {
            wifiLockMode = WifiManager.WIFI_MODE_FULL_HIGH_PERF;
        }

        WifiManager wifiManager = (WifiManager) getApplicationContext().getApplicationContext().getSystemService(Context.WIFI_SERVICE);
		lock = wifiManager.createWifiLock(wifiLockMode, "MegaUploadServiceWifiLock");
		PowerManager pm = (PowerManager) getSystemService(Context.POWER_SERVICE);
		wl = pm.newWakeLock(PowerManager.PARTIAL_WAKE_LOCK, "MegaUploadServicePowerLock");

		if (Build.VERSION.SDK_INT >= Build.VERSION_CODES.ICE_CREAM_SANDWICH)
			mBuilder = new Notification.Builder(ChatUploadService.this);
		mBuilderCompat = new NotificationCompat.Builder(ChatUploadService.this);

		mNotificationManager = (NotificationManager) getSystemService(Context.NOTIFICATION_SERVICE);
	}

	@Override
	public void onDestroy(){
		log("onDestroy");
		if((lock != null) && (lock.isHeld()))
			try{ lock.release(); } catch(Exception ex) {}
		if((wl != null) && (wl.isHeld()))
			try{ wl.release(); } catch(Exception ex) {}

		if(megaApi != null)
		{
			megaApi.removeRequestListener(this);
			megaApi.removeTransferListener(this);
		}

        if (megaChatApi != null){
            megaChatApi.saveCurrentState();
        }

		super.onDestroy();
	}

	@Override
	public int onStartCommand(Intent intent, int flags, int startId) {
		log("onStartCommand");

		canceled = false;

		if(intent == null){
			return START_NOT_STICKY;
		}

		if ((intent.getAction() != null)){
			if (intent.getAction().equals(ACTION_CANCEL)) {
				log("Cancel intent");
				canceled = true;
				megaApi.cancelTransfers(MegaTransfer.TYPE_UPLOAD, this);
				return START_NOT_STICKY;
			}
		}

		isOverquota = 0;

		onHandleIntent(intent);

		return START_NOT_STICKY;
	}

	Bitmap.CompressFormat getCompressFormat(String name) {
		String[] s = name.split("\\.");
		String ext;
		if (s != null && s.length > 1) {
			ext = s[s.length-1];
			switch (ext) {
				case "jpeg" :
				case "jpg":{
					return Bitmap.CompressFormat.JPEG;
				}
				case "png": {
					return Bitmap.CompressFormat.PNG;
				}
				case "webp":{
					return Bitmap.CompressFormat.WEBP;
				}
				default: {
					return Bitmap.CompressFormat.JPEG;
				}
			}
		}
		return Bitmap.CompressFormat.JPEG;
	}

	protected void onHandleIntent(final Intent intent) {
		log("onHandleIntent");

		parentNode = megaApi.getNodeByPath("/"+Constants.CHAT_FOLDER);
		if(parentNode != null){
			log("The destination "+Constants.CHAT_FOLDER+ " already exists");

			ArrayList<PendingMessageSingle> pendingMessageSingles = new ArrayList<>();
			if (intent.getBooleanExtra(EXTRA_COMES_FROM_FILE_EXPLORER, false)) {
				HashMap<String, String> fileFingerprints = (HashMap<String, String>) intent.getSerializableExtra(EXTRA_UPLOAD_FILES_FINGERPRINTS);
				long[] idPendMsgs = intent.getLongArrayExtra(EXTRA_PEND_MSG_IDS);
				long[] attachFiles = intent.getLongArrayExtra(EXTRA_ATTACH_FILES);
				long[] idChats = intent.getLongArrayExtra(EXTRA_ATTACH_CHAT_IDS);

				if (attachFiles!=null && attachFiles.length>0 && idChats!=null && idChats.length>0) {
					for (int i=0; i<attachFiles.length; i++) {
						for (int j=0; j<idChats.length; j++) {
							requestSent++;
							megaChatApi.attachNode(idChats[j], attachFiles[i], this);
						}
					}
				}

				if (idPendMsgs!=null && idPendMsgs.length>0 && fileFingerprints!=null && !fileFingerprints.isEmpty()) {
					for (Map.Entry<String, String> entry : fileFingerprints.entrySet()) {
						if (entry != null) {
							String fingerprint = entry.getKey();
							String path = entry.getValue();

							if (fingerprint == null || path == null) {
								log("Error, fingerprint: "+ fingerprint+" path: "+path);
								continue;
							}

							totalUploads++;

							if(!wl.isHeld()){
								wl.acquire();
							}

							if(!lock.isHeld()){
								lock.acquire();
							}
							pendingMessageSingles.clear();
							for (int i = 0; i < idPendMsgs.length; i++) {
								PendingMessageSingle pendingMsg = null;
								if (idPendMsgs[i] != -1) {
									pendingMsg = dbH.findPendingMessageById(idPendMsgs[i]);
//									One transfer for file --> onTransferFinish() attach to all selected chats
									if (pendingMsg != null && pendingMsg.getChatId() != -1 && path.equals(pendingMsg.getFilePath()) && fingerprint.equals(pendingMsg.getFingerprint())) {
										pendingMessageSingles.add(pendingMsg);
									}
								}
							}
							initUpload(pendingMessageSingles, null);
						}
					}
				}
			}
			else {
				long chatId = intent.getLongExtra(EXTRA_CHAT_ID, -1);
				type = intent.getStringExtra(Constants.EXTRA_TRANSFER_TYPE);
				long idPendMsg = intent.getLongExtra(EXTRA_ID_PEND_MSG, -1);
				PendingMessageSingle pendingMsg = null;
				if(idPendMsg!=-1){
					pendingMsg = dbH.findPendingMessageById(idPendMsg);
				}

				if(pendingMsg!=null){
					sendOriginalAttachments = DBUtil.isSendOriginalAttachments(this);
					log("sendOriginalAttachments is "+sendOriginalAttachments);

					if(chatId!=-1){
						log("The chat id is: "+chatId);

						if((type==null)||(!type.equals(Constants.EXTRA_VOICE_CLIP))){
							totalUploads++;
						}

						if(!wl.isHeld()){
							wl.acquire();
						}

						if(!lock.isHeld()){
							lock.acquire();
						}
						pendingMessageSingles.clear();
						pendingMessageSingles.add(pendingMsg);
						initUpload(pendingMessageSingles, type);
					}
				}
				else{
					log("Error the chatId is not correct: "+chatId);
				}
			}
		}
		else{
			log("Chat folder NOT exists --> STOP service");
			isForeground = false;
			stopForeground(true);
			mNotificationManager.cancel(notificationId);
			stopSelf();
			log("after stopSelf");
		}
	}

	void initUpload (ArrayList<PendingMessageSingle> pendingMsgs, String type) {
		log("initUpload");

		PendingMessageSingle pendingMsg = pendingMsgs.get(0);
		File file = new File(pendingMsg.getFilePath());

		ConnectivityManager manager = (ConnectivityManager) getSystemService(CONNECTIVITY_SERVICE);
		boolean isWIFI = manager.getNetworkInfo(ConnectivityManager.TYPE_WIFI).isConnected();
		boolean isData = manager.getNetworkInfo(ConnectivityManager.TYPE_MOBILE).isConnected();

		if(MimeTypeList.typeForName(file.getName()).isImage() && !MimeTypeList.typeForName(file.getName()).isGIF() && isData){
			log("DATA connection is Image");
			BitmapFactory.Options options = new BitmapFactory.Options();
			Bitmap fileBitmap = BitmapFactory.decodeFile(file.getPath(), options);
			if (fileBitmap != null) {
				log("DATA connection file decoded");
				float width = options.outWidth;
				float height = options.outHeight;
				float totalPixels = width * height;
				float division = DOWNSCALE_IMAGES_PX/totalPixels;
				float factor = (float) Math.min(Math.sqrt(division), 1);
				if (factor < 1) {
					width *= factor;
					height *= factor;
					log("DATA connection factor<1 totalPixels: "+totalPixels+" width: "+width+ " height: "+height+" DOWNSCALE_IMAGES_PX/totalPixels: "+division+" Math.sqrt(DOWNSCALE_IMAGES_PX/totalPixels): "+Math.sqrt(division));
					Bitmap scaleBitmap = Bitmap.createScaledBitmap(fileBitmap, (int)width, (int)height, false);
					if (scaleBitmap != null) {
						log("DATA connection scaled Bitmap != null");
						File outFile = buildChatTempFile(getApplicationContext(), file.getName());
						if (outFile != null) {
							log("DATA connection new file != null");
							FileOutputStream fOut;
							try {
								fOut = new FileOutputStream(outFile);
								scaleBitmap.compress(getCompressFormat(file.getName()), 100, fOut);
								fOut.flush();
								fOut.close();
								log("DATA connection file compressed");
								String fingerprint = megaApi.getFingerprint(outFile.getAbsolutePath());
								for (PendingMessageSingle pendMsg : pendingMsgs) {
									if (fingerprint != null) {
										pendMsg.setFingerprint(fingerprint);
									}
									pendingMessages.add(pendMsg);
								}
								megaApi.startUploadWithTopPriority(outFile.getAbsolutePath(), parentNode, Constants.UPLOAD_APP_DATA_CHAT+">"+pendingMsg.getId(), false);
								log("DATA connection file uploading");
							} catch (Exception e){
								for (PendingMessageSingle pendMsg : pendingMsgs) {
									pendingMessages.add(pendMsg);
								}
								megaApi.startUploadWithTopPriority(pendingMsg.getFilePath(), parentNode, Constants.UPLOAD_APP_DATA_CHAT+">"+pendingMsg.getId(), false);
								log("DATA connection Exception compressing: "+ e.getMessage());
							}
							fileBitmap.recycle();
							scaleBitmap.recycle();
						}
						else {
							fileBitmap.recycle();
							scaleBitmap.recycle();
							for (PendingMessageSingle pendMsg : pendingMsgs) {
								pendingMessages.add(pendMsg);
							}

							megaApi.startUploadWithTopPriority(pendingMsg.getFilePath(), parentNode, Constants.UPLOAD_APP_DATA_CHAT+">"+pendingMsg.getId(), false);
							log("DATA connection new file NULL");
						}
					}
					else {
						fileBitmap.recycle();
						for (PendingMessageSingle pendMsg : pendingMsgs) {
							pendingMessages.add(pendMsg);
						}

						megaApi.startUploadWithTopPriority(pendingMsg.getFilePath(), parentNode, Constants.UPLOAD_APP_DATA_CHAT+">"+pendingMsg.getId(), false);
						log("DATA connection scaled Bitmap NULL");
					}
				}
				else {
					fileBitmap.recycle();
					for (PendingMessageSingle pendMsg : pendingMsgs) {
						pendingMessages.add(pendMsg);
					}

					megaApi.startUploadWithTopPriority(pendingMsg.getFilePath(), parentNode, Constants.UPLOAD_APP_DATA_CHAT+">"+pendingMsg.getId(), false);
					log("DATA connection factor >= 1 totalPixels: "+totalPixels+" width: "+width+ " height: "+height+" DOWNSCALE_IMAGES_PX/totalPixels: "+DOWNSCALE_IMAGES_PX/totalPixels+" Math.sqrt(DOWNSCALE_IMAGES_PX/totalPixels): "+Math.sqrt(DOWNSCALE_IMAGES_PX/totalPixels));
				}
			}
			else {
				for (PendingMessageSingle pendMsg : pendingMsgs) {
					pendingMessages.add(pendMsg);
				}

				megaApi.startUploadWithTopPriority(pendingMsg.getFilePath(), parentNode, Constants.UPLOAD_APP_DATA_CHAT+">"+pendingMsg.getId(), false);
				log("DATA connection file NULL");
			}
		}
		else if(MimeTypeList.typeForName(file.getName()).isMp4Video() && (!sendOriginalAttachments)){
			log("DATA connection is Mp4Video");

			try {
				totalVideos++;
				numberVideosPending++;
				File chatTempFolder = getCacheFolder(getApplicationContext(), CHAT_TEMPORAL_FOLDER);
				File outFile = buildChatTempFile(getApplicationContext(), file.getName());
				int index = 0;
				if(outFile!=null){
					while(outFile.exists()){
						if(index>0){
							outFile = new File(chatTempFolder.getAbsolutePath(), file.getName());
						}

						index++;
						String outFilePath = outFile.getAbsolutePath();
						String[] splitByDot = outFilePath.split("\\.");
						String ext="";
						if(splitByDot!=null && splitByDot.length>1)
							ext = splitByDot[splitByDot.length-1];
						String fileName = outFilePath.substring(outFilePath.lastIndexOf(File.separator)+1, outFilePath.length());
						if(ext.length()>0)
							fileName=fileName.replace("."+ext, "_"+index+".mp4");
						else
							fileName=fileName.concat("_"+index+".mp4");

						outFile = new File(chatTempFolder.getAbsolutePath(), fileName);
					}
				}

				outFile.createNewFile();

				if(outFile==null){
					numberVideosPending--;
					totalVideos--;
					for (PendingMessageSingle pendMsg : pendingMsgs) {
						pendingMessages.add(pendMsg);
					}

					megaApi.startUploadWithTopPriority(pendingMsg.getFilePath(), parentNode, Constants.UPLOAD_APP_DATA_CHAT+">"+pendingMsg.getId(), false);
				}
				else{
					for (PendingMessageSingle pendMsg : pendingMsgs) {
						pendMsg.setVideoDownSampled(outFile.getAbsolutePath());
						pendingMessages.add(pendMsg);
					}
					mapVideoDownsampling.put(outFile.getAbsolutePath(), 0);
					if(videoDownsampling==null){
						videoDownsampling = new VideoDownsampling(this);
					}
					videoDownsampling.changeResolution(file, outFile.getAbsolutePath(), pendingMsg.getId());
				}

			} catch (Throwable throwable) {
				for (PendingMessageSingle pendMsg : pendingMsgs) {
					pendingMessages.add(pendMsg);
				}

				megaApi.startUploadWithTopPriority(pendingMsg.getFilePath(), parentNode, Constants.UPLOAD_APP_DATA_CHAT+">"+pendingMsg.getId(), false);
				log("EXCEPTION: Video cannot be downsampled");
			}
		}
		else{
			for (PendingMessageSingle pendMsg : pendingMsgs) {
				pendingMessages.add(pendMsg);
			}
			String data = Constants.UPLOAD_APP_DATA_CHAT+">"+pendingMsg.getId();
			if((type!=null)&&(type.equals(Constants.EXTRA_VOICE_CLIP))){
				data = Constants.EXTRA_VOICE_CLIP+"-"+data;
			}
			megaApi.startUploadWithTopPriority(pendingMsg.getFilePath(), parentNode, data, false);
		}
	}

	/*
	 * Stop uploading service
	 */
	private void cancel() {
		log("cancel");
		canceled = true;
		isForeground = false;
		stopForeground(true);
		mNotificationManager.cancel(notificationId);
		stopSelf();
	}

	@Override
	public IBinder onBind(Intent intent) {
		return null;
	}

	/*
	 * No more intents in the queue
	 */
	private void onQueueComplete() {
		log("onQueueComplete");
		//Review when is called

		if((lock != null) && (lock.isHeld()))
			try{ lock.release(); } catch(Exception ex) {}
		if((wl != null) && (wl.isHeld()))
			try{ wl.release(); } catch(Exception ex) {}

		if(isOverquota!=0){
			showStorageOverquotaNotification();
		}

		log("Reset figures of chatUploadService");
		numberVideosPending=0;
		totalVideos=0;
		totalUploads = 0;
		totalUploadsCompleted = 0;

		if(megaApi.getNumPendingUploads()<=0){
			megaApi.resetTotalUploads();
		}

		log("stopping service!!!!!!!!!!:::::::::::::::!!!!!!!!!!!!");
		isForeground = false;
		stopForeground(true);
		mNotificationManager.cancel(notificationId);
		stopSelf();
		log("after stopSelf");

		try{
			//Delete recursively all files and folder-??????
			deleteCacheFolderIfEmpty(getApplicationContext(), TEMPORAL_FOLDER);
		}
		catch (Exception e){
			log("EXCEPTION: pathSelfie not deleted");
		}

		try{
			//Delete recursively all files and folder-??????
			deleteCacheFolderIfEmpty(getApplicationContext(), CHAT_TEMPORAL_FOLDER);
		}
		catch (Exception e){
			log("EXCEPTION: pathVideoDownsampling not deleted");
		}

		try{
			File f = getExternalFilesDir(null);
//			File f = new File(pathSelfie);
			//Delete recursively all files and folder
			if (f.exists()) {
				if (f.isDirectory()) {
					if(f.list().length<=0){
						f.delete();
					}
				}
			}
		}
		catch (Exception e){
			log("EXCEPTION: pathSelfie not deleted");
		}
	}

	public void updateProgressDownsampling(int percentage, String key){
		mapVideoDownsampling.put(key, percentage);
		updateProgressNotification();
	}

	public void finishDownsampling(String returnedFile, boolean success, long idPendingMessage){
		log("finishDownsampling");
		numberVideosPending--;

		File downFile = null;

		if(success){
			mapVideoDownsampling.put(returnedFile, 100);
			downFile = new File(returnedFile);

			for(int i=0; i<pendingMessages.size();i++){
				PendingMessageSingle pendMsg = pendingMessages.get(i);
				if(pendMsg.getVideoDownSampled()!=null && pendMsg.getVideoDownSampled().equals(returnedFile)){
					String fingerPrint = megaApi.getFingerprint(returnedFile);
					if (fingerPrint != null) {
						pendMsg.setFingerprint(fingerPrint);
					}
				}
			}
		}
		else{
			mapVideoDownsampling.remove(returnedFile);

			for(int i=0; i<pendingMessages.size();i++){
				PendingMessageSingle pendMsg = pendingMessages.get(i);

				if(pendMsg.getVideoDownSampled()!=null){
					if(pendMsg.getVideoDownSampled().equals(returnedFile)){
						pendMsg.setVideoDownSampled(null);

						downFile = new File(pendMsg.getFilePath());
						log("Found the downFile");
					}
				}
				else{
					log("Error message could not been downsampled");
				}
			}
			if(downFile!=null){
				mapVideoDownsampling.put(downFile.getAbsolutePath(), 100);
			}
		}

		if(downFile!=null){
			megaApi.startUploadWithTopPriority(downFile.getPath(), parentNode, Constants.UPLOAD_APP_DATA_CHAT+">"+idPendingMessage, false);
		}
	}

	private void showOverquotaNotification(){
		String message = "";
		if (isOverquota != 0){
			message = getString(R.string.overquota_alert_title);
		}

		Intent intent;
		intent = new Intent(ChatUploadService.this, ManagerActivityLollipop.class);

		switch (isOverquota) {
			case 1:
				intent.setAction(Constants.ACTION_OVERQUOTA_STORAGE);
				break;
			case 2:
				intent.setAction(Constants.ACTION_PRE_OVERQUOTA_STORAGE);
				break;
			default:break;
		}
		PendingIntent pendingIntent = PendingIntent.getActivity(ChatUploadService.this, 0, intent, 0);
		Notification notification = null;
		int currentapiVersion = Build.VERSION.SDK_INT;


		if (Build.VERSION.SDK_INT >= Build.VERSION_CODES.O) {
			NotificationChannel channel = new NotificationChannel(notificationChannelId, notificationChannelName, NotificationManager.IMPORTANCE_DEFAULT);
			channel.setShowBadge(true);
			channel.setSound(null, null);
			mNotificationManager.createNotificationChannel(channel);

			NotificationCompat.Builder mBuilderCompat = new NotificationCompat.Builder(getApplicationContext(), notificationChannelId);

			mBuilderCompat
					.setSmallIcon(R.drawable.ic_stat_notify)
					.setContentIntent(pendingIntent)
					.setOngoing(true).setContentTitle(message)
					.setOnlyAlertOnce(true)
					.setAutoCancel(true)
					.setColor(ContextCompat.getColor(this,R.color.mega));

			notification = mBuilderCompat.build();

		}else if (Build.VERSION.SDK_INT >= Build.VERSION_CODES.N) {
			mBuilder
					.setSmallIcon(R.drawable.ic_stat_notify)
					.setContentIntent(pendingIntent)
					.setOngoing(true).setContentTitle(message)
					.setAutoCancel(true)
					.setOnlyAlertOnce(true);

			if (Build.VERSION.SDK_INT >= Build.VERSION_CODES.LOLLIPOP){
				mBuilder.setColor(ContextCompat.getColor(this,R.color.mega));
			}
			notification = mBuilder.build();

		}else if (currentapiVersion >= Build.VERSION_CODES.ICE_CREAM_SANDWICH)	{
			mBuilder
					.setSmallIcon(R.drawable.ic_stat_notify)
					.setContentIntent(pendingIntent)
					.setOngoing(true).setContentTitle(message)
					.setAutoCancel(true)
					.setContentText(getString(R.string.chat_upload_title_notification))
					.setOnlyAlertOnce(true);

			if (Build.VERSION.SDK_INT >= Build.VERSION_CODES.LOLLIPOP){
				mBuilder.setColor(ContextCompat.getColor(this,R.color.mega));
			}
			notification = mBuilder.getNotification();

		}else{
			notification.flags |= Notification.FLAG_ONGOING_EVENT;
			notification.contentView = new RemoteViews(getApplicationContext().getPackageName(), R.layout.download_progress);
			notification.contentIntent = pendingIntent;
			notification.contentView.setImageViewResource(R.id.status_icon, R.drawable.ic_stat_notify);
			notification.contentView.setTextViewText(R.id.status_text, message);
		}

		if (!isForeground) {
			log("starting foreground");
			try {
				startForeground(notificationId, notification);
				isForeground = true;
			}
			catch (Exception e){
				log("startforeground exception: " + e.getMessage());
				isForeground = false;
			}
		} else {
			mNotificationManager.notify(notificationId, notification);
		}
	}

	@SuppressLint("NewApi")
	private void updateProgressNotification() {
		log("updatePpogressNotification");
        long progressPercent = 0;
        Collection<MegaTransfer> transfers= mapProgressTransfers.values();

        if(sendOriginalAttachments){
            long total = 0;
            long inProgress = 0;

            for (Iterator iterator = transfers.iterator(); iterator.hasNext();) {
                MegaTransfer currentTransfer = (MegaTransfer) iterator.next();
                if(!currentTransfer.getAppData().contains(Constants.EXTRA_VOICE_CLIP)){
					if(currentTransfer.getState()==MegaTransfer.STATE_COMPLETED){
						total = total + currentTransfer.getTotalBytes();
						inProgress = inProgress + currentTransfer.getTotalBytes();
					}
					else{
						total = total + currentTransfer.getTotalBytes();
						inProgress = inProgress + currentTransfer.getTransferredBytes();
					}
				}

            }

            long inProgressTemp = 0;
            if(total>0){
                inProgressTemp = inProgress *100;
                progressPercent = inProgressTemp/total;
            }
        }
        else{

			if(totalVideos>0){
                for (Iterator iterator = transfers.iterator(); iterator.hasNext();) {
                    MegaTransfer currentTransfer = (MegaTransfer) iterator.next();

					if(!currentTransfer.getAppData().contains(Constants.EXTRA_VOICE_CLIP)){
						long individualInProgress = currentTransfer.getTransferredBytes();
						long individualTotalBytes = currentTransfer.getTotalBytes();
						long individualProgressPercent = 0;

						if(currentTransfer.getState()==MegaTransfer.STATE_COMPLETED){
							if(MimeTypeList.typeForName(currentTransfer.getFileName()).isMp4Video()){
								individualProgressPercent = 50;
							}
							else{
								individualProgressPercent = 100;
							}
						}
						else{
							if(MimeTypeList.typeForName(currentTransfer.getFileName()).isMp4Video()){
								individualProgressPercent = individualInProgress*50 / individualTotalBytes;
							}
							else{
								individualProgressPercent = individualInProgress*100 / individualTotalBytes;
							}
						}
						progressPercent = progressPercent + individualProgressPercent/totalUploads;
					}
                }

                Collection<Integer> values= mapVideoDownsampling.values();
                int simplePercentage = 50/totalUploads;
                for (Iterator iterator2 = values.iterator(); iterator2.hasNext();) {
                    Integer value = (Integer) iterator2.next();
                    int downsamplingPercent = simplePercentage*value/100;
                    progressPercent = progressPercent + downsamplingPercent;
                }
            }
            else{
				long total = 0;
                long inProgress = 0;

                for (Iterator iterator = transfers.iterator(); iterator.hasNext();) {
                    MegaTransfer currentTransfer = (MegaTransfer) iterator.next();

					if(!currentTransfer.getAppData().contains(Constants.EXTRA_VOICE_CLIP)){
						total = total + currentTransfer.getTotalBytes();
						inProgress = inProgress + currentTransfer.getTransferredBytes();
					}
                }
                inProgress = inProgress *100;
                if(total<=0){
                    progressPercent = 0;
                }
                else{
                    progressPercent = inProgress/total;
                }
            }
        }

        log("updateProgressNotification: progress: "+progressPercent);

        String message = "";
        if (isOverquota != 0){
            message = getString(R.string.overquota_alert_title);
        }
        else if(totalUploadsCompleted==totalUploads){
            message = getResources().getQuantityString(R.plurals.upload_service_notification, totalUploads, totalUploadsCompleted, totalUploads);
        }
        else{
            int inProgress = totalUploadsCompleted+1;
            message = getResources().getQuantityString(R.plurals.upload_service_notification, totalUploads, inProgress, totalUploads);
        }

        Intent intent;
        intent = new Intent(ChatUploadService.this, ManagerActivityLollipop.class);
		switch (isOverquota) {
			case 0:
			default:
				intent.setAction(Constants.ACTION_SHOW_TRANSFERS);
				break;
			case 1:
				intent.setAction(Constants.ACTION_OVERQUOTA_STORAGE);
				break;
			case 2:
				intent.setAction(Constants.ACTION_PRE_OVERQUOTA_STORAGE);
				break;
		}

		String actionString = isOverquota == 0 ? getString(R.string.chat_upload_title_notification) :
				getString(R.string.general_show_info);

        PendingIntent pendingIntent = PendingIntent.getActivity(ChatUploadService.this, 0, intent, 0);
        Notification notification = null;
        int currentapiVersion = Build.VERSION.SDK_INT;

        if (Build.VERSION.SDK_INT >= Build.VERSION_CODES.O) {
            NotificationChannel channel = new NotificationChannel(notificationChannelId, notificationChannelName, NotificationManager.IMPORTANCE_DEFAULT);
            channel.setShowBadge(true);
            channel.setSound(null, null);
            mNotificationManager.createNotificationChannel(channel);

            NotificationCompat.Builder mBuilderCompat = new NotificationCompat.Builder(getApplicationContext(), notificationChannelId);

            mBuilderCompat
                    .setSmallIcon(R.drawable.ic_stat_notify)
                    .setProgress(100, (int)progressPercent, false)
                    .setContentIntent(pendingIntent)
                    .setOngoing(true).setContentTitle(message)
                    .setContentText(actionString)
                    .setOnlyAlertOnce(true)
                    .setColor(ContextCompat.getColor(this,R.color.mega));

            notification = mBuilderCompat.build();
        }
        else if (Build.VERSION.SDK_INT >= Build.VERSION_CODES.N) {
            mBuilder
                    .setSmallIcon(R.drawable.ic_stat_notify)
                    .setProgress(100, (int)progressPercent, false)
                    .setContentIntent(pendingIntent)
                    .setOngoing(true).setContentTitle(message)
                    .setContentText(actionString)
                    .setOnlyAlertOnce(true);

            if (Build.VERSION.SDK_INT >= Build.VERSION_CODES.LOLLIPOP){
                mBuilder.setColor(ContextCompat.getColor(this,R.color.mega));
            }

            notification = mBuilder.build();
        }
        else if (currentapiVersion >= Build.VERSION_CODES.ICE_CREAM_SANDWICH)	{

            mBuilder
                    .setSmallIcon(R.drawable.ic_stat_notify)
                    .setProgress(100, (int)progressPercent, false)
                    .setContentIntent(pendingIntent)
                    .setOngoing(true).setContentTitle(message)
                    .setContentText(getString(R.string.chat_upload_title_notification))
                    .setOnlyAlertOnce(true);

            if (Build.VERSION.SDK_INT >= Build.VERSION_CODES.LOLLIPOP){
                mBuilder.setColor(ContextCompat.getColor(this,R.color.mega));
            }

            notification = mBuilder.getNotification();

        }
        else
        {
            notification.flags |= Notification.FLAG_ONGOING_EVENT;
            notification.contentView = new RemoteViews(getApplicationContext().getPackageName(), R.layout.download_progress);
            notification.contentIntent = pendingIntent;
            notification.contentView.setImageViewResource(R.id.status_icon, R.drawable.ic_stat_notify);
            notification.contentView.setTextViewText(R.id.status_text, message);
            notification.contentView.setProgressBar(R.id.status_progress, 100, (int)progressPercent, false);
        }

        if (!isForeground) {
            log("starting foreground");
            try {
                startForeground(notificationId, notification);
                isForeground = true;
            }
            catch (Exception e){
                log("startforeground exception: " + e.getMessage());
                isForeground = false;
            }
        } else {
            mNotificationManager.notify(notificationId, notification);
        }
	}

	public static void log(String log) {
		Util.log("ChatUploadService", log);
	}

	@Override
	public void onTransferStart(MegaApiJava api, MegaTransfer transfer) {

		if(transfer.getType()==MegaTransfer.TYPE_UPLOAD) {
			log("onTransferStart: " + transfer.getPath());

			String appData = transfer.getAppData();

			if(appData==null) return;

			if(appData.contains(Constants.UPLOAD_APP_DATA_CHAT)){
				log("This is a chat upload: "+ appData);
				if(!appData.contains(Constants.EXTRA_VOICE_CLIP)) {
					transfersCount++;
				}

				if(transfer.isStreamingTransfer()){
					return;
				}

				String[] parts = appData.split(">");
				int last = parts.length-1;
				String idFound = parts[last];

				int id = Integer.parseInt(idFound);
				//Update status and tag on db
				dbH.updatePendingMessageOnTransferStart(id, transfer.getTag());
				mapProgressTransfers.put(transfer.getTag(), transfer);
				if (!transfer.isFolderTransfer() && !appData.contains(Constants.EXTRA_VOICE_CLIP)){
					updateProgressNotification();
				}
			}
		}
	}

	@Override
	public void onTransferUpdate(MegaApiJava api, MegaTransfer transfer) {

		if(transfer.getType()==MegaTransfer.TYPE_UPLOAD) {
			log("onTransferUpdate: " + transfer.getPath());

			String appData = transfer.getAppData();

			if(appData!=null && appData.contains(Constants.UPLOAD_APP_DATA_CHAT)){
				if(transfer.isStreamingTransfer()){
					return;
				}

				if (!transfer.isFolderTransfer()){
					if (canceled) {
						log("Transfer cancel: " + transfer.getFileName());

						if((lock != null) && (lock.isHeld()))
							try{ lock.release(); } catch(Exception ex) {}
						if((wl != null) && (wl.isHeld()))
							try{ wl.release(); } catch(Exception ex) {}

						megaApi.cancelTransfer(transfer);
						ChatUploadService.this.cancel();
						log("after cancel");
						return;
					}

					if(isOverquota!=0){
						log("After overquota error");
						isOverquota = 0;
					}
					mapProgressTransfers.put(transfer.getTag(), transfer);

					if(!appData.contains(Constants.EXTRA_VOICE_CLIP)) {
						updateProgressNotification();
					}

				}
			}
		}
	}



	@Override
	public void onTransferTemporaryError(MegaApiJava api, MegaTransfer transfer, MegaError e) {
		log(transfer.getPath() + "\nUpload Temporary Error: " + e.getErrorString() + "__" + e.getErrorCode());
		if((transfer.getType()==MegaTransfer.TYPE_UPLOAD)) {
			switch (e.getErrorCode())
			{
				case MegaError.API_EOVERQUOTA:
				case MegaError.API_EGOINGOVERQUOTA:
					if (e.getErrorCode() == MegaError.API_EOVERQUOTA) {
						isOverquota = 1;
					}else if (e.getErrorCode() == MegaError.API_EGOINGOVERQUOTA) {
						isOverquota = 2;
					}

					if (e.getValue() != 0) {
						log("TRANSFER OVERQUOTA ERROR: " + e.getErrorCode());
					}else {
						log("STORAGE OVERQUOTA ERROR: " + e.getErrorCode());
						if(transfer.getAppData().contains(Constants.EXTRA_VOICE_CLIP)){
							showOverquotaNotification();
							break;
						}

						updateProgressNotification();

					}

					break;
			}
		}
	}


	@Override
	public void onTransferFinish(MegaApiJava api, MegaTransfer transfer,MegaError error) {

		if(transfer.getType()==MegaTransfer.TYPE_UPLOAD) {
			log("onTransferFinish: " + transfer.getPath());
			String appData = transfer.getAppData();

			if(appData!=null && appData.contains(Constants.UPLOAD_APP_DATA_CHAT)){
				if(transfer.isStreamingTransfer()){
					return;
				}
				if(!appData.contains(Constants.EXTRA_VOICE_CLIP)) {
					transfersCount--;
					totalUploadsCompleted++;
				}
				mapProgressTransfers.put(transfer.getTag(), transfer);

				if (canceled) {
					log("Upload cancelled: " + transfer.getFileName());

					if ((lock != null) && (lock.isHeld()))
						try {
							lock.release();
						} catch (Exception ex) {
						}
					if ((wl != null) && (wl.isHeld()))
						try {
							wl.release();
						} catch (Exception ex) {
						}

					ChatUploadService.this.cancel();
					log("after cancel");
<<<<<<< HEAD
					//Delete recursively all files and folder-??????
					deleteCacheFolderIfEmpty(getApplicationContext(), TEMPORAL_FOLDER);
=======
					if(appData.contains(Constants.EXTRA_VOICE_CLIP)) {
						File localFile = buildVoiceClipFile(this, transfer.getFileName());
						if (isFileAvailable(localFile) && !localFile.getName().equals(transfer.getFileName())) {
							localFile.delete();
						}
					}else {
						String pathSelfie = Environment.getExternalStorageDirectory().getAbsolutePath() + "/" + Util.temporalPicDIR;
						File f = new File(pathSelfie);
						//Delete recursively all files and folder
						if (f.exists()) {
							if (f.isDirectory()) {
								if (f.list().length <= 0) {
									f.delete();
								}
							}
						}
						f.delete();
					}

>>>>>>> 4eb33f12
				}
				else{
					if (error.getErrorCode() == MegaError.API_OK) {
						log("Upload OK: " + transfer.getFileName());

						if(isVideoFile(transfer.getPath())){
							log("Is video!!!");

							File previewDir = PreviewUtils.getPreviewFolder(this);
							File preview = new File(previewDir, MegaApiAndroid.handleToBase64(transfer.getNodeHandle()) + ".jpg");
							File thumbDir = ThumbnailUtils.getThumbFolder(this);
							File thumb = new File(thumbDir, MegaApiAndroid.handleToBase64(transfer.getNodeHandle()) + ".jpg");
							megaApi.createThumbnail(transfer.getPath(), thumb.getAbsolutePath());
							megaApi.createPreview(transfer.getPath(), preview.getAbsolutePath());

							attachNodes(transfer);
						}
						else if (MimeTypeList.typeForName(transfer.getPath()).isImage()){
							log("Is image!!!");

							File previewDir = PreviewUtils.getPreviewFolder(this);
							File preview = new File(previewDir, MegaApiAndroid.handleToBase64(transfer.getNodeHandle()) + ".jpg");
							megaApi.createPreview(transfer.getPath(), preview.getAbsolutePath());

							File thumbDir = ThumbnailUtils.getThumbFolder(this);
							File thumb = new File(thumbDir, MegaApiAndroid.handleToBase64(transfer.getNodeHandle()) + ".jpg");
							megaApi.createThumbnail(transfer.getPath(), thumb.getAbsolutePath());

							attachNodes(transfer);
						}
						else if (MimeTypeList.typeForName(transfer.getPath()).isPdf()) {
							log("Is pdf!!!");

							try{
								ThumbnailUtilsLollipop.createThumbnailPdf(this, transfer.getPath(), megaApi, transfer.getNodeHandle());
							}
							catch(Exception e){
								log("Pdf thumbnail could not be created");
							}

							int pageNumber = 0;
							FileOutputStream out = null;

							try {

								PdfiumCore pdfiumCore = new PdfiumCore(this);
								MegaNode pdfNode = megaApi.getNodeByHandle(transfer.getNodeHandle());

								if (pdfNode == null){
									log("pdf is NULL");
									return;
								}

								File previewDir = PreviewUtils.getPreviewFolder(this);
								File preview = new File(previewDir, MegaApiAndroid.handleToBase64(transfer.getNodeHandle()) + ".jpg");
								File file = new File(transfer.getPath());

								PdfDocument pdfDocument = pdfiumCore.newDocument(ParcelFileDescriptor.open(file, ParcelFileDescriptor.MODE_READ_ONLY));
								pdfiumCore.openPage(pdfDocument, pageNumber);
								int width = pdfiumCore.getPageWidthPoint(pdfDocument, pageNumber);
								int height = pdfiumCore.getPageHeightPoint(pdfDocument, pageNumber);
								Bitmap bmp = Bitmap.createBitmap(width, height, Bitmap.Config.ARGB_8888);
								pdfiumCore.renderPageBitmap(pdfDocument, bmp, pageNumber, 0, 0, width, height);
								Bitmap resizedBitmap = PreviewUtils.resizeBitmapUpload(bmp, width, height);
								out = new FileOutputStream(preview);
								boolean result = resizedBitmap.compress(Bitmap.CompressFormat.JPEG, 100, out); // bmp is your Bitmap instance
								if(result){
									log("Compress OK!");
									File oldPreview = new File(previewDir, transfer.getFileName()+".jpg");
									if (oldPreview.exists()){
										oldPreview.delete();
									}
								}
								else{
									log("Not Compress");
								}
								//Attach node one the request finish
								requestSent++;
								megaApi.setPreview(pdfNode, preview.getAbsolutePath(), this);

								pdfiumCore.closeDocument(pdfDocument);

								updatePdfAttachStatus(transfer);

							} catch(Exception e) {
								log("Pdf preview could not be created");
								attachNodes(transfer);
							} finally {
								try {
									if (out != null)
										out.close();
								} catch (Exception e) {
								}
							}
						}else if(ChatUtil.isVoiceClip(transfer.getPath())){
							log("is Voice clip");
							attachVoiceClips(transfer);
						}
						else{
							log("NOT video, image or pdf!");
							attachNodes(transfer);
						}
					}
					else{
						log("Upload Error: " + transfer.getFileName() + "_" + error.getErrorCode() + "___" + error.getErrorString());

						if(error.getErrorCode() == MegaError.API_EEXIST){
							log("Transfer API_EEXIST: "+transfer.getNodeHandle());
						}
						else{
							if (error.getErrorCode() == MegaError.API_EOVERQUOTA) {
								isOverquota = 1;
							}
							else if (error.getErrorCode() == MegaError.API_EGOINGOVERQUOTA) {
								isOverquota = 2;
							}

							String[] parts = appData.split(">");
							int last = parts.length-1;
							String idFound = parts[last];

							int id = Integer.parseInt(idFound);
							//Update status and tag on db
							dbH.updatePendingMessageOnTransferFinish(id, "-1", PendingMessageSingle.STATE_ERROR_UPLOADING);
							launchErrorToChat(id);

							if (totalUploadsCompleted==totalUploads && transfersCount==0 && numberVideosPending<=0 && requestSent<=0){
								onQueueComplete();
								return;
							}
						}
					}
					File tempPic = getCacheFolder(getApplicationContext(), TEMPORAL_FOLDER);
					log("IN Finish: " + transfer.getFileName() + "path? " + transfer.getPath());
					if (isFileAvailable(tempPic) && transfer.getPath() != null) {
						if (transfer.getPath().startsWith(tempPic.getAbsolutePath())) {
							File f = new File(transfer.getPath());
							f.delete();
						}
					} else {
						log("transfer.getPath() is NULL or temporal folder unavailable");
					}
				}

				if (totalUploadsCompleted==totalUploads && transfersCount==0 && numberVideosPending<=0 && requestSent<=0){
					onQueueComplete();
				}
				else{
					if(!appData.contains(Constants.EXTRA_VOICE_CLIP)) {
						updateProgressNotification();
					}
				}
			}
		}
	}

	public void attachNodes(MegaTransfer transfer){
		log("attachNodes()");
		//Find the pending message
		String appData = transfer.getAppData();
		String[] parts = appData.split(">");
		int last = parts.length-1;
		String idFound = parts[last];

		int id = Integer.parseInt(idFound);
		//Update status and nodeHandle on db
		dbH.updatePendingMessageOnTransferFinish(id, transfer.getNodeHandle()+"", PendingMessageSingle.STATE_ATTACHING);

		String fingerprint = megaApi.getFingerprint(transfer.getPath());
		if (fingerprint != null) {
			for(int i=0; i<pendingMessages.size();i++) {
				PendingMessageSingle pendMsg = pendingMessages.get(i);
				if (pendMsg.getId() == id || pendMsg.getFingerprint().equals(fingerprint)) {
					attach(pendMsg, transfer);
				}
			}
		}
		else {
			for(int i=0; i<pendingMessages.size();i++) {
				PendingMessageSingle pendMsg = pendingMessages.get(i);
				if (pendMsg.getId() == id) {
					attach(pendMsg, transfer);
				}
			}
		}

	}

	public void attach (PendingMessageSingle pendMsg, MegaTransfer transfer) {
		if (megaChatApi != null) {
			log("attach");

			requestSent++;
			pendMsg.setNodeHandle(transfer.getNodeHandle());
			pendMsg.setState(PendingMessageSingle.STATE_ATTACHING);
			megaChatApi.attachNode(pendMsg.getChatId(), transfer.getNodeHandle(), this);

			if(isVideoFile(transfer.getPath())){
				String pathDownsampled = pendMsg.getVideoDownSampled();
				if(transfer.getPath().equals(pathDownsampled)){
					//Delete the local temp video file
					File f = new File(transfer.getPath());

					if (f.exists()) {
						boolean deleted = f.delete();
						if(!deleted){
							log("ERROR: Local file not deleted!");
						}
					}
				}
			}

		}
	}

	public void attachVoiceClips(MegaTransfer transfer){
		log("attachVoiceClips()");
		//Find the pending message
		String appData = transfer.getAppData();
		String[] parts = appData.split(">");
		int last = parts.length-1;
		String idFound = parts[last];

		int id = Integer.parseInt(idFound);
		//Update status and nodeHandle on db
		dbH.updatePendingMessageOnTransferFinish(id, transfer.getNodeHandle()+"", PendingMessageSingle.STATE_ATTACHING);

		for(int i=0; i<pendingMessages.size();i++) {
			PendingMessageSingle pendMsg = pendingMessages.get(i);
			if (pendMsg.getId() == id) {
				pendMsg.setNodeHandle(transfer.getNodeHandle());
				pendMsg.setState(PendingMessageSingle.STATE_ATTACHING);
				megaChatApi.attachVoiceMessage(pendMsg.getChatId(), transfer.getNodeHandle(), this);
			}
		}
	}



	public void updatePdfAttachStatus(MegaTransfer transfer){
		log("updatePdfAttachStatus");
		//Find the pending message
		for(int i=0; i<pendingMessages.size();i++){
			PendingMessageSingle pendMsg = pendingMessages.get(i);

			if(pendMsg.getFilePath().equals(transfer.getPath())){
				if(pendMsg.getNodeHandle()==-1){
					log("Set node handle to the pdf file: "+transfer.getNodeHandle());
					pendMsg.setNodeHandle(transfer.getNodeHandle());
				}
				else{
					log("updatePdfAttachStatus: set node handle error");
				}
			}
		}

		//Upadate node handle in db
		String appData = transfer.getAppData();
		String[] parts = appData.split(">");
		int last = parts.length-1;
		String idFound = parts[last];

		int id = Integer.parseInt(idFound);
		//Update status and nodeHandle on db
		dbH.updatePendingMessageOnTransferFinish(id, transfer.getNodeHandle()+"", PendingMessageSingle.STATE_ATTACHING);
	}

	public void attachPdfNode(long nodeHandle){
		log("attachPdfNode: nodeHandle: "+nodeHandle);
		//Find the pending message
		for(int i=0; i<pendingMessages.size();i++){
			PendingMessageSingle pendMsg = pendingMessages.get(i);

			if(pendMsg.getNodeHandle()==nodeHandle){
				if(megaChatApi!=null){
					log("Send node: "+nodeHandle+ " to chat: "+pendMsg.getChatId());
					requestSent++;
					MegaNode nodePdf = megaApi.getNodeByHandle(nodeHandle);
					if(nodePdf.hasPreview()){
						log("The pdf node has preview");
					}
					megaChatApi.attachNode(pendMsg.getChatId(), nodeHandle, this);
				}
			}
			else{
				log("PDF attach error");
			}
		}
	}



	@Override
	public void onRequestStart(MegaApiJava api, MegaRequest request) {
		log("onRequestStart: " + request.getName());
		if (request.getType() == MegaRequest.TYPE_COPY){
			updateProgressNotification();
		}
		else if (request.getType() == MegaRequest.TYPE_SET_ATTR_FILE) {
			log("TYPE_SET_ATTR_FILE");
		}
	}

	@Override
	public void onRequestFinish(MegaApiJava api, MegaRequest request, MegaError e) {
		log("UPLOAD: onRequestFinish "+request.getRequestString());

		//Send the file without preview if the set attribute fails
		if(request.getType() == MegaRequest.TYPE_SET_ATTR_FILE && request.getParamType()==MegaApiJava.ATTR_TYPE_PREVIEW){
			requestSent--;
			long handle = request.getNodeHandle();
			MegaNode node = megaApi.getNodeByHandle(handle);
			if(node!=null){
				String nodeName = node.getName();
				if(MimeTypeList.typeForName(nodeName).isPdf()){
					attachPdfNode(handle);
				}
			}
		}

		if (e.getErrorCode()==MegaError.API_OK){
			log("onRequestFinish OK");
		}
		else {
			log("onRequestFinish:ERROR: "+e.getErrorCode());

			if(e.getErrorCode()==MegaError.API_EOVERQUOTA){
				log("OVERQUOTA ERROR: "+e.getErrorCode());
				isOverquota = 1;
			}
			else if(e.getErrorCode()==MegaError.API_EGOINGOVERQUOTA){
				log("PRE-OVERQUOTA ERROR: "+e.getErrorCode());
				isOverquota = 2;
			}
			onQueueComplete();
		}
	}

	@Override
	public void onRequestTemporaryError(MegaApiJava api, MegaRequest request,
			MegaError e) {
		log("onRequestTemporaryError: " + request.getName());
	}

	@Override
	public void onRequestUpdate(MegaApiJava api, MegaRequest request) {
		log("onRequestUpdate: " + request.getName());
	}

	@Override
	public boolean onTransferData(MegaApiJava api, MegaTransfer transfer, byte[] buffer)
	{
		return true;
	}

	@Override
	public void onRequestStart(MegaChatApiJava api, MegaChatRequest request) {

	}

	@Override
	public void onRequestUpdate(MegaChatApiJava api, MegaChatRequest request) {

	}

	@Override
	public void onRequestFinish(MegaChatApiJava api, MegaChatRequest request, MegaChatError e) {

		if(request.getType() == MegaChatRequest.TYPE_ATTACH_NODE_MESSAGE){
            requestSent--;
			if(e.getErrorCode()==MegaChatError.ERROR_OK){
				log("Attachment sent correctly");
				MegaNodeList nodeList = request.getMegaNodeList();

				//Find the pending message
				for(int i=0; i<pendingMessages.size();i++){
					PendingMessageSingle pendMsg = pendingMessages.get(i);

					//Check node handles - if match add to DB the karere temp id of the message
					long nodeHandle = pendMsg.getNodeHandle();
					MegaNode node = nodeList.get(0);
					if(node.getHandle()==nodeHandle){
						log("The message MATCH!!");
						long tempId = request.getMegaChatMessage().getTempId();
						log("The tempId of the message is: "+tempId);
						dbH.updatePendingMessageOnAttach(pendMsg.getId(), tempId+"", PendingMessageSingle.STATE_SENT);
						pendingMessages.remove(i);
						break;
					}
				}
			}
			else{
				log("Attachment not correctly sent: "+e.getErrorCode()+" "+ e.getErrorString());
				MegaNodeList nodeList = request.getMegaNodeList();

				//Find the pending message
				for(int i=0; i<pendingMessages.size();i++){
					PendingMessageSingle pendMsg = pendingMessages.get(i);
					//Check node handles - if match add to DB the karere temp id of the message
					long nodeHandle = pendMsg.getNodeHandle();
					MegaNode node = nodeList.get(0);
					if(node.getHandle()==nodeHandle){
						log("The message MATCH!!");
						dbH.updatePendingMessageOnAttach(pendMsg.getId(), -1+"", PendingMessageSingle.STATE_ERROR_ATTACHING);

						launchErrorToChat(pendMsg.getId());
						break;
					}
				}
			}
		}

		if (totalUploadsCompleted==totalUploads && transfersCount==0 && numberVideosPending<=0 && requestSent<=0){
			onQueueComplete();
		}
	}

	public void launchErrorToChat(long id){
		log("launchErrorToChat");

		//Find the pending message
		for(int i=0; i<pendingMessages.size();i++) {
			PendingMessageSingle pendMsg = pendingMessages.get(i);
			if(pendMsg.getId() == id){
				long openChatId = MegaApplication.getOpenChatId();
				if(pendMsg.getChatId()==openChatId){
					log("Error update activity");
					Intent intent;
					intent = new Intent(this, ChatActivityLollipop.class);
					intent.setAction(Constants.ACTION_UPDATE_ATTACHMENT);
					intent.setFlags(Intent.FLAG_ACTIVITY_NEW_TASK);
					intent.putExtra("ID_MSG", pendMsg.getId());
					intent.putExtra("IS_OVERQUOTA", isOverquota);
					startActivity(intent);
				}
			}
		}
	}

	@Override
	public void onRequestTemporaryError(MegaChatApiJava api, MegaChatRequest request, MegaChatError e) {

	}

	private void showStorageOverquotaNotification(){
		log("showStorageOverquotaNotification");

		String contentText = getString(R.string.download_show_info);
		String message = getString(R.string.overquota_alert_title);

		Intent intent = new Intent(this, ManagerActivityLollipop.class);

		if(isOverquota==1){
			intent.setAction(Constants.ACTION_OVERQUOTA_STORAGE);
		}
		else{
			intent.setAction(Constants.ACTION_PRE_OVERQUOTA_STORAGE);
		}

		if (Build.VERSION.SDK_INT >= Build.VERSION_CODES.O) {
			NotificationChannel channel = new NotificationChannel(notificationChannelId, notificationChannelName, NotificationManager.IMPORTANCE_DEFAULT);
			channel.setShowBadge(true);
			channel.setSound(null, null);
			mNotificationManager.createNotificationChannel(channel);

			NotificationCompat.Builder mBuilderCompatO = new NotificationCompat.Builder(getApplicationContext(), notificationChannelId);

			mBuilderCompatO
					.setSmallIcon(R.drawable.ic_stat_notify)
					.setContentIntent(PendingIntent.getActivity(getApplicationContext(), 0, intent, 0))
					.setAutoCancel(true).setTicker(contentText)
					.setContentTitle(message).setContentText(contentText)
					.setOngoing(false);

			mNotificationManager.notify(Constants.NOTIFICATION_STORAGE_OVERQUOTA, mBuilderCompatO.build());
		}
		else {
			mBuilderCompat
					.setSmallIcon(R.drawable.ic_stat_notify)
					.setContentIntent(PendingIntent.getActivity(getApplicationContext(), 0, intent, 0))
					.setAutoCancel(true).setTicker(contentText)
					.setContentTitle(message).setContentText(contentText)
					.setOngoing(false);

			if (Build.VERSION.SDK_INT >= Build.VERSION_CODES.LOLLIPOP){
				mBuilderCompat.setColor(ContextCompat.getColor(this,R.color.mega));
			}

			mNotificationManager.notify(Constants.NOTIFICATION_STORAGE_OVERQUOTA, mBuilderCompat.build());
		}
	}
}<|MERGE_RESOLUTION|>--- conflicted
+++ resolved
@@ -62,13 +62,8 @@
 import nz.mega.sdk.MegaTransfer;
 import nz.mega.sdk.MegaTransferListenerInterface;
 
-<<<<<<< HEAD
 import static mega.privacy.android.app.utils.CacheFolderManager.*;
 import static mega.privacy.android.app.utils.FileUtils.*;
-=======
-import static mega.privacy.android.app.utils.CacheFolderManager.buildVoiceClipFile;
-import static mega.privacy.android.app.utils.CacheFolderManager.isFileAvailable;
->>>>>>> 4eb33f12
 
 public class ChatUploadService extends Service implements MegaTransferListenerInterface, MegaRequestListenerInterface, MegaChatRequestListenerInterface {
 
@@ -1101,30 +1096,16 @@
 
 					ChatUploadService.this.cancel();
 					log("after cancel");
-<<<<<<< HEAD
-					//Delete recursively all files and folder-??????
-					deleteCacheFolderIfEmpty(getApplicationContext(), TEMPORAL_FOLDER);
-=======
+
 					if(appData.contains(Constants.EXTRA_VOICE_CLIP)) {
 						File localFile = buildVoiceClipFile(this, transfer.getFileName());
 						if (isFileAvailable(localFile) && !localFile.getName().equals(transfer.getFileName())) {
 							localFile.delete();
 						}
 					}else {
-						String pathSelfie = Environment.getExternalStorageDirectory().getAbsolutePath() + "/" + Util.temporalPicDIR;
-						File f = new File(pathSelfie);
-						//Delete recursively all files and folder
-						if (f.exists()) {
-							if (f.isDirectory()) {
-								if (f.list().length <= 0) {
-									f.delete();
-								}
-							}
-						}
-						f.delete();
-					}
-
->>>>>>> 4eb33f12
+						//Delete recursively all files and folder-??????
+						deleteCacheFolderIfEmpty(getApplicationContext(), TEMPORAL_FOLDER);
+					}
 				}
 				else{
 					if (error.getErrorCode() == MegaError.API_OK) {
