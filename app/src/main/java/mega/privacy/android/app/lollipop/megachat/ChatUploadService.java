--- conflicted
+++ resolved
@@ -837,8 +837,6 @@
 							log("NOT video, image or pdf!");
 							attachNodes(transfer);
 						}
-
-//					megaApi.cancelTransfers(MegaTransfer.TYPE_UPLOAD, this);
 					}
 					else{
 						log("Upload Error: " + transfer.getFileName() + "_" + error.getErrorCode() + "___" + error.getErrorString());
@@ -847,69 +845,9 @@
 							log("Transfer API_EEXIST: "+transfer.getNodeHandle());
 						}
 						else{
-<<<<<<< HEAD
-							//Find the pending message
-							for(int i=0; i<pendingMessages.size();i++){
-								PendingMessage pendMsg = pendingMessages.get(i);
-
-								PendingNodeAttachment nodeAttachment = pendMsg.getNodeAttachment();
-
-								String transferPath = transfer.getPath();
-								String nodeAttachement = nodeAttachment.getFilePath();
-
-								if(Util.isVideoFile(transferPath)){
-									if(pendMsg.getVideoDownSampled()!=null){
-										String pathToCompare = pendMsg.getVideoDownSampled();
-										if(pathToCompare.equals(transferPath)){
-
-											dbH.updatePendingMessage(pendMsg.getId(), -1+"", PendingMessage.STATE_ERROR);
-											launchErrorToChat(pendMsg);
-
-											if (totalUploadsCompleted==totalUploads && transfersCount==0 && numberVideosPending<=0 && requestSent<=0){
-												onQueueComplete();
-											}
-											return;
-										}
-									}
-									else {
-										if (nodeAttachment.getFilePath().equals(transferPath)) {
-
-											dbH.updatePendingMessage(pendMsg.getId(), -1 + "", PendingMessage.STATE_ERROR);
-											launchErrorToChat(pendMsg);
-
-											if (totalUploadsCompleted==totalUploads && transfersCount == 0 && numberVideosPending <= 0 && requestSent <= 0) {
-												onQueueComplete();
-											}
-											return;
-										}
-									}
-								}
-								else{
-
-									if(nodeAttachment.getFilePath().equals(transferPath)){
-
-										dbH.updatePendingMessage(pendMsg.getId(), -1+"", PendingMessage.STATE_ERROR);
-										launchErrorToChat(pendMsg);
-
-										if (totalUploadsCompleted==totalUploads && transfersCount==0 && numberVideosPending<=0 && requestSent<=0){
-											onQueueComplete();
-										}
-										return;
-									}
-								}
-=======
-
-							if (error.getErrorCode() == MegaError.API_EOVERQUOTA) {
-								isOverquota = 1;
-							}
-							else if (error.getErrorCode() == MegaError.API_EGOINGOVERQUOTA) {
-								isOverquota = 2;
-							}
-
 							String[] parts = appData.split(">");
 							int last = parts.length-1;
 							String idFound = parts[last];
->>>>>>> 4ece7f7c
 
 							int id = Integer.parseInt(idFound);
 							//Update status and tag on db
