--- conflicted
+++ resolved
@@ -242,15 +242,9 @@
 	protected void onHandleIntent(final Intent intent) {
 		if (intent == null) return;
 
-<<<<<<< HEAD
 		ArrayList<PendingMessageSingle> pendingMessageSingles = new ArrayList<>();
 		parentNode = MegaNode.unserialize(intent.getStringExtra(EXTRA_PARENT_NODE));
 
-=======
-	private void handleIntentIfFolderExist(Intent intent) {
-		if (intent == null) return;
-		ArrayList<PendingMessageSingle> pendingMessageSingles = new ArrayList<>();
->>>>>>> 40731108
 		if (intent.getBooleanExtra(EXTRA_COMES_FROM_FILE_EXPLORER, false)) {
 			HashMap<String, String> fileFingerprints = (HashMap<String, String>) intent.getSerializableExtra(EXTRA_UPLOAD_FILES_FINGERPRINTS);
 			long[] idPendMsgs = intent.getLongArrayExtra(EXTRA_PEND_MSG_IDS);
@@ -310,13 +304,8 @@
 				pendingMsg = dbH.findPendingMessageById(idPendMsg);
 			}
 
-<<<<<<< HEAD
-			if (pendingMsg!=null) {
+			if (pendingMsg != null) {
 				sendOriginalAttachments = isSendOriginalAttachments();
-=======
-			if (pendingMsg != null) {
-				sendOriginalAttachments = isSendOriginalAttachments(this);
->>>>>>> 40731108
 				logDebug("sendOriginalAttachments is " + sendOriginalAttachments);
 
 				if (chatId != -1) {
