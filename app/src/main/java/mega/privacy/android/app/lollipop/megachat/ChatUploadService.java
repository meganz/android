--- conflicted
+++ resolved
@@ -749,13 +749,10 @@
 			}
 		}
 
-<<<<<<< HEAD
         Intent intent;
         intent = new Intent(ChatUploadService.this, ManagerActivityLollipop.class);
         intent.setFlags(Intent.FLAG_ACTIVITY_CLEAR_TOP | Intent.FLAG_ACTIVITY_NEW_TASK);
-=======
-		Intent intent = new Intent(ChatUploadService.this, ManagerActivityLollipop.class);
->>>>>>> 2560bbc6
+
 		switch (isOverquota) {
 			case 0:
 			default:
@@ -773,31 +770,8 @@
 		String actionString = isOverquota == 0 ? getString(R.string.chat_upload_title_notification) :
 				getString(R.string.general_show_info);
 
-<<<<<<< HEAD
-        PendingIntent pendingIntent = PendingIntent.getActivity(ChatUploadService.this, 0, intent, PendingIntent.FLAG_UPDATE_CURRENT);
-        Notification notification = null;
-        int currentapiVersion = Build.VERSION.SDK_INT;
-
-        if (Build.VERSION.SDK_INT >= Build.VERSION_CODES.O) {
-            NotificationChannel channel = new NotificationChannel(notificationChannelId, notificationChannelName, NotificationManager.IMPORTANCE_DEFAULT);
-            channel.setShowBadge(true);
-            channel.setSound(null, null);
-            mNotificationManager.createNotificationChannel(channel);
-
-            NotificationCompat.Builder mBuilderCompat = new NotificationCompat.Builder(getApplicationContext(), notificationChannelId);
-
-            mBuilderCompat
-                    .setSmallIcon(R.drawable.ic_stat_notify)
-                    .setProgress(100, (int)progressPercent, false)
-                    .setContentIntent(pendingIntent)
-                    .setOngoing(true).setContentTitle(message)
-                    .setContentText(actionString)
-                    .setOnlyAlertOnce(true)
-                    .setColor(ContextCompat.getColor(this,R.color.mega));
-=======
-		PendingIntent pendingIntent = PendingIntent.getActivity(ChatUploadService.this, 0, intent, 0);
+		PendingIntent pendingIntent = PendingIntent.getActivity(ChatUploadService.this, 0, intent, PendingIntent.FLAG_UPDATE_CURRENT);
 		Notification notification;
->>>>>>> 2560bbc6
 
 		if (Build.VERSION.SDK_INT >= Build.VERSION_CODES.O) {
 			NotificationChannel channel = new NotificationChannel(notificationChannelId, notificationChannelName, NotificationManager.IMPORTANCE_DEFAULT);
