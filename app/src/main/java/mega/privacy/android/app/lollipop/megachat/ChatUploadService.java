package mega.privacy.android.app.lollipop.megachat;

import android.annotation.SuppressLint;
import android.app.Notification;
import android.app.NotificationChannel;
import android.app.NotificationManager;
import android.app.PendingIntent;
import android.app.Service;
import android.content.Context;
import android.content.Intent;
import android.graphics.Bitmap;
import android.graphics.BitmapFactory;
import android.net.ConnectivityManager;
import android.net.wifi.WifiManager;
import android.net.wifi.WifiManager.WifiLock;
import android.os.Build;
import android.os.Environment;
import android.os.IBinder;
import android.os.ParcelFileDescriptor;
import android.os.PowerManager;
import android.os.PowerManager.WakeLock;
import android.support.v4.app.NotificationCompat;
import android.support.v4.content.ContextCompat;
import android.widget.RemoteViews;

import com.shockwave.pdfium.PdfDocument;
import com.shockwave.pdfium.PdfiumCore;

import java.io.File;
import java.io.FileOutputStream;
import java.util.ArrayList;
import java.util.Collection;
import java.util.HashMap;
import java.util.Iterator;
import java.util.Map;

import mega.privacy.android.app.DatabaseHandler;
import mega.privacy.android.app.MegaApplication;
import mega.privacy.android.app.MimeTypeList;
import mega.privacy.android.app.R;
import mega.privacy.android.app.VideoDownsampling;
import mega.privacy.android.app.lollipop.ManagerActivityLollipop;
import mega.privacy.android.app.utils.ChatUtil;
import mega.privacy.android.app.utils.Constants;
import mega.privacy.android.app.utils.DBUtil;
import mega.privacy.android.app.utils.PreviewUtils;
import mega.privacy.android.app.utils.ThumbnailUtils;
import mega.privacy.android.app.utils.ThumbnailUtilsLollipop;
import mega.privacy.android.app.utils.Util;
import nz.mega.sdk.MegaApiAndroid;
import nz.mega.sdk.MegaApiJava;
import nz.mega.sdk.MegaChatApiAndroid;
import nz.mega.sdk.MegaChatApiJava;
import nz.mega.sdk.MegaChatError;
import nz.mega.sdk.MegaChatRequest;
import nz.mega.sdk.MegaChatRequestListenerInterface;
import nz.mega.sdk.MegaError;
import nz.mega.sdk.MegaNode;
import nz.mega.sdk.MegaNodeList;
import nz.mega.sdk.MegaRequest;
import nz.mega.sdk.MegaRequestListenerInterface;
import nz.mega.sdk.MegaTransfer;
import nz.mega.sdk.MegaTransferListenerInterface;

<<<<<<< HEAD
import static mega.privacy.android.app.utils.Constants.CHAT_FOLDER;
=======
import static mega.privacy.android.app.utils.CacheFolderManager.buildVoiceClipFile;
import static mega.privacy.android.app.utils.CacheFolderManager.isFileAvailable;
>>>>>>> b516b980

public class ChatUploadService extends Service implements MegaTransferListenerInterface, MegaRequestListenerInterface, MegaChatRequestListenerInterface {

	static final float DOWNSCALE_IMAGES_PX = 2000000f;

	public static String ACTION_CANCEL = "CANCEL_UPLOAD";
	public static String EXTRA_SIZE = "MEGA_SIZE";
	public static String EXTRA_CHAT_ID = "CHAT_ID";
	public static String EXTRA_ID_PEND_MSG = "ID_PEND_MSG";
	public static String EXTRA_NAME_EDITED = "MEGA_FILE_NAME_EDITED";
	public static String EXTRA_COMES_FROM_FILE_EXPLORER = "COMES_FROM_FILE_EXPLORER";
	public static String EXTRA_ATTACH_FILES = "ATTACH_FILES";
	public static String EXTRA_ATTACH_CHAT_IDS = "ATTACH_CHAT_IDS";
	public static String EXTRA_UPLOAD_FILES_FINGERPRINTS = "UPLOAD_FILES_FINGERPRINTS";
	public static String EXTRA_PEND_MSG_IDS = "PEND_MSG_IDS";

	private boolean isForeground = false;
	private boolean canceled;

	boolean sendOriginalAttachments=false;

	//0 - not overquota, not pre-overquota
	//1 - overquota
	//2 - pre-overquota
	int isOverquota = 0;

	ArrayList<PendingMessageSingle> pendingMessages;
	HashMap<String, Integer> mapVideoDownsampling;
	HashMap<Integer, MegaTransfer> mapProgressTransfers;

	MegaApplication app;
	MegaApiAndroid megaApi;
	MegaChatApiAndroid megaChatApi;
	int requestSent = 0;

	WifiLock lock;
	WakeLock wl;
	DatabaseHandler dbH = null;

	int transfersCount = 0;
	int numberVideosPending = 0;
	int totalVideos = 0;
	int totalUploadsCompleted = 0;
	int totalUploads = 0;
	private String type = "";

	MegaNode parentNode;

	VideoDownsampling videoDownsampling;

	private Notification.Builder mBuilder;
	private NotificationCompat.Builder mBuilderCompat;
	private NotificationManager mNotificationManager;

	Object syncObject = new Object();

	MegaRequestListenerInterface megaRequestListener;
	MegaTransferListenerInterface megaTransferListener;

	private int notificationId = Constants.NOTIFICATION_CHAT_UPLOAD;
	private String notificationChannelId = Constants.NOTIFICATION_CHANNEL_CHAT_UPLOAD_ID;
	private String notificationChannelName = Constants.NOTIFICATION_CHANNEL_CHAT_UPLOAD_NAME;

	//Intent being stored when My Chat Files folder does not exist
	private Intent preservedIntent;

	@SuppressLint("NewApi")
	@Override
	public void onCreate() {
		super.onCreate();
		log("onCreate");

		app = (MegaApplication)getApplication();

		megaApi = app.getMegaApi();
		megaChatApi = app.getMegaChatApi();
		megaApi.addTransferListener(this);
		pendingMessages = new ArrayList<>();

		dbH = DatabaseHandler.getDbHandler(getApplicationContext());

		isForeground = false;
		canceled = false;
		isOverquota = 0;

		mapVideoDownsampling = new HashMap();
		mapProgressTransfers = new HashMap();

		int wifiLockMode = WifiManager.WIFI_MODE_FULL;
        if (Build.VERSION.SDK_INT >= Build.VERSION_CODES.HONEYCOMB_MR1) {
            wifiLockMode = WifiManager.WIFI_MODE_FULL_HIGH_PERF;
        }

        WifiManager wifiManager = (WifiManager) getApplicationContext().getApplicationContext().getSystemService(Context.WIFI_SERVICE);
		lock = wifiManager.createWifiLock(wifiLockMode, "MegaUploadServiceWifiLock");
		PowerManager pm = (PowerManager) getSystemService(Context.POWER_SERVICE);
		wl = pm.newWakeLock(PowerManager.PARTIAL_WAKE_LOCK, "MegaUploadServicePowerLock");

		if (Build.VERSION.SDK_INT >= Build.VERSION_CODES.ICE_CREAM_SANDWICH)
			mBuilder = new Notification.Builder(ChatUploadService.this);
		mBuilderCompat = new NotificationCompat.Builder(ChatUploadService.this);

		mNotificationManager = (NotificationManager) getSystemService(Context.NOTIFICATION_SERVICE);
	}

	@Override
	public void onDestroy(){
		log("onDestroy");
		if((lock != null) && (lock.isHeld()))
			try{ lock.release(); } catch(Exception ex) {}
		if((wl != null) && (wl.isHeld()))
			try{ wl.release(); } catch(Exception ex) {}

		if(megaApi != null)
		{
			megaApi.removeRequestListener(this);
			megaApi.removeTransferListener(this);
		}

        if (megaChatApi != null){
            megaChatApi.saveCurrentState();
        }

		super.onDestroy();
	}

	@Override
	public int onStartCommand(Intent intent, int flags, int startId) {
		log("onStartCommand");

		canceled = false;

		if(intent == null){
			return START_NOT_STICKY;
		}

		if ((intent.getAction() != null)){
			if (intent.getAction().equals(ACTION_CANCEL)) {
				log("Cancel intent");
				canceled = true;
				megaApi.cancelTransfers(MegaTransfer.TYPE_UPLOAD, this);
				return START_NOT_STICKY;
			}
		}

		isOverquota = 0;

		onHandleIntent(intent);

		return START_NOT_STICKY;
	}

	Bitmap.CompressFormat getCompressFormat(String name) {
		String[] s = name.split("\\.");
		String ext;
		if (s != null && s.length > 1) {
			ext = s[s.length-1];
			switch (ext) {
				case "jpeg" :
				case "jpg":{
					return Bitmap.CompressFormat.JPEG;
				}
				case "png": {
					return Bitmap.CompressFormat.PNG;
				}
				case "webp":{
					return Bitmap.CompressFormat.WEBP;
				}
				default: {
					return Bitmap.CompressFormat.JPEG;
				}
			}
		}
		return Bitmap.CompressFormat.JPEG;
	}

	protected void onHandleIntent(final Intent intent) {
		log("onHandleIntent");

		parentNode = megaApi.getNodeByPath("/"+Constants.CHAT_FOLDER);
		if (parentNode != null) {
			log("The destination "+Constants.CHAT_FOLDER+ " already exists");
			handleIntentIfFolderExist(intent);
		} else {
			log("The destination "+Constants.CHAT_FOLDER+ " does not exist, we need to create the folder then upload files");
			megaApi.createFolder(CHAT_FOLDER, megaApi.getRootNode(), this);
			preservedIntent = intent;
		}
	}

	private void handleIntentIfFolderExist(Intent intent) {
		ArrayList<PendingMessageSingle> pendingMessageSingles = new ArrayList<>();
		if (intent.getBooleanExtra(EXTRA_COMES_FROM_FILE_EXPLORER, false)) {
			HashMap<String, String> fileFingerprints = (HashMap<String, String>) intent.getSerializableExtra(EXTRA_UPLOAD_FILES_FINGERPRINTS);
			long[] idPendMsgs = intent.getLongArrayExtra(EXTRA_PEND_MSG_IDS);
			long[] attachFiles = intent.getLongArrayExtra(EXTRA_ATTACH_FILES);
			long[] idChats = intent.getLongArrayExtra(EXTRA_ATTACH_CHAT_IDS);

			if (attachFiles!=null && attachFiles.length>0 && idChats!=null && idChats.length>0) {
				for (int i=0; i<attachFiles.length; i++) {
					for (int j=0; j<idChats.length; j++) {
						requestSent++;
						megaChatApi.attachNode(idChats[j], attachFiles[i], this);
					}
				}
			}

			if (idPendMsgs!=null && idPendMsgs.length>0 && fileFingerprints!=null && !fileFingerprints.isEmpty()) {
				for (Map.Entry<String, String> entry : fileFingerprints.entrySet()) {
					if (entry != null) {
						String fingerprint = entry.getKey();
						String path = entry.getValue();

						if (fingerprint == null || path == null) {
							log("Error, fingerprint: "+ fingerprint+" path: "+path);
							continue;
						}

						totalUploads++;

						if(!wl.isHeld()){
							wl.acquire();
						}

						if(!lock.isHeld()){
							lock.acquire();
						}
						pendingMessageSingles.clear();
						for (int i = 0; i < idPendMsgs.length; i++) {
							PendingMessageSingle pendingMsg = null;
							if (idPendMsgs[i] != -1) {
								pendingMsg = dbH.findPendingMessageById(idPendMsgs[i]);
//									One transfer for file --> onTransferFinish() attach to all selected chats
								if (pendingMsg != null && pendingMsg.getChatId() != -1 && path.equals(pendingMsg.getFilePath()) && fingerprint.equals(pendingMsg.getFingerprint())) {
									pendingMessageSingles.add(pendingMsg);
								}
							}
<<<<<<< HEAD
=======
							initUpload(pendingMessageSingles, null);
>>>>>>> b516b980
						}
						initUpload(pendingMessageSingles);
					}
				}
			}
<<<<<<< HEAD
		}
		else {
			long chatId = intent.getLongExtra(EXTRA_CHAT_ID, -1);

			long idPendMsg = intent.getLongExtra(EXTRA_ID_PEND_MSG, -1);
			PendingMessageSingle pendingMsg = null;
			if (idPendMsg!=-1) {
				pendingMsg = dbH.findPendingMessageById(idPendMsg);
			}
=======
			else {
				long chatId = intent.getLongExtra(EXTRA_CHAT_ID, -1);
				type = intent.getStringExtra(Constants.EXTRA_TRANSFER_TYPE);
				long idPendMsg = intent.getLongExtra(EXTRA_ID_PEND_MSG, -1);
				PendingMessageSingle pendingMsg = null;
				if(idPendMsg!=-1){
					pendingMsg = dbH.findPendingMessageById(idPendMsg);
				}
>>>>>>> b516b980

			if (pendingMsg!=null) {
				sendOriginalAttachments = DBUtil.isSendOriginalAttachments(this);
				log("sendOriginalAttachments is "+sendOriginalAttachments);

				if(chatId!=-1){
					log("The chat id is: "+chatId);

<<<<<<< HEAD
					totalUploads++;
=======
						if((type==null)||(!type.equals(Constants.EXTRA_VOICE_CLIP))){
							totalUploads++;
						}
>>>>>>> b516b980

					if(!wl.isHeld()){
						wl.acquire();
					}

<<<<<<< HEAD
					if(!lock.isHeld()){
						lock.acquire();
=======
						if(!lock.isHeld()){
							lock.acquire();
						}
						pendingMessageSingles.clear();
						pendingMessageSingles.add(pendingMsg);
						initUpload(pendingMessageSingles, type);
>>>>>>> b516b980
					}
					pendingMessageSingles.clear();
					pendingMessageSingles.add(pendingMsg);
					initUpload(pendingMessageSingles);
				}
			}
			else{
				log("Error the chatId is not correct: "+chatId);
			}
		}
	}

	void initUpload (ArrayList<PendingMessageSingle> pendingMsgs, String type) {
		log("initUpload");

		PendingMessageSingle pendingMsg = pendingMsgs.get(0);
		File file = new File(pendingMsg.getFilePath());

		ConnectivityManager manager = (ConnectivityManager) getSystemService(CONNECTIVITY_SERVICE);
		boolean isWIFI = manager.getNetworkInfo(ConnectivityManager.TYPE_WIFI).isConnected();
		boolean isData = manager.getNetworkInfo(ConnectivityManager.TYPE_MOBILE).isConnected();

		if(MimeTypeList.typeForName(file.getName()).isImage() && !MimeTypeList.typeForName(file.getName()).isGIF() && isData){
			log("DATA connection is Image");
			BitmapFactory.Options options = new BitmapFactory.Options();
			Bitmap fileBitmap = BitmapFactory.decodeFile(file.getPath(), options);
			if (fileBitmap != null) {
				log("DATA connection file decoded");
				float width = options.outWidth;
				float height = options.outHeight;
				float totalPixels = width * height;
				float division = DOWNSCALE_IMAGES_PX/totalPixels;
				float factor = (float) Math.min(Math.sqrt(division), 1);
				if (factor < 1) {
					width *= factor;
					height *= factor;
					log("DATA connection factor<1 totalPixels: "+totalPixels+" width: "+width+ " height: "+height+" DOWNSCALE_IMAGES_PX/totalPixels: "+division+" Math.sqrt(DOWNSCALE_IMAGES_PX/totalPixels): "+Math.sqrt(division));
					Bitmap scaleBitmap = Bitmap.createScaledBitmap(fileBitmap, (int)width, (int)height, false);
					if (scaleBitmap != null) {
						log("DATA connection scaled Bitmap != null");
						File defaultDownloadLocation = null;
						if (Environment.getExternalStorageDirectory() != null) {
							defaultDownloadLocation = new File(Environment.getExternalStorageDirectory().getAbsolutePath() + "/" + Util.chatTempDIR + "/");
						}
						else{
							defaultDownloadLocation = getFilesDir();
						}
						defaultDownloadLocation.mkdirs();
						File outFile = new File(defaultDownloadLocation.getAbsolutePath(), file.getName());
						if (outFile != null) {
							log("DATA connection new file != null");
							FileOutputStream fOut;
							try {
								fOut = new FileOutputStream(outFile);
								scaleBitmap.compress(getCompressFormat(file.getName()), 100, fOut);
								fOut.flush();
								fOut.close();
								log("DATA connection file compressed");
								String fingerprint = megaApi.getFingerprint(outFile.getAbsolutePath());
								for (PendingMessageSingle pendMsg : pendingMsgs) {
									if (fingerprint != null) {
										pendMsg.setFingerprint(fingerprint);
									}
									pendingMessages.add(pendMsg);
								}
								megaApi.startUploadWithTopPriority(outFile.getAbsolutePath(), parentNode, Constants.UPLOAD_APP_DATA_CHAT+">"+pendingMsg.getId(), false);
								log("DATA connection file uploading");
							} catch (Exception e){
								for (PendingMessageSingle pendMsg : pendingMsgs) {
									pendingMessages.add(pendMsg);
								}
								megaApi.startUploadWithTopPriority(pendingMsg.getFilePath(), parentNode, Constants.UPLOAD_APP_DATA_CHAT+">"+pendingMsg.getId(), false);
								log("DATA connection Exception compressing: "+ e.getMessage());
							}
							fileBitmap.recycle();
							scaleBitmap.recycle();
						}
						else {
							fileBitmap.recycle();
							scaleBitmap.recycle();
							for (PendingMessageSingle pendMsg : pendingMsgs) {
								pendingMessages.add(pendMsg);
							}

							megaApi.startUploadWithTopPriority(pendingMsg.getFilePath(), parentNode, Constants.UPLOAD_APP_DATA_CHAT+">"+pendingMsg.getId(), false);
							log("DATA connection new file NULL");
						}
					}
					else {
						fileBitmap.recycle();
						for (PendingMessageSingle pendMsg : pendingMsgs) {
							pendingMessages.add(pendMsg);
						}

						megaApi.startUploadWithTopPriority(pendingMsg.getFilePath(), parentNode, Constants.UPLOAD_APP_DATA_CHAT+">"+pendingMsg.getId(), false);
						log("DATA connection scaled Bitmap NULL");
					}
				}
				else {
					fileBitmap.recycle();
					for (PendingMessageSingle pendMsg : pendingMsgs) {
						pendingMessages.add(pendMsg);
					}

					megaApi.startUploadWithTopPriority(pendingMsg.getFilePath(), parentNode, Constants.UPLOAD_APP_DATA_CHAT+">"+pendingMsg.getId(), false);
					log("DATA connection factor >= 1 totalPixels: "+totalPixels+" width: "+width+ " height: "+height+" DOWNSCALE_IMAGES_PX/totalPixels: "+DOWNSCALE_IMAGES_PX/totalPixels+" Math.sqrt(DOWNSCALE_IMAGES_PX/totalPixels): "+Math.sqrt(DOWNSCALE_IMAGES_PX/totalPixels));
				}
			}
			else {
				for (PendingMessageSingle pendMsg : pendingMsgs) {
					pendingMessages.add(pendMsg);
				}

				megaApi.startUploadWithTopPriority(pendingMsg.getFilePath(), parentNode, Constants.UPLOAD_APP_DATA_CHAT+">"+pendingMsg.getId(), false);
				log("DATA connection file NULL");
			}
		}
		else if(MimeTypeList.typeForName(file.getName()).isMp4Video() && (!sendOriginalAttachments)){
			log("DATA connection is Mp4Video");

			try {
				totalVideos++;
				numberVideosPending++;
				File defaultDownloadLocation = null;
				if (Environment.getExternalStorageDirectory() != null){
					defaultDownloadLocation = new File(Environment.getExternalStorageDirectory().getAbsolutePath() + "/" + Util.chatTempDIR + "/");
				}
				else{
					defaultDownloadLocation = getFilesDir();
				}

				defaultDownloadLocation.mkdirs();

				File outFile = new File(defaultDownloadLocation.getAbsolutePath(), file.getName());
				int index = 0;
				if(outFile!=null){
					while(outFile.exists()){
						if(index>0){
							outFile = new File(defaultDownloadLocation.getAbsolutePath(), file.getName());
						}

						index++;
						String outFilePath = outFile.getAbsolutePath();
						String[] splitByDot = outFilePath.split("\\.");
						String ext="";
						if(splitByDot!=null && splitByDot.length>1)
							ext = splitByDot[splitByDot.length-1];
						String fileName = outFilePath.substring(outFilePath.lastIndexOf(File.separator)+1, outFilePath.length());
						if(ext.length()>0)
							fileName=fileName.replace("."+ext, "_"+index+".mp4");
						else
							fileName=fileName.concat("_"+index+".mp4");

						outFile = new File(defaultDownloadLocation.getAbsolutePath(), fileName);
					}
				}

				outFile.createNewFile();

				if(outFile==null){
					numberVideosPending--;
					totalVideos--;
					for (PendingMessageSingle pendMsg : pendingMsgs) {
						pendingMessages.add(pendMsg);
					}

					megaApi.startUploadWithTopPriority(pendingMsg.getFilePath(), parentNode, Constants.UPLOAD_APP_DATA_CHAT+">"+pendingMsg.getId(), false);
				}
				else{
					for (PendingMessageSingle pendMsg : pendingMsgs) {
						pendMsg.setVideoDownSampled(outFile.getAbsolutePath());
						pendingMessages.add(pendMsg);
					}
					mapVideoDownsampling.put(outFile.getAbsolutePath(), 0);
					if(videoDownsampling==null){
						videoDownsampling = new VideoDownsampling(this);
					}
					videoDownsampling.changeResolution(file, outFile.getAbsolutePath(), pendingMsg.getId());
				}

			} catch (Throwable throwable) {
				for (PendingMessageSingle pendMsg : pendingMsgs) {
					pendingMessages.add(pendMsg);
				}

				megaApi.startUploadWithTopPriority(pendingMsg.getFilePath(), parentNode, Constants.UPLOAD_APP_DATA_CHAT+">"+pendingMsg.getId(), false);
				log("EXCEPTION: Video cannot be downsampled");
			}
		}
		else{
			for (PendingMessageSingle pendMsg : pendingMsgs) {
				pendingMessages.add(pendMsg);
			}
			String data = Constants.UPLOAD_APP_DATA_CHAT+">"+pendingMsg.getId();
			if((type!=null)&&(type.equals(Constants.EXTRA_VOICE_CLIP))){
				data = Constants.EXTRA_VOICE_CLIP+"-"+data;
			}
			megaApi.startUploadWithTopPriority(pendingMsg.getFilePath(), parentNode, data, false);
		}
	}

	/*
	 * Stop uploading service
	 */
	private void cancel() {
		log("cancel");
		canceled = true;
		isForeground = false;
		stopForeground(true);
		mNotificationManager.cancel(notificationId);
		stopSelf();
	}

	@Override
	public IBinder onBind(Intent intent) {
		return null;
	}

	/*
	 * No more intents in the queue
	 */
	private void onQueueComplete() {
		log("onQueueComplete");
		//Review when is called

		if((lock != null) && (lock.isHeld()))
			try{ lock.release(); } catch(Exception ex) {}
		if((wl != null) && (wl.isHeld()))
			try{ wl.release(); } catch(Exception ex) {}

		if(isOverquota!=0){
			showStorageOverquotaNotification();
		}

		log("Reset figures of chatUploadService");
		numberVideosPending=0;
		totalVideos=0;
		totalUploads = 0;
		totalUploadsCompleted = 0;

		if(megaApi.getNumPendingUploads()<=0){
			megaApi.resetTotalUploads();
		}

		log("stopping service!!!!!!!!!!:::::::::::::::!!!!!!!!!!!!");
		isForeground = false;
		stopForeground(true);
		mNotificationManager.cancel(notificationId);
		stopSelf();
		log("after stopSelf");

		try{
			String pathSelfie = Environment.getExternalStorageDirectory().getAbsolutePath() +"/"+ Util.temporalPicDIR;
			File f = new File(pathSelfie);
			//Delete recursively all files and folder
			if (f.exists()) {
				if (f.isDirectory()) {
					if(f.list().length<=0){
						f.delete();
					}
				}
			}
		}
		catch (Exception e){
			log("EXCEPTION: pathSelfie not deleted");
		}

		try{
			String pathVideoDownsampling = Environment.getExternalStorageDirectory().getAbsolutePath() +"/"+ Util.chatTempDIR;
			File fVideo = new File(pathVideoDownsampling);
			//Delete recursively all files and folder
			if (fVideo.exists()) {
				if (fVideo.isDirectory()) {
					if(fVideo.list().length<=0){
						fVideo.delete();
					}
				}

			}
		}
		catch (Exception e){
			log("EXCEPTION: pathVideoDownsampling not deleted");
		}

		try{
			File f = getExternalFilesDir(null);
//			File f = new File(pathSelfie);
			//Delete recursively all files and folder
			if (f.exists()) {
				if (f.isDirectory()) {
					if(f.list().length<=0){
						f.delete();
					}
				}
			}
		}
		catch (Exception e){
			log("EXCEPTION: pathSelfie not deleted");
		}
	}

	public void updateProgressDownsampling(int percentage, String key){
		mapVideoDownsampling.put(key, percentage);
		updateProgressNotification();
	}

	public void finishDownsampling(String returnedFile, boolean success, long idPendingMessage){
		log("finishDownsampling");
		numberVideosPending--;

		File downFile = null;

		if(success){
			mapVideoDownsampling.put(returnedFile, 100);
			downFile = new File(returnedFile);

			for(int i=0; i<pendingMessages.size();i++){
				PendingMessageSingle pendMsg = pendingMessages.get(i);
				if(pendMsg.getVideoDownSampled()!=null && pendMsg.getVideoDownSampled().equals(returnedFile)){
					String fingerPrint = megaApi.getFingerprint(returnedFile);
					if (fingerPrint != null) {
						pendMsg.setFingerprint(fingerPrint);
					}
				}
			}
		}
		else{
			mapVideoDownsampling.remove(returnedFile);

			for(int i=0; i<pendingMessages.size();i++){
				PendingMessageSingle pendMsg = pendingMessages.get(i);

				if(pendMsg.getVideoDownSampled()!=null){
					if(pendMsg.getVideoDownSampled().equals(returnedFile)){
						pendMsg.setVideoDownSampled(null);

						downFile = new File(pendMsg.getFilePath());
						log("Found the downFile");
					}
				}
				else{
					log("Error message could not been downsampled");
				}
			}
			if(downFile!=null){
				mapVideoDownsampling.put(downFile.getAbsolutePath(), 100);
			}
		}

		if(downFile!=null){
			megaApi.startUploadWithTopPriority(downFile.getPath(), parentNode, Constants.UPLOAD_APP_DATA_CHAT+">"+idPendingMessage, false);
		}
	}

	private void showOverquotaNotification(){
		String message = "";
		if (isOverquota != 0){
			message = getString(R.string.overquota_alert_title);
		}

		Intent intent;
		intent = new Intent(ChatUploadService.this, ManagerActivityLollipop.class);

		switch (isOverquota) {
			case 1:
				intent.setAction(Constants.ACTION_OVERQUOTA_STORAGE);
				break;
			case 2:
				intent.setAction(Constants.ACTION_PRE_OVERQUOTA_STORAGE);
				break;
			default:break;
		}
		PendingIntent pendingIntent = PendingIntent.getActivity(ChatUploadService.this, 0, intent, 0);
		Notification notification = null;
		int currentapiVersion = Build.VERSION.SDK_INT;


		if (Build.VERSION.SDK_INT >= Build.VERSION_CODES.O) {
			NotificationChannel channel = new NotificationChannel(notificationChannelId, notificationChannelName, NotificationManager.IMPORTANCE_DEFAULT);
			channel.setShowBadge(true);
			channel.setSound(null, null);
			mNotificationManager.createNotificationChannel(channel);

			NotificationCompat.Builder mBuilderCompat = new NotificationCompat.Builder(getApplicationContext(), notificationChannelId);

			mBuilderCompat
					.setSmallIcon(R.drawable.ic_stat_notify)
					.setContentIntent(pendingIntent)
					.setOngoing(true).setContentTitle(message)
					.setOnlyAlertOnce(true)
					.setAutoCancel(true)
					.setColor(ContextCompat.getColor(this,R.color.mega));

			notification = mBuilderCompat.build();

		}else if (Build.VERSION.SDK_INT >= Build.VERSION_CODES.N) {
			mBuilder
					.setSmallIcon(R.drawable.ic_stat_notify)
					.setContentIntent(pendingIntent)
					.setOngoing(true).setContentTitle(message)
					.setAutoCancel(true)
					.setOnlyAlertOnce(true);

			if (Build.VERSION.SDK_INT >= Build.VERSION_CODES.LOLLIPOP){
				mBuilder.setColor(ContextCompat.getColor(this,R.color.mega));
			}
			notification = mBuilder.build();

		}else if (currentapiVersion >= Build.VERSION_CODES.ICE_CREAM_SANDWICH)	{
			mBuilder
					.setSmallIcon(R.drawable.ic_stat_notify)
					.setContentIntent(pendingIntent)
					.setOngoing(true).setContentTitle(message)
					.setAutoCancel(true)
					.setContentText(getString(R.string.chat_upload_title_notification))
					.setOnlyAlertOnce(true);

			if (Build.VERSION.SDK_INT >= Build.VERSION_CODES.LOLLIPOP){
				mBuilder.setColor(ContextCompat.getColor(this,R.color.mega));
			}
			notification = mBuilder.getNotification();

		}else{
			notification.flags |= Notification.FLAG_ONGOING_EVENT;
			notification.contentView = new RemoteViews(getApplicationContext().getPackageName(), R.layout.download_progress);
			notification.contentIntent = pendingIntent;
			notification.contentView.setImageViewResource(R.id.status_icon, R.drawable.ic_stat_notify);
			notification.contentView.setTextViewText(R.id.status_text, message);
		}

		if (!isForeground) {
			log("starting foreground");
			try {
				startForeground(notificationId, notification);
				isForeground = true;
			}
			catch (Exception e){
				log("startforeground exception: " + e.getMessage());
				isForeground = false;
			}
		} else {
			mNotificationManager.notify(notificationId, notification);
		}
	}

	@SuppressLint("NewApi")
	private void updateProgressNotification() {
		log("updatePpogressNotification");
        long progressPercent = 0;
        Collection<MegaTransfer> transfers= mapProgressTransfers.values();

        if(sendOriginalAttachments){
            long total = 0;
            long inProgress = 0;

            for (Iterator iterator = transfers.iterator(); iterator.hasNext();) {
                MegaTransfer currentTransfer = (MegaTransfer) iterator.next();
                if(!currentTransfer.getAppData().contains(Constants.EXTRA_VOICE_CLIP)){
					if(currentTransfer.getState()==MegaTransfer.STATE_COMPLETED){
						total = total + currentTransfer.getTotalBytes();
						inProgress = inProgress + currentTransfer.getTotalBytes();
					}
					else{
						total = total + currentTransfer.getTotalBytes();
						inProgress = inProgress + currentTransfer.getTransferredBytes();
					}
				}

            }

            long inProgressTemp = 0;
            if(total>0){
                inProgressTemp = inProgress *100;
                progressPercent = inProgressTemp/total;
            }
        }
        else{

			if(totalVideos>0){
                for (Iterator iterator = transfers.iterator(); iterator.hasNext();) {
                    MegaTransfer currentTransfer = (MegaTransfer) iterator.next();

					if(!currentTransfer.getAppData().contains(Constants.EXTRA_VOICE_CLIP)){
						long individualInProgress = currentTransfer.getTransferredBytes();
						long individualTotalBytes = currentTransfer.getTotalBytes();
						long individualProgressPercent = 0;

						if(currentTransfer.getState()==MegaTransfer.STATE_COMPLETED){
							if(MimeTypeList.typeForName(currentTransfer.getFileName()).isMp4Video()){
								individualProgressPercent = 50;
							}
							else{
								individualProgressPercent = 100;
							}
						}
						else{
							if(MimeTypeList.typeForName(currentTransfer.getFileName()).isMp4Video()){
								individualProgressPercent = individualInProgress*50 / individualTotalBytes;
							}
							else{
								individualProgressPercent = individualInProgress*100 / individualTotalBytes;
							}
						}
						progressPercent = progressPercent + individualProgressPercent/totalUploads;
					}
                }

                Collection<Integer> values= mapVideoDownsampling.values();
                int simplePercentage = 50/totalUploads;
                for (Iterator iterator2 = values.iterator(); iterator2.hasNext();) {
                    Integer value = (Integer) iterator2.next();
                    int downsamplingPercent = simplePercentage*value/100;
                    progressPercent = progressPercent + downsamplingPercent;
                }
            }
            else{
				long total = 0;
                long inProgress = 0;

                for (Iterator iterator = transfers.iterator(); iterator.hasNext();) {
                    MegaTransfer currentTransfer = (MegaTransfer) iterator.next();

					if(!currentTransfer.getAppData().contains(Constants.EXTRA_VOICE_CLIP)){
						total = total + currentTransfer.getTotalBytes();
						inProgress = inProgress + currentTransfer.getTransferredBytes();
					}
                }
                inProgress = inProgress *100;
                if(total<=0){
                    progressPercent = 0;
                }
                else{
                    progressPercent = inProgress/total;
                }
            }
        }

        log("updateProgressNotification: progress: "+progressPercent);

        String message = "";
        if (isOverquota != 0){
            message = getString(R.string.overquota_alert_title);
        }
        else if(totalUploadsCompleted==totalUploads){
            message = getResources().getQuantityString(R.plurals.upload_service_notification, totalUploads, totalUploadsCompleted, totalUploads);
        }
        else{
            int inProgress = totalUploadsCompleted+1;
            message = getResources().getQuantityString(R.plurals.upload_service_notification, totalUploads, inProgress, totalUploads);
        }

        Intent intent;
        intent = new Intent(ChatUploadService.this, ManagerActivityLollipop.class);
		switch (isOverquota) {
			case 0:
			default:
				intent.setAction(Constants.ACTION_SHOW_TRANSFERS);
				break;
			case 1:
				intent.setAction(Constants.ACTION_OVERQUOTA_STORAGE);
				break;
			case 2:
				intent.setAction(Constants.ACTION_PRE_OVERQUOTA_STORAGE);
				break;
		}

		String actionString = isOverquota == 0 ? getString(R.string.chat_upload_title_notification) :
				getString(R.string.general_show_info);

        PendingIntent pendingIntent = PendingIntent.getActivity(ChatUploadService.this, 0, intent, 0);
        Notification notification = null;
        int currentapiVersion = Build.VERSION.SDK_INT;

        if (Build.VERSION.SDK_INT >= Build.VERSION_CODES.O) {
            NotificationChannel channel = new NotificationChannel(notificationChannelId, notificationChannelName, NotificationManager.IMPORTANCE_DEFAULT);
            channel.setShowBadge(true);
            channel.setSound(null, null);
            mNotificationManager.createNotificationChannel(channel);

            NotificationCompat.Builder mBuilderCompat = new NotificationCompat.Builder(getApplicationContext(), notificationChannelId);

            mBuilderCompat
                    .setSmallIcon(R.drawable.ic_stat_notify)
                    .setProgress(100, (int)progressPercent, false)
                    .setContentIntent(pendingIntent)
                    .setOngoing(true).setContentTitle(message)
                    .setContentText(actionString)
                    .setOnlyAlertOnce(true)
                    .setColor(ContextCompat.getColor(this,R.color.mega));

            notification = mBuilderCompat.build();
        }
        else if (Build.VERSION.SDK_INT >= Build.VERSION_CODES.N) {
            mBuilder
                    .setSmallIcon(R.drawable.ic_stat_notify)
                    .setProgress(100, (int)progressPercent, false)
                    .setContentIntent(pendingIntent)
                    .setOngoing(true).setContentTitle(message)
                    .setContentText(actionString)
                    .setOnlyAlertOnce(true);

            if (Build.VERSION.SDK_INT >= Build.VERSION_CODES.LOLLIPOP){
                mBuilder.setColor(ContextCompat.getColor(this,R.color.mega));
            }

            notification = mBuilder.build();
        }
        else if (currentapiVersion >= Build.VERSION_CODES.ICE_CREAM_SANDWICH)	{

            mBuilder
                    .setSmallIcon(R.drawable.ic_stat_notify)
                    .setProgress(100, (int)progressPercent, false)
                    .setContentIntent(pendingIntent)
                    .setOngoing(true).setContentTitle(message)
                    .setContentText(getString(R.string.chat_upload_title_notification))
                    .setOnlyAlertOnce(true);

            if (Build.VERSION.SDK_INT >= Build.VERSION_CODES.LOLLIPOP){
                mBuilder.setColor(ContextCompat.getColor(this,R.color.mega));
            }

            notification = mBuilder.getNotification();

        }
        else
        {
            notification.flags |= Notification.FLAG_ONGOING_EVENT;
            notification.contentView = new RemoteViews(getApplicationContext().getPackageName(), R.layout.download_progress);
            notification.contentIntent = pendingIntent;
            notification.contentView.setImageViewResource(R.id.status_icon, R.drawable.ic_stat_notify);
            notification.contentView.setTextViewText(R.id.status_text, message);
            notification.contentView.setProgressBar(R.id.status_progress, 100, (int)progressPercent, false);
        }

        if (!isForeground) {
            log("starting foreground");
            try {
                startForeground(notificationId, notification);
                isForeground = true;
            }
            catch (Exception e){
                log("startforeground exception: " + e.getMessage());
                isForeground = false;
            }
        } else {
            mNotificationManager.notify(notificationId, notification);
        }
	}

	public static void log(String log) {
		Util.log("ChatUploadService", log);
	}

	@Override
	public void onTransferStart(MegaApiJava api, MegaTransfer transfer) {

		if(transfer.getType()==MegaTransfer.TYPE_UPLOAD) {
			log("onTransferStart: " + transfer.getPath());

			String appData = transfer.getAppData();

			if(appData==null) return;

			if(appData.contains(Constants.UPLOAD_APP_DATA_CHAT)){
				log("This is a chat upload: "+ appData);
				if(!appData.contains(Constants.EXTRA_VOICE_CLIP)) {
					transfersCount++;
				}

				if(transfer.isStreamingTransfer()){
					return;
				}

				String[] parts = appData.split(">");
				int last = parts.length-1;
				String idFound = parts[last];

				int id = Integer.parseInt(idFound);
				//Update status and tag on db
				dbH.updatePendingMessageOnTransferStart(id, transfer.getTag());
				mapProgressTransfers.put(transfer.getTag(), transfer);
				if (!transfer.isFolderTransfer() && !appData.contains(Constants.EXTRA_VOICE_CLIP)){
					updateProgressNotification();
				}
			}
		}
	}

	@Override
	public void onTransferUpdate(MegaApiJava api, MegaTransfer transfer) {

		if(transfer.getType()==MegaTransfer.TYPE_UPLOAD) {
			log("onTransferUpdate: " + transfer.getPath());

			String appData = transfer.getAppData();

			if(appData!=null && appData.contains(Constants.UPLOAD_APP_DATA_CHAT)){
				if(transfer.isStreamingTransfer()){
					return;
				}

				if (!transfer.isFolderTransfer()){
					if (canceled) {
						log("Transfer cancel: " + transfer.getFileName());

						if((lock != null) && (lock.isHeld()))
							try{ lock.release(); } catch(Exception ex) {}
						if((wl != null) && (wl.isHeld()))
							try{ wl.release(); } catch(Exception ex) {}

						megaApi.cancelTransfer(transfer);
						ChatUploadService.this.cancel();
						log("after cancel");
						return;
					}

					if(isOverquota!=0){
						log("After overquota error");
						isOverquota = 0;
					}
					mapProgressTransfers.put(transfer.getTag(), transfer);

					if(!appData.contains(Constants.EXTRA_VOICE_CLIP)) {
						updateProgressNotification();
					}

				}
			}
		}
	}



	@Override
	public void onTransferTemporaryError(MegaApiJava api, MegaTransfer transfer, MegaError e) {
		log(transfer.getPath() + "\nUpload Temporary Error: " + e.getErrorString() + "__" + e.getErrorCode());
		if((transfer.getType()==MegaTransfer.TYPE_UPLOAD)) {
			switch (e.getErrorCode())
			{
				case MegaError.API_EOVERQUOTA:
				case MegaError.API_EGOINGOVERQUOTA:
					if (e.getErrorCode() == MegaError.API_EOVERQUOTA) {
						isOverquota = 1;
					}else if (e.getErrorCode() == MegaError.API_EGOINGOVERQUOTA) {
						isOverquota = 2;
					}

					if (e.getValue() != 0) {
						log("TRANSFER OVERQUOTA ERROR: " + e.getErrorCode());
					}else {
						log("STORAGE OVERQUOTA ERROR: " + e.getErrorCode());
						if(transfer.getAppData().contains(Constants.EXTRA_VOICE_CLIP)){
							showOverquotaNotification();
							break;
						}

						updateProgressNotification();

					}

					break;
			}
		}
	}


	@Override
	public void onTransferFinish(MegaApiJava api, MegaTransfer transfer,MegaError error) {

		if(transfer.getType()==MegaTransfer.TYPE_UPLOAD) {
			log("onTransferFinish: " + transfer.getPath());
			String appData = transfer.getAppData();

			if(appData!=null && appData.contains(Constants.UPLOAD_APP_DATA_CHAT)){
				if(transfer.isStreamingTransfer()){
					return;
				}
				if(!appData.contains(Constants.EXTRA_VOICE_CLIP)) {
					transfersCount--;
					totalUploadsCompleted++;
				}
				mapProgressTransfers.put(transfer.getTag(), transfer);

				if (canceled) {
					log("Upload cancelled: " + transfer.getFileName());

					if ((lock != null) && (lock.isHeld()))
						try {
							lock.release();
						} catch (Exception ex) {
						}
					if ((wl != null) && (wl.isHeld()))
						try {
							wl.release();
						} catch (Exception ex) {
						}

					ChatUploadService.this.cancel();
					log("after cancel");
					if(appData.contains(Constants.EXTRA_VOICE_CLIP)) {
						File localFile = buildVoiceClipFile(this, transfer.getFileName());
						if (isFileAvailable(localFile) && !localFile.getName().equals(transfer.getFileName())) {
							localFile.delete();
						}
					}else {
						String pathSelfie = Environment.getExternalStorageDirectory().getAbsolutePath() + "/" + Util.temporalPicDIR;
						File f = new File(pathSelfie);
						//Delete recursively all files and folder
						if (f.exists()) {
							if (f.isDirectory()) {
								if (f.list().length <= 0) {
									f.delete();
								}
							}
						}
						f.delete();
					}

				}
				else{
					if (error.getErrorCode() == MegaError.API_OK) {
						log("Upload OK: " + transfer.getFileName());

						if(Util.isVideoFile(transfer.getPath())){
							log("Is video!!!");

							File previewDir = PreviewUtils.getPreviewFolder(this);
							File preview = new File(previewDir, MegaApiAndroid.handleToBase64(transfer.getNodeHandle()) + ".jpg");
							File thumbDir = ThumbnailUtils.getThumbFolder(this);
							File thumb = new File(thumbDir, MegaApiAndroid.handleToBase64(transfer.getNodeHandle()) + ".jpg");
							megaApi.createThumbnail(transfer.getPath(), thumb.getAbsolutePath());
							megaApi.createPreview(transfer.getPath(), preview.getAbsolutePath());

							attachNodes(transfer);
						}
						else if (MimeTypeList.typeForName(transfer.getPath()).isImage()){
							log("Is image!!!");

							File previewDir = PreviewUtils.getPreviewFolder(this);
							File preview = new File(previewDir, MegaApiAndroid.handleToBase64(transfer.getNodeHandle()) + ".jpg");
							megaApi.createPreview(transfer.getPath(), preview.getAbsolutePath());

							File thumbDir = ThumbnailUtils.getThumbFolder(this);
							File thumb = new File(thumbDir, MegaApiAndroid.handleToBase64(transfer.getNodeHandle()) + ".jpg");
							megaApi.createThumbnail(transfer.getPath(), thumb.getAbsolutePath());

							attachNodes(transfer);
						}
						else if (MimeTypeList.typeForName(transfer.getPath()).isPdf()) {
							log("Is pdf!!!");

							try{
								ThumbnailUtilsLollipop.createThumbnailPdf(this, transfer.getPath(), megaApi, transfer.getNodeHandle());
							}
							catch(Exception e){
								log("Pdf thumbnail could not be created");
							}

							int pageNumber = 0;
							FileOutputStream out = null;

							try {

								PdfiumCore pdfiumCore = new PdfiumCore(this);
								MegaNode pdfNode = megaApi.getNodeByHandle(transfer.getNodeHandle());

								if (pdfNode == null){
									log("pdf is NULL");
									return;
								}

								File previewDir = PreviewUtils.getPreviewFolder(this);
								File preview = new File(previewDir, MegaApiAndroid.handleToBase64(transfer.getNodeHandle()) + ".jpg");
								File file = new File(transfer.getPath());

								PdfDocument pdfDocument = pdfiumCore.newDocument(ParcelFileDescriptor.open(file, ParcelFileDescriptor.MODE_READ_ONLY));
								pdfiumCore.openPage(pdfDocument, pageNumber);
								int width = pdfiumCore.getPageWidthPoint(pdfDocument, pageNumber);
								int height = pdfiumCore.getPageHeightPoint(pdfDocument, pageNumber);
								Bitmap bmp = Bitmap.createBitmap(width, height, Bitmap.Config.ARGB_8888);
								pdfiumCore.renderPageBitmap(pdfDocument, bmp, pageNumber, 0, 0, width, height);
								Bitmap resizedBitmap = PreviewUtils.resizeBitmapUpload(bmp, width, height);
								out = new FileOutputStream(preview);
								boolean result = resizedBitmap.compress(Bitmap.CompressFormat.JPEG, 100, out); // bmp is your Bitmap instance
								if(result){
									log("Compress OK!");
									File oldPreview = new File(previewDir, transfer.getFileName()+".jpg");
									if (oldPreview.exists()){
										oldPreview.delete();
									}
								}
								else{
									log("Not Compress");
								}
								//Attach node one the request finish
								requestSent++;
								megaApi.setPreview(pdfNode, preview.getAbsolutePath(), this);

								pdfiumCore.closeDocument(pdfDocument);

								updatePdfAttachStatus(transfer);

							} catch(Exception e) {
								log("Pdf preview could not be created");
								attachNodes(transfer);
							} finally {
								try {
									if (out != null)
										out.close();
								} catch (Exception e) {
								}
							}
						}else if(ChatUtil.isVoiceClip(transfer.getPath())){
							log("is Voice clip");
							attachVoiceClips(transfer);
						}
						else{
							log("NOT video, image or pdf!");
							attachNodes(transfer);
						}
					}
					else{
						log("Upload Error: " + transfer.getFileName() + "_" + error.getErrorCode() + "___" + error.getErrorString());

						if(error.getErrorCode() == MegaError.API_EEXIST){
							log("Transfer API_EEXIST: "+transfer.getNodeHandle());
						}
						else{
							if (error.getErrorCode() == MegaError.API_EOVERQUOTA) {
								isOverquota = 1;
							}
							else if (error.getErrorCode() == MegaError.API_EGOINGOVERQUOTA) {
								isOverquota = 2;
							}

							String[] parts = appData.split(">");
							int last = parts.length-1;
							String idFound = parts[last];

							int id = Integer.parseInt(idFound);
							//Update status and tag on db
							dbH.updatePendingMessageOnTransferFinish(id, "-1", PendingMessageSingle.STATE_ERROR_UPLOADING);
							launchErrorToChat(id);

							if (totalUploadsCompleted==totalUploads && transfersCount==0 && numberVideosPending<=0 && requestSent<=0){
								onQueueComplete();
								return;
							}
						}
					}

					log("IN Finish: "+transfer.getFileName()+" path: "+transfer.getPath());
					String pathSelfie = Environment.getExternalStorageDirectory().getAbsolutePath() + "/" + Util.temporalPicDIR;
					if (transfer.getPath() != null) {
						if (transfer.getPath().startsWith(pathSelfie)) {
							File f = new File(transfer.getPath());
							f.delete();
						}
					} else {
						log("transfer.getPath() is NULL");
					}
				}

				if (totalUploadsCompleted==totalUploads && transfersCount==0 && numberVideosPending<=0 && requestSent<=0){
					onQueueComplete();
				}
				else{
					if(!appData.contains(Constants.EXTRA_VOICE_CLIP)) {
						updateProgressNotification();
					}
				}
			}
		}
	}

	public void attachNodes(MegaTransfer transfer){
		log("attachNodes()");
		//Find the pending message
		String appData = transfer.getAppData();
		String[] parts = appData.split(">");
		int last = parts.length-1;
		String idFound = parts[last];

		int id = Integer.parseInt(idFound);
		//Update status and nodeHandle on db
		dbH.updatePendingMessageOnTransferFinish(id, transfer.getNodeHandle()+"", PendingMessageSingle.STATE_ATTACHING);

		String fingerprint = megaApi.getFingerprint(transfer.getPath());
		if (fingerprint != null) {
			for(int i=0; i<pendingMessages.size();i++) {
				PendingMessageSingle pendMsg = pendingMessages.get(i);
				if (pendMsg.getId() == id || pendMsg.getFingerprint().equals(fingerprint)) {
					attach(pendMsg, transfer);
				}
			}
		}
		else {
			for(int i=0; i<pendingMessages.size();i++) {
				PendingMessageSingle pendMsg = pendingMessages.get(i);
				if (pendMsg.getId() == id) {
					attach(pendMsg, transfer);
				}
			}
		}

	}

	public void attach (PendingMessageSingle pendMsg, MegaTransfer transfer) {
		if (megaChatApi != null) {
			log("attach");

			requestSent++;
			pendMsg.setNodeHandle(transfer.getNodeHandle());
			pendMsg.setState(PendingMessageSingle.STATE_ATTACHING);
			megaChatApi.attachNode(pendMsg.getChatId(), transfer.getNodeHandle(), this);

			if(Util.isVideoFile(transfer.getPath())){
				String pathDownsampled = pendMsg.getVideoDownSampled();
				if(transfer.getPath().equals(pathDownsampled)){
					//Delete the local temp video file
					File f = new File(transfer.getPath());

					if (f.exists()) {
						boolean deleted = f.delete();
						if(!deleted){
							log("ERROR: Local file not deleted!");
						}
					}
				}
			}

		}
	}

	public void attachVoiceClips(MegaTransfer transfer){
		log("attachVoiceClips()");
		//Find the pending message
		String appData = transfer.getAppData();
		String[] parts = appData.split(">");
		int last = parts.length-1;
		String idFound = parts[last];

		int id = Integer.parseInt(idFound);
		//Update status and nodeHandle on db
		dbH.updatePendingMessageOnTransferFinish(id, transfer.getNodeHandle()+"", PendingMessageSingle.STATE_ATTACHING);

		for(int i=0; i<pendingMessages.size();i++) {
			PendingMessageSingle pendMsg = pendingMessages.get(i);
			if (pendMsg.getId() == id) {
				pendMsg.setNodeHandle(transfer.getNodeHandle());
				pendMsg.setState(PendingMessageSingle.STATE_ATTACHING);
				megaChatApi.attachVoiceMessage(pendMsg.getChatId(), transfer.getNodeHandle(), this);
			}
		}
	}



	public void updatePdfAttachStatus(MegaTransfer transfer){
		log("updatePdfAttachStatus");
		//Find the pending message
		for(int i=0; i<pendingMessages.size();i++){
			PendingMessageSingle pendMsg = pendingMessages.get(i);

			if(pendMsg.getFilePath().equals(transfer.getPath())){
				if(pendMsg.getNodeHandle()==-1){
					log("Set node handle to the pdf file: "+transfer.getNodeHandle());
					pendMsg.setNodeHandle(transfer.getNodeHandle());
				}
				else{
					log("updatePdfAttachStatus: set node handle error");
				}
			}
		}

		//Upadate node handle in db
		String appData = transfer.getAppData();
		String[] parts = appData.split(">");
		int last = parts.length-1;
		String idFound = parts[last];

		int id = Integer.parseInt(idFound);
		//Update status and nodeHandle on db
		dbH.updatePendingMessageOnTransferFinish(id, transfer.getNodeHandle()+"", PendingMessageSingle.STATE_ATTACHING);
	}

	public void attachPdfNode(long nodeHandle){
		log("attachPdfNode: nodeHandle: "+nodeHandle);
		//Find the pending message
		for(int i=0; i<pendingMessages.size();i++){
			PendingMessageSingle pendMsg = pendingMessages.get(i);

			if(pendMsg.getNodeHandle()==nodeHandle){
				if(megaChatApi!=null){
					log("Send node: "+nodeHandle+ " to chat: "+pendMsg.getChatId());
					requestSent++;
					MegaNode nodePdf = megaApi.getNodeByHandle(nodeHandle);
					if(nodePdf.hasPreview()){
						log("The pdf node has preview");
					}
					megaChatApi.attachNode(pendMsg.getChatId(), nodeHandle, this);
				}
			}
			else{
				log("PDF attach error");
			}
		}
	}



	@Override
	public void onRequestStart(MegaApiJava api, MegaRequest request) {
		log("onRequestStart: " + request.getName());
		if (request.getType() == MegaRequest.TYPE_COPY){
			updateProgressNotification();
		}
		else if (request.getType() == MegaRequest.TYPE_SET_ATTR_FILE) {
			log("TYPE_SET_ATTR_FILE");
		}
	}

	@Override
	public void onRequestFinish(MegaApiJava api, MegaRequest request, MegaError e) {
		log("UPLOAD: onRequestFinish "+request.getRequestString());

		//Send the file without preview if the set attribute fails
		if(request.getType() == MegaRequest.TYPE_SET_ATTR_FILE && request.getParamType()==MegaApiJava.ATTR_TYPE_PREVIEW){
			requestSent--;
			long handle = request.getNodeHandle();
			MegaNode node = megaApi.getNodeByHandle(handle);
			if(node!=null){
				String nodeName = node.getName();
				if(MimeTypeList.typeForName(nodeName).isPdf()){
					attachPdfNode(handle);
				}
			}
		}

		if (request.getType() == MegaRequest.TYPE_CREATE_FOLDER && CHAT_FOLDER.equals(request.getName())) {
			if (e.getErrorCode() == MegaError.API_OK) {
				log("Create folder successfully, continue on pending chat upload");
				if (parentNode == null) {
					parentNode = megaApi.getNodeByPath("/"+Constants.CHAT_FOLDER);
				}
				handleIntentIfFolderExist(preservedIntent);
				preservedIntent = null;
			} else {
				//cannot create chat folder
				log("Chat folder NOT exists and cannot be created --> STOP service");
			    isForeground = false;
			    stopForeground(true);
			    mNotificationManager.cancel(notificationId);
			    stopSelf();
			    log("after stopSelf");
			}
		}

		if (e.getErrorCode()==MegaError.API_OK) {
			log("onRequestFinish OK");
		}
		else {
			log("onRequestFinish:ERROR: "+e.getErrorCode());

			if(e.getErrorCode()==MegaError.API_EOVERQUOTA){
				log("OVERQUOTA ERROR: "+e.getErrorCode());
				isOverquota = 1;
			}
			else if(e.getErrorCode()==MegaError.API_EGOINGOVERQUOTA){
				log("PRE-OVERQUOTA ERROR: "+e.getErrorCode());
				isOverquota = 2;
			}
			onQueueComplete();
		}
	}

	@Override
	public void onRequestTemporaryError(MegaApiJava api, MegaRequest request,
			MegaError e) {
		log("onRequestTemporaryError: " + request.getName());
	}

	@Override
	public void onRequestUpdate(MegaApiJava api, MegaRequest request) {
		log("onRequestUpdate: " + request.getName());
	}

	@Override
	public boolean onTransferData(MegaApiJava api, MegaTransfer transfer, byte[] buffer)
	{
		return true;
	}

	@Override
	public void onRequestStart(MegaChatApiJava api, MegaChatRequest request) {

	}

	@Override
	public void onRequestUpdate(MegaChatApiJava api, MegaChatRequest request) {

	}

	@Override
	public void onRequestFinish(MegaChatApiJava api, MegaChatRequest request, MegaChatError e) {

		if(request.getType() == MegaChatRequest.TYPE_ATTACH_NODE_MESSAGE){
            requestSent--;
			if(e.getErrorCode()==MegaChatError.ERROR_OK){
				log("Attachment sent correctly");
				MegaNodeList nodeList = request.getMegaNodeList();

				//Find the pending message
				for(int i=0; i<pendingMessages.size();i++){
					PendingMessageSingle pendMsg = pendingMessages.get(i);

					//Check node handles - if match add to DB the karere temp id of the message
					long nodeHandle = pendMsg.getNodeHandle();
					MegaNode node = nodeList.get(0);
					if(node.getHandle()==nodeHandle){
						log("The message MATCH!!");
						long tempId = request.getMegaChatMessage().getTempId();
						log("The tempId of the message is: "+tempId);
						dbH.updatePendingMessageOnAttach(pendMsg.getId(), tempId+"", PendingMessageSingle.STATE_SENT);
						pendingMessages.remove(i);
						break;
					}
				}
			}
			else{
				log("Attachment not correctly sent: "+e.getErrorCode()+" "+ e.getErrorString());
				MegaNodeList nodeList = request.getMegaNodeList();

				//Find the pending message
				for(int i=0; i<pendingMessages.size();i++){
					PendingMessageSingle pendMsg = pendingMessages.get(i);
					//Check node handles - if match add to DB the karere temp id of the message
					long nodeHandle = pendMsg.getNodeHandle();
					MegaNode node = nodeList.get(0);
					if(node.getHandle()==nodeHandle){
						log("The message MATCH!!");
						dbH.updatePendingMessageOnAttach(pendMsg.getId(), -1+"", PendingMessageSingle.STATE_ERROR_ATTACHING);

						launchErrorToChat(pendMsg.getId());
						break;
					}
				}
			}
		}

		if (totalUploadsCompleted==totalUploads && transfersCount==0 && numberVideosPending<=0 && requestSent<=0){
			onQueueComplete();
		}
	}

	public void launchErrorToChat(long id){
		log("launchErrorToChat");

		//Find the pending message
		for(int i=0; i<pendingMessages.size();i++) {
			PendingMessageSingle pendMsg = pendingMessages.get(i);
			if(pendMsg.getId() == id){
				long openChatId = MegaApplication.getOpenChatId();
				if(pendMsg.getChatId()==openChatId){
					log("Error update activity");
					Intent intent;
					intent = new Intent(this, ChatActivityLollipop.class);
					intent.setAction(Constants.ACTION_UPDATE_ATTACHMENT);
					intent.setFlags(Intent.FLAG_ACTIVITY_NEW_TASK);
					intent.putExtra("ID_MSG", pendMsg.getId());
					intent.putExtra("IS_OVERQUOTA", isOverquota);
					startActivity(intent);
				}
			}
		}
	}

	@Override
	public void onRequestTemporaryError(MegaChatApiJava api, MegaChatRequest request, MegaChatError e) {

	}

	private void showStorageOverquotaNotification(){
		log("showStorageOverquotaNotification");

		String contentText = getString(R.string.download_show_info);
		String message = getString(R.string.overquota_alert_title);

		Intent intent = new Intent(this, ManagerActivityLollipop.class);

		if(isOverquota==1){
			intent.setAction(Constants.ACTION_OVERQUOTA_STORAGE);
		}
		else{
			intent.setAction(Constants.ACTION_PRE_OVERQUOTA_STORAGE);
		}

		if (Build.VERSION.SDK_INT >= Build.VERSION_CODES.O) {
			NotificationChannel channel = new NotificationChannel(notificationChannelId, notificationChannelName, NotificationManager.IMPORTANCE_DEFAULT);
			channel.setShowBadge(true);
			channel.setSound(null, null);
			mNotificationManager.createNotificationChannel(channel);

			NotificationCompat.Builder mBuilderCompatO = new NotificationCompat.Builder(getApplicationContext(), notificationChannelId);

			mBuilderCompatO
					.setSmallIcon(R.drawable.ic_stat_notify)
					.setContentIntent(PendingIntent.getActivity(getApplicationContext(), 0, intent, 0))
					.setAutoCancel(true).setTicker(contentText)
					.setContentTitle(message).setContentText(contentText)
					.setOngoing(false);

			mNotificationManager.notify(Constants.NOTIFICATION_STORAGE_OVERQUOTA, mBuilderCompatO.build());
		}
		else {
			mBuilderCompat
					.setSmallIcon(R.drawable.ic_stat_notify)
					.setContentIntent(PendingIntent.getActivity(getApplicationContext(), 0, intent, 0))
					.setAutoCancel(true).setTicker(contentText)
					.setContentTitle(message).setContentText(contentText)
					.setOngoing(false);

			if (Build.VERSION.SDK_INT >= Build.VERSION_CODES.LOLLIPOP){
				mBuilderCompat.setColor(ContextCompat.getColor(this,R.color.mega));
			}

			mNotificationManager.notify(Constants.NOTIFICATION_STORAGE_OVERQUOTA, mBuilderCompat.build());
		}
	}
}<|MERGE_RESOLUTION|>--- conflicted
+++ resolved
@@ -62,12 +62,10 @@
 import nz.mega.sdk.MegaTransfer;
 import nz.mega.sdk.MegaTransferListenerInterface;
 
-<<<<<<< HEAD
 import static mega.privacy.android.app.utils.Constants.CHAT_FOLDER;
-=======
+
 import static mega.privacy.android.app.utils.CacheFolderManager.buildVoiceClipFile;
 import static mega.privacy.android.app.utils.CacheFolderManager.isFileAvailable;
->>>>>>> b516b980
 
 public class ChatUploadService extends Service implements MegaTransferListenerInterface, MegaRequestListenerInterface, MegaChatRequestListenerInterface {
 
@@ -301,30 +299,16 @@
 							if (idPendMsgs[i] != -1) {
 								pendingMsg = dbH.findPendingMessageById(idPendMsgs[i]);
 //									One transfer for file --> onTransferFinish() attach to all selected chats
-								if (pendingMsg != null && pendingMsg.getChatId() != -1 && path.equals(pendingMsg.getFilePath()) && fingerprint.equals(pendingMsg.getFingerprint())) {
-									pendingMessageSingles.add(pendingMsg);
+									if (pendingMsg != null && pendingMsg.getChatId() != -1 && path.equals(pendingMsg.getFilePath()) && fingerprint.equals(pendingMsg.getFingerprint())) {
+										pendingMessageSingles.add(pendingMsg);
+									}
 								}
 							}
-<<<<<<< HEAD
-=======
 							initUpload(pendingMessageSingles, null);
->>>>>>> b516b980
-						}
-						initUpload(pendingMessageSingles);
-					}
-				}
-			}
-<<<<<<< HEAD
-		}
-		else {
-			long chatId = intent.getLongExtra(EXTRA_CHAT_ID, -1);
-
-			long idPendMsg = intent.getLongExtra(EXTRA_ID_PEND_MSG, -1);
-			PendingMessageSingle pendingMsg = null;
-			if (idPendMsg!=-1) {
-				pendingMsg = dbH.findPendingMessageById(idPendMsg);
-			}
-=======
+						}
+					}
+				}
+			}
 			else {
 				long chatId = intent.getLongExtra(EXTRA_CHAT_ID, -1);
 				type = intent.getStringExtra(Constants.EXTRA_TRANSFER_TYPE);
@@ -333,7 +317,6 @@
 				if(idPendMsg!=-1){
 					pendingMsg = dbH.findPendingMessageById(idPendMsg);
 				}
->>>>>>> b516b980
 
 			if (pendingMsg!=null) {
 				sendOriginalAttachments = DBUtil.isSendOriginalAttachments(this);
@@ -342,37 +325,25 @@
 				if(chatId!=-1){
 					log("The chat id is: "+chatId);
 
-<<<<<<< HEAD
-					totalUploads++;
-=======
 						if((type==null)||(!type.equals(Constants.EXTRA_VOICE_CLIP))){
 							totalUploads++;
 						}
->>>>>>> b516b980
 
 					if(!wl.isHeld()){
 						wl.acquire();
 					}
 
-<<<<<<< HEAD
-					if(!lock.isHeld()){
-						lock.acquire();
-=======
 						if(!lock.isHeld()){
 							lock.acquire();
 						}
 						pendingMessageSingles.clear();
 						pendingMessageSingles.add(pendingMsg);
 						initUpload(pendingMessageSingles, type);
->>>>>>> b516b980
-					}
-					pendingMessageSingles.clear();
-					pendingMessageSingles.add(pendingMsg);
-					initUpload(pendingMessageSingles);
-				}
-			}
-			else{
-				log("Error the chatId is not correct: "+chatId);
+					}
+				}
+				else{
+					log("Error the chatId is not correct: "+chatId);
+				}
 			}
 		}
 	}
