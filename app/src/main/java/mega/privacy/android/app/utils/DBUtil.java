package mega.privacy.android.app.utils;

import mega.privacy.android.app.DatabaseHandler;
import mega.privacy.android.app.MegaApplication;
import mega.privacy.android.app.MegaAttributes;
import mega.privacy.android.app.lollipop.megachat.ChatSettings;

import static mega.privacy.android.app.utils.LogUtil.*;

public class DBUtil {

    private static DatabaseHandler dbH;
    private static MegaAttributes attributes;

    public static boolean callToPricing (){
        logDebug("callToPricing");
        dbH = MegaApplication.getInstance().getDbH();

        if(dbH!=null){
            attributes = dbH.getAttributes();
            if(attributes!=null){
                String oldTimestamp = attributes.getPricingTimeStamp();
                if((oldTimestamp!=null)&&(oldTimestamp.trim()!="")&&(!oldTimestamp.isEmpty())){
                    if(oldTimestamp.equals("-1")){
                        logDebug("First call!! - API call getPricing");
                        return true;
                    }
                    else{
                        long timestampMinDifference = Util.calculateTimestampMinDifference(oldTimestamp);
                        logDebug("Last call made: "+ timestampMinDifference + " min ago");
                        if(timestampMinDifference > Constants.PRICING_MIN_DIFFERENCE){
                            logDebug("API call getPricing");
                            return true;
                        }
                        else{
                            logDebug("NOT call getPricing");
                            return false;
                        }
                    }
                }
                else{
                    logDebug("Not valid value - API call getPricing");
                    return true;
                }
            }
            else{
                logDebug("Attributes is NULL - API call getPricing");
                return true;
            }

        }else{
            logDebug("DatabaseHandler is NULL - API call getPricing");
            return true;
        }
    }

    public static boolean callToPaymentMethods () {
        logDebug("callToPaymentMethods");
        dbH = MegaApplication.getInstance().getDbH();

        if(dbH!=null){
            attributes = dbH.getAttributes();
            if(attributes!=null){
                String oldTimestamp = attributes.getPaymentMethodsTimeStamp();
                if((oldTimestamp!=null)&&(oldTimestamp.trim()!="")&&(!oldTimestamp.isEmpty())){
                    long timestampMinDifference = Util.calculateTimestampMinDifference(oldTimestamp);
                    logDebug("Last call made: "+ timestampMinDifference + " min ago");
                    if(timestampMinDifference > Constants.PAYMENT_METHODS_MIN_DIFFERENCE){
                        logDebug("API call getPaymentMethods");
                        return true;
                    }
                    else{
                        logDebug("NOT call getPaymentMethods");
                        return false;
                    }
                }
                else{
                    logDebug("Not valid value - API call getPaymentMethods");
                    return true;
                }
            }
            else{
                logDebug("Attributes is NULL - API call getPaymentMethods");
                return true;
            }

        }else{
            logDebug("DatabaseHandler is NULL - API call getPaymentMethods");
            return true;
        }
    }

    public static boolean callToAccountDetails () {
        logDebug("callToAccountDetails");
        dbH = MegaApplication.getInstance().getDbH();

        if(dbH!=null){
            attributes = dbH.getAttributes();
            if(attributes!=null){
                String oldTimestamp = attributes.getAccountDetailsTimeStamp();
                if((oldTimestamp!=null)&&(oldTimestamp.trim()!="")&&(!oldTimestamp.isEmpty())){
                    long timestampMinDifference = Util.calculateTimestampMinDifference(oldTimestamp);
                    logDebug("Last call made: "+ timestampMinDifference + " min ago");
                    if(timestampMinDifference > Constants.ACCOUNT_DETAILS_MIN_DIFFERENCE){
                        logDebug("API call getAccountDetails");
                        return true;
                    }
                    else{
                        logDebug("NOT call getAccountDetails");
                        return false;
                    }
                }
                else{
                    logDebug("Not valid value - API call getAccountDetails");
                    return true;
                }
            }
            else{
                logDebug("Attributes is NULL - API call getAccountDetails");
                return true;
            }

        }else{
            logDebug("DatabaseHandler is NULL - API call getAccountDetails");
            return true;
        }
    }

    public static void resetAccountDetailsTimeStamp() {
        logDebug("resetAccountDetailsTimeStamp");
        dbH = MegaApplication.getInstance().getDbH();
        if(dbH == null) return;
        dbH.resetAccountDetailsTimeStamp();
    }

    public static boolean callToExtendedAccountDetails () {
        logDebug("callToExtendedAccountDetails");
        dbH = MegaApplication.getInstance().getDbH();

        if(dbH!=null){
            attributes = dbH.getAttributes();
            if(attributes!=null){
                String oldTimestamp = attributes.getExtendedAccountDetailsTimeStamp();
                if((oldTimestamp!=null)&&(oldTimestamp.trim()!="")&&(!oldTimestamp.isEmpty())){
                    if(oldTimestamp.equals("-1")){
                        logDebug("First call!! - API call getExtendedAccountDetails");
                        return true;
                    }
                    else{
                        long timestampMinDifference = Util.calculateTimestampMinDifference(oldTimestamp);
                        logDebug("Last call made: "+ timestampMinDifference + " min ago");
                        if(timestampMinDifference > Constants.EXTENDED_ACCOUNT_DETAILS_MIN_DIFFERENCE){
                            logDebug("API call getExtendedAccountDetails");
                            return true;
                        }
                        else{
                            logDebug("NOT call getExtendedAccountDetails");
                            return false;
                        }
                    }
                }
                else{
                    logDebug("Not valid value - API call getExtendedAccountDetails");
                    return true;
                }
            }
            else{
                logDebug("Attributes is NULL - API call getExtendedAccountDetails");
                return true;
            }

        }else{
            logDebug("DatabaseHandler is NULL - API call getExtendedAccountDetails");
            return true;
        }
    }

<<<<<<< HEAD
    public static boolean isSendOriginalAttachments (){
        logDebug("isSendOriginalAttachments");
=======
    public static boolean isSendOriginalAttachments() {
>>>>>>> c55097b0
        dbH = MegaApplication.getInstance().getDbH();

        if (dbH != null) {
            ChatSettings chatSettings = dbH.getChatSettings();

            if (chatSettings != null) {
                return Boolean.parseBoolean(chatSettings.getSendOriginalAttachments());
            } else {
                return false;
            }
        }

        return false;
    }
}<|MERGE_RESOLUTION|>--- conflicted
+++ resolved
@@ -175,12 +175,7 @@
         }
     }
 
-<<<<<<< HEAD
-    public static boolean isSendOriginalAttachments (){
-        logDebug("isSendOriginalAttachments");
-=======
     public static boolean isSendOriginalAttachments() {
->>>>>>> c55097b0
         dbH = MegaApplication.getInstance().getDbH();
 
         if (dbH != null) {
