package mega.privacy.android.app.utils;

import android.content.Context;

import java.text.DateFormat;
import java.text.SimpleDateFormat;
import java.util.Calendar;
import java.util.Comparator;
import java.util.Date;
import java.util.Locale;
import java.util.TimeZone;
import java.util.concurrent.TimeUnit;

import mega.privacy.android.app.MegaApplication;
import mega.privacy.android.app.R;
import nz.mega.sdk.MegaChatMessage;

import static android.text.format.DateFormat.getBestDateTimePattern;
import static mega.privacy.android.app.utils.LogUtil.*;
import static mega.privacy.android.app.utils.Util.*;

public class TimeUtils implements Comparator<Calendar> {

    public static final int TIME = 0;
    public static final int DATE = TIME + 1;

    public static final int DATE_LONG_FORMAT = 0;
    public static final int DATE_SHORT_FORMAT = 1;
    public static final int DATE_SHORT_SHORT_FORMAT = 2;
    public static final int DATE_MM_DD_YYYY_FORMAT = 3;
    public static final int DATE_AND_TIME_YYYY_MM_DD_HH_MM_FORMAT = 4;

    int type;

    public TimeUtils(int type){
        this.type = type;
    }

    public long calculateDifferenceDays(Calendar c1, Calendar c2){

        long diff = Math.abs(c1.getTimeInMillis() - c2.getTimeInMillis());
        long days = diff / (24 * 60 * 60 * 1000);
        return days;
    }

    @Override
    public int compare(Calendar c1, Calendar c2) {
        if(type==TIME){
            if (c1.get(Calendar.HOUR) != c2.get(Calendar.HOUR)){
                return c1.get(Calendar.HOUR) - c2.get(Calendar.HOUR);
            }
            else{
                long milliseconds1 = c1.getTimeInMillis();
                long milliseconds2 = c2.getTimeInMillis();

                long diff = milliseconds2 - milliseconds1;
//                long diffSeconds = diff / 1000;
                long diffMinutes = Math.abs(diff / (60 * 1000));

                if(diffMinutes<3){
                    return 0;
                }
                else{
                    return 1;
                }

                //            return c1.get(Calendar.MINUTE) - c2.get(Calendar.MINUTE);
            }
        }
        else if(type==DATE){
            if (c1.get(Calendar.YEAR) != c2.get(Calendar.YEAR))
                return c1.get(Calendar.YEAR) - c2.get(Calendar.YEAR);
            if (c1.get(Calendar.MONTH) != c2.get(Calendar.MONTH))
                return c1.get(Calendar.MONTH) - c2.get(Calendar.MONTH);
            return c1.get(Calendar.DAY_OF_MONTH) - c2.get(Calendar.DAY_OF_MONTH);
        }
        return -1;
    }

    public static String formatTime(MegaChatMessage lastMessage){
        java.text.DateFormat df = SimpleDateFormat.getTimeInstance(SimpleDateFormat.SHORT, Locale.getDefault());
        Calendar cal = calculateDateFromTimestamp(lastMessage.getTimestamp());
        TimeZone tz = cal.getTimeZone();
        df.setTimeZone(tz);
        Date date = cal.getTime();
        String formattedDate = df.format(date);
        return formattedDate;
    }

    public static String formatDateAndTime(Context context, MegaChatMessage lastMessage, int format){

        java.text.DateFormat df;
        if(format == DATE_LONG_FORMAT){
            df = SimpleDateFormat.getDateTimeInstance(SimpleDateFormat.LONG, SimpleDateFormat.SHORT, Locale.getDefault());
        }
        else{
            df = SimpleDateFormat.getDateInstance(SimpleDateFormat.LONG, Locale.getDefault());
        }

        Calendar cal = calculateDateFromTimestamp(lastMessage.getTimestamp());

        //Compare to yesterday
        Calendar calToday = Calendar.getInstance();
        Calendar calYesterday = Calendar.getInstance();
        calYesterday.add(Calendar.DATE, -1);
        TimeUtils tc = new TimeUtils(TimeUtils.DATE);
        if(tc.compare(cal, calToday)==0) {
            String time = formatTime(lastMessage);
            String formattedDate = context.getString(R.string.label_today) + " " + time;
            return formattedDate;
        }
        else if(tc.compare(cal, calYesterday)==0){
            String time = formatTime(lastMessage);
            String formattedDate = context.getString(R.string.label_yesterday) + " " + time;
            return formattedDate;
        }
        else{
            if(tc.calculateDifferenceDays(cal, calToday)<7){
                Date date = cal.getTime();
                String dayWeek = new SimpleDateFormat("EEEE").format(date);
                String time = formatTime(lastMessage);
                String formattedDate = dayWeek + " " + time;
                return formattedDate;
            }
            else{
                TimeZone tz = cal.getTimeZone();
                df.setTimeZone(tz);
                Date date = cal.getTime();
                String formattedDate = df.format(date);
                return formattedDate;
            }
        }
    }

    /**
     Gets a date formatted string from a timestamp.
     * @param context   Current context.
     * @param timestamp Timestamp in seconds to get the date formatted string.
     * @return The date formatted string.
     */
    public static String formatDate(Context context, long timestamp){
        return formatDate(context, timestamp, DATE_LONG_FORMAT, true);
    }

    /**
     * Gets a date formatted string from a timestamp.
     * @param context   Current context.
     * @param timestamp Timestamp in seconds to get the date formatted string.
     * @param format    Date format.
     * @return The date formatted string.
     */
    public static String formatDate(Context context, long timestamp, int format){
        return formatDate(context, timestamp, format, true);
    }

    /**
     * Gets a date formatted string from a timestamp.
     * @param context   Current context.
     * @param timestamp Timestamp in seconds to get the date formatted string.
     * @param format    Date format.
     * @param humanized Use humanized date format (i.e. today, yesterday or week day).
     * @return The date formatted string.
     */
    public static String formatDate(Context context, long timestamp, int format, boolean humanized) {

        Locale locale = Locale.getDefault();
        DateFormat df;

        switch (format) {
            case DATE_SHORT_FORMAT:
                df = new SimpleDateFormat("EEE d MMM", locale);
                break;
            case DATE_SHORT_SHORT_FORMAT:
                df = new SimpleDateFormat("d MMM", locale);
                break;
            case DATE_MM_DD_YYYY_FORMAT:
<<<<<<< HEAD
                df = new SimpleDateFormat("MMM d, yyyy", locale);
                break;
            case DATE_AND_TIME_YYYY_MM_DD_HH_MM_FORMAT:
                df = new SimpleDateFormat(getBestDateTimePattern (locale, "YYYY-MM-dd HH:mm"), locale);
=======
                df = new SimpleDateFormat("MMM d, yyyy");
                break;
            case DATE_AND_TIME_YYYY_MM_DD_HH_MM_FORMAT:
                Locale locale = context.getResources().getConfiguration().locale;
                df = new SimpleDateFormat(getBestDateTimePattern (locale, "yyyy-MM-dd HH:mm"), locale);
>>>>>>> 4a4cc9af
                break;
            case DATE_LONG_FORMAT:
            default:
                df = SimpleDateFormat.getDateInstance(SimpleDateFormat.LONG, locale);
                break;
        }

        Calendar cal = calculateDateFromTimestamp(timestamp);

        if (humanized) {
            // Check if date is today, yesterday or less of a week
            Calendar calToday = Calendar.getInstance();
            Calendar calYesterday = Calendar.getInstance();
            calYesterday.add(Calendar.DATE, -1);
            TimeUtils tc = new TimeUtils(TimeUtils.DATE);

            if (tc.compare(cal, calToday) == 0) {
                return context.getString(R.string.label_today);
            } else if (tc.compare(cal, calYesterday) == 0) {
                return context.getString(R.string.label_yesterday);
            } else if (tc.calculateDifferenceDays(cal, calToday) < 7) {
                Date date = cal.getTime();
                return new SimpleDateFormat("EEEE", locale).format(date);
            }
        }

        TimeZone tz = cal.getTimeZone();
        df.setTimeZone(tz);
        Date date = cal.getTime();
        return df.format(date);
    }

    public static String formatShortDateTime(long timestamp){

        java.text.DateFormat df;

        df = SimpleDateFormat.getDateTimeInstance(SimpleDateFormat.SHORT, SimpleDateFormat.SHORT, Locale.getDefault());

        Calendar cal = calculateDateFromTimestamp(timestamp);
        Date date = cal.getTime();
        String formattedDate = df.format(date);
        return formattedDate;
    }

    public static String formatLongDateTime(long timestamp){

        java.text.DateFormat df = new SimpleDateFormat("d MMM yyyy HH:mm", Locale.getDefault());

        Calendar cal = calculateDateFromTimestamp(timestamp);
        Date date = cal.getTime();
        String formattedDate = df.format(date);
        return formattedDate;
    }

    public static String formatTime(long ts){
        java.text.DateFormat df = SimpleDateFormat.getTimeInstance(SimpleDateFormat.SHORT, Locale.getDefault());
        Calendar cal = calculateDateFromTimestamp(ts);
        TimeZone tz = cal.getTimeZone();
        df.setTimeZone(tz);
        Date date = cal.getTime();
        String formattedDate = df.format(date);
        return formattedDate;
    }

    public static String lastGreenDate (Context context, int minutesAgo){
//        minutesAgo = 1442;
        Calendar calGreen = Calendar.getInstance();
        calGreen.add(Calendar.MINUTE, -minutesAgo);

        Calendar calToday = Calendar.getInstance();
        Calendar calYesterday = Calendar.getInstance();
        calYesterday.add(Calendar.DATE, -1);
        TimeUtils tc = new TimeUtils(TimeUtils.DATE);
        long ts = calGreen.getTimeInMillis();
        logDebug("Ts last green: " + ts);
        if(minutesAgo>=65535){
            String formattedDate = context.getString(R.string.last_seen_long_time_ago);
            return formattedDate;
        }
        else if(tc.compare(calGreen, calToday)==0) {

            TimeZone tz = calGreen.getTimeZone();

            java.text.DateFormat df = new SimpleDateFormat("HH:mm", Locale.getDefault());
            df.setTimeZone(tz);

            String time = df.format(calGreen.getTime());

            String formattedDate =  context.getString(R.string.last_seen_today, time);

            return formattedDate;
        }
        //Impossible to fit yesterday
//        else if(tc.compare(calGreen, calYesterday)==0){
//            TimeZone tz = calGreen.getTimeZone();
//
//            java.text.DateFormat df = new SimpleDateFormat("HH:mm", Locale.getDefault());
//            df.setTimeZone(tz);
//
//            String time = df.format(calGreen.getTime());
//
//            String formattedDate = "Last seen yesterday at" + " " + time;
//
//            return formattedDate;
//        }
        else{
            TimeZone tz = calGreen.getTimeZone();

            java.text.DateFormat df = new SimpleDateFormat("HH:mm", Locale.getDefault());
            df.setTimeZone(tz);

            String time =df.format(calGreen.getTime());

            df = new SimpleDateFormat("dd MMM", Locale.getDefault());
            String day =df.format(calGreen.getTime());

            String formattedDate =  context.getString(R.string.last_seen_general, day, time);
            return formattedDate;
        }
    }

    public static String formatDateAndTime(Context context, long ts, int format){

        java.text.DateFormat df;
        if(format == DATE_LONG_FORMAT){
            df = SimpleDateFormat.getDateTimeInstance(SimpleDateFormat.LONG, SimpleDateFormat.SHORT, Locale.getDefault());
        }
        else{
            df = SimpleDateFormat.getDateInstance(SimpleDateFormat.LONG, Locale.getDefault());
        }

        Calendar cal = calculateDateFromTimestamp(ts);

        //Compare to yesterday
        Calendar calToday = Calendar.getInstance();
        Calendar calYesterday = Calendar.getInstance();
        calYesterday.add(Calendar.DATE, -1);
        TimeUtils tc = new TimeUtils(TimeUtils.DATE);
        if(tc.compare(cal, calToday)==0) {
            String time = formatTime(ts);
            String formattedDate = context.getString(R.string.label_today) + " " + time;
            return formattedDate;
        }
        else if(tc.compare(cal, calYesterday)==0){
            String time = formatTime(ts);
            String formattedDate = context.getString(R.string.label_yesterday) + " " + time;
            return formattedDate;
        }
        else{
            if(tc.calculateDifferenceDays(cal, calToday)<7){
                Date date = cal.getTime();
                String dayWeek = new SimpleDateFormat("EEEE").format(date);
                String time = formatTime(ts);
                String formattedDate = dayWeek + " " + time;
                return formattedDate;
            }
            else{
                TimeZone tz = cal.getTimeZone();
                df.setTimeZone(tz);
                Date date = cal.getTime();
                String formattedDate = df.format(date);
                return formattedDate;
            }
        }
    }

    public static String getDateString(long date){
        DateFormat datf = DateFormat.getDateTimeInstance();
        String dateString = "";

        dateString = datf.format(new Date(date*1000));

        return dateString;
    }

    public static String formatBucketDate(Context context, long ts) {
        Calendar cal = Util.calculateDateFromTimestamp(ts);
        Calendar calToday = Calendar.getInstance();
        Calendar calYesterday = Calendar.getInstance();
        calYesterday.add(Calendar.DATE, -1);
        TimeUtils tc = new TimeUtils(TimeUtils.DATE);

        if (tc.compare(cal, calToday) == 0) {
            return context.getString(R.string.label_today);
        } else if (tc.compare(cal, calYesterday) == 0) {
            return context.getString(R.string.label_yesterday);
        } else {
            Date date = cal.getTime();
            return new SimpleDateFormat("EEEE, d MMM yyyy").format(date);
        }
    }

    public static String getVideoDuration(int duration) {
        if (duration > 0) {
            int hours = duration / 3600;
            int minutes = (duration % 3600) / 60;
            int seconds = duration % 60;

            if (hours > 0) {
                return String.format("%d:%d:%02d", hours, minutes, seconds);
            } else {
                return String.format("%d:%02d", minutes, seconds);
            }
        }

        return null;
    }

    /**
     * Converts seconds time into a humanized format string.
     * - If time is greater than a DAY, the formatted string will be "X day(s)".
     * - If time is lower than a DAY and greater than a HOUR, the formatted string will be "Xh Ym".
     * - If time is lower than a HOUR and greater than a MINUTE, the formatted string will be "Xm Ys".
     * - If time is lower than a MINUTE, the formatted string will be "Xs".
     *
     * @param time Time in seconds to get the formatted string.
     * @return The humanized format string.
     */
    public static String getHumanizedTime(long time) {
        Context context = MegaApplication.getInstance().getApplicationContext();
        if (time <= 0) {
            return context.getString(R.string.label_time_in_seconds, 0);
        }

        long days = TimeUnit.SECONDS.toDays(time);
        long hours = TimeUnit.SECONDS.toHours(time) - TimeUnit.DAYS.toHours(days);
        long minutes = TimeUnit.SECONDS.toMinutes(time) - (TimeUnit.DAYS.toMinutes(days) + TimeUnit.HOURS.toMinutes(hours));
        long seconds = TimeUnit.SECONDS.toSeconds(time) - (TimeUnit.DAYS.toSeconds(days) + TimeUnit.HOURS.toSeconds(hours) + TimeUnit.MINUTES.toSeconds(minutes));

        if (days > 0) {
            return context.getResources().getQuantityString(R.plurals.label_time_in_days_full, (int)days, (int)days);
        } else if (hours > 0) {
            return context.getString(R.string.label_time_in_hours, hours) + " " +
                    context.getString(R.string.label_time_in_minutes, minutes);
        } else if (minutes > 0) {
            return context.getString(R.string.label_time_in_minutes, minutes) + " " +
                    context.getString(R.string.label_time_in_seconds, seconds);
        } else {
            return context.getString(R.string.label_time_in_seconds, seconds);
        }
    }

    /**
     * Converts milliseconds time into a humanized format string.
     * - If time is greater than a DAY, the formatted string will be "X day(s)".
     * - If time is lower than a DAY and greater than a HOUR, the formatted string will be "Xh Ym".
     * - If time is lower than a HOUR and greater than a MINUTE, the formatted string will be "Xm Ys".
     * - If time is lower than a MINUTE, the formatted string will be "Xs".
     *
     * @param time Time in milliseconds to get the formatted string.
     * @return The humanized format string.
     */
    public static String getHumanizedTimeMs(long time) {
        return getHumanizedTime(TimeUnit.MILLISECONDS.toSeconds(time));
    }
}<|MERGE_RESOLUTION|>--- conflicted
+++ resolved
@@ -174,18 +174,10 @@
                 df = new SimpleDateFormat("d MMM", locale);
                 break;
             case DATE_MM_DD_YYYY_FORMAT:
-<<<<<<< HEAD
                 df = new SimpleDateFormat("MMM d, yyyy", locale);
                 break;
             case DATE_AND_TIME_YYYY_MM_DD_HH_MM_FORMAT:
-                df = new SimpleDateFormat(getBestDateTimePattern (locale, "YYYY-MM-dd HH:mm"), locale);
-=======
-                df = new SimpleDateFormat("MMM d, yyyy");
-                break;
-            case DATE_AND_TIME_YYYY_MM_DD_HH_MM_FORMAT:
-                Locale locale = context.getResources().getConfiguration().locale;
                 df = new SimpleDateFormat(getBestDateTimePattern (locale, "yyyy-MM-dd HH:mm"), locale);
->>>>>>> 4a4cc9af
                 break;
             case DATE_LONG_FORMAT:
             default:
