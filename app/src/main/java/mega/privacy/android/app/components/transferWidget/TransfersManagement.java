package mega.privacy.android.app.components.transferWidget;

import android.content.Intent;
<<<<<<< HEAD
import android.os.CountDownTimer;
=======
import android.os.Handler;
>>>>>>> f6d86a89

import java.util.ArrayList;

import mega.privacy.android.app.AndroidCompletedTransfer;
import mega.privacy.android.app.DownloadService;
import mega.privacy.android.app.MegaApplication;
import mega.privacy.android.app.UploadService;
import mega.privacy.android.app.lollipop.megachat.ChatUploadService;
import nz.mega.sdk.MegaApiAndroid;
import nz.mega.sdk.MegaApiJava;
import nz.mega.sdk.MegaTransfer;

import static mega.privacy.android.app.components.transferWidget.TransferWidget.NO_TYPE;
import static mega.privacy.android.app.constants.BroadcastConstants.*;
<<<<<<< HEAD
import static mega.privacy.android.app.utils.Util.isOnline;
=======
import static mega.privacy.android.app.utils.Constants.ACTION_RESTART_SERVICE;
import static mega.privacy.android.app.utils.LogUtil.logWarning;
import static mega.privacy.android.app.utils.SDCardUtils.checkSDCardCompletedTransfers;
>>>>>>> f6d86a89
import static nz.mega.sdk.MegaTransfer.TYPE_DOWNLOAD;
import static nz.mega.sdk.MegaTransfer.TYPE_UPLOAD;

public class TransfersManagement {
    private static final long INVALID_VALUE = -1;
    private static final int WAIT_TIME_TO_SHOW_WARNING = 60000;
<<<<<<< HEAD
    private static final  int WAIT_TIME_TO_SHOW_NETWORK_WARNING = 30000;

    private CountDownTimer networkTimer;
=======
    private static final int WAIT_TIME_TO_RESTART_SERVICES = 5000;
>>>>>>> f6d86a89

    private long transferOverQuotaTimestamp;
    private boolean hasNotToBeShowDueToTransferOverQuota;
    private boolean isCurrentTransferOverQuota;
    private boolean isOnTransfersSection;
    private boolean failedTransfers;
    private boolean transferOverQuotaNotificationShown;
    private boolean isTransferOverQuotaBannerShown;
    private boolean resumeTransfersWarningHasAlreadyBeenShown;
    private boolean shouldShowNetworkWarning;

<<<<<<< HEAD
    private final ArrayList<String> pausedTransfers = new ArrayList<>();
    private Map<String, String> targetPaths = new HashMap<>();
=======
    private ArrayList<String> pausedTransfers = new ArrayList<>();
>>>>>>> f6d86a89

    public TransfersManagement() {
        resetTransferOverQuotaTimestamp();
    }

    /**
     * Checks if the queue of transfers is paused or all the current in-progress transfers are individually.
     *
     * @return True if the queue of transfers or all the current in-progress transfers are paused, false otherwise.
     */
    public boolean areTransfersPaused() {
        MegaApiAndroid megaApi = MegaApplication.getInstance().getMegaApi();
        int totalTransfers = megaApi.getNumPendingDownloads() + megaApi.getNumPendingUploads();

        return megaApi.areTransfersPaused(TYPE_DOWNLOAD) || megaApi.areTransfersPaused(TYPE_UPLOAD) || totalTransfers == pausedTransfers.size();
    }

    /**
     * Removes a resumed transfer.
     *
     * @param transferTag   tag of the resumed transfer
     */
    public void removePausedTransfers(int transferTag) {
        pausedTransfers.remove(Integer.toString(transferTag));
    }

    /**
     * Adds a paused transfer.
     *
     * @param transferTag   tag of the paused transfer
     */
    public void addPausedTransfers(int transferTag) {
        String tag = Integer.toString(transferTag);
        if (pausedTransfers.contains(tag)) {
            return;
        }

        pausedTransfers.add(Integer.toString(transferTag));
    }

    /**
     * Checks if a transfer is paused.
     * If so, adds it to the paused transfers list.
     * If not, do nothing.
     *
     * @param transferTag Identifier of the MegaTransfer to check.
     */
    public void checkIfTransferIsPaused(int transferTag) {
        MegaTransfer transfer = MegaApplication.getInstance().getMegaApi().getTransferByTag(transferTag);
        checkIfTransferIsPaused(transfer);
    }

    /**
     * Checks if a transfer is paused.
     * If so, adds it to the paused transfers list.
     * If not, do nothing.
     *
     * @param transfer MegaTransfer to check.
     */
    public void checkIfTransferIsPaused(MegaTransfer transfer) {
        if (transfer != null && transfer.getState() == MegaTransfer.STATE_PAUSED) {
            addPausedTransfers(transfer.getTag());
        }
    }

    /**
     * Clears the paused transfers list.
     */
    public void resetPausedTransfers() {
        pausedTransfers.clear();
    }

    /**
     * Sets the current time as timestamp to avoid show duplicated transfer over quota warnings.
     */
    public void setTransferOverQuotaTimestamp() {
        this.transferOverQuotaTimestamp = System.currentTimeMillis();
    }

    /**
     * Sets the transfer over quota time stamp as invalid.
     */
    public void resetTransferOverQuotaTimestamp() {
        this.transferOverQuotaTimestamp = INVALID_VALUE;
    }

    /**
     * Checks if a transfer over quota warning has to be shown.
     * It will be shown if transferOverQuotaTimestamp has not been initialized yet
     * or if more than a minute has passed since the last time it was shown.
     *
     * @return  True if the warning has to be shown, false otherwise
     */
    public boolean shouldShowTransferOverQuotaWarning() {
        return transferOverQuotaTimestamp == INVALID_VALUE || transferOverQuotaTimestamp - System.currentTimeMillis() > WAIT_TIME_TO_SHOW_WARNING;
    }

    /**
     * Checks if it is on transfer over quota.
     *
     * @return True if it is on transfer over quota, false otherwise.
     */
    public static boolean isOnTransferOverQuota() {
        return MegaApplication.getInstance().getMegaApi().getBandwidthOverquotaDelay() > 0;
    }

    /**
     * Sets if the widget has to be shown depending on if it is on transfer over quota
     * and the Transfers section has been opened from the transfers widget.
     * Also sets if the "transfer over quota" banner has to be shown due to the same reason.
     *
     * @param hasNotToBeShowDueToTransferOverQuota  true if it is on transfer over quota and the Transfers section
     *                                              has been opened from the transfers widget, false otherwise
     */
    public void setHasNotToBeShowDueToTransferOverQuota(boolean hasNotToBeShowDueToTransferOverQuota) {
        this.hasNotToBeShowDueToTransferOverQuota = hasNotToBeShowDueToTransferOverQuota;
        setTransferOverQuotaBannerShown(hasNotToBeShowDueToTransferOverQuota);
    }

    /**
     * Checks if the transfers widget has to be shown.
     * If the widget does not have to be shown means that:
     * the user is in transfer over quota, there is not any upload transfer in progress
     * and they already opened the transfers section by clicking the widget.
     *
     * @return True if the widget does not have to be shown, false otherwise
     */
    public boolean hasNotToBeShowDueToTransferOverQuota() {
        return hasNotToBeShowDueToTransferOverQuota && MegaApplication.getInstance().getMegaApi().getNumPendingUploads() <= 0;
    }

    /**
     * Sends a broadcast to update the transfer widget where needed.
     *
     * @param transferType  the transfer type.
     */
    public static void launchTransferUpdateIntent(int transferType) {
        MegaApplication.getInstance().sendBroadcast(new Intent(BROADCAST_ACTION_INTENT_TRANSFER_UPDATE)
                .putExtra(TRANSFER_TYPE, transferType));
    }

    /**
     * Adds the completed transfer to the DB and
     * sends a broadcast to update the completed transfers tab.
     *
     * @param completedTransfer AndroidCompletedTransfer to add.
     */
    public static void addCompletedTransfer(AndroidCompletedTransfer completedTransfer) {
        MegaApplication app = MegaApplication.getInstance();

        long id = app.getDbH().setCompletedTransfer(completedTransfer);
        completedTransfer.setId(id);
        app.sendBroadcast(new Intent(BROADCAST_ACTION_TRANSFER_FINISH)
                .putExtra(COMPLETED_TRANSFER, completedTransfer));
    }

    /**
<<<<<<< HEAD
     * Starts a CountDownTimer after show warnings related to no internet connection.
     * If the timer finishes, launches a Broadcast to update the widget.
     */
    public void startNetworkTimer() {
        networkTimer = new CountDownTimer(WAIT_TIME_TO_SHOW_NETWORK_WARNING,
                WAIT_TIME_TO_SHOW_NETWORK_WARNING) {
            @Override
            public void onTick(long millisUntilFinished) {
            }

            @Override
            public void onFinish() {
                if (isOnline(MegaApplication.getInstance())) {
                    return;
                }

                setShouldShowNetworkWarning(true);
                launchTransferUpdateIntent(NO_TYPE);
            }
        };

        networkTimer.start();
    }

    /**
     * Cancels the CountDownTimer to show warnings related to no internet connection.
     */
    public void resetNetworkTimer() {
        if (networkTimer != null) {
            networkTimer.cancel();
            setShouldShowNetworkWarning(false);
            launchTransferUpdateIntent(NO_TYPE);
        }
=======
     * Enables transfers resumption.
     * Before start to check if there are pending transfers, it has to wait a time
     * WAIT_TIME_TO_RESTART_SERVICES. This time is for the transfer resumption to be enabled
     * since there is no possibility to listen any response of the request to know when it finishes.
     *
     */
    public static void enableTransfersResumption() {
        MegaApplication app = MegaApplication.getInstance();
        MegaApiJava megaApi = app.getMegaApi();

        if (megaApi.getRootNode() != null) {
            checkSDCardCompletedTransfers();
        }

        megaApi.enableTransferResumption();

        if (app.getDbH().getTransferQueueStatus()) {
            //Queue of transfers should be paused.
            megaApi.pauseTransfers(true);
        }

        new Handler().postDelayed(() -> {
            try {
                if (megaApi.getNumPendingDownloads() > 0) {
                    Intent downloadServiceIntent = new Intent(app, DownloadService.class)
                            .setAction(ACTION_RESTART_SERVICE);

                    if (android.os.Build.VERSION.SDK_INT >= android.os.Build.VERSION_CODES.O
                            && !app.isActivityVisible()) {
                        app.startForegroundService(downloadServiceIntent);
                    } else {
                        app.startService(downloadServiceIntent);
                    }
                }

                if (megaApi.getNumPendingUploads() > 0) {
                    Intent uploadServiceIntent = new Intent(app, UploadService.class)
                            .setAction(ACTION_RESTART_SERVICE);
                    Intent chatUploadServiceIntent = new Intent(app, ChatUploadService.class)
                            .setAction(ACTION_RESTART_SERVICE);

                    if (android.os.Build.VERSION.SDK_INT >= android.os.Build.VERSION_CODES.O
                            && !app.isActivityVisible()) {
                        app.startForegroundService(uploadServiceIntent);
                        app.startForegroundService(chatUploadServiceIntent);
                    } else {
                        app.startService(uploadServiceIntent);
                        app.startService(chatUploadServiceIntent);
                    }
                }
            } catch (Exception e) {
                logWarning("Exception checking pending transfers", e);
            }
        }, WAIT_TIME_TO_RESTART_SERVICES);
>>>>>>> f6d86a89
    }

    /**
     * Checks if the transfer over quota has occurred at this moment
     * or it occurred in other past moment.
     *
     * @return  True if the transfer over quota has occurred at this moment, false otherwise.
     */
    public boolean isCurrentTransferOverQuota() {
        return isCurrentTransferOverQuota;
    }

    public void setCurrentTransferOverQuota(boolean currentTransferOverQuota) {
        isCurrentTransferOverQuota = currentTransferOverQuota;
    }

    public void setIsOnTransfersSection(boolean isOnTransfersSection) {
        this.isOnTransfersSection = isOnTransfersSection;
    }

    public boolean isOnTransfersSection() {
        return isOnTransfersSection;
    }

    public void setFailedTransfers(boolean failedTransfers) {
        this.failedTransfers = failedTransfers;
    }

    public boolean thereAreFailedTransfers() {
        return failedTransfers;
    }

    public void setTransferOverQuotaNotificationShown(boolean transferOverQuotaNotificationShown) {
        this.transferOverQuotaNotificationShown = transferOverQuotaNotificationShown;
    }

    public boolean isTransferOverQuotaNotificationShown() {
        return transferOverQuotaNotificationShown;
    }

    public void setTransferOverQuotaBannerShown(boolean transferOverQuotaBannerShown) {
        isTransferOverQuotaBannerShown = transferOverQuotaBannerShown;
    }

    public boolean isTransferOverQuotaBannerShown() {
        return isTransferOverQuotaBannerShown;
    }

    public void setResumeTransfersWarningHasAlreadyBeenShown(boolean resumeTransfersWarningHasAlreadyBeenShown) {
        this.resumeTransfersWarningHasAlreadyBeenShown = resumeTransfersWarningHasAlreadyBeenShown;
    }

    public boolean isResumeTransfersWarningHasAlreadyBeenShown() {
        return resumeTransfersWarningHasAlreadyBeenShown;
    }

    public void setShouldShowNetworkWarning(boolean shouldShowNetworkWarning) {
        this.shouldShowNetworkWarning = shouldShowNetworkWarning;
    }

    public boolean shouldShowNetWorkWarning() {
        return shouldShowNetworkWarning;
    }
}<|MERGE_RESOLUTION|>--- conflicted
+++ resolved
@@ -1,11 +1,8 @@
 package mega.privacy.android.app.components.transferWidget;
 
 import android.content.Intent;
-<<<<<<< HEAD
 import android.os.CountDownTimer;
-=======
 import android.os.Handler;
->>>>>>> f6d86a89
 
 import java.util.ArrayList;
 
@@ -20,26 +17,21 @@
 
 import static mega.privacy.android.app.components.transferWidget.TransferWidget.NO_TYPE;
 import static mega.privacy.android.app.constants.BroadcastConstants.*;
-<<<<<<< HEAD
 import static mega.privacy.android.app.utils.Util.isOnline;
-=======
 import static mega.privacy.android.app.utils.Constants.ACTION_RESTART_SERVICE;
 import static mega.privacy.android.app.utils.LogUtil.logWarning;
 import static mega.privacy.android.app.utils.SDCardUtils.checkSDCardCompletedTransfers;
->>>>>>> f6d86a89
+
 import static nz.mega.sdk.MegaTransfer.TYPE_DOWNLOAD;
 import static nz.mega.sdk.MegaTransfer.TYPE_UPLOAD;
 
 public class TransfersManagement {
     private static final long INVALID_VALUE = -1;
     private static final int WAIT_TIME_TO_SHOW_WARNING = 60000;
-<<<<<<< HEAD
     private static final  int WAIT_TIME_TO_SHOW_NETWORK_WARNING = 30000;
+    private static final int WAIT_TIME_TO_RESTART_SERVICES = 5000;
 
     private CountDownTimer networkTimer;
-=======
-    private static final int WAIT_TIME_TO_RESTART_SERVICES = 5000;
->>>>>>> f6d86a89
 
     private long transferOverQuotaTimestamp;
     private boolean hasNotToBeShowDueToTransferOverQuota;
@@ -51,12 +43,7 @@
     private boolean resumeTransfersWarningHasAlreadyBeenShown;
     private boolean shouldShowNetworkWarning;
 
-<<<<<<< HEAD
     private final ArrayList<String> pausedTransfers = new ArrayList<>();
-    private Map<String, String> targetPaths = new HashMap<>();
-=======
-    private ArrayList<String> pausedTransfers = new ArrayList<>();
->>>>>>> f6d86a89
 
     public TransfersManagement() {
         resetTransferOverQuotaTimestamp();
@@ -214,7 +201,6 @@
     }
 
     /**
-<<<<<<< HEAD
      * Starts a CountDownTimer after show warnings related to no internet connection.
      * If the timer finishes, launches a Broadcast to update the widget.
      */
@@ -248,7 +234,9 @@
             setShouldShowNetworkWarning(false);
             launchTransferUpdateIntent(NO_TYPE);
         }
-=======
+    }
+
+    /**
      * Enables transfers resumption.
      * Before start to check if there are pending transfers, it has to wait a time
      * WAIT_TIME_TO_RESTART_SERVICES. This time is for the transfer resumption to be enabled
@@ -303,7 +291,6 @@
                 logWarning("Exception checking pending transfers", e);
             }
         }, WAIT_TIME_TO_RESTART_SERVICES);
->>>>>>> f6d86a89
     }
 
     /**
