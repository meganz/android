package mega.privacy.android.app.lollipop.megaachievements;

import android.app.Activity;
import android.content.Context;
import android.os.Bundle;
import android.support.v4.app.Fragment;
import android.support.v7.app.ActionBar;
import android.support.v7.app.AppCompatActivity;
import android.support.v7.widget.DefaultItemAnimator;
import android.support.v7.widget.LinearLayoutManager;
import android.support.v7.widget.RecyclerView;
import android.util.DisplayMetrics;
import android.view.Display;
import android.view.LayoutInflater;
import android.view.View;
import android.view.View.OnClickListener;
import android.view.ViewGroup;
import android.widget.RelativeLayout;

import mega.privacy.android.app.MegaApplication;
import mega.privacy.android.app.R;
import mega.privacy.android.app.components.SimpleDividerItemDecoration;
import nz.mega.sdk.MegaApiAndroid;
import nz.mega.sdk.MegaChatApiAndroid;

import static mega.privacy.android.app.utils.LogUtil.*;

public class ReferralBonusesFragment extends Fragment implements OnClickListener{
	
	public static int DEFAULT_AVATAR_WIDTH_HEIGHT = 150; //in pixels

	Context context;
	ActionBar aB;

	RelativeLayout parentRelativeLayout;
	RecyclerView recyclerView;
	LinearLayoutManager mLayoutManager;
	MegaReferralBonusesAdapter adapter;
	
	DisplayMetrics outMetrics;
	float density;

	MegaApiAndroid megaApi;
	MegaChatApiAndroid megaChatApi;

	@Override
	public void onCreate (Bundle savedInstanceState){
		logDebug("onCreate");
		if (megaApi == null){
			megaApi = ((MegaApplication) ((Activity)context).getApplication()).getMegaApi();
		}

		super.onCreate(savedInstanceState);
	}
	

	@Override
	public View onCreateView(LayoutInflater inflater, ViewGroup container, Bundle savedInstanceState) {
		logDebug("onCreateView");
		if (megaApi == null){
			megaApi = ((MegaApplication) ((Activity)context).getApplication()).getMegaApi();
		}

		Display display = ((Activity) context).getWindowManager().getDefaultDisplay();
		outMetrics = new DisplayMetrics();
		display.getMetrics(outMetrics);
		density = ((Activity) context).getResources().getDisplayMetrics().density;

		boolean enabledAchievements = megaApi.isAchievementsEnabled();
		logDebug("The achievements are: " + enabledAchievements);

		View v = inflater.inflate(R.layout.fragment_referral_bonuses, container, false);

		parentRelativeLayout = (RelativeLayout) v.findViewById(R.id.referral_bonuses_relative_layout);

		recyclerView = (RecyclerView) v.findViewById(R.id.referral_bonuses_recycler_view);
		recyclerView.addItemDecoration(new SimpleDividerItemDecoration(context, outMetrics));
		mLayoutManager = new LinearLayoutManager(context);
		recyclerView.setLayoutManager(mLayoutManager);
		recyclerView.setItemAnimator(new DefaultItemAnimator());

		if (adapter == null){
			adapter = new MegaReferralBonusesAdapter(context, this, ((AchievementsActivity)context).referralBonuses, recyclerView);
		}
		else{
			adapter.setReferralBonuses(((AchievementsActivity)context).referralBonuses);
		}


		recyclerView.setAdapter(adapter);
		return v;
	}

//	public static AchievementsFragment newInstance() {
//		log("newInstance");
//		AchievementsFragment fragment = new AchievementsFragment();
//		return fragment;
//	}

	@Override
	public void onAttach(Activity activity) {
		logDebug("onAttach");
		super.onAttach(activity);
		context = activity;
		aB = ((AppCompatActivity)activity).getSupportActionBar();
	}

	@Override
	public void onAttach(Context context) {
		logDebug("onAttach context");
		super.onAttach(context);
		this.context = context;
		aB = ((AppCompatActivity)getActivity()).getSupportActionBar();
	}

	@Override
	public void onClick(View v) {
		logDebug("onClick");
		switch (v.getId()) {

			case R.id.referral_bonuses_layout:{
				logDebug("Go to section Referral bonuses");
				break;
			}
<<<<<<< HEAD
=======
			case R.id.card_view_invite_friends:{
				logDebug("Invite friends");
				break;
			}

>>>>>>> ca949547
		}
	}

	public int onBackPressed(){
		logDebug("onBackPressed");
		return 0;
	}
}<|MERGE_RESOLUTION|>--- conflicted
+++ resolved
@@ -122,14 +122,6 @@
 				logDebug("Go to section Referral bonuses");
 				break;
 			}
-<<<<<<< HEAD
-=======
-			case R.id.card_view_invite_friends:{
-				logDebug("Invite friends");
-				break;
-			}
-
->>>>>>> ca949547
 		}
 	}
 
