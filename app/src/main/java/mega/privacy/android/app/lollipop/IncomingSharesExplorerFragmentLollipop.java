package mega.privacy.android.app.lollipop;

import android.app.Activity;
import android.content.Context;
import android.content.res.Configuration;
import android.content.res.Resources;
import android.os.Bundle;
import android.os.Handler;
import android.os.Looper;
import android.text.Spanned;
import android.util.DisplayMetrics;
import android.view.Display;
import android.view.LayoutInflater;
import android.view.Menu;
import android.view.MenuInflater;
import android.view.MenuItem;
import android.view.View;
import android.view.View.OnClickListener;
import android.view.ViewGroup;
import android.widget.Button;
import android.widget.ImageView;
import android.widget.LinearLayout;
import android.widget.ProgressBar;
import android.widget.RelativeLayout;
import android.widget.TextView;

import androidx.annotation.NonNull;
import androidx.annotation.Nullable;
import androidx.appcompat.app.AppCompatActivity;
import androidx.appcompat.view.ActionMode;
import androidx.core.content.ContextCompat;
import androidx.core.text.HtmlCompat;
import androidx.recyclerview.widget.LinearLayoutManager;
import androidx.recyclerview.widget.RecyclerView;

import com.google.android.material.floatingactionbutton.FloatingActionButton;

import java.util.ArrayList;
import java.util.Collections;
import java.util.HashMap;
import java.util.List;
import java.util.Locale;
import java.util.Map;
import java.util.Stack;

import mega.privacy.android.app.MegaApplication;
import mega.privacy.android.app.MegaPreferences;
import mega.privacy.android.app.R;
import mega.privacy.android.app.SearchNodesTask;
import mega.privacy.android.app.components.CustomizedGridLayoutManager;
import mega.privacy.android.app.components.NewGridRecyclerView;
import mega.privacy.android.app.components.NewHeaderItemDecoration;
import mega.privacy.android.app.components.scrollBar.FastScroller;
import mega.privacy.android.app.lollipop.adapters.MegaExplorerLollipopAdapter;
import mega.privacy.android.app.lollipop.adapters.MegaNodeAdapter;
import mega.privacy.android.app.lollipop.adapters.RotatableAdapter;
import mega.privacy.android.app.lollipop.managerSections.RotatableFragment;
<<<<<<< HEAD
import mega.privacy.android.app.utils.StringResourcesUtils;
=======
import mega.privacy.android.app.utils.ColorUtils;
>>>>>>> 6895f4f0
import nz.mega.sdk.MegaApiAndroid;
import nz.mega.sdk.MegaApiJava;
import nz.mega.sdk.MegaNode;
import nz.mega.sdk.MegaShare;

import static mega.privacy.android.app.SearchNodesTask.setSearchProgressView;
import static mega.privacy.android.app.lollipop.FileExplorerActivityLollipop.INCOMING_FRAGMENT;
import static mega.privacy.android.app.utils.LogUtil.logDebug;
<<<<<<< HEAD
import static mega.privacy.android.app.utils.TextUtil.formatEmptyScreenText;
import static mega.privacy.android.app.utils.Util.changeStatusBarColorActionMode;
=======
import static mega.privacy.android.app.utils.LogUtil.logWarning;
>>>>>>> 6895f4f0
import static mega.privacy.android.app.utils.Util.getPreferences;
import static mega.privacy.android.app.utils.Util.isScreenInPortrait;
import static nz.mega.sdk.MegaApiJava.INVALID_HANDLE;


public class IncomingSharesExplorerFragmentLollipop extends RotatableFragment
		implements OnClickListener, CheckScrollInterface{

	private DisplayMetrics outMetrics;
	private Context context;
	private MegaApiAndroid megaApi;
	private ArrayList<MegaNode> nodes = new ArrayList<MegaNode>();
	private ArrayList<MegaNode> searchNodes = null;

	private long parentHandle = -1;

	private MegaExplorerLollipopAdapter adapter;
    private FastScroller fastScroller;

	private int modeCloud;
	private boolean selectFile;

	private RelativeLayout contentLayout;
	private RecyclerView recyclerView;
	private LinearLayoutManager mLayoutManager;
	private CustomizedGridLayoutManager gridLayoutManager;

	private ImageView emptyImageView;
	private LinearLayout emptyTextView;
	private TextView emptyTextViewFirst;

	private Button optionButton;
	private Button cancelButton;
	private LinearLayout optionsBar;
	private FloatingActionButton fabSelect;

	private Stack<Integer> lastPositionStack;

	private Handler handler;
	private ActionMode actionMode;

	private int orderParent = megaApi.ORDER_DEFAULT_ASC;
	private int order = megaApi.ORDER_DEFAULT_ASC;

	private NewHeaderItemDecoration headerItemDecoration;

	private SearchNodesTask searchNodesTask;
	private ProgressBar searchProgressBar;
	private boolean shouldResetNodes = true;
	private boolean hasWritePermissions = true;

	private Spanned emptyRootText;
	private Spanned emptyGeneralText;

	@Override
	protected RotatableAdapter getAdapter() {
		return adapter;
	}

	@Override
	public void activateActionMode(){
		if (!adapter.isMultipleSelect()){
			adapter.setMultipleSelect(true);
			actionMode = ((AppCompatActivity)context).startSupportActionMode(new ActionBarCallBack());

			if(isMultiselect()){
				activateButton(true);
			}
		}
	}

	@Override
	public void multipleItemClick(int position) {
		adapter.toggleSelection(position);
	}

	@Override
	public void reselectUnHandledSingleItem(int position) {
	}

	private class ActionBarCallBack implements ActionMode.Callback {

		@Override
		public boolean onActionItemClicked(ActionMode mode, MenuItem item) {
			List<MegaNode> documents = adapter.getSelectedNodes();

			switch(item.getItemId()){

				case R.id.cab_menu_select_all:{
					selectAll();
					break;
				}
				case R.id.cab_menu_unselect_all:{
					clearSelections();
					hideMultipleSelect();
					break;
				}
			}
			return false;
		}

		@Override
		public boolean onCreateActionMode(ActionMode mode, Menu menu) {
			MenuInflater inflater = mode.getMenuInflater();
			inflater.inflate(R.menu.file_explorer_multiaction, menu);
			((FileExplorerActivityLollipop) context).hideTabs(true, INCOMING_FRAGMENT);
			return true;
		}

		@Override
		public void onDestroyActionMode(ActionMode arg0) {
			if (!((FileExplorerActivityLollipop) context).shouldReopenSearch()) {
				((FileExplorerActivityLollipop) context).hideTabs(false, INCOMING_FRAGMENT);
				((FileExplorerActivityLollipop) context).clearQuerySearch();
				getNodes();
				setNodes(nodes);
			}
			clearSelections();
			adapter.setMultipleSelect(false);
		}

		@Override
		public boolean onPrepareActionMode(ActionMode mode, Menu menu) {
			List<MegaNode> selected = adapter.getSelectedNodes();

			if (selected.size() != 0) {
				MenuItem unselect = menu.findItem(R.id.cab_menu_unselect_all);
				MegaNode node = megaApi.getNodeByHandle(parentHandle);

				if(selected.size() == megaApi.getNumChildFiles(node)){
					menu.findItem(R.id.cab_menu_select_all).setVisible(false);

				}else{
					menu.findItem(R.id.cab_menu_select_all).setVisible(true);
				}

				unselect.setTitle(getString(R.string.action_unselect_all));
				unselect.setVisible(true);
			}
			else{
				menu.findItem(R.id.cab_menu_select_all).setVisible(true);
				menu.findItem(R.id.cab_menu_unselect_all).setVisible(false);
			}

			return false;
		}
	}

	public static IncomingSharesExplorerFragmentLollipop newInstance() {
		logDebug("newInstance");
		IncomingSharesExplorerFragmentLollipop fragment = new IncomingSharesExplorerFragmentLollipop();
		return fragment;
	}

	@Override
	public void onCreate (Bundle savedInstanceState){
		super.onCreate(savedInstanceState);
		logDebug("onCreate");
		
		if (megaApi == null){
			megaApi = ((MegaApplication) ((Activity)context).getApplication()).getMegaApi();
		}
		
		if (megaApi.getRootNode() == null){
			return;
		}

		parentHandle = -1;

		lastPositionStack = new Stack<>();

		handler = new Handler();
	}

	@Override
	public void onDestroy() {
		super.onDestroy();
		handler.removeCallbacksAndMessages(null);
	}

	@Override
	public void checkScroll() {
		if (recyclerView == null) return;

		((FileExplorerActivityLollipop) context).changeActionBarElevation(
				recyclerView.canScrollVertically(-1), FileExplorerActivityLollipop.INCOMING_FRAGMENT);
	}

	@Override
	public View onCreateView(LayoutInflater inflater, ViewGroup container,Bundle savedInstanceState) {
		logDebug("onCreateView");

		Display display = getActivity().getWindowManager().getDefaultDisplay();
		
		outMetrics = new DisplayMetrics();
		display.getMetrics(outMetrics);

		View v = inflater.inflate(R.layout.fragment_fileexplorerlist, container, false);

		contentLayout = v.findViewById(R.id.content_layout);
		searchProgressBar = v.findViewById(R.id.progressbar);
		
		optionsBar = v.findViewById(R.id.options_explorer_layout);

		optionButton = v.findViewById(R.id.action_text);
		optionButton.setOnClickListener(this);

		cancelButton = v.findViewById(R.id.cancel_text);
		cancelButton.setOnClickListener(this);
		cancelButton.setText(getString(R.string.general_cancel).toUpperCase(Locale.getDefault()));

		fabSelect = v.findViewById(R.id.fab_select);
		fabSelect.setOnClickListener(this);

		fastScroller = v.findViewById(R.id.fastscroll);
		if (((FileExplorerActivityLollipop) context).isList()) {
			recyclerView = v.findViewById(R.id.file_list_view_browser);
			v.findViewById(R.id.file_grid_view_browser).setVisibility(View.GONE);
			mLayoutManager = new LinearLayoutManager(context);
			recyclerView.setLayoutManager(mLayoutManager);
		}
		else {
			recyclerView = (NewGridRecyclerView) v.findViewById(R.id.file_grid_view_browser);
			v.findViewById(R.id.file_list_view_browser).setVisibility(View.GONE);
			gridLayoutManager = (CustomizedGridLayoutManager) recyclerView.getLayoutManager();
		}

		recyclerView.addOnScrollListener(new RecyclerView.OnScrollListener() {
			@Override
			public void onScrolled(RecyclerView recyclerView, int dx, int dy) {
				super.onScrolled(recyclerView, dx, dy);
				checkScroll();
			}
		});

		emptyImageView = v.findViewById(R.id.file_list_empty_image);
		emptyTextView = v.findViewById(R.id.file_list_empty_text);
		emptyTextViewFirst = v.findViewById(R.id.file_list_empty_text_first);
		parentHandle = ((FileExplorerActivityLollipop)context).getParentHandleIncoming();

		if (parentHandle != INVALID_HANDLE) {
			((FileExplorerActivityLollipop) context).hideTabs(true, INCOMING_FRAGMENT);
		}

		modeCloud = ((FileExplorerActivityLollipop)context).getMode();
		selectFile = ((FileExplorerActivityLollipop)context).isSelectFile();

		MegaPreferences prefs = getPreferences(context);

		if(prefs != null) {
			if (prefs.getPreferredSortOthers()!=null) {
				orderParent = Integer.parseInt(prefs.getPreferredSortOthers());
			}
			if (prefs.getPreferredSortCloud() != null) {
				order = Integer.parseInt(prefs.getPreferredSortCloud());
			}
		}

		getNodes();

		if (adapter == null){
			adapter = new MegaExplorerLollipopAdapter(context, this, nodes, parentHandle, recyclerView, selectFile);
		}
		else{
			adapter.setListFragment(recyclerView);
			adapter.setParentHandle(parentHandle);
			adapter.setSelectFile(selectFile);
		}

        recyclerView.setAdapter(adapter);
        fastScroller.setRecyclerView(recyclerView);
        setNodes(nodes);

		
		if (modeCloud == FileExplorerActivityLollipop.MOVE) {
			optionButton.setText(getString(R.string.context_move).toUpperCase(Locale.getDefault()));
		}
		else if (modeCloud == FileExplorerActivityLollipop.COPY){
			optionButton.setText(getString(R.string.context_copy).toUpperCase(Locale.getDefault()));

			if (((FileExplorerActivityLollipop)context).getDeepBrowserTree() > 0){
				MegaNode parent = ((FileExplorerActivityLollipop)context).parentMoveCopy();
				if(parent != null){
					if(parent.getHandle() == parentHandle) {
						activateButton(false);
					}else{
						activateButton(true);
					}
				}else{
					activateButton(true);
				}
			}
		}
		else if (modeCloud == FileExplorerActivityLollipop.UPLOAD){
			optionButton.setText(getString(R.string.context_upload).toUpperCase(Locale.getDefault()));
		}
		else if (modeCloud == FileExplorerActivityLollipop.IMPORT){
			optionButton.setText(getString(R.string.add_to_cloud).toUpperCase(Locale.getDefault()));
		}
		else if (isMultiselect()) {
			optionButton.setText(getString(R.string.context_send));
			if (adapter != null && adapter.getSelectedItemCount() > 0){
				activateButton(true);
			}
			else {
				activateButton(false);
			}
		}
		else if (modeCloud == FileExplorerActivityLollipop.SELECT) {
			optionsBar.setVisibility(View.GONE);
		} else if (modeCloud == FileExplorerActivityLollipop.SELECT_CAMERA_FOLDER) {
			optionButton.setText(getString(R.string.general_select).toUpperCase(Locale.getDefault()));
		} else {
			optionButton.setText(getString(R.string.general_select).toUpperCase(Locale.getDefault()));
		}

		logDebug("deepBrowserTree value: "+((FileExplorerActivityLollipop)context).getDeepBrowserTree());
		setOptionsBarVisibility();

        if (((FileExplorerActivityLollipop) context).shouldRestartSearch()) {
        	setWaitingForSearchedNodes(true);
            search(((FileExplorerActivityLollipop) context).getQuerySearch());
        }
		return v;
	}

	@Override
	public void onViewCreated(@NonNull View view, @Nullable Bundle savedInstanceState) {
		emptyRootText = HtmlCompat.fromHtml(
			formatEmptyScreenText(StringResourcesUtils.getString(R.string.context_empty_incoming)),
			HtmlCompat.FROM_HTML_MODE_LEGACY);

		emptyGeneralText = HtmlCompat.fromHtml(
				formatEmptyScreenText(StringResourcesUtils.getString(R.string.file_browser_empty_folder_new)),
				HtmlCompat.FROM_HTML_MODE_LEGACY);

		super.onViewCreated(view, savedInstanceState);
	}

	@Override
	public void onConfigurationChanged(@NonNull Configuration newConfig) {
		super.onConfigurationChanged(newConfig);

		updateEmptyScreen();
	}

	private void setOptionsBarVisibility() {
		if (separator == null || optionsBar == null) {
			return;
		}

		if (modeCloud == FileExplorerActivityLollipop.SELECT ||
				(!isMultiselect() && (((FileExplorerActivityLollipop) context).getDeepBrowserTree() <= 0 || selectFile))) {
			optionsBar.setVisibility(View.GONE);
		}
		else{
			optionsBar.setVisibility(View.VISIBLE);
		}
	}

	private void getNodes() {
		if (parentHandle == -1){
			findNodes();
		}
		else{
			MegaNode parentNode = megaApi.getNodeByHandle(parentHandle);
			nodes = megaApi.getChildren(parentNode, order);
		}
	}

	private void showEmptyScreen() {
		if (adapter == null) {
			return;
		}

		if (adapter.getItemCount() != 0) {
			emptyImageView.setVisibility(View.GONE);
			emptyTextView.setVisibility(View.GONE);
			recyclerView.setVisibility(View.VISIBLE);
		} else {
			emptyImageView.setVisibility(View.VISIBLE);
			emptyTextView.setVisibility(View.VISIBLE);
			recyclerView.setVisibility(View.GONE);
			updateEmptyScreen();
		}
	}

<<<<<<< HEAD
	private void updateEmptyScreen() {
		if (parentHandle == INVALID_HANDLE) {
			emptyImageView.setImageResource(isScreenInPortrait(context)
					? R.drawable.incoming_shares_empty : R.drawable.incoming_empty_landscape);
=======
			String textToShow;

			ColorUtils.setImageViewAlphaIfDark(context, emptyImageView, ColorUtils.DARK_IMAGE_ALPHA);

			if (parentHandle == -1) {
				if (isScreenInPortrait(context)) {
					emptyImageView.setImageResource(R.drawable.incoming_shares_empty);
				} else {
					emptyImageView.setImageResource(R.drawable.incoming_empty_landscape);
				}

				textToShow = String.format(context.getString(R.string.context_empty_incoming));
			} else {
				if (isScreenInPortrait(context)) {
					emptyImageView.setImageResource(R.drawable.ic_zero_portrait_empty_folder);
				} else {
					emptyImageView.setImageResource(R.drawable.ic_zero_landscape_empty_folder);
				}

				textToShow = String.format(context.getString(R.string.file_browser_empty_folder_new));
			}

			try {
				textToShow = textToShow.replace(
						"[A]", "<font color=\'"
								+ ColorUtils.getColorHexString(requireContext(), R.color.grey_900_grey_100)
								+ "\'>"
				).replace("[/A]", "</font>").replace(
						"[B]", "<font color=\'"
								+ ColorUtils.getColorHexString(requireContext(), R.color.grey_300_grey_600)
								+ "\'>"
				).replace("[/B]", "</font>");
			} catch (Exception e) {
				logWarning("Error formatting string", e);
			}
>>>>>>> 6895f4f0

			emptyTextViewFirst.setText(emptyRootText);
		} else {
			emptyImageView.setImageResource(isScreenInPortrait(context)
					? R.drawable.ic_zero_portrait_empty_folder : R.drawable.ic_zero_landscape_empty_folder);

			emptyTextViewFirst.setText(emptyGeneralText);
		}
	}

	private void findNodes(){
		logDebug("findNodes");
		((FileExplorerActivityLollipop)context).setDeepBrowserTree(0);

		setOptionsBarVisibility();
		nodes = megaApi.getInShares();

		if (orderParent  == MegaApiJava.ORDER_DEFAULT_DESC){
			sortByMailDescending(nodes);
		}
	}


	private void sortByMailDescending(ArrayList<MegaNode> nodes){
		logDebug("sortByNameDescending");
		ArrayList<MegaNode> folderNodes = new ArrayList<MegaNode>();
		ArrayList<MegaNode> fileNodes = new ArrayList<MegaNode>();

		for (int i=0;i<nodes.size();i++){
			if(nodes.get(i) == null) {
				continue;
			}
			if (nodes.get(i).isFolder()){
				folderNodes.add(nodes.get(i));
			}
			else{
				fileNodes.add(nodes.get(i));
			}
		}

		Collections.reverse(folderNodes);
		Collections.reverse(fileNodes);

		nodes.clear();
		nodes.addAll(folderNodes);
		nodes.addAll(fileNodes);
	}

	private void checkWritePermissions() {
		MegaNode parentNode = megaApi.getNodeByHandle(parentHandle);

		if (parentNode == null) {
			hasWritePermissions = false;
		} else {
			int accessLevel = megaApi.getAccess(parentNode);
			hasWritePermissions = accessLevel >= MegaShare.ACCESS_READWRITE;
		}

		activateButton(hasWritePermissions);
	}

	@Override
    public void onAttach(Activity activity) {
        super.onAttach(activity);
        context = activity;
    }
	
	@Override
	public void onClick(View v) {

		switch(v.getId()){
			case R.id.fab_select:
			case R.id.action_text:{
				if(((FileExplorerActivityLollipop)context).isMultiselect()){
					if(adapter.getSelectedItemCount()>0){
						long handles[] = adapter.getSelectedHandles();
						((FileExplorerActivityLollipop) context).buttonClick(handles);
					}
					else{
						((FileExplorerActivityLollipop) context).showSnackbar(getString(R.string.no_files_selected_warning));
					}

				}
				else{
					((FileExplorerActivityLollipop) context).buttonClick(parentHandle);
				}
				break;
			}
			case R.id.cancel_text:{
				((FileExplorerActivityLollipop) context).finishActivity();
				break;
			}
		}
	}

	public void navigateToFolder(long handle) {
		logDebug("navigateToFolder");

		((FileExplorerActivityLollipop)context).increaseDeepBrowserTree();
		logDebug("((FileExplorerActivityLollipop)context).deepBrowserTree value: "+((FileExplorerActivityLollipop)context).getDeepBrowserTree());
		setOptionsBarVisibility();

		int lastFirstVisiblePosition = 0;
		if (((FileExplorerActivityLollipop) context).isList()) {
			lastFirstVisiblePosition = mLayoutManager.findFirstCompletelyVisibleItemPosition();
		}
		else {
			lastFirstVisiblePosition = gridLayoutManager.findFirstCompletelyVisibleItemPosition();
		}

		logDebug("Push to stack " + lastFirstVisiblePosition + " position");
		lastPositionStack.push(lastFirstVisiblePosition);

		setParentHandle(handle);
		nodes.clear();
		setNodes(nodes);

		recyclerView.scrollToPosition(0);

		if (modeCloud == FileExplorerActivityLollipop.COPY){
			activateButton(true);
		}
	}

    public void itemClick(View view, int position) {
		ArrayList<MegaNode> clickNodes;

		if (searchNodes != null) {
			clickNodes = searchNodes;
			shouldResetNodes = false;
			((FileExplorerActivityLollipop) context).setQueryAfterSearch();
			((FileExplorerActivityLollipop) context).collapseSearchView();
		}
		else {
			clickNodes = nodes;
		}

		MegaNode n = clickNodes.get(position);

		if (n.isFolder()){
		    searchNodes = null;
			((FileExplorerActivityLollipop) context).hideTabs(true, INCOMING_FRAGMENT);
		    ((FileExplorerActivityLollipop) context).setShouldRestartSearch(false);

			if(selectFile && ((FileExplorerActivityLollipop)context).isMultiselect() && adapter.isMultipleSelect()){
				hideMultipleSelect();
			}
			((FileExplorerActivityLollipop)context).increaseDeepBrowserTree();
			logDebug("deepBrowserTree value: "+((FileExplorerActivityLollipop)context).getDeepBrowserTree());
			setOptionsBarVisibility();

			int lastFirstVisiblePosition = 0;
			if (((FileExplorerActivityLollipop) context).isList()) {
				lastFirstVisiblePosition = mLayoutManager.findFirstCompletelyVisibleItemPosition();
			}
			else {
				lastFirstVisiblePosition = gridLayoutManager.findFirstCompletelyVisibleItemPosition();
			}

			logDebug("Push to stack " + lastFirstVisiblePosition + " position");
			lastPositionStack.push(lastFirstVisiblePosition);

			setParentHandle(n.getHandle());
			((FileExplorerActivityLollipop)context).supportInvalidateOptionsMenu();

			setNodes(megaApi.getChildren(nodes.get(position), order));
			recyclerView.scrollToPosition(0);

			if (adapter.getItemCount() == 0 && modeCloud == FileExplorerActivityLollipop.COPY) {
				activateButton(true);
			} else if (modeCloud == FileExplorerActivityLollipop.COPY && ((FileExplorerActivityLollipop) context).getDeepBrowserTree() > 0) {
				MegaNode parent = ((FileExplorerActivityLollipop) context).parentMoveCopy();
				if (parent != null && parent.getHandle() == parentHandle) {
					activateButton(false);
				} else {
					activateButton(true);
				}
			}
		}
		else if(selectFile) {
			if(((FileExplorerActivityLollipop)context).isMultiselect()){
				if (adapter.getSelectedItemCount() == 0) {
					activateActionMode();
					adapter.toggleSelection(position);
					updateActionModeTitle();
				}
				else {
					adapter.toggleSelection(position);

					List<MegaNode> selectedNodes = adapter.getSelectedNodes();
					if (selectedNodes.size() > 0){
						updateActionModeTitle();
					}
				}
			}
			else{
				((FileExplorerActivityLollipop) context).buttonClick(n.getHandle());

			}
		}
		((FileExplorerActivityLollipop) context).supportInvalidateOptionsMenu();
		shouldResetNodes = true;
	}

	public int onBackPressed(){
		logDebug("deepBrowserTree "+((FileExplorerActivityLollipop)context).getDeepBrowserTree());
		((FileExplorerActivityLollipop)context).decreaseDeepBrowserTree();

		if(((FileExplorerActivityLollipop)context).getDeepBrowserTree()==0){
			setParentHandle(INVALID_HANDLE);
			((FileExplorerActivityLollipop) context).hideTabs(false, INCOMING_FRAGMENT);
			findNodes();

			setNodes(nodes);

			int lastVisiblePosition = 0;
			if(!lastPositionStack.empty()){
				lastVisiblePosition = lastPositionStack.pop();
				logDebug("Pop of the stack " + lastVisiblePosition + " position");
			}
			logDebug("Scroll to " + lastVisiblePosition + " position");

			if(lastVisiblePosition>=0){
				if (((FileExplorerActivityLollipop) context).isList()) {
					mLayoutManager.scrollToPositionWithOffset(lastVisiblePosition, 0);
				}
				else {
					gridLayoutManager.scrollToPositionWithOffset(lastVisiblePosition, 0);
				}
			}
			setOptionsBarVisibility();
			((FileExplorerActivityLollipop) context).supportInvalidateOptionsMenu();
			return 3;
		}
		else if (((FileExplorerActivityLollipop)context).getDeepBrowserTree()>0){
			parentHandle = adapter.getParentHandle();

			MegaNode parentNode = megaApi.getParentNode(megaApi.getNodeByHandle(parentHandle));				

			if (parentNode != null){

				setParentHandle(parentNode.getHandle());
				nodes = megaApi.getChildren(parentNode, order);

				if (modeCloud == FileExplorerActivityLollipop.COPY){
					if (((FileExplorerActivityLollipop)context).getDeepBrowserTree() > 0){
						MegaNode parent = ((FileExplorerActivityLollipop)context).parentMoveCopy();
						if(parent != null){
							if(parent.getHandle() == parentHandle) {
								activateButton(false);
							}else{
								activateButton(true);
							}
						}else{
							activateButton(true);

						}
					}
				}

				setNodes(nodes);
				int lastVisiblePosition = 0;
				if(!lastPositionStack.empty()){
					lastVisiblePosition = lastPositionStack.pop();
					logDebug("Pop of the stack " + lastVisiblePosition + " position");
				}
				logDebug("Scroll to " + lastVisiblePosition + " position");

				if(lastVisiblePosition>=0){
					if (((FileExplorerActivityLollipop) context).isList()) {
						mLayoutManager.scrollToPositionWithOffset(lastVisiblePosition, 0);
					}
					else {
						gridLayoutManager.scrollToPositionWithOffset(lastVisiblePosition, 0);
					}
				}

				((FileExplorerActivityLollipop) context).supportInvalidateOptionsMenu();
				return 2;
			}

			setOptionsBarVisibility();

			return 2;
		}
		else{
			recyclerView.setVisibility(View.VISIBLE);
			emptyImageView.setVisibility(View.GONE);
			emptyTextView.setVisibility(View.GONE);
			optionsBar.setVisibility(View.GONE);
			activateButton(false);
			((FileExplorerActivityLollipop)context).setDeepBrowserTree(0);
			((FileExplorerActivityLollipop) context).supportInvalidateOptionsMenu();
			return 0;
		}
	}

	public long getParentHandle() {
		return parentHandle;
	}
	
	private void setParentHandle(long parentHandle){
		this.parentHandle = parentHandle;
		if (adapter != null){
			adapter.setParentHandle(parentHandle);
		}
		((FileExplorerActivityLollipop)context).setParentHandleIncoming(parentHandle);
		((FileExplorerActivityLollipop) context).changeTitle();
	}
	
	private void setNodes(ArrayList<MegaNode> nodes){
		this.nodes = nodes;
		if (adapter != null){
			addSectionTitle(nodes, ((FileExplorerActivityLollipop) context).getItemType());
			adapter.setNodes(nodes);
			showEmptyScreen();
		}

		checkWritePermissions();
	}
	
	private RecyclerView getRecyclerView(){
		return recyclerView;
	}

	private void activateButton(boolean show) {
        if (modeCloud == FileExplorerActivityLollipop.SELECT) {
            fabSelect.setVisibility(selectFile && show ? View.VISIBLE : View.GONE);
        } else {
            boolean shouldShowButton = hasWritePermissions && show;
            optionButton.setEnabled(shouldShowButton);
            optionButton.setTextColor(ContextCompat.getColor(context, shouldShowButton ? R.color.teal_300_teal_200 : R.color.teal_300_038_teal_200_038));
		}
	}

	private void selectAll(){
		if (adapter != null){
			adapter.selectAll();

			new Handler(Looper.getMainLooper()).post(() -> updateActionModeTitle());
		}
	}

	private void clearSelections() {
		if(adapter.isMultipleSelect()){
			adapter.clearSelections();
		}
		if (modeCloud == FileExplorerActivityLollipop.SELECT) {
			activateButton(false);
		}
	}

	@Override
	protected void updateActionModeTitle() {
		if (actionMode == null || getActivity() == null) {
			return;
		}

		List<MegaNode> documents = adapter.getSelectedNodes();
		int files = 0;
		int folders = 0;
		for (MegaNode document : documents) {
			if (document.isFile()) {
				files++;
			} else if (document.isFolder()) {
				folders++;
			}
		}


		Resources res = getActivity().getResources();

		String title;
		int sum=files+folders;

		if (files == 0 && folders == 0) {
			title = Integer.toString(sum);
		} else if (files == 0) {
			title = Integer.toString(folders);
		} else if (folders == 0) {
			title = Integer.toString(files);
		} else {
			title = Integer.toString(sum);
		}
		actionMode.setTitle(title);
		actionMode.invalidate();
	}

	/*
	 * Disable selection
	 */
	public void hideMultipleSelect() {
		adapter.setMultipleSelect(false);
		adapter.clearSelections();
		if (actionMode != null) {
			actionMode.finish();
		}

		if(isMultiselect()){
			activateButton(false);
		}

	}

	public void orderNodes (int order) {
		if (parentHandle == -1) {
			this.orderParent = order;
			findNodes();
		}
		else {
			this.order = order;
			nodes = megaApi.getChildren(megaApi.getNodeByHandle(parentHandle), order);
		}

		setNodes(nodes);
	}

	boolean isMultiselect() {
		return modeCloud == FileExplorerActivityLollipop.SELECT && selectFile && ((FileExplorerActivityLollipop) context).isMultiselect();
	}

	public void search (String s) {
		if (megaApi == null || s == null || !shouldResetNodes) {
			return;
		}

		setProgressView(true);
		cancelPreviousAsyncTask();
		searchNodesTask = new SearchNodesTask(context,
				this,
				s,
				-1,
				nodes);
		searchNodesTask.execute();
	}

	private void cancelPreviousAsyncTask() {
		if (searchNodesTask != null) {
			searchNodesTask.cancelSearch();
			searchNodesTask.cancel(true);
		}
	}

	public void setProgressView(boolean inProgress) {
		setSearchProgressView(contentLayout, searchProgressBar, recyclerView, inProgress);
	}

	public void setSearchNodes(ArrayList<MegaNode> nodes) {
		if (adapter == null) return;

		searchNodes = nodes;
		((FileExplorerActivityLollipop) context).setShouldRestartSearch(true);
		addSectionTitle(searchNodes, ((FileExplorerActivityLollipop) context).getItemType());
		adapter.setNodes(searchNodes);
		showEmptyScreen();

		if (isWaitingForSearchedNodes()) {
			reDoTheSelectionAfterRotation();
		}
	}

	public void closeSearch(boolean collapsedByClick) {
		setProgressView(false);
		cancelPreviousAsyncTask();
		if (!collapsedByClick) {
            searchNodes = null;
        }
		if (shouldResetNodes) {
			getNodes();
			setNodes(nodes);
		}
	}

	private void addSectionTitle(List<MegaNode> nodes,int type) {
		Map<Integer, String> sections = new HashMap<>();
		int placeholderCount;
		int folderCount = 0;
		int fileCount = 0;
		for (MegaNode node : nodes) {
			if(node == null) {
				continue;
			}
			if (node.isFolder()) {
				folderCount++;
			}
			if (node.isFile()) {
				fileCount++;
			}
		}

		if (type == MegaNodeAdapter.ITEM_VIEW_TYPE_GRID) {
			int spanCount = 2;
			if (recyclerView instanceof NewGridRecyclerView) {
				spanCount = ((NewGridRecyclerView)recyclerView).getSpanCount();
			}
			if(folderCount > 0) {
				for (int i = 0;i < spanCount;i++) {
					sections.put(i,getString(R.string.general_folders));
				}
			}

			if(fileCount > 0 ) {
				placeholderCount = (folderCount % spanCount) == 0 ? 0 : spanCount - (folderCount % spanCount);
				if (placeholderCount == 0) {
					for (int i = 0;i < spanCount;i++) {
						sections.put(folderCount + i,getString(R.string.general_files));
					}
				} else {
					for (int i = 0;i < spanCount;i++) {
						sections.put(folderCount + placeholderCount + i,getString(R.string.general_files));
					}
				}
			}
		} else {
			sections.put(0,getString(R.string.general_folders));
			sections.put(folderCount,getString(R.string.general_files));
		}

		if (headerItemDecoration == null) {
			headerItemDecoration = new NewHeaderItemDecoration(context);
		} else {
			recyclerView.removeItemDecoration(headerItemDecoration);
		}

		headerItemDecoration.setType(type);
		headerItemDecoration.setKeys(sections);
		recyclerView.addItemDecoration(headerItemDecoration);
	}

	public FastScroller getFastScroller() {
	    return fastScroller;
    }

	public void setHeaderItemDecoration(NewHeaderItemDecoration headerItemDecoration) {
		this.headerItemDecoration = headerItemDecoration;
	}

	public boolean isFolderEmpty() {
		return adapter == null || adapter.getItemCount() <= 0;
	}
}<|MERGE_RESOLUTION|>--- conflicted
+++ resolved
@@ -55,11 +55,7 @@
 import mega.privacy.android.app.lollipop.adapters.MegaNodeAdapter;
 import mega.privacy.android.app.lollipop.adapters.RotatableAdapter;
 import mega.privacy.android.app.lollipop.managerSections.RotatableFragment;
-<<<<<<< HEAD
 import mega.privacy.android.app.utils.StringResourcesUtils;
-=======
-import mega.privacy.android.app.utils.ColorUtils;
->>>>>>> 6895f4f0
 import nz.mega.sdk.MegaApiAndroid;
 import nz.mega.sdk.MegaApiJava;
 import nz.mega.sdk.MegaNode;
@@ -68,12 +64,7 @@
 import static mega.privacy.android.app.SearchNodesTask.setSearchProgressView;
 import static mega.privacy.android.app.lollipop.FileExplorerActivityLollipop.INCOMING_FRAGMENT;
 import static mega.privacy.android.app.utils.LogUtil.logDebug;
-<<<<<<< HEAD
 import static mega.privacy.android.app.utils.TextUtil.formatEmptyScreenText;
-import static mega.privacy.android.app.utils.Util.changeStatusBarColorActionMode;
-=======
-import static mega.privacy.android.app.utils.LogUtil.logWarning;
->>>>>>> 6895f4f0
 import static mega.privacy.android.app.utils.Util.getPreferences;
 import static mega.privacy.android.app.utils.Util.isScreenInPortrait;
 import static nz.mega.sdk.MegaApiJava.INVALID_HANDLE;
@@ -421,7 +412,7 @@
 	}
 
 	private void setOptionsBarVisibility() {
-		if (separator == null || optionsBar == null) {
+		if (optionsBar == null) {
 			return;
 		}
 
@@ -461,48 +452,10 @@
 		}
 	}
 
-<<<<<<< HEAD
 	private void updateEmptyScreen() {
 		if (parentHandle == INVALID_HANDLE) {
 			emptyImageView.setImageResource(isScreenInPortrait(context)
 					? R.drawable.incoming_shares_empty : R.drawable.incoming_empty_landscape);
-=======
-			String textToShow;
-
-			ColorUtils.setImageViewAlphaIfDark(context, emptyImageView, ColorUtils.DARK_IMAGE_ALPHA);
-
-			if (parentHandle == -1) {
-				if (isScreenInPortrait(context)) {
-					emptyImageView.setImageResource(R.drawable.incoming_shares_empty);
-				} else {
-					emptyImageView.setImageResource(R.drawable.incoming_empty_landscape);
-				}
-
-				textToShow = String.format(context.getString(R.string.context_empty_incoming));
-			} else {
-				if (isScreenInPortrait(context)) {
-					emptyImageView.setImageResource(R.drawable.ic_zero_portrait_empty_folder);
-				} else {
-					emptyImageView.setImageResource(R.drawable.ic_zero_landscape_empty_folder);
-				}
-
-				textToShow = String.format(context.getString(R.string.file_browser_empty_folder_new));
-			}
-
-			try {
-				textToShow = textToShow.replace(
-						"[A]", "<font color=\'"
-								+ ColorUtils.getColorHexString(requireContext(), R.color.grey_900_grey_100)
-								+ "\'>"
-				).replace("[/A]", "</font>").replace(
-						"[B]", "<font color=\'"
-								+ ColorUtils.getColorHexString(requireContext(), R.color.grey_300_grey_600)
-								+ "\'>"
-				).replace("[/B]", "</font>");
-			} catch (Exception e) {
-				logWarning("Error formatting string", e);
-			}
->>>>>>> 6895f4f0
 
 			emptyTextViewFirst.setText(emptyRootText);
 		} else {
