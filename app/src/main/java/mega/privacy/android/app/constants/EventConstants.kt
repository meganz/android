package mega.privacy.android.app.constants

object EventConstants {
    const val EVENT_TEXT_FILE_UPLOADED = "EVENT_TEXT_FILE_UPLOADED"
    const val EVENT_REFRESH = "EVENT_REFRESH"
    const val EVENT_FINISH_ACTIVITY = "EVENT_FINISH_ACTIVITY"
<<<<<<< HEAD
    const val EVENT_USER_NAME_UPDATED = "EVENT_USER_NAME_UPDATED"
    const val EVENT_USER_EMAIL_UPDATED = "EVENT_USER_EMAIL_UPDATED"
=======

    const val EVENT_NETWORK_CHANGE = "network_change"
    const val EVENT_CHAT_TITLE_CHANGE = "chat_title_change"
    const val EVENT_CONTACT_NAME_CHANGE = "contact_name_change"
    const val EVENT_MEETING_AVATAR_CHANGE = "meeting_avatar_change"
    const val EVENT_MEETING_GET_AVATAR = "meeting_get_avatar"

    /** Event Keys related to calls*/
    const val EVENT_ERROR_STARTING_CALL = "error_starting_call"
    const val EVENT_UPDATE_CALL = "update_call"
    const val EVENT_CALL_STATUS_CHANGE = "call_status_change"
    const val EVENT_LOCAL_AVFLAGS_CHANGE = "local_avflags_change"
    const val EVENT_RINGING_STATUS_CHANGE = "ringing_status_change"
    const val EVENT_CALL_COMPOSITION_CHANGE = "call_composition_change"
    const val EVENT_CALL_ON_HOLD_CHANGE = "call_on_hold_change"
    const val EVENT_CALL_SPEAK_CHANGE = "call_speak_change"
    const val EVENT_LOCAL_AUDIO_LEVEL_CHANGE = "local_audio_level_change"
    const val EVENT_LOCAL_NETWORK_QUALITY_CHANGE = "local_network_quality_change"
    const val EVENT_NOT_OUTGOING_CALL = "not_outgoing_call"
    const val EVENT_ENTER_IN_MEETING = "enter_in_meeting"
    const val EVENT_CALL_ANSWERED_IN_ANOTHER_CLIENT = "call_answered_in_another_client"
    const val EVENT_AUDIO_OUTPUT_CHANGE = "audio_output_change"
    const val EVENT_MEETING_CREATED = "meeting_created"
    const val EVENT_LINK_RECOVERED = "meeting_link_recovered"
    const val EVENT_MEETING_INVITE = "meeting_invite"
    const val EVENT_MEETING_INCOMPATIBILITY_SHOW = "meeting_incompatibility"
    const val EVENT_ENABLE_OR_DISABLE_LOCAL_VIDEO_CHANGE = "enable_or_disable_local_video_change"

    /** Event Keys related to sessions*/
    const val EVENT_SESSION_STATUS_CHANGE = "session_status_change"
    const val EVENT_REMOTE_AVFLAGS_CHANGE = "remote_avflags_change"
    const val EVENT_SESSION_SPEAK_REQUESTED = "session_speak_requested_change"
    const val EVENT_SESSION_ON_HIRES_CHANGE = "session_on_hires_change"
    const val EVENT_SESSION_ON_LOWRES_CHANGE = "session_on_lowres_change"
    const val EVENT_REMOTE_AUDIO_LEVEL_CHANGE = "remote_audio_level_change"
    const val EVENT_SESSION_ON_HOLD_CHANGE = "session_on_hold_change"

    const val EVENT_PRIVILEGES_CHANGE = "privileges_in_char_change"
    const val EVENT_USER_VISIBILITY_CHANGE = "user_visibility_change"
    const val EVENT_CHAT_CONNECTION_STATUS = "chat_connection_status_change"
>>>>>>> 4e668349
    const val EVENT_PERFORM_SCROLL = "EVENT_PERFORM_SCROLL"
    const val EVENT_REFRESH_PHONE_NUMBER = "EVENT_REFRESH_PHONE_NUMBER"
    const val EVENT_PURCHASES_UPDATED = "EVENT_PURCHASES_UPDATED"
}<|MERGE_RESOLUTION|>--- conflicted
+++ resolved
@@ -4,10 +4,8 @@
     const val EVENT_TEXT_FILE_UPLOADED = "EVENT_TEXT_FILE_UPLOADED"
     const val EVENT_REFRESH = "EVENT_REFRESH"
     const val EVENT_FINISH_ACTIVITY = "EVENT_FINISH_ACTIVITY"
-<<<<<<< HEAD
     const val EVENT_USER_NAME_UPDATED = "EVENT_USER_NAME_UPDATED"
     const val EVENT_USER_EMAIL_UPDATED = "EVENT_USER_EMAIL_UPDATED"
-=======
 
     const val EVENT_NETWORK_CHANGE = "network_change"
     const val EVENT_CHAT_TITLE_CHANGE = "chat_title_change"
@@ -48,7 +46,7 @@
     const val EVENT_PRIVILEGES_CHANGE = "privileges_in_char_change"
     const val EVENT_USER_VISIBILITY_CHANGE = "user_visibility_change"
     const val EVENT_CHAT_CONNECTION_STATUS = "chat_connection_status_change"
->>>>>>> 4e668349
+
     const val EVENT_PERFORM_SCROLL = "EVENT_PERFORM_SCROLL"
     const val EVENT_REFRESH_PHONE_NUMBER = "EVENT_REFRESH_PHONE_NUMBER"
     const val EVENT_PURCHASES_UPDATED = "EVENT_PURCHASES_UPDATED"
