package mega.privacy.android.app.sync.cusync

import mega.privacy.android.app.DatabaseHandler
import mega.privacy.android.app.MegaApplication
import mega.privacy.android.app.R
import mega.privacy.android.app.lollipop.managerSections.SettingsFragmentLollipop.INVALID_NON_NULL_VALUE
import mega.privacy.android.app.sync.SyncListener
import mega.privacy.android.app.sync.cusync.callback.RemoveBackupCallback
import mega.privacy.android.app.sync.cusync.callback.SetBackupCallback
import mega.privacy.android.app.sync.cusync.callback.UpdateBackupCallback
import mega.privacy.android.app.utils.CameraUploadUtil
import mega.privacy.android.app.utils.LogUtil.logDebug
import mega.privacy.android.app.utils.LogUtil.logWarning
import mega.privacy.android.app.utils.StringResourcesUtils
import mega.privacy.android.app.utils.TextUtil
import nz.mega.sdk.MegaApiAndroid
import nz.mega.sdk.MegaApiJava
import nz.mega.sdk.MegaError

class CuSyncManager {

    private val megaApplication: MegaApplication = MegaApplication.getInstance()

    private val megaApiJava: MegaApiAndroid = megaApplication.megaApi

    private val databaseHandler: DatabaseHandler = DatabaseHandler.getDbHandler(megaApplication)

    companion object {
<<<<<<< HEAD
        const val TYPE_BACKUP_PRIMARY = MegaApiJava.BACKUP_TYPE_CAMERA_UPLOAD
        const val TYPE_BACKUP_SECONDARY = MegaApiJava.BACKUP_TYPE_MEDIA_UPLOADS
=======
        const val TYPE_BACKUP_PRIMARY = 0
        const val TYPE_BACKUP_SECONDARY = 1
        const val NAME_PRIMARY = "camera uploads"
        const val NAME_SECONDARY = "media uploads"
        const val NAME_OTHER = "other sync"
>>>>>>> 5e796694
    }

    fun setPrimaryBackup() =
        setBackup(
            TYPE_BACKUP_PRIMARY,
            databaseHandler.preferences?.camSyncHandle?.toLong(),
            databaseHandler.preferences?.camSyncLocalPath
        )


    fun setSecondaryBackup() =
        setBackup(
            TYPE_BACKUP_SECONDARY,
            databaseHandler.preferences?.megaHandleSecondaryFolder?.toLong(),
            databaseHandler.preferences?.localPathSecondaryFolder
        )


    private fun setBackup(
        backupType: Int,
        targetNode: Long?,
        localFolder: String?,
        state: Int = MegaApiJava.CU_SYNC_STATE_ACTIVE,
<<<<<<< HEAD
        subState: Int = MegaApiJava.CU_SYNC_STATE_ACTIVE,
=======
        subState: Int = MegaError.API_OK,
>>>>>>> 5e796694
        extraData: String = ""
    ) {
        if (isInvalid(targetNode?.toString())) {
            logWarning("Target handle is invalid, value: $targetNode")
            return
        }

        if (isInvalid(localFolder)) {
            logWarning("Local path is invalid, value: $localFolder")
            return
        }

        // Same as localized CU/MU folder name.
        val backupName = if(backupType == TYPE_BACKUP_PRIMARY)
            StringResourcesUtils.getString(R.string.section_photo_sync)
        else
            StringResourcesUtils.getString(R.string.section_secondary_media_uploads)

        megaApiJava.setBackup(
            backupType,
            targetNode!!,
            localFolder,
<<<<<<< HEAD
            backupName,
=======
            // Sync nickname – by default the design uses local folder name
            localFolder,
>>>>>>> 5e796694
            state,
            subState,
            extraData,
            SyncListener(SetBackupCallback(), megaApplication)
        )
    }

    fun updatePrimaryTargetNode(newTargetNode: Long) {
        if (!CameraUploadUtil.isPrimaryEnabled()) {
            logDebug("CU is not enabled.")
            return
        }

        if (isInvalid(newTargetNode.toString())) {
            logWarning("Invalid target node, value: $newTargetNode")
            return
        }

        val cuSync = databaseHandler.cuBackup
        if (cuSync == null) {
            setPrimaryBackup()
        } else {
            cuSync.apply {
                updateBackup(
                    backupId,
                    backupType,
                    newTargetNode,
                    localFolder,
                    backupName,
                    state,
                    subState,
                    extraData
                )
            }
        }
    }

    fun updateSecondaryTargetNode(newTargetNode: Long) {
        if (!CameraUploadUtil.isSecondaryEnabled()) {
            logDebug("MU is not enabled.")
            return
        }

        if (isInvalid(newTargetNode.toString())) {
            logWarning("Invalid target node, value: $newTargetNode")
            return
        }

        val muSync = databaseHandler.muBackup
        if (muSync == null) {
            setSecondaryBackup()
        } else {
            muSync.apply {
                updateBackup(
                    backupId,
                    backupType,
                    newTargetNode,
                    localFolder,
                    backupName,
                    state,
                    subState,
                    extraData
                )
            }
        }
    }

    fun updatePrimaryLocalFolder(newLocalFolder: String?) {
        if (!CameraUploadUtil.isPrimaryEnabled()) {
            logDebug("CU is not enabled.")
            return
        }

        if (isInvalid(newLocalFolder)) {
            logWarning("New local path is invalid, value: $newLocalFolder")
            return
        }

        val cuSync = databaseHandler.cuBackup
        if (cuSync == null) {
            setPrimaryBackup()
        } else {
            cuSync.apply {
                updateBackup(
                    backupId,
                    backupType,
                    targetNode,
                    newLocalFolder!!,
                    backupName,
                    state,
                    subState,
                    extraData
                )
            }
        }
    }

    fun updateSecondaryLocalFolder(newLocalFolder: String?) {
        if (!CameraUploadUtil.isSecondaryEnabled()) {
            logDebug("MU is not enabled, no need to update.")
            return
        }

        if (isInvalid(newLocalFolder)) {
            logWarning("New local path is invalid, value: $newLocalFolder")
            return
        }

        val muSync = databaseHandler.muBackup
        if (muSync == null) {
            setSecondaryBackup()
        } else {
            muSync.apply {
                updateBackup(
                    backupId,
                    backupType,
                    targetNode,
                    newLocalFolder!!,
                    backupName,
                    state,
                    subState,
                    extraData
                )
            }
        }
    }

    private fun updateBackup(
        backupId: Long,
        backupType: Int,
        targetNode: Long,
        localFolder: String,
        deviceId: String,
        state: Int,
        subState: Int,
        extraData: String
    ) {
        if (isInvalid(backupId.toString())) {
            logWarning("Invalid sync id, value: $backupId")
            return
        }

        megaApiJava.updateBackup(
            backupId,
            backupType,
            targetNode,
            localFolder,
            deviceId,
            state,
            subState,
            extraData,
            SyncListener(UpdateBackupCallback(), megaApplication)
        )
    }

    fun removePrimaryBackup() {
        removeBackup(databaseHandler.cuBackup?.backupId)
    }

    fun removeSecondaryBackup() {
        removeBackup(databaseHandler.muBackup?.backupId)
    }

    private fun removeBackup(id: Long?) {
        id?.let {
            megaApiJava.removeBackup(id, SyncListener(RemoveBackupCallback(), megaApplication))
        }
    }

    private fun isInvalid(value: String?) =
        TextUtil.isTextEmpty(value) || INVALID_NON_NULL_VALUE == value
}<|MERGE_RESOLUTION|>--- conflicted
+++ resolved
@@ -26,16 +26,8 @@
     private val databaseHandler: DatabaseHandler = DatabaseHandler.getDbHandler(megaApplication)
 
     companion object {
-<<<<<<< HEAD
         const val TYPE_BACKUP_PRIMARY = MegaApiJava.BACKUP_TYPE_CAMERA_UPLOAD
         const val TYPE_BACKUP_SECONDARY = MegaApiJava.BACKUP_TYPE_MEDIA_UPLOADS
-=======
-        const val TYPE_BACKUP_PRIMARY = 0
-        const val TYPE_BACKUP_SECONDARY = 1
-        const val NAME_PRIMARY = "camera uploads"
-        const val NAME_SECONDARY = "media uploads"
-        const val NAME_OTHER = "other sync"
->>>>>>> 5e796694
     }
 
     fun setPrimaryBackup() =
@@ -59,11 +51,7 @@
         targetNode: Long?,
         localFolder: String?,
         state: Int = MegaApiJava.CU_SYNC_STATE_ACTIVE,
-<<<<<<< HEAD
-        subState: Int = MegaApiJava.CU_SYNC_STATE_ACTIVE,
-=======
         subState: Int = MegaError.API_OK,
->>>>>>> 5e796694
         extraData: String = ""
     ) {
         if (isInvalid(targetNode?.toString())) {
@@ -86,12 +74,7 @@
             backupType,
             targetNode!!,
             localFolder,
-<<<<<<< HEAD
             backupName,
-=======
-            // Sync nickname – by default the design uses local folder name
-            localFolder,
->>>>>>> 5e796694
             state,
             subState,
             extraData,
