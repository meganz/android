--- conflicted
+++ resolved
@@ -7,13 +7,9 @@
 import java.io.File;
 
 import mega.privacy.android.app.ThumbnailCache;
-<<<<<<< HEAD
-=======
 import mega.privacy.android.app.lollipop.adapters.MegaFullScreenImageAdapterLollipop;
-import nz.mega.sdk.MegaApiAndroid;
 import nz.mega.sdk.MegaApiJava;
 import nz.mega.sdk.MegaError;
->>>>>>> 094d50ad
 import nz.mega.sdk.MegaNode;
 
 import static mega.privacy.android.app.utils.CacheFolderManager.*;
@@ -28,144 +24,6 @@
 	public static File thumbDir;
 	public static ThumbnailCache thumbnailCache = new ThumbnailCache();
 	public static ThumbnailCache thumbnailCachePath = new ThumbnailCache(1);
-<<<<<<< HEAD
-=======
-//	public static ArrayList<Long> pendingThumbnails = new ArrayList<Long>();
-	
-	static HashMap<Long, ThumbnailDownloadListenerExplorer> listenersExplorer = new HashMap<Long, ThumbnailDownloadListenerExplorer>();
-	static HashMap<Long, ThumbnailDownloadListenerFull> listenersFull = new HashMap<Long, ThumbnailDownloadListenerFull>();
-	static HashMap<Long, ThumbnailDownloadListenerPhotoSyncList> listenersPhotoSyncList = new HashMap<Long, ThumbnailDownloadListenerPhotoSyncList>();
-
-	static class ThumbnailDownloadListenerPhotoSyncList{
-		Context context;
-//		ViewHolderPhotoSyncList holder;
-//		MegaPhotoSyncListAdapter adapter;
-//
-//		ThumbnailDownloadListenerPhotoSyncList(Context context, ViewHolderPhotoSyncList holder, MegaPhotoSyncListAdapter adapter){
-//			this.context = context;
-//			this.holder = holder;
-//			this.adapter = adapter;
-//		}
-//
-//		@Override
-//		public void onRequestStart(MegaApiJava api, MegaRequest request) {
-//			// TODO Auto-generated method stub
-//
-//		}
-//
-//		@Override
-//		public void onRequestFinish(MegaApiJava api, MegaRequest request,MegaError e) {
-//
-//			log("Downloading thumbnail finished");
-//			final long handle = request.getNodeHandle();
-//			MegaNode node = api.getNodeByHandle(handle);
-//
-////			pendingThumbnails.remove(handle);
-//
-//			if (e.getErrorCode() == MegaError.API_OK){
-//				log("Downloading thumbnail OK: " + handle);
-//				thumbnailCache.remove(handle);
-//
-//				if (holder != null){
-//					File thumbDir = getThumbFolder(context);
-//					File thumb = new File(thumbDir, node.getBase64Handle()+".jpg");
-//					if (thumb.exists()) {
-//						if (thumb.length() > 0) {
-//							final Bitmap bitmap = getBitmapForCache(thumb, context);
-//							if (bitmap != null) {
-//								thumbnailCache.put(handle, bitmap);
-//								if ((holder.document == handle)){
-//									holder.imageView.setImageBitmap(bitmap);
-//									Animation fadeInAnimation = AnimationUtils.loadAnimation(context, R.anim.fade_in);
-//									holder.imageView.startAnimation(fadeInAnimation);
-//									adapter.notifyDataSetChanged();
-//									log("Thumbnail update");
-//								}
-//							}
-//						}
-//					}
-//				}
-//			}
-//			else{
-//				log("ERROR: " + e.getErrorCode() + "___" + e.getErrorString());
-//			}
-//		}
-
-	}
-
-	static class ThumbnailDownloadListenerExplorer {
-		Context context;
-
-	}
-
-	static class ThumbnailDownloadListenerFull implements MegaRequestListenerInterface{
-		Context context;
-		MegaFullScreenImageAdapterLollipop.ViewHolderFullImage holder;
-		MegaFullScreenImageAdapterLollipop adapter;
-		
-		ThumbnailDownloadListenerFull(Context context, MegaFullScreenImageAdapterLollipop.ViewHolderFullImage holder, MegaFullScreenImageAdapterLollipop adapter){
-			this.context = context;
-			this.holder = holder;
-			this.adapter = adapter;
-		}
-
-		@Override
-		public void onRequestStart(MegaApiJava api, MegaRequest request) {
-			// TODO Auto-generated method stub
-			
-		}
-
-		@Override
-		public void onRequestFinish(MegaApiJava api, MegaRequest request,MegaError e) {
-
-			logDebug("Downloading thumbnail finished");
-			final long handle = request.getNodeHandle();
-			MegaNode node = api.getNodeByHandle(handle);
-			
-//			pendingThumbnails.remove(handle);
-			
-			if (e.getErrorCode() == MegaError.API_OK){
-				logDebug("Downloading thumbnail OK: " + handle);
-				thumbnailCache.remove(handle);
-				
-				if (holder != null){
-					File thumbDir = getThumbFolder(context);
-					File thumb = new File(thumbDir, node.getBase64Handle()+".jpg");
-					if (thumb.exists()) {
-						if (thumb.length() > 0) {
-							final Bitmap bitmap = getBitmapForCache(thumb, context);
-							if (bitmap != null) {
-								thumbnailCache.put(handle, bitmap);
-								if ((holder.document == handle)){
-									holder.imgDisplay.setImageBitmap(bitmap);
-									Animation fadeInAnimation = AnimationUtils.loadAnimation(context, R.anim.fade_in);
-									holder.imgDisplay.startAnimation(fadeInAnimation);
-									adapter.notifyDataSetChanged();
-									logDebug("Thumbnail update");
-								}
-							}
-						}
-					}
-				}
-			}
-			else{
-				logError("ERROR: " + e.getErrorCode() + "___" + e.getErrorString());
-			}
-		}
-
-		@Override
-		public void onRequestTemporaryError(MegaApiJava api,MegaRequest request, MegaError e) {
-			// TODO Auto-generated method stub
-			
-		}
-
-		@Override
-		public void onRequestUpdate(MegaApiJava api, MegaRequest request) {
-			// TODO Auto-generated method stub
-			
-		}
-	}
->>>>>>> 094d50ad
 
 	/*
 	 * Get thumbnail folder
@@ -229,16 +87,4 @@
 		Bitmap bmp = BitmapFactory.decodeFile(bmpFile.getAbsolutePath(), bOpts);
 		return bmp;
 	}
-<<<<<<< HEAD
-
-	private static void log(String log) {
-		Util.log("ThumbnailUtils", log);
-	}	
-=======
-	
-	public static class ResizerParams {
-		File file;
-		MegaNode document;
-	}
->>>>>>> 094d50ad
 }