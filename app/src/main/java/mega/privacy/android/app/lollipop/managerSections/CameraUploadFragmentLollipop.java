package mega.privacy.android.app.lollipop.managerSections;

import android.annotation.SuppressLint;
import android.app.Activity;
import android.app.ActivityManager;
import android.app.AlertDialog;
import android.app.ProgressDialog;
import android.content.Context;
import android.content.DialogInterface;
import android.content.Intent;
import android.content.pm.PackageManager;
import android.content.res.Configuration;
import android.content.res.Resources;
import android.net.Uri;
import android.os.Build;
import android.os.Bundle;
import android.os.Environment;
import android.os.Handler;
import androidx.core.app.ActivityCompat;
import androidx.fragment.app.Fragment;
import androidx.core.content.ContextCompat;
import androidx.core.content.FileProvider;
import androidx.appcompat.app.ActionBar;
import androidx.appcompat.app.AppCompatActivity;
import androidx.appcompat.view.ActionMode;
import androidx.recyclerview.widget.DefaultItemAnimator;
import androidx.recyclerview.widget.GridLayoutManager;
import androidx.recyclerview.widget.RecyclerView;
import androidx.appcompat.widget.SwitchCompat;
import android.text.Html;
import android.text.Spanned;
import android.text.TextUtils;
import android.util.DisplayMetrics;
import android.view.Display;
import android.view.LayoutInflater;
import android.view.Menu;
import android.view.MenuInflater;
import android.view.MenuItem;
import android.view.MotionEvent;
import android.view.View;
import android.view.View.OnClickListener;
import android.view.ViewGroup;
import android.view.Window;
import android.view.WindowManager;
import android.widget.ArrayAdapter;
import android.widget.ImageView;
import android.widget.LinearLayout;
import android.widget.ListAdapter;
import android.widget.RelativeLayout;
import android.widget.ScrollView;
import android.widget.TextView;
import android.widget.Toast;

import java.io.File;
import java.text.SimpleDateFormat;
import java.util.ArrayList;
import java.util.Calendar;
import java.util.Date;
import java.util.List;
import java.util.Locale;

import mega.privacy.android.app.DatabaseHandler;
import mega.privacy.android.app.MegaApplication;
import mega.privacy.android.app.MegaPreferences;
import mega.privacy.android.app.MimeTypeList;
import mega.privacy.android.app.R;
import mega.privacy.android.app.components.DividerItemDecorationV2;
import mega.privacy.android.app.components.ListenScrollChangesHelper;
import mega.privacy.android.app.components.MegaLinearLayoutManager;
import mega.privacy.android.app.components.scrollBar.FastScroller;
import mega.privacy.android.app.jobservices.SyncRecord;
import mega.privacy.android.app.lollipop.AudioVideoPlayerLollipop;
import mega.privacy.android.app.lollipop.FullScreenImageViewerLollipop;
import mega.privacy.android.app.lollipop.ManagerActivityLollipop;
import mega.privacy.android.app.lollipop.MegaMonthPicLollipop;
import mega.privacy.android.app.lollipop.adapters.MegaPhotoSyncGridTitleAdapterLollipop;
import mega.privacy.android.app.lollipop.adapters.MegaPhotoSyncListAdapterLollipop;
import mega.privacy.android.app.lollipop.controllers.NodeController;
import mega.privacy.android.app.utils.CloudStorageOptionControlUtil;
import mega.privacy.android.app.utils.MegaNodeUtil;
import mega.privacy.android.app.utils.Util;
import nz.mega.sdk.MegaApiAndroid;
import nz.mega.sdk.MegaApiJava;
import nz.mega.sdk.MegaError;
import nz.mega.sdk.MegaNode;
import nz.mega.sdk.MegaRequest;
import nz.mega.sdk.MegaRequestListenerInterface;
import nz.mega.sdk.MegaShare;

import static mega.privacy.android.app.constants.SettingsConstants.DEFAULT_CONVENTION_QUEUE_SIZE;
import static mega.privacy.android.app.lollipop.ManagerActivityLollipop.BUSINESS_CU_FRAGMENT_CU;
import static mega.privacy.android.app.MegaPreferences.*;
import static mega.privacy.android.app.utils.CameraUploadUtil.*;
import static mega.privacy.android.app.utils.Constants.*;
import static mega.privacy.android.app.utils.FileUtils.*;
import static mega.privacy.android.app.utils.JobUtil.*;
import static mega.privacy.android.app.utils.LogUtil.*;
import static mega.privacy.android.app.utils.MegaApiUtils.*;
import static mega.privacy.android.app.utils.PermissionUtils.*;
import static mega.privacy.android.app.utils.Util.*;


public class CameraUploadFragmentLollipop extends Fragment implements OnClickListener, RecyclerView.OnItemTouchListener, MegaRequestListenerInterface{

	public static ImageView imageDrag;

	public static int GRID_WIDTH = 154;

	public static int GRID_LARGE = 3;
	public static int GRID_SMALL = 7;
	
	public static int TYPE_CAMERA= 0;
	public static int TYPE_MEDIA = 1;

	private Context context;
	private ActionBar aB;
	private RecyclerView listView;
	RecyclerView.LayoutManager mLayoutManager;
	FastScroller fastScroller;

	long[] arrayHandles = null;

	ImageView emptyImageView;
	LinearLayout emptyTextView;
	TextView emptyTextViewFirst;

	private SwitchCompat switchCellularConnection;
	private SwitchCompat switchUploadVideos;

	private DatabaseHandler dbH;
	private MegaPreferences prefs;

	MegaPhotoSyncListAdapterLollipop adapterList;
	MegaPhotoSyncGridTitleAdapterLollipop adapterGrid;
	private MegaApiAndroid megaApi;

	private int orderBy = MegaApiJava.ORDER_MODIFICATION_DESC;

//	long parentHandle = -1;
//	private boolean firstTimeCam = false;

	private int type = 0;

	private ArrayList<MegaNode> nodes;
	private ArrayList<MegaNode> searchNodes;

	private ArrayList<PhotoSyncHolder> nodesArray = new ArrayList<CameraUploadFragmentLollipop.PhotoSyncHolder>();
	private ArrayList<PhotoSyncGridHolder> nodesArrayGrid = new ArrayList<CameraUploadFragmentLollipop.PhotoSyncGridHolder>();
	private ArrayList<MegaMonthPicLollipop> monthPics = new ArrayList<MegaMonthPicLollipop>();
	private long[] searchByDate;

	private ActionMode actionMode;

	String defaultPath;
	String downloadLocationDefaultPath;

	private ProgressDialog statusDialog;
	private long photosyncHandle = -1;

	ScrollView scrollView;

	Handler handler;

	public class PhotoSyncHolder{
		public boolean isNode;
		public long handle;
		public String monthYear;
		public String nodeDate;

		public long getHandle(){
			return handle;
		}
	}
	
	public class PhotoSyncGridHolder{
		public boolean isNode;
		public String monthYear;
		public long handle1;
		public long handle2;
		public long handle3;
	}

	private ImageView initialImageView;
	private TextView bOK;
	private TextView bSkip;	
	private RelativeLayout fragmentContainer;
	
	float scaleH, scaleW;
	float density;
	DisplayMetrics outMetrics;
	Display display;
	private TextView turnOnOff;
	private RelativeLayout relativeLayoutTurnOnOff;

	public void updateScrollPosition(int position) {
		logDebug("Position: " + position);
		if (mLayoutManager != null) {
                mLayoutManager.scrollToPosition(position);
            }
	}

	public ImageView getImageDrag(int position) {
		logDebug("Position: " + position);
		if (mLayoutManager != null) {
			if (((ManagerActivityLollipop) context).isListCameraUploads) {
				View v = mLayoutManager.findViewByPosition(position);
				if (v != null) {
					return (ImageView) v.findViewById(R.id.photo_sync_list_thumbnail);
				}
			}
			else {
				View v = mLayoutManager.findViewByPosition(position);
				if (v != null) {
					return (ImageView) v.findViewById(R.id.cell_photosync_grid_title_thumbnail);
				}
			}
		}

		return null;
	}

    public int getItemCount() {
        if (adapterList != null) {
            return adapterList.getItemCount();
        }
        if (adapterGrid != null) {
            return adapterGrid.getItemCount();
        }
        return 0;
    }

	public void activateActionMode(){
		logDebug("activateActionMode");
		if (!adapterList.isMultipleSelect()){
			adapterList.setMultipleSelect(true);
			actionMode = ((AppCompatActivity)context).startSupportActionMode(new ActionBarCallBack());
		}
	}

	public void onStoragePermissionRefused() {
        showSnackbar(context, getString(R.string.on_refuse_storage_permission));
        toCloudDrive();
    }


	/**
	 * Get handles for selected nodes.
	 *
	 * @return handles for selected nodes.
	 */
	private ArrayList<Long> getDocumentHandles(List<PhotoSyncHolder> documents) {
		ArrayList<Long> handles = new ArrayList<>();

		for (PhotoSyncHolder holder : documents){
			handles.add(holder.handle);
		}

		return handles;
	}

	private class ActionBarCallBack implements ActionMode.Callback {

		@Override
		public boolean onActionItemClicked(ActionMode mode, MenuItem item) {
			if (adapterList == null) {
				return false;
			}
			List<PhotoSyncHolder> documents = adapterList.getSelectedDocuments();
			if (documents.isEmpty()) {
				return false;
			}

			switch (item.getItemId()) {
				case R.id.cab_menu_download:
					clearSelections();
					new NodeController(context)
							.prepareForDownload(getDocumentHandles(documents), false);
					break;
				case R.id.cab_menu_copy:
					clearSelections();
					new NodeController(context)
							.chooseLocationToCopyNodes(getDocumentHandles(documents));
					break;
				case R.id.cab_menu_move:
					clearSelections();
					new NodeController(context)
							.chooseLocationToMoveNodes(getDocumentHandles(documents));
					break;
				case R.id.cab_menu_share_out:
					clearSelections();
					List<MegaNode> nodes = new ArrayList<>();
					for (PhotoSyncHolder holder : documents) {
						if (holder == null) {
							continue;
						}
						MegaNode node = megaApi.getNodeByHandle(holder.handle);
						if (node != null) {
							nodes.add(node);
						}
					}
					MegaNodeUtil.shareNodes(context, nodes);
					break;
				case R.id.cab_menu_share_link:
				case R.id.cab_menu_edit_link:
					logDebug("Public link option");
					clearSelections();
					if (documents.size() == 1
							&& documents.get(0).handle != MegaApiJava.INVALID_HANDLE) {
						((ManagerActivityLollipop) context)
								.showGetLinkActivity(documents.get(0).handle);
					}
					break;
				case R.id.cab_menu_remove_link:
					logDebug("Remove public link option");
					clearSelections();
					if (documents.size() == 1) {
						MegaNode node = megaApi.getNodeByHandle(documents.get(0).handle);
						if (node != null) {
							((ManagerActivityLollipop) context)
									.showConfirmationRemovePublicLink(node);
						}
					}
					break;
				case R.id.cab_menu_send_to_chat:
					logDebug("Send files to chat");
<<<<<<< HEAD
					// For adapterGrid, please go to MegaPhotoSyncGridTitleAdapterLollipop
					NodeController nC = new NodeController(context);
					ArrayList<Long> handleList = new ArrayList<>();
					for (PhotoSyncHolder holder : documentsList) {
						handleList.add(holder.handle);
					}
					nC.checkIfHandlesAreMineAndSelectChatsToSendNodes(handleList);
=======
>>>>>>> afc0e07c
					clearSelections();
					new NodeController(context).checkIfHandlesAreMineAndSelectChatsToSendNodes(
							getDocumentHandles(documents));
					break;
				case R.id.cab_menu_trash:
					clearSelections();
					((ManagerActivityLollipop) context).askConfirmationMoveToRubbish(
							getDocumentHandles(documents));
					break;
				case R.id.cab_menu_select_all:
					selectAll();
					break;
				case R.id.cab_menu_clear_selection:
					clearSelections();
					break;
			}
			return true;
		}

		/**
		 * this fragment only handle actions for list view, actions for grid view are handled
		 * at {@link MegaPhotoSyncGridTitleAdapterLollipop}.
		 */
		@Override
		public boolean onCreateActionMode(ActionMode mode, Menu menu) {
			if (adapterList == null) {
				return false;
			}

			MenuInflater inflater = mode.getMenuInflater();
			inflater.inflate(R.menu.cloud_storage_action, menu);
			((ManagerActivityLollipop) context).changeStatusBarColor(COLOR_STATUS_BAR_ACCENT);
			if (type == TYPE_CAMERA) {
				((ManagerActivityLollipop) context).showHideBottomNavigationView(true);
			}
			checkScroll();
			return true;
		}

		@Override
		public void onDestroyActionMode(ActionMode mode) {
			logDebug("onDestroyActionMode");
			clearSelections();
			if (type == TYPE_CAMERA) {
				((ManagerActivityLollipop) context).showHideBottomNavigationView(false);
			}
			if (((ManagerActivityLollipop) context).isListCameraUploads()) {
				if (adapterList != null) {
					adapterList.setMultipleSelect(false);
				}
			}
			Util.changeStatusBarColorActionMode(context,
					((ManagerActivityLollipop) context).getWindow(), handler, 2);
			checkScroll();
			((ManagerActivityLollipop) context).setDrawerLockMode(false);
		}

		/**
		 * this fragment only handle actions for list view, actions for grid view are handled
		 * at {@link MegaPhotoSyncGridTitleAdapterLollipop}.
		 */
		@Override
		public boolean onPrepareActionMode(ActionMode mode, Menu menu) {
			logDebug("onPrepareActionMode");

			if (adapterList == null) {
				return false;
			}
			List<PhotoSyncHolder> selected = adapterList.getSelectedDocuments();
			if (selected.isEmpty()) {
				return false;
			}

			CloudStorageOptionControlUtil.Control control =
					new CloudStorageOptionControlUtil.Control();

			if (selected.size() == 1) {
				MegaNode node = megaApi.getNodeByHandle(selected.get(0).handle);
				if (node != null && megaApi.checkAccess(node, MegaShare.ACCESS_OWNER).getErrorCode()
						== MegaError.API_OK) {
					if (node.isExported()) {
						control.manageLink().setVisible(true)
								.setShowAsAction(MenuItem.SHOW_AS_ACTION_ALWAYS);

						control.removeLink().setVisible(true);
					} else {
						control.getLink().setVisible(true)
								.setShowAsAction(MenuItem.SHOW_AS_ACTION_ALWAYS);
					}
				}
			}

			menu.findItem(R.id.cab_menu_send_to_chat)
					.setIcon(mutateIconSecondary(context, R.drawable.ic_send_to_contact,
							R.color.white));

			control.sendToChat().setVisible(true)
					.setShowAsAction(MenuItem.SHOW_AS_ACTION_ALWAYS);

			control.shareOut().setVisible(true)
					.setShowAsAction(MenuItem.SHOW_AS_ACTION_ALWAYS);

			boolean showTrash = true;
			for (PhotoSyncHolder holder : selected) {
				MegaNode node = megaApi.getNodeByHandle(holder.handle);
				if (node == null || megaApi.checkMove(node, megaApi.getRubbishNode()).getErrorCode()
						!= MegaError.API_OK) {
					showTrash = false;
					break;
				}
			}
			control.trash().setVisible(showTrash);

			control.move().setVisible(true);
			control.copy().setVisible(true);
			if (selected.size() > 1) {
				control.move().setShowAsAction(MenuItem.SHOW_AS_ACTION_ALWAYS);
			}

			control.selectAll().setVisible(selected.size() != nodes.size());

			CloudStorageOptionControlUtil.applyControl(menu, control);

			return true;
		}
	}

	//int TYPE_CAMERA= 0;
	//int TYPE_MEDIA = 1;
	public static CameraUploadFragmentLollipop newInstance(int type) {
		logDebug("New instance - Type: "+type);
		CameraUploadFragmentLollipop myFragment = new CameraUploadFragmentLollipop();

	    Bundle args = new Bundle();
	    args.putInt("type", type);
	    myFragment.setArguments(args);

	    return myFragment;
	}	
	
	@Override
	public void onCreate (Bundle savedInstanceState){
		logDebug("onCreate");
		if (megaApi == null){
			megaApi = ((MegaApplication) ((Activity)context).getApplication()).getMegaApi();
		}

		handler = new Handler();
		
		dbH = DatabaseHandler.getDbHandler(context);
		prefs = dbH.getPreferences();
		
		super.onCreate(savedInstanceState);
		Bundle args = getArguments();
		if (args != null) {
			type= getArguments().getInt("type", TYPE_MEDIA);
		}
		else{
			type=TYPE_CAMERA;
		}

		if (prefs != null) {
			logDebug("prefs != null");
			if (prefs.getStorageAskAlways() != null) {
				if (!Boolean.parseBoolean(prefs.getStorageAskAlways())) {
					logDebug("askMe==false");
					if (type == TYPE_CAMERA) {
						if (prefs.getCamSyncEnabled() != null) {
							if (prefs.getCamSyncEnabled().compareTo("") != 0) {
								if (Boolean.parseBoolean(prefs.getCamSyncEnabled())){
									if (prefs.getCamSyncLocalPath() != null) {
										if (prefs.getCamSyncLocalPath().compareTo("") != 0) {
											defaultPath = prefs.getCamSyncLocalPath();
										}
									}
								}
							}
						}
					}
					else {
						if (prefs.getSecondaryMediaFolderEnabled() != null) {
							if (prefs.getSecondaryMediaFolderEnabled().compareTo("") != 0) {
								if (Boolean.parseBoolean(prefs.getSecondaryMediaFolderEnabled())) {
									if (prefs.getLocalPathSecondaryFolder() != null) {
										if (prefs.getLocalPathSecondaryFolder().compareTo("") != 0) {
											defaultPath = prefs.getLocalPathSecondaryFolder();
										}
									}
								}
							}
						}
					}
					if (prefs.getStorageDownloadLocation() != null){
						if (prefs.getStorageDownloadLocation().compareTo("") != 0){
							downloadLocationDefaultPath = prefs.getStorageDownloadLocation();
						}
					}
				}
                if (prefs.getPreferredSortCameraUpload() != null) {
                    orderBy = Integer.parseInt(prefs.getPreferredSortCameraUpload());
                    logDebug("The orderCamera preference is: " + orderBy);
                } else {
                    logDebug("Preference orderCamera is NULL -> ORDER_MODIFICATION_DESC");
                }
            }
		}

		logDebug("After recovering bundle type: " + type);
	}

	public void checkScroll () {
		boolean isMultipleSelect = false;
		if ((((ManagerActivityLollipop) context).isListCameraUploads && adapterList != null && adapterList.isMultipleSelect()) || (adapterGrid != null && adapterGrid.isMultipleSelect())) {
			isMultipleSelect = true;
		}
		if (listView != null) {
			if (listView.canScrollVertically(-1) || isMultipleSelect) {
				((ManagerActivityLollipop) context).changeActionBarElevation(true);
			}
			else {
				((ManagerActivityLollipop) context).changeActionBarElevation(false);
			}
		}
	}
	
	@Override
	public View onCreateView(LayoutInflater inflater, ViewGroup container, Bundle savedInstanceState) {
		logDebug("onCreateView");

		if(!isAdded()){
			return null;
		}
		
		if (megaApi == null){
			megaApi = ((MegaApplication) ((Activity)context).getApplication()).getMegaApi();
		}
		
		if (aB == null){
			aB = ((AppCompatActivity)context).getSupportActionBar();
		}
		
		if (megaApi.getRootNode() == null){
			return null;
		}
		
		prefs = dbH.getPreferences();
		logDebug("Value of isList: " + ((ManagerActivityLollipop)context).isListCameraUploads());
		display = ((Activity)context).getWindowManager().getDefaultDisplay();
		outMetrics = new DisplayMetrics ();
	    display.getMetrics(outMetrics);
	    density  = getResources().getDisplayMetrics().density;
		
	    scaleW = getScaleW(outMetrics, density);
	    scaleH = getScaleH(outMetrics, density);

		((ManagerActivityLollipop) context).supportInvalidateOptionsMenu();

		if (type == TYPE_CAMERA && ((ManagerActivityLollipop) context).getFirstLogin()) {
			((ManagerActivityLollipop) context).showHideBottomNavigationView(true);
			setInitialPreferences();
			View v = inflater.inflate(R.layout.activity_cam_sync_initial, container, false);
			scrollView = (ScrollView) v.findViewById(R.id.cam_sync_scroll_view);
			new ListenScrollChangesHelper().addViewToListen(scrollView, new ListenScrollChangesHelper.OnScrollChangeListenerCompat() {
				@Override
				public void onScrollChange(View v, int scrollX, int scrollY, int oldScrollX, int oldScrollY) {
					if (scrollView.canScrollVertically(-1)){
						((ManagerActivityLollipop) context).changeActionBarElevation(true);
					}
					else {
						((ManagerActivityLollipop) context).changeActionBarElevation(false);
					}
				}
			});

			initialImageView = (ImageView) v.findViewById(R.id.cam_sync_image_view);

			bOK = (TextView) v.findViewById(R.id.cam_sync_button_ok);
			bSkip = (TextView) v.findViewById(R.id.cam_sync_button_skip);
			switchCellularConnection = (SwitchCompat) v.findViewById(R.id.cellular_connection_switch);
			switchUploadVideos = (SwitchCompat) v.findViewById(R.id.upload_videos_switch);

			bSkip.setText(getString(R.string.general_skip));
			bOK.setText(getString(R.string.general_ok));
			if (Build.VERSION.SDK_INT >= Build.VERSION_CODES.LOLLIPOP) {
				bSkip.setBackground(ContextCompat.getDrawable(context, R.drawable.white_rounded_corners_button));
				bOK.setBackground(ContextCompat.getDrawable(context, R.drawable.ripple_upgrade));
			} else {
				bSkip.setBackgroundResource(R.drawable.black_button_border);
			}

			bOK.setOnClickListener(this);
			bSkip.setOnClickListener(this);

			return v;
		}

		if (((ManagerActivityLollipop) context).isListCameraUploads()) {
			View v = inflater.inflate(R.layout.fragment_filebrowserlist, container, false);

			listView = (RecyclerView) v.findViewById(R.id.file_list_view_browser);
			fastScroller = (FastScroller) v.findViewById(R.id.fastscroll);

			mLayoutManager = new MegaLinearLayoutManager(context);
			listView.setLayoutManager(mLayoutManager);

			listView.addOnItemTouchListener(this);
			listView.setItemAnimator(new DefaultItemAnimator());
			listView.addItemDecoration(new DividerItemDecorationV2(context, outMetrics));

			listView.setPadding(0, 0, 0, scaleHeightPx(85, outMetrics));
			listView.setClipToPadding(false);
			listView.setHasFixedSize(true);
			listView.addOnScrollListener(new RecyclerView.OnScrollListener() {
				@Override
				public void onScrolled(RecyclerView recyclerView, int dx, int dy) {
					super.onScrolled(recyclerView, dx, dy);
					checkScroll();
				}
			});

			relativeLayoutTurnOnOff = v.findViewById(R.id.relative_layout_file_list_browser_camera_upload_on_off);
			turnOnOff = v.findViewById(R.id.file_list_browser_camera_upload_on_off);
			relativeLayoutTurnOnOff.setVisibility(View.VISIBLE);
			if (type == TYPE_CAMERA) {
				turnOnOff.setText(getString(R.string.settings_camera_upload_turn_on).toUpperCase(Locale.getDefault()));
			} else {
				turnOnOff.setText(getString(R.string.settings_set_up_automatic_uploads).toUpperCase(Locale.getDefault()));
			}

			boolean camEnabled = false;
			prefs = dbH.getPreferences();
			if (prefs != null) {
				if (prefs.getCamSyncEnabled() != null) {
					if (Boolean.parseBoolean(prefs.getCamSyncEnabled())) {
						logDebug("Hide option Turn on Camera Uploads");
						relativeLayoutTurnOnOff.setVisibility(View.GONE);
						camEnabled = true;
					} else {
						logDebug("SHOW option Turn on Camera Uploads");
						relativeLayoutTurnOnOff.setVisibility(View.VISIBLE);
						camEnabled = false;
					}
				}
			}
			relativeLayoutTurnOnOff.setOnClickListener(this);

//			contentTextLayout = (RelativeLayout) v.findViewById(R.id.content_text_layout);
//			contentTextLayout.setVisibility(View.GONE);

			emptyImageView = (ImageView) v.findViewById(R.id.file_list_empty_image);
			emptyTextView = (LinearLayout) v.findViewById(R.id.file_list_empty_text);
			emptyTextViewFirst = (TextView) v.findViewById(R.id.file_list_empty_text_first);

			if (context.getResources().getConfiguration().orientation == Configuration.ORIENTATION_LANDSCAPE) {
				emptyImageView.setImageResource(R.drawable.uploads_empty_landscape);
			} else {
				emptyImageView.setImageResource(R.drawable.ic_empty_camera_uploads);
			}

			showEmptyView();

			emptyImageView.setVisibility(View.VISIBLE);
			emptyTextView.setVisibility(View.VISIBLE);
			listView.setVisibility(View.GONE);

			if (megaApi.getRootNode() == null) {
				return v;
			}

			if (type == TYPE_CAMERA) {
				if (prefs == null) {
					photosyncHandle = -1;
				} else {
					//The "PhotoSync" folder exists?
					if (prefs.getCamSyncHandle() == null) {
						photosyncHandle = -1;
					} else {
						photosyncHandle = Long.parseLong(prefs.getCamSyncHandle());
						if (megaApi.getNodeByHandle(photosyncHandle) == null) {
							photosyncHandle = -1;
						}
					}
				}

				if (photosyncHandle == -1) {
					ArrayList<MegaNode> nl = megaApi.getChildren(megaApi.getRootNode());
					for (int i = 0; i < nl.size(); i++) {
						if ((context.getString(R.string.section_photo_sync).compareTo(nl.get(i).getName()) == 0) && (nl.get(i).isFolder())) {
							photosyncHandle = nl.get(i).getHandle();
							dbH.setCamSyncHandle(photosyncHandle);
							listView.setVisibility(View.VISIBLE);
							emptyImageView.setVisibility(View.GONE);
							emptyTextView.setVisibility(View.GONE);
							break;
						}
					}
				}
			} else {
				photosyncHandle = Long.parseLong(prefs.getMegaHandleSecondaryFolder());
				if (megaApi.getNodeByHandle(photosyncHandle) == null) {
					photosyncHandle = -1;
				}
			}


			listView.setVisibility(View.VISIBLE);
			emptyImageView.setVisibility(View.GONE);
			emptyTextView.setVisibility(View.GONE);

			if (nodesArray != null) {
				nodesArray.clear();
			}

			if(!((ManagerActivityLollipop)context).getIsSearchEnabled()) {
				nodes = megaApi.getChildren(megaApi.getNodeByHandle(photosyncHandle), orderBy);
			}
			else{
				searchNodes = megaApi.getChildren(megaApi.getNodeByHandle(photosyncHandle), orderBy);
				searchByDate = ((ManagerActivityLollipop)context).getTypeOfSearch();
				nodes = searchDate(searchByDate,searchNodes);
			}

			if (megaApi.getNodeByHandle(photosyncHandle) != null) {

				int month = 0;
				int year = 0;
				for (int i = 0; i < nodes.size(); i++) {
					if (nodes.get(i).isFolder()) {
						continue;
					}

					if (!MimeTypeList.typeForName(nodes.get(i).getName()).isImage() && (!MimeTypeList.typeForName(nodes.get(i).getName()).isVideo())) {
						continue;
					}

					PhotoSyncHolder psh = new PhotoSyncHolder();
					Date d = new Date(nodes.get(i).getModificationTime() * 1000);
					if ((month == d.getMonth()) && (year == d.getYear())) {
						psh.isNode = true;
						psh.handle = nodes.get(i).getHandle();
						month = d.getMonth();
						year = d.getYear();
						psh.nodeDate = getImageDateString(month, year);
						nodesArray.add(psh);
					} else {
						month = d.getMonth();
						year = d.getYear();
						psh.isNode = false;
						psh.monthYear = getImageDateString(month, year);
						nodesArray.add(psh);
						psh = new PhotoSyncHolder();
						psh.isNode = true;
						psh.handle = nodes.get(i).getHandle();
						nodesArray.add(psh);
						logDebug("MONTH: " + d.getMonth() + "YEAR: " + d.getYear());
					}
				}

				if (nodesArray.size() == 0) {
					emptyImageView.setVisibility(View.VISIBLE);
					emptyTextView.setVisibility(View.VISIBLE);
					listView.setVisibility(View.GONE);
				} else {
					emptyImageView.setVisibility(View.GONE);
					emptyTextView.setVisibility(View.GONE);
					listView.setVisibility(View.VISIBLE);
				}

			}else{
				emptyImageView.setVisibility(View.VISIBLE);
				emptyTextView.setVisibility(View.VISIBLE);
				listView.setVisibility(View.GONE);
			}

			if (adapterList == null) {
				adapterList = new MegaPhotoSyncListAdapterLollipop(context, nodesArray, photosyncHandle, listView,this, CAMERA_UPLOAD_ADAPTER);
			} else {
				if (context != adapterList.getContext()) {
					logDebug("Attached activity changed");
					adapterList.setContext(context);
					actionMode = null;
				}
				if (listView != adapterList.getListFragment()) {
					logDebug("Attached ListView changed");
					adapterList.setListFragment(listView);
				}
				adapterList.setNodes(nodesArray, nodes);
			}

			adapterList.setMultipleSelect(false);

			listView.setAdapter(adapterList);
			fastScroller.setRecyclerView(listView);
			visibilityFastScroller();

			return v;
		} else {
			View v = inflater.inflate(R.layout.fragment_filebrowsergrid_camerauploads, container, false);

			listView = (RecyclerView) v.findViewById(R.id.file_grid_view_browser);
			fastScroller = (FastScroller) v.findViewById(R.id.fastscroll);

			listView.setDrawingCacheEnabled(true);
			listView.setDrawingCacheQuality(View.DRAWING_CACHE_QUALITY_HIGH);
			listView.addOnScrollListener(new RecyclerView.OnScrollListener() {
				@Override
				public void onScrolled(RecyclerView recyclerView, int dx, int dy) {
					super.onScrolled(recyclerView, dx, dy);
					checkScroll();
				}
			});

			relativeLayoutTurnOnOff = v.findViewById(R.id.relative_layout_file_grid_browser_camera_upload_on_off);
			turnOnOff = v.findViewById(R.id.file_grid_browser_camera_upload_on_off);
			relativeLayoutTurnOnOff.setVisibility(View.VISIBLE);
			if (type == TYPE_CAMERA) {
				turnOnOff.setText(getString(R.string.settings_camera_upload_turn_on).toUpperCase(Locale.getDefault()));
			} else {
				turnOnOff.setText(getString(R.string.settings_set_up_automatic_uploads).toUpperCase(Locale.getDefault()));
			}

//			turnOnOff.setGravity(Gravity.CENTER);

			boolean camEnabled = false;
			prefs = dbH.getPreferences();
			if (prefs != null) {
				if (prefs.getCamSyncEnabled() != null) {
					if (Boolean.parseBoolean(prefs.getCamSyncEnabled())) {
						relativeLayoutTurnOnOff.setVisibility(View.GONE);
						camEnabled = true;
					} else {
						camEnabled = false;
						relativeLayoutTurnOnOff.setVisibility(View.VISIBLE);
					}
				}
			}
			relativeLayoutTurnOnOff.setOnClickListener(this);

//			contentTextLayout = (RelativeLayout) v.findViewById(R.id.content_grid_text_layout);
//			contentTextLayout.setVisibility(View.GONE);

			fragmentContainer = (RelativeLayout) v.findViewById(R.id.fragment_container_file_browser_grid);
			fragmentContainer.setBackgroundColor(ContextCompat.getColor(context, R.color.white));

//			RelativeLayout.LayoutParams p = (RelativeLayout.LayoutParams) listView.getLayoutParams();
//			p.addRule(RelativeLayout.ABOVE, R.id.file_grid_browser_camera_upload_on_off);
//			listView.setLayoutParams(p);

			emptyImageView = (ImageView) v.findViewById(R.id.file_grid_empty_image);
			emptyTextView = (LinearLayout) v.findViewById(R.id.file_grid_empty_text);
			emptyTextViewFirst = (TextView) v.findViewById(R.id.file_grid_empty_text_first);

			if (context.getResources().getConfiguration().orientation == Configuration.ORIENTATION_LANDSCAPE) {
				emptyImageView.setImageResource(R.drawable.uploads_empty_landscape);
			} else {
				emptyImageView.setImageResource(R.drawable.ic_empty_camera_uploads);
			}

			showEmptyView();

			emptyImageView.setVisibility(View.VISIBLE);
			emptyTextView.setVisibility(View.VISIBLE);
			listView.setVisibility(View.GONE);

			if (megaApi.getRootNode() == null) {
				return v;
			}

			if (type == TYPE_CAMERA) {
				if (prefs == null) {
					photosyncHandle = -1;
				} else {
					//The "PhotoSync" folder exists?
					if (prefs.getCamSyncHandle() == null) {
						photosyncHandle = -1;
					} else {
						photosyncHandle = Long.parseLong(prefs.getCamSyncHandle());
						if (megaApi.getNodeByHandle(photosyncHandle) == null) {
							photosyncHandle = -1;
						}
					}
				}

				if (photosyncHandle == -1) {
					ArrayList<MegaNode> nl = megaApi.getChildren(megaApi.getRootNode());
					for (int i = 0; i < nl.size(); i++) {
						if ((context.getString(R.string.section_photo_sync).compareTo(nl.get(i).getName()) == 0) && (nl.get(i).isFolder())) {
							photosyncHandle = nl.get(i).getHandle();
							dbH.setCamSyncHandle(photosyncHandle);
							listView.setVisibility(View.VISIBLE);
							emptyImageView.setVisibility(View.GONE);
							emptyTextView.setVisibility(View.GONE);
							break;
						}
					}
				}
			} else {
				photosyncHandle = Long.parseLong(prefs.getMegaHandleSecondaryFolder());
				if (megaApi.getNodeByHandle(photosyncHandle) == null) {
					photosyncHandle = -1;
				}
			}

			listView.setVisibility(View.VISIBLE);
			emptyImageView.setVisibility(View.GONE);
			emptyTextView.setVisibility(View.GONE);

			int totalWidth = outMetrics.widthPixels;

			int gridWidth = 0;
			int realGridWidth = 0;
			int numberOfCells = 0;
			int padding = 0;
			if (((ManagerActivityLollipop) context).isSmallGridCameraUploads) {
				realGridWidth = totalWidth / GRID_SMALL;
				padding = MegaPhotoSyncGridTitleAdapterLollipop.PADDING_GRID_SMALL;
				gridWidth = realGridWidth - (padding * 2);
				numberOfCells = GRID_SMALL;
			} else {
				realGridWidth = totalWidth / GRID_LARGE;
				padding = MegaPhotoSyncGridTitleAdapterLollipop.PADDING_GRID_LARGE;
				gridWidth = realGridWidth - (padding * 2);
				numberOfCells = GRID_LARGE;
			}

//		    int numberOfCells = totalWidth / GRID_WIDTH;
//		    if(getResources().getConfiguration().orientation == Configuration.ORIENTATION_LANDSCAPE){
//		    	if (numberOfCells < 4){
//					numberOfCells = 4;
//				}	
//		    }
//		    else if(getResources().getConfiguration().orientation == Configuration.ORIENTATION_PORTRAIT){
//		    	if (numberOfCells < 3){
//					numberOfCells = 3;
//				}	
//		    }


			if (monthPics != null) {
				monthPics.clear();
			}


			List<MegaPhotoSyncGridTitleAdapterLollipop.ItemInformation> itemInformationList = new ArrayList<>();
			int countTitles = 0;

			if(!((ManagerActivityLollipop)context).getIsSearchEnabled()) {
				nodes = megaApi.getChildren(megaApi.getNodeByHandle(photosyncHandle), orderBy);
			}
			else{
				searchNodes = megaApi.getChildren(megaApi.getNodeByHandle(photosyncHandle), orderBy);
				searchByDate = ((ManagerActivityLollipop)context).getTypeOfSearch();
				nodes = searchDate(searchByDate,searchNodes);
			}
			if (megaApi.getNodeByHandle(photosyncHandle) != null) {

//				MegaChildren children = megaApi.getFileFolderChildren(megaApi.getNodeByHandle(photosyncHandle), MegaApiJava.ORDER_MODIFICATION_DESC);
//				nodes = children.getFileList();
				itemInformationList = new ArrayList<>(this.nodes.size());
				int month = 0;
				int year = 0;
				MegaMonthPicLollipop monthPic = new MegaMonthPicLollipop();
				boolean thereAreImages = false;
				for (int i = 0; i < nodes.size(); i++) {
					MegaNode n = nodes.get(i);
					if (n.isFolder()) {
						continue;
					}

					if (!MimeTypeList.typeForName(n.getName()).isImage() && (!MimeTypeList.typeForName(n.getName()).isVideo())) {
						continue;
					}
					thereAreImages = true;

					Date d = new Date(n.getModificationTime() * 1000);
					if ((month == 0) && (year == 0)) {
						month = d.getMonth();
						year = d.getYear();
						monthPic.monthYearString = getImageDateString(month, year);
						itemInformationList.add(new MegaPhotoSyncGridTitleAdapterLollipop.ItemInformation(MegaPhotoSyncGridTitleAdapterLollipop.TYPE_ITEM_TITLE, monthPic.monthYearString, monthPic));
						countTitles++;
						monthPic.nodeHandles.add(n.getHandle());
						monthPic.setPosition(n, i);
						if (!isVideoFile(n.getName())) {
							itemInformationList.add(new MegaPhotoSyncGridTitleAdapterLollipop.ItemInformation(MegaPhotoSyncGridTitleAdapterLollipop.TYPE_ITEM_IMAGE, n, monthPic));
						} else {
							itemInformationList.add(new MegaPhotoSyncGridTitleAdapterLollipop.ItemInformation(MegaPhotoSyncGridTitleAdapterLollipop.TYPE_ITEM_VIDEO, n, monthPic));
						}

					} else if ((month == d.getMonth()) && (year == d.getYear())) {

						monthPic.nodeHandles.add(n.getHandle());
						monthPic.setPosition(n, i);
//						month = d.getMonth();
//						year = d.getYear();
						monthPic.monthYearString = getImageDateString(month, year);

						if (!isVideoFile(n.getName())) {
							itemInformationList.add(new MegaPhotoSyncGridTitleAdapterLollipop.ItemInformation(MegaPhotoSyncGridTitleAdapterLollipop.TYPE_ITEM_IMAGE, n, monthPic));
						} else {
							itemInformationList.add(new MegaPhotoSyncGridTitleAdapterLollipop.ItemInformation(MegaPhotoSyncGridTitleAdapterLollipop.TYPE_ITEM_VIDEO, n, monthPic));
						}
					} else {
						month = d.getMonth();
						year = d.getYear();
						monthPics.add(monthPic);
						monthPic = new MegaMonthPicLollipop();
						monthPic.monthYearString = getImageDateString(month, year);
						itemInformationList.add(new MegaPhotoSyncGridTitleAdapterLollipop.ItemInformation(MegaPhotoSyncGridTitleAdapterLollipop.TYPE_ITEM_TITLE, monthPic.monthYearString, monthPic));
						countTitles++;
						monthPic.nodeHandles.add(n.getHandle());
						monthPic.setPosition(n, i);
						if (!isVideoFile(n.getName())) {
							itemInformationList.add(new MegaPhotoSyncGridTitleAdapterLollipop.ItemInformation(MegaPhotoSyncGridTitleAdapterLollipop.TYPE_ITEM_IMAGE, n, monthPic));
						} else {
							itemInformationList.add(new MegaPhotoSyncGridTitleAdapterLollipop.ItemInformation(MegaPhotoSyncGridTitleAdapterLollipop.TYPE_ITEM_VIDEO, n, monthPic));
						}
//						monthPics.add(monthPic);
//						monthPic = new MegaMonthPicLollipop();
//						i--;
					}
				}
				if (nodes.size() > 0) {
					monthPics.add(monthPic);
				}

				if (!thereAreImages) {
					monthPics.clear();
					emptyImageView.setVisibility(View.VISIBLE);
					emptyTextView.setVisibility(View.VISIBLE);
					listView.setVisibility(View.GONE);
				} else {

					emptyImageView.setVisibility(View.GONE);
					emptyTextView.setVisibility(View.GONE);
					listView.setVisibility(View.VISIBLE);
				}
			} else {
				emptyImageView.setVisibility(View.VISIBLE);
				emptyTextView.setVisibility(View.VISIBLE);
				listView.setVisibility(View.GONE);
			}

//			if(getResources().getConfiguration().orientation == Configuration.ORIENTATION_PORTRAIT && numberOfCells == GRID_SMALL){
//				log("the device is portrait and the grid is small");
//				listView.setItemViewCacheSize(numberOfCells * 20);
//			}

			if (adapterGrid == null) {
				logDebug("ADAPTERGRID.MONTHPICS(NEW) = " + monthPics.size());
				adapterGrid = new MegaPhotoSyncGridTitleAdapterLollipop(context, monthPics, photosyncHandle, listView, emptyImageView, emptyTextView, aB, nodes, numberOfCells, gridWidth, this, CAMERA_UPLOAD_ADAPTER, itemInformationList.size(), countTitles, itemInformationList, defaultPath);
				adapterGrid.setOrder(orderBy);
				adapterGrid.setHasStableIds(true);
			} else {
				logDebug("ADAPTERGRID.MONTHPICS = " + monthPics.size());

				if (adapterGrid.getContext() != context) {
					logDebug("Attached activity changed");
					adapterGrid.setContext(context);
				}

				adapterGrid.setNumberOfCells(numberOfCells, gridWidth);
				adapterGrid.setNodes(monthPics, nodes, itemInformationList.size(), countTitles, itemInformationList);
			}

//			mLayoutManager = new StaggeredGridLayoutManager(numberOfCells, StaggeredGridLayoutManager.HORIZONTAL | StaggeredGridLayoutManager.VERTICAL);
//			listView.setLayoutManager(mLayoutManager);

			mLayoutManager = new GridLayoutManager(context, numberOfCells);
			((GridLayoutManager) mLayoutManager).setSpanSizeLookup(new GridLayoutManager.SpanSizeLookup() {
				@Override
				public int getSpanSize(int position) {
					return adapterGrid.getSpanSizeOfPosition(position);
				}
			});


			listView.setLayoutManager(mLayoutManager);

			listView.setAdapter(adapterGrid);
			fastScroller.setRecyclerView(listView);
			visibilityFastScroller();
			return v;
		}
	}

	private void showEmptyView() {
		if (((ManagerActivityLollipop) context).getIsSearchEnabled()) {
			showEmptySearchResults();
		} else {
			showEmptyResults();
		}
	}


	@Override
	public void onActivityCreated(Bundle savedInstanceState) {
		super.onActivityCreated(savedInstanceState);
		setRetainInstance(true);
	}

	@Override
	public void onResume() {
		super.onResume();
		reDoTheSelectionAfterRotation();
		reSelectUnhandledItem();
	}

	private void reDoTheSelectionAfterRotation() {
		if (((ManagerActivityLollipop) context).isListCameraUploads()) {
			if (adapterList != null && adapterList.getSelectedDocuments().size() > 0) {
				logDebug("There is previous selected items, we need to redo the selection");
				activateActionMode();
				updateActionModeTitle();
			}
		} else {
			if (adapterGrid != null && adapterGrid.getSelectedDocuments().size() > 0) {
				logDebug("There is previous selected items, we need to redo the selection");
				adapterGrid.refreshActionModeTitle();
			}
		}
	}

	private void reSelectUnhandledItem() {
		if (((ManagerActivityLollipop) context).isListCameraUploads() && adapterList != null) {
			adapterList.reSelectUnhandledNode();
		}
	}

	public void selectAll(){
		if (((ManagerActivityLollipop)context).isListCameraUploads()){
			if (adapterList != null){
				if(adapterList.isMultipleSelect()){
					adapterList.selectAll();
				}
				else{
					adapterList.setMultipleSelect(true);
					adapterList.selectAll();
					
					actionMode = ((AppCompatActivity)context).startSupportActionMode(new ActionBarCallBack());
				}
				
				updateActionModeTitle();

			}
		}
		else{
			if (adapterGrid != null){
				if(adapterGrid.isMultipleSelect()){
					adapterGrid.selectAll();
				}
				else{
					adapterGrid.setMultipleSelect(true);
					adapterGrid.selectAll();
				}
			}
		}
	}
	
	public void setInitialPreferences(){
		logDebug("setInitialPreferences");
//		DatabaseHandler dbH = new DatabaseHandler(getApplicationContext());
		DatabaseHandler dbH = DatabaseHandler.getDbHandler(context);
		dbH.setFirstTime(false);
//		dbH.setCamSyncEnabled(false);
		dbH.setStorageAskAlways(true);
		File defaultDownloadLocation = buildDefaultDownloadDir(context);
		defaultDownloadLocation.mkdirs();
		
		dbH.setStorageDownloadLocation(defaultDownloadLocation.getAbsolutePath());
		dbH.setPinLockEnabled(false);
		dbH.setPinLockCode("");

		ArrayList<MegaNode> nodeLinks = megaApi.getPublicLinks();
		if(nodeLinks == null || nodeLinks.size() == 0){
			logDebug("No public links: showCopyright set true");
			dbH.setShowCopyright(true);
		} else {
			logDebug("Already public links: showCopyright set false");
			dbH.setShowCopyright(false);
		}
	}
	
	public String getImageDateString(int month, int year){
		String ret = "";
		year = year + 1900;
	
		switch(month){
			case 0:{
				ret = context.getString(R.string.january) + " " + year;
				break;
			}
			case 1:{
				ret = context.getString(R.string.february) + " " + year;
				break;
			}
			case 2:{
				ret = context.getString(R.string.march) + " " + year;
				break;
			}
			case 3:{
				ret = context.getString(R.string.april) + " " + year;
				break;
			}
			case 4:{
				ret = context.getString(R.string.may) + " " + year;
				break;
			}
			case 5:{
				ret = context.getString(R.string.june) + " " + year;
				break;
			}
			case 6:{
				ret = context.getString(R.string.july) + " " + year;
				break;
			}
			case 7:{
				ret = context.getString(R.string.august) + " " + year;
				break;
			}
			case 8:{
				ret = context.getString(R.string.september) + " " + year;
				break;
			}
			case 9:{
				ret = context.getString(R.string.october) + " " + year;
				break;
			}
			case 10:{
				ret = context.getString(R.string.november) + " " + year;
				break;
			}
			case 11:{
				ret = context.getString(R.string.december) + " " + year;
				break;
			}
		}
		return ret;
	}
		
	@Override
    public void onAttach(Activity activity) {
        super.onAttach(activity);
        context = activity;
        aB = ((AppCompatActivity)activity).getSupportActionBar();
    }

	@Override
	public void onAttach(Context context) {
		logDebug("onAttach");

		super.onAttach(context);
		this.context = context;
		aB = ((AppCompatActivity)context).getSupportActionBar();
	}
	
	@SuppressLint("NewApi")
	public void cameraOnOffFirstTime(){
		((ManagerActivityLollipop) context).setFirstLogin(false);
//		firstTimeCam = false;
		DatabaseHandler dbH = DatabaseHandler.getDbHandler(context);
		dbH.setCamSyncEnabled(true);
		File localFile = Environment.getExternalStoragePublicDirectory(Environment.DIRECTORY_DCIM);
		String localPath = localFile.getAbsolutePath();
		dbH.setCamSyncLocalPath(localPath);
		dbH.setCameraFolderExternalSDCard(false);
		if (switchCellularConnection.isChecked()){
			dbH.setCamSyncWifi(false);
		}
		else{
			dbH.setCamSyncWifi(true);
		}
		if(switchUploadVideos.isChecked()){
			dbH.setCamSyncFileUpload(MegaPreferences.PHOTOS_AND_VIDEOS);
		}
		else{
			dbH.setCamSyncFileUpload(MegaPreferences.ONLY_PHOTOS);
		}
  
		saveCompressionSettings();
        startCU();
		
		((ManagerActivityLollipop)context).refreshCameraUpload();
	}
	
	@SuppressLint("NewApi")
	public void cameraOnOff(){
		final DatabaseHandler dbH = DatabaseHandler.getDbHandler(context);
		MegaPreferences prefs = dbH.getPreferences();
		boolean isEnabled = false;
		if (prefs != null){
			if (prefs.getCamSyncEnabled() != null){
				if (Boolean.parseBoolean(prefs.getCamSyncEnabled())){
					isEnabled = true;
				}
			}
		}

		if (isEnabled){
			resetCUTimestampsAndCache();
            dbH.setCamSyncEnabled(false);
			dbH.deleteAllSyncRecords(SyncRecord.TYPE_ANY);
            stopRunningCameraUploadService(context);
			((ManagerActivityLollipop)context).refreshCameraUpload();
		}
		else{
            prefs = dbH.getPreferences();
            if (prefs != null &&
                    !TextUtils.isEmpty(prefs.getCamSyncLocalPath()) &&
                    !TextUtils.isEmpty(prefs.getCamSyncFileUpload()) &&
                    !TextUtils.isEmpty(prefs.getCamSyncWifi())
            ) {
                resetCUTimestampsAndCache();
                dbH.setCamSyncEnabled(true);
                dbH.deleteAllSyncRecords(SyncRecord.TYPE_ANY);
                
                //video quality
                saveCompressionSettings();
                startCU();
                ((ManagerActivityLollipop)context).refreshCameraUpload();
                
                return;
            }
			
			AlertDialog wifiDialog;
			
			final ListAdapter adapter = new ArrayAdapter<String>(context, R.layout.select_dialog_singlechoice, android.R.id.text1, new String[] {getResources().getString(R.string.cam_sync_wifi), getResources().getString(R.string.cam_sync_data)});
			AlertDialog.Builder builder = new AlertDialog.Builder(context, R.style.AppCompatAlertDialogStyle);


            builder.setTitle(getString(R.string.section_photo_sync));
            builder.setSingleChoiceItems(adapter, -1, new DialogInterface.OnClickListener() {

                @Override
                public void onClick(DialogInterface dialog, int which) {
                    logDebug("AlertDialog");
                    resetCUTimestampsAndCache();
                    dbH.setCamSyncEnabled(true);
                    dbH.setCamSyncFileUpload(MegaPreferences.ONLY_PHOTOS);
                    File localFile = Environment.getExternalStoragePublicDirectory(Environment.DIRECTORY_DCIM);
                    String localPath = localFile.getAbsolutePath();
                    dbH.setCamSyncLocalPath(localPath);
                    dbH.setCameraFolderExternalSDCard(false);
                    startCU();

                    ((ManagerActivityLollipop) context).refreshCameraUpload();
                    switch (which) {
                        case 0: {
                            dbH.setCamSyncWifi(true);
                            break;
                        }
                        case 1: {
                            dbH.setCamSyncWifi(false);
                            break;
                        }
                    }
                    dialog.dismiss();
                }
            });
			
			builder.setPositiveButton(context.getString(R.string.general_cancel), new DialogInterface.OnClickListener() {
				
				@Override
				public void onClick(DialogInterface dialog, int which) {
					dialog.dismiss();
				}
			});

			wifiDialog = builder.create();
			wifiDialog.show();
		}
	}
	
	@Override
    public void onRequestPermissionsResult(int requestCode,String[] permissions,int[] grantResults) {
        super.onRequestPermissionsResult(requestCode,permissions,grantResults);
        switch (requestCode) {
            case REQUEST_CAMERA_ON_OFF:{
                if (grantResults.length > 0 && grantResults[0] == PackageManager.PERMISSION_GRANTED){
					((ManagerActivityLollipop) context).checkIfShouldShowBusinessCUAlert(BUSINESS_CU_FRAGMENT_CU, false);
                }
        
                break;
            }
    
            case REQUEST_CAMERA_ON_OFF_FIRST_TIME:{
                if (grantResults.length > 0 && grantResults[0] == PackageManager.PERMISSION_GRANTED){
					((ManagerActivityLollipop) context).checkIfShouldShowBusinessCUAlert(BUSINESS_CU_FRAGMENT_CU, true);
                }
        
                break;
            }
        }
    }
	
	@SuppressLint("NewApi")
	@Override
    public void onClick(View v) {
        ((MegaApplication)((Activity)context).getApplication()).sendSignalPresenceActivity();
        String[] permissions = {android.Manifest.permission.READ_EXTERNAL_STORAGE};
        
        switch (v.getId()) {
            case R.id.relative_layout_file_grid_browser_camera_upload_on_off:
            case R.id.relative_layout_file_list_browser_camera_upload_on_off: {
                if (type == TYPE_CAMERA) {
                    if (hasPermissions(context,permissions)) {
						((ManagerActivityLollipop) context).checkIfShouldShowBusinessCUAlert(BUSINESS_CU_FRAGMENT_CU, false);
                    } else {
                        requestCameraUploadPermission(permissions, REQUEST_CAMERA_ON_OFF);
                    }
                } else {
                    ((ManagerActivityLollipop)context).moveToSettingsSection();
                }
                break;
            }
            case R.id.cam_sync_button_ok: {
                if (hasPermissions(context,permissions)) {
					((ManagerActivityLollipop) context).checkIfShouldShowBusinessCUAlert(BUSINESS_CU_FRAGMENT_CU, true);
                }else{
                    requestCameraUploadPermission(permissions, REQUEST_CAMERA_ON_OFF_FIRST_TIME);
                }
                ((ManagerActivityLollipop) context).showHideBottomNavigationView(false);
                break;
            }
            case R.id.cam_sync_button_skip: {
                toCloudDrive();
                break;
            }
        }
    }

    private void toCloudDrive() {
        ((ManagerActivityLollipop)context).setFirstLogin(false);
        dbH.setCamSyncEnabled(false);
        ((ManagerActivityLollipop)context).setInitialCloudDrive();
    }

    
    private void requestCameraUploadPermission(String[] permissions, int requestCode){
        ActivityCompat.requestPermissions((ManagerActivityLollipop)context,
                permissions,
                requestCode);
    }
	
	public void itemClick(int position, ImageView imageView, int[] screenPosition) {
		
		PhotoSyncHolder psHPosition = nodesArray.get(position);

		if (((ManagerActivityLollipop)context).isListCameraUploads()){
			logDebug("isList");
			if (adapterList.isMultipleSelect()){
				adapterList.toggleSelection(position);
				List<PhotoSyncHolder> documents = adapterList.getSelectedDocuments();
				if (documents.size() > 0){
					updateActionModeTitle();
				}
				else{
					clearSelections();
				}
			}
			else{
				if (psHPosition.isNode){
					MegaNode psHMegaNode = megaApi.getNodeByHandle(psHPosition.handle);
					if (psHMegaNode != null){
						int positionInNodes = 0;
						for (int i=0;i<nodes.size();i++){
							if(nodes.get(i).getHandle() == psHMegaNode.getHandle()){
								positionInNodes = i;
							}
						}
						if (MimeTypeList.typeForName(psHMegaNode.getName()).isImage()){
							Intent intent = new Intent(context, FullScreenImageViewerLollipop.class);
							intent.putExtra("position", positionInNodes);
							if(((ManagerActivityLollipop)context).isFirstNavigationLevel() == true){
								intent.putExtra("adapterType", PHOTO_SYNC_ADAPTER);
								arrayHandles = null;

							}else{
								intent.putExtra("adapterType", SEARCH_BY_ADAPTER);
								arrayHandles = new long[nodes.size()];
								for(int i = 0; i < nodes.size(); i++) {
									arrayHandles[i] = nodes.get(i).getHandle();
								}
								intent.putExtra("handlesNodesSearch",arrayHandles);

							}

							intent.putExtra("isFolderLink", false);
							if (megaApi.getParentNode(psHMegaNode).getType() == MegaNode.TYPE_ROOT){
								intent.putExtra("parentNodeHandle", -1L);
							}
							else{
								intent.putExtra("parentNodeHandle", megaApi.getParentNode(psHMegaNode).getHandle());
							}

							intent.putExtra("orderGetChildren", ((ManagerActivityLollipop)context).orderCamera);
							intent.putExtra("screenPosition", screenPosition);
							startActivity(intent);
							((ManagerActivityLollipop) context).overridePendingTransition(0,0);
							imageDrag = imageView;
						}
						else if (MimeTypeList.typeForName(psHMegaNode.getName()).isVideoReproducible()){

							String mimeType = MimeTypeList.typeForName(psHMegaNode.getName()).getType();
							logDebug("FILE HANDLE: " + psHMegaNode.getHandle());

							Intent mediaIntent;
							boolean internalIntent;
							if (MimeTypeList.typeForName(psHMegaNode.getName()).isVideoNotSupported()){
								mediaIntent = new Intent(Intent.ACTION_VIEW);
								internalIntent = false;
							}
							else {
								mediaIntent = new Intent(context, AudioVideoPlayerLollipop.class);
								internalIntent = true;
							}
							mediaIntent.putExtra("position", positionInNodes);
							if (megaApi.getParentNode(psHMegaNode).getType() == MegaNode.TYPE_ROOT){
								mediaIntent.putExtra("parentNodeHandle", -1L);
							}
							else{
								mediaIntent.putExtra("parentNodeHandle", megaApi.getParentNode(psHMegaNode).getHandle());
							}
							mediaIntent.putExtra("orderGetChildren", ((ManagerActivityLollipop)context).orderCamera);
							mediaIntent.putExtra("adapterType", FILE_BROWSER_ADAPTER);
							mediaIntent.putExtra("HANDLE", psHMegaNode.getHandle());
							mediaIntent.putExtra("FILENAME", psHMegaNode.getName());
							mediaIntent.putExtra("screenPosition", screenPosition);
							if(((ManagerActivityLollipop)context).isFirstNavigationLevel() == true){
								mediaIntent.putExtra("adapterType", PHOTO_SYNC_ADAPTER);
								arrayHandles = null;

							}else{
								mediaIntent.putExtra("adapterType", SEARCH_BY_ADAPTER);
								arrayHandles = new long[nodes.size()];
								for(int i = 0; i < nodes.size(); i++) {
									arrayHandles[i] = nodes.get(i).getHandle();
								}
								mediaIntent.putExtra("handlesNodesSearch",arrayHandles);

							}
                            String localPath = null;
                            try {
                                localPath = findVideoLocalPath(context, psHMegaNode);
                            } catch (Exception e) {
                                e.printStackTrace();
                                logWarning(e.getMessage());
                            }
                            if (localPath != null && checkFingerprint(megaApi,psHMegaNode,localPath)) {
								File mediaFile = new File(localPath);

								if (Build.VERSION.SDK_INT >= Build.VERSION_CODES.N && localPath.contains(Environment.getExternalStorageDirectory().getPath())) {
									mediaIntent.setDataAndType(FileProvider.getUriForFile(context, "mega.privacy.android.app.providers.fileprovider", mediaFile), MimeTypeList.typeForName(psHMegaNode.getName()).getType());
								}
								else{
									mediaIntent.setDataAndType(Uri.fromFile(mediaFile), MimeTypeList.typeForName(psHMegaNode.getName()).getType());
								}
								mediaIntent.addFlags(Intent.FLAG_GRANT_READ_URI_PERMISSION);
							}
							else {
								if (megaApi.httpServerIsRunning() == 0) {
									megaApi.httpServerStart();
								}

								ActivityManager.MemoryInfo mi = new ActivityManager.MemoryInfo();
								ActivityManager activityManager = (ActivityManager) context.getSystemService(Context.ACTIVITY_SERVICE);
								activityManager.getMemoryInfo(mi);

								if(mi.totalMem>BUFFER_COMP){
									logDebug("Total mem: " + mi.totalMem + " allocate 32 MB");
									megaApi.httpServerSetMaxBufferSize(MAX_BUFFER_32MB);
								}
								else{
									logDebug("Total mem: " + mi.totalMem + " allocate 16 MB");
									megaApi.httpServerSetMaxBufferSize(MAX_BUFFER_16MB);
								}

								String url = megaApi.httpServerGetLocalLink(psHMegaNode);
								mediaIntent.setDataAndType(Uri.parse(url), mimeType);
							}
							if (internalIntent) {
								context.startActivity(mediaIntent);
							}
							else {
								if (isIntentAvailable(context, mediaIntent)) {
									context.startActivity(mediaIntent);
								} else {
									((ManagerActivityLollipop) context).showSnackbar(SNACKBAR_TYPE, context.getString(R.string.intent_not_available), -1);
									adapterList.notifyDataSetChanged();
									ArrayList<Long> handleList = new ArrayList<Long>();
									handleList.add(psHMegaNode.getHandle());
									NodeController nC = new NodeController(context);
									nC.prepareForDownload(handleList, true);
								}
							}
							((ManagerActivityLollipop) context).overridePendingTransition(0,0);
							imageDrag = imageView;
						}
						else{
							adapterList.notifyDataSetChanged();
							ArrayList<Long> handleList = new ArrayList<Long>();
							handleList.add(psHMegaNode.getHandle());
							NodeController nC = new NodeController(context);
							nC.prepareForDownload(handleList, true);
						}
					}
				}
			}
		}
		else{
			logDebug("isGrid");
		}
	}

	public String getPath(String fileName, long fileSize, String destDir, MegaNode file) {
		logDebug("getPath");
		String path = null;
		if (destDir != null) {
			File dir = new File(destDir);
			File[] listFiles = dir.listFiles();

			if (listFiles != null) {
				for (int i = 0; i < listFiles.length; i++) {
					if (listFiles[i].isDirectory()) {
						path = getPath(fileName, fileSize, listFiles[i].getAbsolutePath(), file);
					} else {
						path = getLocalFile(context, fileName, fileSize);
					}
				}
			}
		}

		return path;
	}

	private void clearSelections() {
		logDebug("clearSelections");
		if (((ManagerActivityLollipop)context).isListCameraUploads()){
			if (adapterList != null){
				if(adapterList.isMultipleSelect()){
					adapterList.clearSelections();
					hideMultipleSelect();
				}
				hideMultipleSelect();
				updateActionModeTitle();
			}
		}
		else{
			if (adapterGrid != null){
				if(adapterGrid.isMultipleSelect()){
					adapterGrid.clearSelections();
				}
				hideMultipleSelect();
				updateActionModeTitle();
			}
		}
	}

	private void updateActionModeTitle() {

		logDebug("updateActionModeTitle");
		if (actionMode == null || getActivity() == null) {
			return;
		}

		int files = 0;
		int folders = 0;

		if(adapterList!=null){
			List<PhotoSyncHolder> documents = adapterList.getSelectedDocuments();

			for (PhotoSyncHolder document : documents) {
				MegaNode n = megaApi.getNodeByHandle(document.handle);
				if (n != null){
					if (n.isFile()) {
						files++;
					} else if (n.isFolder()) {
						folders++;
					}
				}
			}

		}else if(adapterGrid!=null){
			List<MegaNode> documents = adapterGrid.getSelectedDocuments();

			for (MegaNode document : documents) {
				MegaNode n = megaApi.getNodeByHandle(document.getHandle());
				if (n != null){
					if (n.isFile()) {
						files++;
					} else if (n.isFolder()) {
						folders++;
					}
				}
			}
		}

		Resources res = getActivity().getResources();

		String title;
		int sum=files+folders;

		if (files == 0 && folders == 0) {
			title = Integer.toString(sum);
		} else if (files == 0) {
			title = Integer.toString(folders);
		} else if (folders == 0) {
			title = Integer.toString(files);
		} else {
			title = Integer.toString(sum);
		}
		actionMode.setTitle(title);
		try {
			actionMode.invalidate();
		} catch (NullPointerException e) {
			e.printStackTrace();
			logError("Invalidate error", e);
		}
		// actionMode.
	}

	/*
	 * Disable selection
	 */
	public void hideMultipleSelect() {
		logDebug("hideMultipleSelect");
		if (((ManagerActivityLollipop)context).isListCameraUploads()){
			if (adapterList != null){
				adapterList.setMultipleSelect(false);

			}
		}
		else{
			if (adapterGrid != null){
				adapterGrid.setMultipleSelect(false);

			}
		}

		if (actionMode != null) {
			actionMode.finish();
		}
	}

	public int onBackPressed(){
		logDebug("onBackPressed");

		if(((ManagerActivityLollipop)context).getFirstLogin()){
			((ManagerActivityLollipop) context).setFirstLogin(false);
			dbH.setCamSyncEnabled(false);
			((ManagerActivityLollipop) context).refreshMenu();
		}


		if(((ManagerActivityLollipop)context).isFirstNavigationLevel() == true){
			return 0;
		}else{
			long cameraUploadHandle = getPhotoSyncHandle();
			MegaNode nps = megaApi.getNodeByHandle(cameraUploadHandle);
			if (nps != null) {
				ArrayList<MegaNode> nodes = megaApi.getChildren(nps, orderBy);
				setNodes(nodes);

				((ManagerActivityLollipop)context).invalidateOptionsMenu();
				((ManagerActivityLollipop)context).setIsSearchEnabled(false);
				((ManagerActivityLollipop)context).setToolbarTitle();
				return 1;
			}
			return 0;
		}
	}

	public long getPhotoSyncHandle(){

		if (type == TYPE_CAMERA){
			DatabaseHandler dbH = DatabaseHandler.getDbHandler(context);
			MegaPreferences prefs = dbH.getPreferences();
			if (prefs == null){
				photosyncHandle = -1;
			}
			else{
				//The "PhotoSync" folder exists?
				if (prefs.getCamSyncHandle() == null){
					photosyncHandle = -1;
				}
				else{
					photosyncHandle = Long.parseLong(prefs.getCamSyncHandle());
					if (megaApi.getNodeByHandle(photosyncHandle) == null){
						photosyncHandle = -1;
					}
				}
			}
			
			if (photosyncHandle == -1){
				ArrayList<MegaNode> nl = megaApi.getChildren(megaApi.getRootNode());
				for (int i=0;i<nl.size();i++){
					if ((context.getString(R.string.section_photo_sync).compareTo(nl.get(i).getName()) == 0) && (nl.get(i).isFolder())){
						photosyncHandle = nl.get(i).getHandle();
						dbH.setCamSyncHandle(photosyncHandle);
						if (listView != null){
							listView.setVisibility(View.VISIBLE);
							emptyImageView.setVisibility(View.GONE);
							emptyTextView.setVisibility(View.GONE);
						}
						break;
					}
				}
			}
			
			if (((ManagerActivityLollipop)context).isListCameraUploads()){
				if (adapterList != null){
					adapterList.setPhotoSyncHandle(photosyncHandle);
				}
			}
			else{
				if (adapterGrid != null){
					adapterGrid.setPhotoSyncHandle(photosyncHandle);
				}
			}
			
			return photosyncHandle;
		}
		else if (type == TYPE_MEDIA){
			
			if (prefs == null){
				photosyncHandle = -1;
			}
			else{
				//The "PhotoSync" folder exists?
				if (prefs.getCamSyncHandle() == null){
					photosyncHandle = -1;
				}
				else{
					photosyncHandle = Long.parseLong(prefs.getMegaHandleSecondaryFolder());
					if (megaApi.getNodeByHandle(photosyncHandle) == null){
						photosyncHandle = -1;
					}
				}
			}
		
			if (((ManagerActivityLollipop)context).isListCameraUploads()){
				if (adapterList != null){
					adapterList.setPhotoSyncHandle(photosyncHandle);
				}
			}
			else{
				if (adapterGrid != null){
					adapterGrid.setPhotoSyncHandle(photosyncHandle);
				}
			}
		}
		
		return photosyncHandle;
	}

	public void setOrderBy(int orderBy) {
	    this.orderBy = orderBy;
	    if (adapterGrid != null) {
	        adapterGrid.setOrder(orderBy);
        }
    }

	public void setNodes(ArrayList<MegaNode> nodes){
		this.nodes = nodes;

		if (((ManagerActivityLollipop)context).isListCameraUploads()){
			this.nodesArray.clear();
			int month = 0;
			int year = 0;
			for (int i=0;i<nodes.size();i++){
				PhotoSyncHolder psh = new PhotoSyncHolder();
				Date d = new Date(nodes.get(i).getModificationTime()*1000);
				if ((month == d.getMonth()) && (year == d.getYear())){
					psh.isNode = true;
					psh.handle = nodes.get(i).getHandle();
					nodesArray.add(psh);
				}
				else{
					month = d.getMonth();
					year = d.getYear();
					psh.isNode = false;
					psh.monthYear = getImageDateString(month, year);
					nodesArray.add(psh);
					psh = new PhotoSyncHolder();
					psh.isNode = true;
					psh.handle = nodes.get(i).getHandle();
					nodesArray.add(psh);
					logDebug("MONTH: " + d.getMonth() + ", YEAR: " + d.getYear());
				}
			}
			if (adapterList != null){
				adapterList.setNodes(nodesArray, nodes);

				visibilityFastScroller();

				if (adapterList.getItemCount() == 0){
					if (listView != null){
						listView.setVisibility(View.GONE);
						emptyImageView.setVisibility(View.VISIBLE);
						emptyTextView.setVisibility(View.VISIBLE);
					}
				}
				else{
					if (listView != null){
						listView.setVisibility(View.VISIBLE);
						emptyImageView.setVisibility(View.GONE);
						emptyTextView.setVisibility(View.GONE);
					}					

				}			
			}	
		}
		else{
			
			if (outMetrics == null){
				outMetrics = new DisplayMetrics ();
			}

			if (listView == null){
				return;
			}

			listView.setVisibility(View.VISIBLE);
			emptyImageView.setVisibility(View.GONE);
			emptyTextView.setVisibility(View.GONE);
 
		    int totalWidth = outMetrics.widthPixels;
		    		    
		    int gridWidth = 0;
		    int numberOfCells = 0;
		    if (((ManagerActivityLollipop)context).isSmallGridCameraUploads){
				gridWidth = totalWidth / GRID_SMALL;
				numberOfCells = GRID_SMALL;
		    }else{
				gridWidth = totalWidth / GRID_LARGE;
				numberOfCells = GRID_LARGE;
		    }
		    
			if (monthPics != null){
				monthPics.clear();
			}
			
			int month = 0;
			int year = 0;
			MegaMonthPicLollipop monthPic = new MegaMonthPicLollipop();
			boolean thereAreImages = false;
//			for (int i=0;i<nodes.size();i++){
//				if (nodes.get(i).isFolder()){
//					continue;
//				}
//
//				if (!MimeTypeList.typeForName(nodes.get(i).getName()).isImage() && (!MimeTypeList.typeForName(nodes.get(i).getName()).isVideo())){
//					continue;
//				}
//
//				Date d = new Date(nodes.get(i).getModificationTime()*1000);
//				if ((month == 0) && (year == 0)){
//					month = d.getMonth();
//					year = d.getYear();
//					monthPic.monthYearString = getImageDateString(month, year);
//					monthPics.add(monthPic);
//					monthPic = new MegaMonthPicLollipop();
//					i--;
//				}
//				else if ((month == d.getMonth()) && (year == d.getYear())){
//					thereAreImages = true;
//					if (monthPic.nodeHandles.size() == numberOfCells){
//						monthPics.add(monthPic);
//						monthPic = new MegaMonthPicLollipop();
//						monthPic.nodeHandles.add(nodes.get(i).getHandle());
//					}
//					else{
//						monthPic.nodeHandles.add(nodes.get(i).getHandle());
//					}
//				}
//				else{
//					month = d.getMonth();
//					year = d.getYear();
//					monthPics.add(monthPic);
//					monthPic = new MegaMonthPicLollipop();
//					monthPic.monthYearString = getImageDateString(month, year);
//					monthPics.add(monthPic);
//					monthPic = new MegaMonthPicLollipop();
//					i--;
//				}
//			}
			List<MegaPhotoSyncGridTitleAdapterLollipop.ItemInformation> itemInformationList = new ArrayList<>(nodes.size());
			int countTitles = 0;
			for (int i=0;i<nodes.size();i++){
				MegaNode n = nodes.get(i);
				if (n.isFolder()){
					continue;
				}

				if (!MimeTypeList.typeForName(n.getName()).isImage() && (!MimeTypeList.typeForName(n.getName()).isVideo())){
					continue;
				}

				thereAreImages = true;

				Date d = new Date(n.getModificationTime()*1000);
				if ((month == 0) && (year == 0)){
					month = d.getMonth();
					year = d.getYear();
					monthPic.monthYearString = getImageDateString(month, year);
					itemInformationList.add(new MegaPhotoSyncGridTitleAdapterLollipop.ItemInformation(MegaPhotoSyncGridTitleAdapterLollipop.TYPE_ITEM_TITLE, monthPic.monthYearString, monthPic));
					countTitles++;
					monthPic.nodeHandles.add(n.getHandle());
					monthPic.setPosition(n, i);
					if(!isVideoFile(n.getName())){
						itemInformationList.add(new MegaPhotoSyncGridTitleAdapterLollipop.ItemInformation(MegaPhotoSyncGridTitleAdapterLollipop.TYPE_ITEM_IMAGE, n, monthPic));
					}
					else{
						itemInformationList.add(new MegaPhotoSyncGridTitleAdapterLollipop.ItemInformation(MegaPhotoSyncGridTitleAdapterLollipop.TYPE_ITEM_VIDEO, n, monthPic));
					}
//						monthPics.add(monthPic);
//						monthPic = new MegaMonthPicLollipop();
//						i--;
				}
				else if ((month == d.getMonth()) && (year == d.getYear())){
//						if (monthPic.nodeHandles.size() == numberOfCells){
//							monthPics.add(monthPic);
//							monthPic = new MegaMonthPicLollipop();
//							monthPic.nodeHandles.add(nodes.get(i).getHandle());
//						}
//						else{
					monthPic.nodeHandles.add(n.getHandle());
					monthPic.setPosition(n, i);
					if(!isVideoFile(n.getName())){
						itemInformationList.add(new MegaPhotoSyncGridTitleAdapterLollipop.ItemInformation(MegaPhotoSyncGridTitleAdapterLollipop.TYPE_ITEM_IMAGE, n, monthPic));
					}
					else{
						itemInformationList.add(new MegaPhotoSyncGridTitleAdapterLollipop.ItemInformation(MegaPhotoSyncGridTitleAdapterLollipop.TYPE_ITEM_VIDEO, n, monthPic));
					}
//						}
				}
				else{
					month = d.getMonth();
					year = d.getYear();
					monthPics.add(monthPic);
					monthPic = new MegaMonthPicLollipop();
					monthPic.monthYearString = getImageDateString(month, year);
					itemInformationList.add(new MegaPhotoSyncGridTitleAdapterLollipop.ItemInformation(MegaPhotoSyncGridTitleAdapterLollipop.TYPE_ITEM_TITLE, monthPic.monthYearString, monthPic));
					countTitles++;
					monthPic.nodeHandles.add(n.getHandle());
					monthPic.setPosition(n, i);
					if(!isVideoFile(n.getName())){
						itemInformationList.add(new MegaPhotoSyncGridTitleAdapterLollipop.ItemInformation(MegaPhotoSyncGridTitleAdapterLollipop.TYPE_ITEM_IMAGE, n, monthPic));
					}
					else{
						itemInformationList.add(new MegaPhotoSyncGridTitleAdapterLollipop.ItemInformation(MegaPhotoSyncGridTitleAdapterLollipop.TYPE_ITEM_VIDEO, n, monthPic));
					}
//						monthPics.add(monthPic);
//						monthPic = new MegaMonthPicLollipop();
//						i--;
				}
			}
			if (nodes.size() > 0){
				monthPics.add(monthPic);
			}
			visibilityFastScroller();

			if (!thereAreImages){
				monthPics.clear();
				emptyImageView.setVisibility(View.VISIBLE);
				emptyTextView.setVisibility(View.VISIBLE);
				showEmptyResults();
				listView.setVisibility(View.GONE);
			}
			else{
				emptyImageView.setVisibility(View.GONE);
				emptyTextView.setVisibility(View.GONE);
				listView.setVisibility(View.VISIBLE);
			}
			
			if (adapterGrid != null){
				logDebug("ADAPTERGRID.MONTHPICS = " + monthPics.size());
				adapterGrid.setNumberOfCells(numberOfCells, gridWidth);
				adapterGrid.setNodes(monthPics, nodes, itemInformationList.size(), countTitles, itemInformationList);
			}
		}
	}

	public void showEmptySearchResults() {
		emptyTextView.setVisibility(View.VISIBLE);
		emptyTextViewFirst.setText(getText(R.string.no_results_found));
	}

	private void showEmptyResults() {
		String textToShow = String.format(context.getString(R.string.context_empty_camera_uploads));

		try{
			textToShow = textToShow.replace("[A]", "<font color=\'#000000\'>");
			textToShow = textToShow.replace("[/A]", "</font>");
			textToShow = textToShow.replace("[B]", "<font color=\'#7a7a7a\'>");
			textToShow = textToShow.replace("[/B]", "</font>");
		}
		catch (Exception e){}
		Spanned result = null;
		if (android.os.Build.VERSION.SDK_INT >= android.os.Build.VERSION_CODES.N) {
			result = Html.fromHtml(textToShow,Html.FROM_HTML_MODE_LEGACY);
		} else {
			result = Html.fromHtml(textToShow);
		}
		emptyTextViewFirst.setText(result);
	}

	public void notifyDataSetChanged(){
		if (((ManagerActivityLollipop)context).isListCameraUploads()){
			if (adapterList != null){
				adapterList.notifyDataSetChanged();
			}
		}
		else{
			if (adapterGrid != null){
				adapterGrid.notifyDataSetChanged();
			}
		}
	}

//	public void setFirstLogin(boolean firstTimeCam){
//		this.firstTimeCam = firstTimeCam;
//	}
//
//	public boolean getFirstLogin(){
//		return firstTimeCam;
//	}

	public boolean showSelectMenuItem(){
		if (((ManagerActivityLollipop)context).isListCameraUploads()){
			if (adapterList != null){
				return adapterList.isMultipleSelect();
			}
		}
		else{
			if (adapterGrid != null){
				return adapterGrid.isMultipleSelect();
			}
		}
		
		return false;
	}

	public int getItemCountList(){
		if(adapterList != null){
			return adapterList.getItemCount();
		}
		return 0;
	}

	public int getItemCountGrid(){
		if(adapterGrid != null){
			return adapterGrid.getItemCount();
		}
		return 0;
	}

	public RecyclerView getRecyclerView(){
		return listView;
	}

	@Override
	public void onRequestStart(MegaApiJava api, MegaRequest request) {
		if (request.getType() == MegaRequest.TYPE_CREATE_FOLDER){
			logDebug("Create folder start");
		}		
	}

	@Override
	public void onRequestUpdate(MegaApiJava api, MegaRequest request) {

	}

	@Override
	public void onRequestFinish(MegaApiJava api, MegaRequest request,
			MegaError e) {
		if (request.getType() == MegaRequest.TYPE_CREATE_FOLDER){
			logDebug("Create folder finished");
			try { 
				statusDialog.dismiss();	
			} 
			catch (Exception ex) {}
			
			if (e.getErrorCode() == MegaError.API_OK){
				Toast.makeText(context, context.getString(R.string.camera_uploads_created), Toast.LENGTH_LONG).show();
				emptyImageView.setVisibility(View.VISIBLE);
				emptyImageView.setOnClickListener(this);
				emptyTextView.setVisibility(View.VISIBLE);
				listView.setVisibility(View.GONE);
			}
		}
	}

	@Override
	public void onRequestTemporaryError(MegaApiJava api, MegaRequest request,
			MegaError e) {

	}

	public boolean getIsLargeGrid() {
		boolean isSmall = ((ManagerActivityLollipop)context).isSmallGridCameraUploads;
		boolean isLarge = !isSmall;
		return isLarge;
		//		return ((ManagerActivityLollipop)context).isLargeGridCameraUploads;

	}
	
	@Override
	public void onDestroy(){
		if(megaApi != null)
		{	
			megaApi.removeRequestListener(this);
		}
		if (handler != null) {
			handler.removeCallbacksAndMessages(null);
		}
		super.onDestroy();
	}

	@Override
	public void onDestroyView() {
		super.onDestroyView();
		if (((ManagerActivityLollipop) context).isListCameraUploads() && adapterList != null) {
			adapterList.clearTakenDownDialog();
		}
	}

	@Override
	public boolean onInterceptTouchEvent(RecyclerView rV, MotionEvent e) {
		logDebug("onInterceptTouchEvent");
		return false;
	}

	@Override
	public void onRequestDisallowInterceptTouchEvent(boolean arg0) {

	}

	@Override
	public void onTouchEvent(RecyclerView arg0, MotionEvent arg1) {

	}

	public void visibilityFastScroller(){
		if(nodes == null){
			fastScroller.setVisibility(View.GONE);
		}else{
			if(((ManagerActivityLollipop)context).isSmallGridCameraUploads){
				if (nodes.size() < MIN_ITEMS_SCROLLBAR_GRID) {
					fastScroller.setVisibility(View.GONE);
				} else {
					fastScroller.setVisibility(View.VISIBLE);
				}
			}else {
				if (nodes.size() < MIN_ITEMS_SCROLLBAR) {
					fastScroller.setVisibility(View.GONE);
				} else {
					fastScroller.setVisibility(View.VISIBLE);
				}
			}
		}
	}

	public ArrayList<MegaNode> searchDate(long[] searchByDate, ArrayList<MegaNode> nodes ){

		((ManagerActivityLollipop)context).setIsSearchEnabled(true);
		((ManagerActivityLollipop)context).setToolbarTitle();

		ArrayList<MegaNode> nodesResult = new ArrayList<>();
		Calendar cal = Calendar.getInstance();
		Calendar calTo = Calendar.getInstance();

		if(searchByDate[0] == 1){
			logDebug("Option day");

			cal.setTimeInMillis(searchByDate[1]);
			int selectedYear = cal.get(Calendar.YEAR);
			int selectedMonth = (cal.get(Calendar.MONTH));
			int selectedDay = cal.get(Calendar.DAY_OF_MONTH);

			//Title
			SimpleDateFormat titleFormat = new SimpleDateFormat("d MMM");
			Calendar calTitle = Calendar.getInstance();
			calTitle.set(selectedYear, selectedMonth, selectedDay);
			Date date = calTitle.getTime();
			String formattedDate = titleFormat.format(date);
			aB.setTitle(formattedDate);

			int nodeDay, nodeMonth, nodeYear;
			for (MegaNode node : nodes){
				Date d = new Date(node.getModificationTime()*1000);
				Calendar calNode = Calendar.getInstance();
				calNode.setTime(d);
				nodeDay = calNode.get(Calendar.DAY_OF_MONTH);
				nodeMonth = calNode.get(Calendar.MONTH);
				nodeYear = calNode.get(Calendar.YEAR);

				if((selectedYear == nodeYear) && (selectedMonth == nodeMonth) && (selectedDay == nodeDay)){
					nodesResult.add(node);
				}
			}

		}else if(searchByDate[0] == 2){

			if(searchByDate[2] == 1){
				logDebug("Option last month");
				int selectedDay = cal.get(Calendar.DAY_OF_MONTH);
				int selectedMonth = cal.get(Calendar.MONTH);
				int selectedYear = cal.get(Calendar.YEAR);

				if(selectedMonth == 0){
					selectedMonth = 11;
					selectedYear = selectedYear - 1;
				}else{
					selectedMonth = selectedMonth - 1;
				}

				//Title
				SimpleDateFormat titleFormat = new SimpleDateFormat("MMMM");
				Calendar calTitle = Calendar.getInstance();
				calTitle.set(selectedYear, selectedMonth, selectedDay);
				Date date = calTitle.getTime();
				String formattedDate = titleFormat.format(date);
				aB.setTitle(formattedDate);

				int nodeMonth, nodeYear;

				for (MegaNode node : nodes){
					Date d = new Date(node.getModificationTime()*1000);
					Calendar calNode = Calendar.getInstance();
					calNode.setTime(d);
					nodeMonth = calNode.get(Calendar.MONTH);
					nodeYear = calNode.get(Calendar.YEAR);

					if((selectedYear == nodeYear) && (selectedMonth == nodeMonth)){
						nodesResult.add(node);
					}
				}



			}else if(searchByDate[2] == 2){
				logDebug("Option last year");
				int selectedYear = (cal.get(Calendar.YEAR) - 1);

				//Title
				String formattedDate = String.valueOf(selectedYear);
				aB.setTitle(formattedDate);

				int nodeYear;
				for (MegaNode node : nodes){
					Date d = new Date(node.getModificationTime()*1000);
					Calendar calNode = Calendar.getInstance();
					calNode.setTime(d);
					nodeYear = calNode.get(Calendar.YEAR);

					if(selectedYear == nodeYear){
						nodesResult.add(node);
					}
				}
			}

		}else if(searchByDate[0] == 3){
			logDebug("Option period");

			cal.setTimeInMillis(searchByDate[3]);
			int selectedYearFrom = cal.get(Calendar.YEAR);
			int selectedMonthFrom = cal.get(Calendar.MONTH);
			int selectedDayFrom = cal.get(Calendar.DAY_OF_MONTH);

			calTo.setTimeInMillis(searchByDate[4]);
			int selectedYearTo = calTo.get(Calendar.YEAR);
			int selectedMonthTo = calTo.get(Calendar.MONTH);
			int selectedDayTo = calTo.get(Calendar.DAY_OF_MONTH);

			//Title
			SimpleDateFormat titleFormat = new SimpleDateFormat("d MMM");
			Calendar calTitleFrom = Calendar.getInstance();
			Calendar calTitleTo = Calendar.getInstance();

			calTitleFrom.set(selectedYearFrom, selectedMonthFrom, selectedDayFrom);
			calTitleTo.set(selectedYearTo, selectedMonthTo, selectedDayTo);
			Date dateFrom = calTitleFrom.getTime();
			Date dateTo = calTitleTo.getTime();

			String formattedDateFrom = titleFormat.format(dateFrom);
			String formattedDateTo = titleFormat.format(dateTo);

			String formattedDate = formattedDateFrom +" - "+ formattedDateTo;
			aB.setTitle(formattedDate);

			int nodeDay, nodeMonth, nodeYear;

			for (MegaNode node : nodes){
				int period = 0;
				Date d = new Date(node.getModificationTime()*1000);
				Calendar calNode = Calendar.getInstance();
				calNode.setTime(d);
				nodeDay = calNode.get(Calendar.DAY_OF_MONTH);
				nodeMonth = calNode.get(Calendar.MONTH);
				nodeYear = calNode.get(Calendar.YEAR);

				//Period From
				if(selectedYearFrom < nodeYear){
					period ++;
				}else if(selectedYearFrom == nodeYear){
					if(selectedMonthFrom < nodeMonth){
						period ++;
					}else if(selectedMonthFrom == nodeMonth){

						if(selectedDayFrom <= nodeDay){
							period ++;
						}
					}
				}

				//Period To
				if(selectedYearTo > nodeYear){
					period ++;
				}else if(selectedYearTo == nodeYear){
					if(selectedMonthTo > nodeMonth){
						period ++;
					}else if(selectedMonthTo == nodeMonth){

						if(selectedDayTo >= nodeDay){
							period ++;
						}
					}
				}

				if(period == 2){
					nodesResult.add(node);
				}
			}
		}
		return nodesResult;
		//setNodes(nodesResult);
	}

	public MegaPhotoSyncListAdapterLollipop getAdapterList() {
		return adapterList;
	}

	public MegaPhotoSyncGridTitleAdapterLollipop getAdapterGrid() {
		return adapterGrid;
	}

	public ArrayList<MegaMonthPicLollipop> getMonthPics() {
		return monthPics;
	}

	public ArrayList<PhotoSyncHolder> getNodesArray() {
		return nodesArray;
	}

    private void saveCompressionSettings(){
        dbH.setCameraUploadVideoQuality(MEDIUM);
        dbH.setConversionOnCharging(true);

        dbH.setChargingOnSize(DEFAULT_CONVENTION_QUEUE_SIZE);
    }
    
    private void startCU() {
        Handler handler = new Handler();
        handler.postDelayed(new Runnable() {
            
            @Override
            public void run() {
				logDebug("Starting CU");
                startCameraUploadService(context);
            }
        },1000);
    }

    public void resetSwitchButtonLabel(){
		relativeLayoutTurnOnOff.setVisibility(View.VISIBLE);
		turnOnOff.setText(getString(R.string.settings_camera_upload_turn_on).toUpperCase(Locale.getDefault()));
	}
}<|MERGE_RESOLUTION|>--- conflicted
+++ resolved
@@ -323,16 +323,6 @@
 					break;
 				case R.id.cab_menu_send_to_chat:
 					logDebug("Send files to chat");
-<<<<<<< HEAD
-					// For adapterGrid, please go to MegaPhotoSyncGridTitleAdapterLollipop
-					NodeController nC = new NodeController(context);
-					ArrayList<Long> handleList = new ArrayList<>();
-					for (PhotoSyncHolder holder : documentsList) {
-						handleList.add(holder.handle);
-					}
-					nC.checkIfHandlesAreMineAndSelectChatsToSendNodes(handleList);
-=======
->>>>>>> afc0e07c
 					clearSelections();
 					new NodeController(context).checkIfHandlesAreMineAndSelectChatsToSendNodes(
 							getDocumentHandles(documents));
