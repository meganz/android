package mega.privacy.android.app.lollipop.managerSections;

import android.Manifest;
import android.annotation.SuppressLint;
import android.app.Activity;
import android.app.ActivityManager;
import android.app.AlertDialog;
import android.app.ProgressDialog;
import android.content.Context;
import android.content.DialogInterface;
import android.content.Intent;
import android.content.pm.PackageManager;
import android.content.res.Configuration;
import android.content.res.Resources;
import android.net.Uri;
import android.os.Build;
import android.os.Bundle;
import android.os.Environment;
import android.os.Handler;
import android.provider.ContactsContract;
import android.support.v4.app.ActivityCompat;
import android.support.v4.app.Fragment;
import android.support.v4.content.ContextCompat;
import android.support.v4.content.FileProvider;
import android.support.v4.view.GestureDetectorCompat;
import android.support.v7.app.ActionBar;
import android.support.v7.app.AppCompatActivity;
import android.support.v7.view.ActionMode;
import android.support.v7.widget.DefaultItemAnimator;
import android.support.v7.widget.GridLayoutManager;
import android.support.v7.widget.RecyclerView;
import android.support.v7.widget.SwitchCompat;
import android.text.Html;
import android.text.Spanned;
import android.util.DisplayMetrics;
import android.view.Display;
import android.view.GestureDetector;
import android.view.GestureDetector.SimpleOnGestureListener;
import android.view.LayoutInflater;
import android.view.Menu;
import android.view.MenuInflater;
import android.view.MenuItem;
import android.view.MotionEvent;
import android.view.View;
import android.view.View.OnClickListener;
import android.view.ViewGroup;
import android.widget.ArrayAdapter;
import android.widget.ImageView;
import android.widget.LinearLayout;
import android.widget.ListAdapter;
import android.widget.RelativeLayout;
import android.widget.TextView;
import android.widget.Toast;

import java.io.File;
import java.text.SimpleDateFormat;
import java.util.ArrayList;
import java.util.Calendar;
import java.util.Date;
import java.util.List;
import java.util.Locale;

import mega.privacy.android.app.CameraSyncService;
import mega.privacy.android.app.DatabaseHandler;
import mega.privacy.android.app.MegaApplication;
import mega.privacy.android.app.MegaPreferences;
import mega.privacy.android.app.MimeTypeList;
import mega.privacy.android.app.R;
import mega.privacy.android.app.components.DividerItemDecoration;
import mega.privacy.android.app.components.MegaLinearLayoutManager;
import mega.privacy.android.app.components.scrollBar.FastScroller;
import mega.privacy.android.app.lollipop.AudioVideoPlayerLollipop;
import mega.privacy.android.app.lollipop.FullScreenImageViewerLollipop;
import mega.privacy.android.app.lollipop.ManagerActivityLollipop;
import mega.privacy.android.app.lollipop.MegaMonthPicLollipop;
import mega.privacy.android.app.lollipop.MyAccountInfo;
import mega.privacy.android.app.lollipop.adapters.MegaPhotoSyncGridTitleAdapterLollipop;
import mega.privacy.android.app.lollipop.adapters.MegaPhotoSyncListAdapterLollipop;
import mega.privacy.android.app.lollipop.controllers.NodeController;
import mega.privacy.android.app.utils.Constants;
import mega.privacy.android.app.utils.MegaApiUtils;
import mega.privacy.android.app.utils.Util;
import nz.mega.sdk.MegaApiAndroid;
import nz.mega.sdk.MegaApiJava;
import nz.mega.sdk.MegaError;
import nz.mega.sdk.MegaNode;
import nz.mega.sdk.MegaRequest;
import nz.mega.sdk.MegaRequestListenerInterface;
import nz.mega.sdk.MegaShare;


public class CameraUploadFragmentLollipop extends Fragment implements OnClickListener, RecyclerView.OnItemTouchListener, GestureDetector.OnGestureListener, MegaRequestListenerInterface{

	public static ImageView imageDrag;

	public static int GRID_WIDTH = 154;

	public static int GRID_LARGE = 3;
	public static int GRID_SMALL = 7;
	
	public static int TYPE_CAMERA= 0;
	public static int TYPE_MEDIA = 1;

	private Context context;
	private ActionBar aB;
	private RecyclerView listView;
	private GestureDetectorCompat detector;
	public static RecyclerView.LayoutManager mLayoutManager;
	FastScroller fastScroller;

	long[] arrayHandles = null;

	ImageView emptyImageView;
	LinearLayout emptyTextView;
	TextView emptyTextViewFirst;

	private RelativeLayout contentTextLayout;
//	Button turnOnOff;
	private RelativeLayout transfersOverViewLayout;

	private SwitchCompat switchCellularConnection;
	private SwitchCompat switchUploadVideos;

	private DatabaseHandler dbH;
	private MegaPreferences prefs;

	public static MegaPhotoSyncListAdapterLollipop adapterList;
	public static MegaPhotoSyncGridTitleAdapterLollipop adapterGrid;
	private MegaApiAndroid megaApi;

//	long parentHandle = -1;
	private boolean firstTimeCam = false;

	private int type = 0;

	private ArrayList<MegaNode> nodes;
	private ArrayList<MegaNode> searchNodes;

	public static ArrayList<PhotoSyncHolder> nodesArray = new ArrayList<CameraUploadFragmentLollipop.PhotoSyncHolder>();
	private ArrayList<PhotoSyncGridHolder> nodesArrayGrid = new ArrayList<CameraUploadFragmentLollipop.PhotoSyncGridHolder>();
	public static ArrayList<MegaMonthPicLollipop> monthPics = new ArrayList<MegaMonthPicLollipop>();
	private long[] searchByDate;

	private ActionMode actionMode;

	String defaultPath;
	String downloadLocationDefaultPath;

	private ProgressDialog statusDialog;
	private long photosyncHandle = -1;

	public class PhotoSyncHolder{
		public boolean isNode;
		public long handle;
		public String monthYear;
		public String nodeDate;

		public long getHandle(){
			return handle;
		}
	}
	
	public class PhotoSyncGridHolder{
		public boolean isNode;
		public String monthYear;
		public long handle1;
		public long handle2;
		public long handle3;
	}

	private ImageView initialImageView;
	private TextView bOK;
	private TextView bSkip;	
	private RelativeLayout fragmentContainer;
	
	float scaleH, scaleW;
	float density;
	DisplayMetrics outMetrics;
	Display display;
	
	public class RecyclerViewOnGestureListener extends SimpleOnGestureListener{
		public void onLongPress(MotionEvent e) {
			log("onLongPress");
			if (((ManagerActivityLollipop)context).isListCameraUploads()){
				log("onLongPress:isList");
		        View view = listView.findChildViewUnder(e.getX(), e.getY());
		        int position = listView.getChildPosition(view);
	
		        // handle long press
		        if (!adapterList.isMultipleSelect()){
					adapterList.setMultipleSelect(true);
				
					actionMode = ((AppCompatActivity)context).startSupportActionMode(new ActionBarCallBack());			
	
			        itemClick(position, null, null);
			        super.onLongPress(e);
		        }
			}
			else{
				log("onLongPress:isGrid");
			}
	    }
	}

	private class ActionBarCallBack implements ActionMode.Callback {

		@Override
		public boolean onActionItemClicked(ActionMode mode, MenuItem item) {
			((MegaApplication) ((Activity)context).getApplication()).sendSignalPresenceActivity();

			List<PhotoSyncHolder> documentsList = null;
			List<MegaNode> documentsGrid = null;

			if(adapterList!=null){
				documentsList = adapterList.getSelectedDocuments();
			}
			else if(adapterGrid != null){
				documentsGrid = adapterGrid.getSelectedDocuments();
			}

			switch(item.getItemId()){
				case R.id.cab_menu_download:{
					ArrayList<Long> handleList = new ArrayList<Long>();

					if(adapterList!=null){
						for (int i=0;i<documentsList.size();i++){
							handleList.add(documentsList.get(i).handle);
						}
					}
					else if(adapterGrid != null){
						for (int i=0;i<documentsGrid.size();i++){
							handleList.add(documentsGrid.get(i).getHandle());
						}
					}

					clearSelections();
					NodeController nC = new NodeController(context);
					nC.prepareForDownload(handleList);
					break;
				}
				case R.id.cab_menu_copy:{
					ArrayList<Long> handleList = new ArrayList<Long>();

					if(adapterList!=null){
						for (int i=0;i<documentsList.size();i++){
							handleList.add(documentsList.get(i).handle);
						}
					}
					else if(adapterGrid != null){
						for (int i=0;i<documentsGrid.size();i++){
							handleList.add(documentsGrid.get(i).getHandle());
						}
					}
					clearSelections();
					NodeController nC = new NodeController(context);
					nC.chooseLocationToCopyNodes(handleList);
					break;
				}
				case R.id.cab_menu_move:{
					ArrayList<Long> handleList = new ArrayList<Long>();

					if(adapterList!=null){
						for (int i=0;i<documentsList.size();i++){
							handleList.add(documentsList.get(i).handle);
						}
					}
					else if(adapterGrid != null){
						for (int i=0;i<documentsGrid.size();i++){
							handleList.add(documentsGrid.get(i).getHandle());
						}
					}

					clearSelections();
					NodeController nC = new NodeController(context);
					nC.chooseLocationToMoveNodes(handleList);
					break;
				}
				case R.id.cab_menu_share_link:{
					log("Public link option");
					clearSelections();
					if(adapterList!=null){
						if (documentsList.size()==1){
							//MegaNode n = megaApi.getNodeByHandle(documentsList.get(0).handle);
							//NodeController nC = new NodeController(context);
							//nC.exportLink(n);
							if(documentsList.get(0)==null){
								log("The selected node is NULL");
								break;
							}
							((ManagerActivityLollipop) context).showGetLinkActivity(documentsList.get(0).handle);
						}
					}
					else if(adapterGrid != null){
						if (documentsGrid.size()==1){

							if(documentsGrid.get(0)==null){
								log("The selected node is NULL");
								break;
							}
							((ManagerActivityLollipop) context).showGetLinkActivity(documentsGrid.get(0).getHandle());

							//MegaNode n = megaApi.getNodeByHandle(documentsGrid.get(0).getHandle());
							//NodeController nC = new NodeController(context);
							//nC.exportLink(n);
						}
					}

					break;
				}

				case R.id.cab_menu_share_link_remove:{

					log("Remove public link option");

					clearSelections();
					if(adapterList!=null){
						if (documentsList.size()==1){
							MegaNode n = megaApi.getNodeByHandle(documentsList.get(0).handle);
							//NodeController nC = new NodeController(context);
							//nC.removeLink(n);

							if(documentsList.get(0)==null){
								log("The selected node is NULL");
								break;
							}
							((ManagerActivityLollipop) context).showConfirmationRemovePublicLink(n);
						}
					}
					else if(adapterGrid != null){
						if (documentsGrid.size()==1){
							MegaNode n = megaApi.getNodeByHandle(documentsGrid.get(0).getHandle());
							//NodeController nC = new NodeController(context);
							//nC.removeLink(n);

							if(documentsGrid.get(0)==null){
								log("The selected node is NULL");
								break;
							}
							((ManagerActivityLollipop) context).showConfirmationRemovePublicLink(n);

						}
					}

					break;
				}
				case R.id.cab_menu_trash:{
					ArrayList<Long> handleList = new ArrayList<Long>();

					if(adapterList!=null){
						for (int i=0;i<documentsList.size();i++){
							handleList.add(documentsList.get(i).handle);
						}
					}
					else if(adapterGrid != null){
						for (int i=0;i<documentsGrid.size();i++){
							handleList.add(documentsGrid.get(i).getHandle());
						}
					}
					clearSelections();
					((ManagerActivityLollipop) context).askConfirmationMoveToRubbish(handleList);
					break;
				}
				case R.id.cab_menu_select_all:{
					((ManagerActivityLollipop)context).changeStatusBarColor(Constants.COLOR_STATUS_BAR_RED);
					selectAll();

					break;
				}
				case R.id.cab_menu_unselect_all:{
					clearSelections();
					break;
				}
			}
			return false;
		}

		@Override
		public boolean onCreateActionMode(ActionMode mode, Menu menu) {
			MenuInflater inflater = mode.getMenuInflater();
			inflater.inflate(R.menu.file_browser_action, menu);
			return true;
		}

		@Override
		public void onDestroyActionMode(ActionMode mode) {
			log("onDestroyActionMode");
			clearSelections();
      
			if(((ManagerActivityLollipop)context).isListCameraUploads()){
				if(adapterList!=null){
					adapterList.setMultipleSelect(false);
				}
			}
			else{
				if(adapterGrid!=null){
					adapterGrid.setMultipleSelect(false);
				}
			}
		}

		@Override
		public boolean onPrepareActionMode(ActionMode mode, Menu menu) {
			log("onPrepareActionMode");
			boolean showDownload = false;
			boolean showRename = false;
			boolean showCopy = false;
			boolean showMove = false;
			boolean showLink = false;
			boolean showTrash = false;
			boolean showRemoveLink = false;

			if(adapterList!=null){
				log("LIST onPrepareActionMode");

				List<PhotoSyncHolder> selected = adapterList.getSelectedDocuments();

				// Link
				if ((selected.size() == 1) && (megaApi.checkAccess(megaApi.getNodeByHandle(selected.get(0).handle), MegaShare.ACCESS_OWNER).getErrorCode() == MegaError.API_OK)) {

					if(megaApi.getNodeByHandle(selected.get(0).handle).isExported()){
						//Node has public link
						showRemoveLink=true;
						showLink=false;

					}
					else{
						showRemoveLink=false;
						showLink=true;
					}

				}

				if (selected.size() > 0) {
					showDownload = true;
					showTrash = true;
					showMove = true;
					showCopy = true;

					for(int i=0; i<selected.size();i++)	{
						if(megaApi.checkMove(megaApi.getNodeByHandle(selected.get(i).handle), megaApi.getRubbishNode()).getErrorCode() != MegaError.API_OK)	{
							showTrash = false;
							showMove = false;
							break;
						}
					}

					if(selected.size() >= nodes.size()){
						menu.findItem(R.id.cab_menu_select_all).setVisible(false);
						menu.findItem(R.id.cab_menu_unselect_all).setVisible(true);
					}
					else{
						menu.findItem(R.id.cab_menu_select_all).setVisible(true);
						menu.findItem(R.id.cab_menu_unselect_all).setVisible(true);
					}
				}
				else{
					menu.findItem(R.id.cab_menu_select_all).setVisible(true);
					menu.findItem(R.id.cab_menu_unselect_all).setVisible(false);

				}

				if(showCopy){
					menu.findItem(R.id.cab_menu_copy).setShowAsAction(MenuItem.SHOW_AS_ACTION_ALWAYS);
				}

				if(showDownload){
					menu.findItem(R.id.cab_menu_download).setShowAsAction(MenuItem.SHOW_AS_ACTION_ALWAYS);
				}
				if(showLink){
					menu.findItem(R.id.cab_menu_share_link_remove).setShowAsAction(MenuItem.SHOW_AS_ACTION_NEVER);
					menu.findItem(R.id.cab_menu_share_link).setShowAsAction(MenuItem.SHOW_AS_ACTION_ALWAYS);
				}
				if(showRemoveLink){
					menu.findItem(R.id.cab_menu_share_link).setShowAsAction(MenuItem.SHOW_AS_ACTION_NEVER);
					menu.findItem(R.id.cab_menu_share_link_remove).setShowAsAction(MenuItem.SHOW_AS_ACTION_ALWAYS);
				}
				if(showMove){
					if(selected.size()==1){
						menu.findItem(R.id.cab_menu_move).setShowAsAction(MenuItem.SHOW_AS_ACTION_NEVER);
					}else{
						menu.findItem(R.id.cab_menu_move).setShowAsAction(MenuItem.SHOW_AS_ACTION_ALWAYS);
					}
				}
				menu.findItem(R.id.cab_menu_download).setVisible(showDownload);
				menu.findItem(R.id.cab_menu_rename).setVisible(showRename);
				menu.findItem(R.id.cab_menu_copy).setVisible(showCopy);
				menu.findItem(R.id.cab_menu_move).setVisible(showMove);
				menu.findItem(R.id.cab_menu_share_link).setVisible(showLink);
				menu.findItem(R.id.cab_menu_share_link_remove).setVisible(showRemoveLink);

				menu.findItem(R.id.cab_menu_trash).setVisible(showTrash);
				menu.findItem(R.id.cab_menu_leave_multiple_share).setVisible(false);

			}
			else if(adapterGrid!=null){
				log("GRID onPrepareActionMode");
				List<MegaNode> selected = adapterGrid.getSelectedDocuments();

				// Link
				if ((selected.size() == 1) && (megaApi.checkAccess(megaApi.getNodeByHandle(selected.get(0).getHandle()), MegaShare.ACCESS_OWNER).getErrorCode() == MegaError.API_OK)) {
					if(megaApi.getNodeByHandle(selected.get(0).getHandle()).isExported()){
						//Node has public link
						showRemoveLink=true;
						showLink=false;

					}
					else{
						showRemoveLink=false;
						showLink=true;
					}
				}

				if (selected.size() > 0) {
					showDownload = true;
					showTrash = true;
					showMove = true;
					showCopy = true;
					for(int i=0; i<selected.size();i++)	{
						if(megaApi.checkMove(megaApi.getNodeByHandle(selected.get(i).getHandle()), megaApi.getRubbishNode()).getErrorCode() != MegaError.API_OK)	{
							showTrash = false;
							showMove = false;
							break;
						}
					}

					if(selected.size() == nodes.size()){
						menu.findItem(R.id.cab_menu_select_all).setVisible(false);
						menu.findItem(R.id.cab_menu_unselect_all).setVisible(true);
					}
					else{
						menu.findItem(R.id.cab_menu_select_all).setVisible(true);
						menu.findItem(R.id.cab_menu_unselect_all).setVisible(true);
					}
				}
				else{
					menu.findItem(R.id.cab_menu_select_all).setVisible(true);
					menu.findItem(R.id.cab_menu_unselect_all).setVisible(false);
				}

				if(showCopy){
					menu.findItem(R.id.cab_menu_copy).setShowAsAction(MenuItem.SHOW_AS_ACTION_ALWAYS);
				}

				if(showDownload){
					menu.findItem(R.id.cab_menu_download).setShowAsAction(MenuItem.SHOW_AS_ACTION_ALWAYS);
				}

				if(showLink){
					menu.findItem(R.id.cab_menu_share_link_remove).setShowAsAction(MenuItem.SHOW_AS_ACTION_NEVER);
					menu.findItem(R.id.cab_menu_share_link).setShowAsAction(MenuItem.SHOW_AS_ACTION_ALWAYS);
				}
				if(showRemoveLink){
					menu.findItem(R.id.cab_menu_share_link).setShowAsAction(MenuItem.SHOW_AS_ACTION_NEVER);
					menu.findItem(R.id.cab_menu_share_link_remove).setShowAsAction(MenuItem.SHOW_AS_ACTION_ALWAYS);
				}

				if(showMove){
					if(selected.size()==1){
						menu.findItem(R.id.cab_menu_move).setShowAsAction(MenuItem.SHOW_AS_ACTION_NEVER);
					}else{
						menu.findItem(R.id.cab_menu_move).setShowAsAction(MenuItem.SHOW_AS_ACTION_ALWAYS);
					}
				}


			}
			else{
				log("NULL adapters");
			}

			menu.findItem(R.id.cab_menu_download).setVisible(showDownload);
			menu.findItem(R.id.cab_menu_rename).setVisible(showRename);
			menu.findItem(R.id.cab_menu_copy).setVisible(showCopy);
			menu.findItem(R.id.cab_menu_move).setVisible(showMove);

			menu.findItem(R.id.cab_menu_share_link).setVisible(showLink);
			menu.findItem(R.id.cab_menu_share_link_remove).setVisible(showRemoveLink);

			menu.findItem(R.id.cab_menu_trash).setVisible(showTrash);
			menu.findItem(R.id.cab_menu_leave_multiple_share).setVisible(false);

			return false;
		}

	}

	//int TYPE_CAMERA= 0;
	//int TYPE_MEDIA = 1;	
	public static CameraUploadFragmentLollipop newInstance(int type) {
		log("newInstance type: "+type);
		CameraUploadFragmentLollipop myFragment = new CameraUploadFragmentLollipop();

	    Bundle args = new Bundle();
	    args.putInt("type", type);
	    myFragment.setArguments(args);

	    return myFragment;
	}	
	
	@Override
	public void onCreate (Bundle savedInstanceState){
		log("onCreate");
		if (megaApi == null){
			megaApi = ((MegaApplication) ((Activity)context).getApplication()).getMegaApi();
		}
		
		dbH = DatabaseHandler.getDbHandler(context);
		prefs = dbH.getPreferences();
		
		super.onCreate(savedInstanceState);
		Bundle args = getArguments();
		if (args != null) {
			type= getArguments().getInt("type", TYPE_MEDIA);
		}
		else{
			type=TYPE_CAMERA;
		}

		if (prefs != null) {
			log("prefs != null");
			if (prefs.getStorageAskAlways() != null) {
				if (!Boolean.parseBoolean(prefs.getStorageAskAlways())) {
					log("askMe==false");
					if (type == TYPE_CAMERA) {
						if (prefs.getCamSyncEnabled() != null) {
							if (prefs.getCamSyncEnabled().compareTo("") != 0) {
								if (Boolean.parseBoolean(prefs.getCamSyncEnabled())){
									if (prefs.getCamSyncLocalPath() != null) {
										if (prefs.getCamSyncLocalPath().compareTo("") != 0) {
											defaultPath = prefs.getCamSyncLocalPath();
										}
									}
								}
							}
						}
					}
					else {
						if (prefs.getSecondaryMediaFolderEnabled() != null) {
							if (prefs.getSecondaryMediaFolderEnabled().compareTo("") != 0) {
								if (Boolean.parseBoolean(prefs.getSecondaryMediaFolderEnabled())) {
									if (prefs.getLocalPathSecondaryFolder() != null) {
										if (prefs.getLocalPathSecondaryFolder().compareTo("") != 0) {
											defaultPath = prefs.getLocalPathSecondaryFolder();
										}
									}
								}
							}
						}
					}
					if (prefs.getStorageDownloadLocation() != null){
						if (prefs.getStorageDownloadLocation().compareTo("") != 0){
							downloadLocationDefaultPath = prefs.getStorageDownloadLocation();
						}
					}
				}
			}
		}

		log("After recovering bundle type: "+type);
	}
	
	@Override
	public View onCreateView(LayoutInflater inflater, ViewGroup container, Bundle savedInstanceState) {
		log("onCreateView");		
		
		if (megaApi == null){
			megaApi = ((MegaApplication) ((Activity)context).getApplication()).getMegaApi();
		}
		
		if (aB == null){
			aB = ((AppCompatActivity)context).getSupportActionBar();
		}
		
		if (megaApi.getRootNode() == null){
			return null;
		}
		
		prefs = dbH.getPreferences();
		log("Value of isList: "+((ManagerActivityLollipop)context).isListCameraUploads());
		display = ((Activity)context).getWindowManager().getDefaultDisplay();
		outMetrics = new DisplayMetrics ();
	    display.getMetrics(outMetrics);
	    density  = getResources().getDisplayMetrics().density;
		
	    scaleW = Util.getScaleW(outMetrics, density);
	    scaleH = Util.getScaleH(outMetrics, density);

		((ManagerActivityLollipop) context).supportInvalidateOptionsMenu();
		((MegaApplication) ((Activity) context).getApplication()).sendSignalPresenceActivity();

		if (type == TYPE_CAMERA) {
			if (firstTimeCam) {
				setInitialPreferences();
				View v = inflater.inflate(R.layout.activity_cam_sync_initial, container, false);

				initialImageView = (ImageView) v.findViewById(R.id.cam_sync_image_view);

				bOK = (TextView) v.findViewById(R.id.cam_sync_button_ok);
				bSkip = (TextView) v.findViewById(R.id.cam_sync_button_skip);
				switchCellularConnection = (SwitchCompat) v.findViewById(R.id.cellular_connection_switch);
				switchUploadVideos = (SwitchCompat) v.findViewById(R.id.upload_videos_switch);

				bSkip.setText(getString(R.string.cam_sync_skip));
				bOK.setText(getString(R.string.cam_sync_ok));
				if (Build.VERSION.SDK_INT >= Build.VERSION_CODES.LOLLIPOP) {
					bSkip.setBackground(ContextCompat.getDrawable(context, R.drawable.white_rounded_corners_button));
					bOK.setBackground(ContextCompat.getDrawable(context, R.drawable.ripple_upgrade));
				} else {
					bSkip.setBackgroundResource(R.drawable.black_button_border);
				}

				bOK.setOnClickListener(this);
				bSkip.setOnClickListener(this);

				return v;
			}
		}

		if (((ManagerActivityLollipop) context).isListCameraUploads()) {
			View v = inflater.inflate(R.layout.fragment_filebrowserlist, container, false);

			detector = new GestureDetectorCompat(getActivity(), new RecyclerViewOnGestureListener());

			listView = (RecyclerView) v.findViewById(R.id.file_list_view_browser);
			fastScroller = (FastScroller) v.findViewById(R.id.fastscroll);

			mLayoutManager = new MegaLinearLayoutManager(context);
			listView.setLayoutManager(mLayoutManager);

			listView.addOnItemTouchListener(this);
			listView.setItemAnimator(new DefaultItemAnimator());
			listView.addItemDecoration(new DividerItemDecoration(context, outMetrics));

			listView.setPadding(0, 0, 0, Util.scaleHeightPx(85, outMetrics));
			listView.setClipToPadding(false);
			listView.setHasFixedSize(true);

			final RelativeLayout relativeLayoutTurnOnOff = (RelativeLayout) v.findViewById(R.id.relative_layout_file_list_browser_camera_upload_on_off);
			final TextView turnOnOff = (TextView) v.findViewById(R.id.file_list_browser_camera_upload_on_off);
			relativeLayoutTurnOnOff.setVisibility(View.VISIBLE);
			if (type == TYPE_CAMERA) {
				turnOnOff.setText(getString(R.string.settings_camera_upload_turn_on).toUpperCase(Locale.getDefault()));
			} else {
				turnOnOff.setText(getString(R.string.settings_set_up_automatic_uploads).toUpperCase(Locale.getDefault()));
			}

			transfersOverViewLayout = (RelativeLayout) v.findViewById(R.id.transfers_overview_item_layout);
			transfersOverViewLayout.setVisibility(View.GONE);

			boolean camEnabled = false;
			prefs = dbH.getPreferences();
			if (prefs != null) {
				if (prefs.getCamSyncEnabled() != null) {
					if (Boolean.parseBoolean(prefs.getCamSyncEnabled())) {
						log("Hide option Turn on Camera Uploads");
						relativeLayoutTurnOnOff.setVisibility(View.GONE);
						camEnabled = true;
					} else {
						log("SHOW option Turn on Camera Uploads");
						relativeLayoutTurnOnOff.setVisibility(View.VISIBLE);
						camEnabled = false;
					}
				}
			}
			relativeLayoutTurnOnOff.setOnClickListener(this);

			contentTextLayout = (RelativeLayout) v.findViewById(R.id.content_text_layout);
			contentTextLayout.setVisibility(View.GONE);

			emptyImageView = (ImageView) v.findViewById(R.id.file_list_empty_image);
			emptyTextView = (LinearLayout) v.findViewById(R.id.file_list_empty_text);
			emptyTextViewFirst = (TextView) v.findViewById(R.id.file_list_empty_text_first);

			if (context.getResources().getConfiguration().orientation == Configuration.ORIENTATION_LANDSCAPE) {
				emptyImageView.setImageResource(R.drawable.uploads_empty_landscape);
			} else {
				emptyImageView.setImageResource(R.drawable.ic_empty_camera_uploads);
			}
			String textToShow = String.format(context.getString(R.string.context_empty_camera_uploads));

			try{
				textToShow = textToShow.replace("[A]", "<font color=\'#000000\'>");
				textToShow = textToShow.replace("[/A]", "</font>");
				textToShow = textToShow.replace("[B]", "<font color=\'#7a7a7a\'>");
				textToShow = textToShow.replace("[/B]", "</font>");
			}
			catch (Exception e){}
			Spanned result = null;
			if (android.os.Build.VERSION.SDK_INT >= android.os.Build.VERSION_CODES.N) {
				result = Html.fromHtml(textToShow,Html.FROM_HTML_MODE_LEGACY);
			} else {
				result = Html.fromHtml(textToShow);
			}
			emptyTextViewFirst.setText(result);

			emptyImageView.setVisibility(View.VISIBLE);
			emptyTextView.setVisibility(View.VISIBLE);
			listView.setVisibility(View.GONE);

			if (megaApi.getRootNode() == null) {
				return v;
			}

			if (type == TYPE_CAMERA) {
				if (prefs == null) {
					photosyncHandle = -1;
				} else {
					//The "PhotoSync" folder exists?
					if (prefs.getCamSyncHandle() == null) {
						photosyncHandle = -1;
					} else {
						photosyncHandle = Long.parseLong(prefs.getCamSyncHandle());
						if (megaApi.getNodeByHandle(photosyncHandle) == null) {
							photosyncHandle = -1;
						}
					}
				}

				if (photosyncHandle == -1) {
					ArrayList<MegaNode> nl = megaApi.getChildren(megaApi.getRootNode());
					for (int i = 0; i < nl.size(); i++) {
						if ((CameraSyncService.CAMERA_UPLOADS.compareTo(nl.get(i).getName()) == 0) && (nl.get(i).isFolder())) {
							photosyncHandle = nl.get(i).getHandle();
							dbH.setCamSyncHandle(photosyncHandle);
							listView.setVisibility(View.VISIBLE);
							emptyImageView.setVisibility(View.GONE);
							emptyTextView.setVisibility(View.GONE);
							break;
						}
					}
				}
			} else {
				photosyncHandle = Long.parseLong(prefs.getMegaHandleSecondaryFolder());
				if (megaApi.getNodeByHandle(photosyncHandle) == null) {
					photosyncHandle = -1;
				}
			}


			listView.setVisibility(View.VISIBLE);
			emptyImageView.setVisibility(View.GONE);
			emptyTextView.setVisibility(View.GONE);

			if (nodesArray != null) {
				nodesArray.clear();
			}

			if(!((ManagerActivityLollipop)context).getIsSearchEnabled()) {
				nodes = megaApi.getChildren(megaApi.getNodeByHandle(photosyncHandle), MegaApiJava.ORDER_MODIFICATION_DESC);
			}
			else{
				searchNodes = megaApi.getChildren(megaApi.getNodeByHandle(photosyncHandle), MegaApiJava.ORDER_MODIFICATION_DESC);
				searchByDate = ((ManagerActivityLollipop)context).getTypeOfSearch();
				nodes = searchDate(searchByDate,searchNodes);
			}

			if (megaApi.getNodeByHandle(photosyncHandle) != null) {

				int month = 0;
				int year = 0;
				for (int i = 0; i < nodes.size(); i++) {
					if (nodes.get(i).isFolder()) {
						continue;
					}

					if (!MimeTypeList.typeForName(nodes.get(i).getName()).isImage() && (!MimeTypeList.typeForName(nodes.get(i).getName()).isVideo())) {
						continue;
					}

					PhotoSyncHolder psh = new PhotoSyncHolder();
					Date d = new Date(nodes.get(i).getModificationTime() * 1000);
					if ((month == d.getMonth()) && (year == d.getYear())) {
						psh.isNode = true;
						psh.handle = nodes.get(i).getHandle();
						month = d.getMonth();
						year = d.getYear();
						psh.nodeDate = getImageDateString(month, year);
						nodesArray.add(psh);
					} else {
						month = d.getMonth();
						year = d.getYear();
						psh.isNode = false;
						psh.monthYear = getImageDateString(month, year);
						nodesArray.add(psh);
						psh = new PhotoSyncHolder();
						psh.isNode = true;
						psh.handle = nodes.get(i).getHandle();
						nodesArray.add(psh);
						log("MONTH: " + d.getMonth() + "YEAR: " + d.getYear());
					}
				}

				if (nodesArray.size() == 0) {
					emptyImageView.setVisibility(View.VISIBLE);
					emptyTextView.setVisibility(View.VISIBLE);
					listView.setVisibility(View.GONE);
				} else {
					emptyImageView.setVisibility(View.GONE);
					emptyTextView.setVisibility(View.GONE);
					listView.setVisibility(View.VISIBLE);
				}

			}else{
				emptyImageView.setVisibility(View.VISIBLE);
				emptyTextView.setVisibility(View.VISIBLE);
				listView.setVisibility(View.GONE);
			}

			if (adapterList == null) {
				adapterList = new MegaPhotoSyncListAdapterLollipop(context, nodesArray, photosyncHandle, listView, emptyImageView, emptyTextView, aB, nodes, this, Constants.CAMERA_UPLOAD_ADAPTER);
			} else {
				adapterList.setNodes(nodesArray, nodes);
			}

			adapterList.setMultipleSelect(false);

			listView.setAdapter(adapterList);
			fastScroller.setRecyclerView(listView);
			visibilityFastScroller();

			return v;
		} else {
			View v = inflater.inflate(R.layout.fragment_filebrowsergrid_camerauploads, container, false);

			detector = new GestureDetectorCompat(getActivity(), new RecyclerViewOnGestureListener());

			listView = (RecyclerView) v.findViewById(R.id.file_grid_view_browser);
			fastScroller = (FastScroller) v.findViewById(R.id.fastscroll);

			listView.setDrawingCacheEnabled(true);
			listView.setDrawingCacheQuality(View.DRAWING_CACHE_QUALITY_HIGH);

			final RelativeLayout relativeLayoutTurnOnOff = (RelativeLayout) v.findViewById(R.id.relative_layout_file_grid_browser_camera_upload_on_off);
			final TextView turnOnOff = (TextView) v.findViewById(R.id.file_grid_browser_camera_upload_on_off);
			relativeLayoutTurnOnOff.setVisibility(View.VISIBLE);
			if (type == TYPE_CAMERA) {
				turnOnOff.setText(getString(R.string.settings_camera_upload_turn_on).toUpperCase(Locale.getDefault()));
			} else {
				turnOnOff.setText(getString(R.string.settings_set_up_automatic_uploads).toUpperCase(Locale.getDefault()));
			}

//			turnOnOff.setGravity(Gravity.CENTER);

			boolean camEnabled = false;
			prefs = dbH.getPreferences();
			if (prefs != null) {
				if (prefs.getCamSyncEnabled() != null) {
					if (Boolean.parseBoolean(prefs.getCamSyncEnabled())) {
						relativeLayoutTurnOnOff.setVisibility(View.GONE);
						camEnabled = true;
					} else {
						camEnabled = false;
						relativeLayoutTurnOnOff.setVisibility(View.VISIBLE);
					}
				}
			}
			relativeLayoutTurnOnOff.setOnClickListener(this);

			contentTextLayout = (RelativeLayout) v.findViewById(R.id.content_grid_text_layout);
			contentTextLayout.setVisibility(View.GONE);

			fragmentContainer = (RelativeLayout) v.findViewById(R.id.fragment_container_file_browser_grid);
			fragmentContainer.setBackgroundColor(ContextCompat.getColor(context, R.color.white));

//			RelativeLayout.LayoutParams p = (RelativeLayout.LayoutParams) listView.getLayoutParams();
//			p.addRule(RelativeLayout.ABOVE, R.id.file_grid_browser_camera_upload_on_off);
//			listView.setLayoutParams(p);

			emptyImageView = (ImageView) v.findViewById(R.id.file_grid_empty_image);
			emptyTextView = (LinearLayout) v.findViewById(R.id.file_grid_empty_text);
			emptyTextViewFirst = (TextView) v.findViewById(R.id.file_grid_empty_text_first);

			if (context.getResources().getConfiguration().orientation == Configuration.ORIENTATION_LANDSCAPE) {
				emptyImageView.setImageResource(R.drawable.uploads_empty_landscape);
			} else {
				emptyImageView.setImageResource(R.drawable.ic_empty_camera_uploads);
			}

			String textToShow = String.format(context.getString(R.string.context_empty_camera_uploads));

			try{
				textToShow = textToShow.replace("[A]", "<font color=\'#000000\'>");
				textToShow = textToShow.replace("[/A]", "</font>");
				textToShow = textToShow.replace("[B]", "<font color=\'#7a7a7a\'>");
				textToShow = textToShow.replace("[/B]", "</font>");
			}
			catch (Exception e){}
			Spanned result = null;
			if (android.os.Build.VERSION.SDK_INT >= android.os.Build.VERSION_CODES.N) {
				result = Html.fromHtml(textToShow,Html.FROM_HTML_MODE_LEGACY);
			} else {
				result = Html.fromHtml(textToShow);
			}
			emptyTextViewFirst.setText(result);

			emptyImageView.setVisibility(View.VISIBLE);
			emptyTextView.setVisibility(View.VISIBLE);
			listView.setVisibility(View.GONE);

			if (megaApi.getRootNode() == null) {
				return v;
			}

			if (type == TYPE_CAMERA) {
				if (prefs == null) {
					photosyncHandle = -1;
				} else {
					//The "PhotoSync" folder exists?
					if (prefs.getCamSyncHandle() == null) {
						photosyncHandle = -1;
					} else {
						photosyncHandle = Long.parseLong(prefs.getCamSyncHandle());
						if (megaApi.getNodeByHandle(photosyncHandle) == null) {
							photosyncHandle = -1;
						}
					}
				}

				if (photosyncHandle == -1) {
					ArrayList<MegaNode> nl = megaApi.getChildren(megaApi.getRootNode());
					for (int i = 0; i < nl.size(); i++) {
						if ((CameraSyncService.CAMERA_UPLOADS.compareTo(nl.get(i).getName()) == 0) && (nl.get(i).isFolder())) {
							photosyncHandle = nl.get(i).getHandle();
							dbH.setCamSyncHandle(photosyncHandle);
							listView.setVisibility(View.VISIBLE);
							emptyImageView.setVisibility(View.GONE);
							emptyTextView.setVisibility(View.GONE);
							break;
						}
					}
				}
			} else {
				photosyncHandle = Long.parseLong(prefs.getMegaHandleSecondaryFolder());
				if (megaApi.getNodeByHandle(photosyncHandle) == null) {
					photosyncHandle = -1;
				}
			}

			listView.setVisibility(View.VISIBLE);
			emptyImageView.setVisibility(View.GONE);
			emptyTextView.setVisibility(View.GONE);

			int totalWidth = outMetrics.widthPixels;

			int gridWidth = 0;
			int realGridWidth = 0;
			int numberOfCells = 0;
			int padding = 0;
			if (((ManagerActivityLollipop) context).isLargeGridCameraUploads) {
				realGridWidth = totalWidth / GRID_LARGE;
				padding = MegaPhotoSyncGridTitleAdapterLollipop.PADDING_GRID_LARGE;
				gridWidth = realGridWidth - (padding * 2);
				numberOfCells = GRID_LARGE;
			} else {
				realGridWidth = totalWidth / GRID_SMALL;
				padding = MegaPhotoSyncGridTitleAdapterLollipop.PADDING_GRID_SMALL;
				gridWidth = realGridWidth - (padding * 2);
				numberOfCells = GRID_SMALL;
			}

//		    int numberOfCells = totalWidth / GRID_WIDTH;
//		    if(getResources().getConfiguration().orientation == Configuration.ORIENTATION_LANDSCAPE){
//		    	if (numberOfCells < 4){
//					numberOfCells = 4;
//				}	
//		    }
//		    else if(getResources().getConfiguration().orientation == Configuration.ORIENTATION_PORTRAIT){
//		    	if (numberOfCells < 3){
//					numberOfCells = 3;
//				}	
//		    }


			if (monthPics != null) {
				monthPics.clear();
			}


			List<MegaPhotoSyncGridTitleAdapterLollipop.ItemInformation> itemInformationList = new ArrayList<>();
			int countTitles = 0;

			if(!((ManagerActivityLollipop)context).getIsSearchEnabled()) {
				nodes = megaApi.getChildren(megaApi.getNodeByHandle(photosyncHandle), MegaApiJava.ORDER_MODIFICATION_DESC);
			}
			else{
				searchNodes = megaApi.getChildren(megaApi.getNodeByHandle(photosyncHandle), MegaApiJava.ORDER_MODIFICATION_DESC);
				searchByDate = ((ManagerActivityLollipop)context).getTypeOfSearch();
				nodes = searchDate(searchByDate,searchNodes);
			}
			if (megaApi.getNodeByHandle(photosyncHandle) != null) {

//				MegaChildren children = megaApi.getFileFolderChildren(megaApi.getNodeByHandle(photosyncHandle), MegaApiJava.ORDER_MODIFICATION_DESC);
//				nodes = children.getFileList();
				itemInformationList = new ArrayList<>(this.nodes.size());
				int month = 0;
				int year = 0;
				MegaMonthPicLollipop monthPic = new MegaMonthPicLollipop();
				boolean thereAreImages = false;
				for (int i = 0; i < nodes.size(); i++) {
					MegaNode n = nodes.get(i);
					if (n.isFolder()) {
						continue;
					}

					if (!MimeTypeList.typeForName(n.getName()).isImage() && (!MimeTypeList.typeForName(n.getName()).isVideo())) {
						continue;
					}
					thereAreImages = true;

					Date d = new Date(n.getModificationTime() * 1000);
					if ((month == 0) && (year == 0)) {
						month = d.getMonth();
						year = d.getYear();
						monthPic.monthYearString = getImageDateString(month, year);
						itemInformationList.add(new MegaPhotoSyncGridTitleAdapterLollipop.ItemInformation(MegaPhotoSyncGridTitleAdapterLollipop.TYPE_ITEM_TITLE, monthPic.monthYearString, monthPic));
						countTitles++;
						monthPic.nodeHandles.add(n.getHandle());
						monthPic.setPosition(n, i);
						if (!Util.isVideoFile(n.getName())) {
							itemInformationList.add(new MegaPhotoSyncGridTitleAdapterLollipop.ItemInformation(MegaPhotoSyncGridTitleAdapterLollipop.TYPE_ITEM_IMAGE, n, monthPic));
						} else {
							itemInformationList.add(new MegaPhotoSyncGridTitleAdapterLollipop.ItemInformation(MegaPhotoSyncGridTitleAdapterLollipop.TYPE_ITEM_VIDEO, n, monthPic));
						}

					} else if ((month == d.getMonth()) && (year == d.getYear())) {

						monthPic.nodeHandles.add(n.getHandle());
						monthPic.setPosition(n, i);
//						month = d.getMonth();
//						year = d.getYear();
						monthPic.monthYearString = getImageDateString(month, year);

						if (!Util.isVideoFile(n.getName())) {
							itemInformationList.add(new MegaPhotoSyncGridTitleAdapterLollipop.ItemInformation(MegaPhotoSyncGridTitleAdapterLollipop.TYPE_ITEM_IMAGE, n, monthPic));
						} else {
							itemInformationList.add(new MegaPhotoSyncGridTitleAdapterLollipop.ItemInformation(MegaPhotoSyncGridTitleAdapterLollipop.TYPE_ITEM_VIDEO, n, monthPic));
						}
					} else {
						month = d.getMonth();
						year = d.getYear();
						monthPics.add(monthPic);
						monthPic = new MegaMonthPicLollipop();
						monthPic.monthYearString = getImageDateString(month, year);
						itemInformationList.add(new MegaPhotoSyncGridTitleAdapterLollipop.ItemInformation(MegaPhotoSyncGridTitleAdapterLollipop.TYPE_ITEM_TITLE, monthPic.monthYearString, monthPic));
						countTitles++;
						monthPic.nodeHandles.add(n.getHandle());
						monthPic.setPosition(n, i);
						if (!Util.isVideoFile(n.getName())) {
							itemInformationList.add(new MegaPhotoSyncGridTitleAdapterLollipop.ItemInformation(MegaPhotoSyncGridTitleAdapterLollipop.TYPE_ITEM_IMAGE, n, monthPic));
						} else {
							itemInformationList.add(new MegaPhotoSyncGridTitleAdapterLollipop.ItemInformation(MegaPhotoSyncGridTitleAdapterLollipop.TYPE_ITEM_VIDEO, n, monthPic));
						}
//						monthPics.add(monthPic);
//						monthPic = new MegaMonthPicLollipop();
//						i--;
					}
				}
				if (nodes.size() > 0) {
					monthPics.add(monthPic);
				}

				if (!thereAreImages) {
					monthPics.clear();
					emptyImageView.setVisibility(View.VISIBLE);
					emptyTextView.setVisibility(View.VISIBLE);
					listView.setVisibility(View.GONE);
				} else {

					emptyImageView.setVisibility(View.GONE);
					emptyTextView.setVisibility(View.GONE);
					listView.setVisibility(View.VISIBLE);
				}
			} else {
				emptyImageView.setVisibility(View.VISIBLE);
				emptyTextView.setVisibility(View.VISIBLE);
				listView.setVisibility(View.GONE);
			}

//			if(getResources().getConfiguration().orientation == Configuration.ORIENTATION_PORTRAIT && numberOfCells == GRID_SMALL){
//				log("the device is portrait and the grid is small");
//				listView.setItemViewCacheSize(numberOfCells * 20);
//			}

			if (adapterGrid == null) {
				log("ADAPTERGRID.MONTHPICS(NEW) = " + monthPics.size());
				adapterGrid = new MegaPhotoSyncGridTitleAdapterLollipop(context, monthPics, photosyncHandle, listView, emptyImageView, emptyTextView, aB, nodes, numberOfCells, gridWidth, this, Constants.CAMERA_UPLOAD_ADAPTER, itemInformationList.size(), countTitles, itemInformationList, defaultPath);
				adapterGrid.setHasStableIds(true);
			} else {
				log("ADAPTERGRID.MONTHPICS = " + monthPics.size());
				adapterGrid.setNumberOfCells(numberOfCells, gridWidth);
				adapterGrid.setNodes(monthPics, nodes, itemInformationList.size(), countTitles, itemInformationList);
			}

//			mLayoutManager = new StaggeredGridLayoutManager(numberOfCells, StaggeredGridLayoutManager.HORIZONTAL | StaggeredGridLayoutManager.VERTICAL);
//			listView.setLayoutManager(mLayoutManager);

			mLayoutManager = new GridLayoutManager(context, numberOfCells);
			((GridLayoutManager) mLayoutManager).setSpanSizeLookup(new GridLayoutManager.SpanSizeLookup() {
				@Override
				public int getSpanSize(int position) {
					return adapterGrid.getSpanSizeOfPosition(position);
				}
			});


			listView.setLayoutManager(mLayoutManager);

			listView.setAdapter(adapterGrid);
			fastScroller.setRecyclerView(listView);
			visibilityFastScroller();
			return v;
		}
	}
	
	public void selectAll(){
		if (((ManagerActivityLollipop)context).isListCameraUploads()){
			if (adapterList != null){
				if(adapterList.isMultipleSelect()){
					adapterList.selectAll();
				}
				else{
					adapterList.setMultipleSelect(true);
					adapterList.selectAll();
					
					actionMode = ((AppCompatActivity)context).startSupportActionMode(new ActionBarCallBack());
				}
				
				updateActionModeTitle();

			}
		}
		else{
			if (adapterGrid != null){
				if(adapterGrid.isMultipleSelect()){
					adapterGrid.selectAll();
				}
				else{
					adapterGrid.setMultipleSelect(true);
					adapterGrid.selectAll();
				}
			}
		}
	}
	
	public void setInitialPreferences(){
		log("setInitialPreferences");
//		DatabaseHandler dbH = new DatabaseHandler(getApplicationContext());
		DatabaseHandler dbH = DatabaseHandler.getDbHandler(context);
		dbH.setFirstTime(false);
		dbH.setCamSyncEnabled(false);
		dbH.setStorageAskAlways(false);
		File defaultDownloadLocation = null;
		if (Environment.getExternalStorageDirectory() != null){
			defaultDownloadLocation = new File(Environment.getExternalStorageDirectory().getAbsolutePath() + "/" + Util.downloadDIR + "/");
		}
		else{
			defaultDownloadLocation = context.getFilesDir();
		}
		
		defaultDownloadLocation.mkdirs();
		
		dbH.setStorageDownloadLocation(defaultDownloadLocation.getAbsolutePath());
		dbH.setPinLockEnabled(false);
		dbH.setPinLockCode("");

		ArrayList<MegaNode> nodeLinks = megaApi.getPublicLinks();
		if(nodeLinks==null){
			log("No public links:showCopyright set true");
			dbH.setShowCopyright(true);
		}
		else{
			if(nodeLinks.size()==0){
				log("No public links:showCopyright set true");
				dbH.setShowCopyright(true);
			}
			else{
				log("ALready public links:showCopyright set false");
				dbH.setShowCopyright(false);
			}
		}
	}
	
	public String getImageDateString(int month, int year){
		String ret = "";
		year = year + 1900;
	
		switch(month){
			case 0:{
				ret = context.getString(R.string.january) + " " + year;
				break;
			}
			case 1:{
				ret = context.getString(R.string.february) + " " + year;
				break;
			}
			case 2:{
				ret = context.getString(R.string.march) + " " + year;
				break;
			}
			case 3:{
				ret = context.getString(R.string.april) + " " + year;
				break;
			}
			case 4:{
				ret = context.getString(R.string.may) + " " + year;
				break;
			}
			case 5:{
				ret = context.getString(R.string.june) + " " + year;
				break;
			}
			case 6:{
				ret = context.getString(R.string.july) + " " + year;
				break;
			}
			case 7:{
				ret = context.getString(R.string.august) + " " + year;
				break;
			}
			case 8:{
				ret = context.getString(R.string.september) + " " + year;
				break;
			}
			case 9:{
				ret = context.getString(R.string.october) + " " + year;
				break;
			}
			case 10:{
				ret = context.getString(R.string.november) + " " + year;
				break;
			}
			case 11:{
				ret = context.getString(R.string.december) + " " + year;
				break;
			}
		}
		return ret;
	}
		
	@Override
    public void onAttach(Activity activity) {
        super.onAttach(activity);
        context = activity;
        aB = ((AppCompatActivity)activity).getSupportActionBar();
    }
	
	@SuppressLint("NewApi")
	private void cameraOnOffFirstTime(){
		firstTimeCam = false;
		DatabaseHandler dbH = DatabaseHandler.getDbHandler(context);
		dbH.setCamSyncEnabled(true);
		File localFile = Environment.getExternalStoragePublicDirectory(Environment.DIRECTORY_DCIM);
		String localPath = localFile.getAbsolutePath();
		dbH.setCamSyncLocalPath(localPath);
		dbH.setCameraFolderExternalSDCard(false);
		if (switchCellularConnection.isChecked()){
			dbH.setCamSyncWifi(false);
		}
		else{
			dbH.setCamSyncWifi(true);
		}
		if(switchUploadVideos.isChecked()){
			dbH.setCamSyncFileUpload(MegaPreferences.PHOTOS_AND_VIDEOS);
		}
		else{
			dbH.setCamSyncFileUpload(MegaPreferences.ONLY_PHOTOS);
		}
		
		context.startService(new Intent(context, CameraSyncService.class));
		
		((ManagerActivityLollipop)context).refreshCameraUpload();
	}
	
	@SuppressLint("NewApi")
	private void cameraOnOff(){
		final DatabaseHandler dbH = DatabaseHandler.getDbHandler(context);
		MegaPreferences prefs = dbH.getPreferences();
		boolean isEnabled = false;
		if (prefs != null){
			if (prefs.getCamSyncEnabled() != null){
				if (Boolean.parseBoolean(prefs.getCamSyncEnabled())){
					isEnabled = true;
				}
			}
		}

		if (isEnabled){
			dbH.setCamSyncTimeStamp(0);
			dbH.setCamSyncEnabled(false);
			
			Intent stopIntent = null;
			stopIntent = new Intent(context, CameraSyncService.class);
			stopIntent.setAction(CameraSyncService.ACTION_STOP);
			context.startService(stopIntent);
			
			((ManagerActivityLollipop)context).refreshCameraUpload();
		}
		else{					
			
			prefs = dbH.getPreferences();
			if (prefs != null){
				if (prefs.getCamSyncLocalPath() != null){
					if (prefs.getCamSyncLocalPath().compareTo("") != 0){
						
						if (prefs.getCamSyncFileUpload() != null){
							if (prefs.getCamSyncFileUpload().compareTo("") != 0){
								if (prefs.getCamSyncWifi() != null){
									if (prefs.getCamSyncWifi().compareTo("") != 0){
										dbH.setCamSyncTimeStamp(0);
										dbH.setCamSyncEnabled(true);
										
										Handler handler = new Handler();
										handler.postDelayed(new Runnable() {
											
																@Override
																public void run() {
																	log("Now I start the service");
																	context.startService(new Intent(context, CameraSyncService.class));		
																}
															}, 5 * 1000);
									
										((ManagerActivityLollipop)context).refreshCameraUpload();
										
										return;		
									}
								}								
							}
						}
					}
				}
			}
			
			AlertDialog wifiDialog;
			
			final ListAdapter adapter = new ArrayAdapter<String>(context, R.layout.select_dialog_singlechoice, android.R.id.text1, new String[] {getResources().getString(R.string.cam_sync_wifi), getResources().getString(R.string.cam_sync_data)});
			AlertDialog.Builder builder = new AlertDialog.Builder(context, R.style.AppCompatAlertDialogStyle);
								
			
			builder.setTitle(getString(R.string.section_photo_sync));
			builder.setSingleChoiceItems(adapter,  0,  new DialogInterface.OnClickListener() {
				
				@Override
				public void onClick(DialogInterface dialog, int which) {
					log("onClick AlertDialog");
					dbH.setCamSyncTimeStamp(0);
					dbH.setCamSyncEnabled(true);
					dbH.setCamSyncFileUpload(MegaPreferences.ONLY_PHOTOS);
					File localFile = Environment.getExternalStoragePublicDirectory(Environment.DIRECTORY_DCIM);
					String localPath = localFile.getAbsolutePath();
					dbH.setCamSyncLocalPath(localPath);
					dbH.setCameraFolderExternalSDCard(false);
					
					Handler handler = new Handler();
					handler.postDelayed(new Runnable() {
						
											@Override
											public void run() {
												log("Now I start the service");
												context.startService(new Intent(context, CameraSyncService.class));		
											}
										}, 5 * 1000);
				
					((ManagerActivityLollipop)context).refreshCameraUpload();
					switch (which){
					case 0:{
						dbH.setCamSyncWifi(true);
						break;
					}
					case 1:{
						dbH.setCamSyncWifi(false);
						break;
					}
				}
					dialog.dismiss();
				}
			});
			
			builder.setPositiveButton(context.getString(R.string.general_cancel), new DialogInterface.OnClickListener() {
				
				@Override
				public void onClick(DialogInterface dialog, int which) {
					dialog.dismiss();
				}
			});

			wifiDialog = builder.create();
			wifiDialog.show();
		}
	}
	
	@Override
    public void onRequestPermissionsResult(int requestCode, String[] permissions, int[] grantResults) {
        super.onRequestPermissionsResult(requestCode, permissions, grantResults);
	        switch(requestCode){
//		        case ManagerActivityLollipop.REQUEST_CAMERA:{
//		        	if (grantResults.length > 0 && grantResults[0] == PackageManager.PERMISSION_GRANTED){
//		        		boolean hasStoragePermission = (ContextCompat.checkSelfPermission(context, Manifest.permission.WRITE_EXTERNAL_STORAGE) == PackageManager.PERMISSION_GRANTED);
//		        		if (hasStoragePermission){
//		        			if (firstTimeCam){ 
//		        				this.cameraOnOffFirstTime();
//		        			}
//		        			else{		        			
//		        				this.cameraOnOff();
//		        			}
//		        		}
//		        		else{
//		        			ActivityCompat.requestPermissions((ManagerActivityLollipop)context,
//					                new String[]{Manifest.permission.WRITE_EXTERNAL_STORAGE},
//					                ManagerActivityLollipop.REQUEST_WRITE_STORAGE);
//		        		}
//		        	}
//		        	break;
//	        	}	
		        case Constants.REQUEST_WRITE_STORAGE:{
		        	if (grantResults.length > 0 && grantResults[0] == PackageManager.PERMISSION_GRANTED){
//		        		boolean hasCameraPermission = (ContextCompat.checkSelfPermission(context, Manifest.permission.CAMERA) == PackageManager.PERMISSION_GRANTED);
//		        		if (hasCameraPermission){
		        			if (firstTimeCam){ 
		        				this.cameraOnOffFirstTime();
		        			}
		        			else{		        			
		        				this.cameraOnOff();
		        			}
//		        		}
//		        		else{
//		        			ActivityCompat.requestPermissions((ManagerActivityLollipop)context,
//					                new String[]{Manifest.permission.CAMERA},
//					                ManagerActivityLollipop.REQUEST_CAMERA);
//		        		}
		        	}
		        	break;
	        	}
	        }
        }
	
	@SuppressLint("NewApi")
	@Override
	public void onClick(View v) {
		((MegaApplication) ((Activity)context).getApplication()).sendSignalPresenceActivity();

		switch(v.getId()){
			case R.id.relative_layout_file_grid_browser_camera_upload_on_off:
			case R.id.relative_layout_file_list_browser_camera_upload_on_off:{
				if(type==TYPE_CAMERA){
					if (Build.VERSION.SDK_INT >= Build.VERSION_CODES.M) {
						boolean hasStoragePermission = (ContextCompat.checkSelfPermission(context, Manifest.permission.WRITE_EXTERNAL_STORAGE) == PackageManager.PERMISSION_GRANTED);
						if (!hasStoragePermission) {
							ActivityCompat.requestPermissions((ManagerActivityLollipop)context,
									new String[]{Manifest.permission.WRITE_EXTERNAL_STORAGE},
									Constants.REQUEST_WRITE_STORAGE);
						}

						boolean hasCameraPermission = (ContextCompat.checkSelfPermission(context, Manifest.permission.CAMERA) == PackageManager.PERMISSION_GRANTED);
						if (!hasCameraPermission){
							ActivityCompat.requestPermissions((ManagerActivityLollipop)context,
									new String[]{Manifest.permission.CAMERA},
									Constants.REQUEST_CAMERA);
						}

						if (hasStoragePermission){
							cameraOnOff();
						}
					}
					else{
						cameraOnOff();
					}
				}
				else{
					((ManagerActivityLollipop)context).moveToSettingsSection();
				}
				break;
			}

			case R.id.cam_sync_button_ok:{
				if (Build.VERSION.SDK_INT >= Build.VERSION_CODES.M) {
					boolean hasStoragePermission = (ContextCompat.checkSelfPermission(context, Manifest.permission.WRITE_EXTERNAL_STORAGE) == PackageManager.PERMISSION_GRANTED);
					if (!hasStoragePermission) {
						ActivityCompat.requestPermissions((ManagerActivityLollipop)context,
				                new String[]{Manifest.permission.WRITE_EXTERNAL_STORAGE},
								Constants.REQUEST_WRITE_STORAGE);
					}
					
					boolean hasCameraPermission = (ContextCompat.checkSelfPermission(context, Manifest.permission.CAMERA) == PackageManager.PERMISSION_GRANTED);
	        		if (!hasCameraPermission){
	        			ActivityCompat.requestPermissions((ManagerActivityLollipop)context,
				                new String[]{Manifest.permission.CAMERA},
								Constants.REQUEST_CAMERA);
	        		}

					if (hasStoragePermission){
						cameraOnOffFirstTime();
					}
				}
				else{
					cameraOnOffFirstTime();					
				}
				break;
			}
			case R.id.cam_sync_button_skip:{
				firstTimeCam = false;
				((ManagerActivityLollipop)context).setInitialCloudDrive();
				break;
			}
		}
	}
	
	public void itemClick(int position, ImageView imageView, int[] screenPosition) {

		((MegaApplication) ((Activity)context).getApplication()).sendSignalPresenceActivity();
		
		PhotoSyncHolder psHPosition = nodesArray.get(position);

		if (((ManagerActivityLollipop)context).isListCameraUploads()){
			log("isList");
			if (adapterList.isMultipleSelect()){
				adapterList.toggleSelection(position);
				List<PhotoSyncHolder> documents = adapterList.getSelectedDocuments();
				if (documents.size() > 0){
					updateActionModeTitle();
                    ((ManagerActivityLollipop)context).changeStatusBarColor(Constants.COLOR_STATUS_BAR_RED);
                    adapterList.notifyDataSetChanged();
				}
				else{
					clearSelections();
				}
			}
			else{
				if (psHPosition.isNode){
					MegaNode psHMegaNode = megaApi.getNodeByHandle(psHPosition.handle);
					if (psHMegaNode != null){
						int positionInNodes = 0;
						for (int i=0;i<nodes.size();i++){
							if(nodes.get(i).getHandle() == psHMegaNode.getHandle()){
								positionInNodes = i;
							}
						}
						if (MimeTypeList.typeForName(psHMegaNode.getName()).isImage()){
							Intent intent = new Intent(context, FullScreenImageViewerLollipop.class);
							intent.putExtra("position", positionInNodes);
							if(((ManagerActivityLollipop)context).isFirstNavigationLevel() == true){
								intent.putExtra("adapterType", Constants.PHOTO_SYNC_ADAPTER);
								arrayHandles = null;

							}else{
								intent.putExtra("adapterType", Constants.SEARCH_BY_ADAPTER);
								arrayHandles = new long[nodes.size()];
								for(int i = 0; i < nodes.size(); i++) {
									arrayHandles[i] = nodes.get(i).getHandle();
								}
								intent.putExtra("handlesNodesSearch",arrayHandles);

							}

							intent.putExtra("isFolderLink", false);
							if (megaApi.getParentNode(psHMegaNode).getType() == MegaNode.TYPE_ROOT){
								intent.putExtra("parentNodeHandle", -1L);
							}
							else{
								intent.putExtra("parentNodeHandle", megaApi.getParentNode(psHMegaNode).getHandle());
							}
							MyAccountInfo accountInfo = ((ManagerActivityLollipop)context).getMyAccountInfo();
							if(accountInfo!=null){
								intent.putExtra("typeAccount", accountInfo.getAccountType());
							}
							intent.putExtra("orderGetChildren", ((ManagerActivityLollipop)context).orderCamera);
							intent.putExtra("screenPosition", screenPosition);
							startActivity(intent);
							((ManagerActivityLollipop) context).overridePendingTransition(0,0);
							imageDrag = imageView;
						}
						else if (MimeTypeList.typeForName(psHMegaNode.getName()).isVideoReproducible()){

							String mimeType = MimeTypeList.typeForName(psHMegaNode.getName()).getType();
							log("FILENAME: " + psHMegaNode.getName());

							Intent mediaIntent;
							if (MimeTypeList.typeForName(psHMegaNode.getName()).isVideoNotSupported()){
								mediaIntent = new Intent(Intent.ACTION_VIEW);
							}
							else {
								mediaIntent = new Intent(context, AudioVideoPlayerLollipop.class);
							}
							mediaIntent.putExtra("position", positionInNodes);
							if (megaApi.getParentNode(psHMegaNode).getType() == MegaNode.TYPE_ROOT){
								mediaIntent.putExtra("parentNodeHandle", -1L);
							}
							else{
								mediaIntent.putExtra("parentNodeHandle", megaApi.getParentNode(psHMegaNode).getHandle());
							}
							mediaIntent.putExtra("orderGetChildren", ((ManagerActivityLollipop)context).orderCamera);
							mediaIntent.putExtra("adapterType", Constants.FILE_BROWSER_ADAPTER);
							mediaIntent.putExtra("HANDLE", psHMegaNode.getHandle());
							mediaIntent.putExtra("FILENAME", psHMegaNode.getName());
<<<<<<< HEAD
							String localPath = findLocalPath(psHMegaNode.getName(), psHMegaNode.getSize());
							if (localPath != null  && (megaApi.getFingerprint(psHMegaNode).equals(megaApi.getFingerprint(localPath)))){
=======
							mediaIntent.putExtra("screenPosition", screenPosition);
							if(((ManagerActivityLollipop)context).isFirstNavigationLevel() == true){
								mediaIntent.putExtra("adapterType", Constants.PHOTO_SYNC_ADAPTER);
								arrayHandles = null;

							}else{
								mediaIntent.putExtra("adapterType", Constants.SEARCH_BY_ADAPTER);
								arrayHandles = new long[nodes.size()];
								for(int i = 0; i < nodes.size(); i++) {
									arrayHandles[i] = nodes.get(i).getHandle();
								}
								mediaIntent.putExtra("handlesNodesSearch",arrayHandles);

							}

							String localPath = Util.getLocalFile(context, psHMegaNode.getName(), psHMegaNode.getSize(), downloadLocationDefaultPath);
							if (localPath != null){
>>>>>>> 336e51ee
								File mediaFile = new File(localPath);
								if (Build.VERSION.SDK_INT >= Build.VERSION_CODES.N) {
									mediaIntent.setDataAndType(FileProvider.getUriForFile(context, "mega.privacy.android.app.providers.fileprovider", mediaFile), MimeTypeList.typeForName(psHMegaNode.getName()).getType());
								}
								else{
									mediaIntent.setDataAndType(Uri.fromFile(mediaFile), MimeTypeList.typeForName(psHMegaNode.getName()).getType());
								}
								mediaIntent.addFlags(Intent.FLAG_GRANT_READ_URI_PERMISSION);
							}
							else {
								if (megaApi.httpServerIsRunning() == 0) {
									megaApi.httpServerStart();
								}

								ActivityManager.MemoryInfo mi = new ActivityManager.MemoryInfo();
								ActivityManager activityManager = (ActivityManager) context.getSystemService(Context.ACTIVITY_SERVICE);
								activityManager.getMemoryInfo(mi);

								if(mi.totalMem>Constants.BUFFER_COMP){
									log("Total mem: "+mi.totalMem+" allocate 32 MB");
									megaApi.httpServerSetMaxBufferSize(Constants.MAX_BUFFER_32MB);
								}
								else{
									log("Total mem: "+mi.totalMem+" allocate 16 MB");
									megaApi.httpServerSetMaxBufferSize(Constants.MAX_BUFFER_16MB);
								}

								String url = megaApi.httpServerGetLocalLink(psHMegaNode);
								mediaIntent.setDataAndType(Uri.parse(url), mimeType);
							}
					  		if (MegaApiUtils.isIntentAvailable(context, mediaIntent)){
					  			startActivity(mediaIntent);
					  		}
					  		else{
					  			Toast.makeText(context, context.getResources().getString(R.string.intent_not_available), Toast.LENGTH_LONG).show();
					  			adapterList.notifyDataSetChanged();
								ArrayList<Long> handleList = new ArrayList<Long>();
								handleList.add(psHMegaNode.getHandle());
								NodeController nC = new NodeController(context);
								nC.prepareForDownload(handleList);
					  		}
							((ManagerActivityLollipop) context).overridePendingTransition(0,0);
							imageDrag = imageView;
						}
						else{
							adapterList.notifyDataSetChanged();
							ArrayList<Long> handleList = new ArrayList<Long>();
							handleList.add(psHMegaNode.getHandle());
							NodeController nC = new NodeController(context);
							nC.prepareForDownload(handleList);
						}
					}
				}
			}
		}
		else{
			log("isGrid");
		}
	}

	public String findLocalPath (String fileName, long fileSize) {
		log("findLocalPath");
		String localPath = null;

		localPath = getPath(fileName, fileSize, defaultPath);
		if (localPath != null) {
			return localPath;
		}

		if (localPath == null){
			localPath = Util.getLocalFile(context, fileName, fileSize, downloadLocationDefaultPath);
			if (localPath != null) {
				return localPath;
			}
		}

		return null;
	}

	public String getPath (String fileName, long fileSize, String destDir) {
		log("getPath");
		String path = null;
		File dir = new File(destDir);
		File [] listFiles = dir.listFiles();

		if (listFiles != null){
			for (int i=0; i<listFiles.length; i++){
				log("listFiles[]: "+listFiles[i].getAbsolutePath());
				if (listFiles[i].isDirectory()){
					path = getPath(fileName, fileSize, listFiles[i].getAbsolutePath());
					if (path != null) {
						log("path number X: "+path);
						return path;
					}
				}
				else {
					path = Util.getLocalFile(context, fileName, fileSize, listFiles[i].getAbsolutePath());
					if (path != null) {
						log("path number X: "+path);
						return path;
					}
				}
			}
		}

		return null;
	}

	private void clearSelections() {
		log("clearSelections");
		if (((ManagerActivityLollipop)context).isListCameraUploads()){
			if (adapterList != null){
				if(adapterList.isMultipleSelect()){
					adapterList.clearSelections();
					hideMultipleSelect();
				}
				hideMultipleSelect();
				updateActionModeTitle();
			}
		}
		else{
			if (adapterGrid != null){
				if(adapterGrid.isMultipleSelect()){
					adapterGrid.clearSelections();
				}
				hideMultipleSelect();
				updateActionModeTitle();
			}
		}
	}
	
	private void updateActionModeTitle() {

		log("updateActionModeTitle");
		if (actionMode == null || getActivity() == null) {
			return;
		}

		int files = 0;
		int folders = 0;

		if(adapterList!=null){
			List<PhotoSyncHolder> documents = adapterList.getSelectedDocuments();

			for (PhotoSyncHolder document : documents) {
				MegaNode n = megaApi.getNodeByHandle(document.handle);
				if (n != null){
					if (n.isFile()) {
						files++;
					} else if (n.isFolder()) {
						folders++;
					}
				}
			}

		}else if(adapterGrid!=null){
			List<MegaNode> documents = adapterGrid.getSelectedDocuments();

			for (MegaNode document : documents) {
				MegaNode n = megaApi.getNodeByHandle(document.getHandle());
				if (n != null){
					if (n.isFile()) {
						files++;
					} else if (n.isFolder()) {
						folders++;
					}
				}
			}
		}

		Resources res = getActivity().getResources();

		String title;
		int sum=files+folders;

		if (files == 0 && folders == 0) {
			title = Integer.toString(sum);
		} else if (files == 0) {
			title = Integer.toString(folders);
		} else if (folders == 0) {
			title = Integer.toString(files);
		} else {
			title = Integer.toString(sum);
		}
		actionMode.setTitle(title);
		try {
			actionMode.invalidate();
		} catch (NullPointerException e) {
			e.printStackTrace();
			log("oninvalidate error");
		}
		// actionMode.
	}

	/*
	 * Disable selection
	 */
	void hideMultipleSelect() {
		log("hideMultipleSelect");
		if (((ManagerActivityLollipop)context).isListCameraUploads()){
			if (adapterList != null){
				adapterList.setMultipleSelect(false);
				((ManagerActivityLollipop)context).changeStatusBarColor(Constants.COLOR_STATUS_BAR_TRANSPARENT_BLACK);

			}
		}
		else{
			if (adapterGrid != null){
				adapterGrid.setMultipleSelect(false);
				((ManagerActivityLollipop)context).changeStatusBarColor(Constants.COLOR_STATUS_BAR_TRANSPARENT_BLACK);

			}
		}

		if (actionMode != null) {
			actionMode.finish();
		}
	}

	public int onBackPressed(){
		log("onBackPressed");
		((MegaApplication) ((Activity)context).getApplication()).sendSignalPresenceActivity();

		if(((ManagerActivityLollipop)context).isFirstNavigationLevel() == true){
			return 0;
		}else{
			long cameraUploadHandle = getPhotoSyncHandle();
			MegaNode nps = megaApi.getNodeByHandle(cameraUploadHandle);
			if (nps != null) {
				ArrayList<MegaNode> nodes = megaApi.getChildren(nps, MegaApiJava.ORDER_MODIFICATION_DESC);
				setNodes(nodes);

				((ManagerActivityLollipop)context).invalidateOptionsMenu();
				((ManagerActivityLollipop)context).setIsSearchEnabled(false);
				((ManagerActivityLollipop)context).setToolbarTitle();
				return 1;
			}
			return 0;
		}
	}

	public long getPhotoSyncHandle(){

		if (type == TYPE_CAMERA){
			DatabaseHandler dbH = DatabaseHandler.getDbHandler(context);
			MegaPreferences prefs = dbH.getPreferences();
			if (prefs == null){
				photosyncHandle = -1;
			}
			else{
				//The "PhotoSync" folder exists?
				if (prefs.getCamSyncHandle() == null){
					photosyncHandle = -1;
				}
				else{
					photosyncHandle = Long.parseLong(prefs.getCamSyncHandle());
					if (megaApi.getNodeByHandle(photosyncHandle) == null){
						photosyncHandle = -1;
					}
				}
			}
			
			if (photosyncHandle == -1){
				ArrayList<MegaNode> nl = megaApi.getChildren(megaApi.getRootNode());
				for (int i=0;i<nl.size();i++){
					if ((CameraSyncService.CAMERA_UPLOADS.compareTo(nl.get(i).getName()) == 0) && (nl.get(i).isFolder())){
						photosyncHandle = nl.get(i).getHandle();
						dbH.setCamSyncHandle(photosyncHandle);
						if (listView != null){
							listView.setVisibility(View.VISIBLE);
							emptyImageView.setVisibility(View.GONE);
							emptyTextView.setVisibility(View.GONE);
						}
						break;
					}
				}
			}
			
			if (((ManagerActivityLollipop)context).isListCameraUploads()){
				if (adapterList != null){
					adapterList.setPhotoSyncHandle(photosyncHandle);
				}
			}
			else{
				if (adapterGrid != null){
					adapterGrid.setPhotoSyncHandle(photosyncHandle);
				}
			}
			
			return photosyncHandle;
		}
		else if (type == TYPE_MEDIA){
			
			if (prefs == null){
				photosyncHandle = -1;
			}
			else{
				//The "PhotoSync" folder exists?
				if (prefs.getCamSyncHandle() == null){
					photosyncHandle = -1;
				}
				else{
					photosyncHandle = Long.parseLong(prefs.getMegaHandleSecondaryFolder());
					if (megaApi.getNodeByHandle(photosyncHandle) == null){
						photosyncHandle = -1;
					}
				}
			}
		
			if (((ManagerActivityLollipop)context).isListCameraUploads()){
				if (adapterList != null){
					adapterList.setPhotoSyncHandle(photosyncHandle);
				}
			}
			else{
				if (adapterGrid != null){
					adapterGrid.setPhotoSyncHandle(photosyncHandle);
				}
			}
		}
		
		return photosyncHandle;
	}

	public void setNodes(ArrayList<MegaNode> nodes){
		this.nodes = nodes;

		if (((ManagerActivityLollipop)context).isListCameraUploads()){
			this.nodesArray.clear();
			int month = 0;
			int year = 0;
			for (int i=0;i<nodes.size();i++){
				PhotoSyncHolder psh = new PhotoSyncHolder();
				Date d = new Date(nodes.get(i).getModificationTime()*1000);
				if ((month == d.getMonth()) && (year == d.getYear())){
					psh.isNode = true;
					psh.handle = nodes.get(i).getHandle();
					nodesArray.add(psh);
				}
				else{
					month = d.getMonth();
					year = d.getYear();
					psh.isNode = false;
					psh.monthYear = getImageDateString(month, year);
					nodesArray.add(psh);
					psh = new PhotoSyncHolder();
					psh.isNode = true;
					psh.handle = nodes.get(i).getHandle();
					nodesArray.add(psh);
					log("MONTH: " + d.getMonth() + "YEAR: " + d.getYear());
				}
			}
			if (adapterList != null){
				adapterList.setNodes(nodesArray, nodes);

				visibilityFastScroller();

				if (adapterList.getItemCount() == 0){
					if (listView != null){
						listView.setVisibility(View.GONE);
						emptyImageView.setVisibility(View.VISIBLE);
						emptyTextView.setVisibility(View.VISIBLE);
					}
				}
				else{
					if (listView != null){
						listView.setVisibility(View.VISIBLE);
						emptyImageView.setVisibility(View.GONE);
						emptyTextView.setVisibility(View.GONE);
					}					

				}			
			}	
		}
		else{
			
			if (outMetrics == null){
				outMetrics = new DisplayMetrics ();
			}

			if (listView == null){
				return;
			}

			listView.setVisibility(View.VISIBLE);
			emptyImageView.setVisibility(View.GONE);
			emptyTextView.setVisibility(View.GONE);
 
		    int totalWidth = outMetrics.widthPixels;
		    		    
		    int gridWidth = 0;
		    int numberOfCells = 0;
		    if (((ManagerActivityLollipop)context).isLargeGridCameraUploads){
		    	gridWidth = totalWidth / GRID_LARGE;
		    	numberOfCells = GRID_LARGE;
		    }
		    else{
		    	gridWidth = totalWidth / GRID_SMALL;
		    	numberOfCells = GRID_SMALL;
		    }
		    
			if (monthPics != null){
				monthPics.clear();
			}
			
			int month = 0;
			int year = 0;
			MegaMonthPicLollipop monthPic = new MegaMonthPicLollipop();
			boolean thereAreImages = false;
//			for (int i=0;i<nodes.size();i++){
//				if (nodes.get(i).isFolder()){
//					continue;
//				}
//
//				if (!MimeTypeList.typeForName(nodes.get(i).getName()).isImage() && (!MimeTypeList.typeForName(nodes.get(i).getName()).isVideo())){
//					continue;
//				}
//
//				Date d = new Date(nodes.get(i).getModificationTime()*1000);
//				if ((month == 0) && (year == 0)){
//					month = d.getMonth();
//					year = d.getYear();
//					monthPic.monthYearString = getImageDateString(month, year);
//					monthPics.add(monthPic);
//					monthPic = new MegaMonthPicLollipop();
//					i--;
//				}
//				else if ((month == d.getMonth()) && (year == d.getYear())){
//					thereAreImages = true;
//					if (monthPic.nodeHandles.size() == numberOfCells){
//						monthPics.add(monthPic);
//						monthPic = new MegaMonthPicLollipop();
//						monthPic.nodeHandles.add(nodes.get(i).getHandle());
//					}
//					else{
//						monthPic.nodeHandles.add(nodes.get(i).getHandle());
//					}
//				}
//				else{
//					month = d.getMonth();
//					year = d.getYear();
//					monthPics.add(monthPic);
//					monthPic = new MegaMonthPicLollipop();
//					monthPic.monthYearString = getImageDateString(month, year);
//					monthPics.add(monthPic);
//					monthPic = new MegaMonthPicLollipop();
//					i--;
//				}
//			}
			List<MegaPhotoSyncGridTitleAdapterLollipop.ItemInformation> itemInformationList = new ArrayList<>(nodes.size());
			int countTitles = 0;
			for (int i=0;i<nodes.size();i++){
				MegaNode n = nodes.get(i);
				if (n.isFolder()){
					continue;
				}

				if (!MimeTypeList.typeForName(n.getName()).isImage() && (!MimeTypeList.typeForName(n.getName()).isVideo())){
					continue;
				}

				thereAreImages = true;

				Date d = new Date(n.getModificationTime()*1000);
				if ((month == 0) && (year == 0)){
					month = d.getMonth();
					year = d.getYear();
					monthPic.monthYearString = getImageDateString(month, year);
					itemInformationList.add(new MegaPhotoSyncGridTitleAdapterLollipop.ItemInformation(MegaPhotoSyncGridTitleAdapterLollipop.TYPE_ITEM_TITLE, monthPic.monthYearString, monthPic));
					countTitles++;
					monthPic.nodeHandles.add(n.getHandle());
					monthPic.setPosition(n, i);
					if(!Util.isVideoFile(n.getName())){
						itemInformationList.add(new MegaPhotoSyncGridTitleAdapterLollipop.ItemInformation(MegaPhotoSyncGridTitleAdapterLollipop.TYPE_ITEM_IMAGE, n, monthPic));
					}
					else{
						itemInformationList.add(new MegaPhotoSyncGridTitleAdapterLollipop.ItemInformation(MegaPhotoSyncGridTitleAdapterLollipop.TYPE_ITEM_VIDEO, n, monthPic));
					}
//						monthPics.add(monthPic);
//						monthPic = new MegaMonthPicLollipop();
//						i--;
				}
				else if ((month == d.getMonth()) && (year == d.getYear())){
//						if (monthPic.nodeHandles.size() == numberOfCells){
//							monthPics.add(monthPic);
//							monthPic = new MegaMonthPicLollipop();
//							monthPic.nodeHandles.add(nodes.get(i).getHandle());
//						}
//						else{
					monthPic.nodeHandles.add(n.getHandle());
					monthPic.setPosition(n, i);
					if(!Util.isVideoFile(n.getName())){
						itemInformationList.add(new MegaPhotoSyncGridTitleAdapterLollipop.ItemInformation(MegaPhotoSyncGridTitleAdapterLollipop.TYPE_ITEM_IMAGE, n, monthPic));
					}
					else{
						itemInformationList.add(new MegaPhotoSyncGridTitleAdapterLollipop.ItemInformation(MegaPhotoSyncGridTitleAdapterLollipop.TYPE_ITEM_VIDEO, n, monthPic));
					}
//						}
				}
				else{
					month = d.getMonth();
					year = d.getYear();
					monthPics.add(monthPic);
					monthPic = new MegaMonthPicLollipop();
					monthPic.monthYearString = getImageDateString(month, year);
					itemInformationList.add(new MegaPhotoSyncGridTitleAdapterLollipop.ItemInformation(MegaPhotoSyncGridTitleAdapterLollipop.TYPE_ITEM_TITLE, monthPic.monthYearString, monthPic));
					countTitles++;
					monthPic.nodeHandles.add(n.getHandle());
					monthPic.setPosition(n, i);
					if(!Util.isVideoFile(n.getName())){
						itemInformationList.add(new MegaPhotoSyncGridTitleAdapterLollipop.ItemInformation(MegaPhotoSyncGridTitleAdapterLollipop.TYPE_ITEM_IMAGE, n, monthPic));
					}
					else{
						itemInformationList.add(new MegaPhotoSyncGridTitleAdapterLollipop.ItemInformation(MegaPhotoSyncGridTitleAdapterLollipop.TYPE_ITEM_VIDEO, n, monthPic));
					}
//						monthPics.add(monthPic);
//						monthPic = new MegaMonthPicLollipop();
//						i--;
				}
			}
			if (nodes.size() > 0){
				monthPics.add(monthPic);
			}
			visibilityFastScroller();

			if (!thereAreImages){
				monthPics.clear();
				emptyImageView.setVisibility(View.VISIBLE);
				emptyTextView.setVisibility(View.VISIBLE);
				listView.setVisibility(View.GONE);
			}
			else{
				emptyImageView.setVisibility(View.GONE);
				emptyTextView.setVisibility(View.GONE);
				listView.setVisibility(View.VISIBLE);
			}
			
			if (adapterGrid != null){
				log("ADAPTERGRID.MONTHPICS = " + monthPics.size());
				adapterGrid.setNumberOfCells(numberOfCells, gridWidth);
				adapterGrid.setNodes(monthPics, nodes, itemInformationList.size(), countTitles, itemInformationList);
			}
		}
	}
	
	public void notifyDataSetChanged(){
		if (((ManagerActivityLollipop)context).isListCameraUploads()){
			if (adapterList != null){
				adapterList.notifyDataSetChanged();
			}
		}
		else{
			if (adapterGrid != null){
				adapterGrid.notifyDataSetChanged();
			}
		}
	}

	public void setFirstTimeCam(boolean firstTimeCam){
		this.firstTimeCam = firstTimeCam;
	}
	
	public boolean getFirstTimeCam(){
		return firstTimeCam;
	}

	public boolean showSelectMenuItem(){
		if (((ManagerActivityLollipop)context).isListCameraUploads()){
			if (adapterList != null){
				return adapterList.isMultipleSelect();
			}
		}
		else{
			if (adapterGrid != null){
				return adapterGrid.isMultipleSelect();
			}
		}
		
		return false;
	}
	
	private static void log(String log) {
		Util.log("CameraUploadFragmentLollipop", log);
	}

	public int getItemCountList(){
		if(adapterList != null){
			return adapterList.getItemCount();
		}
		return 0;
	}

	public int getItemCountGrid(){
		if(adapterGrid != null){
			return adapterGrid.getItemCount();
		}
		return 0;
	}

	public RecyclerView getRecyclerView(){
		return listView;
	}

	@Override
	public void onRequestStart(MegaApiJava api, MegaRequest request) {
		if (request.getType() == MegaRequest.TYPE_CREATE_FOLDER){
			log("create folder start");
		}		
	}

	@Override
	public void onRequestUpdate(MegaApiJava api, MegaRequest request) {

	}

	@Override
	public void onRequestFinish(MegaApiJava api, MegaRequest request,
			MegaError e) {
		if (request.getType() == MegaRequest.TYPE_CREATE_FOLDER){
			log("create folder finished");
			try { 
				statusDialog.dismiss();	
			} 
			catch (Exception ex) {}
			
			if (e.getErrorCode() == MegaError.API_OK){
				Toast.makeText(context, context.getString(R.string.camera_uploads_created), Toast.LENGTH_LONG).show();
				emptyImageView.setVisibility(View.VISIBLE);
				emptyImageView.setOnClickListener(this);
				emptyTextView.setVisibility(View.VISIBLE);
				listView.setVisibility(View.GONE);
			}
		}
	}

	@Override
	public void onRequestTemporaryError(MegaApiJava api, MegaRequest request,
			MegaError e) {

	}

	public boolean getIsLargeGrid() {
		return ((ManagerActivityLollipop)context).isLargeGridCameraUploads;
	}
	
	@Override
	public void onDestroy(){
		if(megaApi != null)
		{	
			megaApi.removeRequestListener(this);
		}
		
		super.onDestroy();
	}

	@Override
	public boolean onDown(MotionEvent e) {
		return false;
	}

	@Override
	public boolean onFling(MotionEvent e1, MotionEvent e2, float velocityX,
			float velocityY) {
		return false;
	}

	@Override
	public void onLongPress(MotionEvent e) {

	}

	@Override
	public boolean onScroll(MotionEvent e1, MotionEvent e2, float distanceX,
			float distanceY) {
		return false;
	}

	@Override
	public void onShowPress(MotionEvent e) {

	}

	@Override
	public boolean onSingleTapUp(MotionEvent e) {
		return false;
	}

	@Override
	public boolean onInterceptTouchEvent(RecyclerView rV, MotionEvent e) {
		log("onInterceptTouchEvent");
		detector.onTouchEvent(e);
		return false;
	}

	@Override
	public void onRequestDisallowInterceptTouchEvent(boolean arg0) {

	}

	@Override
	public void onTouchEvent(RecyclerView arg0, MotionEvent arg1) {

	}

	public void visibilityFastScroller(){
		if(nodes == null){
			fastScroller.setVisibility(View.GONE);
		}else{
			if(((ManagerActivityLollipop)context).isLargeGridCameraUploads){
				if (nodes.size() < Constants.MIN_ITEMS_SCROLLBAR) {
					fastScroller.setVisibility(View.GONE);
				} else {
					fastScroller.setVisibility(View.VISIBLE);
				}
			}else {
				if (nodes.size() < Constants.MIN_ITEMS_SCROLLBAR_GRID) {
					fastScroller.setVisibility(View.GONE);
				} else {
					fastScroller.setVisibility(View.VISIBLE);
				}
			}
		}
	}

	public ArrayList<MegaNode> searchDate(long[] searchByDate, ArrayList<MegaNode> nodes ){

		((ManagerActivityLollipop)context).setIsSearchEnabled(true);
		((ManagerActivityLollipop)context).setToolbarTitle();

		ArrayList<MegaNode> nodesResult = new ArrayList<>();
		Calendar cal = Calendar.getInstance();
		Calendar calTo = Calendar.getInstance();

		if(searchByDate[0] == 1){
			log("option day");

			cal.setTimeInMillis(searchByDate[1]);
			int selectedYear = cal.get(Calendar.YEAR);
			int selectedMonth = (cal.get(Calendar.MONTH));
			int selectedDay = cal.get(Calendar.DAY_OF_MONTH);

			//Title
			SimpleDateFormat titleFormat = new SimpleDateFormat("d MMM");
			Calendar calTitle = Calendar.getInstance();
			calTitle.set(selectedYear, selectedMonth, selectedDay);
			Date date = calTitle.getTime();
			String formattedDate = titleFormat.format(date);
			aB.setTitle(formattedDate);

			int nodeDay, nodeMonth, nodeYear;
			for (MegaNode node : nodes){
				Date d = new Date(node.getModificationTime()*1000);
				Calendar calNode = Calendar.getInstance();
				calNode.setTime(d);
				nodeDay = calNode.get(Calendar.DAY_OF_MONTH);
				nodeMonth = calNode.get(Calendar.MONTH);
				nodeYear = calNode.get(Calendar.YEAR);

				if((selectedYear == nodeYear) && (selectedMonth == nodeMonth) && (selectedDay == nodeDay)){
					nodesResult.add(node);
				}
			}

		}else if(searchByDate[0] == 2){

			if(searchByDate[2] == 1){
				log("option last month");
				int selectedDay = cal.get(Calendar.DAY_OF_MONTH);
				int selectedMonth = cal.get(Calendar.MONTH);
				int selectedYear = cal.get(Calendar.YEAR);

				if(selectedMonth == 0){
					selectedMonth = 11;
					selectedYear = selectedYear - 1;
				}else{
					selectedMonth = selectedMonth - 1;
				}

				//Title
				SimpleDateFormat titleFormat = new SimpleDateFormat("MMMM");
				Calendar calTitle = Calendar.getInstance();
				calTitle.set(selectedYear, selectedMonth, selectedDay);
				Date date = calTitle.getTime();
				String formattedDate = titleFormat.format(date);
				aB.setTitle(formattedDate);

				int nodeMonth, nodeYear;

				for (MegaNode node : nodes){
					Date d = new Date(node.getModificationTime()*1000);
					Calendar calNode = Calendar.getInstance();
					calNode.setTime(d);
					nodeMonth = calNode.get(Calendar.MONTH);
					nodeYear = calNode.get(Calendar.YEAR);

					if((selectedYear == nodeYear) && (selectedMonth == nodeMonth)){
						nodesResult.add(node);
					}
				}



			}else if(searchByDate[2] == 2){
				log("option last year");
				int selectedYear = (cal.get(Calendar.YEAR) - 1);

				//Title
				String formattedDate = String.valueOf(selectedYear);
				aB.setTitle(formattedDate);

				int nodeYear;
				for (MegaNode node : nodes){
					Date d = new Date(node.getModificationTime()*1000);
					Calendar calNode = Calendar.getInstance();
					calNode.setTime(d);
					nodeYear = calNode.get(Calendar.YEAR);

					if(selectedYear == nodeYear){
						nodesResult.add(node);
					}
				}
			}

		}else if(searchByDate[0] == 3){
			log("option period");

			cal.setTimeInMillis(searchByDate[3]);
			int selectedYearFrom = cal.get(Calendar.YEAR);
			int selectedMonthFrom = cal.get(Calendar.MONTH);
			int selectedDayFrom = cal.get(Calendar.DAY_OF_MONTH);

			calTo.setTimeInMillis(searchByDate[4]);
			int selectedYearTo = calTo.get(Calendar.YEAR);
			int selectedMonthTo = calTo.get(Calendar.MONTH);
			int selectedDayTo = calTo.get(Calendar.DAY_OF_MONTH);

			//Title
			SimpleDateFormat titleFormat = new SimpleDateFormat("d MMM");
			Calendar calTitleFrom = Calendar.getInstance();
			Calendar calTitleTo = Calendar.getInstance();

			calTitleFrom.set(selectedYearFrom, selectedMonthFrom, selectedDayFrom);
			calTitleTo.set(selectedYearTo, selectedMonthTo, selectedDayTo);
			Date dateFrom = calTitleFrom.getTime();
			Date dateTo = calTitleTo.getTime();

			String formattedDateFrom = titleFormat.format(dateFrom);
			String formattedDateTo = titleFormat.format(dateTo);

			String formattedDate = formattedDateFrom +" - "+ formattedDateTo;
			aB.setTitle(formattedDate);

			int nodeDay, nodeMonth, nodeYear;

			for (MegaNode node : nodes){
				int period = 0;
				Date d = new Date(node.getModificationTime()*1000);
				Calendar calNode = Calendar.getInstance();
				calNode.setTime(d);
				nodeDay = calNode.get(Calendar.DAY_OF_MONTH);
				nodeMonth = calNode.get(Calendar.MONTH);
				nodeYear = calNode.get(Calendar.YEAR);

				//Period From
				if(selectedYearFrom < nodeYear){
					period ++;
				}else if(selectedYearFrom == nodeYear){
					if(selectedMonthFrom < nodeMonth){
						period ++;
					}else if(selectedMonthFrom == nodeMonth){

						if(selectedDayFrom <= nodeDay){
							period ++;
						}
					}
				}

				//Period To
				if(selectedYearTo > nodeYear){
					period ++;
				}else if(selectedYearTo == nodeYear){
					if(selectedMonthTo > nodeMonth){
						period ++;
					}else if(selectedMonthTo == nodeMonth){

						if(selectedDayTo >= nodeDay){
							period ++;
						}
					}
				}

				if(period == 2){
					nodesResult.add(node);
				}
			}
		}
		return nodesResult;
		//setNodes(nodesResult);
	}

}<|MERGE_RESOLUTION|>--- conflicted
+++ resolved
@@ -1691,10 +1691,6 @@
 							mediaIntent.putExtra("adapterType", Constants.FILE_BROWSER_ADAPTER);
 							mediaIntent.putExtra("HANDLE", psHMegaNode.getHandle());
 							mediaIntent.putExtra("FILENAME", psHMegaNode.getName());
-<<<<<<< HEAD
-							String localPath = findLocalPath(psHMegaNode.getName(), psHMegaNode.getSize());
-							if (localPath != null  && (megaApi.getFingerprint(psHMegaNode).equals(megaApi.getFingerprint(localPath)))){
-=======
 							mediaIntent.putExtra("screenPosition", screenPosition);
 							if(((ManagerActivityLollipop)context).isFirstNavigationLevel() == true){
 								mediaIntent.putExtra("adapterType", Constants.PHOTO_SYNC_ADAPTER);
@@ -1709,10 +1705,8 @@
 								mediaIntent.putExtra("handlesNodesSearch",arrayHandles);
 
 							}
-
-							String localPath = Util.getLocalFile(context, psHMegaNode.getName(), psHMegaNode.getSize(), downloadLocationDefaultPath);
-							if (localPath != null){
->>>>>>> 336e51ee
+							String localPath = findLocalPath(psHMegaNode.getName(), psHMegaNode.getSize());
+							if (localPath != null  && (megaApi.getFingerprint(psHMegaNode).equals(megaApi.getFingerprint(localPath)))){
 								File mediaFile = new File(localPath);
 								if (Build.VERSION.SDK_INT >= Build.VERSION_CODES.N) {
 									mediaIntent.setDataAndType(FileProvider.getUriForFile(context, "mega.privacy.android.app.providers.fileprovider", mediaFile), MimeTypeList.typeForName(psHMegaNode.getName()).getType());
