--- conflicted
+++ resolved
@@ -368,14 +368,10 @@
 
 		@Override
 		public void onDestroyActionMode(ActionMode mode) {
-<<<<<<< HEAD
 			log("onDestroyActionMode");
 			clearSelections();
-
-			if(isList){
-=======
+      
 			if(((ManagerActivityLollipop)context).isListCameraUploads()){
->>>>>>> 0b7de695
 				if(adapterList!=null){
 					adapterList.setMultipleSelect(false);
 				}
