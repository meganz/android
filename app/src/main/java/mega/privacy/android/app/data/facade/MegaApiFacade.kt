--- conflicted
+++ resolved
@@ -204,7 +204,20 @@
 
     override suspend fun hasChildren(node: MegaNode): Boolean = megaApi.hasChildren(node)
 
-<<<<<<< HEAD
+    override fun registerPushNotifications(
+        deviceType: Int,
+        newToken: String,
+        listener: MegaRequestListenerInterface,
+    ) = megaApi.registerPushNotifications(deviceType, newToken, listener)
+
+    override fun fastLogin(session: String, listener: MegaRequestListenerInterface) =
+        megaApi.fastLogin(session, listener)
+
+    override fun fetchNodes(listener: MegaRequestListenerInterface) =
+        megaApi.fetchNodes(listener)
+
+    override fun retryPendingConnections() = megaApi.retryPendingConnections()
+
     override fun startDownload(
         node: MegaNode,
         localPath: String,
@@ -214,21 +227,6 @@
         cancelToken: MegaCancelToken?,
         listener: MegaTransferListenerInterface?,
     ) = megaApi.startDownload(node, localPath, fileName, appData, startFirst, cancelToken, listener)
-=======
-    override fun registerPushNotifications(
-        deviceType: Int,
-        newToken: String,
-        listener: MegaRequestListenerInterface
-    ) = megaApi.registerPushNotifications(deviceType, newToken, listener)
-
-    override fun fastLogin(session: String, listener: MegaRequestListenerInterface) =
-        megaApi.fastLogin(session, listener)
-
-    override fun fetchNodes(listener: MegaRequestListenerInterface) =
-        megaApi.fetchNodes(listener)
-
-    override fun retryPendingConnections() = megaApi.retryPendingConnections()
->>>>>>> 9ace665a
 
     companion object {
         private const val ANDROID_SUPPORT_ISSUE = 10
