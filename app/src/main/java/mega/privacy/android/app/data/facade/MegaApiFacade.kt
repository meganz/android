--- conflicted
+++ resolved
@@ -220,8 +220,6 @@
 
     override suspend fun getTransfers(type: Int): List<MegaTransfer> = megaApi.getTransfers(type)
 
-<<<<<<< HEAD
-=======
     override fun startDownload(
         node: MegaNode,
         localPath: String,
@@ -232,7 +230,6 @@
         listener: MegaTransferListenerInterface?,
     ) = megaApi.startDownload(node, localPath, fileName, appData, startFirst, cancelToken, listener)
 
->>>>>>> 581d67df
     companion object {
         private const val ANDROID_SUPPORT_ISSUE = 10
     }
