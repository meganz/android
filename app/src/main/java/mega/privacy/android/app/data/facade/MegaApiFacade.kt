package mega.privacy.android.app.data.facade

import kotlinx.coroutines.CoroutineScope
import kotlinx.coroutines.channels.awaitClose
import kotlinx.coroutines.flow.Flow
import kotlinx.coroutines.flow.SharingStarted
import kotlinx.coroutines.flow.callbackFlow
import kotlinx.coroutines.flow.shareIn
import mega.privacy.android.app.data.gateway.api.MegaApiGateway
import mega.privacy.android.app.data.model.GlobalUpdate
import mega.privacy.android.app.di.ApplicationScope
import mega.privacy.android.app.di.MegaApi
import nz.mega.sdk.MegaApiAndroid
import nz.mega.sdk.MegaApiJava
import nz.mega.sdk.MegaContactRequest
import nz.mega.sdk.MegaEvent
import nz.mega.sdk.MegaGlobalListenerInterface
import nz.mega.sdk.MegaLoggerInterface
import nz.mega.sdk.MegaNode
import nz.mega.sdk.MegaRequestListenerInterface
import nz.mega.sdk.MegaTransfer
import nz.mega.sdk.MegaTransferListenerInterface
import nz.mega.sdk.MegaUser
import nz.mega.sdk.MegaUserAlert
import javax.inject.Inject
import javax.inject.Singleton

/**
 * Mega api facade
 *
 * Implements [MegaApiGateway] and provides a facade over [MegaApiAndroid]
 *
 * @property megaApi
 */
@Singleton
class MegaApiFacade @Inject constructor(
    @MegaApi private val megaApi: MegaApiAndroid,
    @ApplicationScope private val sharingScope: CoroutineScope,
) : MegaApiGateway {
    override fun multiFactorAuthAvailable(): Boolean {
        return megaApi.multiFactorAuthAvailable()
    }

    override fun multiFactorAuthEnabled(email: String?, listener: MegaRequestListenerInterface?) {
        megaApi.multiFactorAuthCheck(email, listener)
    }

    override fun cancelAccount(listener: MegaRequestListenerInterface?) {
        megaApi.cancelAccount(listener)
    }

    override fun createSupportTicket(
        ticketContent: String,
        listener: MegaRequestListenerInterface,
    ) {
        megaApi.createSupportTicket(ticketContent, ANDROID_SUPPORT_ISSUE, listener)
    }

    override fun startUploadForSupport(
        path: String,
        listener: MegaTransferListenerInterface,
    ) {
        megaApi.startUploadForSupport(path, false, listener)
    }

    override val accountEmail: String?
        get() = megaApi.myEmail
    override val isBusinessAccount: Boolean
        get() = megaApi.isBusinessAccount
    override val isMasterBusinessAccount: Boolean
        get() = megaApi.isMasterBusinessAccount

    override suspend fun areTransfersPaused(): Boolean =
        megaApi.areTransfersPaused(MegaTransfer.TYPE_DOWNLOAD) ||
                megaApi.areTransfersPaused(MegaTransfer.TYPE_UPLOAD)

    override suspend fun getRootNode(): MegaNode? = megaApi.rootNode

    override suspend fun getRubbishBinNode(): MegaNode? = megaApi.rubbishNode

    override suspend fun getSdkVersion(): String = megaApi.version

    override val globalUpdates: Flow<GlobalUpdate>
        get() = callbackFlow {
            val listener = object : MegaGlobalListenerInterface {
                override fun onUsersUpdate(
                    api: MegaApiJava?,
                    users: java.util.ArrayList<MegaUser>?,
                ) {
                    trySend(GlobalUpdate.OnUsersUpdate(users))
                }

                override fun onUserAlertsUpdate(
                    api: MegaApiJava?,
                    userAlerts: java.util.ArrayList<MegaUserAlert>?,
                ) {
                    trySend(GlobalUpdate.OnUserAlertsUpdate(userAlerts))
                }

                override fun onNodesUpdate(
                    api: MegaApiJava?,
                    nodeList: java.util.ArrayList<MegaNode>?,
                ) {
                    trySend(GlobalUpdate.OnNodesUpdate(nodeList))
                }

                override fun onReloadNeeded(api: MegaApiJava?) {
                    trySend(GlobalUpdate.OnReloadNeeded)
                }

                override fun onAccountUpdate(api: MegaApiJava?) {
                    trySend(GlobalUpdate.OnAccountUpdate)
                }

                override fun onContactRequestsUpdate(
                    api: MegaApiJava?,
                    requests: java.util.ArrayList<MegaContactRequest>?,
                ) {
                    trySend(GlobalUpdate.OnContactRequestsUpdate(requests))
                }

                override fun onEvent(api: MegaApiJava?, event: MegaEvent?) {
                    trySend(GlobalUpdate.OnEvent(event))
                }
            }

            megaApi.addGlobalListener(listener)

            awaitClose { megaApi.removeGlobalListener(listener) }
        }.shareIn(
            sharingScope,
            SharingStarted.WhileSubscribed()
        )

    override fun getFavourites(
        node: MegaNode?,
        count: Int,
        listener: MegaRequestListenerInterface?,
    ) {
        megaApi.getFavourites(node, count, listener)
    }

    override suspend fun getMegaNodeByHandle(nodeHandle: Long): MegaNode? =
        megaApi.getNodeByHandle(nodeHandle)

    override fun hasVersion(node: MegaNode): Boolean = megaApi.hasVersions(node)

    override suspend fun getChildrenByNode(parentNode: MegaNode, order: Int?): ArrayList<MegaNode> =
        if (order == null)
            megaApi.getChildren(parentNode)
        else
            megaApi.getChildren(parentNode, order)

    override fun getNumChildFolders(node: MegaNode): Int = megaApi.getNumChildFolders(node)

    override fun getNumChildFiles(node: MegaNode): Int = megaApi.getNumChildFiles(node)

    override fun setAutoAcceptContactsFromLink(
        disableAutoAccept: Boolean,
        listener: MegaRequestListenerInterface,
    ) = megaApi.setContactLinksOption(disableAutoAccept, listener)

    override fun isAutoAcceptContactsFromLinkEnabled(listener: MegaRequestListenerInterface) =
        megaApi.getContactLinksOption(listener)

    override fun getFolderInfo(node: MegaNode?, listener: MegaRequestListenerInterface) =
        megaApi.getFolderInfo(node, listener)

    override fun setNodeFavourite(node: MegaNode?, favourite: Boolean) {
        megaApi.setNodeFavourite(node, favourite)
    }

    override fun addLogger(logger: MegaLoggerInterface) = MegaApiAndroid.addLoggerObject(logger)

    override fun removeLogger(logger: MegaLoggerInterface) =
        MegaApiAndroid.removeLoggerObject(logger)

    override fun setLogLevel(logLevel: Int) = MegaApiAndroid.setLogLevel(logLevel)

    override fun setUseHttpsOnly(enabled: Boolean) = megaApi.useHttpsOnly(enabled)

    override suspend fun getLoggedInUser(): MegaUser? = megaApi.myUser

    override fun getThumbnail(
        node: MegaNode,
        thumbnailFilePath: String,
        listener: MegaRequestListenerInterface,
    ) = megaApi.getThumbnail(node, thumbnailFilePath, listener)

    override fun handleToBase64(handle: Long): String = MegaApiAndroid.handleToBase64(handle)

    override fun cancelTransfer(transfer: MegaTransfer) {
        megaApi.cancelTransfer(transfer)
    }

<<<<<<< HEAD
    override suspend fun getInboxNode(): MegaNode? = megaApi.inboxNode

    override suspend fun hasChildren(node: MegaNode): Boolean = megaApi.hasChildren(node)
=======
    override suspend fun getNumUnreadUserAlerts(): Int = megaApi.numUnreadUserAlerts
>>>>>>> c6931fc9

    companion object {
        private const val ANDROID_SUPPORT_ISSUE = 10
    }
}<|MERGE_RESOLUTION|>--- conflicted
+++ resolved
@@ -193,13 +193,11 @@
         megaApi.cancelTransfer(transfer)
     }
 
-<<<<<<< HEAD
+    override suspend fun getNumUnreadUserAlerts(): Int = megaApi.numUnreadUserAlerts
+
     override suspend fun getInboxNode(): MegaNode? = megaApi.inboxNode
 
     override suspend fun hasChildren(node: MegaNode): Boolean = megaApi.hasChildren(node)
-=======
-    override suspend fun getNumUnreadUserAlerts(): Int = megaApi.numUnreadUserAlerts
->>>>>>> c6931fc9
 
     companion object {
         private const val ANDROID_SUPPORT_ISSUE = 10
