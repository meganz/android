--- conflicted
+++ resolved
@@ -16,11 +16,6 @@
 import kotlinx.coroutines.launch
 import mega.privacy.android.app.R
 import mega.privacy.android.app.databinding.FragmentAlbumBinding
-<<<<<<< HEAD
-import mega.privacy.android.app.domain.entity.Album
-=======
-import mega.privacy.android.app.fragments.BaseFragment
->>>>>>> 2a63cc26
 import mega.privacy.android.app.fragments.managerFragments.cu.PhotosFragment
 import mega.privacy.android.app.fragments.managerFragments.cu.PhotosTabCallback
 import mega.privacy.android.app.fragments.managerFragments.cu.album.AlbumContentFragment
@@ -145,11 +140,7 @@
      * Calculate cover width
      */
     private fun calculateCoverWidth(coverMargin: Int, span: Int) =
-<<<<<<< HEAD
         (resources.displayMetrics.widthPixels - coverMargin * span * 2 - coverMargin * 2) / span
-=======
-        (outMetrics.widthPixels - coverMargin * span * 2 - coverMargin * 2) / span
->>>>>>> 2a63cc26
 
     /**
      * Calculate cover margin
