--- conflicted
+++ resolved
@@ -631,49 +631,6 @@
         return result;
     }
 
-<<<<<<< HEAD
-
-    /**
-     * The static class to show taken down notice for mega node when the node is taken down and try to be opened
-     */
-    public static class FileTakenDownNotificationHandler {
-        /**
-         * alertDialogTakenDown is the dialog to be shown. It resides inside this static class to prevent multiple definition within  activity the class
-         */
-        private static AlertDialog alertDialogTakenDown = null;
-
-        /**
-         * @param activity the activity is the page where dialog is shown
-         */
-        public static void showTakenDownDialog(final Activity activity) {
-
-            if (activity == null) {
-                return;
-            }
-
-            if (alertDialogTakenDown != null && alertDialogTakenDown.isShowing()) {
-                return;
-            }
-
-            if (activity.isFinishing()) {
-                return;
-            }
-
-            AlertDialog.Builder dialogBuilder = new AlertDialog.Builder(activity);
-            dialogBuilder.setTitle(activity.getString(R.string.general_not_available))
-                         .setMessage(activity.getString(R.string.error_download_takendown_node)).setNegativeButton(R.string.general_dismiss, new DialogInterface.OnClickListener() {
-                @Override
-                public void onClick(DialogInterface dialog, int i) {
-                    dialog.dismiss();
-                    activity.finish();
-                }
-            });
-            alertDialogTakenDown = dialogBuilder.create();
-
-            alertDialogTakenDown.show();
-        }
-    }
-=======
     /**
      * @param fileName The original file name
      * @return the file name without extension. For example, 1.jpg would return 1
@@ -694,5 +651,46 @@
     public static boolean isFileNameNumeric(String filename) {
         return getFileNameWithoutExtension(filename).matches("-?\\d+(\\.\\d+)?");
     }
->>>>>>> 60242385
+
+
+    /**
+     * The static class to show taken down notice for mega node when the node is taken down and try to be opened
+     */
+    public static class FileTakenDownNotificationHandler {
+        /**
+         * alertDialogTakenDown is the dialog to be shown. It resides inside this static class to prevent multiple definition within  activity the class
+         */
+        private static AlertDialog alertDialogTakenDown = null;
+
+        /**
+         * @param activity the activity is the page where dialog is shown
+         */
+        public static void showTakenDownDialog(final Activity activity) {
+
+            if (activity == null) {
+                return;
+            }
+
+            if (alertDialogTakenDown != null && alertDialogTakenDown.isShowing()) {
+                return;
+            }
+
+            if (activity.isFinishing()) {
+                return;
+            }
+
+            AlertDialog.Builder dialogBuilder = new AlertDialog.Builder(activity);
+            dialogBuilder.setTitle(activity.getString(R.string.general_not_available))
+                         .setMessage(activity.getString(R.string.error_download_takendown_node)).setNegativeButton(R.string.general_dismiss, new DialogInterface.OnClickListener() {
+                @Override
+                public void onClick(DialogInterface dialog, int i) {
+                    dialog.dismiss();
+                    activity.finish();
+                }
+            });
+            alertDialogTakenDown = dialogBuilder.create();
+
+            alertDialogTakenDown.show();
+        }
+    }
 }
