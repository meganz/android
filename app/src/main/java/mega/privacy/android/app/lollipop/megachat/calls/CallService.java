--- conflicted
+++ resolved
@@ -111,7 +111,7 @@
         log("showCallInProgressNotification");
 
         if (Build.VERSION.SDK_INT >= Build.VERSION_CODES.O) {
-            NotificationChannel channel = new NotificationChannel(notificationChannelId, notificationChannelName, NotificationManager.IMPORTANCE_HIGH);
+            NotificationChannel channel = new NotificationChannel(notificationChannelId, notificationChannelName, NotificationManager.IMPORTANCE_DEFAULT);
             channel.setShowBadge(true);
             channel.setSound(null, null);
             mNotificationManager = (NotificationManager) this.getSystemService(Context.NOTIFICATION_SERVICE);
@@ -139,38 +139,24 @@
             MegaChatRoom chat = megaChatApi.getChatRoom(chatId);
             if (chat != null) {
                 title = chat.getTitle();
-                userHandle = chat.getPeerHandle(0);
-                email = chat.getPeerEmail(0);
-
-<<<<<<< HEAD
-        String title = null;
-        String email = null;
-        long userHandle = -1;
-        MegaChatRoom chat = megaChatApi.getChatRoom(chatId);
-        if(chat!=null){
-            title = chat.getTitle();
-
-            if(chat.isGroup()){
-                if (Build.VERSION.SDK_INT >= Build.VERSION_CODES.LOLLIPOP){
-                    Bitmap largeIcon = createDefaultAvatar(-1, title);
-                    if(largeIcon!=null){
-                        mBuilderCompat.setLargeIcon(largeIcon);
+
+                if(chat.isGroup()){
+                    if (Build.VERSION.SDK_INT >= Build.VERSION_CODES.LOLLIPOP){
+                        Bitmap largeIcon = createDefaultAvatar(-1, title);
+                        if(largeIcon!=null){
+                            mBuilderCompatO.setLargeIcon(largeIcon);
+                        }
                     }
                 }
-            }
-            else{
-                userHandle = chat.getPeerHandle(0);
-                email = chat.getPeerEmail(0);
-                if (Build.VERSION.SDK_INT >= Build.VERSION_CODES.LOLLIPOP){
-                    Bitmap largeIcon = setProfileContactAvatar(userHandle, title, email);
-                    if(largeIcon!=null){
-                        mBuilderCompat.setLargeIcon(largeIcon);
+                else{
+                    userHandle = chat.getPeerHandle(0);
+                    email = chat.getPeerEmail(0);
+                    if (Build.VERSION.SDK_INT >= Build.VERSION_CODES.LOLLIPOP){
+                        Bitmap largeIcon = setProfileContactAvatar(userHandle, title, email);
+                        if(largeIcon!=null){
+                            mBuilderCompatO.setLargeIcon(largeIcon);
+                        }
                     }
-=======
-                Bitmap largeIcon = setProfileContactAvatar(userHandle, title, email);
-                if (largeIcon != null) {
-                    mBuilderCompatO.setLargeIcon(largeIcon);
->>>>>>> e75e1fc4
                 }
 
                 mBuilderCompatO.setContentTitle(title);
@@ -180,18 +166,9 @@
                 mBuilderCompatO.setContentText(getString(R.string.action_notification_call_in_progress));
             }
 
-<<<<<<< HEAD
-            mBuilderCompat.setContentTitle(title);
-            mBuilderCompat.setContentText(getString(R.string.title_notification_call_in_progress));
-        }
-        else{
-            mBuilderCompat.setContentTitle(getString(R.string.title_notification_call_in_progress));
-            mBuilderCompat.setContentText(getString(R.string.action_notification_call_in_progress));
-=======
             Notification notif = mBuilderCompatO.build();
 
             startForeground(Constants.NOTIFICATION_CALL_IN_PROGRESS, notif);
->>>>>>> e75e1fc4
         }
         else {
 
@@ -222,14 +199,26 @@
             MegaChatRoom chat = megaChatApi.getChatRoom(chatId);
             if (chat != null) {
                 title = chat.getTitle();
-                userHandle = chat.getPeerHandle(0);
-                email = chat.getPeerEmail(0);
-                if (Build.VERSION.SDK_INT >= Build.VERSION_CODES.LOLLIPOP) {
-                    Bitmap largeIcon = setProfileContactAvatar(userHandle, title, email);
-                    if (largeIcon != null) {
-                        mBuilderCompat.setLargeIcon(largeIcon);
+
+                if(chat.isGroup()){
+                    if (Build.VERSION.SDK_INT >= Build.VERSION_CODES.LOLLIPOP){
+                        Bitmap largeIcon = createDefaultAvatar(-1, title);
+                        if(largeIcon!=null){
+                            mBuilderCompat.setLargeIcon(largeIcon);
+                        }
                     }
                 }
+                else{
+                    userHandle = chat.getPeerHandle(0);
+                    email = chat.getPeerEmail(0);
+                    if (Build.VERSION.SDK_INT >= Build.VERSION_CODES.LOLLIPOP){
+                        Bitmap largeIcon = setProfileContactAvatar(userHandle, title, email);
+                        if(largeIcon!=null){
+                            mBuilderCompat.setLargeIcon(largeIcon);
+                        }
+                    }
+                }
+
                 mBuilderCompat.setContentTitle(title);
                 mBuilderCompat.setContentText(getString(R.string.title_notification_call_in_progress));
             } else {
