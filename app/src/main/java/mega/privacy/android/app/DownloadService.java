package mega.privacy.android.app;

import android.annotation.SuppressLint;
import android.app.Notification;
import android.app.NotificationChannel;
import android.app.NotificationManager;
import android.app.PendingIntent;
import android.app.Service;
import android.content.BroadcastReceiver;
import android.content.Context;
import android.content.Intent;
import android.content.IntentFilter;
import android.net.Uri;
import android.net.wifi.WifiManager;
import android.net.wifi.WifiManager.WifiLock;
import android.os.Build;
import android.os.Environment;
import android.os.Handler;
import android.os.IBinder;
import android.os.Looper;
import android.os.ParcelFileDescriptor;
import android.os.PowerManager;
import android.os.PowerManager.WakeLock;
import android.widget.Toast;
import androidx.core.app.NotificationCompat;
import androidx.core.content.ContextCompat;
import android.widget.RemoteViews;

import io.reactivex.rxjava3.core.Single;
import io.reactivex.rxjava3.disposables.CompositeDisposable;
import io.reactivex.rxjava3.schedulers.Schedulers;
import java.io.File;
import java.io.FileInputStream;
import java.io.FileNotFoundException;
import java.io.FileOutputStream;
import java.io.IOException;
import java.io.InputStream;
import java.util.ArrayList;
import java.util.HashMap;
import java.util.HashSet;
import java.util.Set;

import mega.privacy.android.app.components.saver.AutoPlayInfo;
import mega.privacy.android.app.components.transferWidget.TransfersManagement;
import mega.privacy.android.app.fragments.offline.OfflineFragment;
import mega.privacy.android.app.lollipop.LoginActivityLollipop;
import mega.privacy.android.app.lollipop.ManagerActivityLollipop;
import mega.privacy.android.app.lollipop.megachat.ChatSettings;
import mega.privacy.android.app.notifications.TransferOverQuotaNotification;
import mega.privacy.android.app.objects.SDTransfer;
import mega.privacy.android.app.service.iar.RatingHandlerImpl;
import mega.privacy.android.app.utils.SDCardOperator;
import mega.privacy.android.app.utils.StringResourcesUtils;
import mega.privacy.android.app.utils.ThumbnailUtilsLollipop;
import nz.mega.sdk.MegaApiAndroid;
import nz.mega.sdk.MegaApiJava;
import nz.mega.sdk.MegaChatApi;
import nz.mega.sdk.MegaChatApiAndroid;
import nz.mega.sdk.MegaError;
import nz.mega.sdk.MegaNode;
import nz.mega.sdk.MegaRequest;
import nz.mega.sdk.MegaRequestListenerInterface;
import nz.mega.sdk.MegaTransfer;
import nz.mega.sdk.MegaTransferData;
import nz.mega.sdk.MegaTransferListenerInterface;

import static mega.privacy.android.app.components.transferWidget.TransfersManagement.*;
import static mega.privacy.android.app.constants.BroadcastConstants.*;
import static mega.privacy.android.app.lollipop.ManagerActivityLollipop.*;
import static mega.privacy.android.app.utils.CacheFolderManager.*;
import static mega.privacy.android.app.utils.Constants.*;
import static mega.privacy.android.app.utils.FileUtil.*;
import static mega.privacy.android.app.utils.LogUtil.*;
import static mega.privacy.android.app.utils.MegaTransferUtils.getNumPendingDownloadsNonBackground;
import static mega.privacy.android.app.utils.MegaTransferUtils.isBackgroundTransfer;
import static mega.privacy.android.app.utils.MegaTransferUtils.isVoiceClipType;
import static mega.privacy.android.app.utils.OfflineUtils.*;
import static mega.privacy.android.app.utils.SDCardUtils.getSDCardTargetPath;
import static mega.privacy.android.app.utils.SDCardUtils.getSDCardTargetUri;
import static mega.privacy.android.app.utils.TextUtil.*;
import static mega.privacy.android.app.utils.Util.*;

/*
 * Background service to download files
 */
public class DownloadService extends Service implements MegaTransferListenerInterface, MegaRequestListenerInterface {

	// Action to stop download
	public static final String ACTION_CANCEL = "CANCEL_DOWNLOAD";
	public static final String EXTRA_SIZE = "DOCUMENT_SIZE";
	public static final String EXTRA_HASH = "DOCUMENT_HASH";
	public static final String EXTRA_URL = "DOCUMENT_URL";
	public static final String EXTRA_DOWNLOAD_TO_SDCARD = "download_to_sdcard";
	public static final String EXTRA_TARGET_PATH = "target_path";
	public static final String EXTRA_TARGET_URI = "target_uri";
	public static final String EXTRA_PATH = "SAVE_PATH";
	public static final String EXTRA_FOLDER_LINK = "FOLDER_LINK";
	public static final String EXTRA_FROM_MV = "fromMV";
	public static final String EXTRA_CONTACT_ACTIVITY = "CONTACT_ACTIVITY";
	public static final String EXTRA_ZIP_FILE_TO_OPEN = "FILE_TO_OPEN";
	public static final String EXTRA_OPEN_FILE = "OPEN_FILE";
	public static final String EXTRA_CONTENT_URI = "CONTENT_URI";
	public static final String EXTRA_DOWNLOAD_BY_TAP = "EXTRA_DOWNLOAD_BY_TAP";
	public static final String EXTRA_DOWNLOAD_FOR_OFFLINE = "EXTRA_DOWNLOAD_FOR_OFFLINE";

	private static int errorEBloqued = 0;
	private int errorCount = 0;
	private int alreadyDownloaded = 0;

	private boolean isForeground = false;
	private boolean canceled;

	private boolean openFile = true;
	private boolean downloadByTap;
	private String type = "";
	private boolean isOverquota = false;
	private long downloadedBytesToOverquota = 0;
	private MegaNode rootNode;

	MegaApplication app;
	MegaApiAndroid megaApi;
	MegaApiAndroid megaApiFolder;
	MegaChatApiAndroid megaChatApi;
	ChatSettings chatSettings;

	ArrayList<Intent> pendingIntents = new ArrayList<Intent>();

	WifiLock lock;
	WakeLock wl;

	File currentFile;
	File currentDir;
	MegaNode currentDocument;

	DatabaseHandler dbH = null;

	int transfersCount = 0;
	Set<Integer> backgroundTransfers = new HashSet<>();

	HashMap<Long, Uri> storeToAdvacedDevices;
	HashMap<Long, Boolean> fromMediaViewers;

	private NotificationCompat.Builder mBuilderCompat;
	private Notification.Builder mBuilder;
	private NotificationManager mNotificationManager;

	MegaNode offlineNode;

	boolean isLoggingIn = false;
	private long lastUpdated;

	private Intent intent;

	/** the receiver and manager for the broadcast to listen to the pause event */
	private BroadcastReceiver pauseBroadcastReceiver;

	private final CompositeDisposable rxSubscriptions = new CompositeDisposable();
	private final Handler uiHandler = new Handler(Looper.getMainLooper());

	// the flag to determine the rating dialog is showed for this download action
	private boolean isRatingShowed;

	private boolean isDownloadForOffline;

    /**
     * Contains the info of a node that to be opened in-app.
     */
    private AutoPlayInfo autoPlayInfo;

	@SuppressLint("NewApi")
	@Override
	public void onCreate(){
		super.onCreate();
		logDebug("onCreate");

		app = MegaApplication.getInstance();
		megaApi = app.getMegaApi();
		megaApi.addTransferListener(this);
		megaApi.addRequestListener(this);
		megaApiFolder = app.getMegaApiFolder();
		megaChatApi = app.getMegaChatApi();

		isForeground = false;
		canceled = false;

		storeToAdvacedDevices = new HashMap<Long, Uri>();
		fromMediaViewers = new HashMap<>();

		int wifiLockMode = WifiManager.WIFI_MODE_FULL_HIGH_PERF;

        dbH = DatabaseHandler.getDbHandler(getApplicationContext());

		WifiManager wifiManager = (WifiManager) getApplicationContext().getApplicationContext().getSystemService(Context.WIFI_SERVICE);
		lock = wifiManager.createWifiLock(wifiLockMode, "MegaDownloadServiceWifiLock");
		PowerManager pm = (PowerManager) getSystemService(Context.POWER_SERVICE);
		wl = pm.newWakeLock(PowerManager.PARTIAL_WAKE_LOCK, "MegaDownloadServicePowerLock");
		mBuilder = new Notification.Builder(DownloadService.this);
		mBuilderCompat = new NotificationCompat.Builder(getApplicationContext());
		mNotificationManager = (NotificationManager) getSystemService(Context.NOTIFICATION_SERVICE);

		startForeground();

		rootNode = megaApi.getRootNode();

		// delay 1 second to refresh the pause notification to prevent update is missed
		pauseBroadcastReceiver = new BroadcastReceiver() {
			@Override
			public void onReceive(Context context, Intent intent) {
				new Handler().postDelayed(() -> {
					updateProgressNotification();
				}, 1000);
			}
		};

		registerReceiver(pauseBroadcastReceiver, new IntentFilter(BROADCAST_ACTION_INTENT_UPDATE_PAUSE_NOTIFICATION));

	}

	private void startForeground() {
		if (getNumPendingDownloadsNonBackground(megaApi) <= 0) {
			return;
		}

		try {
			startForeground(NOTIFICATION_DOWNLOAD, createInitialServiceNotification(NOTIFICATION_CHANNEL_DOWNLOAD_ID,
					NOTIFICATION_CHANNEL_DOWNLOAD_NAME, mNotificationManager,
					new NotificationCompat.Builder(DownloadService.this, NOTIFICATION_CHANNEL_DOWNLOAD_ID),
					mBuilder));
			isForeground = true;
		} catch (Exception e) {
			logWarning("Error starting foreground.", e);
			isForeground = false;
		}
	}

	private void stopForeground() {
		isForeground = false;
		stopForeground(true);
		mNotificationManager.cancel(NOTIFICATION_DOWNLOAD);
		stopSelf();
	}

	@Override
	public void onDestroy(){
		logDebug("onDestroy");
		if((lock != null) && (lock.isHeld()))
			try{ lock.release(); } catch(Exception ex) {}
		if((wl != null) && (wl.isHeld()))
			try{ wl.release(); } catch(Exception ex) {}

		if(megaApi != null)
		{
			megaApi.removeRequestListener(this);
            megaApi.removeTransferListener(this);
		}

		if (megaChatApi != null){
			megaChatApi.saveCurrentState();
		}

		rootNode = null;
		// remove all the generated folders in cache folder on SD card.
        File[] fs = getExternalCacheDirs();
        if (fs.length > 1 && fs[1] != null) {
            purgeDirectory(fs[1]);
        }

        unregisterReceiver(pauseBroadcastReceiver);
		rxSubscriptions.clear();
		stopForeground();

		super.onDestroy();
	}

	@Override
	public int onStartCommand(Intent intent, int flags, int startId){
		logDebug("onStartCommand");
		canceled = false;

		if(intent == null){
			logWarning("intent==null");
			return START_NOT_STICKY;
		}

		if (intent.getAction() != null && intent.getAction().equals(ACTION_CANCEL)){
			logDebug("Cancel intent");
			canceled = true;
			megaApi.cancelTransfers(MegaTransfer.TYPE_DOWNLOAD);
			return START_NOT_STICKY;
		}

		rxSubscriptions.add(Single.just(intent)
			.observeOn(Schedulers.single())
			.subscribe(this::onHandleIntent,
					throwable -> logError("onHandleIntent onError", throwable)));
		return START_NOT_STICKY;
	}

	protected void onHandleIntent(final Intent intent) {
		logDebug("onHandleIntent");
		this.intent = intent;

		if (intent.getAction() != null && intent.getAction().equals(ACTION_RESTART_SERVICE)) {
			MegaTransferData transferData = megaApi.getTransferData(null);
			if (transferData == null) {
				stopForeground();
				return;
			}

			int uploadsInProgress = transferData.getNumDownloads();

			for (int i = 0; i < uploadsInProgress; i++) {
				MegaTransfer transfer = megaApi.getTransferByTag(transferData.getDownloadTag(i));
				if (transfer == null) {
					continue;
				}

				if (!isVoiceClipType(transfer) && !isBackgroundTransfer(transfer)) {
					MegaApplication.getTransfersManagement().checkIfTransferIsPaused(transfer);
					transfersCount++;
				}
			}

			if (transfersCount > 0) {
				updateProgressNotification();
			} else {
				stopForeground();
			}

			launchTransferUpdateIntent(MegaTransfer.TYPE_DOWNLOAD);
			return;
		}

        long hash = intent.getLongExtra(EXTRA_HASH, -1);
        String url = intent.getStringExtra(EXTRA_URL);
        isDownloadForOffline = intent.getBooleanExtra(EXTRA_DOWNLOAD_FOR_OFFLINE, false);
        boolean isFolderLink = intent.getBooleanExtra(EXTRA_FOLDER_LINK, false);
        openFile = intent.getBooleanExtra(EXTRA_OPEN_FILE, true);
        downloadByTap = intent.getBooleanExtra(EXTRA_DOWNLOAD_BY_TAP, false);
		type = intent.getStringExtra(EXTRA_TRANSFER_TYPE);

		Uri contentUri = null;
        if(intent.getStringExtra(EXTRA_CONTENT_URI)!=null){
            contentUri = Uri.parse(intent.getStringExtra(EXTRA_CONTENT_URI));
        }

        boolean highPriority = intent.getBooleanExtra(HIGH_PRIORITY_TRANSFER, false);
        boolean fromMV = intent.getBooleanExtra(EXTRA_FROM_MV, false);
		logDebug("fromMV: " + fromMV);

		megaApi = app.getMegaApi();

		UserCredentials credentials = dbH.getCredentials();

		if (credentials != null) {

			String gSession = credentials.getSession();
			if (rootNode == null) {
				rootNode = megaApi.getRootNode();
				isLoggingIn = MegaApplication.isLoggingIn();
				if (!isLoggingIn) {
					isLoggingIn = true;
					MegaApplication.setLoggingIn(isLoggingIn);

					if (megaChatApi == null) {
						megaChatApi = ((MegaApplication) getApplication()).getMegaChatApi();
					}

					int ret = megaChatApi.getInitState();

					if (ret == MegaChatApi.INIT_NOT_DONE || ret == MegaChatApi.INIT_ERROR) {
						ret = megaChatApi.init(gSession);
						logDebug("result of init ---> " + ret);
						chatSettings = dbH.getChatSettings();
						if (ret == MegaChatApi.INIT_NO_CACHE) {
							logDebug("condition ret == MegaChatApi.INIT_NO_CACHE");
						} else if (ret == MegaChatApi.INIT_ERROR) {
							logDebug("condition ret == MegaChatApi.INIT_ERROR");
							megaChatApi.logout();
						} else {
							logDebug("Chat correctly initialized");
						}
					}

					pendingIntents.add(intent);
					if (type == null || (!type.contains(APP_DATA_VOICE_CLIP) && !type.contains(APP_DATA_BACKGROUND_TRANSFER))) {
						updateProgressNotification();
					}

					megaApi.fastLogin(gSession);
					return;
				}
				else{
					logWarning("Another login is processing");
				}
				pendingIntents.add(intent);
				return;
			}
		}

		String serialize = intent.getStringExtra(EXTRA_SERIALIZE_STRING);

		if(serialize != null){
			logDebug("serializeString: " + serialize);
			currentDocument = MegaNode.unserialize(serialize);
			if(currentDocument != null){
				hash = currentDocument.getHandle();
				logDebug("hash after unserialize: " + hash);
			}
			else{
				logWarning("Node is NULL after unserialize");
			}
		} else if (isFolderLink) {
			currentDocument = megaApiFolder.getNodeByHandle(hash);
		} else {
			currentDocument = megaApi.getNodeByHandle(hash);
		}

        if(url != null){
			logDebug("Public node");
            currentDir = new File(intent.getStringExtra(EXTRA_PATH));
            if (currentDir != null){
                currentDir.mkdirs();
            }
            megaApi.getPublicNode(url);
            return;
        }

		if((currentDocument == null) && (url == null)){
			logWarning("Node not found");
			return;
		}

		fromMediaViewers.put(currentDocument.getHandle(), fromMV);

        currentDir = getDir(currentDocument, intent);
        currentDir.mkdirs();
		if (currentDir.isDirectory()) {
			currentFile = new File(currentDir, megaApi.escapeFsIncompatible(currentDocument.getName(), currentDir.getAbsolutePath() + SEPARATOR));
		} else {
			currentFile = currentDir;
		}

		String appData = getSDCardAppData(intent);

		if(!checkCurrentFile(currentDocument)){
			logDebug("checkCurrentFile == false");

			alreadyDownloaded++;
            if (getNumPendingDownloadsNonBackground(megaApi) == 0){
                onQueueComplete(currentDocument.getHandle());
            }

            return;
        }

        if(!wl.isHeld()){
            wl.acquire();
        }
        if(!lock.isHeld()){
            lock.acquire();
        }

        if (contentUri != null || currentDir.isDirectory()) {
			if (contentUri != null) {
				//To download to Advanced Devices
				currentDir = new File(intent.getStringExtra(EXTRA_PATH));
				currentDir.mkdirs();

				if (!currentDir.isDirectory()) {
					logWarning("currentDir is not a directory");
				}

				storeToAdvacedDevices.put(currentDocument.getHandle(), contentUri);
			} else if (currentFile.exists()) {
				//Check the fingerprint
				String localFingerprint = megaApi.getFingerprint(currentFile.getAbsolutePath());
				String megaFingerprint = megaApi.getFingerprint(currentDocument);

				if (!isTextEmpty(localFingerprint)
						&& !isTextEmpty(megaFingerprint)
						&& localFingerprint.equals(megaFingerprint)) {
					logDebug("Delete the old version");
					currentFile.delete();
				}
			}

			if (currentDir.getAbsolutePath().contains(OFFLINE_DIR)) {
//			Save for offline: do not open when finishes
				openFile = false;
			}

			if (isFolderLink) {
				currentDocument = megaApiFolder.authorizeNode(currentDocument);
			}

			if (TransfersManagement.isOnTransferOverQuota()) {
				checkTransferOverQuota(false);
			}

			logDebug("CurrentDocument is not null");
			if (highPriority) {
			    // Download to SD card from chat.
                if (!isTextEmpty(appData)) {
                    megaApi.startDownloadWithTopPriority(currentDocument, currentDir.getAbsolutePath() + "/", appData);
                } else {
                    String data = type != null && type.contains(APP_DATA_VOICE_CLIP) ? APP_DATA_VOICE_CLIP : "";
                    megaApi.startDownloadWithTopPriority(currentDocument, currentDir.getAbsolutePath() + "/", data);
                }
			} else if (!isTextEmpty(appData)) {
				megaApi.startDownloadWithData(currentDocument, currentDir.getAbsolutePath() + "/", appData);
			} else {
				megaApi.startDownload(currentDocument, currentDir.getAbsolutePath() + "/");
			}
		} else {
			logWarning("currentDir is not a directory");
		}
    }

	/**
	 * Checks if the download of the current Intent corresponds to a SD card download.
	 * If so, stores the SD card paths on an app data String.
	 * If not, do nothing.
	 *
	 * @param intent Current Intent.
	 * @return The app data String.
	 */
	private String getSDCardAppData(Intent intent) {
		if (intent == null
				|| !intent.getBooleanExtra(EXTRA_DOWNLOAD_TO_SDCARD, false)) {
			return null;
		}

		String sDCardAppData = APP_DATA_SD_CARD;

		String targetPath = intent.getStringExtra(EXTRA_TARGET_PATH);
		if (!isTextEmpty(targetPath)) {
			sDCardAppData += APP_DATA_INDICATOR + targetPath;
		}

		String targetUri = intent.getStringExtra(EXTRA_TARGET_URI);
		if (!isTextEmpty(targetUri)) {
			sDCardAppData += APP_DATA_INDICATOR + targetUri;
		}

		return sDCardAppData;
	}

	private void onQueueComplete(long handle) {
		logDebug("onQueueComplete");

		if((lock != null) && (lock.isHeld()))
			try{ lock.release(); } catch(Exception ex) {}
		if((wl != null) && (wl.isHeld()))
			try{ wl.release(); } catch(Exception ex) {}

        showCompleteNotification(handle);
		stopForeground();
		rootNode = null;
		int pendingDownloads = getNumPendingDownloadsNonBackground(megaApi);
		logDebug("onQueueComplete: total of files before reset " + pendingDownloads);
		if(pendingDownloads <= 0){
			logDebug("onQueueComplete: reset total downloads");
			// When download a single file by tapping it, and auto play is enabled.
			int totalDownloads = megaApi.getTotalDownloads() - backgroundTransfers.size();
			if (totalDownloads == 1 && Boolean.parseBoolean(dbH.getAutoPlayEnabled()) && autoPlayInfo != null && downloadByTap) {
                sendBroadcast(new Intent(BROADCAST_ACTION_INTENT_SHOWSNACKBAR_TRANSFERS_FINISHED)
                        .putExtra(TRANSFER_TYPE, DOWNLOAD_TRANSFER_OPEN)
                        .putExtra(NODE_NAME, autoPlayInfo.getNodeName())
                        .putExtra(NODE_HANDLE, autoPlayInfo.getNodeHandle())
                        .putExtra(NUMBER_FILES, 1)
                        .putExtra(NODE_LOCAL_PATH, autoPlayInfo.getLocalPath()));
<<<<<<< HEAD
            } else if (totalDownloads > 0) {
				sendBroadcast(new Intent(BROADCAST_ACTION_INTENT_SHOWSNACKBAR_TRANSFERS_FINISHED)
						.putExtra(TRANSFER_TYPE, DOWNLOAD_TRANSFER)
						.putExtra(NUMBER_FILES, totalDownloads));
=======
            } else if (megaApi.getTotalDownloads() > 0) {
            	Intent intent = new Intent(BROADCAST_ACTION_INTENT_SHOWSNACKBAR_TRANSFERS_FINISHED)
						.putExtra(TRANSFER_TYPE, DOWNLOAD_TRANSFER)
						.putExtra(NUMBER_FILES, megaApi.getTotalDownloads());
            	if (isDownloadForOffline) {
            		intent.putExtra(OFFLINE_AVAILABLE, true);
				}
				sendBroadcast(intent);
>>>>>>> a71d1bf6
			}
			sendBroadcast(new Intent(BROADCAST_ACTION_INTENT_TRANSFER_UPDATE));

			megaApi.resetTotalDownloads();
			backgroundTransfers.clear();
			errorEBloqued = 0;
			errorCount = 0;
			alreadyDownloaded = 0;
		}
	}

	private void sendTakenDownAlert() {
	    if (errorEBloqued <= 0) return;

		Intent intent = new Intent(BROADCAST_ACTION_INTENT_TAKEN_DOWN_FILES);
		intent.putExtra(NUMBER_FILES, errorEBloqued);
		sendBroadcast(intent);
	}

	private File getDir(MegaNode document, Intent intent) {
		boolean toDownloads = (intent.hasExtra(EXTRA_PATH) == false);
		File destDir;
		if (toDownloads) {
			destDir = Environment.getExternalStoragePublicDirectory(Environment.DIRECTORY_DOWNLOADS);
		} else {
			destDir = new File(intent.getStringExtra(EXTRA_PATH));
		}
		return destDir;
	}

	boolean checkCurrentFile(MegaNode document)	{
		logDebug("checkCurrentFile");
		if (currentFile.exists()
				&& document.getSize() == currentFile.length()
				&& isFileDownloadedLatest(currentFile, document)) {

			currentFile.setReadable(true, false);

			return false;
		}

		if(document.getSize() > ((long)1024*1024*1024*4)) {
			logDebug("Show size alert: " + document.getSize());
			uiHandler.post(() -> Toast.makeText(getApplicationContext(),
					getString(R.string.error_file_size_greater_than_4gb),
					Toast.LENGTH_LONG).show());
		}

		return true;
	}

	/*
	 * Show download success notification
	 */
	private void showCompleteNotification(long handle) {
		logDebug("showCompleteNotification");
		String notificationTitle, size;

        int totalDownloads = megaApi.getTotalDownloads() - backgroundTransfers.size();

		if(alreadyDownloaded>0 && errorCount>0){
			int totalNumber = totalDownloads + errorCount + alreadyDownloaded;
			notificationTitle = getResources().getQuantityString(R.plurals.download_service_final_notification_with_details, totalNumber, totalDownloads, totalNumber);

			String copiedString = getResources().getQuantityString(R.plurals.already_downloaded_service, alreadyDownloaded, alreadyDownloaded);;
			String errorString = getResources().getQuantityString(R.plurals.upload_service_failed, errorCount, errorCount);
			size = copiedString+", "+errorString;
		}
		else if(alreadyDownloaded>0){
			int totalNumber = totalDownloads + alreadyDownloaded;
			notificationTitle = getResources().getQuantityString(R.plurals.download_service_final_notification_with_details, totalNumber, totalDownloads, totalNumber);

			size = getResources().getQuantityString(R.plurals.already_downloaded_service, alreadyDownloaded, alreadyDownloaded);
		}
		else if(errorCount>0){
            sendTakenDownAlert();
			int totalNumber = totalDownloads + errorCount;
			notificationTitle = getResources().getQuantityString(R.plurals.download_service_final_notification_with_details, totalNumber, totalDownloads, totalNumber);

			size = getResources().getQuantityString(R.plurals.download_service_failed, errorCount, errorCount);
		}
		else{
			notificationTitle = getResources().getQuantityString(R.plurals.download_service_final_notification, totalDownloads, totalDownloads);
			String totalBytes = getSizeString(megaApi.getTotalDownloadedBytes());
			size = getString(R.string.general_total_size, totalBytes);
		}

		Intent intent = new Intent(getApplicationContext(), ManagerActivityLollipop.class);
		intent.setAction(ACTION_SHOW_TRANSFERS);
		intent.putExtra(TRANSFERS_TAB, COMPLETED_TAB);

		PendingIntent pendingIntent = PendingIntent.getActivity(getApplicationContext(), 0, intent, PendingIntent.FLAG_UPDATE_CURRENT);

		if (totalDownloads != 1) {
			logDebug("Show notification");
			if (Build.VERSION.SDK_INT >= Build.VERSION_CODES.O) {
				NotificationChannel channel = new NotificationChannel(NOTIFICATION_CHANNEL_DOWNLOAD_ID, NOTIFICATION_CHANNEL_DOWNLOAD_NAME, NotificationManager.IMPORTANCE_DEFAULT);
				channel.setShowBadge(true);
				channel.setSound(null, null);
				mNotificationManager.createNotificationChannel(channel);

				NotificationCompat.Builder mBuilderCompatO = new NotificationCompat.Builder(getApplicationContext(), NOTIFICATION_CHANNEL_DOWNLOAD_ID);

				mBuilderCompatO
						.setSmallIcon(R.drawable.ic_stat_notify)
						.setContentIntent(pendingIntent)
						.setAutoCancel(true).setTicker(notificationTitle)
						.setContentTitle(notificationTitle).setContentText(size)
						.setOngoing(false);

				mBuilderCompatO.setColor(ContextCompat.getColor(this, R.color.red_600_red_300));

				mNotificationManager.notify(NOTIFICATION_DOWNLOAD_FINAL, mBuilderCompatO.build());
			}
			else {
				mBuilderCompat
						.setSmallIcon(R.drawable.ic_stat_notify)
						.setContentIntent(pendingIntent)
						.setAutoCancel(true).setTicker(notificationTitle)
						.setContentTitle(notificationTitle).setContentText(size)
						.setOngoing(false);

				if (Build.VERSION.SDK_INT >= Build.VERSION_CODES.LOLLIPOP) {
					mBuilderCompat.setColor(ContextCompat.getColor(this, R.color.red_600_red_300));
				}

				mNotificationManager.notify(NOTIFICATION_DOWNLOAD_FINAL, mBuilderCompat.build());
			}
		}
		else
		{
			try {
                boolean autoPlayEnabled = Boolean.parseBoolean(dbH.getAutoPlayEnabled());
                if (openFile && autoPlayEnabled) {
                    String fileLocalPath;
                    String path = getLocalFile(megaApi.getNodeByHandle(handle));
                    if(path != null ) {
                        fileLocalPath = path;
                    } else {
                        fileLocalPath = currentFile.getAbsolutePath();
                    }

                    autoPlayInfo = new AutoPlayInfo(currentDocument.getName(), currentDocument.getHandle(), fileLocalPath, true);

					logDebug("Both openFile and autoPlayEnabled are true");
					boolean fromMV = false;
					if (fromMediaViewers.containsKey(handle)){
						Boolean result = fromMediaViewers.get(handle);
						fromMV = result != null && result;
					}

					if (MimeTypeList.typeForName(currentFile.getName()).isPdf()){
						logDebug("Pdf file");

						if(fromMV) {
							logDebug("Show notification");
							if (Build.VERSION.SDK_INT >= Build.VERSION_CODES.O) {
								NotificationChannel channel = new NotificationChannel(NOTIFICATION_CHANNEL_DOWNLOAD_ID, NOTIFICATION_CHANNEL_DOWNLOAD_NAME, NotificationManager.IMPORTANCE_DEFAULT);
								channel.setShowBadge(true);
								channel.setSound(null, null);
								mNotificationManager.createNotificationChannel(channel);

								NotificationCompat.Builder mBuilderCompatO = new NotificationCompat.Builder(getApplicationContext(), NOTIFICATION_CHANNEL_DOWNLOAD_ID);

								mBuilderCompatO
										.setSmallIcon(R.drawable.ic_stat_notify)
										.setContentIntent(pendingIntent)
										.setAutoCancel(true).setTicker(notificationTitle)
										.setContentTitle(notificationTitle).setContentText(size)
										.setOngoing(false);

								mNotificationManager.notify(NOTIFICATION_DOWNLOAD_FINAL, mBuilderCompatO.build());
							}
							else {
								mBuilderCompat
										.setSmallIcon(R.drawable.ic_stat_notify)
										.setContentIntent(pendingIntent)
										.setAutoCancel(true).setTicker(notificationTitle)
										.setContentTitle(notificationTitle).setContentText(size)
										.setOngoing(false);

								mNotificationManager.notify(NOTIFICATION_DOWNLOAD_FINAL, mBuilderCompat.build());
							}
						}
					}
					else if (MimeTypeList.typeForName(currentFile.getName()).isVideoReproducible() || MimeTypeList.typeForName(currentFile.getName()).isAudio()) {
						logDebug("Video/Audio file");
						if (fromMV) {
							logDebug("Show notification");
							if (Build.VERSION.SDK_INT >= Build.VERSION_CODES.O) {
								NotificationChannel channel = new NotificationChannel(NOTIFICATION_CHANNEL_DOWNLOAD_ID, NOTIFICATION_CHANNEL_DOWNLOAD_NAME, NotificationManager.IMPORTANCE_DEFAULT);
								channel.setShowBadge(true);
								channel.setSound(null, null);
								mNotificationManager.createNotificationChannel(channel);

								NotificationCompat.Builder mBuilderCompatO = new NotificationCompat.Builder(getApplicationContext(), NOTIFICATION_CHANNEL_DOWNLOAD_ID);

								mBuilderCompatO
										.setSmallIcon(R.drawable.ic_stat_notify)
										.setContentIntent(pendingIntent)
										.setAutoCancel(true).setTicker(notificationTitle)
										.setContentTitle(notificationTitle).setContentText(size)
										.setOngoing(false);

								mNotificationManager.notify(NOTIFICATION_DOWNLOAD_FINAL, mBuilderCompatO.build());
							}
							else {
								mBuilderCompat
										.setSmallIcon(R.drawable.ic_stat_notify)
										.setContentIntent(pendingIntent)
										.setAutoCancel(true).setTicker(notificationTitle)
										.setContentTitle(notificationTitle).setContentText(size)
										.setOngoing(false);

								mNotificationManager.notify(NOTIFICATION_DOWNLOAD_FINAL, mBuilderCompat.build());
							}
						}
					} else if (MimeTypeList.typeForName(currentFile.getName()).isImage()) {
						logDebug("Download is IMAGE");
						if (fromMV) {
							logDebug("Show notification");
							if (Build.VERSION.SDK_INT >= Build.VERSION_CODES.O) {
								NotificationChannel channel = new NotificationChannel(NOTIFICATION_CHANNEL_DOWNLOAD_ID, NOTIFICATION_CHANNEL_DOWNLOAD_NAME, NotificationManager.IMPORTANCE_DEFAULT);
								channel.setShowBadge(true);
								channel.setSound(null, null);
								mNotificationManager.createNotificationChannel(channel);

								NotificationCompat.Builder mBuilderCompatO = new NotificationCompat.Builder(getApplicationContext(), NOTIFICATION_CHANNEL_DOWNLOAD_ID);

								mBuilderCompatO
										.setSmallIcon(R.drawable.ic_stat_notify)
										.setContentIntent(pendingIntent)
										.setAutoCancel(true).setTicker(notificationTitle)
										.setContentTitle(notificationTitle).setContentText(size)
										.setOngoing(false);

								mBuilderCompatO.setColor(ContextCompat.getColor(this, R.color.red_600_red_300));

								mNotificationManager.notify(NOTIFICATION_DOWNLOAD_FINAL, mBuilderCompatO.build());
							}
							else {
								mBuilderCompat
										.setSmallIcon(R.drawable.ic_stat_notify)
										.setContentIntent(pendingIntent)
										.setAutoCancel(true).setTicker(notificationTitle)
										.setContentTitle(notificationTitle).setContentText(size)
										.setOngoing(false);

								if (Build.VERSION.SDK_INT >= Build.VERSION_CODES.LOLLIPOP) {
									mBuilderCompat.setColor(ContextCompat.getColor(this, R.color.red_600_red_300));
								}

								mNotificationManager.notify(NOTIFICATION_DOWNLOAD_FINAL, mBuilderCompat.build());
							}
						}

					} else {
						logDebug("Show notification");
						if (Build.VERSION.SDK_INT >= Build.VERSION_CODES.O) {
							NotificationChannel channel = new NotificationChannel(NOTIFICATION_CHANNEL_DOWNLOAD_ID, NOTIFICATION_CHANNEL_DOWNLOAD_NAME, NotificationManager.IMPORTANCE_DEFAULT);
							channel.setShowBadge(true);
							channel.setSound(null, null);
							mNotificationManager.createNotificationChannel(channel);

							NotificationCompat.Builder mBuilderCompatO = new NotificationCompat.Builder(getApplicationContext(), NOTIFICATION_CHANNEL_DOWNLOAD_ID);

							mBuilderCompatO
									.setSmallIcon(R.drawable.ic_stat_notify)
									.setContentIntent(pendingIntent)
									.setAutoCancel(true).setTicker(notificationTitle)
									.setContentTitle(notificationTitle).setContentText(size)
									.setOngoing(false);

							mBuilderCompatO.setColor(ContextCompat.getColor(this, R.color.red_600_red_300));

							mNotificationManager.notify(NOTIFICATION_DOWNLOAD_FINAL, mBuilderCompatO.build());
						}
						else {
							mBuilderCompat
									.setSmallIcon(R.drawable.ic_stat_notify)
									.setContentIntent(pendingIntent)
									.setAutoCancel(true).setTicker(notificationTitle)
									.setContentTitle(notificationTitle).setContentText(size)
									.setOngoing(false);

							if (Build.VERSION.SDK_INT >= Build.VERSION_CODES.LOLLIPOP) {
								mBuilderCompat.setColor(ContextCompat.getColor(this, R.color.red_600_red_300));
							}

							mNotificationManager.notify(NOTIFICATION_DOWNLOAD_FINAL, mBuilderCompat.build());
						}
					}
				} else {
					openFile = true; //Set the openFile to the default

					logDebug("Show notification");
					if (Build.VERSION.SDK_INT >= Build.VERSION_CODES.O) {
						NotificationChannel channel = new NotificationChannel(NOTIFICATION_CHANNEL_DOWNLOAD_ID, NOTIFICATION_CHANNEL_DOWNLOAD_NAME, NotificationManager.IMPORTANCE_DEFAULT);
						channel.setShowBadge(true);
						channel.setSound(null, null);
						mNotificationManager.createNotificationChannel(channel);

						NotificationCompat.Builder mBuilderCompatO = new NotificationCompat.Builder(getApplicationContext(), NOTIFICATION_CHANNEL_DOWNLOAD_ID);

						mBuilderCompatO
								.setSmallIcon(R.drawable.ic_stat_notify)
								.setContentIntent(pendingIntent)
								.setAutoCancel(true).setTicker(notificationTitle)
								.setContentTitle(notificationTitle).setContentText(size)
								.setOngoing(false);

						mBuilderCompatO.setColor(ContextCompat.getColor(this, R.color.red_600_red_300));

						mNotificationManager.notify(NOTIFICATION_DOWNLOAD_FINAL, mBuilderCompatO.build());
					}
					else {
						mBuilderCompat
								.setSmallIcon(R.drawable.ic_stat_notify)
								.setContentIntent(pendingIntent)
								.setAutoCancel(true).setTicker(notificationTitle)
								.setContentTitle(notificationTitle).setContentText(size)
								.setOngoing(false);

						if (Build.VERSION.SDK_INT >= Build.VERSION_CODES.LOLLIPOP) {
							mBuilderCompat.setColor(ContextCompat.getColor(this, R.color.red_600_red_300));
						}

						mNotificationManager.notify(NOTIFICATION_DOWNLOAD_FINAL, mBuilderCompat.build());
					}
				}
			}
			catch (Exception e){
				openFile = true; //Set the openFile to the default
				logError("Exception", e);

				logDebug("Show notification");
				if (Build.VERSION.SDK_INT >= Build.VERSION_CODES.O) {
					NotificationChannel channel = new NotificationChannel(NOTIFICATION_CHANNEL_DOWNLOAD_ID, NOTIFICATION_CHANNEL_DOWNLOAD_NAME, NotificationManager.IMPORTANCE_DEFAULT);
					channel.setShowBadge(true);
					channel.setSound(null, null);
					mNotificationManager.createNotificationChannel(channel);

					NotificationCompat.Builder mBuilderCompatO = new NotificationCompat.Builder(getApplicationContext(), NOTIFICATION_CHANNEL_DOWNLOAD_ID);

					mBuilderCompatO
							.setSmallIcon(R.drawable.ic_stat_notify)
							.setContentIntent(pendingIntent)
							.setAutoCancel(true).setTicker(notificationTitle)
							.setContentTitle(notificationTitle).setContentText(size)
							.setOngoing(false);

					mBuilderCompatO.setColor(ContextCompat.getColor(this, R.color.red_600_red_300));

					mNotificationManager.notify(NOTIFICATION_DOWNLOAD_FINAL, mBuilderCompatO.build());
				}
				else {
					mBuilderCompat
							.setSmallIcon(R.drawable.ic_stat_notify)
							.setContentIntent(pendingIntent)
							.setAutoCancel(true).setTicker(notificationTitle)
							.setContentTitle(notificationTitle).setContentText(size)
							.setOngoing(false);

					if (Build.VERSION.SDK_INT >= Build.VERSION_CODES.LOLLIPOP) {
						mBuilderCompat.setColor(ContextCompat.getColor(this, R.color.red_600_red_300));
					}

					mNotificationManager.notify(NOTIFICATION_DOWNLOAD_FINAL, mBuilderCompat.build());
				}
			}
		}
	}


	/*
	 * Update notification download progress
	 */
	@SuppressLint("NewApi")
	private void updateProgressNotification() {
		int pendingTransfers = getNumPendingDownloadsNonBackground(megaApi);
        int totalTransfers = megaApi.getTotalDownloads() - backgroundTransfers.size();

        long totalSizePendingTransfer = megaApi.getTotalDownloadBytes();
        long totalSizeTransferred = megaApi.getTotalDownloadedBytes();

		boolean update;

		if(isOverquota){
			logDebug("Overquota flag! is TRUE");
			if(downloadedBytesToOverquota<=totalSizeTransferred){
				update = false;
			}
			else{
				update = true;
				logDebug("Change overquota flag");
				isOverquota = false;
			}
		}
		else{
			logDebug("NOT overquota flag");
			update = true;
		}

		if(update){
			/* refresh UI every 1 seconds to avoid too much workload on main thread
			 * while in paused status, the update should not be avoided*/
			if(!isOverquota) {
				long now = System.currentTimeMillis();
				if (now - lastUpdated > ONTRANSFERUPDATE_REFRESH_MILLIS || megaApi.areTransfersPaused(MegaTransfer.TYPE_DOWNLOAD) ) {
					lastUpdated = now;
				} else {
					return;
				}
			}
			int progressPercent = (int) Math.round((double) totalSizeTransferred / totalSizePendingTransfer * 100);
			logDebug("Progress: " + progressPercent + "%");

			showRating(totalSizePendingTransfer, megaApi.getCurrentDownloadSpeed());

			String message = "";
			if (totalTransfers == 0){
				message = getString(R.string.download_preparing_files);
			}
			else{
				int inProgress = pendingTransfers == 0 ? totalTransfers
						: totalTransfers - pendingTransfers + 1;

				if (megaApi.areTransfersPaused(MegaTransfer.TYPE_DOWNLOAD)) {
					message = StringResourcesUtils.getString(R.string.download_service_notification_paused, inProgress, totalTransfers);
				} else {
					message = StringResourcesUtils.getString(R.string.download_service_notification, inProgress, totalTransfers);
				}
			}

			Intent intent;
			PendingIntent pendingIntent;

			String info = getProgressSize(DownloadService.this, totalSizeTransferred, totalSizePendingTransfer);

			Notification notification = null;

			String contentText = "";

			if(dbH.getCredentials()==null){
				contentText = getString(R.string.download_touch_to_cancel);
				intent = new Intent(DownloadService.this, LoginActivityLollipop.class);
				intent.setAction(ACTION_CANCEL_DOWNLOAD);
				pendingIntent = PendingIntent.getActivity(DownloadService.this, 0, intent, PendingIntent.FLAG_UPDATE_CURRENT);
			}
			else{
				contentText = getString(R.string.download_touch_to_show);
				intent = new Intent(DownloadService.this, ManagerActivityLollipop.class);
				intent.setAction(ACTION_SHOW_TRANSFERS);
				intent.putExtra(TRANSFERS_TAB, PENDING_TAB);
				pendingIntent = PendingIntent.getActivity(DownloadService.this, 0, intent, PendingIntent.FLAG_UPDATE_CURRENT);
			}

			int currentapiVersion = android.os.Build.VERSION.SDK_INT;
			if (Build.VERSION.SDK_INT >= Build.VERSION_CODES.O) {
				NotificationChannel channel = new NotificationChannel(NOTIFICATION_CHANNEL_DOWNLOAD_ID, NOTIFICATION_CHANNEL_DOWNLOAD_NAME, NotificationManager.IMPORTANCE_DEFAULT);
				channel.setShowBadge(true);
				channel.setSound(null, null);
				mNotificationManager.createNotificationChannel(channel);

				NotificationCompat.Builder mBuilderCompat = new NotificationCompat.Builder(getApplicationContext(), NOTIFICATION_CHANNEL_DOWNLOAD_ID);

				mBuilderCompat
						.setSmallIcon(R.drawable.ic_stat_notify)
						.setColor(ContextCompat.getColor(this,R.color.red_600_red_300))
						.setProgress(100, progressPercent, false)
						.setContentIntent(pendingIntent)
						.setOngoing(true).setContentTitle(message).setSubText(info)
						.setContentText(contentText)
						.setOnlyAlertOnce(true);

				notification = mBuilderCompat.build();
			}
			else if (Build.VERSION.SDK_INT >= Build.VERSION_CODES.N) {
				mBuilder
						.setSmallIcon(R.drawable.ic_stat_notify)
						.setColor(ContextCompat.getColor(this,R.color.red_600_red_300))
						.setProgress(100, progressPercent, false)
						.setContentIntent(pendingIntent)
						.setOngoing(true).setContentTitle(message).setSubText(info)
						.setContentText(contentText)
						.setOnlyAlertOnce(true);
				notification = mBuilder.build();
			}
			else if (currentapiVersion >= android.os.Build.VERSION_CODES.ICE_CREAM_SANDWICH)
			{
				mBuilder
						.setSmallIcon(R.drawable.ic_stat_notify)
						.setProgress(100, progressPercent, false)
						.setContentIntent(pendingIntent)
						.setOngoing(true).setContentTitle(message).setContentInfo(info)
						.setContentText(contentText)
						.setOnlyAlertOnce(true);

				if (Build.VERSION.SDK_INT >= Build.VERSION_CODES.LOLLIPOP){
					mBuilder.setColor(ContextCompat.getColor(this,R.color.red_600_red_300));
				}

				notification = mBuilder.getNotification();
			}
			else
			{
				notification = new Notification(R.drawable.ic_stat_notify, null, 1);
				notification.flags |= Notification.FLAG_ONGOING_EVENT;
				notification.contentView = new RemoteViews(getApplicationContext().getPackageName(), R.layout.download_progress);
				notification.contentIntent = pendingIntent;
				notification.contentView.setImageViewResource(R.id.status_icon, R.drawable.ic_stat_notify);
				notification.contentView.setTextViewText(R.id.status_text, message);
				notification.contentView.setTextViewText(R.id.progress_text, info);
				notification.contentView.setProgressBar(R.id.status_progress, 100, progressPercent, false);
			}

			if (!isForeground) {
				logDebug("Starting foreground!");
				try {
					startForeground(NOTIFICATION_DOWNLOAD, notification);
					isForeground = true;
				}
				catch (Exception e){
					isForeground = false;
				}
			} else {
				mNotificationManager.notify(NOTIFICATION_DOWNLOAD, notification);
			}
		}
	}

	/**
	 * Determine if should show the rating page to users
	 *
	 * @param total the total size of uploading file
	 * @param currentDownloadSpeed current downloading speed
	 */
	private void showRating(long total, int currentDownloadSpeed) {
		if (!isRatingShowed) {
			new RatingHandlerImpl(this)
					.showRatingBaseOnSpeedAndSize(total, currentDownloadSpeed, () -> isRatingShowed = true);
		}
	}

	private void cancel() {
		logDebug("cancel");
		canceled = true;
		stopForeground();
		rootNode = null;
	}

	@Override
	public IBinder onBind(Intent intent) {
		return null;
	}

	@Override
	public void
	onTransferStart(MegaApiJava api, MegaTransfer transfer) {
		rxSubscriptions.add(Single.just(transfer)
				.observeOn(Schedulers.single())
				.subscribe(this::doOnTransferStart,
						throwable -> logError("doOnTransferStart onError", throwable)));
	}

	private void doOnTransferStart(MegaTransfer transfer) {
		logDebug("Download start: " + transfer.getNodeHandle() + ", totalDownloads: " + megaApi.getTotalDownloads());

		if (transfer.isStreamingTransfer() || isVoiceClipType(transfer)) return;
		if (isBackgroundTransfer(transfer)) {
			backgroundTransfers.add(transfer.getTag());
			return;
		}

		if (transfer.getType() == MegaTransfer.TYPE_DOWNLOAD) {
			String appData = transfer.getAppData();

			if (!isTextEmpty(appData) && appData.contains(APP_DATA_SD_CARD)) {
				dbH.addSDTransfer(new SDTransfer(
						transfer.getTag(),
						transfer.getFileName(),
						getSizeString(transfer.getTotalBytes()),
						Long.toString(transfer.getNodeHandle()),
						transfer.getPath(),
						appData));
			}

			launchTransferUpdateIntent(MegaTransfer.TYPE_DOWNLOAD);
			transfersCount++;
			updateProgressNotification();
		}
	}

	@Override
	public void onTransferFinish(MegaApiJava api, MegaTransfer transfer, MegaError error) {
 		rxSubscriptions.add(Single.just(true)
				.observeOn(Schedulers.single())
				.subscribe(ignored -> doOnTransferFinish(transfer, error),
						throwable -> logError("doOnTransferFinish onError", throwable)));
	}

	private void doOnTransferFinish(MegaTransfer transfer, MegaError error) {
		logDebug("Node handle: " + transfer.getNodeHandle() + ", Type = " + transfer.getType());

		if (transfer.isStreamingTransfer()) {
			return;
		}

		if (error.getErrorCode() == MegaError.API_EBUSINESSPASTDUE) {
			sendBroadcast(new Intent(BROADCAST_ACTION_INTENT_BUSINESS_EXPIRED));
		}

		if(transfer.getType()==MegaTransfer.TYPE_DOWNLOAD){
			boolean isVoiceClip = isVoiceClipType(transfer);
			boolean isBackgroundTransfer = isBackgroundTransfer(transfer);

			if(!isVoiceClip && !isBackgroundTransfer) transfersCount--;

			String path = transfer.getPath();
			String targetPath = getSDCardTargetPath(transfer.getAppData());

			if (!transfer.isFolderTransfer()) {
				if (!isVoiceClip && !isBackgroundTransfer) {
					AndroidCompletedTransfer completedTransfer = new AndroidCompletedTransfer(transfer, error);
					if (!isTextEmpty(targetPath)) {
						completedTransfer.setPath(targetPath);
					}

					addCompletedTransfer(completedTransfer);
				}

				launchTransferUpdateIntent(MegaTransfer.TYPE_DOWNLOAD);
				if (transfer.getState() == MegaTransfer.STATE_FAILED) {
					MegaApplication.getTransfersManagement().setFailedTransfers(true);
				}

				if (!isVoiceClip && !isBackgroundTransfer) {
					updateProgressNotification();
				}
			}

            if (canceled) {
				if((lock != null) && (lock.isHeld()))
					try{ lock.release(); } catch(Exception ex) {}
				if((wl != null) && (wl.isHeld()))
					try{ wl.release(); } catch(Exception ex) {}

				logDebug("Download canceled: " + transfer.getNodeHandle());

				if (isVoiceClip) {
					resultTransfersVoiceClip(transfer.getNodeHandle(), ERROR_VOICE_CLIP_TRANSFER);
					File localFile = buildVoiceClipFile(this, transfer.getFileName());
					if (isFileAvailable(localFile)) {
						logDebug("Delete own voiceclip : exists");
						localFile.delete();
					}
				} else {
					File file = new File(transfer.getPath());
					file.delete();
				}
				DownloadService.this.cancel();

			}
			else{
				if (error.getErrorCode() == MegaError.API_OK) {
					logDebug("Download OK - Node handle: " + transfer.getNodeHandle());

					if(isVoiceClip) {
						resultTransfersVoiceClip(transfer.getNodeHandle(), SUCCESSFUL_VOICE_CLIP_TRANSFER);
					}

                    //need to move downloaded file to a location on sd card.
                    if (targetPath != null) {
						File source = new File(path);

						try {
							SDCardOperator sdCardOperator = new SDCardOperator(this);
							sdCardOperator.moveDownloadedFileToDestinationPath(source, targetPath,
									getSDCardTargetUri(transfer.getAppData()), transfer.getTag());
						} catch (Exception e) {
							logError("Error moving file to the sd card path", e);
						}
                    }
					//To update thumbnails for videos
					if(isVideoFile(transfer.getPath())){
						logDebug("Is video!!!");
						MegaNode videoNode = megaApi.getNodeByHandle(transfer.getNodeHandle());
						if (videoNode != null){
							if(!videoNode.hasThumbnail()){
                                logDebug("The video has not thumb");
								ThumbnailUtilsLollipop.createThumbnailVideo(this, path, megaApi, transfer.getNodeHandle());
							}
						}
						else{
							logWarning("videoNode is NULL");
						}
					}
					else{
						logDebug("NOT video!");
					}

					if (!isTextEmpty(path)) {
						sendBroadcastToUpdateGallery(this, new File(path));
					}

					if(storeToAdvacedDevices.containsKey(transfer.getNodeHandle())){
						logDebug("Now copy the file to the SD Card");
						openFile=false;
						Uri tranfersUri = storeToAdvacedDevices.get(transfer.getNodeHandle());
						MegaNode node = megaApi.getNodeByHandle(transfer.getNodeHandle());
						alterDocument(tranfersUri, node.getName());
					}

					if(!isTextEmpty(path) && path.contains(OFFLINE_DIR)){
						logDebug("It is Offline file");
						dbH = DatabaseHandler.getDbHandler(getApplicationContext());
						offlineNode = megaApi.getNodeByHandle(transfer.getNodeHandle());

						if(offlineNode!=null){
							saveOffline(this, megaApi, dbH, offlineNode, transfer.getPath());
						}
						else{
							saveOfflineChatFile(dbH, transfer);
						}

						refreshOfflineFragment();
						refreshSettingsFragment();
					}
				}
				else
				{
					logError("Download ERROR: " + transfer.getNodeHandle());
					if(isVoiceClip){
						resultTransfersVoiceClip(transfer.getNodeHandle(), ERROR_VOICE_CLIP_TRANSFER);
						File localFile = buildVoiceClipFile(this, transfer.getFileName());
						if (isFileAvailable(localFile)) {
							logDebug("Delete own voice clip : exists");
							localFile.delete();
						}
					}else{
						if (error.getErrorCode() == MegaError.API_EBLOCKED) {
							errorEBloqued++;
						}

						if(!transfer.isFolderTransfer()){
							errorCount++;
						}

						if (!isTextEmpty(transfer.getPath())) {
							File file = new File(transfer.getPath());
							file.delete();
						}
					}
				}
			}

			if(isVoiceClip || isBackgroundTransfer) return;

			if (getNumPendingDownloadsNonBackground(megaApi) == 0 && transfersCount==0){
				onQueueComplete(transfer.getNodeHandle());
			}
		}
	}

	private void resultTransfersVoiceClip(long nodeHandle, int result){
		logDebug("nodeHandle =  " + nodeHandle + ", the result is " + result);
		Intent intent = new Intent(BROADCAST_ACTION_INTENT_VOICE_CLIP_DOWNLOADED);
		intent.putExtra(EXTRA_NODE_HANDLE, nodeHandle);
		intent.putExtra(EXTRA_RESULT_TRANSFER, result);
		sendBroadcast(intent);
	}

	private void alterDocument(Uri uri, String fileName) {
		logDebug("alterUri");
	    try {

	    	File tempFolder = getCacheFolder(getApplicationContext(), TEMPORAL_FOLDER);
	    	if (!isFileAvailable(tempFolder)) return;

	    	String sourceLocation = tempFolder.getAbsolutePath() + File.separator +fileName;

	        ParcelFileDescriptor pfd = getContentResolver().openFileDescriptor(uri, "w");
	        FileOutputStream fileOutputStream = new FileOutputStream(pfd.getFileDescriptor());

	    	InputStream in = new FileInputStream(sourceLocation);
//
//	        OutputStream out = new FileOutputStream(targetLocation);
//
	        // Copy the bits from instream to outstream
	        byte[] buf = new byte[1024];
	        int len;
	        while ((len = in.read(buf)) > 0) {
	        	fileOutputStream.write(buf, 0, len);
	        }
	        in.close();
//	        out.close();


//	        fileOutputStream.write(("Overwritten by MyCloud at " + System.currentTimeMillis() + "\n").getBytes());
	        // Let the document provider know you're done by closing the stream.
	        fileOutputStream.close();
	        pfd.close();

	        File deleteTemp = new File(sourceLocation);
	        deleteTemp.delete();
	    } catch (FileNotFoundException e) {
	        e.printStackTrace();
	    } catch (IOException e) {
	        e.printStackTrace();
	    }
	}

	@Override
	public void onTransferUpdate(MegaApiJava api, MegaTransfer transfer) {
		rxSubscriptions.add(Single.just(transfer)
				.observeOn(Schedulers.single())
				.subscribe(this::doOnTransferUpdate,
						throwable -> logError("doOnTransferUpdate onError", throwable)));
	}

	private void doOnTransferUpdate(MegaTransfer transfer) {
		if(transfer.getType()==MegaTransfer.TYPE_DOWNLOAD){
			launchTransferUpdateIntent(MegaTransfer.TYPE_DOWNLOAD);
			if (canceled) {
				logDebug("Transfer cancel: " + transfer.getNodeHandle());

				if((lock != null) && (lock.isHeld()))
					try{ lock.release(); } catch(Exception ex) {}
				if((wl != null) && (wl.isHeld()))
					try{ wl.release(); } catch(Exception ex) {}

				megaApi.cancelTransfer(transfer);
				DownloadService.this.cancel();
				return;
			}
			if(transfer.isStreamingTransfer() || isVoiceClipType(transfer)) return;
			if (isBackgroundTransfer(transfer)) {
				backgroundTransfers.add(transfer.getTag());
				return;
			}

			if(!transfer.isFolderTransfer()){
				sendBroadcast(new Intent(BROADCAST_ACTION_INTENT_TRANSFER_UPDATE));
				updateProgressNotification();
			}

			if (!TransfersManagement.isOnTransferOverQuota() && MegaApplication.getTransfersManagement().hasNotToBeShowDueToTransferOverQuota()) {
				MegaApplication.getTransfersManagement().setHasNotToBeShowDueToTransferOverQuota(false);
			}
		}
	}

	@Override
	public void onTransferTemporaryError(MegaApiJava api, MegaTransfer transfer, MegaError e) {
		rxSubscriptions.add(Single.just(true)
				.observeOn(Schedulers.single())
				.subscribe(ignored -> doOnTransferTemporaryError(transfer, e),
						throwable -> logError("doOnTransferTemporaryError onError", throwable)));
	}

	private void doOnTransferTemporaryError(MegaTransfer transfer, MegaError e) {
		logWarning("Download Temporary Error - Node Handle: " + transfer.getNodeHandle() +
				"\nError: " + e.getErrorCode() + " " + e.getErrorString());

		if (transfer.isStreamingTransfer() || isBackgroundTransfer(transfer)) {
			return;
		}

		if(transfer.getType()==MegaTransfer.TYPE_DOWNLOAD){
			if(e.getErrorCode() == MegaError.API_EOVERQUOTA) {
				if (e.getValue() != 0) {
					logWarning("TRANSFER OVERQUOTA ERROR: " + e.getErrorCode());
					checkTransferOverQuota(true);

					downloadedBytesToOverquota = megaApi.getTotalDownloadedBytes();
					isOverquota = true;
				}
			}
		}
	}

	/**
	 * Checks if should show transfer over quota warning.
	 * If so, sends a broadcast to show it in the current view.
	 *
	 * @param isCurrentOverQuota	true if the overquota is currently received, false otherwise
	 */
	private void checkTransferOverQuota(boolean isCurrentOverQuota) {
		TransfersManagement transfersManagement = MegaApplication.getTransfersManagement();

		if (app.isActivityVisible()) {
			if (transfersManagement.shouldShowTransferOverQuotaWarning()) {
				transfersManagement.setCurrentTransferOverQuota(isCurrentOverQuota);
				transfersManagement.setTransferOverQuotaTimestamp();
				sendBroadcast(new Intent(BROADCAST_ACTION_INTENT_TRANSFER_UPDATE).setAction(ACTION_TRANSFER_OVER_QUOTA));
			}
		} else if (!transfersManagement.isTransferOverQuotaNotificationShown()){
			transfersManagement.setTransferOverQuotaNotificationShown(true);
			isForeground = false;
			stopForeground(true);
			mNotificationManager.cancel(NOTIFICATION_DOWNLOAD);
			new TransferOverQuotaNotification().show();
		}
	}

	@Override
	public void onRequestStart(MegaApiJava api, MegaRequest request) {
		logDebug("onRequestStart: " + request.getRequestString());
	}

	@Override
	public void onRequestFinish(MegaApiJava api, MegaRequest request, MegaError e) {
		logDebug("onRequestFinish");

		if (request.getType() == MegaRequest.TYPE_CANCEL_TRANSFERS){
			logDebug("TYPE_CANCEL_TRANSFERS finished");
			if (e.getErrorCode() == MegaError.API_OK){
				cancel();
			}

		}
		else if (request.getType() == MegaRequest.TYPE_LOGIN){
			if (e.getErrorCode() == MegaError.API_OK){
				logDebug("Logged in. Setting account auth token for folder links.");
				megaApiFolder.setAccountAuth(megaApi.getAccountAuth());
				logDebug("Fast login OK, Calling fetchNodes from CameraSyncService");
				megaApi.fetchNodes();

                // Get cookies settings after login.
                MegaApplication.getInstance().checkEnabledCookies();
			}
			else{
				logError("ERROR: " + e.getErrorString());
				isLoggingIn = false;
				MegaApplication.setLoggingIn(isLoggingIn);
//				finish();
			}
		}
		else if (request.getType() == MegaRequest.TYPE_FETCH_NODES){
			if (e.getErrorCode() == MegaError.API_OK){
				isLoggingIn = false;
				MegaApplication.setLoggingIn(isLoggingIn);

				for (int i=0;i<pendingIntents.size();i++){
					onHandleIntent(pendingIntents.get(i));
				}
				pendingIntents.clear();
			}
			else{
				logError("ERROR: " + e.getErrorString());
				isLoggingIn = false;
				MegaApplication.setLoggingIn(isLoggingIn);
//				finish();
			}
		} else {
			logDebug("Public node received");

			if (e.getErrorCode() != MegaError.API_OK) {
				logError("Public node error");
				return;
			}

			MegaNode node = request.getPublicMegaNode();
			if (node == null) {
				logError("Public node is null");
				return;
			}

			if (currentDir == null) {
				logError("currentDir is null");
				return;
			}

			if (currentDir.isDirectory()) {
				currentFile = new File(currentDir, megaApi.escapeFsIncompatible(node.getName(), currentDir.getAbsolutePath() + SEPARATOR));
			} else {
				currentFile = currentDir;
			}

			String appData = getSDCardAppData(intent);

			logDebug("Public node download launched");
			if (!wl.isHeld()) wl.acquire();
			if (!lock.isHeld()) lock.acquire();
			if (currentDir.isDirectory()) {
				logDebug("To downloadPublic(dir)");
				if (!isTextEmpty(appData)) {
					megaApi.startDownloadWithData(node, currentDir.getAbsolutePath() + "/", appData);
				} else {
					megaApi.startDownload(node, currentDir.getAbsolutePath() + "/");
				}
			}
		}
	}


	@Override
	public void onRequestTemporaryError(MegaApiJava api, MegaRequest request,
			MegaError e) {
		logWarning("Node handle: " + request.getNodeHandle());
	}

	@Override
	public void onRequestUpdate(MegaApiJava api, MegaRequest request) {
		logDebug("onRequestUpdate");
	}

	@Override
	public boolean onTransferData(MegaApiJava api, MegaTransfer transfer, byte[] buffer)
	{
		return true;
	}

	private void refreshOfflineFragment(){
		sendBroadcast(new Intent(OfflineFragment.REFRESH_OFFLINE_FILE_LIST));
	}

	private void refreshSettingsFragment() {
		Intent intent = new Intent(BROADCAST_ACTION_INTENT_SETTINGS_UPDATED);
		intent.setAction(ACTION_REFRESH_CLEAR_OFFLINE_SETTING);
		sendBroadcast(intent);
	}
}<|MERGE_RESOLUTION|>--- conflicted
+++ resolved
@@ -570,21 +570,14 @@
                         .putExtra(NODE_HANDLE, autoPlayInfo.getNodeHandle())
                         .putExtra(NUMBER_FILES, 1)
                         .putExtra(NODE_LOCAL_PATH, autoPlayInfo.getLocalPath()));
-<<<<<<< HEAD
             } else if (totalDownloads > 0) {
-				sendBroadcast(new Intent(BROADCAST_ACTION_INTENT_SHOWSNACKBAR_TRANSFERS_FINISHED)
-						.putExtra(TRANSFER_TYPE, DOWNLOAD_TRANSFER)
-						.putExtra(NUMBER_FILES, totalDownloads));
-=======
-            } else if (megaApi.getTotalDownloads() > 0) {
             	Intent intent = new Intent(BROADCAST_ACTION_INTENT_SHOWSNACKBAR_TRANSFERS_FINISHED)
 						.putExtra(TRANSFER_TYPE, DOWNLOAD_TRANSFER)
-						.putExtra(NUMBER_FILES, megaApi.getTotalDownloads());
+						.putExtra(NUMBER_FILES, totalDownloads);
             	if (isDownloadForOffline) {
             		intent.putExtra(OFFLINE_AVAILABLE, true);
 				}
 				sendBroadcast(intent);
->>>>>>> a71d1bf6
 			}
 			sendBroadcast(new Intent(BROADCAST_ACTION_INTENT_TRANSFER_UPDATE));
 
