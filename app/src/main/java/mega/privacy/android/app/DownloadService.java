--- conflicted
+++ resolved
@@ -590,10 +590,7 @@
 					if (MimeTypeList.typeForName(currentFile.getName()).isPdf()){
 						log("Pdf file");
 						Intent pdfIntent = new Intent(this, PdfViewerActivityLollipop.class);
-<<<<<<< HEAD
 						pdfIntent.putExtra("APP", true);
-=======
->>>>>>> 781cd1a7
 						if (Build.VERSION.SDK_INT >= Build.VERSION_CODES.N) {
 							pdfIntent.setDataAndType(FileProvider.getUriForFile(this, "mega.privacy.android.app.providers.fileprovider", currentFile), MimeTypeList.typeForName(currentFile.getName()).getType());
 						}
@@ -604,7 +601,6 @@
 						pdfIntent.addFlags(Intent.FLAG_GRANT_READ_URI_PERMISSION);
 						startActivity(pdfIntent);
 					}
-<<<<<<< HEAD
 					else if (MimeTypeList.typeForName(currentFile.getName()).isVideo()) {
 						log("Video file");
 
@@ -633,8 +629,6 @@
 						audioIntent.addFlags(Intent.FLAG_GRANT_READ_URI_PERMISSION);
 						startActivity(audioIntent);
 					}
-=======
->>>>>>> 781cd1a7
 					else if (MimeTypeList.typeForName(currentFile.getName()).isDocument()) {
 						log("Download is document");
 
