--- conflicted
+++ resolved
@@ -100,7 +100,6 @@
                                 )
                             }
                             InviteParticipantsAction.NO_CONTACTS_DIALOG -> {
-                                Timber.d("Finish activity")
                                 Timber.d("Show dialog when all contacts are chat participants.")
                                 val dialog = AddParticipantsNoContactsDialogFragment.newInstance()
                                 dialog.show(supportFragmentManager, dialog.tag)
@@ -184,11 +183,7 @@
         val uiState by viewModel.state.collectAsState()
         AndroidTheme(isDark = isDark) {
             ScheduledMeetingInfoView(state = uiState,
-<<<<<<< HEAD
-                onButtonClicked = viewModel::onActionTap ,
-=======
                 onButtonClicked = ::onActionTap,
->>>>>>> d375fc52
                 onEditClicked = { viewModel::onEditTap },
                 onAddParticipantsClicked = { viewModel.onInviteParticipantsTap() },
                 onSeeMoreClicked = { viewModel::onSeeMoreTap },
