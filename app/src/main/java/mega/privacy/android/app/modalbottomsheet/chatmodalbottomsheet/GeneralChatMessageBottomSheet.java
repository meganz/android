--- conflicted
+++ resolved
@@ -198,12 +198,8 @@
                 optionShare.setVisibility(View.GONE);
 
             } else {
-<<<<<<< HEAD
-                if (!isOnline(context) || chatC.isInAnonymousMode()) {
-                    optionForward.setVisibility(View.GONE);
-                } else {
-                    optionForward.setVisibility(View.VISIBLE);
-                }
+                optionShare.setVisibility(typeMessage != MegaChatMessage.TYPE_NODE_ATTACHMENT || !isOnline(context) || chatC.isInAnonymousMode() || message.getMessage().getUserHandle() != megaChatApi.getMyUserHandle() ? View.GONE : View.VISIBLE);
+                optionForward.setVisibility(!isOnline(context) || chatC.isInAnonymousMode() ? View.GONE : View.VISIBLE);
 
                 if (message.getMessage().getUserHandle() == megaChatApi.getMyUserHandle()
                         && message.getMessage().isEditable()
@@ -211,15 +207,6 @@
                     optionEdit.setVisibility(View.VISIBLE);
                 } else {
                     optionEdit.setVisibility(View.GONE);
-=======
-                optionShare.setVisibility(typeMessage != MegaChatMessage.TYPE_NODE_ATTACHMENT || !isOnline(context) || chatC.isInAnonymousMode() || message.getMessage().getUserHandle() != megaChatApi.getMyUserHandle() ? View.GONE : View.VISIBLE);
-                optionForward.setVisibility(!isOnline(context) || chatC.isInAnonymousMode() ? View.GONE : View.VISIBLE);
-
-                if (message.getMessage().getUserHandle() != megaChatApi.getMyUserHandle() || !message.getMessage().isEditable() || typeMessage == MegaChatMessage.TYPE_CONTACT_ATTACHMENT) {
-                    optionEdit.setVisibility(View.GONE);
-                } else {
-                    optionEdit.setVisibility(typeMessage == MegaChatMessage.TYPE_NORMAL || typeMessage == MegaChatMessage.TYPE_CONTAINS_META ? View.VISIBLE : View.GONE);
->>>>>>> 13f08ba2
                 }
 
                 if (message.getMessage().getUserHandle() != megaChatApi.getMyUserHandle() || !message.getMessage().isDeletable()) {
