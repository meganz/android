--- conflicted
+++ resolved
@@ -137,16 +137,12 @@
         optionSaveOffline.setOnClickListener(this);
         optionDelete.setOnClickListener(this);
 
-        boolean isRemovedOrPendingMsg =  message != null && message.getMessage() != null && ((ChatActivityLollipop) context).hasMessagesRemovedOrPending(message.getMessage());
+        boolean isRemovedOrPendingMsg =  message != null && message.getMessage() != null
+                && ((ChatActivityLollipop) requireActivity()).hasMessagesRemovedOrPending(message.getMessage());
+
         boolean shouldReactionOptionBeVisible = chatRoom != null && message != null &&
-<<<<<<< HEAD
                 requireActivity() instanceof ChatActivityLollipop && shouldReactionBeClicked(chatRoom) &&
-                !((ChatActivityLollipop) requireActivity()).hasMessagesRemoved(message.getMessage()) &&
-=======
-                context instanceof ChatActivityLollipop && shouldReactionBeClicked(chatRoom) &&
-                !isRemovedOrPendingMsg &&
->>>>>>> 13f3a9ad
-                !message.isUploading();
+                !isRemovedOrPendingMsg && !message.isUploading();
 
         if (shouldReactionOptionBeVisible) {
             reactionsFragment.init(requireActivity(), this, chatId, messageId, positionMessage);
@@ -156,11 +152,7 @@
         }
         reactionSeparator.setVisibility(shouldReactionOptionBeVisible ? View.VISIBLE : View.GONE);
 
-<<<<<<< HEAD
-        if (message == null || message.getMessage() == null || chatRoom == null || ((ChatActivityLollipop) requireActivity()).hasMessagesRemoved(message.getMessage()) || message.isUploading()) {
-=======
         if (message == null || message.getMessage() == null || chatRoom == null || message.isUploading()) {
->>>>>>> 13f3a9ad
             optionOpenWith.setVisibility(View.GONE);
             forwardSeparator.setVisibility(View.GONE);
             optionForward.setVisibility(View.GONE);
@@ -223,20 +215,13 @@
                 optionShare.setVisibility(View.GONE);
 
             } else {
-<<<<<<< HEAD
-                optionShare.setVisibility(typeMessage != MegaChatMessage.TYPE_NODE_ATTACHMENT ||
-                        !isOnline(requireContext()) || chatC.isInAnonymousMode() ?
-                        View.GONE : View.VISIBLE);
-
-                optionForward.setVisibility(!isOnline(requireContext()) ||
-                        chatC.isInAnonymousMode() ? View.GONE : View.VISIBLE);
-=======
-                optionShare.setVisibility(isRemovedOrPendingMsg || typeMessage != MegaChatMessage.TYPE_NODE_ATTACHMENT ||
-                        !isOnline(context) || chatC.isInAnonymousMode() ?
-                        View.GONE : View.VISIBLE);
-
-                optionForward.setVisibility((isRemovedOrPendingMsg || !isOnline(context) || chatC.isInAnonymousMode()) ? View.GONE : View.VISIBLE);
->>>>>>> 13f3a9ad
+                optionShare.setVisibility(isRemovedOrPendingMsg
+                        || typeMessage != MegaChatMessage.TYPE_NODE_ATTACHMENT
+                        || !isOnline(requireContext()) || chatC.isInAnonymousMode()
+                        ? View.GONE : View.VISIBLE);
+
+                optionForward.setVisibility((isRemovedOrPendingMsg || !isOnline(requireContext())
+                        || chatC.isInAnonymousMode()) ? View.GONE : View.VISIBLE);
 
                 if (isRemovedOrPendingMsg || megaChatMessage.getUserHandle() != megaChatApi.getMyUserHandle() ||
                         !megaChatMessage.isEditable() ||
@@ -280,13 +265,9 @@
 
             optionImport.setVisibility(!isRemovedOrPendingMsg && typeMessage == MegaChatMessage.TYPE_NODE_ATTACHMENT && !chatC.isInAnonymousMode() ? View.VISIBLE : View.GONE);
             boolean shouldShowOfflineOption = typeMessage == MegaChatMessage.TYPE_NODE_ATTACHMENT && !chatC.isInAnonymousMode();
-<<<<<<< HEAD
-            if (shouldShowOfflineOption) {
+
+            if (shouldShowOfflineOption && !isRemovedOrPendingMsg) {
                 offlineSwitch.setChecked(availableOffline(requireContext(), node));
-=======
-            if (shouldShowOfflineOption && !isRemovedOrPendingMsg) {
-                offlineSwitch.setChecked(availableOffline(context, node));
->>>>>>> 13f3a9ad
                 optionSaveOffline.setVisibility(View.VISIBLE);
             } else {
                 optionSaveOffline.setVisibility(View.GONE);
