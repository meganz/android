package mega.privacy.android.app.textEditor

import android.app.Activity
import android.app.ActivityManager
import android.content.Context
import android.content.Intent
import android.content.SharedPreferences
import android.net.Uri
import androidx.core.content.ContextCompat
import androidx.core.net.toUri
import androidx.lifecycle.LiveData
import androidx.lifecycle.MutableLiveData
import androidx.lifecycle.viewModelScope
import dagger.hilt.android.lifecycle.HiltViewModel
import io.reactivex.rxjava3.android.schedulers.AndroidSchedulers
import io.reactivex.rxjava3.kotlin.addTo
import io.reactivex.rxjava3.kotlin.subscribeBy
import io.reactivex.rxjava3.schedulers.Schedulers
import kotlinx.coroutines.Dispatchers
import kotlinx.coroutines.async
import kotlinx.coroutines.launch
import kotlinx.coroutines.withContext
import mega.privacy.android.app.UploadService
import mega.privacy.android.app.arch.BaseRxViewModel
import mega.privacy.android.app.components.saver.NodeSaver
import mega.privacy.android.app.di.MegaApi
import mega.privacy.android.app.di.MegaApiFolder
import mega.privacy.android.app.namecollision.data.NameCollision
import mega.privacy.android.app.interfaces.ActivityLauncher
import mega.privacy.android.app.interfaces.SnackbarShower
import mega.privacy.android.app.listeners.ExportListener
import mega.privacy.android.app.namecollision.NameCollisionActivity
import mega.privacy.android.app.namecollision.usecase.CheckNameCollisionUseCase
import mega.privacy.android.app.usecase.exception.MegaNodeException
import mega.privacy.android.app.utils.*
import mega.privacy.android.app.utils.AlertsAndWarnings.showConfirmRemoveLinkDialog
import mega.privacy.android.app.utils.CacheFolderManager.buildTempFile
import mega.privacy.android.app.utils.ChatUtil.authorizeNodeIfPreview
import mega.privacy.android.app.utils.Constants.*
import mega.privacy.android.app.utils.FileUtil.*
import mega.privacy.android.app.utils.LinksUtil.showGetLinkActivity
import mega.privacy.android.app.utils.LogUtil.logError
import mega.privacy.android.app.utils.MegaNodeUtil.handleSelectFolderToCopyResult
import mega.privacy.android.app.utils.MegaNodeUtil.handleSelectFolderToImportResult
import mega.privacy.android.app.utils.MegaNodeUtil.handleSelectFolderToMoveResult
import mega.privacy.android.app.utils.MegaNodeUtil.shareLink
import mega.privacy.android.app.utils.MegaNodeUtil.shareNode
import mega.privacy.android.app.utils.MegaNodeUtil.showTakenDownNodeActionNotAvailableDialog
import mega.privacy.android.app.utils.RunOnUIThreadUtils.runDelay
import mega.privacy.android.app.utils.TextUtil.isTextEmpty
import nz.mega.sdk.*
import nz.mega.sdk.MegaApiJava.INVALID_HANDLE
import nz.mega.sdk.MegaChatApiJava.MEGACHAT_INVALID_HANDLE
import java.io.*
import java.lang.Exception
import java.net.HttpURLConnection
import java.net.URL
import javax.inject.Inject

@HiltViewModel
class TextEditorViewModel @Inject constructor(
    @MegaApi private val megaApi: MegaApiAndroid,
    @MegaApiFolder private val megaApiFolder: MegaApiAndroid,
    private val megaChatApi: MegaChatApiAndroid,
    private val checkNameCollisionUseCase: CheckNameCollisionUseCase
) : BaseRxViewModel() {

    companion object {
        const val MODE = "MODE"
        const val CREATE_MODE = "CREATE_MODE"
        const val VIEW_MODE = "VIEW_MODE"
        const val EDIT_MODE = "EDIT_MODE"
        const val NON_UPDATE_FINISH_ACTION = 0
        const val SUCCESS_FINISH_ACTION = 1
        const val ERROR_FINISH_ACTION = 2
        const val SHOW_LINE_NUMBERS = "SHOW_LINE_NUMBERS"
    }

    private val textEditorData: MutableLiveData<TextEditorData> = MutableLiveData(TextEditorData())
    private val mode: MutableLiveData<String> = MutableLiveData()
    private val fileName: MutableLiveData<String> = MutableLiveData()
    private val pagination: MutableLiveData<Pagination> = MutableLiveData()

    private var needsReadContent = false
    private var isReadingContent = false
    private var errorSettingContent = false
    private var localFileUri: String? = null
    private var streamingFileURL: URL? = null
    private var showLineNumbers = false

    private lateinit var preferences: SharedPreferences

    fun onTextFileEditorDataUpdate(): LiveData<TextEditorData> = textEditorData

    fun getFileName(): LiveData<String> = fileName

    fun onContentTextRead(): LiveData<Pagination> = pagination

    fun getPagination(): Pagination? = pagination.value

    fun getNode(): MegaNode? = textEditorData.value?.node

    fun getNodeAccess(): Int = megaApi.getAccess(getNode())

    fun updateNode() {
        val node = textEditorData.value?.node ?: return

        textEditorData.value?.node = megaApi.getNodeByHandle(node.handle)
        textEditorData.notifyObserver()
    }

    private fun getFileUri(): Uri? = textEditorData.value?.fileUri

    private fun getFileSize(): Long? = textEditorData.value?.fileSize

    fun getAdapterType(): Int = textEditorData.value?.adapterType ?: INVALID_VALUE

    fun isEditableAdapter(): Boolean = textEditorData.value?.editableAdapter ?: false

    fun getMsgChat(): MegaChatMessage? = textEditorData.value?.msgChat

    fun getChatRoom(): MegaChatRoom? = textEditorData.value?.chatRoom

    fun getMode(): LiveData<String> = mode

    fun isViewMode(): Boolean = mode.value == VIEW_MODE

    private fun isEditMode(): Boolean = mode.value == EDIT_MODE

    fun isCreateMode(): Boolean = mode.value == CREATE_MODE

    private fun setViewMode() {
        mode.value = VIEW_MODE
    }

    fun setEditMode() {
        mode.value = EDIT_MODE
    }

    fun getCurrentText(): String? = pagination.value?.getCurrentPageText()

    fun setEditedText(text: String?) {
        pagination.value?.updatePage(text)
    }

    fun getNameOfFile(): String = fileName.value ?: ""

    fun needsReadContent(): Boolean = needsReadContent

    fun isReadingContent(): Boolean = isReadingContent

    fun needsReadOrIsReadingContent(): Boolean = needsReadContent || isReadingContent

    fun errorSettingContent() {
        errorSettingContent = true
    }

    fun thereIsErrorSettingContent(): Boolean = errorSettingContent

    fun thereIsNoErrorSettingContent(): Boolean = !errorSettingContent

    fun setShowLineNumbers(): Boolean {
        showLineNumbers = !showLineNumbers
        preferences.edit().putBoolean(SHOW_LINE_NUMBERS, showLineNumbers).apply()

        return shouldShowLineNumbers()
    }

    fun shouldShowLineNumbers(): Boolean = showLineNumbers

    fun canShowEditFab(): Boolean =
        isViewMode() && isEditableAdapter() && !needsReadOrIsReadingContent()
                && thereIsNoErrorSettingContent()

    /**
     * Checks if the file can be editable depending on the current adapter.
     */
    private fun setEditableAdapter() {
        textEditorData.value?.editableAdapter =
            if (isCreateMode()) true
            else getAdapterType() != OFFLINE_ADAPTER
                    && getAdapterType() != RUBBISH_BIN_ADAPTER && !megaApi.isInRubbish(getNode())
                    && getAdapterType() != FILE_LINK_ADAPTER
                    && getAdapterType() != FOLDER_LINK_ADAPTER
                    && getAdapterType() != ZIP_ADAPTER
                    && getAdapterType() != FROM_CHAT
                    && getAdapterType() != VERSIONS_ADAPTER
                    && getAdapterType() != INVALID_VALUE
                    && getNodeAccess() >= MegaShare.ACCESS_READWRITE
    }

    /**
     * Sets all necessary values from params if available.
     *
     * @param intent      Received intent.
     * @param mi          Current phone memory info in case is needed to read the file on streaming.
     * @param preferences Preference data.
     */
    fun setInitialValues(
        intent: Intent,
        mi: ActivityManager.MemoryInfo,
        preferences: SharedPreferences
    ) {
        val adapterType = intent.getIntExtra(INTENT_EXTRA_KEY_ADAPTER_TYPE, INVALID_VALUE)
        textEditorData.value?.adapterType = adapterType

        when (adapterType) {
            FROM_CHAT -> {
                val msgId = intent.getLongExtra(MESSAGE_ID, MEGACHAT_INVALID_HANDLE)
                val chatId = intent.getLongExtra(CHAT_ID, MEGACHAT_INVALID_HANDLE)

                if (msgId != MEGACHAT_INVALID_HANDLE && chatId != MEGACHAT_INVALID_HANDLE) {
                    textEditorData.value?.chatRoom = megaChatApi.getChatRoom(chatId)
                    var msgChat = megaChatApi.getMessage(chatId, msgId)

                    if (msgChat == null) {
                        msgChat = megaChatApi.getMessageFromNodeHistory(chatId, msgId)
                    }

                    if (msgChat != null) {
                        textEditorData.value?.msgChat = msgChat

                        textEditorData.value?.node = authorizeNodeIfPreview(
                            msgChat.megaNodeList.get(0),
                            megaChatApi,
                            megaApi,
                            chatId
                        )
                    }
                }
            }
            OFFLINE_ADAPTER, ZIP_ADAPTER -> {
                val filePath = intent.getStringExtra(INTENT_EXTRA_KEY_PATH)

                if (filePath != null) {
                    textEditorData.value?.fileUri = filePath.toUri()
                    textEditorData.value?.fileSize = File(filePath).length()
                }
            }
            FILE_LINK_ADAPTER -> {
                textEditorData.value?.node =
                    MegaNode.unserialize(intent.getStringExtra(EXTRA_SERIALIZE_STRING))
            }
            FOLDER_LINK_ADAPTER -> {
                val node = megaApiFolder.getNodeByHandle(
                    intent.getLongExtra(
                        INTENT_EXTRA_KEY_HANDLE,
                        INVALID_HANDLE
                    )
                )

                textEditorData.value?.node = megaApiFolder.authorizeNode(node)
            }
            else -> {
                textEditorData.value?.node = megaApi.getNodeByHandle(
                    intent.getLongExtra(
                        INTENT_EXTRA_KEY_HANDLE,
                        INVALID_HANDLE
                    )
                )
            }
        }

        textEditorData.value?.api =
            if (adapterType == FOLDER_LINK_ADAPTER) megaApiFolder else megaApi

        mode.value = intent.getStringExtra(MODE) ?: VIEW_MODE

        if (isViewMode() || isEditMode()) {
            needsReadContent = true
            initializeReadParams(mi)
        } else {
            pagination.value = Pagination()
        }

        setEditableAdapter()

        fileName.value = intent.getStringExtra(INTENT_EXTRA_KEY_FILE_NAME) ?: getNode()?.name ?: ""

        this.preferences = preferences
        showLineNumbers = preferences.getBoolean(SHOW_LINE_NUMBERS, false)
    }

    /**
     * Initializes the necessary params to read the file content.
     * If file is available locally, the local uri. If not, the streaming URL.
     *
     * @param mi Current phone memory info in case is needed to read the file on streaming.
     */
    private fun initializeReadParams(mi: ActivityManager.MemoryInfo) {
        localFileUri =
            if (getAdapterType() == OFFLINE_ADAPTER || getAdapterType() == ZIP_ADAPTER) getFileUri().toString()
            else getLocalFile(getNode())

        if (isTextEmpty(localFileUri)) {
            val api = textEditorData.value?.api ?: return

            if (api.httpServerIsRunning() == 0) {
                api.httpServerStart()
                textEditorData.value?.needStopHttpServer = true
            }

            api.httpServerSetMaxBufferSize(
                if (mi.totalMem > BUFFER_COMP) MAX_BUFFER_32MB
                else MAX_BUFFER_16MB
            )

            val uri = api.httpServerGetLocalLink(getNode())

            if (!isTextEmpty(uri)) {
                streamingFileURL = URL(uri)
            }
        }
    }

    /**
     * Starts the read action to get the content of the file.
     */
    fun readFileContent() {
        viewModelScope.launch { readFile() }
    }

    /**
     * Continues the read action to get the content of the file.
     * Checks if the file is available to read locally. If not, it's read by streaming.
     */
    private suspend fun readFile() {
        withContext(Dispatchers.IO) {
            isReadingContent = true
            needsReadContent = false

            if (!isTextEmpty(localFileUri)) {
                val localFile = File(localFileUri!!)

                if (isFileAvailable(localFile)) {
                    readFile(BufferedReader(FileReader(localFile)))
                    return@withContext
                }
            }

            if (streamingFileURL == null) {
                logError("Error getting the file URL.")
                return@withContext
            }

            val deferred = viewModelScope.async { createConnectionAndRead() }

            try {
                deferred.await()
            } catch (e: Exception) {
                logError("Creating connection for reading by streaming.", e)
            }
        }
    }

    /**
     * Creates a connection for reading the file by streaming.
     */
    private suspend fun createConnectionAndRead() {
        withContext(Dispatchers.IO) {
            val connection: HttpURLConnection =
                streamingFileURL?.openConnection() as HttpURLConnection

            readFile(BufferedReader(InputStreamReader(connection.inputStream)))
        }
    }

    /**
     * Finishes the read action after get all necessary params to do it.
     *
     * @param br Necessary BufferReader to read the file.
     */
    private suspend fun readFile(br: BufferedReader) {
        withContext(Dispatchers.IO) {
            val sb = StringBuilder()

            try {
                var line: String?

                while (br.readLine().also { line = it } != null) {
                    sb.appendLine(line)
                }

                br.close()
            } catch (e: IOException) {
                logError("Exception while reading text file.", e)
            }

            checkIfNeedsStopHttpServer()
            isReadingContent = false

            //Remove latest line break since it's not part of the file content
            val latestBreak = sb.lastIndexOf("\n")
            if (sb.isNotEmpty() && latestBreak != -1 && sb.length - latestBreak == 1) {
                sb.deleteRange(latestBreak, sb.length)
            }


            pagination.postValue(Pagination(sb.toString()))
            sb.clear()
        }
    }

    /**
     * Starts the save file content action by creating a temp file, setting the new or modified text,
     * and then uploading it to the Cloud.
     *
     * @param activity Current activity.
     * @param fromHome True if is creating file from Home page, false otherwise.
     */
    fun saveFile(activity: Activity, fromHome: Boolean) {
        if (!isFileEdited() && !isCreateMode()) {
            setViewMode()
            return
        }

        val tempFile = buildTempFile(activity, fileName.value)
        if (tempFile == null) {
            logError("Cannot get temporal file.")
            return
        }

        val fileWriter = FileWriter(tempFile.absolutePath)
        val out = BufferedWriter(fileWriter)
        out.write(pagination.value?.getEditedText() ?: "")
        out.close()

        if (!isFileAvailable(tempFile)) {
            logError("Cannot manage temporal file.")
            return
        }

        val parentHandle = if (mode.value == CREATE_MODE && getNode() == null) {
            megaApi.rootNode?.handle
        } else if (mode.value == CREATE_MODE) {
            getNode()?.handle
        } else {
            getNode()?.parentHandle
        }

        if (parentHandle == null) {
            logError("Parent handle not valid.")
            return
        }

        checkNameCollisionUseCase.check(tempFile.name, parentHandle)
            .subscribeOn(Schedulers.io())
            .observeOn(AndroidSchedulers.mainThread())
            .subscribeBy(
                onSuccess = { handle ->
                    activity.startActivity(
                        NameCollisionActivity.getIntentForSingleItem(
                            activity,
                            NameCollision.Upload.getUploadCollision(handle, tempFile, parentHandle)
                        )
                    )
                },
                onError = { error ->
                    when (error) {
                        is MegaNodeException.ParentDoesNotExistException -> {
                            logError(error.message)
                        }
                        is MegaNodeException.ChildDoesNotExistsException -> {
                            val uploadIntent = Intent(activity, UploadService::class.java)
                                .putExtra(UploadService.EXTRA_UPLOAD_TXT, mode.value)
                                .putExtra(FROM_HOME_PAGE, fromHome)
                                .putExtra(UploadService.EXTRA_FILEPATH, tempFile.absolutePath)
                                .putExtra(UploadService.EXTRA_NAME, fileName.value)
                                .putExtra(UploadService.EXTRA_SIZE, tempFile.length())
                                .putExtra(UploadService.EXTRA_PARENT_HASH, parentHandle)

                            activity.startService(uploadIntent)
                            activity.finish()
                        }
                    }
                }
            )
<<<<<<< HEAD
            .addTo(composite)
=======

        ContextCompat.startForegroundService(activity, uploadIntent)
        activity.finish()
>>>>>>> 87eed193
    }

    /**
     * Stops the http server if has been started before.
     */
    fun checkIfNeedsStopHttpServer() {
        if (textEditorData.value?.needStopHttpServer == true) {
            textEditorData.value?.api?.httpServerStop()
            textEditorData.value?.needStopHttpServer = false
        }
    }

    /**
     * Handle activity result.
     *
     * @param context          Current Context
     * @param requestCode      RequestCode of onActivityResult
     * @param resultCode       ResultCode of onActivityResult
     * @param data             Intent of onActivityResult
     * @param snackbarShower   Interface to show snackbar
     * @param activityLauncher Interface to start activity
     */
    fun handleActivityResult(
        context: Context,
        requestCode: Int,
        resultCode: Int,
        data: Intent?,
        snackbarShower: SnackbarShower,
        activityLauncher: ActivityLauncher
    ) {
        if (resultCode != Activity.RESULT_OK || data == null) {
            return
        }

        when (requestCode) {
            REQUEST_CODE_SELECT_IMPORT_FOLDER -> {
                val toHandle = data.getLongExtra(INTENT_EXTRA_KEY_IMPORT_TO, INVALID_HANDLE)
                if (toHandle == INVALID_HANDLE) {
                    return
                }

                handleSelectFolderToImportResult(
                    resultCode,
                    toHandle,
                    getNode()!!,
                    snackbarShower,
                    activityLauncher
                )
            }
            REQUEST_CODE_SELECT_FOLDER_TO_MOVE -> handleSelectFolderToMoveResult(
                context,
                requestCode,
                resultCode,
                data,
                snackbarShower
            )
            REQUEST_CODE_SELECT_FOLDER_TO_COPY -> handleSelectFolderToCopyResult(
                context,
                requestCode,
                resultCode,
                data,
                snackbarShower,
                activityLauncher
            )
        }
    }

    /**
     * Checks if the content of the file has been modified.
     *
     * @return True if the content has been modified, false otherwise.
     */
    fun isFileEdited(): Boolean = pagination.value?.isEdited() == true

    /**
     * Manages the download action.
     *
     * @param nodeSaver Required object to save nodes.
     */
    fun downloadFile(nodeSaver: NodeSaver) {
        when (getAdapterType()) {
            OFFLINE_ADAPTER -> nodeSaver.saveOfflineNode(getNode()!!.handle, true)
            ZIP_ADAPTER -> nodeSaver.saveUri(
                getFileUri()!!,
                getNameOfFile(),
                getFileSize()!!,
                true
            )
            FROM_CHAT -> nodeSaver.saveNode(
                getNode()!!,
                highPriority = true,
                isFolderLink = true,
                fromMediaViewer = true
            )
            else -> nodeSaver.saveHandle(
                getNode()!!.handle,
                isFolderLink = getAdapterType() == FOLDER_LINK_ADAPTER,
                fromMediaViewer = true
            )
        }
    }

    /**
     * Manages the get or remove link action depending on if the node is already exported or not.
     *
     * @param context Current context.
     */
    fun manageLink(context: Context) {
        if (showTakenDownNodeActionNotAvailableDialog(getNode(), context)) {
            return
        }

        if (getNode()?.isExported == true) {
            showConfirmRemoveLinkDialog(context) {
                megaApi.disableExport(
                    getNode(),
                    ExportListener(context) { runDelay(100L) { updateNode() } })
            }
        } else {
            showGetLinkActivity(context as Activity, getNode()!!.handle)
        }
    }

    /**
     * Manages the share action.
     *
     * @param context     Current context.
     * @param urlFileLink Link if FILE_LINK_ADAPTER, empty otherwise.
     */
    fun share(context: Context, urlFileLink: String) {
        when (getAdapterType()) {
            OFFLINE_ADAPTER, ZIP_ADAPTER -> shareUri(
                context,
                getNameOfFile(),
                getFileUri()
            )
            FILE_LINK_ADAPTER -> shareLink(context, urlFileLink)
            else -> shareNode(context, getNode()!!) { updateNode() }
        }
    }

    fun previousClicked() {
        pagination.value?.previousPage()
        pagination.notifyObserver()
    }

    fun nextClicked() {
        pagination.value?.nextPage()
        pagination.notifyObserver()
    }
}<|MERGE_RESOLUTION|>--- conflicted
+++ resolved
@@ -475,13 +475,7 @@
                     }
                 }
             )
-<<<<<<< HEAD
             .addTo(composite)
-=======
-
-        ContextCompat.startForegroundService(activity, uploadIntent)
-        activity.finish()
->>>>>>> 87eed193
     }
 
     /**
