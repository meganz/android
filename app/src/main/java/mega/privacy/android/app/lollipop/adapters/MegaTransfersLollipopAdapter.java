--- conflicted
+++ resolved
@@ -141,7 +141,7 @@
         int transferState = transfer.getState();
 
         if (transferType == TYPE_DOWNLOAD) {
-            holder.progressText.setTextColor(ContextCompat.getColor(context, R.color.green_unlocked_rewards));
+            holder.progressText.setTextColor(ContextCompat.getColor(context, R.color.green_500_green_400));
             holder.document = transfer.getNodeHandle();
 
             if (!isItemChecked) {
@@ -201,7 +201,7 @@
                 holder.imageView.setLayoutParams(params);
             }
 
-            holder.progressText.setTextColor(ContextCompat.getColor(context, R.color.business_color));
+            holder.progressText.setTextColor(ContextCompat.getColor(context, R.color.dark_blue_500_200));
             holder.currentPath = transfer.getPath();
         }
 
@@ -211,9 +211,7 @@
             params.height = params.width = dp2px(48, outMetrics);
             params.setMargins(36, 0, 0, 0);
             holder.imageView.setLayoutParams(params);
-            holder.itemLayout.setBackgroundColor(ContextCompat.getColor(context, R.color.new_multiselect_color));
         } else {
-            holder.itemLayout.setBackgroundColor(Color.WHITE);
             holder.iconDownloadUploadView.setVisibility(VISIBLE);
         }
 
@@ -263,7 +261,7 @@
                 case STATE_QUEUED:
                     if ((transferType == TYPE_DOWNLOAD && isOnTransferOverQuota())
                             || (transferType == TYPE_UPLOAD && MegaApplication.getInstance().getStorageState() == MegaApiJava.STORAGE_STATE_RED)) {
-                        holder.progressText.setTextColor(ContextCompat.getColor(context, R.color.reconnecting_bar));
+                        holder.progressText.setTextColor(ContextCompat.getColor(context, R.color.orange_400_orange_300));
 
                         if (transferType == TYPE_DOWNLOAD) {
                             holder.progressText.setText(String.format("%s %s", getProgress(transfer), context.getString(R.string.label_transfer_over_quota)));
@@ -306,13 +304,6 @@
         holder.optionPause.setTag(holder);
     }
 
-<<<<<<< HEAD
-		if (transferType == TYPE_DOWNLOAD) {
-			holder.iconDownloadUploadView.setImageResource(R.drawable.ic_download_transfers);
-			holder.progressText.setTextColor(ContextCompat.getColor(context, R.color.green_500_green_400));
-			MegaNode node = megaApi.getNodeByHandle(transfer.getNodeHandle());
-			holder.document = transfer.getNodeHandle();
-=======
     /**
      * Get the progress of a transfer.
      *
@@ -322,7 +313,6 @@
     private String getProgress(MegaTransfer transfer) {
         long percentage = Math.round(100.0 * transfer.getTransferredBytes() / transfer.getTotalBytes());
         String size = getSizeString(transfer.getTotalBytes());
->>>>>>> 65458e62
 
         return context.getString(R.string.progress_size_indicator, percentage, size);
     }
@@ -408,24 +398,6 @@
         notifyItemRemoved(position);
     }
 
-<<<<<<< HEAD
-				holder.imageView.setLayoutParams(params);
-			}
-		} else if (transferType == TYPE_UPLOAD) {
-			holder.iconDownloadUploadView.setImageResource(R.drawable.ic_upload_transfers);
-			holder.progressText.setTextColor(ContextCompat.getColor(context, R.color.dark_blue_500_200));
-			holder.imageView.setImageResource(MimeTypeList.typeForName(transfer.getFileName()).getIconResourceId());
-			holder.currentPath = transfer.getPath();
-
-			params.height = params.width = dp2px(48, outMetrics);
-			params.setMargins(36, 0, 0, 0);
-			holder.imageView.setLayoutParams(params);
-
-			RelativeLayout.LayoutParams params3 = (RelativeLayout.LayoutParams) holder.iconDownloadUploadView.getLayoutParams();
-			params3.setMargins(0, 0, 0, 0);
-			holder.iconDownloadUploadView.setLayoutParams(params3);
-		}
-=======
     /**
      * Moves a transfer.
      *
@@ -437,7 +409,6 @@
         this.tL = tL;
         notifyItemMoved(oldPosition, newPosition);
     }
->>>>>>> 65458e62
 
     /**
      * Updates the progress of a transfer.
@@ -465,42 +436,9 @@
                 : 0));
     }
 
-<<<<<<< HEAD
-				case STATE_COMPLETING:
-				case STATE_RETRYING:
-				case STATE_QUEUED:
-					if ((transferType == TYPE_DOWNLOAD && isOnTransferOverQuota())
-							|| (transferType == TYPE_UPLOAD && MegaApplication.getInstance().getStorageState() == MegaApiJava.STORAGE_STATE_RED)) {
-						holder.progressText.setTextColor(ContextCompat.getColor(context, R.color.orange_400_orange_300));
-
-						if (transferType == TYPE_DOWNLOAD) {
-							holder.progressText.setText(String.format("%s %s", getProgress(transfer), context.getString(R.string.label_transfer_over_quota)));
-						} else {
-							holder.progressText.setText(String.format("%s %s", getProgress(transfer), context.getString(R.string.label_storage_over_quota)));
-						}
-
-						holder.speedText.setVisibility(View.GONE);
-					} else if (transferState == STATE_QUEUED) {
-						holder.progressText.setVisibility(View.GONE);
-						holder.speedText.setVisibility(View.GONE);
-						holder.imageViewCompleted.setVisibility(View.VISIBLE);
-						holder.textViewCompleted.setVisibility(View.VISIBLE);
-						holder.textViewCompleted.setText(context.getResources().getString(R.string.transfer_queued));
-					} else {
-						holder.progressText.setText(getProgress(transfer));
-
-						if (transferState == STATE_COMPLETING) {
-							holder.speedText.setText(context.getResources().getString(R.string.transfer_completing));
-						} else {
-							holder.speedText.setText(context.getResources().getString(R.string.transfer_retrying));
-						}
-					}
-					break;
-=======
     public boolean isMultipleSelect() {
         return multipleSelect;
     }
->>>>>>> 65458e62
 
 	public void setMultipleSelect(boolean multipleSelect) {
 		if (this.multipleSelect != multipleSelect) {
@@ -508,16 +446,11 @@
 			notifyDataSetChanged();
 		}
 
-<<<<<<< HEAD
-		holder.optionRemove.setTag(holder);
-		holder.optionPause.setTag(holder);
-=======
 		if (this.multipleSelect) {
 			selectedItems = new SparseBooleanArray();
 		} else if (selectedItems != null) {
 			selectedItems.clear();
 		}
->>>>>>> 65458e62
 	}
 
     public void hideMultipleSelect() {
