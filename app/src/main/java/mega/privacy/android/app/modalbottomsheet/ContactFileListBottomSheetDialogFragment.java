--- conflicted
+++ resolved
@@ -62,23 +62,16 @@
     private LinearLayout optionMove;
     private LinearLayout optionRename;
     private LinearLayout optionRubbish;
-
-<<<<<<< HEAD
     private LinearLayout items_layout;
 
-=======
->>>>>>> d8e8b25e
     private DisplayMetrics outMetrics;
 
     private Bitmap thumb = null;
 
-<<<<<<< HEAD
     private int height = -1;
     private boolean heightseted = false;
     private int heightReal = -1;
-
-=======
->>>>>>> d8e8b25e
+    
     private MegaApiAndroid megaApi;
     private DatabaseHandler dbH;
 
