--- conflicted
+++ resolved
@@ -45,11 +45,7 @@
 import mega.privacy.android.app.components.SimpleDividerItemDecoration;
 import mega.privacy.android.app.components.scrollBar.FastScroller;
 import mega.privacy.android.app.lollipop.adapters.MegaExplorerLollipopAdapter;
-<<<<<<< HEAD
 import mega.privacy.android.app.lollipop.adapters.MegaNodeAdapter;
-import mega.privacy.android.app.utils.Util;
-=======
->>>>>>> 094d50ad
 import nz.mega.sdk.MegaApiAndroid;
 import nz.mega.sdk.MegaNode;
 
@@ -93,7 +89,6 @@
 
 	private Stack<Integer> lastPositionStack;
 
-<<<<<<< HEAD
 	private Handler handler;
 
 	private int order;
@@ -101,11 +96,8 @@
 	private NewHeaderItemDecoration headerItemDecoration;
 
 	private void activateActionMode(){
-		log("activateActionMode");
-=======
-	public void activateActionMode(){
 		logDebug("activateActionMode");
->>>>>>> 094d50ad
+
 		if (!adapter.isMultipleSelect()){
 			adapter.setMultipleSelect(true);
 			actionMode = ((AppCompatActivity)context).startSupportActionMode(new ActionBarCallBack());
@@ -255,14 +247,6 @@
 		
 		metrics = new DisplayMetrics();
 		display.getMetrics(metrics);
-<<<<<<< HEAD
-=======
-		
-		float density  = getResources().getDisplayMetrics().density;
-		
-	    float scaleW = getScaleW(metrics, density);
-	    float scaleH = getScaleH(metrics, density);
->>>>>>> 094d50ad
 
 		separator = v.findViewById(R.id.separator);
 		
@@ -314,82 +298,13 @@
 		else if (parentHandle == -1) {
 			setParentHandle(megaApi.getRootNode().getHandle());
 		}
-<<<<<<< HEAD
-
-		MegaPreferences prefs = Util.getPreferences(context);
+
+		MegaPreferences prefs = getPreferences(context);
 		if(prefs.getPreferredSortCloud()!=null){
 			order = Integer.parseInt(prefs.getPreferredSortCloud());
 		}
 		else{
 			order = megaApi.ORDER_DEFAULT_ASC;
-=======
-		else{
-			if (parentHandle == -1)
-			{
-				//QA Report #6608 - do not remember last folder
-				//Find in the database the last parentHandle
-//				if (dbH == null){
-//					dbH = DatabaseHandler.getDbHandler(context);
-//				}
-//				if (dbH != null){
-//					prefs = dbH.getPreferences();
-//					if (prefs != null) {
-//
-//						String lastFolder = prefs.getLastFolderCloud();
-//						if(lastFolder != null) {
-//							if (lastFolder.compareTo("") != 0){
-//								parentHandle = Long.parseLong(lastFolder);
-//							}
-//						}
-//					}
-//				}
-				parentHandle = megaApi.getRootNode().getHandle();
-			}
-		}		
-		
-		MegaNode chosenNode = megaApi.getNodeByHandle(parentHandle);
-		if(chosenNode == null) {
-			logWarning("chosenNode is NULL");
-		
-			if(megaApi.getRootNode()!=null){
-				parentHandle = megaApi.getRootNode().getHandle();
-				nodes = megaApi.getChildren(megaApi.getRootNode());
-			}
-
-		}else if(chosenNode.getType() == MegaNode.TYPE_ROOT) {
-			logDebug("chosenNode is ROOT");
-			parentHandle = megaApi.getRootNode().getHandle();
-			nodes = megaApi.getChildren(chosenNode);
-
-		}else {
-			logDebug("ChosenNode not null and not ROOT");
-			
-			MegaNode parentNode = megaApi.getParentNode(chosenNode);
-			if(parentNode!=null){
-				logDebug("ParentNode NOT NULL");
-				MegaNode grandParentNode = megaApi.getParentNode(parentNode);
-				while(grandParentNode!=null){
-					parentNode=grandParentNode;
-					grandParentNode = megaApi.getParentNode(parentNode);
-				}
-				if(parentNode.getType() == MegaNode.TYPE_ROOT){
-					nodes = megaApi.getChildren(chosenNode);
-					logDebug("chosenNode is: " + chosenNode.getName());
-				}
-				else{
-					logDebug("Parent node exists but is not Cloud!");
-					parentHandle = megaApi.getRootNode().getHandle();
-					nodes = megaApi.getChildren(megaApi.getRootNode());
-				}
-				
-			}
-			else{
-				logWarning("parentNode is NULL");
-				parentHandle = megaApi.getRootNode().getHandle();
-				nodes = megaApi.getChildren(megaApi.getRootNode());
-			}		
-			
->>>>>>> 094d50ad
 		}
 
 		MegaNode chosenNode = megaApi.getNodeByHandle(parentHandle);
@@ -470,39 +385,7 @@
 
 		addSectionTitle(nodes, ((FileExplorerActivityLollipop) context).getItemType());
 		if (adapter == null){
-<<<<<<< HEAD
 			adapter = new MegaExplorerLollipopAdapter(context, this, nodes, parentHandle, recyclerView, selectFile);
-=======
-			if(selectFile){
-				logDebug("Mode SELECT FILE ON");
-			}
-
-//			if(((FileExplorerActivityLollipop)context).multiselect){
-				adapter = new MegaExplorerLollipopAdapter(context, this, nodes, parentHandle, listView, selectFile);
-			logDebug("SetOnItemClickListener");
-				adapter.SetOnItemClickListener(new MegaExplorerLollipopAdapter.OnItemClickListener() {
-
-					@Override
-					public void onItemClick(View view, int position) {
-						logDebug("Item click listener trigger!!");
-						itemClick(view, position);
-					}
-				});
-//			}
-//			else{
-//
-//				adapter = new MegaExplorerLollipopAdapter(context, nodes, parentHandle, listView, selectFile);
-//				log("SetOnItemClickListener");
-//				adapter.SetOnItemClickListener(new MegaExplorerLollipopAdapter.OnItemClickListener() {
-//
-//					@Override
-//					public void onItemClick(View view, int position) {
-//						log("item click listener trigger!!");
-//						itemClick(view, position);
-//					}
-//				});
-//			}
->>>>>>> 094d50ad
 		}
 		else{
 			adapter.setParentHandle(parentHandle);
@@ -523,7 +406,7 @@
 
 		if (chosenNode != null && chosenNode.getType() != MegaNode.TYPE_ROOT) {
 			nodes = megaApi.getChildren(chosenNode, order);
-			log("chosenNode is: " + chosenNode.getName());
+			logDebug("chosenNode is: " + chosenNode.getName());
 			return;
 		}
 
@@ -611,13 +494,9 @@
 		switch(v.getId()){
 			case R.id.action_text:{
 				dbH.setLastCloudFolder(Long.toString(parentHandle));
-<<<<<<< HEAD
+
 				if(((FileExplorerActivityLollipop)context).isMultiselect()){
-					log("Send several files to chat");
-=======
-				if(((FileExplorerActivityLollipop)context).multiselect){
 					logDebug("Send several files to chat");
->>>>>>> 094d50ad
 					if(adapter.getSelectedItemCount()>0){
 						long handles[] = adapter.getSelectedHandles();
 						((FileExplorerActivityLollipop) context).buttonClick(handles);
@@ -848,10 +727,9 @@
 			//Is file
 			if(selectFile)
 			{
-<<<<<<< HEAD
 				MegaNode n = clickNodes.get(position);
 				if(((FileExplorerActivityLollipop)context).isMultiselect()){
-					log("select file and allow multiselection");
+					logDebug("select file and allow multiselection");
 					int togglePosition = position;
 					if (!clickNodes.equals(nodes)) {
 						MegaNode node;
@@ -862,11 +740,7 @@
 							}
 						}
 					}
-=======
-				if(((FileExplorerActivityLollipop)context).multiselect){
-					logDebug("Select file and allow multiselection");
-
->>>>>>> 094d50ad
+
 					if (adapter.getSelectedItemCount() == 0) {
 						logDebug("Activate the actionMode");
 						activateActionMode();
@@ -874,13 +748,8 @@
 						updateActionModeTitle();
 					}
 					else {
-<<<<<<< HEAD
-						log("add to selectedNodes");
+						logDebug("add to selectedNodes");
 						adapter.toggleSelection(togglePosition);
-=======
-						logDebug("Add to selectedNodes");
-						adapter.toggleSelection(position);
->>>>>>> 094d50ad
 
 						List<MegaNode> selectedNodes = adapter.getSelectedNodes();
 						if (selectedNodes.size() > 0){
@@ -891,17 +760,7 @@
 				}
 				else{
 					//Send file
-<<<<<<< HEAD
-					log("Selected node to send: "+n.getName());
 					((FileExplorerActivityLollipop) context).buttonClick(n.getHandle());
-=======
-					MegaNode n = nodes.get(position);
-					logDebug("Selected node to send: " + n.getName());
-					if(nodes.get(position).isFile()){
-						MegaNode nFile = nodes.get(position);
-						((FileExplorerActivityLollipop) context).buttonClick(nFile.getHandle());
-					}
->>>>>>> 094d50ad
 				}
 
 			}
@@ -1031,38 +890,15 @@
 	public void setDisableNodes(ArrayList<Long> disabledNodes) {
 		logDebug("Disabled nodes: " + disabledNodes.size());
 		if (adapter == null){
-<<<<<<< HEAD
-			log("Adapter is NULL");
+			logWarning("Adapter is NULL");
 			adapter = new MegaExplorerLollipopAdapter(context, this, nodes, parentHandle, recyclerView, selectFile);
-=======
-			logWarning("Adapter is NULL");
-			adapter = new MegaExplorerLollipopAdapter(context, this, nodes, parentHandle, listView, selectFile);
-
-			adapter.SetOnItemClickListener(new MegaExplorerLollipopAdapter.OnItemClickListener() {
-
-				@Override
-				public void onItemClick(View view, int position) {
-					itemClick(view, position);
-				}
-			});
->>>>>>> 094d50ad
 		}
 		adapter.setDisableNodes(disabledNodes);
 		adapter.setSelectFile(selectFile);
 	}
 
-<<<<<<< HEAD
-	private static void log(String log) {
-		Util.log("CloudDriveExplorerFragmentLollipop", log);
-	}
-
 	public long getParentHandle() {
 		return parentHandle;
-=======
-	public long getParentHandle(){
-		logDebug("getParentHandle");
-		return adapter.getParentHandle();
->>>>>>> 094d50ad
 	}
 	
 	public void setParentHandle(long parentHandle){
@@ -1139,13 +975,9 @@
 		}
 	}
 
-<<<<<<< HEAD
 	private void selectAll(){
-		log("selectAll");
-=======
-	public void selectAll(){
 		logDebug("selectAll");
->>>>>>> 094d50ad
+
 		if (adapter != null){
 			adapter.selectAll();
 
