--- conflicted
+++ resolved
@@ -87,14 +87,9 @@
      *             (various data can be attached to Intent "extras").
      */
     @Suppress("deprecation") // TODO Migrate to registerForActivityResult()
-<<<<<<< HEAD
-    override fun onActivityResult(requestCode: Int, resultCode: Int, intent: Intent?) {
-        super.onActivityResult(requestCode, resultCode, intent)
-=======
     @Deprecated("Use registerForActivityResult()")
     override fun onActivityResult(requestCode: Int, resultCode: Int, data: Intent?) {
         super.onActivityResult(requestCode, resultCode, data)
->>>>>>> c7a454a5
 
         viewModel.manageActivityResult(this, requestCode, resultCode, intent)
     }
