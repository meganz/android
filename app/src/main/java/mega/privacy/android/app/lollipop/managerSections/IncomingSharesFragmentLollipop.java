--- conflicted
+++ resolved
@@ -526,12 +526,10 @@
 			else{
 				MegaNode parentNode = megaApi.getNodeByHandle(((ManagerActivityLollipop)context).parentHandleIncoming);
 				log("ParentHandle to find children: "+((ManagerActivityLollipop)context).parentHandleIncoming);
-<<<<<<< HEAD
-				nodes = megaApi.getChildren(parentNode, ((ManagerActivityLollipop)context).orderOthers);
+
+				nodes = megaApi.getChildren(parentNode, ((ManagerActivityLollipop)context).orderCloud);
 				addSectionTitle(nodes,adapter.getAdapterType() );
-=======
-				nodes = megaApi.getChildren(parentNode, ((ManagerActivityLollipop)context).orderCloud);
->>>>>>> 16a06e15
+
 				adapter.setNodes(nodes);
 			}
 			((ManagerActivityLollipop)context).supportInvalidateOptionsMenu();
@@ -653,12 +651,10 @@
 			else{
 				MegaNode parentNode = megaApi.getNodeByHandle(((ManagerActivityLollipop)context).parentHandleIncoming);
 				log("ParentHandle: "+((ManagerActivityLollipop)context).parentHandleIncoming);
-<<<<<<< HEAD
-				nodes = megaApi.getChildren(parentNode, ((ManagerActivityLollipop)context).orderOthers);
+
+				nodes = megaApi.getChildren(parentNode, ((ManagerActivityLollipop)context).orderCloud);
 				addSectionTitle(nodes,adapter.getAdapterType());
-=======
-				nodes = megaApi.getChildren(parentNode, ((ManagerActivityLollipop)context).orderCloud);
->>>>>>> 16a06e15
+
 				adapter.setNodes(nodes);
 			}
 
@@ -763,12 +759,10 @@
 			}
 			else {
 				parentNode = megaApi.getNodeByHandle(((ManagerActivityLollipop)context).parentHandleIncoming);
-<<<<<<< HEAD
-				nodes = megaApi.getChildren(parentNode, ((ManagerActivityLollipop)context).orderOthers);
+
+				nodes = megaApi.getChildren(parentNode, ((ManagerActivityLollipop)context).orderCloud);
 				addSectionTitle(nodes,adapter.getAdapterType());
-=======
-				nodes = megaApi.getChildren(parentNode, ((ManagerActivityLollipop)context).orderCloud);
->>>>>>> 16a06e15
+
 				adapter.setNodes(nodes);
 			}
 		}
@@ -897,12 +891,9 @@
 				MegaNode infoNode = megaApi.getNodeByHandle(((ManagerActivityLollipop)context).parentHandleIncoming);
 				contentText.setText(MegaApiUtils.getInfoFolder(infoNode, context));
 
-<<<<<<< HEAD
-				nodes = megaApi.getChildren(nodes.get(position), ((ManagerActivityLollipop)context).orderOthers);
+				nodes = megaApi.getChildren(nodes.get(position), ((ManagerActivityLollipop)context).orderCloud);
 				addSectionTitle(nodes,adapter.getAdapterType() );
-=======
-				nodes = megaApi.getChildren(nodes.get(position), ((ManagerActivityLollipop)context).orderCloud);
->>>>>>> 16a06e15
+
 				adapter.setNodes(nodes);
 				recyclerView.scrollToPosition(0);
 				visibilityFastScroller();
@@ -1501,12 +1492,9 @@
 				((ManagerActivityLollipop)context).supportInvalidateOptionsMenu();
 				((ManagerActivityLollipop)context).setToolbarTitle();
 
-<<<<<<< HEAD
-				nodes = megaApi.getChildren(parentNode, ((ManagerActivityLollipop)context).orderOthers);
+				nodes = megaApi.getChildren(parentNode, ((ManagerActivityLollipop)context).orderCloud);
 				addSectionTitle(nodes,adapter.getAdapterType() );
-=======
-				nodes = megaApi.getChildren(parentNode, ((ManagerActivityLollipop)context).orderCloud);
->>>>>>> 16a06e15
+
 				adapter.setNodes(nodes);
 				visibilityFastScroller();
 				int lastVisiblePosition = 0;
