--- conflicted
+++ resolved
@@ -591,11 +591,7 @@
 					}else{
 						emptyImageView.setImageResource(R.drawable.incoming_shares_empty);
 					}
-<<<<<<< HEAD
-					String textToShow = getString(R.string.context_empty_incoming);
-=======
 					String textToShow = String.format(context.getString(R.string.context_empty_incoming));
->>>>>>> 53f949f4
 					try{
 						textToShow = textToShow.replace("[A]", "<font color=\'#000000\'>");
 						textToShow = textToShow.replace("[/A]", "</font>");
@@ -736,11 +732,7 @@
 					}else{
 						emptyImageView.setImageResource(R.drawable.incoming_shares_empty);
 					}
-<<<<<<< HEAD
-					String textToShow = getString(R.string.context_empty_incoming);
-=======
 					String textToShow = String.format(context.getString(R.string.context_empty_incoming));
->>>>>>> 53f949f4
 					try{
 						textToShow = textToShow.replace("[A]", "<font color=\'#000000\'>");
 						textToShow = textToShow.replace("[/A]", "</font>");
@@ -847,11 +839,7 @@
 				}else{
 					emptyImageView.setImageResource(R.drawable.incoming_shares_empty);
 				}
-<<<<<<< HEAD
-				String textToShow = getString(R.string.context_empty_incoming);
-=======
 				String textToShow = String.format(context.getString(R.string.context_empty_incoming));
->>>>>>> 53f949f4
 				try{
 					textToShow = textToShow.replace("[A]", "<font color=\'#000000\'>");
 					textToShow = textToShow.replace("[/A]", "</font>");
@@ -969,11 +957,7 @@
 						}else{
 							emptyImageView.setImageResource(R.drawable.incoming_shares_empty);
 						}
-<<<<<<< HEAD
-						String textToShow = getString(R.string.context_empty_incoming);
-=======
 						String textToShow = String.format(context.getString(R.string.context_empty_incoming));
->>>>>>> 53f949f4
 						try{
 							textToShow = textToShow.replace("[A]", "<font color=\'#000000\'>");
 							textToShow = textToShow.replace("[/A]", "</font>");
@@ -1346,11 +1330,7 @@
 				}else{
 					emptyImageView.setImageResource(R.drawable.incoming_shares_empty);
 				}
-<<<<<<< HEAD
-				String textToShow = getString(R.string.context_empty_incoming);
-=======
 				String textToShow = String.format(context.getString(R.string.context_empty_incoming));
->>>>>>> 53f949f4
 				try{
 					textToShow = textToShow.replace("[A]", "<font color=\'#000000\'>");
 					textToShow = textToShow.replace("[/A]", "</font>");
