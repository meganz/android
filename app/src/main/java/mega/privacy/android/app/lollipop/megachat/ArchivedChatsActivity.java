--- conflicted
+++ resolved
@@ -4,11 +4,7 @@
 import android.content.Intent;
 import android.os.Build;
 import android.os.Bundle;
-<<<<<<< HEAD
 import android.support.design.widget.AppBarLayout;
-=======
-import android.support.design.widget.CoordinatorLayout;
->>>>>>> 41f1951d
 import android.support.design.widget.FloatingActionButton;
 import android.support.design.widget.Snackbar;
 import android.support.v4.app.FragmentTransaction;
@@ -18,11 +14,8 @@
 import android.support.v7.widget.Toolbar;
 import android.util.DisplayMetrics;
 import android.view.Display;
-<<<<<<< HEAD
 import android.view.Menu;
 import android.view.MenuInflater;
-=======
->>>>>>> 41f1951d
 import android.view.MenuItem;
 import android.view.View;
 import android.view.Window;
@@ -67,7 +60,6 @@
 
     DisplayMetrics outMetrics;
 
-<<<<<<< HEAD
     MenuItem searchMenuItem;
     SearchView searchView;
 
@@ -77,8 +69,6 @@
     boolean isSearchExpanded = false;
     boolean pendingToOpenSearchView = false;
 
-=======
->>>>>>> 41f1951d
     @Override
     protected void onCreate(Bundle savedInstanceState) {
         requestWindowFeature(Window.FEATURE_NO_TITLE);
@@ -116,15 +106,11 @@
 
         megaChatApi.addChatListener(this);
 
-<<<<<<< HEAD
         archivedChatsActivity = this;
 
         Display display = getWindowManager().getDefaultDisplay();
         outMetrics = new DisplayMetrics ();
-=======
-        Display display = getWindowManager().getDefaultDisplay();
-        outMetrics = new DisplayMetrics();
->>>>>>> 41f1951d
+
         display.getMetrics(outMetrics);
 
         setContentView(R.layout.activity_chat_explorer);
