package mega.privacy.android.app.lollipop.megachat;


import android.content.Intent;
import android.os.Build;
import android.os.Bundle;
import android.support.design.widget.AppBarLayout;
import android.support.design.widget.FloatingActionButton;
import android.support.v4.app.FragmentTransaction;
import android.support.v4.content.ContextCompat;
import android.support.v7.app.ActionBar;
import android.support.v7.widget.SearchView;
import android.support.v7.widget.Toolbar;
import android.util.DisplayMetrics;
import android.view.Display;
import android.view.Menu;
import android.view.MenuInflater;
import android.view.MenuItem;
import android.view.View;
import android.view.Window;
import android.view.WindowManager;
import android.widget.FrameLayout;

import java.util.ArrayList;

import mega.privacy.android.app.MegaApplication;
import mega.privacy.android.app.R;
import mega.privacy.android.app.lollipop.LoginActivityLollipop;
import mega.privacy.android.app.lollipop.PinActivityLollipop;
import mega.privacy.android.app.modalbottomsheet.chatmodalbottomsheet.ChatBottomSheetDialogFragment;
import mega.privacy.android.app.utils.Constants;
import mega.privacy.android.app.utils.Util;
import nz.mega.sdk.MegaApiAndroid;
import nz.mega.sdk.MegaChatApi;
import nz.mega.sdk.MegaChatApiAndroid;
import nz.mega.sdk.MegaChatApiJava;
import nz.mega.sdk.MegaChatError;
import nz.mega.sdk.MegaChatListItem;
import nz.mega.sdk.MegaChatListenerInterface;
import nz.mega.sdk.MegaChatPresenceConfig;
import nz.mega.sdk.MegaChatRequest;
import nz.mega.sdk.MegaChatRequestListenerInterface;
import nz.mega.sdk.MegaChatRoom;

public class ArchivedChatsActivity extends PinActivityLollipop implements MegaChatRequestListenerInterface, MegaChatListenerInterface {

    AppBarLayout abL;
    Toolbar tB;
    ActionBar aB;
    FrameLayout fragmentContainer;
    RecentChatsFragmentLollipop archivedChatsFragment;
    FloatingActionButton fab;

    private BadgeDrawerArrowDrawable badgeDrawable;

    MegaApiAndroid megaApi;
    MegaChatApiAndroid megaChatApi;

    public long selectedChatItemId;

    DisplayMetrics outMetrics;

    MenuItem searchMenuItem;
    SearchView searchView;

    ArchivedChatsActivity archivedChatsActivity;

    String querySearch = "";
    boolean isSearchExpanded = false;
    boolean pendingToOpenSearchView = false;

    @Override
    protected void onCreate(Bundle savedInstanceState) {
        requestWindowFeature(Window.FEATURE_NO_TITLE);
        log("onCreate first");
        super.onCreate(savedInstanceState);

        if (megaApi == null){
            megaApi = ((MegaApplication)getApplication()).getMegaApi();
        }

        if(megaApi==null||megaApi.getRootNode()==null){
            log("Refresh session - sdk");
            Intent intent = new Intent(this, LoginActivityLollipop.class);
            intent.putExtra("visibleFragment", Constants. LOGIN_FRAGMENT);
            intent.setFlags(Intent.FLAG_ACTIVITY_CLEAR_TOP);
            startActivity(intent);
            finish();
            return;
        }
        if(Util.isChatEnabled()){
            if (megaChatApi == null){
                megaChatApi = ((MegaApplication) getApplication()).getMegaChatApi();
            }

            if(megaChatApi==null||megaChatApi.getInitState()== MegaChatApi.INIT_ERROR){
                log("Refresh session - karere");
                Intent intent = new Intent(this, LoginActivityLollipop.class);
                intent.putExtra("visibleFragment", Constants. LOGIN_FRAGMENT);
                intent.setFlags(Intent.FLAG_ACTIVITY_CLEAR_TOP);
                startActivity(intent);
                finish();
                return;
            }
        }

        megaChatApi.addChatListener(this);

        archivedChatsActivity = this;

        Display display = getWindowManager().getDefaultDisplay();
        outMetrics = new DisplayMetrics ();

        display.getMetrics(outMetrics);

        setContentView(R.layout.activity_chat_explorer);

        fragmentContainer = (FrameLayout) findViewById(R.id.fragment_container_chat_explorer);
        fab = (FloatingActionButton) findViewById(R.id.fab_chat_explorer);
        fab.setVisibility(View.GONE);

        getWindow().setStatusBarColor(ContextCompat.getColor(this, R.color.dark_primary_color));

        //Set toolbar
        abL = (AppBarLayout) findViewById(R.id.app_bar_layout_chat_explorer);
        tB = (Toolbar) findViewById(R.id.toolbar_chat_explorer);
        setSupportActionBar(tB);
        aB = getSupportActionBar();
        if(aB!=null){
            aB.setTitle(getString(R.string.archived_chats_title_section).toUpperCase());
            aB.setHomeButtonEnabled(true);
            aB.setDisplayHomeAsUpEnabled(true);
        }
        else{
            log("aB is null");
        }

//        badgeDrawable = new BadgeDrawerArrowDrawable(getSupportActionBar().getThemedContext());
        badgeDrawable = new BadgeDrawerArrowDrawable(this);

        updateNavigationToolbarIcon();

        if(archivedChatsFragment ==null){
            archivedChatsFragment = new RecentChatsFragmentLollipop().newInstance();
        }

        if (savedInstanceState != null) {
            querySearch = savedInstanceState.getString("querySearch", "");
            isSearchExpanded = savedInstanceState.getBoolean("isSearchExpanded", isSearchExpanded);

            if (isSearchExpanded) {
                pendingToOpenSearchView = true;
            }
        }

        FragmentTransaction ft = getSupportFragmentManager().beginTransaction();
        ft.replace(R.id.fragment_container_chat_explorer, archivedChatsFragment, "archivedChatsFragment");
        ft.commitNow();
    }

    public void changeActionBarElevation(boolean whitElevation){
        if (Build.VERSION.SDK_INT >= Build.VERSION_CODES.LOLLIPOP) {
            if (whitElevation) {
                abL.setElevation(Util.px2dp(4, outMetrics));
            }
            else {
                abL.setElevation(0);
            }
        }
    }

    @Override
<<<<<<< HEAD
=======
    public void onBackPressed() {
        log("onBackPressed");
        super.callToSuperBack = true;
        super.onBackPressed();
    }

    @Override
>>>>>>> ac31cb7c
    public void onChatListItemUpdate(MegaChatApiJava api, MegaChatListItem item) {
        if (item != null){
            log("onChatListItemUpdate:" + item.getTitle());
        }
        else{
            log("onChatListItemUpdate");
            return;
        }

        if(archivedChatsFragment!=null){
            if(archivedChatsFragment.isAdded()){
                archivedChatsFragment.listItemUpdate(item);
            }
        }

        if(item.hasChanged(MegaChatListItem.CHANGE_TYPE_UNREAD_COUNT)) {
            updateNavigationToolbarIcon();
        }
    }

    public void showChatPanel(MegaChatListItem chat){
        log("showChatPanel");

        if(chat!=null){
            this.selectedChatItemId = chat.getChatId();
            ChatBottomSheetDialogFragment bottomSheetDialogFragment = new ChatBottomSheetDialogFragment();
            bottomSheetDialogFragment.show(getSupportFragmentManager(), bottomSheetDialogFragment.getTag());
        }
    }

    @Override
    protected void onSaveInstanceState(Bundle outState) {
        super.onSaveInstanceState(outState);

        outState.putString("querySearch", querySearch);
        outState.putBoolean("isSearchExpanded", isSearchExpanded);
    }

    @Override
    public boolean onOptionsItemSelected(MenuItem item) {
        log("onOptionsItemSelected");

        switch (item.getItemId()) {
            case android.R.id.home: {
                finish();
                break;
            }
        }
        return super.onOptionsItemSelected(item);
    }

    @Override
    public boolean onCreateOptionsMenu(Menu menu) {

        MenuInflater inflater = getMenuInflater();
        inflater.inflate(R.menu.activity_archived_chats, menu);

        searchMenuItem = menu.findItem(R.id.action_search);
        searchMenuItem.setIcon(Util.mutateIconSecondary(this, R.drawable.ic_menu_search, R.color.black));

        searchView = (SearchView) searchMenuItem.getActionView();

        SearchView.SearchAutoComplete searchAutoComplete = (SearchView.SearchAutoComplete) searchView.findViewById(android.support.v7.appcompat.R.id.search_src_text);
        searchAutoComplete.setTextColor(ContextCompat.getColor(this, R.color.black));
        searchAutoComplete.setHintTextColor(ContextCompat.getColor(this, R.color.status_bar_login));
        searchAutoComplete.setHint(getString(R.string.hint_action_search));
        View v = searchView.findViewById(android.support.v7.appcompat.R.id.search_plate);
        v.setBackgroundColor(ContextCompat.getColor(this, android.R.color.transparent));

        if (searchView != null){
            searchView.setIconifiedByDefault(true);
        }

        searchMenuItem.setOnActionExpandListener(new MenuItem.OnActionExpandListener() {
            @Override
            public boolean onMenuItemActionExpand(MenuItem item) {
                isSearchExpanded = true;
                return true;
            }

            @Override
            public boolean onMenuItemActionCollapse(MenuItem item) {
                isSearchExpanded = false;
                archivedChatsFragment.closeSearch();
                supportInvalidateOptionsMenu();
                return true;
            }
        });

        searchView.setMaxWidth(Integer.MAX_VALUE);
        searchView.setOnQueryTextListener(new SearchView.OnQueryTextListener() {
            @Override
            public boolean onQueryTextSubmit(String query) {
                log("onQueryTextSubmit: "+query);
                Util.hideKeyboard(archivedChatsActivity, 0);
                return true;
            }

            @Override
            public boolean onQueryTextChange(String newText) {
                querySearch = newText;
                archivedChatsFragment.filterChats(newText);
                return true;
            }
        });

        if (pendingToOpenSearchView) {
            String query = querySearch;
            searchMenuItem.expandActionView();
            searchView.setQuery(query, false);
            pendingToOpenSearchView = false;
        }

        ArrayList<MegaChatListItem> archivedChats = megaChatApi.getArchivedChatListItems();
        if (archivedChats != null && !archivedChats.isEmpty()) {
            searchMenuItem.setVisible(true);
        }
        else {
            searchMenuItem.setVisible(false);
        }

        return super.onCreateOptionsMenu(menu);
    }

    public void closeSearchView () {
        if (searchMenuItem != null && searchMenuItem.isActionViewExpanded()) {
            searchMenuItem.collapseActionView();
        }
    }

    public void showSnackbar(String s){
        log("showSnackbar: "+s);
        showSnackbar(fragmentContainer, s);
    }

    public void changeStatusBarColor(int option) {
        log("changeStatusBarColor");
        if (Build.VERSION.SDK_INT >= Build.VERSION_CODES.LOLLIPOP) {
            final Window window = this.getWindow();
            window.addFlags(WindowManager.LayoutParams.FLAG_DRAWS_SYSTEM_BAR_BACKGROUNDS);
            window.clearFlags(WindowManager.LayoutParams.FLAG_TRANSLUCENT_STATUS);
            if (option == 1){
                window.setStatusBarColor(ContextCompat.getColor(this, R.color.accentColorDark));
            }
            else {
                window.setStatusBarColor(ContextCompat.getColor(this, R.color.dark_primary_color_secondary));
            }
        }
    }

    public void updateNavigationToolbarIcon(){

        if (Build.VERSION.SDK_INT >= Build.VERSION_CODES.KITKAT) {
            int numberUnread = megaChatApi.getUnreadChats();

            if(numberUnread==0){
                aB.setHomeAsUpIndicator(R.drawable.ic_arrow_back_black);
            }
            else{

                badgeDrawable.setProgress(1.0f);

                if(numberUnread>9){
                    badgeDrawable.setText("9+");
                }
                else{
                    badgeDrawable.setText(numberUnread+"");
                }

                aB.setHomeAsUpIndicator(badgeDrawable);
            }
        }
        else{
            aB.setHomeAsUpIndicator(R.drawable.ic_arrow_back_black);
        }
    }

    public static void log(String log) {
        Util.log("ArchivedChatsActivity", log);
    }

    @Override
    public void onRequestStart(MegaChatApiJava api, MegaChatRequest request) {

    }

    @Override
    public void onRequestUpdate(MegaChatApiJava api, MegaChatRequest request) {

    }

    @Override
    public void onRequestFinish(MegaChatApiJava api, MegaChatRequest request, MegaChatError e) {
        log("onRequestFinish(CHAT)");

        if(request.getType() == MegaChatRequest.TYPE_ARCHIVE_CHATROOM){
            long chatHandle = request.getChatHandle();
            MegaChatRoom chat = megaChatApi.getChatRoom(chatHandle);

            String chatTitle = chat.getTitle();

            if(chatTitle==null){
                chatTitle = "";
            }
            else if(!chatTitle.isEmpty() && chatTitle.length()>60){
                chatTitle = chatTitle.substring(0,59)+"...";
            }

            if(!chatTitle.isEmpty() && chat.isGroup() && !chat.hasCustomTitle()){
                chatTitle = "\""+chatTitle+"\"";
            }

            if(e.getErrorCode()==MegaChatError.ERROR_OK){
                if(request.getFlag()){
                    log("Chat archived");
                    showSnackbar(getString(R.string.success_archive_chat, chatTitle));
                }
                else{
                    log("Chat unarchived");
                    showSnackbar(getString(R.string.success_unarchive_chat, chatTitle));
                }
            }
            else{
                if(request.getFlag()){
                    log("EEEERRRRROR WHEN ARCHIVING CHAT " + e.getErrorString());
                    showSnackbar(getString(R.string.error_archive_chat, chatTitle));
                }
                else{
                    log("EEEERRRRROR WHEN UNARCHIVING CHAT " + e.getErrorString());
                    showSnackbar(getString(R.string.error_unarchive_chat, chatTitle));
                }
            }
        }
    }

    @Override
    public void onRequestTemporaryError(MegaChatApiJava api, MegaChatRequest request, MegaChatError e) {

    }

    @Override
    public void onChatInitStateUpdate(MegaChatApiJava api, int newState) {

    }

    @Override
    public void onChatOnlineStatusUpdate(MegaChatApiJava api, long userhandle, int status, boolean inProgress) {

    }

    @Override
    public void onChatPresenceConfigUpdate(MegaChatApiJava api, MegaChatPresenceConfig config) {

    }

    @Override
    public void onChatConnectionStateUpdate(MegaChatApiJava api, long chatid, int newState) {

    }

    @Override
    public void onChatPresenceLastGreen(MegaChatApiJava api, long userhandle, int lastGreen) {

    }
}<|MERGE_RESOLUTION|>--- conflicted
+++ resolved
@@ -170,16 +170,6 @@
     }
 
     @Override
-<<<<<<< HEAD
-=======
-    public void onBackPressed() {
-        log("onBackPressed");
-        super.callToSuperBack = true;
-        super.onBackPressed();
-    }
-
-    @Override
->>>>>>> ac31cb7c
     public void onChatListItemUpdate(MegaChatApiJava api, MegaChatListItem item) {
         if (item != null){
             log("onChatListItemUpdate:" + item.getTitle());
