--- conflicted
+++ resolved
@@ -45,15 +45,11 @@
 import nz.mega.sdk.MegaRequest;
 import nz.mega.sdk.MegaRequestListenerInterface;
 
-<<<<<<< HEAD
-public class ArchivedChatsActivity extends PinActivityLollipop implements MegaChatRequestListenerInterface, MegaChatListenerInterface, MegaRequestListenerInterface {
-=======
 import static mega.privacy.android.app.utils.Constants.*;
 import static mega.privacy.android.app.utils.LogUtil.*;
 import static mega.privacy.android.app.utils.Util.*;
 
-public class ArchivedChatsActivity extends PinActivityLollipop implements MegaChatRequestListenerInterface, MegaChatListenerInterface {
->>>>>>> 393a7df3
+public class ArchivedChatsActivity extends PinActivityLollipop implements MegaChatRequestListenerInterface, MegaChatListenerInterface, MegaRequestListenerInterface {
 
     AppBarLayout abL;
     Toolbar tB;
@@ -456,7 +452,7 @@
     public void onRequestFinish(MegaApiJava api, MegaRequest request, MegaError e) {
         if (request.getType() == MegaRequest.TYPE_INVITE_CONTACT) {
             long requestNumber = request.getNumber();
-            log("MegaRequest.TYPE_INVITE_CONTACT finished: " + requestNumber);
+            logDebug("MegaRequest.TYPE_INVITE_CONTACT finished: " + requestNumber);
             int errorCode = e.getErrorCode();
             if (errorCode == MegaError.API_OK && requestNumber == MegaContactRequest.INVITE_ACTION_ADD) {
                 showSnackbar(getString(R.string.context_contact_request_sent, request.getEmail()));
