--- conflicted
+++ resolved
@@ -89,11 +89,7 @@
 import nz.mega.sdk.MegaRequest;
 import nz.mega.sdk.MegaRequestListenerInterface;
 
-<<<<<<< HEAD
-import static mega.privacy.android.app.utils.Constants.SEPERATOR;
-=======
 import static mega.privacy.android.app.utils.Constants.*;
->>>>>>> 8b8209db
 import static mega.privacy.android.app.utils.FileUtils.*;
 import static mega.privacy.android.app.utils.LogUtil.*;
 import static mega.privacy.android.app.utils.MegaApiUtils.*;
@@ -649,12 +645,11 @@
 					if (value.length() == 0) {
 						return true;
 					}
-<<<<<<< HEAD
 
 					if (url.contains("#F!")) {
 						// old folder link format
 						if (value.startsWith("!")) {
-							log("Decryption key with exclamation!");
+							logDebug("Decryption key with exclamation!");
 							url = url + value;
 						} else {
 							url = url + "!" + value;
@@ -662,24 +657,14 @@
 					} else if (url.contains(SEPERATOR + "folder" + SEPERATOR)) {
 						// new folder link format
 						if (value.startsWith("#")) {
-							log("Decryption key with hash!");
+							logDebug("Decryption key with hash!");
 							url = url + value;
 						} else {
 							url = url + "#" + value;
 						}
 					}
 
-					log("Folder link to import: "+url);
-=======
-					if(value.startsWith("!")){
-						logDebug("Decryption key with exclamation!");
-						url=url+value;
-					}
-					else{
-						url=url+"!"+value;
-					}
 					logDebug("Folder link to import: " + url);
->>>>>>> 8b8209db
 					decryptionIntroduced=true;
 					megaApiFolder.loginToFolder(url, folderLinkActivity);
 					decryptionKeyDialog.dismiss();
@@ -711,11 +696,10 @@
 							askForDecryptionKeyDialog();
 							return;
 						}else{
-<<<<<<< HEAD
 							if (url.contains("#F!")) {
 								// old folder link format
 								if (value.startsWith("!")) {
-									log("Decryption key with exclamation!");
+									logDebug("Decryption key with exclamation!");
 									url = url + value;
 								} else {
 									url = url + "!" + value;
@@ -723,19 +707,11 @@
 							} else if (url.contains(SEPERATOR + "folder" + SEPERATOR)) {
 								// new folder link format
 								if (value.startsWith("#")) {
-									log("Decryption key with hash!");
+									logDebug("Decryption key with hash!");
 									url = url + value;
 								} else {
 									url = url + "#" + value;
 								}
-=======
-							if(value.startsWith("!")){
-								logDebug("Decryption key with exclamation!");
-								url=url+value;
-							}
-							else{
-								url=url+"!"+value;
->>>>>>> 8b8209db
 							}
 							logDebug("Folder link to import: " + url);
 							decryptionIntroduced=true;
@@ -1616,7 +1592,7 @@
 			MegaError e) {
 		logWarning("onRequestTemporaryError: " + request.getRequestString());
 	}
-	
+
 	/*
 	 * Disable selection
 	 */
