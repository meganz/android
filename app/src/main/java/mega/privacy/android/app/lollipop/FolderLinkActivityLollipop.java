package mega.privacy.android.app.lollipop;

import android.Manifest;
import android.annotation.SuppressLint;
import android.app.ActivityManager;
import android.app.AlertDialog;
import android.app.Dialog;
import android.app.ProgressDialog;
import android.content.BroadcastReceiver;
import android.content.Context;
import android.content.DialogInterface;
import android.content.Intent;
import android.content.IntentFilter;
import android.content.pm.PackageManager;
import android.content.res.Configuration;
import android.content.res.Resources;
import android.graphics.Bitmap;
import android.graphics.Typeface;
import android.net.Uri;
import android.os.Build;
import android.os.Bundle;
import android.os.Environment;
import android.os.Handler;
import android.os.StatFs;
import android.support.v4.app.ActivityCompat;
import android.support.v4.content.ContextCompat;
import android.support.v4.content.FileProvider;
import android.support.v4.content.LocalBroadcastManager;
import android.support.v7.app.ActionBar;
import android.support.v7.view.ActionMode;
import android.support.v7.widget.DefaultItemAnimator;
import android.support.v7.widget.LinearLayoutManager;
import android.support.v7.widget.RecyclerView;
import android.support.v7.widget.Toolbar;
import android.text.Html;
import android.text.Spanned;
import android.text.TextUtils;
import android.text.format.Formatter;
import android.util.DisplayMetrics;
import android.util.TypedValue;
import android.view.Display;
import android.view.KeyEvent;
import android.view.Menu;
import android.view.MenuInflater;
import android.view.MenuItem;
import android.view.View;
import android.view.View.OnClickListener;
import android.view.Window;
import android.view.WindowManager;
import android.view.inputmethod.EditorInfo;
import android.view.inputmethod.InputMethodManager;
import android.widget.Button;
import android.widget.EditText;
import android.widget.FrameLayout;
import android.widget.ImageView;
import android.widget.LinearLayout;
import android.widget.RelativeLayout;
import android.widget.ScrollView;
import android.widget.TextView;
import android.widget.TextView.OnEditorActionListener;
import android.widget.Toast;

import java.io.File;
import java.util.ArrayList;
import java.util.HashMap;
import java.util.List;
import java.util.Locale;
import java.util.Map;
import java.util.Stack;

import mega.privacy.android.app.DatabaseHandler;
import mega.privacy.android.app.DownloadService;
import mega.privacy.android.app.MegaApplication;
import mega.privacy.android.app.MegaPreferences;
import mega.privacy.android.app.MimeTypeList;
import mega.privacy.android.app.R;
import mega.privacy.android.app.components.SimpleDividerItemDecoration;
import mega.privacy.android.app.lollipop.FileStorageActivityLollipop.Mode;
import mega.privacy.android.app.lollipop.adapters.MegaNodeAdapter;
import mega.privacy.android.app.lollipop.controllers.NodeController;
import mega.privacy.android.app.lollipop.listeners.MultipleRequestListenerLink;
import mega.privacy.android.app.modalbottomsheet.FolderLinkBottomSheetDialogFragment;
<<<<<<< HEAD
import mega.privacy.android.app.utils.Constants;
import mega.privacy.android.app.utils.DownloadInfo;
import mega.privacy.android.app.utils.MegaApiUtils;
import mega.privacy.android.app.utils.PreviewUtils;
import mega.privacy.android.app.utils.SDCardOperator;
import mega.privacy.android.app.utils.Util;
=======
>>>>>>> 094d50ad
import nz.mega.sdk.MegaApiAndroid;
import nz.mega.sdk.MegaApiJava;
import nz.mega.sdk.MegaChatApi;
import nz.mega.sdk.MegaChatApiAndroid;
import nz.mega.sdk.MegaError;
import nz.mega.sdk.MegaNode;
import nz.mega.sdk.MegaRequest;
import nz.mega.sdk.MegaRequestListenerInterface;

<<<<<<< HEAD
import static mega.privacy.android.app.utils.FileUtils.getDownloadLocation;
import static mega.privacy.android.app.utils.FileUtils.getLocalFile;
=======
import static mega.privacy.android.app.utils.Constants.*;
import static mega.privacy.android.app.utils.FileUtils.*;
import static mega.privacy.android.app.utils.LogUtil.*;
import static mega.privacy.android.app.utils.MegaApiUtils.*;
import static mega.privacy.android.app.utils.PreviewUtils.*;
import static mega.privacy.android.app.utils.Util.*;
>>>>>>> 094d50ad

public class FolderLinkActivityLollipop extends DownloadableActivity implements MegaRequestListenerInterface, OnClickListener{

	public static ImageView imageDrag;
	
	FolderLinkActivityLollipop folderLinkActivity = this;
	MegaApiAndroid megaApi;
	MegaApiAndroid megaApiFolder;
	MegaChatApiAndroid megaChatApi;
	
	private AlertDialog decryptionKeyDialog;
	
	ActionBar aB;
	Toolbar tB;
	Toolbar fileLinktB;
	Handler handler;
	String url;
	String folderHandle;
	String folderKey;
	String folderSubHandle;
	RecyclerView listView;
	LinearLayoutManager mLayoutManager;
	MegaNode selectedNode;
	ImageView emptyImageView;
	TextView emptyTextView;
	TextView contentText;
    RelativeLayout fragmentContainer;
	RelativeLayout fileLinkFragmentContainer;
	Button downloadButton;
	View separator;
	Button importButton;
	LinearLayout optionsBar;
	DisplayMetrics outMetrics;
	long parentHandle = -1;
	ArrayList<MegaNode> nodes;
	MegaNodeAdapter adapterList;

	ImageView fileLinkIconView;
	TextView fileLinkNameView;
	ScrollView fileLinkScrollView;
	TextView fileLinkSizeTextView;
	TextView fileLinkSizeTitleView;
	TextView fileLinkImportButton;
	TextView fileLinkDownloadButton;
	LinearLayout fileLinkOptionsBar;
	RelativeLayout fileLinkInfoLayout;

	Stack<Integer> lastPositionStack;

	long toHandle = 0;
	long fragmentHandle = -1;
	int cont = 0;
	ProgressDialog statusDialog;
	MultipleRequestListenerLink importLinkMultipleListener = null;
	private int orderGetChildren = MegaApiJava.ORDER_DEFAULT_ASC;

	DatabaseHandler dbH = null;
	MegaPreferences prefs = null;

	boolean decryptionIntroduced=false;
	public static int REQUEST_CODE_SELECT_LOCAL_FOLDER = 1004;
	private ActionMode actionMode;
	
	boolean downloadCompleteFolder = false;
	FolderLinkActivityLollipop folderLinkActivityLollipop = this;

	MegaNode pN = null;
	boolean fileLinkFolderLink = false;

	String downloadLocationDefaultPath;
	public static final int FOLDER_LINK = 2;

	public void activateActionMode(){
		logDebug("activateActionMode");
		if (!adapterList.isMultipleSelect()){
			adapterList.setMultipleSelect(true);
			actionMode = startSupportActionMode(new ActionBarCallBack());
		}
	}

	
	private class ActionBarCallBack implements ActionMode.Callback {

		@Override
		public boolean onActionItemClicked(ActionMode mode, MenuItem item) {
			List<MegaNode> documents = adapterList.getSelectedNodes();
			
			switch(item.getItemId()){
				case R.id.cab_menu_download:{
					if (Build.VERSION.SDK_INT >= Build.VERSION_CODES.M) {
						boolean hasStoragePermission = (ContextCompat.checkSelfPermission(folderLinkActivityLollipop, Manifest.permission.WRITE_EXTERNAL_STORAGE) == PackageManager.PERMISSION_GRANTED);
						if (!hasStoragePermission) {
							ActivityCompat.requestPermissions(folderLinkActivityLollipop,
					                new String[]{Manifest.permission.WRITE_EXTERNAL_STORAGE},
									REQUEST_WRITE_STORAGE);
							
							handleListM.clear();
							for (int i=0;i<documents.size();i++){
								handleListM.add(documents.get(i).getHandle());
							}
							
							return false;
						}
					}
					
					ArrayList<Long> handleList = new ArrayList<Long>();
					for (int i=0;i<documents.size();i++){
						handleList.add(documents.get(i).getHandle());
					}

					onFileClick(handleList);
					clearSelections();
					break;
				}
				case R.id.cab_menu_select_all:{
					selectAll();
					break;
				}
				case R.id.cab_menu_unselect_all:{
					clearSelections();
					hideMultipleSelect();
					break;
				}
			}
			
			return false;
		}

		@Override
		public boolean onCreateActionMode(ActionMode mode, Menu menu) {
			MenuInflater inflater = mode.getMenuInflater();
			inflater.inflate(R.menu.folder_link_action, menu);
			changeStatusBarColorActionMode(getApplicationContext(), getWindow(), handler, 1);
			return true;
		}

		@Override
		public void onDestroyActionMode(ActionMode mode) {
			clearSelections();
			adapterList.setMultipleSelect(false);
			optionsBar.setVisibility(View.VISIBLE);
			separator.setVisibility(View.VISIBLE);
			changeStatusBarColorActionMode(getApplicationContext(), getWindow(), handler, 0);
		}

		@Override
		public boolean onPrepareActionMode(ActionMode mode, Menu menu) {
			List<MegaNode> selected = adapterList.getSelectedNodes();
			boolean showDownload = false;
			
			if (selected.size() != 0) {
				if (selected.size() > 0) {
					showDownload = true;
				}
				if(selected.size()==adapterList.getItemCount()){
					menu.findItem(R.id.cab_menu_select_all).setVisible(false);
					menu.findItem(R.id.cab_menu_unselect_all).setVisible(true);			
				}
				else{
					menu.findItem(R.id.cab_menu_select_all).setVisible(true);
					menu.findItem(R.id.cab_menu_unselect_all).setVisible(true);	
				}	
			}
			else{
				menu.findItem(R.id.cab_menu_select_all).setVisible(true);
				menu.findItem(R.id.cab_menu_unselect_all).setVisible(false);
			}			
			
			menu.findItem(R.id.cab_menu_download).setVisible(showDownload);
			
			return false;
		}
		
	}	
	
	@Override
	public boolean onOptionsItemSelected(MenuItem item) {
		logDebug("onOptionsItemSelected");
		switch (item.getItemId()) {
	    	// Respond to the action bar's Up/Home button
		    case android.R.id.home:{
		    	onBackPressed();
		    	return true;
		    }
		}
	
		return super.onOptionsItemSelected(item);
    }

	public void updateScrollPosition(int position) {
		logDebug("Position: " + position);
		if (adapterList != null && mLayoutManager != null){
			mLayoutManager.scrollToPosition(position);
		}
	}

	public ImageView getImageDrag(int position) {
		logDebug("Position: " + position);
		if (adapterList != null && mLayoutManager != null){
			View v = mLayoutManager.findViewByPosition(position);
			if (v != null){
				return (ImageView) v.findViewById(R.id.file_list_thumbnail);
			}
		}

		return null;
	}

	private BroadcastReceiver receiver = new BroadcastReceiver() {
		@Override
		public void onReceive(Context context, Intent intent) {
			int position;
			int adapterType;
			int actionType;
			ImageView imageDrag = null;

			if (intent != null) {
				position = intent.getIntExtra("position", -1);
				adapterType = intent.getIntExtra("adapterType", 0);
				actionType = intent.getIntExtra("actionType", -1);

				if (position != -1) {
					if (adapterType == FOLDER_LINK_ADAPTER) {
						if (actionType == UPDATE_IMAGE_DRAG) {
							imageDrag = getImageDrag(position);
							if (folderLinkActivity.imageDrag != null) {
								folderLinkActivity.imageDrag.setVisibility(View.VISIBLE);
							}
							if (imageDrag != null) {
								folderLinkActivity.imageDrag = imageDrag;
								folderLinkActivity.imageDrag.setVisibility(View.GONE);
							}
						} else if (actionType == SCROLL_TO_POSITION) {
							updateScrollPosition(position);
						}
					}
				}

				if (imageDrag != null){
					int[] positionDrag = new int[2];
					int[] screenPosition = new int[4];
					imageDrag.getLocationOnScreen(positionDrag);

					screenPosition[0] = (imageDrag.getWidth() / 2) + positionDrag[0];
					screenPosition[1] = (imageDrag.getHeight() / 2) + positionDrag[1];
					screenPosition[2] = imageDrag.getWidth();
					screenPosition[3] = imageDrag.getHeight();

					Intent intent1 =  new Intent(BROADCAST_ACTION_INTENT_FILTER_UPDATE_IMAGE_DRAG);
					intent1.putExtra("screenPosition", screenPosition);
					LocalBroadcastManager.getInstance(folderLinkActivity).sendBroadcast(intent1);
				}
			}
		}
	};

	@Override
	protected void onCreate(Bundle savedInstanceState) {
		logDebug("onCreate()");
    	requestWindowFeature(Window.FEATURE_NO_TITLE);	
		super.onCreate(savedInstanceState);
		
		Display display = getWindowManager().getDefaultDisplay();
		outMetrics = new DisplayMetrics ();
	    display.getMetrics(outMetrics);
	    float density  = getResources().getDisplayMetrics().density;

		float scaleW = getScaleW(outMetrics, density);
		float scaleH = getScaleH(outMetrics, density);

		float scaleText;
		if (scaleH < scaleW){
			scaleText = scaleH;
		}
		else{
			scaleText = scaleW;
		}

		handler = new Handler();

		MegaApplication app = (MegaApplication)getApplication();
		megaApiFolder = app.getMegaApiFolder();
		megaApiFolder.httpServerStop();
		megaApi = app.getMegaApi();
		megaApi.httpServerStop();

		LocalBroadcastManager.getInstance(this).registerReceiver(receiver, new IntentFilter(BROADCAST_ACTION_INTENT_FILTER_UPDATE_POSITION));

		dbH = DatabaseHandler.getDbHandler(FolderLinkActivityLollipop.this);

		Intent intentReceived = getIntent();

		if (intentReceived != null) {
			url = intentReceived.getDataString();
		}

		if (dbH.getCredentials() != null) {
			if (megaApi == null || megaApi.getRootNode() == null) {
				logDebug("Refresh session - sdk");
				Intent intent = new Intent(this, LoginActivityLollipop.class);
				intent.putExtra("visibleFragment", LOGIN_FRAGMENT);
				intent.setData(Uri.parse(url));
				intent.setAction(ACTION_OPEN_FOLDER_LINK_ROOTNODES_NULL);
				intent.setFlags(Intent.FLAG_ACTIVITY_CLEAR_TOP);
				startActivity(intent);
				finish();
				return;
			}
			if (isChatEnabled()) {
				if (megaChatApi == null) {
					megaChatApi = ((MegaApplication) getApplication()).getMegaChatApi();
				}

				if (megaChatApi == null || megaChatApi.getInitState() == MegaChatApi.INIT_ERROR) {
					logDebug("Refresh session - karere");
					Intent intent = new Intent(this, LoginActivityLollipop.class);
					intent.putExtra("visibleFragment", LOGIN_FRAGMENT);
					intent.setData(Uri.parse(url));
					intent.setAction(ACTION_OPEN_FOLDER_LINK_ROOTNODES_NULL);
					intent.setFlags(Intent.FLAG_ACTIVITY_CLEAR_TOP);
					startActivity(intent);
					finish();
					return;
				}
			}
		}
		
		folderLinkActivity = this;

		if (Build.VERSION.SDK_INT >= Build.VERSION_CODES.LOLLIPOP) {
			Window window = this.getWindow();
			window.addFlags(WindowManager.LayoutParams.FLAG_DRAWS_SYSTEM_BAR_BACKGROUNDS);
			window.clearFlags(WindowManager.LayoutParams.FLAG_TRANSLUCENT_STATUS);
			window.setStatusBarColor(ContextCompat.getColor(this, R.color.lollipop_dark_primary_color));
		}

		prefs = dbH.getPreferences();
		downloadLocationDefaultPath = getDownloadLocation(this);

		lastPositionStack = new Stack<>();
		
		setContentView(R.layout.activity_folder_link);	
		
		//Set toolbar
		tB = (Toolbar) findViewById(R.id.toolbar_folder_link);
		setSupportActionBar(tB);
		aB = getSupportActionBar();
//		aB.setHomeAsUpIndicator(R.drawable.ic_menu_white);
		aB.setDisplayHomeAsUpEnabled(true);
		aB.setDisplayShowHomeEnabled(true);

		fileLinktB = (Toolbar) findViewById(R.id.toolbar_folder_link_file_link);

        fragmentContainer = (RelativeLayout) findViewById(R.id.folder_link_fragment_container);
		fileLinkFragmentContainer = (RelativeLayout) findViewById(R.id.folder_link_file_link_fragment_container);
		fileLinkFragmentContainer.setVisibility(View.GONE);

		emptyImageView = (ImageView) findViewById(R.id.folder_link_list_empty_image);
		emptyTextView = (TextView) findViewById(R.id.folder_link_list_empty_text);

		if(getResources().getConfiguration().orientation == Configuration.ORIENTATION_LANDSCAPE){
			emptyImageView.setImageResource(R.drawable.ic_zero_landscape_empty_folder);
		}else{
			emptyImageView.setImageResource(R.drawable.ic_zero_portrait_empty_folder);
		}

		String textToShow = String.format(getString(R.string.file_browser_empty_folder_new));
		try{
			textToShow = textToShow.replace("[A]", "<font color=\'#000000\'>");
			textToShow = textToShow.replace("[/A]", "</font>");
			textToShow = textToShow.replace("[B]", "<font color=\'#7a7a7a\'>");
			textToShow = textToShow.replace("[/B]", "</font>");
		}
		catch (Exception e){}
		Spanned result = null;
		if (android.os.Build.VERSION.SDK_INT >= android.os.Build.VERSION_CODES.N) {
			result = Html.fromHtml(textToShow,Html.FROM_HTML_MODE_LEGACY);
		} else {
			result = Html.fromHtml(textToShow);
		}
		emptyTextView.setText(result);
		emptyImageView.setVisibility(View.GONE);
		emptyTextView.setVisibility(View.GONE);

		listView = (RecyclerView) findViewById(R.id.folder_link_list_view_browser);
		listView.addItemDecoration(new SimpleDividerItemDecoration(this, outMetrics));
		mLayoutManager = new LinearLayoutManager(this);
		listView.setLayoutManager(mLayoutManager);
		listView.setItemAnimator(new DefaultItemAnimator()); 
		
		optionsBar = (LinearLayout) findViewById(R.id.options_folder_link_layout);
		separator = (View) findViewById(R.id.separator_3);

		downloadButton = (Button) findViewById(R.id.folder_link_button_download);
		downloadButton.setOnClickListener(this);

		importButton = (Button) findViewById(R.id.folder_link_import_button);
		importButton.setOnClickListener(this);

		if (dbH == null){
			dbH = DatabaseHandler.getDbHandler(getApplicationContext());
		}
		if (dbH != null){
			if (dbH.getCredentials() != null){
				importButton.setVisibility(View.VISIBLE);
			}
			else{
				importButton.setVisibility(View.GONE);
			}
		}

		contentText = (TextView) findViewById(R.id.content_text);
		contentText.setVisibility(View.GONE);

		fileLinkIconView = (ImageView) findViewById(R.id.folder_link_file_link_icon);
		fileLinkIconView.getLayoutParams().width = scaleWidthPx(200, outMetrics);
		fileLinkIconView.getLayoutParams().height = scaleHeightPx(200, outMetrics);
		RelativeLayout.LayoutParams params = (RelativeLayout.LayoutParams) fileLinkIconView.getLayoutParams();
		params.addRule(RelativeLayout.CENTER_HORIZONTAL);
		fileLinkIconView.setLayoutParams(params);

		fileLinkNameView = (TextView) findViewById(R.id.folder_link_file_link_name);
		fileLinkNameView.setTextSize(TypedValue.COMPLEX_UNIT_SP, (18*scaleText));
		fileLinkNameView.setEllipsize(TextUtils.TruncateAt.MIDDLE);
		fileLinkNameView.setSingleLine();
		fileLinkNameView.setTypeface(null, Typeface.BOLD);
		//Left margin
		RelativeLayout.LayoutParams nameViewParams = (RelativeLayout.LayoutParams)fileLinkNameView.getLayoutParams();
		nameViewParams.setMargins(scaleWidthPx(60, outMetrics), 0, 0, scaleHeightPx(20, outMetrics));
		fileLinkNameView.setLayoutParams(nameViewParams);

		fileLinkScrollView = (ScrollView) findViewById(R.id.folder_link_file_link_scroll_layout);

		fileLinkSizeTitleView = (TextView) findViewById(R.id.folder_link_file_link_info_menu_size);
		//Left margin, Top margin
		RelativeLayout.LayoutParams sizeTitleParams = (RelativeLayout.LayoutParams)fileLinkSizeTitleView.getLayoutParams();
		sizeTitleParams.setMargins(scaleWidthPx(10, outMetrics), scaleHeightPx(15, outMetrics), 0, 0);
		fileLinkSizeTitleView.setLayoutParams(sizeTitleParams);

		fileLinkSizeTextView = (TextView) findViewById(R.id.folder_link_file_link_size);
		//Bottom margin
		RelativeLayout.LayoutParams sizeTextParams = (RelativeLayout.LayoutParams)fileLinkSizeTextView.getLayoutParams();
		sizeTextParams.setMargins(scaleWidthPx(10, outMetrics), 0, 0, scaleHeightPx(15, outMetrics));
		fileLinkSizeTextView.setLayoutParams(sizeTextParams);

		fileLinkOptionsBar = (LinearLayout) findViewById(R.id.options_folder_link_file_link_layout);

		fileLinkDownloadButton = (TextView) findViewById(R.id.folder_link_file_link_button_download);
		fileLinkDownloadButton.setOnClickListener(this);
		fileLinkDownloadButton.setText(getString(R.string.general_save_to_device).toUpperCase(Locale.getDefault()));
		//Left and Right margin
		LinearLayout.LayoutParams downloadTextParams = (LinearLayout.LayoutParams)fileLinkDownloadButton.getLayoutParams();
		downloadTextParams.setMargins(scaleWidthPx(6, outMetrics), 0, scaleWidthPx(8, outMetrics), 0);
		fileLinkDownloadButton.setLayoutParams(downloadTextParams);

		fileLinkImportButton = (TextView) findViewById(R.id.folder_link_file_link_button_import);
		fileLinkImportButton.setText(getString(R.string.add_to_cloud).toUpperCase(Locale.getDefault()));
		fileLinkImportButton.setOnClickListener(this);
		//Left and Right margin
		LinearLayout.LayoutParams importTextParams = (LinearLayout.LayoutParams)fileLinkImportButton.getLayoutParams();
		importTextParams.setMargins(scaleWidthPx(6, outMetrics), 0, scaleWidthPx(8, outMetrics), 0);
		fileLinkImportButton.setLayoutParams(importTextParams);
		fileLinkImportButton.setVisibility(View.INVISIBLE);

		fileLinkInfoLayout = (RelativeLayout) findViewById(R.id.folder_link_file_link_layout);
		FrameLayout.LayoutParams infoLayoutParams = (FrameLayout.LayoutParams)fileLinkInfoLayout.getLayoutParams();
		infoLayoutParams.setMargins(0, 0, 0, scaleHeightPx(80, outMetrics));
		fileLinkInfoLayout.setLayoutParams(infoLayoutParams);

		Intent intent = getIntent();
    	
    	if (intent != null) {
    		if (intent.getAction().equals(ACTION_OPEN_MEGA_FOLDER_LINK)){
    			if (parentHandle == -1){
    				url = intent.getDataString();
					if(url!=null){
						logDebug("URL: " + url);
						String [] s = url.split("!");
						logDebug("URL parts: "  + s.length);
						for (int i=0;i<s.length;i++){
							switch (i){
								case 1:{
									folderHandle = s[1];
									logDebug("URL_handle: " + folderHandle);
									break;
								}
								case 2:{
									folderKey = s[2];
									logDebug("URL_key: " + folderKey);
									break;
								}
								case 3:{
									folderSubHandle = s[3];
									logDebug("URL_subhandle: " + folderSubHandle);
									break;
								}
							}
						}
						megaApiFolder.loginToFolder(url, this);
					}
					else{
						logWarning("url NULL");
					}
//    				int counter = url.split("!").length - 1;
//    				log("Counter !: "+counter);
//    				if(counter<2){
//    					//Ask for decryption key
//    					log("Ask for decryption key");
//    					askForDecryptionKeyDialog();
//    				}
//    				else{
//    					//Decryption key included!
//
//    				}
    			}
    		}
    	}
    	
    	aB.setTitle("MEGA - " + getString(R.string.general_loading));

		
		if (dbH == null){
			dbH = DatabaseHandler.getDbHandler(getApplicationContext());
		}
    }
	
	public void askForDecryptionKeyDialog(){
		logDebug("askForDecryptionKeyDialog");
		
		LinearLayout layout = new LinearLayout(this);
	    layout.setOrientation(LinearLayout.VERTICAL);
	    LinearLayout.LayoutParams params = new LinearLayout.LayoutParams(LinearLayout.LayoutParams.MATCH_PARENT, LinearLayout.LayoutParams.WRAP_CONTENT);
	    params.setMargins(scaleWidthPx(20, outMetrics), scaleWidthPx(20, outMetrics), scaleWidthPx(17, outMetrics), 0);

	    final EditText input = new EditText(this);
	    layout.addView(input, params);		
		
		input.setSingleLine();
		input.setTextColor(ContextCompat.getColor(this, R.color.text_secondary));
		input.setHint(getString(R.string.alert_decryption_key));
//		input.setSelectAllOnFocus(true);
		input.setImeOptions(EditorInfo.IME_ACTION_DONE);
		input.setOnEditorActionListener(new OnEditorActionListener() {
			@Override
			public boolean onEditorAction(TextView v, int actionId,KeyEvent event) {
				if (actionId == EditorInfo.IME_ACTION_DONE) {
					String value = v.getText().toString().trim();
					if (value.length() == 0) {
						return true;
					}
					if(value.startsWith("!")){
						logDebug("Decryption key with exclamation!");
						url=url+value;
					}
					else{
						url=url+"!"+value;
					}
					logDebug("Folder link to import: " + url);
					decryptionIntroduced=true;
					megaApiFolder.loginToFolder(url, folderLinkActivity);
					decryptionKeyDialog.dismiss();
					return true;
				}
				return false;
			}
		});
		input.setImeActionLabel(getString(R.string.cam_sync_ok),EditorInfo.IME_ACTION_DONE);
		input.setOnFocusChangeListener(new View.OnFocusChangeListener() {
			@Override
			public void onFocusChange(View v, boolean hasFocus) {
				if (hasFocus) {
					showKeyboardDelayed(v);
				}
			}
		});
		
		AlertDialog.Builder builder = new AlertDialog.Builder(this, R.style.AppCompatAlertDialogStyle);
		builder.setTitle(getString(R.string.alert_decryption_key));
		builder.setMessage(getString(R.string.message_decryption_key));
		builder.setPositiveButton(getString(R.string.general_decryp),
				new DialogInterface.OnClickListener() {
					public void onClick(DialogInterface dialog, int whichButton) {
						String value = input.getText().toString().trim();
						if (value.length() == 0) {
							logWarning("Empty key, ask again!");
							decryptionIntroduced=false;
							askForDecryptionKeyDialog();
							return;
						}else{
							if(value.startsWith("!")){
								logDebug("Decryption key with exclamation!");
								url=url+value;
							}
							else{
								url=url+"!"+value;
							}
							logDebug("Folder link to import: " + url);
							decryptionIntroduced=true;
							megaApiFolder.loginToFolder(url, folderLinkActivity);
						}
					}
				});
		builder.setNegativeButton(getString(android.R.string.cancel), 
				new DialogInterface.OnClickListener() {
			public void onClick(DialogInterface dialog, int whichButton) {
				finish();
			}
		});
		builder.setView(layout);
		decryptionKeyDialog = builder.create();
		decryptionKeyDialog.show();
	}
	
	private void showKeyboardDelayed(final View view) {
		logDebug("showKeyboardDelayed");
		handler = new Handler();
		handler.postDelayed(new Runnable() {
			@Override
			public void run() {				
				InputMethodManager imm = (InputMethodManager) getSystemService(Context.INPUT_METHOD_SERVICE);
				imm.showSoftInput(view, InputMethodManager.SHOW_IMPLICIT);
			}
		}, 50);
	}

	@Override
	protected void onDestroy() {

		if (megaApiFolder != null){
			megaApiFolder.removeRequestListener(this);
//			megaApiFolder.logout();
		}

		LocalBroadcastManager.getInstance(this).unregisterReceiver(receiver);
		handler.removeCallbacksAndMessages(null);

		super.onDestroy();
	}

	@Override
	protected void onPause() {
    	folderLinkActivity = null;
		logDebug("onPause");
    	super.onPause();
    }

	public void onConfigurationChanged(Configuration newConfig) {
		super.onConfigurationChanged(newConfig);

		if(newConfig.orientation==Configuration.ORIENTATION_LANDSCAPE){
			emptyImageView.setImageResource(R.drawable.ic_zero_landscape_empty_folder);
		}else{
			emptyImageView.setImageResource(R.drawable.ic_zero_portrait_empty_folder);
		}

	}


	@Override
	protected void onResume() {
		super.onResume();
    	folderLinkActivity = this;
		logDebug("onResume");
	}

	public void toSelectFolder(long [] hashes, long size, String sdRoot, String prompt) {
        Intent intent = new Intent(Mode.PICK_FOLDER.getAction());
        intent.putExtra(FileStorageActivityLollipop.EXTRA_BUTTON_PREFIX, getString(R.string.context_download_to));
        intent.putExtra(FileStorageActivityLollipop.EXTRA_SIZE, size);
        intent.setClass(this, FileStorageActivityLollipop.class);
        intent.putExtra(FileStorageActivityLollipop.EXTRA_DOCUMENT_HASHES, hashes);
        if(sdRoot != null) {
            intent.putExtra(FileStorageActivityLollipop.EXTRA_SD_ROOT, sdRoot);
        }
        if(prompt != null) {
            intent.putExtra(FileStorageActivityLollipop.EXTRA_PROMPT, prompt);
        }
        startActivityForResult(intent, REQUEST_CODE_SELECT_LOCAL_FOLDER);
    }

    private void showSelectDownloadLocationDialog(final long [] hashes, final long size) {
        Dialog downloadLocationDialog;
        String[] sdCardOptions = getResources().getStringArray(R.array.settings_storage_download_location_array);
        android.support.v7.app.AlertDialog.Builder b = new android.support.v7.app.AlertDialog.Builder(this);
        b.setTitle(getResources().getString(R.string.settings_storage_download_location));

        b.setItems(sdCardOptions, new DialogInterface.OnClickListener() {

            @Override
            public void onClick(DialogInterface dialog, int which) {
                switch (which) {
                    case 0: {
                        toSelectFolder(hashes, size, null,null);
                        break;
                    }
                    case 1: {
                        SDCardOperator sdCardOperator = null;
                        try {
                            sdCardOperator = new SDCardOperator(FolderLinkActivityLollipop.this);
                        } catch (SDCardOperator.SDCardException e) {
                            e.printStackTrace();
                            log(e.getMessage());
                            toSelectFolder(hashes, size, null,null);
                        }
                        if(sdCardOperator != null) {
                            String sdCardRoot = sdCardOperator.getSDCardRoot();
                            //don't use DocumentFile
                            if (sdCardOperator.canWriteWithFile(sdCardRoot)) {
                                log("can operate sd card with file.");
                                toSelectFolder(hashes, size, sdCardRoot,null);
                            } else {
                                setDownloadInfo(new DownloadInfo(false, size, hashes));
                                if (Build.VERSION.SDK_INT >= Build.VERSION_CODES.N) {
                                    try {
                                        sdCardOperator.initDocumentFileRoot(dbH.getSDCardUri());
                                        log("operate sd card with document file.");
                                        toSelectFolder(hashes, size, sdCardRoot,null);
                                    } catch (SDCardOperator.SDCardException e) {
                                        e.printStackTrace();
                                        log(e.getMessage());
                                        //request sd card root request and write permission.
                                        SDCardOperator.requestSDCardPermission(sdCardRoot, FolderLinkActivityLollipop.this, (FolderLinkActivityLollipop.this));
                                    }
                                } else {
                                    SDCardOperator.requestSDCardPermission(sdCardRoot, FolderLinkActivityLollipop.this, (FolderLinkActivityLollipop.this));
                                }
                            }
                        }
                        break;
                    }
                }
            }
        });
        b.setNegativeButton(getResources().getString(R.string.general_cancel), new DialogInterface.OnClickListener() {

            @Override
            public void onClick(DialogInterface dialog, int which) {
                dialog.cancel();
            }
        });
        downloadLocationDialog = b.create();
        downloadLocationDialog.show();
        log("downloadLocationDialog shown");
    }
	
	@SuppressLint("NewApi")
    public void onFileClick(ArrayList<Long> handleList){
        long size = 0;
        long[] hashes = new long[handleList.size()];
        for (int i = 0; i < handleList.size(); i++) {
            hashes[i] = handleList.get(i);
            MegaNode n = megaApiFolder.getNodeByHandle(hashes[i]);
            if (n != null) {
                size += n.getSize();
            }
        }

        if (dbH == null) {
            dbH = DatabaseHandler.getDbHandler(getApplicationContext());
        }

		boolean askMe = askMe(this);
		prefs = dbH.getPreferences();
		downloadLocationDefaultPath = getDownloadLocation(this);

        if (askMe) {
            File[] fs = getExternalFilesDirs(null);
            if (fs.length > 1) {
                if (fs[1] == null) {
                    toSelectFolder(hashes,size,null,null);
                } else {
                    showSelectDownloadLocationDialog(hashes, size);
                }
            } else {
                toSelectFolder(hashes,size,null,null);
            }
        } else {
            downloadTo(downloadLocationDefaultPath, null, null, size, hashes);
        }
	}
	
	@SuppressLint("NewApi")
    public void onFolderClick(long handle, final long size){
		final long[] hashes = new long[1];
		
		hashes[0] = handle;
		
		if (dbH == null){
			dbH = DatabaseHandler.getDbHandler(getApplicationContext());
		}

		boolean askMe = askMe(this);
		String downloadLocationDefaultPath = getDownloadLocation(this);

        if (askMe) {
            File[] fs = getExternalFilesDirs(null);
            if (fs.length > 1) {
                if (fs[1] == null) {
                    toSelectFolder(hashes, size, null, null);
                } else {
                    showSelectDownloadLocationDialog(hashes, size);
                }
            } else {
                toSelectFolder(hashes, size, null, null);
            }
        }
		else{
			downloadTo(downloadLocationDefaultPath, null, null, size, hashes);
		}
	}
	
	public void downloadTo(String parentPath, String uriString, String url, final long size, final long [] hashes){

		if (Build.VERSION.SDK_INT >= Build.VERSION_CODES.M) {
			boolean hasStoragePermission = (ContextCompat.checkSelfPermission(this, Manifest.permission.WRITE_EXTERNAL_STORAGE) == PackageManager.PERMISSION_GRANTED);
			if (!hasStoragePermission) {
<<<<<<< HEAD
				ActivityCompat.requestPermissions(this, new String[]{Manifest.permission.WRITE_EXTERNAL_STORAGE}, Constants.REQUEST_WRITE_STORAGE);
			    return;
=======
				ActivityCompat.requestPermissions(this, new String[]{Manifest.permission.WRITE_EXTERNAL_STORAGE}, REQUEST_WRITE_STORAGE);
>>>>>>> 094d50ad
			}
		}

        boolean downloadToSDCard = false;
        String downloadRoot = null;
        SDCardOperator sdCardOperator = null;
        try {
            sdCardOperator = new SDCardOperator(this);
        } catch (SDCardOperator.SDCardException e) {
            e.printStackTrace();
            log(e.getMessage());
            // user uninstall the sd card. but default download location is still on the sd card
            if (SDCardOperator.isSDCardPath(parentPath)) {
                log("select new path as download location.");
                toSelectFolder(hashes,size, null,getString(R.string.no_external_SD_card_detected));
                return;
            }
        }
        if(sdCardOperator != null && SDCardOperator.isSDCardPath(parentPath)) {
            //user has installed another sd card.
            if(sdCardOperator.isNewSDCardPath(parentPath)) {
                log("new sd card, check permission.");
                showSnackbar(Constants.SNACKBAR_TYPE,getString(R.string.old_sdcard_unavailable));
                new Handler().postDelayed(new Runnable() {
                    @Override
                    public void run() {
                        showSelectDownloadLocationDialog(hashes,size);
                    }
                }, 1500);
                return;
            }
            if (!sdCardOperator.canWriteWithFile(parentPath)) {
                log("init sd card root with document file.");
                downloadToSDCard = true;
                downloadRoot = sdCardOperator.getDownloadRoot();
                try {
                    sdCardOperator.initDocumentFileRoot(dbH.getSDCardUri());
                } catch (SDCardOperator.SDCardException e) {
                    e.printStackTrace();
                    log(e.getMessage());
                    //don't have permission with sd card root. need to request.
                    String sdRoot = sdCardOperator.getSDCardRoot();
                    setDownloadInfo(new DownloadInfo(false, size, hashes));
                    //request SD card write permission.
                    SDCardOperator.requestSDCardPermission(sdRoot, FolderLinkActivityLollipop.this, FolderLinkActivityLollipop.this);
                    return;
                }
            }
        }
		
		double availableFreeSpace = Double.MAX_VALUE;
		try{
			StatFs stat = new StatFs(parentPath);
			availableFreeSpace = (double)stat.getAvailableBlocks() * (double)stat.getBlockSize();
		}
		catch(Exception ex){}

		int numberOfNodesToDownload = 0;
		int numberOfNodesAlreadyDownloaded = 0;
		int numberOfNodesPending = 0;
		for (long hash : hashes) {
			MegaNode node = megaApiFolder.getNodeByHandle(hash);
			if(node != null){
				Map<MegaNode, String> dlFiles = new HashMap<MegaNode, String>();
				Map<Long, String> targets = new HashMap<>();
				if (node.getType() == MegaNode.TYPE_FOLDER) {
                    if (downloadToSDCard) {
                        sdCardOperator.buildFileStructure(targets, parentPath, megaApiFolder, node);
                        getDlList(dlFiles, node, new File(downloadRoot, node.getName()));
                    } else {
                        getDlList(dlFiles, node, new File(parentPath, node.getName()));
                    }
				} else {
                    log("MegaNode.TYPE_FILE");
                    if (downloadToSDCard) {
                        targets.put(node.getHandle(), parentPath);
                        dlFiles.put(node, downloadRoot);
                    } else {
                        dlFiles.put(node, parentPath);
                    }
				}

				for (MegaNode document : dlFiles.keySet()) {
					String path = dlFiles.get(document);
<<<<<<< HEAD
                    String targetPath = targets.get(document.getHandle());
					log("path of the file: "+path);
=======
					logDebug("path of the file: "+path);
>>>>>>> 094d50ad
					numberOfNodesToDownload++;

					if(availableFreeSpace < document.getSize()){
						showSnackbar(NOT_SPACE_SNACKBAR_TYPE, null);
						continue;
					}

					File destDir = new File(path);
					File destFile;
					destDir.mkdirs();

					if (destDir.isDirectory()){
						destFile = new File(destDir, megaApi.escapeFsIncompatible(document.getName()));
						logDebug("destDir is Directory. destFile: " + destFile.getAbsolutePath());
					}
					else{
						logDebug("destDir is File");
						destFile = destDir;
					}

					if(destFile.exists() && (document.getSize() == destFile.length())){
						numberOfNodesAlreadyDownloaded++;
						logDebug(destFile.getAbsolutePath() + " already downloaded");
					}
					else {
						numberOfNodesPending++;
						logDebug("start service");
						logDebug("EXTRA_HASH: " + document.getHandle());
						Intent service = new Intent(this, DownloadService.class);
                        if(downloadToSDCard) {
                            service.putExtra(DownloadService.EXTRA_PATH, path);
                            service.putExtra(DownloadService.EXTRA_DOWNLOAD_TO_SDCARD, true);
                            service.putExtra(DownloadService.EXTRA_TARGET_PATH, targetPath);
                            service.putExtra(DownloadService.EXTRA_TARGET_URI, uriString);
                        } else {
                            service.putExtra(DownloadService.EXTRA_PATH, path);
                        }
                        service.putExtra(DownloadService.EXTRA_HASH, document.getHandle());
                        service.putExtra(DownloadService.EXTRA_URL, url);
                        service.putExtra(DownloadService.EXTRA_SIZE, document.getSize());
						service.putExtra(DownloadService.EXTRA_FOLDER_LINK, true);
						startService(service);
					}
				}
			}
			else if(url != null) {
				if(availableFreeSpace < size) {
					showSnackbar(NOT_SPACE_SNACKBAR_TYPE, null);
					continue;
				}
				Intent service = new Intent(this, DownloadService.class);
				service.putExtra(DownloadService.EXTRA_HASH, hash);
				service.putExtra(DownloadService.EXTRA_URL, url);
				service.putExtra(DownloadService.EXTRA_SIZE, size);
				service.putExtra(DownloadService.EXTRA_PATH, parentPath);
				service.putExtra(DownloadService.EXTRA_FOLDER_LINK, true);
				startService(service);
			}
			else {
				logWarning("node not found");
			}
			logDebug("Total: " + numberOfNodesToDownload + " Already: " + numberOfNodesAlreadyDownloaded + " Pending: " + numberOfNodesPending);
			if (numberOfNodesAlreadyDownloaded > 0){
				String msg = getString(R.string.already_downloaded_multiple, numberOfNodesAlreadyDownloaded);
				if (numberOfNodesPending > 0){
					msg = msg + getString(R.string.pending_multiple, numberOfNodesPending);
				}
				showSnackbar(SNACKBAR_TYPE, msg);
			}
			else {
				showSnackbar(SNACKBAR_TYPE, getString(R.string.download_began));
			}
		}
	}
	
	
	/*
	 * Get list of all child files
	 */
	private void getDlList(Map<MegaNode, String> dlFiles, MegaNode parent, File folder) {
		
		if (megaApiFolder.getRootNode() == null)
			return;
		
		folder.mkdir();
		ArrayList<MegaNode> nodeList = megaApiFolder.getChildren(parent, orderGetChildren);
		for(int i=0; i<nodeList.size(); i++){
			MegaNode document = nodeList.get(i);
			if (document.getType() == MegaNode.TYPE_FOLDER) {
				File subfolder = new File(folder, new String(document.getName()));
				getDlList(dlFiles, document, subfolder);
			} 
			else {
				dlFiles.put(document, folder.getAbsolutePath());
			}
		}
	}
	
	@Override
	protected void onActivityResult(int requestCode, int resultCode, Intent intent) {
		logDebug("onActivityResult");
		if (intent == null){
			return;
		}

		if (requestCode == REQUEST_CODE_SELECT_LOCAL_FOLDER && resultCode == RESULT_OK) {
			logDebug("Local folder selected");
			String parentPath = intent.getStringExtra(FileStorageActivityLollipop.EXTRA_PATH);
            dbH.setStorageDownloadLocation(parentPath);
			String url = intent.getStringExtra(FileStorageActivityLollipop.EXTRA_URL);
			long size = intent.getLongExtra(FileStorageActivityLollipop.EXTRA_SIZE, 0);
			long[] hashes = intent.getLongArrayExtra(FileStorageActivityLollipop.EXTRA_DOCUMENT_HASHES);
			logDebug("URL: " + url + "___SIZE: " + size);
	
<<<<<<< HEAD
			downloadTo (parentPath, null, url, size, hashes);
		} else if (requestCode == Constants.REQUEST_CODE_TREE) {
            onRequestSDCardWritePermission(intent, resultCode);
        }
		else if (requestCode == Constants.REQUEST_CODE_SELECT_IMPORT_FOLDER && resultCode == RESULT_OK){
=======
			downloadTo (parentPath, url, size, hashes);
		}
		else if (requestCode == REQUEST_CODE_SELECT_IMPORT_FOLDER && resultCode == RESULT_OK){
>>>>>>> 094d50ad

			if(!isOnline(this)) {
				try{
					statusDialog.dismiss();
				} catch(Exception ex) {}

				showSnackbar(SNACKBAR_TYPE, getString(R.string.error_server_connection_problem));
				return;
			}

			toHandle = intent.getLongExtra("IMPORT_TO", 0);
			fragmentHandle = intent.getLongExtra("fragmentH", -1);

			MegaNode target = megaApi.getNodeByHandle(toHandle);
			if(target == null){
				if (megaApi.getRootNode() != null){
					target = megaApi.getRootNode();
				}
			}

			statusDialog = new ProgressDialog(this);
			statusDialog.setMessage(getString(R.string.general_importing));
			statusDialog.show();

			if(adapterList != null && adapterList.isMultipleSelect()){
				logDebug("Is multiple select");
				List<MegaNode> nodes = adapterList.getSelectedNodes();
				if(nodes.size() != 0){
					if (target != null){
						logDebug("Target node: " + target.getHandle());
						for(MegaNode node : nodes ){
							node = megaApiFolder.authorizeNode(node);
							if(node != null){
								cont ++;
								importLinkMultipleListener = new MultipleRequestListenerLink(this, cont, cont, FOLDER_LINK);
								megaApi.copyNode(node, target, importLinkMultipleListener);
								//megaApi.copyNode(node, target, this);
							}else{
								showSnackbar(SNACKBAR_TYPE, getString(R.string.context_no_copied));
							}
						}
					}else{
						showSnackbar(SNACKBAR_TYPE, getString(R.string.context_no_copied));
					}
				}else{
					logWarning("No selected nodes");
					showSnackbar(SNACKBAR_TYPE, getString(R.string.context_no_copied));
				}
			}else{
				logDebug("No multiple select");
				if(selectedNode!=null){
					if (target != null){
						logDebug("Target node: " + target.getHandle());
						selectedNode = megaApiFolder.authorizeNode(selectedNode);
						if (selectedNode != null){
							cont ++;
							importLinkMultipleListener = new MultipleRequestListenerLink(this, cont, cont, FOLDER_LINK);
							megaApi.copyNode(selectedNode, target, importLinkMultipleListener);
						}else{
							showSnackbar(SNACKBAR_TYPE, getString(R.string.context_no_copied));
						}
					}else{
						showSnackbar(SNACKBAR_TYPE, getString(R.string.context_no_copied));
					}
				}else{
					logWarning("Selected Node is NULL");
					showSnackbar(SNACKBAR_TYPE, getString(R.string.context_no_copied));
				}
			}
		}
	}

	@Override
	public void onRequestStart(MegaApiJava api, MegaRequest request) {
		logDebug("onRequestStart: " + request.getRequestString());
	}

	@Override
	public void onRequestUpdate(MegaApiJava api, MegaRequest request) {
		logDebug("onRequestUpdate: " + request.getRequestString());
	}

	@SuppressLint("NewApi")
	@Override
	public void onRequestFinish(MegaApiJava api, MegaRequest request, MegaError e) {
		logDebug("onRequestFinish: " + request.getRequestString());

		if (request.getType() == MegaRequest.TYPE_LOGIN){
			if (e.getErrorCode() == MegaError.API_OK){
				megaApiFolder.fetchNodes(this);	
			}
			else{
				logWarning("Error: " + e.getErrorCode());
				if(e.getErrorCode() == MegaError.API_EINCOMPLETE){
					decryptionIntroduced=false;
					askForDecryptionKeyDialog();
					return;
				}
				else if(e.getErrorCode() == MegaError.API_EARGS){
					if(decryptionIntroduced){
						logWarning("Incorrect key, ask again!");
						decryptionIntroduced=false;
						askForDecryptionKeyDialog();
						return;
					}
					else{
						try{
							logWarning("API_EARGS - show alert dialog");
							AlertDialog.Builder builder = new AlertDialog.Builder(this, R.style.AppCompatAlertDialogStyle);
							builder.setMessage(getString(R.string.link_broken));
							builder.setTitle(getString(R.string.general_error_word));
							builder.setCancelable(false);

							builder.setPositiveButton(getString(android.R.string.ok),new DialogInterface.OnClickListener() {
								@Override
								public void onClick(DialogInterface dialog, int which) {
									dialog.dismiss();
									Intent backIntent;
									boolean closedChat = MegaApplication.isClosedChat();
									if(closedChat){
										if(folderLinkActivity != null)
											backIntent = new Intent(folderLinkActivity, ManagerActivityLollipop.class);
										else
											backIntent = new Intent(FolderLinkActivityLollipop.this, ManagerActivityLollipop.class);

										startActivity(backIntent);
									}

									finish();
								}
							});

							AlertDialog dialog = builder.create();
							dialog.show();
						}
						catch(Exception ex){
							showSnackbar(SNACKBAR_TYPE, getString(R.string.general_error_folder_not_found));
							finish();
						}
					}
				}
				else{
					try{
						logWarning("No link - show alert dialog");
						AlertDialog.Builder builder = new AlertDialog.Builder(this, R.style.AppCompatAlertDialogStyle);
						builder.setMessage(getString(R.string.general_error_folder_not_found));
						builder.setTitle(getString(R.string.general_error_word));

						builder.setPositiveButton(getString(android.R.string.ok),new DialogInterface.OnClickListener() {
							@Override
							public void onClick(DialogInterface dialog, int which) {
								dialog.dismiss();
								Intent backIntent;
								boolean closedChat = MegaApplication.isClosedChat();
								if(closedChat){
									if(folderLinkActivity != null)
										backIntent = new Intent(folderLinkActivity, ManagerActivityLollipop.class);
									else
										backIntent = new Intent(FolderLinkActivityLollipop.this, ManagerActivityLollipop.class);
									startActivity(backIntent);
								}

								finish();
							}
						});

						AlertDialog dialog = builder.create();
						dialog.show();
					}
					catch(Exception ex){
						showSnackbar(SNACKBAR_TYPE, getString(R.string.general_error_folder_not_found));
						finish();
					}
				}
			}
		}
		else if (request.getType() == MegaRequest.TYPE_COPY){
			if (e.getErrorCode() != MegaError.API_OK) {
				logWarning("ERROR: " + e.getErrorString());
				if(e.getErrorCode()==MegaError.API_EOVERQUOTA){
					logWarning("OVERQUOTA ERROR: " + e.getErrorCode());
					Intent intent = new Intent(this, ManagerActivityLollipop.class);
					intent.setAction(ACTION_OVERQUOTA_STORAGE);
					startActivity(intent);
					finish();
				}
				else if(e.getErrorCode()==MegaError.API_EGOINGOVERQUOTA){
					logWarning("OVERQUOTA ERROR: " + e.getErrorCode());
					Intent intent = new Intent(this, ManagerActivityLollipop.class);
					intent.setAction(ACTION_PRE_OVERQUOTA_STORAGE);
					startActivity(intent);
					finish();
				}
				else{
					showSnackbar(SNACKBAR_TYPE, getString(R.string.context_no_copied));
				}

			}else{
				logDebug("onRequestFinish:OK");
				showSnackbar(SNACKBAR_TYPE, getString(R.string.context_no_copied));
				clearSelections();
				hideMultipleSelect();
			}
		}
		else if (request.getType() == MegaRequest.TYPE_FETCH_NODES){

			if (e.getErrorCode() == MegaError.API_OK) {
				logDebug("DOCUMENTNODEHANDLEPUBLIC: " + request.getNodeHandle());
				if (dbH == null){
					dbH = DatabaseHandler.getDbHandler(getApplicationContext());
				}

				dbH.setLastPublicHandle(request.getNodeHandle());
				dbH.setLastPublicHandleTimeStamp();

				MegaNode rootNode = megaApiFolder.getRootNode();
				if (rootNode != null){

					if(request.getFlag()){
						logWarning("Login into a folder with invalid decryption key");
						try{
							AlertDialog.Builder builder = new AlertDialog.Builder(this, R.style.AppCompatAlertDialogStyle);
							builder.setMessage(getString(R.string.general_error_invalid_decryption_key));
							builder.setTitle(getString(R.string.general_error_word));

							builder.setPositiveButton(
									getString(android.R.string.ok),
									new DialogInterface.OnClickListener() {
										@Override
										public void onClick(DialogInterface dialog, int which) {
											dialog.dismiss();
											boolean closedChat = MegaApplication.isClosedChat();
											if(closedChat){
												Intent backIntent = new Intent(folderLinkActivity, ManagerActivityLollipop.class);
												startActivity(backIntent);
											}

											finish();
										}
									});

							AlertDialog dialog = builder.create();
							dialog.show();
						}
						catch(Exception ex){
							showSnackbar(SNACKBAR_TYPE, getString(R.string.general_error_folder_not_found));
							finish();
						}
					}
					else{
						if (folderSubHandle != null){
							pN = megaApiFolder.getNodeByHandle(MegaApiAndroid.base64ToHandle(folderSubHandle));
							if (pN != null){
								if (pN.isFolder()) {
									parentHandle = MegaApiAndroid.base64ToHandle(folderSubHandle);
									nodes = megaApiFolder.getChildren(pN);
									aB.setTitle(pN.getName());
									supportInvalidateOptionsMenu();
								}
								else if (pN.isFile()){
									fileLinkFolderLink = true;
									parentHandle = MegaApiAndroid.base64ToHandle(folderSubHandle);
									setSupportActionBar(fileLinktB);
									aB = getSupportActionBar();
									aB.setDisplayHomeAsUpEnabled(true);
									aB.setDisplayShowHomeEnabled(true);
									aB.setTitle("");

									fragmentContainer.setVisibility(View.GONE);
									fileLinkFragmentContainer.setVisibility(View.VISIBLE);

									fileLinkNameView.setText(pN.getName());
									fileLinkSizeTextView.setText(Formatter.formatFileSize(this, pN.getSize()));

									fileLinkIconView.setImageResource(MimeTypeList.typeForName(pN.getName()).getIconResourceId());

									fileLinkDownloadButton.setVisibility(View.VISIBLE);
									if (dbH == null){
										dbH = DatabaseHandler.getDbHandler(getApplicationContext());
									}
									if (dbH != null){
										if (dbH.getCredentials() != null){
											fileLinkImportButton.setVisibility(View.VISIBLE);
										}
										else{
											fileLinkImportButton.setVisibility(View.INVISIBLE);
										}
									}

									Bitmap preview = null;
									preview = getPreviewFromCache(pN);
									if (preview != null){
										previewCache.put(pN.getHandle(), preview);
										fileLinkIconView.setImageBitmap(preview);
										fileLinkIconView.setOnClickListener(this);
									}
									else{
										preview = getPreviewFromFolder(pN, this);
										if (preview != null){
											previewCache.put(pN.getHandle(), preview);
											fileLinkIconView.setImageBitmap(preview);
											fileLinkIconView.setOnClickListener(this);
										}
										else{
											if (pN.hasPreview()) {
												File previewFile = new File(getPreviewFolder(this), pN.getBase64Handle() + ".jpg");
												megaApiFolder.getPreview(pN, previewFile.getAbsolutePath(), this);
											}
										}
									}

								}
								else{
									parentHandle = rootNode.getHandle();
									nodes = megaApiFolder.getChildren(rootNode);
									aB.setTitle(megaApiFolder.getRootNode().getName());
									supportInvalidateOptionsMenu();
								}
							}
							else{
								parentHandle = rootNode.getHandle();
								nodes = megaApiFolder.getChildren(rootNode);
								aB.setTitle(megaApiFolder.getRootNode().getName());
								supportInvalidateOptionsMenu();
							}
						}
						else {
							parentHandle = rootNode.getHandle();
							nodes = megaApiFolder.getChildren(rootNode);
							aB.setTitle(megaApiFolder.getRootNode().getName());
							supportInvalidateOptionsMenu();
						}

						if (adapterList == null){
							adapterList = new MegaNodeAdapter(this, null, nodes, parentHandle, listView, aB, FOLDER_LINK_ADAPTER, MegaNodeAdapter.ITEM_VIEW_TYPE_LIST);
						}
						else{
							adapterList.setParentHandle(parentHandle);
							adapterList.setNodes(nodes);
						}

						adapterList.setMultipleSelect(false);

						listView.setAdapter(adapterList);

						//If folder has not files
						if (adapterList.getItemCount() == 0){
							listView.setVisibility(View.GONE);
							emptyImageView.setVisibility(View.VISIBLE);
							emptyTextView.setVisibility(View.VISIBLE);
						}else{
							listView.setVisibility(View.VISIBLE);
							emptyImageView.setVisibility(View.GONE);
							emptyTextView.setVisibility(View.GONE);
						}


					}
				}
				else{
					try{ 
						AlertDialog.Builder builder = new AlertDialog.Builder(this, R.style.AppCompatAlertDialogStyle);
			            builder.setMessage(getString(R.string.general_error_folder_not_found));
						builder.setTitle(getString(R.string.general_error_word));
						
						builder.setPositiveButton(
							getString(android.R.string.ok),
							new DialogInterface.OnClickListener() {
								@Override
								public void onClick(DialogInterface dialog, int which) {
									dialog.dismiss();
									boolean closedChat = MegaApplication.isClosedChat();
									if(closedChat){
										Intent backIntent = new Intent(folderLinkActivity, ManagerActivityLollipop.class);
										startActivity(backIntent);
									}

					    			finish();
								}
							});
										
						AlertDialog dialog = builder.create();
						dialog.show(); 
					}
					catch(Exception ex){
						showSnackbar(SNACKBAR_TYPE, getString(R.string.general_error_folder_not_found));
		    			finish();
					}
				}
			}
			else{
				logWarning("Error: " + e.getErrorCode() + " " + e.getErrorString());
				try{
					AlertDialog.Builder builder = new AlertDialog.Builder(this, R.style.AppCompatAlertDialogStyle);

					if(e.getErrorCode() == MegaError.API_EBLOCKED){
						builder.setMessage(getString(R.string.folder_link_unavaible_ToS_violation));
						builder.setTitle(getString(R.string.general_error_folder_not_found));
					}
					else if(e.getErrorCode() == MegaError.API_ETOOMANY){
						builder.setMessage(getString(R.string.file_link_unavaible_delete_account));
						builder.setTitle(getString(R.string.general_error_folder_not_found));
					}
					else{
						builder.setMessage(getString(R.string.general_error_folder_not_found));
						builder.setTitle(getString(R.string.general_error_word));
					}
					builder.setCancelable(false);
					builder.setPositiveButton(
							getString(android.R.string.ok),
							new DialogInterface.OnClickListener() {
								@Override
								public void onClick(DialogInterface dialog, int which) {
									dialog.dismiss();
									boolean closedChat = MegaApplication.isClosedChat();
									if(closedChat){
										Intent backIntent = new Intent(folderLinkActivity, ManagerActivityLollipop.class);
										startActivity(backIntent);
									}
									finish();
								}
							});

					AlertDialog dialog = builder.create();
					dialog.show();
				}
				catch(Exception ex){
					showSnackbar(SNACKBAR_TYPE, getString(R.string.general_error_folder_not_found));
					finish();
				}
			}
		}
		else if (request.getType() == MegaRequest.TYPE_GET_ATTR_FILE) {
			if (e.getErrorCode() == MegaError.API_OK) {
				File previewDir = getPreviewFolder(this);
				if (pN != null) {
					File preview = new File(previewDir, pN.getBase64Handle() + ".jpg");
					if (preview.exists()) {
						if (preview.length() > 0) {
							Bitmap bitmap = getBitmapForCache(preview, this);
							previewCache.put(pN.getHandle(), bitmap);
							if (fileLinkIconView != null) {
								fileLinkIconView.setImageBitmap(bitmap);
								fileLinkIconView.setOnClickListener(this);
							}
						}
					}
				}
			}
		}
	}

	@Override
	public void onRequestTemporaryError(MegaApiJava api, MegaRequest request,
			MegaError e) {
		logWarning("onRequestTemporaryError: " + request.getRequestString());
	}
	
	/*
	 * Disable selection
	 */
	public void hideMultipleSelect() {
		adapterList.setMultipleSelect(false);
		if (actionMode != null) {
			actionMode.finish();
		}
		optionsBar.setVisibility(View.VISIBLE);
		separator.setVisibility(View.VISIBLE);
	}
	
	public void selectAll(){
		if (adapterList != null){
			if(adapterList.isMultipleSelect()){
				adapterList.selectAll();
			}
			else{				
				adapterList.setMultipleSelect(true);
				adapterList.selectAll();
				
				actionMode = startSupportActionMode(new ActionBarCallBack());
			}
			
			updateActionModeTitle();
		}
	}
	
	/*
	 * Clear all selected items
	 */
	private void clearSelections() {
		if (adapterList != null && adapterList.isMultipleSelect()) {
			adapterList.clearSelections();
		}
	}
	
	private void updateActionModeTitle() {
		if (actionMode == null) {
			return;
		}
		List<MegaNode> documents = adapterList.getSelectedNodes();
		int files = 0;
		int folders = 0;
		for (MegaNode document : documents) {
			if (document.isFile()) {
				files++;
			} else if (document.isFolder()) {
				folders++;
			}
		}
		Resources res = getResources();
		/*String format = "%d %s";
		String filesStr = String.format(format, files,
				res.getQuantityString(R.plurals.general_num_files, files));
		String foldersStr = String.format(format, folders,
				res.getQuantityString(R.plurals.general_num_folders, folders));
		String title;
		if (files == 0 && folders == 0) {
			title = foldersStr + ", " + filesStr;
		} else if (files == 0) {
			title = foldersStr;
		} else if (folders == 0) {
			title = filesStr;
		} else {
			title = foldersStr + ", " + filesStr;
		}
		actionMode.setTitle(title);*/

		String title;
		int sum=files+folders;

		if (files == 0 && folders == 0) {
			title = Integer.toString(sum);
		} else if (files == 0) {
			title = Integer.toString(folders);
		} else if (folders == 0) {
			title = Integer.toString(files);
		} else {
			title = Integer.toString(sum);
		}
		actionMode.setTitle(title);
		try {
			actionMode.invalidate();
		} catch (NullPointerException e) {
			logError("Invalidate error", e);
			e.printStackTrace();
		}
	}
	
	ArrayList<Long> handleListM = new ArrayList<Long>();

	public void itemClick(int position, int[] screenPosition, ImageView imageView) {

		if (adapterList.isMultipleSelect()){
			logDebug("Multiselect ON");
			adapterList.toggleSelection(position);

			List<MegaNode> selectedNodes = adapterList.getSelectedNodes();
			if (selectedNodes.size() > 0){
				updateActionModeTitle();
			}
		}
		else{
			if (nodes.get(position).isFolder()){
				MegaNode n = nodes.get(position);

				int lastFirstVisiblePosition = 0;

				lastFirstVisiblePosition = mLayoutManager.findFirstCompletelyVisibleItemPosition();

				logDebug("Push to stack " + lastFirstVisiblePosition + " position");
				lastPositionStack.push(lastFirstVisiblePosition);

				aB.setTitle(n.getName());
				supportInvalidateOptionsMenu();
//				((ManagerActivityLollipop)context).getmDrawerToggle().setDrawerIndicatorEnabled(false);
//				((ManagerActivityLollipop)context).supportInvalidateOptionsMenu();
				
				parentHandle = nodes.get(position).getHandle();
//				((ManagerActivityLollipop)context).setParentHandleBrowser(parentHandle);
				adapterList.setParentHandle(parentHandle);
				nodes = megaApiFolder.getChildren(nodes.get(position), orderGetChildren);
				adapterList.setNodes(nodes);
				listView.scrollToPosition(0);

				//If folder has no files
				if (adapterList.getItemCount() == 0){
					listView.setVisibility(View.GONE);
					emptyImageView.setVisibility(View.VISIBLE);
					emptyTextView.setVisibility(View.VISIBLE);
				}
				else{
					listView.setVisibility(View.VISIBLE);
					emptyImageView.setVisibility(View.GONE);
					emptyTextView.setVisibility(View.GONE);
				}
			}
			else{
				if (MimeTypeList.typeForName(nodes.get(position).getName()).isImage()){
					Intent intent = new Intent(this, FullScreenImageViewerLollipop.class);
					intent.putExtra("position", position);
					intent.putExtra("adapterType", FOLDER_LINK_ADAPTER);
					if (megaApiFolder.getParentNode(nodes.get(position)).getType() == MegaNode.TYPE_ROOT){
						intent.putExtra("parentNodeHandle", -1L);
					}
					else{
						intent.putExtra("parentNodeHandle", megaApiFolder.getParentNode(nodes.get(position)).getHandle());
					}
					intent.putExtra("orderGetChildren", orderGetChildren);
					intent.putExtra("isFolderLink", true);
					intent.putExtra("screenPosition", screenPosition);
					startActivity(intent);
					overridePendingTransition(0,0);
					imageDrag = imageView;
				}
				else if (MimeTypeList.typeForName(nodes.get(position).getName()).isVideoReproducible() || MimeTypeList.typeForName(nodes.get(position).getName()).isAudio() ){
					MegaNode file = nodes.get(position);

					String mimeType = MimeTypeList.typeForName(file.getName()).getType();
					logDebug("FILE HANDLE: " + file.getHandle());

					Intent mediaIntent;
					boolean internalIntent;
					boolean opusFile = false;
					if (MimeTypeList.typeForName(file.getName()).isVideoNotSupported() || MimeTypeList.typeForName(file.getName()).isAudioNotSupported()){
						mediaIntent = new Intent(Intent.ACTION_VIEW);
						internalIntent = false;
						String[] s = file.getName().split("\\.");
						if (s != null && s.length > 1 && s[s.length-1].equals("opus")) {
							opusFile = true;
						}
					}
					else {
						internalIntent = true;
						mediaIntent = new Intent(FolderLinkActivityLollipop.this, AudioVideoPlayerLollipop.class);
					}
					mediaIntent.putExtra("orderGetChildren", orderGetChildren);
					mediaIntent.putExtra("isFolderLink", true);
					mediaIntent.putExtra("HANDLE", file.getHandle());
					mediaIntent.putExtra("FILENAME", file.getName());
					mediaIntent.putExtra("screenPosition", screenPosition);
					mediaIntent.putExtra("adapterType", FOLDER_LINK_ADAPTER);
					if (megaApiFolder.getParentNode(nodes.get(position)).getType() == MegaNode.TYPE_ROOT){
						mediaIntent.putExtra("parentNodeHandle", -1L);
					}
					else{
						mediaIntent.putExtra("parentNodeHandle", megaApiFolder.getParentNode(nodes.get(position)).getHandle());
					}
					imageDrag = imageView;
					boolean isOnMegaDownloads = false;
					String localPath = getLocalFile(this, file.getName(), file.getSize(), downloadLocationDefaultPath);
					File f = new File(downloadLocationDefaultPath, file.getName());
					if(f.exists() && (f.length() == file.getSize())){
						isOnMegaDownloads = true;
					}
					if (localPath != null && (isOnMegaDownloads || (megaApiFolder.getFingerprint(file) != null && megaApiFolder.getFingerprint(file).equals(megaApiFolder.getFingerprint(localPath))))){
						File mediaFile = new File(localPath);
						//mediaIntent.setDataAndType(Uri.parse(localPath), mimeType);
						if (Build.VERSION.SDK_INT >= Build.VERSION_CODES.N && localPath.contains(Environment.getExternalStorageDirectory().getPath())) {
							mediaIntent.setDataAndType(FileProvider.getUriForFile(FolderLinkActivityLollipop.this, "mega.privacy.android.app.providers.fileprovider", mediaFile), MimeTypeList.typeForName(file.getName()).getType());
						}
						else{
							mediaIntent.setDataAndType(Uri.fromFile(mediaFile), MimeTypeList.typeForName(file.getName()).getType());
						}
						mediaIntent.addFlags(Intent.FLAG_GRANT_READ_URI_PERMISSION);
					}
					else {
						String url;
						if (dbH.getCredentials() != null) {
							if (megaApi.httpServerIsRunning() == 0) {
								megaApi.httpServerStart();
							}

							ActivityManager.MemoryInfo mi = new ActivityManager.MemoryInfo();
							ActivityManager activityManager = (ActivityManager) getSystemService(Context.ACTIVITY_SERVICE);
							activityManager.getMemoryInfo(mi);

							if (mi.totalMem > BUFFER_COMP) {
								logDebug("Total mem: " + mi.totalMem + " allocate 32 MB");
								megaApi.httpServerSetMaxBufferSize(MAX_BUFFER_32MB);
							}
							else {
								logDebug("Total mem: " + mi.totalMem + " allocate 16 MB");
								megaApi.httpServerSetMaxBufferSize(MAX_BUFFER_16MB);
							}

							url = megaApi.httpServerGetLocalLink(file);
						}
						else {
							if (megaApiFolder.httpServerIsRunning() == 0) {
								megaApiFolder.httpServerStart();
							}

							ActivityManager.MemoryInfo mi = new ActivityManager.MemoryInfo();
							ActivityManager activityManager = (ActivityManager) getSystemService(Context.ACTIVITY_SERVICE);
							activityManager.getMemoryInfo(mi);

							if (mi.totalMem > BUFFER_COMP) {
								logDebug("Total mem: " + mi.totalMem + " allocate 32 MB");
								megaApiFolder.httpServerSetMaxBufferSize(MAX_BUFFER_32MB);
							}
							else {
								logDebug("Total mem: " + mi.totalMem + " allocate 16 MB");
								megaApiFolder.httpServerSetMaxBufferSize(MAX_BUFFER_16MB);
							}

							url = megaApiFolder.httpServerGetLocalLink(file);
						}
						if (url != null) {
							logDebug("FolderLink URL: " + url);
							mediaIntent.setDataAndType(Uri.parse(url), mimeType);
						}
					}
					if (opusFile){
						mediaIntent.setDataAndType(mediaIntent.getData(), "audio/*");
					}
					if (internalIntent) {
						startActivity(mediaIntent);
					}
					else {
						if (isIntentAvailable(this, mediaIntent)){
							startActivity(mediaIntent);
						}
						else{
							showSnackbar(SNACKBAR_TYPE, getString(R.string.intent_not_available));
							adapterList.notifyDataSetChanged();
							ArrayList<Long> handleList = new ArrayList<Long>();
							handleList.add(nodes.get(position).getHandle());
							onFileClick(handleList);
						}
					}
			  		overridePendingTransition(0,0);
				}
				else if (MimeTypeList.typeForName(nodes.get(position).getName()).isPdf()){
					MegaNode file = nodes.get(position);

					String mimeType = MimeTypeList.typeForName(file.getName()).getType();
					logDebug("FILE HANDLE: " + file.getHandle() + ", TYPE: " + mimeType);

					Intent pdfIntent = new Intent(FolderLinkActivityLollipop.this, PdfViewerActivityLollipop.class);
					pdfIntent.putExtra("APP", true);
					pdfIntent.putExtra("adapterType", FOLDER_LINK_ADAPTER);
					boolean isOnMegaDownloads = false;
					String localPath = getLocalFile(this, file.getName(), file.getSize(), downloadLocationDefaultPath);
					File f = new File(downloadLocationDefaultPath, file.getName());
					if(f.exists() && (f.length() == file.getSize())){
						isOnMegaDownloads = true;
					}
					if (localPath != null && (isOnMegaDownloads || (megaApiFolder.getFingerprint(file) != null && megaApiFolder.getFingerprint(file).equals(megaApiFolder.getFingerprint(localPath))))){
						File mediaFile = new File(localPath);
						if (Build.VERSION.SDK_INT >= Build.VERSION_CODES.N && localPath.contains(Environment.getExternalStorageDirectory().getPath())) {
							pdfIntent.setDataAndType(FileProvider.getUriForFile(FolderLinkActivityLollipop.this, "mega.privacy.android.app.providers.fileprovider", mediaFile), MimeTypeList.typeForName(file.getName()).getType());
						}
						else{
							pdfIntent.setDataAndType(Uri.fromFile(mediaFile), MimeTypeList.typeForName(file.getName()).getType());
						}
						pdfIntent.addFlags(Intent.FLAG_GRANT_READ_URI_PERMISSION);
					}
					else {
						String url;
						if (dbH != null && dbH.getCredentials() != null) {
							if (megaApi.httpServerIsRunning() == 0) {
								megaApi.httpServerStart();
							}

							ActivityManager.MemoryInfo mi = new ActivityManager.MemoryInfo();
							ActivityManager activityManager = (ActivityManager) getSystemService(Context.ACTIVITY_SERVICE);
							activityManager.getMemoryInfo(mi);

							if (mi.totalMem > BUFFER_COMP) {
								logDebug("Total mem: " + mi.totalMem + " allocate 32 MB");
								megaApi.httpServerSetMaxBufferSize(MAX_BUFFER_32MB);
							}
							else {
								logDebug("Total mem: " + mi.totalMem + " allocate 16 MB");
								megaApi.httpServerSetMaxBufferSize(MAX_BUFFER_16MB);
							}

							url = megaApi.httpServerGetLocalLink(file);
						}
						else {
							if (megaApiFolder.httpServerIsRunning() == 0) {
								megaApiFolder.httpServerStart();
							}

							ActivityManager.MemoryInfo mi = new ActivityManager.MemoryInfo();
							ActivityManager activityManager = (ActivityManager) getSystemService(Context.ACTIVITY_SERVICE);
							activityManager.getMemoryInfo(mi);

							if (mi.totalMem > BUFFER_COMP) {
								logDebug("Total mem: " + mi.totalMem + " allocate 32 MB");
								megaApiFolder.httpServerSetMaxBufferSize(MAX_BUFFER_32MB);
							}
							else {
								logDebug("Total mem: " + mi.totalMem + " allocate 16 MB");
								megaApiFolder.httpServerSetMaxBufferSize(MAX_BUFFER_16MB);
							}

							url = megaApiFolder.httpServerGetLocalLink(file);
						}
						if (url != null) {
							logDebug("FolderLink URL: " + url);
							pdfIntent.setDataAndType(Uri.parse(url), mimeType);
						}
					}
					pdfIntent.putExtra("HANDLE", file.getHandle());
					pdfIntent.putExtra("isFolderLink", true);
					pdfIntent.putExtra("inside", true);
					pdfIntent.putExtra("screenPosition", screenPosition);
					imageDrag = imageView;
					if (isIntentAvailable(FolderLinkActivityLollipop.this, pdfIntent)){
						startActivity(pdfIntent);
					}
					else{
						Toast.makeText(FolderLinkActivityLollipop.this, FolderLinkActivityLollipop.this.getResources().getString(R.string.intent_not_available), Toast.LENGTH_LONG).show();

						ArrayList<Long> handleList = new ArrayList<Long>();
						handleList.add(nodes.get(position).getHandle());
						NodeController nC = new NodeController(FolderLinkActivityLollipop.this);
						nC.prepareForDownload(handleList, false);
					}
					overridePendingTransition(0,0);
				}
				else{
					if (Build.VERSION.SDK_INT >= Build.VERSION_CODES.M) {
						boolean hasStoragePermission = (ContextCompat.checkSelfPermission(this, Manifest.permission.WRITE_EXTERNAL_STORAGE) == PackageManager.PERMISSION_GRANTED);
						if (!hasStoragePermission) {
							ActivityCompat.requestPermissions(this,
					                new String[]{Manifest.permission.WRITE_EXTERNAL_STORAGE},
									REQUEST_WRITE_STORAGE);
							
							handleListM.clear();
							handleListM.add(nodes.get(position).getHandle());
							
							return;
						}
					}
					adapterList.notifyDataSetChanged();
					ArrayList<Long> handleList = new ArrayList<Long>();
					handleList.add(nodes.get(position).getHandle());
					onFileClick(handleList);
				}
			}
		}
	}
	
	@Override
    public void onRequestPermissionsResult(int requestCode, String[] permissions, int[] grantResults) {
        super.onRequestPermissionsResult(requestCode, permissions, grantResults);
        switch(requestCode){
        	case REQUEST_WRITE_STORAGE:{
		        boolean hasStoragePermission = (ContextCompat.checkSelfPermission(this, Manifest.permission.WRITE_EXTERNAL_STORAGE) == PackageManager.PERMISSION_GRANTED);
				if (hasStoragePermission) {
					if (downloadCompleteFolder){
						MegaNode rootNode = null;	  
						if(megaApiFolder.getRootNode()!=null){
							rootNode = megaApiFolder.getRootNode();
						}
			        	if(rootNode!=null){
			        		onFolderClick(rootNode.getHandle(),rootNode.getSize());	
			        	}
			        	else{
							logWarning("rootNode null!!");
			        	}
					}
					else{
						onFileClick(handleListM);
					}
				}
				downloadCompleteFolder = false;
	        	break;
	        }
        }
    }
	
	@Override
	public void onBackPressed() {
		logDebug("onBackPressed");
		retryConnectionsAndSignalPresence();

		if (fileLinkFolderLink){
			fileLinkFragmentContainer.setVisibility(View.GONE);
			fragmentContainer.setVisibility(View.VISIBLE);
			setSupportActionBar(tB);
			aB = getSupportActionBar();
			aB.setDisplayHomeAsUpEnabled(true);
			aB.setDisplayShowHomeEnabled(true);
			fileLinkFolderLink = false;
			pN = null;
			MegaNode parentNode = megaApiFolder.getParentNode(megaApiFolder.getNodeByHandle(parentHandle));
			if (parentNode != null){
				logDebug("parentNode != NULL");
				listView.setVisibility(View.VISIBLE);
				emptyImageView.setVisibility(View.GONE);
				emptyTextView.setVisibility(View.GONE);
				aB.setTitle(parentNode.getName());

				supportInvalidateOptionsMenu();

				parentHandle = parentNode.getHandle();
				nodes = megaApiFolder.getChildren(parentNode, orderGetChildren);
				adapterList.setNodes(nodes);
				int lastVisiblePosition = 0;
				if(!lastPositionStack.empty()){
					lastVisiblePosition = lastPositionStack.pop();
					logDebug("Pop of the stack " + lastVisiblePosition + " position");
				}
				logDebug("Scroll to " + lastVisiblePosition + " position");

				if(lastVisiblePosition>=0){

					mLayoutManager.scrollToPositionWithOffset(lastVisiblePosition, 0);

				}
				adapterList.setParentHandle(parentHandle);
				return;
			}
			else{
				logWarning("parentNode == NULL");
				finish();
			}
		}

		if (adapterList != null){
			logDebug("adapter !=null");
			parentHandle = adapterList.getParentHandle();

			MegaNode parentNode = megaApiFolder.getParentNode(megaApiFolder.getNodeByHandle(parentHandle));
			if (parentNode != null){
				logDebug("parentNode != NULL");
				listView.setVisibility(View.VISIBLE);
				emptyImageView.setVisibility(View.GONE);
				emptyTextView.setVisibility(View.GONE);
				aB.setTitle(parentNode.getName());

				supportInvalidateOptionsMenu();

				parentHandle = parentNode.getHandle();
				nodes = megaApiFolder.getChildren(parentNode, orderGetChildren);
				adapterList.setNodes(nodes);
				int lastVisiblePosition = 0;
				if(!lastPositionStack.empty()){
					lastVisiblePosition = lastPositionStack.pop();
					logDebug("Pop of the stack " + lastVisiblePosition + " position");
				}
				logDebug("Scroll to " + lastVisiblePosition + " position");

				if(lastVisiblePosition>=0){

					mLayoutManager.scrollToPositionWithOffset(lastVisiblePosition, 0);

				}
				adapterList.setParentHandle(parentHandle);
				return;
			}
			else{
				logWarning("parentNode == NULL");
				finish();
			}
		}

		super.onBackPressed();
	}

	public void importNode(){
		Intent intent = new Intent(this, FileExplorerActivityLollipop.class);
		intent.setAction(FileExplorerActivityLollipop.ACTION_PICK_IMPORT_FOLDER);
		startActivityForResult(intent, REQUEST_CODE_SELECT_IMPORT_FOLDER);
	}

	public void downloadNode(){
		logDebug("Download option");
		if (Build.VERSION.SDK_INT >= Build.VERSION_CODES.M) {
			boolean hasStoragePermission = (ContextCompat.checkSelfPermission(this, Manifest.permission.WRITE_EXTERNAL_STORAGE) == PackageManager.PERMISSION_GRANTED);
			if (!hasStoragePermission) {
				ActivityCompat.requestPermissions(this,
						new String[]{Manifest.permission.WRITE_EXTERNAL_STORAGE},
						REQUEST_WRITE_STORAGE);

				handleListM.clear();
				handleListM.add(selectedNode.getHandle());
				return;
			}
		}

		ArrayList<Long> handleList = new ArrayList<Long>();
		handleList.add(selectedNode.getHandle());
		onFileClick(handleList);
	}

	@Override
	public void onClick(View v) {
		logDebug("onClick");

		switch(v.getId()){
			case R.id.folder_link_file_link_button_download:
			case R.id.folder_link_button_download:{
				if (adapterList == null) {
					logWarning("No elements on list: adapterLIST is NULL");
					return;
				}

				if(adapterList.isMultipleSelect()){

					List<MegaNode> documents = adapterList.getSelectedNodes();
					if (Build.VERSION.SDK_INT >= Build.VERSION_CODES.M) {
						boolean hasStoragePermission = (ContextCompat.checkSelfPermission(this, Manifest.permission.WRITE_EXTERNAL_STORAGE) == PackageManager.PERMISSION_GRANTED);
						if (!hasStoragePermission) {
							ActivityCompat.requestPermissions(this, new String[]{Manifest.permission.WRITE_EXTERNAL_STORAGE}, REQUEST_WRITE_STORAGE);
							downloadCompleteFolder = false;
							handleListM.clear();
							for (int i=0;i<documents.size();i++){
								handleListM.add(documents.get(i).getHandle());
							}
							return;
						}
					}
					ArrayList<Long> handleList = new ArrayList<Long>();
					for (int i=0;i<documents.size();i++){
						handleList.add(documents.get(i).getHandle());
					}
					onFileClick(handleList);
					clearSelections();
				} else {
					if (Build.VERSION.SDK_INT >= Build.VERSION_CODES.M) {
						boolean hasStoragePermission = (ContextCompat.checkSelfPermission(this, Manifest.permission.WRITE_EXTERNAL_STORAGE) == PackageManager.PERMISSION_GRANTED);
						if (!hasStoragePermission) {
							ActivityCompat.requestPermissions(this, new String[]{Manifest.permission.WRITE_EXTERNAL_STORAGE}, REQUEST_WRITE_STORAGE);
							downloadCompleteFolder = true;
							return;
						}
					}

					MegaNode rootNode = null;
					if(megaApiFolder.getRootNode()!=null){
						rootNode = megaApiFolder.getRootNode();
					}
					if(rootNode!=null){
						MegaNode parentNode = megaApiFolder.getNodeByHandle(parentHandle);
						if (parentNode != null){
							onFolderClick(parentNode.getHandle(),parentNode.getSize());
						}else{
							onFolderClick(rootNode.getHandle(),rootNode.getSize());
						}
					}else{
						logWarning("rootNode null!!");
					}
				}
				break;
			}
			case R.id.folder_link_file_link_button_import:
			case R.id.folder_link_import_button:{
				if (megaApiFolder.getRootNode() != null){
					if (fileLinkFolderLink){
						if (pN != null){
							this.selectedNode = pN;
						}
					}
					else {
						this.selectedNode = megaApiFolder.getRootNode();
					}
					importNode();
				}
				break;
			}
		}			
	}



	public void showOptionsPanel(MegaNode sNode){
		logDebug("showNodeOptionsPanel-Offline");
		if(sNode!=null){
			this.selectedNode = sNode;
			FolderLinkBottomSheetDialogFragment bottomSheetDialogFragment = new FolderLinkBottomSheetDialogFragment();
			bottomSheetDialogFragment.show(getSupportFragmentManager(), bottomSheetDialogFragment.getTag());
		}
	}

	public void showSnackbar(int type, String s){
		logDebug("showSnackbar");
		showSnackbar(type, fragmentContainer, s);
	}

	public MegaNode getSelectedNode() {
		return selectedNode;
	}

	public void setSelectedNode(MegaNode selectedNode) {
		this.selectedNode = selectedNode;
	}

	public void errorOverquota() {
		Intent intent = new Intent(this, ManagerActivityLollipop.class);
		intent.setAction(ACTION_OVERQUOTA_STORAGE);
		startActivity(intent);
		finish();
	}

	public void errorPreOverquota() {
		Intent intent = new Intent(this, ManagerActivityLollipop.class);
		intent.setAction(ACTION_PRE_OVERQUOTA_STORAGE);
		startActivity(intent);
		finish();
	}

	public void successfulCopy(){

		Intent startIntent = new Intent(this, ManagerActivityLollipop.class);
		if(toHandle!=-1){
			startIntent.setAction(ACTION_OPEN_FOLDER);
			startIntent.putExtra("PARENT_HANDLE", toHandle);
			startIntent.putExtra("offline_adapter", false);
			startIntent.putExtra("locationFileInfo", true);
			startIntent.putExtra("fragmentHandle", fragmentHandle);
		}
		startActivity(startIntent);
		clearSelections();
		hideMultipleSelect();

		try{
			statusDialog.dismiss();
		} catch(Exception ex){}

		finish();
	}
}<|MERGE_RESOLUTION|>--- conflicted
+++ resolved
@@ -80,15 +80,10 @@
 import mega.privacy.android.app.lollipop.controllers.NodeController;
 import mega.privacy.android.app.lollipop.listeners.MultipleRequestListenerLink;
 import mega.privacy.android.app.modalbottomsheet.FolderLinkBottomSheetDialogFragment;
-<<<<<<< HEAD
 import mega.privacy.android.app.utils.Constants;
 import mega.privacy.android.app.utils.DownloadInfo;
-import mega.privacy.android.app.utils.MegaApiUtils;
-import mega.privacy.android.app.utils.PreviewUtils;
 import mega.privacy.android.app.utils.SDCardOperator;
 import mega.privacy.android.app.utils.Util;
-=======
->>>>>>> 094d50ad
 import nz.mega.sdk.MegaApiAndroid;
 import nz.mega.sdk.MegaApiJava;
 import nz.mega.sdk.MegaChatApi;
@@ -98,17 +93,12 @@
 import nz.mega.sdk.MegaRequest;
 import nz.mega.sdk.MegaRequestListenerInterface;
 
-<<<<<<< HEAD
-import static mega.privacy.android.app.utils.FileUtils.getDownloadLocation;
-import static mega.privacy.android.app.utils.FileUtils.getLocalFile;
-=======
+import static mega.privacy.android.app.utils.FileUtils.*;
 import static mega.privacy.android.app.utils.Constants.*;
-import static mega.privacy.android.app.utils.FileUtils.*;
 import static mega.privacy.android.app.utils.LogUtil.*;
 import static mega.privacy.android.app.utils.MegaApiUtils.*;
 import static mega.privacy.android.app.utils.PreviewUtils.*;
 import static mega.privacy.android.app.utils.Util.*;
->>>>>>> 094d50ad
 
 public class FolderLinkActivityLollipop extends DownloadableActivity implements MegaRequestListenerInterface, OnClickListener{
 
@@ -810,25 +800,25 @@
                             sdCardOperator = new SDCardOperator(FolderLinkActivityLollipop.this);
                         } catch (SDCardOperator.SDCardException e) {
                             e.printStackTrace();
-                            log(e.getMessage());
+                            logError(e.getMessage());
                             toSelectFolder(hashes, size, null,null);
                         }
                         if(sdCardOperator != null) {
                             String sdCardRoot = sdCardOperator.getSDCardRoot();
                             //don't use DocumentFile
                             if (sdCardOperator.canWriteWithFile(sdCardRoot)) {
-                                log("can operate sd card with file.");
+                                logDebug("can operate sd card with file.");
                                 toSelectFolder(hashes, size, sdCardRoot,null);
                             } else {
                                 setDownloadInfo(new DownloadInfo(false, size, hashes));
                                 if (Build.VERSION.SDK_INT >= Build.VERSION_CODES.N) {
                                     try {
                                         sdCardOperator.initDocumentFileRoot(dbH.getSDCardUri());
-                                        log("operate sd card with document file.");
+                                        logDebug("operate sd card with document file.");
                                         toSelectFolder(hashes, size, sdCardRoot,null);
                                     } catch (SDCardOperator.SDCardException e) {
                                         e.printStackTrace();
-                                        log(e.getMessage());
+                                        logError(e.getMessage());
                                         //request sd card root request and write permission.
                                         SDCardOperator.requestSDCardPermission(sdCardRoot, FolderLinkActivityLollipop.this, (FolderLinkActivityLollipop.this));
                                     }
@@ -851,9 +841,9 @@
         });
         downloadLocationDialog = b.create();
         downloadLocationDialog.show();
-        log("downloadLocationDialog shown");
+        logDebug("downloadLocationDialog shown");
     }
-	
+
 	@SuppressLint("NewApi")
     public void onFileClick(ArrayList<Long> handleList){
         long size = 0;
@@ -870,7 +860,7 @@
             dbH = DatabaseHandler.getDbHandler(getApplicationContext());
         }
 
-		boolean askMe = askMe(this);
+		boolean askMe = Util.askMe(this);
 		prefs = dbH.getPreferences();
 		downloadLocationDefaultPath = getDownloadLocation(this);
 
@@ -925,12 +915,8 @@
 		if (Build.VERSION.SDK_INT >= Build.VERSION_CODES.M) {
 			boolean hasStoragePermission = (ContextCompat.checkSelfPermission(this, Manifest.permission.WRITE_EXTERNAL_STORAGE) == PackageManager.PERMISSION_GRANTED);
 			if (!hasStoragePermission) {
-<<<<<<< HEAD
 				ActivityCompat.requestPermissions(this, new String[]{Manifest.permission.WRITE_EXTERNAL_STORAGE}, Constants.REQUEST_WRITE_STORAGE);
 			    return;
-=======
-				ActivityCompat.requestPermissions(this, new String[]{Manifest.permission.WRITE_EXTERNAL_STORAGE}, REQUEST_WRITE_STORAGE);
->>>>>>> 094d50ad
 			}
 		}
 
@@ -941,10 +927,10 @@
             sdCardOperator = new SDCardOperator(this);
         } catch (SDCardOperator.SDCardException e) {
             e.printStackTrace();
-            log(e.getMessage());
+            logError(e.getMessage());
             // user uninstall the sd card. but default download location is still on the sd card
             if (SDCardOperator.isSDCardPath(parentPath)) {
-                log("select new path as download location.");
+                logDebug("select new path as download location.");
                 toSelectFolder(hashes,size, null,getString(R.string.no_external_SD_card_detected));
                 return;
             }
@@ -952,7 +938,7 @@
         if(sdCardOperator != null && SDCardOperator.isSDCardPath(parentPath)) {
             //user has installed another sd card.
             if(sdCardOperator.isNewSDCardPath(parentPath)) {
-                log("new sd card, check permission.");
+                logDebug("new sd card, check permission.");
                 showSnackbar(Constants.SNACKBAR_TYPE,getString(R.string.old_sdcard_unavailable));
                 new Handler().postDelayed(new Runnable() {
                     @Override
@@ -963,14 +949,14 @@
                 return;
             }
             if (!sdCardOperator.canWriteWithFile(parentPath)) {
-                log("init sd card root with document file.");
+                logDebug("init sd card root with document file.");
                 downloadToSDCard = true;
                 downloadRoot = sdCardOperator.getDownloadRoot();
                 try {
                     sdCardOperator.initDocumentFileRoot(dbH.getSDCardUri());
                 } catch (SDCardOperator.SDCardException e) {
                     e.printStackTrace();
-                    log(e.getMessage());
+                    logError(e.getMessage());
                     //don't have permission with sd card root. need to request.
                     String sdRoot = sdCardOperator.getSDCardRoot();
                     setDownloadInfo(new DownloadInfo(false, size, hashes));
@@ -980,7 +966,7 @@
                 }
             }
         }
-		
+
 		double availableFreeSpace = Double.MAX_VALUE;
 		try{
 			StatFs stat = new StatFs(parentPath);
@@ -1004,7 +990,7 @@
                         getDlList(dlFiles, node, new File(parentPath, node.getName()));
                     }
 				} else {
-                    log("MegaNode.TYPE_FILE");
+                    logDebug("MegaNode.TYPE_FILE");
                     if (downloadToSDCard) {
                         targets.put(node.getHandle(), parentPath);
                         dlFiles.put(node, downloadRoot);
@@ -1015,12 +1001,8 @@
 
 				for (MegaNode document : dlFiles.keySet()) {
 					String path = dlFiles.get(document);
-<<<<<<< HEAD
                     String targetPath = targets.get(document.getHandle());
-					log("path of the file: "+path);
-=======
 					logDebug("path of the file: "+path);
->>>>>>> 094d50ad
 					numberOfNodesToDownload++;
 
 					if(availableFreeSpace < document.getSize()){
@@ -1135,17 +1117,11 @@
 			long[] hashes = intent.getLongArrayExtra(FileStorageActivityLollipop.EXTRA_DOCUMENT_HASHES);
 			logDebug("URL: " + url + "___SIZE: " + size);
 	
-<<<<<<< HEAD
 			downloadTo (parentPath, null, url, size, hashes);
-		} else if (requestCode == Constants.REQUEST_CODE_TREE) {
+		} else if (requestCode == REQUEST_CODE_TREE) {
             onRequestSDCardWritePermission(intent, resultCode);
         }
-		else if (requestCode == Constants.REQUEST_CODE_SELECT_IMPORT_FOLDER && resultCode == RESULT_OK){
-=======
-			downloadTo (parentPath, url, size, hashes);
-		}
 		else if (requestCode == REQUEST_CODE_SELECT_IMPORT_FOLDER && resultCode == RESULT_OK){
->>>>>>> 094d50ad
 
 			if(!isOnline(this)) {
 				try{
@@ -1603,7 +1579,7 @@
 			MegaError e) {
 		logWarning("onRequestTemporaryError: " + request.getRequestString());
 	}
-	
+
 	/*
 	 * Disable selection
 	 */
