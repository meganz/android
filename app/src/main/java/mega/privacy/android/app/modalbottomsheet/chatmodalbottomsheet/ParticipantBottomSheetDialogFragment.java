--- conflicted
+++ resolved
@@ -35,15 +35,12 @@
 import static mega.privacy.android.app.utils.TextUtil.*;
 import static nz.mega.sdk.MegaApiJava.INVALID_HANDLE;
 
-<<<<<<< HEAD
-import javax.inject.Inject;
-
-@AndroidEntryPoint
-=======
 import androidx.annotation.NonNull;
 import androidx.annotation.Nullable;
 
->>>>>>> eb55a085
+import javax.inject.Inject;
+
+@AndroidEntryPoint
 public class ParticipantBottomSheetDialogFragment extends BaseBottomSheetDialogFragment implements View.OnClickListener {
 
     @Inject
@@ -244,15 +241,9 @@
                 break;
 
             case R.id.contact_list_option_call_layout:
-<<<<<<< HEAD
-                startNewCall((GroupChatInfoActivityLollipop) context,
-                        (SnackbarShower) context,
-                        megaApi.getContact(chatC.getParticipantEmail(participantHandle)), passcodeManagement);
-=======
                 startNewCall((GroupChatInfoActivityLollipop) requireActivity(),
                         (SnackbarShower) requireActivity(),
-                        megaApi.getContact(chatC.getParticipantEmail(participantHandle)));
->>>>>>> eb55a085
+                        megaApi.getContact(chatC.getParticipantEmail(participantHandle)), passcodeManagement);
                 break;
 
             case R.id.change_permissions_group_participants_chat_layout:
