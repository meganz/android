package mega.privacy.android.app.modalbottomsheet;

import android.app.Activity;
import android.app.Dialog;
import android.content.Context;
import android.content.Intent;
import android.content.res.Configuration;
import android.graphics.Bitmap;
import android.graphics.Rect;
import android.os.Bundle;
import android.support.annotation.NonNull;
import android.support.design.widget.BottomSheetBehavior;
import android.support.design.widget.BottomSheetDialogFragment;
import android.support.design.widget.CoordinatorLayout;
import android.util.DisplayMetrics;
import android.util.TypedValue;
import android.view.Display;
import android.view.View;
import android.view.ViewGroup;
import android.widget.ImageView;
import android.widget.LinearLayout;
import android.widget.RelativeLayout;
import android.widget.TextView;

import java.io.File;
import java.util.ArrayList;

import mega.privacy.android.app.DatabaseHandler;
import mega.privacy.android.app.MegaApplication;
import mega.privacy.android.app.MegaContactDB;
import mega.privacy.android.app.MegaOffline;
import mega.privacy.android.app.MimeTypeList;
import mega.privacy.android.app.MimeTypeThumbnail;
import mega.privacy.android.app.R;
import mega.privacy.android.app.lollipop.FileContactListActivityLollipop;
import mega.privacy.android.app.lollipop.FileInfoActivityLollipop;
import mega.privacy.android.app.lollipop.ManagerActivityLollipop;
import mega.privacy.android.app.lollipop.controllers.NodeController;
import nz.mega.sdk.MegaApiAndroid;
import nz.mega.sdk.MegaNode;
import nz.mega.sdk.MegaShare;
import nz.mega.sdk.MegaUser;

import static mega.privacy.android.app.utils.Constants.*;
import static mega.privacy.android.app.utils.FileUtils.*;
import static mega.privacy.android.app.utils.LogUtil.*;
import static mega.privacy.android.app.utils.MegaApiUtils.*;
import static mega.privacy.android.app.utils.MegaNodeUtil.*;
import static mega.privacy.android.app.utils.OfflineUtils.*;
import static mega.privacy.android.app.utils.ThumbnailUtils.*;
import static mega.privacy.android.app.utils.Util.*;

public class NodeOptionsBottomSheetDialogFragment extends BottomSheetDialogFragment implements View.OnClickListener {

    private Context context;
    private MegaNode node = null;
    private NodeController nC;

    private BottomSheetBehavior mBehavior;

    private LinearLayout mainLinearLayout;
    private CoordinatorLayout coordinatorLayout;

    private ImageView nodeThumb;
    private TextView nodeName;
    private TextView nodeInfo;
    private ImageView nodeVersionsIcon;
    private RelativeLayout nodeIconLayout;
    private ImageView nodeIcon;
    private LinearLayout optionDownload;
    private LinearLayout optionOffline;
    private TextView optionOfflineText;
    private LinearLayout optionInfo;
    private TextView optionInfoText;
    private ImageView optionInfoImage;
    private LinearLayout optionLink;
    private TextView optionLinkText;
    private ImageView optionLinkImage;
    private LinearLayout optionRemoveLink;
    private LinearLayout optionShare;
    private LinearLayout optionShareFolder;
    private TextView optionShareFolderText;
    private LinearLayout optionClearShares;
    private LinearLayout optionLeaveShares;
    private LinearLayout optionSendChat;
    private LinearLayout optionRename;
    private LinearLayout optionMove;
    private LinearLayout optionCopy;
    private LinearLayout optionRubbishBin;
    private LinearLayout optionRemove;
    private LinearLayout optionRestoreFromRubbish;
    private LinearLayout optionOpenFolder;
    private LinearLayout optionOpenWith;

    private LinearLayout items_layout;
    private RelativeLayout node_head;

    private DisplayMetrics outMetrics;

    private ManagerActivityLollipop.DrawerItem drawerItem;
    private Bitmap thumb = null;

    private MegaApiAndroid megaApi;
    private DatabaseHandler dbH;

    private int height = -1;
    private boolean heightseted = false;
    private int heightReal = -1;
    private int heightDisplay;

    private View contentView;

    @Override
    public void onCreate(Bundle savedInstanceState) {
        super.onCreate(savedInstanceState);

        logDebug("onCreate");
        if (megaApi == null){
            megaApi = ((MegaApplication) ((Activity)context).getApplication()).getMegaApi();
        }

        if(savedInstanceState!=null) {
            logDebug("Bundle is NOT NULL");
            long handle = savedInstanceState.getLong("handle", -1);
            height = savedInstanceState.getInt("height", -1);
            logDebug("Handle of the node: " + handle);
            node = megaApi.getNodeByHandle(handle);
            if(context instanceof ManagerActivityLollipop){
                drawerItem = ((ManagerActivityLollipop) context).getDrawerItem();
            }
        }
        else{
            logWarning("Bundle NULL");
            if(context instanceof ManagerActivityLollipop){
                node = ((ManagerActivityLollipop) context).getSelectedNode();
                drawerItem = ((ManagerActivityLollipop) context).getDrawerItem();
            }
        }

        nC = new NodeController(context);

        dbH = DatabaseHandler.getDbHandler(getActivity());
    }

    @Override
    public void setupDialog(final Dialog dialog, int style) {

        super.setupDialog(dialog, style);
        logDebug("setupDialog");
        Display display = getActivity().getWindowManager().getDefaultDisplay();
        outMetrics = new DisplayMetrics();
        display.getMetrics(outMetrics);

        heightDisplay = outMetrics.heightPixels;

        contentView = View.inflate(getContext(), R.layout.bottom_sheet_node_item, null);

        contentView.post(() -> heightReal = contentView.getHeight());

        mainLinearLayout = contentView.findViewById(R.id.node_bottom_sheet);

        items_layout = contentView.findViewById(R.id.items_layout_bottom_sheet_node);
        node_head = contentView.findViewById(R.id.node_title_layout);

        nodeThumb = contentView.findViewById(R.id.node_thumbnail);
        nodeName = contentView.findViewById(R.id.node_name_text);
        nodeInfo = contentView.findViewById(R.id.node_info_text);
        nodeVersionsIcon = contentView.findViewById(R.id.node_info_versions_icon);
        nodeIconLayout = contentView.findViewById(R.id.node_relative_layout_icon);
        nodeIcon = contentView.findViewById(R.id.node_icon);

        optionInfo = contentView.findViewById(R.id.option_properties_layout);
        optionInfoText = contentView.findViewById(R.id.option_properties_text);
        optionInfoImage = contentView.findViewById(R.id.option_properties_image);
//      counterSave
        optionDownload = contentView.findViewById(R.id.option_download_layout);
        optionOffline = contentView.findViewById(R.id.option_offline_layout);
        optionOfflineText = contentView.findViewById(R.id.option_offline_text);
//      counterShares
        optionLink = contentView.findViewById(R.id.option_link_layout);
        optionLinkText = contentView.findViewById(R.id.option_link_text);
        optionLinkImage = contentView.findViewById(R.id.option_link_image);
        optionRemoveLink = contentView.findViewById(R.id.option_remove_link_layout);
        optionShare = contentView.findViewById(R.id.option_share_layout);
        optionShareFolder = contentView.findViewById(R.id.option_share_folder_layout);
        optionShareFolderText = contentView.findViewById(R.id.option_share_folder_text);
        optionClearShares = contentView.findViewById(R.id.option_clear_share_layout);
        optionLeaveShares = contentView.findViewById(R.id.option_leave_share_layout);
        optionSendChat = contentView.findViewById(R.id.option_send_chat_layout);
//      counterModify
        optionRename = contentView.findViewById(R.id.option_rename_layout);
        optionMove = contentView.findViewById(R.id.option_move_layout);
        optionCopy = contentView.findViewById(R.id.option_copy_layout);
        optionRestoreFromRubbish = contentView.findViewById(R.id.option_restore_layout);
//      counterOpen
        optionOpenFolder = contentView.findViewById(R.id.option_open_folder_layout);
        optionOpenWith = contentView.findViewById(R.id.option_open_with_layout);
//      counterRemove
        optionRubbishBin = contentView.findViewById(R.id.option_rubbish_bin_layout);
        optionRemove = contentView.findViewById(R.id.option_remove_layout);

        optionDownload.setOnClickListener(this);
        optionOffline.setOnClickListener(this);
        optionInfo.setOnClickListener(this);
        optionLink.setOnClickListener(this);
        optionRemoveLink.setOnClickListener(this);
        optionShare.setOnClickListener(this);
        optionShareFolder.setOnClickListener(this);
        optionClearShares.setOnClickListener(this);
        optionLeaveShares.setOnClickListener(this);
        optionRename.setOnClickListener(this);
        optionSendChat.setOnClickListener(this);
        optionMove.setOnClickListener(this);
        optionCopy.setOnClickListener(this);
        optionRubbishBin.setOnClickListener(this);
        optionRestoreFromRubbish.setOnClickListener(this);
        optionRemove.setOnClickListener(this);
        optionOpenFolder.setOnClickListener(this);
        optionOpenWith.setOnClickListener(this);

        int counterSave = 2;
        int counterShares = 7;
        int counterModify = 4;
        int counterOpen = 2;
        int counterRemove = 2;

        LinearLayout separatorDownload = contentView.findViewById(R.id.separator_download_options);
        LinearLayout separatorShares = contentView.findViewById(R.id.separator_share_options);
        LinearLayout separatorModify = contentView.findViewById(R.id.separator_modify_options);
        LinearLayout separatorOpen = contentView.findViewById(R.id.separator_open_options);

        nodeIconLayout.setVisibility(View.GONE);

        if (!isScreenInPortrait(context)) {
            logDebug("Landscape configuration");
            nodeName.setMaxWidth(scaleWidthPx(275, outMetrics));
            nodeInfo.setMaxWidth(scaleWidthPx(275, outMetrics));
        } else {
            nodeName.setMaxWidth(scaleWidthPx(210, outMetrics));
            nodeInfo.setMaxWidth(scaleWidthPx(210, outMetrics));
        }

        if (node == null) return;

        if (MimeTypeList.typeForName(node.getName()).isVideoReproducible() || MimeTypeList.typeForName(node.getName()).isVideo() || MimeTypeList.typeForName(node.getName()).isAudio()
                || MimeTypeList.typeForName(node.getName()).isImage() || MimeTypeList.typeForName(node.getName()).isPdf()) {
            optionOpenWith.setVisibility(View.VISIBLE);
        } else {
            counterOpen--;
            optionOpenWith.setVisibility(View.GONE);
        }

        if (isOnline(context)) {
            nodeName.setText(node.getName());

            if (node.isFolder()) {
                nodeInfo.setText(getInfoFolder(node, context, megaApi));
                nodeVersionsIcon.setVisibility(View.GONE);

                nodeThumb.setImageResource(getFolderIcon(node, drawerItem));
                counterShares--;
                optionSendChat.setVisibility(View.GONE);
            } else {
                long nodeSize = node.getSize();
                nodeInfo.setText(getSizeString(nodeSize));

                if (megaApi.hasVersions(node)) {
                    nodeVersionsIcon.setVisibility(View.VISIBLE);
                } else {
                    nodeVersionsIcon.setVisibility(View.GONE);
                }

                if (node.hasThumbnail()) {
                    logDebug("Node has thumbnail");
                    RelativeLayout.LayoutParams params1 = (RelativeLayout.LayoutParams) nodeThumb.getLayoutParams();
                    params1.height = (int) TypedValue.applyDimension(TypedValue.COMPLEX_UNIT_DIP, 36, context.getResources().getDisplayMetrics());
                    params1.width = (int) TypedValue.applyDimension(TypedValue.COMPLEX_UNIT_DIP, 36, context.getResources().getDisplayMetrics());
                    params1.setMargins(20, 0, 12, 0);
                    nodeThumb.setLayoutParams(params1);

                    thumb = getThumbnailFromCache(node);
                    if (thumb != null) {
                        nodeThumb.setImageBitmap(thumb);
                    } else {
                        thumb = getThumbnailFromFolder(node, context);
                        if (thumb != null) {
                            nodeThumb.setImageBitmap(thumb);
                        } else {
                            nodeThumb.setImageResource(MimeTypeList.typeForName(node.getName()).getIconResourceId());
                        }
                    }
                } else {
                    nodeThumb.setImageResource(MimeTypeList.typeForName(node.getName()).getIconResourceId());
                }

                optionSendChat.setVisibility(View.VISIBLE);
            }
        }

        if (megaApi.getAccess(node) != MegaShare.ACCESS_OWNER) {
            counterShares--;
            optionShare.setVisibility(View.GONE);
        }

        switch (drawerItem) {
            case CLOUD_DRIVE: {
                logDebug("show Cloud bottom sheet");
                if (((ManagerActivityLollipop) context).isOnRecents()) {
                    optionInfoText.setText(R.string.general_file_info);
                    counterShares--;
                    optionShareFolder.setVisibility(View.GONE);
                    nodeIconLayout.setVisibility(View.GONE);
                    counterShares--;
                    optionLink.setVisibility(View.GONE);
                    counterShares--;
                    optionRemoveLink.setVisibility(View.GONE);
                    counterShares--;
                    optionClearShares.setVisibility(View.GONE);
                    if (availableOffline(context, node)) {
                        optionOfflineText.setText(getString(R.string.context_delete_offline));
                    } else {
                        optionOfflineText.setText(getString(R.string.save_for_offline));
                    }

                    optionSendChat.setVisibility(View.VISIBLE);

                    counterRemove--;
                    optionRemove.setVisibility(View.GONE);
                    counterShares--;
                    optionLeaveShares.setVisibility(View.GONE);
                    counterOpen--;
                    optionOpenFolder.setVisibility(View.GONE);
                    counterModify--;
                    optionRestoreFromRubbish.setVisibility(View.GONE);

                    int accessLevel = megaApi.getAccess(node);
                    switch (accessLevel) {
                        case MegaShare.ACCESS_READWRITE:
                        case MegaShare.ACCESS_READ:
                        case MegaShare.ACCESS_UNKNOWN: {
                            counterModify--;
                            optionRename.setVisibility(View.GONE);
                            counterModify--;
                            optionMove.setVisibility(View.GONE);
                            counterRemove--;
                            optionRubbishBin.setVisibility(View.GONE);
                            counterShares--;
                            optionLink.setVisibility(View.GONE);
                            nodeIconLayout.setVisibility(View.GONE);
                            optionLinkText.setText(R.string.context_get_link_menu);
                            counterShares--;
                            optionRemoveLink.setVisibility(View.GONE);
                            break;
                        }
                        case MegaShare.ACCESS_FULL:
                        case MegaShare.ACCESS_OWNER: {
                            optionLink.setVisibility(View.VISIBLE);
                            if (node.isExported()) {
                                nodeIconLayout.setVisibility(View.VISIBLE);
                                nodeIcon.setImageResource(R.drawable.link_ic);
                                optionLinkText.setText(R.string.edit_link_option);
                                optionRemoveLink.setVisibility(View.VISIBLE);
                            } else {
                                nodeIconLayout.setVisibility(View.GONE);
                                optionLinkText.setText(R.string.context_get_link_menu);
                                counterShares--;
                                optionRemoveLink.setVisibility(View.GONE);
                            }
                            break;
                        }
                    }
                    break;
                }

                if (node.isFolder()) {
                    optionInfoText.setText(R.string.general_folder_info);
<<<<<<< HEAD
                    optionShareFolder.setVisibility(View.VISIBLE);
                    if (node.isOutShare() || megaApi.isPendingShare(node)) {
                        optionShareFolderText.setText(R.string.context_sharing_folder);
=======
                    optionShare.setVisibility(View.VISIBLE);
                    if (isOutShare(node)) {
                        optionShareText.setText(R.string.context_sharing_folder);
>>>>>>> d034af0b
                    } else {
                        optionShareFolderText.setText(R.string.context_share_folder);
                    }
                } else {
                    optionInfoText.setText(R.string.general_file_info);
                    counterShares--;
                    optionShareFolder.setVisibility(View.GONE);
                }

                if (node.isExported()) {
                    //Node has public link
                    nodeIconLayout.setVisibility(View.VISIBLE);
                    nodeIcon.setImageResource(R.drawable.link_ic);

                    optionLinkText.setText(R.string.edit_link_option);
                    optionRemoveLink.setVisibility(View.VISIBLE);
                    if (node.isExpired()) {
                        logDebug("Node exported but expired!!");
                    }
                } else {
                    nodeIconLayout.setVisibility(View.GONE);
                    optionLinkText.setText(R.string.context_get_link_menu);
                    counterShares--;
                    optionRemoveLink.setVisibility(View.GONE);
                }

                if (node.isShared() || megaApi.isPendingShare(node)) {
                    optionClearShares.setVisibility(View.VISIBLE);
                } else {
                    counterShares--;
                    optionClearShares.setVisibility(View.GONE);
                }

                if (availableOffline(context, node)) {
                    optionOfflineText.setText(getString(R.string.context_delete_offline));
                }
                else {
                    optionOfflineText.setText(getString(R.string.save_for_offline));
                }
                optionInfo.setVisibility(View.VISIBLE);
                optionRubbishBin.setVisibility(View.VISIBLE);
                optionLink.setVisibility(View.VISIBLE);

                optionRename.setVisibility(View.VISIBLE);
                optionMove.setVisibility(View.VISIBLE);
                optionCopy.setVisibility(View.VISIBLE);

                //Hide
                counterRemove--;
                optionRemove.setVisibility(View.GONE);
                counterShares--;
                optionLeaveShares.setVisibility(View.GONE);
                counterOpen--;
                optionOpenFolder.setVisibility(View.GONE);
                counterModify--;
                optionRestoreFromRubbish.setVisibility(View.GONE);
                break;
            }
            case RUBBISH_BIN: {
                logDebug("show Rubbish bottom sheet");
                if (node.isFolder()) {
                    optionInfoText.setText(R.string.general_folder_info);
                } else {
                    optionInfoText.setText(R.string.general_file_info);
                }

                long restoreHandle = node.getRestoreHandle();
                if(restoreHandle!=-1){
                    MegaNode restoreNode = megaApi.getNodeByHandle(restoreHandle);
                    if((!megaApi.isInRubbish(node)) || restoreNode==null || megaApi.isInRubbish(restoreNode)){
                        counterModify--;
                        optionRestoreFromRubbish.setVisibility(View.GONE);
                    }
                    else{
                        optionRestoreFromRubbish.setVisibility(View.VISIBLE);
                    }
                }
                else{
                    counterModify--;
                    optionRestoreFromRubbish.setVisibility(View.GONE);
                }

                nodeIconLayout.setVisibility(View.GONE);

                optionMove.setVisibility(View.VISIBLE);
                optionRemove.setVisibility(View.VISIBLE);
                optionInfo.setVisibility(View.VISIBLE);
                optionRename.setVisibility(View.VISIBLE);
                optionCopy.setVisibility(View.VISIBLE);

                //Hide
                counterShares--;
                optionClearShares.setVisibility(View.GONE);
                counterShares--;
                optionLeaveShares.setVisibility(View.GONE);
                counterRemove--;
                optionRubbishBin.setVisibility(View.GONE);
                counterShares--;
                optionShareFolder.setVisibility(View.GONE);
                counterShares--;
                optionLink.setVisibility(View.GONE);
                counterShares--;
                optionRemoveLink.setVisibility(View.GONE);
                counterOpen--;
                optionOpenFolder.setVisibility(View.GONE);
                counterSave--;
                optionDownload.setVisibility(View.GONE);
                counterSave--;
                optionOffline.setVisibility(View.GONE);
                counterShares--;
                optionSendChat.setVisibility(View.GONE);
                break;
            }
            case INBOX: {

                if (node.isFolder()) {
                    optionInfoText.setText(R.string.general_folder_info);

                } else {
                    optionInfoText.setText(R.string.general_file_info);
                }

                if (node.isExported()) {
                    //Node has public link
                    nodeIconLayout.setVisibility(View.VISIBLE);
                    nodeIcon.setImageResource(R.drawable.link_ic);
                    optionLinkText.setText(R.string.edit_link_option);
                    optionRemoveLink.setVisibility(View.VISIBLE);
                    if (node.isExpired()) {
                        logDebug("Node exported but expired!!");
                    }
                } else {
                    nodeIconLayout.setVisibility(View.GONE);
                    optionLinkText.setText(R.string.context_get_link_menu);
                    counterShares--;
                    optionRemoveLink.setVisibility(View.GONE);
                }

                optionDownload.setVisibility(View.VISIBLE);
                if (availableOffline(context, node)) {
                    optionOfflineText.setText(getString(R.string.context_delete_offline));
                }
                else {
                    optionOfflineText.setText(getString(R.string.save_for_offline));
                }
                optionInfo.setVisibility(View.VISIBLE);
                optionRubbishBin.setVisibility(View.VISIBLE);
                optionLink.setVisibility(View.VISIBLE);

                optionRubbishBin.setVisibility(View.VISIBLE);
                optionRename.setVisibility(View.VISIBLE);
                optionMove.setVisibility(View.VISIBLE);
                optionCopy.setVisibility(View.VISIBLE);

                //Hide
                counterShares--;
                optionClearShares.setVisibility(View.GONE);
                counterRemove--;
                optionRemove.setVisibility(View.GONE);
                counterShares--;
                optionLeaveShares.setVisibility(View.GONE);
                counterOpen--;
                optionOpenFolder.setVisibility(View.GONE);
                counterShares--;
                optionShareFolder.setVisibility(View.GONE);
                counterModify--;
                optionRestoreFromRubbish.setVisibility(View.GONE);

                break;
            }
            case SHARED_ITEMS: {

                int tabSelected = ((ManagerActivityLollipop) context).getTabItemShares();
                if (tabSelected == 0) {
                    logDebug("showOptionsPanelIncoming");

                    if (node.isFolder()) {
                        optionInfoText.setText(R.string.general_folder_info);
                        counterShares--;
                        optionSendChat.setVisibility(View.GONE);
                    } else {
                        optionInfoText.setText(R.string.general_file_info);
                        optionSendChat.setVisibility(View.VISIBLE);
                    }

                    nodeIconLayout.setVisibility(View.VISIBLE);

                    int accessLevel = megaApi.getAccess(node);
                    counterOpen--;
                    optionOpenFolder.setVisibility(View.GONE);
                    optionDownload.setVisibility(View.VISIBLE);
                    if (availableOffline(context, node)) {
                        optionOfflineText.setText(getString(R.string.context_delete_offline));
                    }
                    else {
                        optionOfflineText.setText(getString(R.string.save_for_offline));
                    }
                    optionInfo.setVisibility(View.VISIBLE);
                    counterRemove--;
                    optionRemove.setVisibility(View.GONE);
                    counterShares--;
                    optionShareFolder.setVisibility(View.GONE);

                    int dBT = ((ManagerActivityLollipop) context).getDeepBrowserTreeIncoming();
                    logDebug("DeepTree value:" + dBT);
                    if (dBT > 0) {
                        counterShares--;
                        optionLeaveShares.setVisibility(View.GONE);
                        nodeIconLayout.setVisibility(View.GONE);
                    } else {
                        //Show the owner of the shared folder
                        ArrayList<MegaShare> sharesIncoming = megaApi.getInSharesList();
                        for (int j = 0; j < sharesIncoming.size(); j++) {
                            MegaShare mS = sharesIncoming.get(j);
                            if (mS.getNodeHandle() == node.getHandle()) {
                                MegaUser user = megaApi.getContact(mS.getUser());
                                if (user != null) {
                                    MegaContactDB contactDB = dbH.findContactByHandle(String.valueOf(user.getHandle()));
                                    if (contactDB != null) {
                                        if (!contactDB.getName().equals("")) {
                                            nodeInfo.setText(contactDB.getName() + " " + contactDB.getLastName());
                                        } else {
                                            nodeInfo.setText(user.getEmail());
                                        }
                                    } else {
                                        logDebug("The contactDB is null: ");
                                        nodeInfo.setText(user.getEmail());
                                    }
                                } else {
                                    nodeInfo.setText(mS.getUser());
                                }
                            }
                        }
                        optionLeaveShares.setVisibility(View.VISIBLE);

                        switch (accessLevel) {
                            case MegaShare.ACCESS_FULL: {
                                logDebug("LEVEL 0 - access FULL");
                                nodeIcon.setImageResource(R.drawable.ic_shared_fullaccess);
                                break;
                            }
                            case MegaShare.ACCESS_READ: {
                                logDebug("LEVEL 0 - access read");
                                nodeIcon.setImageResource(R.drawable.ic_shared_read);
                                break;
                            }
                            case MegaShare.ACCESS_READWRITE: {
                                logDebug("LEVEL 0 - readwrite");
                                nodeIcon.setImageResource(R.drawable.ic_shared_read_write);
                            }
                        }
                    }

                    switch (accessLevel) {
                        case MegaShare.ACCESS_FULL: {
                            logDebug("access FULL");
                            counterShares--;
                            optionLink.setVisibility(View.GONE);
                            counterShares--;
                            optionRemoveLink.setVisibility(View.GONE);
                            counterShares--;
                            optionClearShares.setVisibility(View.GONE);
                            optionRename.setVisibility(View.VISIBLE);

                            if (dBT > 0) {
                                optionRubbishBin.setVisibility(View.VISIBLE);
                                optionMove.setVisibility(View.VISIBLE);

                            } else {
                                counterRemove--;
                                optionRubbishBin.setVisibility(View.GONE);
                                counterModify--;
                                optionMove.setVisibility(View.GONE);

                            }

                            break;
                        }
                        case MegaShare.ACCESS_READ: {
                            logDebug("access read");
                            counterShares--;
                            optionLink.setVisibility(View.GONE);
                            counterShares--;
                            optionRemoveLink.setVisibility(View.GONE);
                            counterModify--;
                            optionRename.setVisibility(View.GONE);
                            counterShares--;
                            optionClearShares.setVisibility(View.GONE);
                            counterModify--;
                            optionMove.setVisibility(View.GONE);
                            counterRemove--;
                            optionRubbishBin.setVisibility(View.GONE);
                            break;
                        }
                        case MegaShare.ACCESS_READWRITE: {
                            logDebug("readwrite");
                            counterShares--;
                            optionLink.setVisibility(View.GONE);
                            counterShares--;
                            optionRemoveLink.setVisibility(View.GONE);
                            counterModify--;
                            optionRename.setVisibility(View.GONE);
                            counterShares--;
                            optionClearShares.setVisibility(View.GONE);
                            counterModify--;
                            optionMove.setVisibility(View.GONE);
                            counterRemove--;
                            optionRubbishBin.setVisibility(View.GONE);
                            break;
                        }
                    }
                } else if (tabSelected == 1) {
                    logDebug("showOptionsPanelOutgoing");

                    if (node.isFolder()) {
                        optionInfoText.setText(R.string.general_folder_info);
                        optionShareFolder.setVisibility(View.VISIBLE);
                        optionShareFolderText.setText(R.string.context_sharing_folder);
                    } else {
                        optionInfoText.setText(R.string.general_file_info);
                        counterShares--;
                        optionShareFolder.setVisibility(View.GONE);
                    }

                    if (node.isExported()) {
                        //Node has public link
                        nodeIconLayout.setVisibility(View.VISIBLE);
                        nodeIcon.setImageResource(R.drawable.link_ic);
                        optionLinkText.setText(R.string.edit_link_option);
                        optionRemoveLink.setVisibility(View.VISIBLE);
                        if (node.isExpired()) {
                            logDebug("Node exported but expired!!");
                        }
                    } else {
                        nodeIconLayout.setVisibility(View.GONE);
                        optionLinkText.setText(R.string.context_get_link_menu);
                        counterShares--;
                        optionRemoveLink.setVisibility(View.GONE);
                    }

                    if (((ManagerActivityLollipop) context).getDeepBrowserTreeOutgoing() == 0) {
                        optionClearShares.setVisibility(View.VISIBLE);

                        //Show the number of contacts who shared the folder
                        ArrayList<MegaShare> sl = megaApi.getOutShares(node);
                        if (sl != null) {
                            if (sl.size() != 0) {
                                nodeInfo.setText(context.getResources().getString(R.string.file_properties_shared_folder_select_contact) + " " + sl.size() + " " + context.getResources().getQuantityString(R.plurals.general_num_users, sl.size()));
                            }
                        }
                    } else {
                        counterShares--;
                        optionClearShares.setVisibility(View.GONE);
                    }

                    optionDownload.setVisibility(View.VISIBLE);
                    if (availableOffline(context, node)) {
                        optionOfflineText.setText(getString(R.string.context_delete_offline));
                    }
                    else {
                        optionOfflineText.setText(getString(R.string.save_for_offline));
                    }
                    optionInfo.setVisibility(View.VISIBLE);
                    optionRename.setVisibility(View.VISIBLE);
                    optionMove.setVisibility(View.VISIBLE);
                    optionCopy.setVisibility(View.VISIBLE);
                    optionRubbishBin.setVisibility(View.VISIBLE);

                    //Hide
                    counterRemove--;
                    optionRemove.setVisibility(View.GONE);
                    counterShares--;
                    optionLeaveShares.setVisibility(View.GONE);
                    counterOpen--;
                    optionOpenFolder.setVisibility(View.GONE);
                }

                counterModify--;
                optionRestoreFromRubbish.setVisibility(View.GONE);

                break;
            }
            case SEARCH: {
                if (node.isFolder()) {
                    optionInfoText.setText(R.string.general_folder_info);
                    optionShareFolder.setVisibility(View.VISIBLE);

                } else {
                    optionInfoText.setText(R.string.general_file_info);
                    counterShares--;
                    optionShareFolder.setVisibility(View.GONE);
                }

                int dBT = nC.getIncomingLevel(node);
                if (nC.nodeComesFromIncoming(node)) {
                    logDebug("dBT: " + dBT);
                    if (node.isFolder()) {
                        optionInfoText.setText(R.string.general_folder_info);
                        counterShares--;
                        optionSendChat.setVisibility(View.GONE);
                    } else {
                        optionInfoText.setText(R.string.general_file_info);
                        optionSendChat.setVisibility(View.VISIBLE);
                    }

                    nodeIconLayout.setVisibility(View.VISIBLE);

                    int accessLevel = megaApi.getAccess(node);
                    logDebug("Node: " + node.getName() + " " + accessLevel);
                    optionDownload.setVisibility(View.VISIBLE);
                    if (availableOffline(context, node)) {
                        optionOfflineText.setText(getString(R.string.context_delete_offline));
                    } else {
                        optionOfflineText.setText(getString(R.string.save_for_offline));
                    }
                    optionInfo.setVisibility(View.VISIBLE);
                    counterRemove--;
                    optionRemove.setVisibility(View.GONE);
                    counterShares--;
                    optionShareFolder.setVisibility(View.GONE);
                    counterModify--;
                    optionRestoreFromRubbish.setVisibility(View.GONE);

                    logDebug("DeepTree value:" + dBT);
                    if (dBT > 0) {
                        counterShares--;
                        optionLeaveShares.setVisibility(View.GONE);
                        nodeIconLayout.setVisibility(View.GONE);
                    } else {
                        //Show the owner of the shared folder
                        ArrayList<MegaShare> sharesIncoming = megaApi.getInSharesList();
                        for (int j = 0; j < sharesIncoming.size(); j++) {
                            MegaShare mS = sharesIncoming.get(j);
                            if (mS.getNodeHandle() == node.getHandle()) {
                                MegaUser user = megaApi.getContact(mS.getUser());
                                if (user != null) {
                                    MegaContactDB contactDB = dbH.findContactByHandle(String.valueOf(user.getHandle()));
                                    if (contactDB != null) {
                                        if (!contactDB.getName().equals("")) {
                                            nodeInfo.setText(contactDB.getName() + " " + contactDB.getLastName());
                                        } else {
                                            nodeInfo.setText(user.getEmail());
                                        }
                                    } else {
                                        logWarning("The contactDB is null: ");
                                        nodeInfo.setText(user.getEmail());
                                    }
                                } else {
                                    nodeInfo.setText(mS.getUser());
                                }
                            }
                        }
                        optionLeaveShares.setVisibility(View.VISIBLE);

                        switch (accessLevel) {
                            case MegaShare.ACCESS_FULL: {
                                logDebug("LEVEL 0 - access FULL");
                                nodeIcon.setImageResource(R.drawable.ic_shared_fullaccess);
                                break;
                            }
                            case MegaShare.ACCESS_READ: {
                                logDebug("LEVEL 0 - access read");
                                nodeIcon.setImageResource(R.drawable.ic_shared_read);
                                break;
                            }
                            case MegaShare.ACCESS_READWRITE: {
                                logDebug("LEVEL 0 - readwrite");
                                nodeIcon.setImageResource(R.drawable.ic_shared_read_write);
                                break;
                            }
                        }
                    }

                    switch (accessLevel) {
                        case MegaShare.ACCESS_FULL: {
                            logDebug("access FULL");
                            counterShares--;
                            optionLink.setVisibility(View.GONE);
                            counterShares--;
                            optionRemoveLink.setVisibility(View.GONE);
                            counterShares--;
                            optionClearShares.setVisibility(View.GONE);
                            optionRename.setVisibility(View.VISIBLE);

                            if (dBT > 0) {
                                optionRubbishBin.setVisibility(View.VISIBLE);
                                optionMove.setVisibility(View.VISIBLE);

                            } else {
                                counterRemove--;
                                optionRubbishBin.setVisibility(View.GONE);
                                counterModify--;
                                optionMove.setVisibility(View.GONE);

                            }

                            break;
                        }
                        case MegaShare.ACCESS_READ: {
                            logDebug("access read");
                            counterShares--;
                            optionLink.setVisibility(View.GONE);
                            counterShares--;
                            optionRemoveLink.setVisibility(View.GONE);
                            counterModify--;
                            optionRename.setVisibility(View.GONE);
                            counterShares--;
                            optionClearShares.setVisibility(View.GONE);
                            counterModify--;
                            optionMove.setVisibility(View.GONE);
                            counterRemove--;
                            optionRubbishBin.setVisibility(View.GONE);
                            break;
                        }
                        case MegaShare.ACCESS_READWRITE: {
                            logDebug("readwrite");
                            counterShares--;
                            optionLink.setVisibility(View.GONE);
                            counterShares--;
                            optionRemoveLink.setVisibility(View.GONE);
                            counterModify--;
                            optionRename.setVisibility(View.GONE);
                            counterShares--;
                            optionClearShares.setVisibility(View.GONE);
                            counterModify--;
                            optionMove.setVisibility(View.GONE);
                            counterRemove--;
                            optionRubbishBin.setVisibility(View.GONE);
                            break;
                        }
                    }
                } else {
                    if (node.isExported()) {
                        //Node has public link
                        nodeIconLayout.setVisibility(View.VISIBLE);
                        nodeIcon.setImageResource(R.drawable.link_ic);
                        optionLinkText.setText(R.string.edit_link_option);
                        optionRemoveLink.setVisibility(View.VISIBLE);
                        if (node.isExpired()) {
                            logDebug("Node exported but expired!!");
                        }
                    } else {
                        nodeIconLayout.setVisibility(View.GONE);
                        optionLinkText.setText(R.string.context_get_link_menu);
                        counterShares--;
                        optionRemoveLink.setVisibility(View.GONE);
                    }
                    MegaNode parent = nC.getParent(node);
                    if (parent.getHandle() != megaApi.getRubbishNode().getHandle()) {
                        optionRubbishBin.setVisibility(View.VISIBLE);
                        counterRemove--;
                        optionRemove.setVisibility(View.GONE);
                    } else {
                        counterRemove--;
                        optionRubbishBin.setVisibility(View.GONE);
                        optionRemove.setVisibility(View.VISIBLE);
                    }

                    optionDownload.setVisibility(View.VISIBLE);
                    if (availableOffline(context, node)) {
                        optionOfflineText.setText(getString(R.string.context_delete_offline));
                    } else {
                        optionOfflineText.setText(getString(R.string.save_for_offline));
                    }
                    optionInfo.setVisibility(View.VISIBLE);
                    optionLink.setVisibility(View.VISIBLE);
                    optionRename.setVisibility(View.VISIBLE);
                    optionOpenFolder.setVisibility(View.VISIBLE);

                    //Hide
                    counterModify--;
                    optionMove.setVisibility(View.GONE);
                    counterModify--;
                    optionCopy.setVisibility(View.GONE);
                    counterShares--;
                    optionClearShares.setVisibility(View.GONE);
                    counterShares--;
                    optionLeaveShares.setVisibility(View.GONE);
                    counterModify--;
                    optionRestoreFromRubbish.setVisibility(View.GONE);
                }
                break;
            }
        }

        if (counterSave <= 0){
            separatorDownload.setVisibility(View.GONE);
        }
        else {
            separatorDownload.setVisibility(View.VISIBLE);
        }
        if (counterShares <= 0){
            separatorShares.setVisibility(View.GONE);
        }
        else {
            separatorShares.setVisibility(View.VISIBLE);
        }
        if (counterModify <= 0){
            separatorModify.setVisibility(View.GONE);
        }
        else {
            separatorModify.setVisibility(View.VISIBLE);
        }
        if (counterOpen <= 0 || counterRemove <= 0) {
            separatorOpen.setVisibility(View.GONE);
        }
        else {
            separatorOpen.setVisibility(View.VISIBLE);
        }

        dialog.setContentView(contentView);

            mBehavior = BottomSheetBehavior.from((View) contentView.getParent());
            mBehavior.setPeekHeight(UtilsModalBottomSheet.getPeekHeight(items_layout, heightDisplay, context, 81));
            mBehavior.setState(BottomSheetBehavior.STATE_EXPANDED);

            mBehavior.setBottomSheetCallback(new BottomSheetBehavior.BottomSheetCallback() {
                @Override
                public void onStateChanged(@NonNull View bottomSheet, int newState) {
                    if (newState == BottomSheetBehavior.STATE_HIDDEN) {
                        dismissAllowingStateLoss();
                    }
                }

                @Override
                public void onSlide(@NonNull View bottomSheet, float slideOffset) {
                    if(context.getResources().getConfiguration().orientation == Configuration.ORIENTATION_PORTRAIT){
                        ViewGroup.LayoutParams params = bottomSheet.getLayoutParams();
                        if (getActivity() != null && getActivity().findViewById(R.id.toolbar) != null) {
                            int tBHeight = getActivity().findViewById(R.id.toolbar).getHeight();
                            Rect rectangle = new Rect();
                            getActivity().getWindow().getDecorView().getWindowVisibleDisplayFrame(rectangle);
                            int windowHeight = rectangle.bottom;
                            int padding = (int) TypedValue.applyDimension(TypedValue.COMPLEX_UNIT_DIP,8, context.getResources().getDisplayMetrics());
                            int maxHeight = windowHeight - tBHeight - rectangle.top - padding;

                        logDebug("bottomSheet.height: "+mainLinearLayout.getHeight()+" maxHeight: "+maxHeight);
                        if (mainLinearLayout.getHeight() > maxHeight) {
                            params.height = maxHeight;
                            bottomSheet.setLayoutParams(params);
                        }
                    }
                }
            }
        });
    }

    @Override
    public void onClick(View v) {

        switch(v.getId()){

            case R.id.option_download_layout:{
                logDebug("Download option");
                if(node==null){
                    logWarning("The selected node is NULL");
                    return;
                }
                ArrayList<Long> handleList = new ArrayList<Long>();
                handleList.add(node.getHandle());
                nC.prepareForDownload(handleList, false);
                break;
            }
            case R.id.option_offline_layout: {
                if (node==null) {
                    logWarning("The selected node is NULL");
                    return;
                }
                if (availableOffline(context, node)) {
                    MegaOffline mOffDelete = dbH.findByHandle(node.getHandle());
                    removeFromOffline(mOffDelete);
                }
                else {
                    saveForOffline();
                }
                break;
            }
            case R.id.option_properties_layout:{
                logDebug("Properties option");
                if(node==null){
                    logWarning("The selected node is NULL");
                    return;
                }
                Intent i = new Intent(context, FileInfoActivityLollipop.class);
                i.putExtra("handle", node.getHandle());

                if(drawerItem== ManagerActivityLollipop.DrawerItem.SHARED_ITEMS){
                    if(((ManagerActivityLollipop) context).getTabItemShares()==0){
                        i.putExtra("from", FROM_INCOMING_SHARES);
                        int dBT = ((ManagerActivityLollipop) context).getDeepBrowserTreeIncoming();
                        if(dBT<=0){
                            logDebug("First LEVEL is true: " + dBT);
                            i.putExtra("firstLevel", true);
                        }
                        else{
                            logDebug("First LEVEL is false: " + dBT);
                            i.putExtra("firstLevel", false);
                        }
                    } else if (((ManagerActivityLollipop) context).getTabItemShares() == 1) {
                        i.putExtra("adapterType", OUTGOING_SHARES_ADAPTER);
                    }
                }
                else if(drawerItem== ManagerActivityLollipop.DrawerItem.INBOX){
                    if(((ManagerActivityLollipop) context).getTabItemShares()==0){
                        i.putExtra("from", FROM_INBOX);
                    }
                }
                else if (drawerItem == ManagerActivityLollipop.DrawerItem.SEARCH
                        || (context instanceof ManagerActivityLollipop && ((ManagerActivityLollipop) context).isOnRecents())) {
                    if (nC.nodeComesFromIncoming(node)){
                        i.putExtra("from", FROM_INCOMING_SHARES);
                        int dBT = nC.getIncomingLevel(node);
                        if(dBT<=0){
                            i.putExtra("firstLevel", true);
                        }
                        else{
                            i.putExtra("firstLevel", false);
                        }
                    }
                }
                i.putExtra("name", node.getName());

                ((ManagerActivityLollipop)context).startActivityForResult(i, REQUEST_CODE_FILE_INFO);
                dismissAllowingStateLoss();
                break;
            }
            case R.id.option_link_layout:{
                logDebug("Public link option");
                if(node==null){
                    logWarning("The selected node is NULL");
                    return;
                }
                ((ManagerActivityLollipop) context).showGetLinkActivity(node.getHandle());
                break;
            }
            case R.id.option_remove_link_layout:{
                logDebug("REMOVE public link option");
                if(node==null){
                    logWarning("The selected node is NULL");
                    return;
                }
                ((ManagerActivityLollipop) context).showConfirmationRemovePublicLink(node);
                break;
            }
            case R.id.option_share_folder_layout:{
                logDebug("Share option");
                if(node==null){
                    logWarning("The selected node is NULL");
                    return;
                }
                if(isOutShare(node)){
                    Intent i = new Intent(context, FileContactListActivityLollipop.class);
                    i.putExtra("name", node.getHandle());
                    context.startActivity(i);
                    dismissAllowingStateLoss();
                }
                else{
                    nC.selectContactToShareFolder(node);
                    dismissAllowingStateLoss();
                }

                break;
            }
            case R.id.option_clear_share_layout:{
                logDebug("Clear shares");
                if(node==null){
                    logWarning("The selected node is NULL");
                    return;
                }
                ArrayList<MegaShare> shareList = megaApi.getOutShares(node);
                ((ManagerActivityLollipop) context).showConfirmationRemoveAllSharingContacts(shareList, node);
                break;
            }
            case R.id.option_leave_share_layout:{
                logDebug("Leave share option");
                if(node==null){
                    logWarning("The selected node is NULL");
                    return;
                }
                ((ManagerActivityLollipop) context).showConfirmationLeaveIncomingShare(node);
                break;
            }
            case R.id.option_send_chat_layout:{
                logDebug("Send chat option");
                if(node==null){
                    logWarning("The selected node is NULL");
                    return;
                }
                nC.checkIfNodeIsMineAndSelectChatsToSendNode(node);
                dismissAllowingStateLoss();
                break;
            }
            case R.id.option_rename_layout:{
                logDebug("Rename option");
                if(node==null){
                    logWarning("The selected node is NULL");
                    return;
                }
                ((ManagerActivityLollipop) context).showRenameDialog(node, node.getName());

                break;
            }
            case R.id.option_move_layout:{
                logDebug("Move option");
                if(node==null){
                    logWarning("The selected node is NULL");
                    return;
                }
                ArrayList<Long> handleList = new ArrayList<Long>();
                handleList.add(node.getHandle());
                nC.chooseLocationToMoveNodes(handleList);
                dismissAllowingStateLoss();
                break;
            }
            case R.id.option_copy_layout:{
                logDebug("Copy option");
                if(node==null){
                    logWarning("The selected node is NULL");
                    return;
                }
                ArrayList<Long> handleList = new ArrayList<Long>();
                handleList.add(node.getHandle());
                nC.chooseLocationToCopyNodes(handleList);
                dismissAllowingStateLoss();
                break;
            }
            case R.id.option_rubbish_bin_layout:{
                logDebug("Move to rubbish option");
                if(node==null){
                    logWarning("The selected node is NULL");
                    return;
                }
                ArrayList<Long> handleList = new ArrayList<Long>();
                handleList.add(node.getHandle());
                ((ManagerActivityLollipop) context).askConfirmationMoveToRubbish(handleList);
                break;
            }
            case R.id.option_remove_layout:{
                logDebug("Remove option");
                if(node==null){
                    logWarning("The selected node is NULL");
                    return;
                }
                ArrayList<Long> handleList = new ArrayList<Long>();
                handleList.add(node.getHandle());
                ((ManagerActivityLollipop) context).askConfirmationMoveToRubbish(handleList);
                break;
            }
            case R.id.option_open_folder_layout:{
                logDebug("Open folder option");
                if(node==null){
                    logWarning("The selected node is NULL");
                    return;
                }
                nC.openFolderFromSearch(node.getHandle());
                dismissAllowingStateLoss();
                break;
            }

            case R.id.option_open_with_layout:{
                logDebug("Open with");
                if(node==null){
                    logWarning("The selected node is NULL");
                    return;
                }
                UtilsModalBottomSheet.openWith(megaApi, context, node);
                break;
            }
            case R.id.option_restore_layout:{
                logDebug("Restore option");
                if(node==null){
                    logWarning("The selected node is NULL");
                    return;
                }
                ((ManagerActivityLollipop) context).restoreFromRubbish(node);

                break;
            }
            case R.id.option_share_layout:
                shareNode(context, node);
                break;
        }

        mBehavior = BottomSheetBehavior.from((View) mainLinearLayout.getParent());
        mBehavior.setState(BottomSheetBehavior.STATE_HIDDEN);
    }

    void refreshView () {
        switch (drawerItem) {
            case CLOUD_DRIVE:
            case RUBBISH_BIN: {
                ((ManagerActivityLollipop) context).onNodesCloudDriveUpdate();
                break;
            }
            case INBOX: {
                ((ManagerActivityLollipop) context).onNodesInboxUpdate();
                break;
            }
            case SHARED_ITEMS: {
                ((ManagerActivityLollipop) context).onNodesSharedUpdate();
                break;
            }
            case SEARCH: {
                ((ManagerActivityLollipop) context).onNodesSearchUpdate();
                break;
            }
        }
    }

    void removeFromOffline (MegaOffline mOffDelete) {
        removeOffline(mOffDelete, dbH, context);
        refreshView ();
    }

    void saveForOffline () {
        int adapterType;

        switch (drawerItem) {
            case INBOX: {
                adapterType = FROM_INBOX;
                break;
            }
            case SHARED_ITEMS: {
                if (((ManagerActivityLollipop) context).getTabItemShares() == 0) {
                    adapterType = FROM_INCOMING_SHARES;
                    break;
                }
            }
            default: {
                adapterType = FROM_OTHERS;
            }
        }

        File offlineParent = getOfflineParentFile(context, adapterType, node, megaApi);

        if (isFileAvailable(offlineParent)) {
            File offlineFile = new File(offlineParent, node.getName());
            // if the file matches to the latest on the cloud, do nothing
            if (isFileAvailable(offlineFile)
                    && isFileDownloadedLatest(offlineFile, node)
                    && offlineFile.length() == node.getSize()) {
                return;
            } else {
                // if the file does not match the latest on the cloud, delete the old file offline database record
                String parentName = getOfflineParentFileName(context, node).getAbsolutePath() + File.separator;
                MegaOffline mOffDelete = dbH.findbyPathAndName(parentName, node.getName());
                removeFromOffline(mOffDelete);
            }
        }

        // Save the new file to offline
        saveOffline(offlineParent, node, context, (ManagerActivityLollipop) context, megaApi);
    }

    @Override
    public void onAttach(Activity activity) {
        logDebug("onAttach");
        super.onAttach(activity);
        this.context = activity;
    }


    @Override
    public void onAttach(Context context) {
        super.onAttach(context);
        this.context = context;
    }

    @Override
    public void onSaveInstanceState(Bundle outState){
        logDebug("onSaveInstanceState");
        super.onSaveInstanceState(outState);
        long handle = node.getHandle();
        logDebug("Handle of the node: " + handle);
        outState.putLong("handle", handle);
    }

    public interface CustomHeight{
        int getHeightToPanel(BottomSheetDialogFragment dialog);
    }
}<|MERGE_RESOLUTION|>--- conflicted
+++ resolved
@@ -30,7 +30,6 @@
 import mega.privacy.android.app.MegaContactDB;
 import mega.privacy.android.app.MegaOffline;
 import mega.privacy.android.app.MimeTypeList;
-import mega.privacy.android.app.MimeTypeThumbnail;
 import mega.privacy.android.app.R;
 import mega.privacy.android.app.lollipop.FileContactListActivityLollipop;
 import mega.privacy.android.app.lollipop.FileInfoActivityLollipop;
@@ -374,15 +373,9 @@
 
                 if (node.isFolder()) {
                     optionInfoText.setText(R.string.general_folder_info);
-<<<<<<< HEAD
                     optionShareFolder.setVisibility(View.VISIBLE);
                     if (node.isOutShare() || megaApi.isPendingShare(node)) {
                         optionShareFolderText.setText(R.string.context_sharing_folder);
-=======
-                    optionShare.setVisibility(View.VISIBLE);
-                    if (isOutShare(node)) {
-                        optionShareText.setText(R.string.context_sharing_folder);
->>>>>>> d034af0b
                     } else {
                         optionShareFolderText.setText(R.string.context_share_folder);
                     }
