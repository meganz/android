package mega.privacy.android.app.modalbottomsheet;

import android.app.Activity;
import android.app.Dialog;
import android.content.Context;
import android.content.Intent;
import android.content.res.Configuration;
import android.graphics.Bitmap;
import android.graphics.Rect;
import android.os.Bundle;
import android.support.annotation.NonNull;
import android.support.design.widget.BottomSheetBehavior;
import android.support.design.widget.BottomSheetDialogFragment;
import android.support.design.widget.CoordinatorLayout;
import android.util.DisplayMetrics;
import android.util.TypedValue;
import android.view.Display;
import android.view.View;
import android.view.ViewGroup;
import android.widget.ImageView;
import android.widget.LinearLayout;
import android.widget.RelativeLayout;
import android.widget.TextView;

import java.io.File;
import java.util.ArrayList;

import mega.privacy.android.app.DatabaseHandler;
import mega.privacy.android.app.MegaApplication;
import mega.privacy.android.app.MegaContactDB;
import mega.privacy.android.app.MegaOffline;
import mega.privacy.android.app.MimeTypeList;
import mega.privacy.android.app.MimeTypeThumbnail;
import mega.privacy.android.app.R;
import mega.privacy.android.app.lollipop.FileContactListActivityLollipop;
import mega.privacy.android.app.lollipop.FileInfoActivityLollipop;
import mega.privacy.android.app.lollipop.ManagerActivityLollipop;
import mega.privacy.android.app.lollipop.controllers.NodeController;
import nz.mega.sdk.MegaApiAndroid;
import nz.mega.sdk.MegaNode;
import nz.mega.sdk.MegaShare;
import nz.mega.sdk.MegaUser;

import static mega.privacy.android.app.utils.Constants.*;
import static mega.privacy.android.app.utils.FileUtils.*;
import static mega.privacy.android.app.utils.LogUtil.*;
import static mega.privacy.android.app.utils.MegaApiUtils.*;
import static mega.privacy.android.app.utils.OfflineUtils.*;
import static mega.privacy.android.app.utils.ThumbnailUtils.*;
import static mega.privacy.android.app.utils.Util.*;

public class NodeOptionsBottomSheetDialogFragment extends BottomSheetDialogFragment implements View.OnClickListener {

    private Context context;
    private MegaNode node = null;
    private NodeController nC;

    private BottomSheetBehavior mBehavior;

    private LinearLayout mainLinearLayout;
    private CoordinatorLayout coordinatorLayout;

    private ImageView nodeThumb;
    private TextView nodeName;
    private TextView nodeInfo;
    private ImageView nodeVersionsIcon;
    private RelativeLayout nodeIconLayout;
    private ImageView nodeIcon;
    private LinearLayout optionDownload;
    private LinearLayout optionOffline;
    private TextView optionOfflineText;
    private LinearLayout optionInfo;
    private TextView optionInfoText;
    private ImageView optionInfoImage;
    private LinearLayout optionLink;
    private TextView optionLinkText;
    private ImageView optionLinkImage;
    private LinearLayout optionRemoveLink;
    private LinearLayout optionShare;
    private TextView optionShareText;
    private LinearLayout optionClearShares;
    private LinearLayout optionLeaveShares;
    private LinearLayout optionSendChat;
    private LinearLayout optionRename;
    private LinearLayout optionMove;
    private LinearLayout optionCopy;
    private LinearLayout optionRubbishBin;
    private LinearLayout optionRemove;
    private LinearLayout optionRestoreFromRubbish;
    private LinearLayout optionOpenFolder;
    private LinearLayout optionOpenWith;

    private LinearLayout items_layout;
    private RelativeLayout node_head;

    private DisplayMetrics outMetrics;

    private ManagerActivityLollipop.DrawerItem drawerItem;
    private Bitmap thumb = null;

    private MegaApiAndroid megaApi;
    private DatabaseHandler dbH;

    private int height = -1;
    private boolean heightseted = false;
    private int heightReal = -1;
    private int heightDisplay;

    private View contentView;

    @Override
    public void onCreate(Bundle savedInstanceState) {
        super.onCreate(savedInstanceState);

        logDebug("onCreate");
        if (megaApi == null){
            megaApi = ((MegaApplication) ((Activity)context).getApplication()).getMegaApi();
        }

        if(savedInstanceState!=null) {
            logDebug("Bundle is NOT NULL");
            long handle = savedInstanceState.getLong("handle", -1);
            height = savedInstanceState.getInt("height", -1);
            logDebug("Handle of the node: " + handle);
            node = megaApi.getNodeByHandle(handle);
            if(context instanceof ManagerActivityLollipop){
                drawerItem = ((ManagerActivityLollipop) context).getDrawerItem();
            }
        }
        else{
            logWarning("Bundle NULL");
            if(context instanceof ManagerActivityLollipop){
                node = ((ManagerActivityLollipop) context).getSelectedNode();
                drawerItem = ((ManagerActivityLollipop) context).getDrawerItem();
            }
        }

        nC = new NodeController(context);

        dbH = DatabaseHandler.getDbHandler(getActivity());
    }

    @Override
    public void setupDialog(final Dialog dialog, int style) {

        super.setupDialog(dialog, style);
        logDebug("setupDialog");
        Display display = getActivity().getWindowManager().getDefaultDisplay();
        outMetrics = new DisplayMetrics();
        display.getMetrics(outMetrics);

        heightDisplay = outMetrics.heightPixels;

        contentView = View.inflate(getContext(), R.layout.bottom_sheet_node_item, null);

        contentView.post(new Runnable() {
            @Override
            public void run() {
                heightReal = contentView.getHeight();
            }
        });

        mainLinearLayout = (LinearLayout) contentView.findViewById(R.id.node_bottom_sheet);

        items_layout = (LinearLayout) contentView.findViewById(R.id.items_layout_bottom_sheet_node);
        node_head = (RelativeLayout) contentView.findViewById(R.id.node_title_layout);

        nodeThumb = (ImageView) contentView.findViewById(R.id.node_thumbnail);
        nodeName = (TextView) contentView.findViewById(R.id.node_name_text);
        nodeInfo = (TextView) contentView.findViewById(R.id.node_info_text);
        nodeVersionsIcon = (ImageView) contentView.findViewById(R.id.node_info_versions_icon);
        nodeIconLayout = (RelativeLayout) contentView.findViewById(R.id.node_relative_layout_icon);
        nodeIcon = (ImageView) contentView.findViewById(R.id.node_icon);

        optionInfo = (LinearLayout) contentView.findViewById(R.id.option_properties_layout);
        optionInfoText = (TextView) contentView.findViewById(R.id.option_properties_text);
        optionInfoImage = (ImageView) contentView.findViewById(R.id.option_properties_image);
//      counterSave
        optionDownload = (LinearLayout) contentView.findViewById(R.id.option_download_layout);
        optionOffline = (LinearLayout) contentView.findViewById(R.id.option_offline_layout);
        optionOfflineText = (TextView) contentView.findViewById(R.id.option_offline_text);
//      counterShares
        optionLink = (LinearLayout) contentView.findViewById(R.id.option_link_layout);
        optionLinkText = (TextView) contentView.findViewById(R.id.option_link_text);
        optionLinkImage = (ImageView) contentView.findViewById(R.id.option_link_image);
        optionRemoveLink = (LinearLayout) contentView.findViewById(R.id.option_remove_link_layout);
        optionShare = (LinearLayout) contentView.findViewById(R.id.option_share_layout);
        optionShareText = (TextView) contentView.findViewById(R.id.option_share_text);
        optionClearShares = (LinearLayout) contentView.findViewById(R.id.option_clear_share_layout);
        optionLeaveShares = (LinearLayout) contentView.findViewById(R.id.option_leave_share_layout);
        optionSendChat = (LinearLayout) contentView.findViewById(R.id.option_send_chat_layout);
//      counterModify
        optionRename = (LinearLayout) contentView.findViewById(R.id.option_rename_layout);
        optionMove = (LinearLayout) contentView.findViewById(R.id.option_move_layout);
        optionCopy = (LinearLayout) contentView.findViewById(R.id.option_copy_layout);
        optionRestoreFromRubbish = (LinearLayout) contentView.findViewById(R.id.option_restore_layout);
//      counterOpen
        optionOpenFolder = (LinearLayout) contentView.findViewById(R.id.option_open_folder_layout);
        optionOpenWith = (LinearLayout) contentView.findViewById(R.id.option_open_with_layout);
//      counterRemove
        optionRubbishBin = (LinearLayout) contentView.findViewById(R.id.option_rubbish_bin_layout);
        optionRemove = (LinearLayout) contentView.findViewById(R.id.option_remove_layout);

        optionDownload.setOnClickListener(this);
        optionOffline.setOnClickListener(this);
        optionInfo.setOnClickListener(this);
        optionLink.setOnClickListener(this);
        optionRemoveLink.setOnClickListener(this);
        optionShare.setOnClickListener(this);
        optionClearShares.setOnClickListener(this);
        optionLeaveShares.setOnClickListener(this);
        optionRename.setOnClickListener(this);
        optionSendChat.setOnClickListener(this);
        optionMove.setOnClickListener(this);
        optionCopy.setOnClickListener(this);
        optionRubbishBin.setOnClickListener(this);
        optionRestoreFromRubbish.setOnClickListener(this);
        optionRemove.setOnClickListener(this);
        optionOpenFolder.setOnClickListener(this);
        optionOpenWith.setOnClickListener(this);

        int counterSave = 2;
        int counterShares = 6;
        int counterModify = 4;
        int counterOpen = 2;
        int counterRemove = 2;

        LinearLayout separatorDownload = (LinearLayout) contentView.findViewById(R.id.separator_download_options);
        LinearLayout separatorShares = (LinearLayout) contentView.findViewById(R.id.separator_share_options);
        LinearLayout separatorModify = (LinearLayout) contentView.findViewById(R.id.separator_modify_options);
        LinearLayout separatorOpen = (LinearLayout) contentView.findViewById(R.id.separator_open_options);

        nodeIconLayout.setVisibility(View.GONE);

        if (context.getResources().getConfiguration().orientation == Configuration.ORIENTATION_LANDSCAPE) {
            logDebug("Landscape configuration");
            nodeName.setMaxWidth(scaleWidthPx(275, outMetrics));
            nodeInfo.setMaxWidth(scaleWidthPx(275, outMetrics));
        } else {
            nodeName.setMaxWidth(scaleWidthPx(210, outMetrics));
            nodeInfo.setMaxWidth(scaleWidthPx(210, outMetrics));
        }

<<<<<<< HEAD
        if (node == null) return;
=======
        if (node != null) {
            logDebug("Node is NOT null");
>>>>>>> 094d50ad

        if (MimeTypeList.typeForName(node.getName()).isVideoReproducible() || MimeTypeList.typeForName(node.getName()).isVideo() || MimeTypeList.typeForName(node.getName()).isAudio()
                || MimeTypeList.typeForName(node.getName()).isImage() || MimeTypeList.typeForName(node.getName()).isPdf()) {
            optionOpenWith.setVisibility(View.VISIBLE);
        } else {
            counterOpen--;
            optionOpenWith.setVisibility(View.GONE);
        }

<<<<<<< HEAD
        if (Util.isOnline(context)) {
            nodeName.setText(node.getName());

            if (node.isFolder()) {
                nodeInfo.setText(MegaApiUtils.getInfoFolder(node, context, megaApi));
                nodeVersionsIcon.setVisibility(View.GONE);
=======
            if (isOnline(context)) {
                nodeName.setText(node.getName());

                if (node.isFolder()) {
                    nodeInfo.setText(getInfoFolder(node, context, megaApi));
                    nodeVersionsIcon.setVisibility(View.GONE);
>>>>>>> 094d50ad

                if (node.isInShare()) {
                    nodeThumb.setImageResource(R.drawable.ic_folder_incoming);
                } else if (node.isOutShare() || megaApi.isPendingShare(node)) {
                    nodeThumb.setImageResource(R.drawable.ic_folder_outgoing);
                }
                else{
//                        nodeThumb.setImageResource(R.drawable.ic_folder_list);
<<<<<<< HEAD
                    if(((ManagerActivityLollipop) context).isCameraUploads(node)){
                        nodeThumb.setImageResource(R.drawable.ic_folder_image_list);
                    }else{
                        nodeThumb.setImageResource(R.drawable.ic_folder_list);
=======
                        if(((ManagerActivityLollipop) context).isCameraUploads(node)){
                            nodeThumb.setImageResource(R.drawable.ic_folder_image_list);
                        }else{
                            nodeThumb.setImageResource(R.drawable.ic_folder_list);
                        }
                    }
                    counterShares--;
                    optionSendChat.setVisibility(View.GONE);
                } else {
                    long nodeSize = node.getSize();
                    nodeInfo.setText(getSizeString(nodeSize));

                    if(megaApi.hasVersions(node)){
                        nodeVersionsIcon.setVisibility(View.VISIBLE);
                    }
                    else{
                        nodeVersionsIcon.setVisibility(View.GONE);
>>>>>>> 094d50ad
                    }
                }
                counterShares--;
                optionSendChat.setVisibility(View.GONE);
            } else {
                long nodeSize = node.getSize();
                nodeInfo.setText(Util.getSizeString(nodeSize));

<<<<<<< HEAD
                if(megaApi.hasVersions(node)){
                    nodeVersionsIcon.setVisibility(View.VISIBLE);
                }
                else{
                    nodeVersionsIcon.setVisibility(View.GONE);
                }

                if (node.hasThumbnail()) {
                    log("Node has thumbnail");
                    RelativeLayout.LayoutParams params1 = (RelativeLayout.LayoutParams) nodeThumb.getLayoutParams();
                    params1.height = (int) TypedValue.applyDimension(TypedValue.COMPLEX_UNIT_DIP, 36, context.getResources().getDisplayMetrics());
                    params1.width = (int) TypedValue.applyDimension(TypedValue.COMPLEX_UNIT_DIP, 36, context.getResources().getDisplayMetrics());
                    params1.setMargins(20, 0, 12, 0);
                    nodeThumb.setLayoutParams(params1);

                    thumb = ThumbnailUtils.getThumbnailFromCache(node);
                    if (thumb != null) {
                        nodeThumb.setImageBitmap(thumb);
                    } else {
                        thumb = ThumbnailUtils.getThumbnailFromFolder(node, context);
                        if (thumb != null) {
                            nodeThumb.setImageBitmap(thumb);
                        } else {
                            nodeThumb.setImageResource(MimeTypeList.typeForName(node.getName()).getIconResourceId());
                        }
=======
                    if (node.hasThumbnail()) {
                        logDebug("Node has thumbnail");
                        RelativeLayout.LayoutParams params1 = (RelativeLayout.LayoutParams) nodeThumb.getLayoutParams();
                        params1.height = (int) TypedValue.applyDimension(TypedValue.COMPLEX_UNIT_DIP, 36, context.getResources().getDisplayMetrics());
                        params1.width = (int) TypedValue.applyDimension(TypedValue.COMPLEX_UNIT_DIP, 36, context.getResources().getDisplayMetrics());
                        params1.setMargins(20, 0, 12, 0);
                        nodeThumb.setLayoutParams(params1);

                        thumb = getThumbnailFromCache(node);
                        if (thumb != null) {
                            nodeThumb.setImageBitmap(thumb);
                        } else {
                            thumb = getThumbnailFromFolder(node, context);
                            if (thumb != null) {
                                nodeThumb.setImageBitmap(thumb);
                            } else {
                                nodeThumb.setImageResource(MimeTypeList.typeForName(node.getName()).getIconResourceId());
                            }
                        }
                    } else {
                        nodeThumb.setImageResource(MimeTypeList.typeForName(node.getName()).getIconResourceId());
                    }
                    if (isChatEnabled()) {
                        optionSendChat.setVisibility(View.VISIBLE);
                    }
                    else {
                        counterShares--;
                        optionSendChat.setVisibility(View.GONE);
>>>>>>> 094d50ad
                    }
                } else {
                    nodeThumb.setImageResource(MimeTypeList.typeForName(node.getName()).getIconResourceId());
                }
                if (Util.isChatEnabled()) {
                    optionSendChat.setVisibility(View.VISIBLE);
                }
                else {
                    counterShares--;
                    optionSendChat.setVisibility(View.GONE);
                }
            }
        }

<<<<<<< HEAD

        switch (drawerItem) {
            case CLOUD_DRIVE: {
                log("show Cloud bottom sheet");
                if (((ManagerActivityLollipop) context).isOnRecents()) {
                    optionInfoText.setText(R.string.general_file_info);
                    counterShares--;
                    optionShare.setVisibility(View.GONE);
                    nodeIconLayout.setVisibility(View.GONE);
                    counterShares--;
                    optionLink.setVisibility(View.GONE);
                    counterShares--;
                    optionRemoveLink.setVisibility(View.GONE);
                    counterShares--;
                    optionClearShares.setVisibility(View.GONE);
                    if (availableOffline(context, node)) {
                        optionOfflineText.setText(getString(R.string.context_delete_offline));
=======
            switch (drawerItem) {
                case CLOUD_DRIVE: {
                    logDebug("Show Cloud bottom sheet");

                    if (node.isFolder()) {
                        optionInfoText.setText(R.string.general_folder_info);
                        optionShare.setVisibility(View.VISIBLE);
                        if (node.isOutShare() || megaApi.isPendingShare(node)) {
                            optionShareText.setText(R.string.context_sharing_folder);
                        } else {
                            optionShareText.setText(R.string.context_share_folder);
                        }
                    } else {
                        optionInfoText.setText(R.string.general_file_info);
                        counterShares--;
                        optionShare.setVisibility(View.GONE);
                    }

                    if (node.isExported()) {
                        //Node has public link
                        nodeIconLayout.setVisibility(View.VISIBLE);
                        nodeIcon.setImageResource(R.drawable.link_ic);

                        optionLinkText.setText(R.string.edit_link_option);
                        optionRemoveLink.setVisibility(View.VISIBLE);
                        if (node.isExpired()) {
                            logWarning("Node exported but expired!!");
                        }
>>>>>>> 094d50ad
                    } else {
                        optionOfflineText.setText(getString(R.string.save_for_offline));
                    }

                    if (Util.isChatEnabled()) {
                        optionSendChat.setVisibility(View.VISIBLE);
                    } else {
                        counterShares--;
                        optionSendChat.setVisibility(View.GONE);
                    }

                    counterRemove--;
                    optionRemove.setVisibility(View.GONE);
                    counterShares--;
                    optionLeaveShares.setVisibility(View.GONE);
                    counterOpen--;
                    optionOpenFolder.setVisibility(View.GONE);
                    counterModify--;
                    optionRestoreFromRubbish.setVisibility(View.GONE);

<<<<<<< HEAD
                    int accessLevel = megaApi.getAccess(node);
=======
                }
                case RUBBISH_BIN: {
                    logDebug("Show Rubbish bottom sheet");
                    if (node.isFolder()) {
                        optionInfoText.setText(R.string.general_folder_info);
                    } else {
                        optionInfoText.setText(R.string.general_file_info);
                    }
>>>>>>> 094d50ad

                    switch (accessLevel) {
                        case MegaShare.ACCESS_READWRITE:
                        case MegaShare.ACCESS_READ:
                        case MegaShare.ACCESS_UNKNOWN: {
                            counterModify--;
                            optionRename.setVisibility(View.GONE);
                            counterModify--;
                            optionMove.setVisibility(View.GONE);
                            counterRemove--;
                            optionRubbishBin.setVisibility(View.GONE);
                            counterShares--;
                            optionLink.setVisibility(View.GONE);
                            nodeIconLayout.setVisibility(View.GONE);
                            optionLinkText.setText(R.string.context_get_link_menu);
                            counterShares--;
                            optionRemoveLink.setVisibility(View.GONE);
                            break;
                        }
                        case MegaShare.ACCESS_FULL:
                        case MegaShare.ACCESS_OWNER: {
                            optionLink.setVisibility(View.VISIBLE);
                            if (node.isExported()) {
                                nodeIconLayout.setVisibility(View.VISIBLE);
                                nodeIcon.setImageResource(R.drawable.link_ic);
                                optionLinkText.setText(R.string.edit_link_option);
                                optionRemoveLink.setVisibility(View.VISIBLE);
                            } else {
                                nodeIconLayout.setVisibility(View.GONE);
                                optionLinkText.setText(R.string.context_get_link_menu);
                                counterShares--;
                                optionRemoveLink.setVisibility(View.GONE);
                            }
                            break;
                        }
                    }
                    break;
                }

                if (node.isFolder()) {
                    optionInfoText.setText(R.string.general_folder_info);
                    optionShare.setVisibility(View.VISIBLE);
                    if (node.isOutShare() || megaApi.isPendingShare(node)) {
                        optionShareText.setText(R.string.context_sharing_folder);
                    } else {
                        optionShareText.setText(R.string.context_share_folder);
                    }
                } else {
                    optionInfoText.setText(R.string.general_file_info);
                    counterShares--;
                    optionShare.setVisibility(View.GONE);
                }

                if (node.isExported()) {
                    //Node has public link
                    nodeIconLayout.setVisibility(View.VISIBLE);
                    nodeIcon.setImageResource(R.drawable.link_ic);

                    optionLinkText.setText(R.string.edit_link_option);
                    optionRemoveLink.setVisibility(View.VISIBLE);
                    if (node.isExpired()) {
                        log("Node exported but expired!!");
                    }
                } else {
                    nodeIconLayout.setVisibility(View.GONE);
                    optionLinkText.setText(R.string.context_get_link_menu);
                    counterShares--;
                    optionRemoveLink.setVisibility(View.GONE);
                }

                if (node.isShared()) {
                    optionClearShares.setVisibility(View.VISIBLE);
                } else {
                    counterShares--;
                    optionClearShares.setVisibility(View.GONE);
                }

                if (availableOffline(context, node)) {
                    optionOfflineText.setText(getString(R.string.context_delete_offline));
                }
                else {
                    optionOfflineText.setText(getString(R.string.save_for_offline));
                }
                optionInfo.setVisibility(View.VISIBLE);
                optionRubbishBin.setVisibility(View.VISIBLE);
                optionLink.setVisibility(View.VISIBLE);

                optionRename.setVisibility(View.VISIBLE);
                optionMove.setVisibility(View.VISIBLE);
                optionCopy.setVisibility(View.VISIBLE);

                //Hide
                counterRemove--;
                optionRemove.setVisibility(View.GONE);
                counterShares--;
                optionLeaveShares.setVisibility(View.GONE);
                counterOpen--;
                optionOpenFolder.setVisibility(View.GONE);
                counterModify--;
                optionRestoreFromRubbish.setVisibility(View.GONE);
                break;
            }
            case RUBBISH_BIN: {
                log("show Rubbish bottom sheet");
                if (node.isFolder()) {
                    optionInfoText.setText(R.string.general_folder_info);
                } else {
                    optionInfoText.setText(R.string.general_file_info);
                }

                long restoreHandle = node.getRestoreHandle();
                if(restoreHandle!=-1){
                    MegaNode restoreNode = megaApi.getNodeByHandle(restoreHandle);
                    if((!megaApi.isInRubbish(node)) || restoreNode==null || megaApi.isInRubbish(restoreNode)){
                        counterModify--;
                        optionRestoreFromRubbish.setVisibility(View.GONE);
                    }
                    else{
                        optionRestoreFromRubbish.setVisibility(View.VISIBLE);
                    }
                }
                else{
                    counterModify--;
                    optionRestoreFromRubbish.setVisibility(View.GONE);
                }

                nodeIconLayout.setVisibility(View.GONE);

                optionMove.setVisibility(View.VISIBLE);
                optionRemove.setVisibility(View.VISIBLE);
                optionInfo.setVisibility(View.VISIBLE);
                optionRename.setVisibility(View.VISIBLE);
                optionCopy.setVisibility(View.VISIBLE);

                //Hide
                counterShares--;
                optionClearShares.setVisibility(View.GONE);
                counterShares--;
                optionLeaveShares.setVisibility(View.GONE);
                counterRemove--;
                optionRubbishBin.setVisibility(View.GONE);
                counterShares--;
                optionShare.setVisibility(View.GONE);
                counterShares--;
                optionLink.setVisibility(View.GONE);
                counterShares--;
                optionRemoveLink.setVisibility(View.GONE);
                counterOpen--;
                optionOpenFolder.setVisibility(View.GONE);
                counterSave--;
                optionDownload.setVisibility(View.GONE);
                counterSave--;
                optionOffline.setVisibility(View.GONE);
                counterShares--;
                optionSendChat.setVisibility(View.GONE);
                break;
            }
            case INBOX: {

                if (node.isFolder()) {
                    optionInfoText.setText(R.string.general_folder_info);

                } else {
                    optionInfoText.setText(R.string.general_file_info);
                }

                if (node.isExported()) {
                    //Node has public link
                    nodeIconLayout.setVisibility(View.VISIBLE);
                    nodeIcon.setImageResource(R.drawable.link_ic);
                    optionLinkText.setText(R.string.edit_link_option);
                    optionRemoveLink.setVisibility(View.VISIBLE);
                    if (node.isExpired()) {
                        log("Node exported but expired!!");
                    }
                } else {
                    nodeIconLayout.setVisibility(View.GONE);
                    optionLinkText.setText(R.string.context_get_link_menu);
                    counterShares--;
                    optionRemoveLink.setVisibility(View.GONE);
                }

                optionDownload.setVisibility(View.VISIBLE);
                if (availableOffline(context, node)) {
                    optionOfflineText.setText(getString(R.string.context_delete_offline));
                }
                else {
                    optionOfflineText.setText(getString(R.string.save_for_offline));
                }
                optionInfo.setVisibility(View.VISIBLE);
                optionRubbishBin.setVisibility(View.VISIBLE);
                optionLink.setVisibility(View.VISIBLE);

                optionRubbishBin.setVisibility(View.VISIBLE);
                optionRename.setVisibility(View.VISIBLE);
                optionMove.setVisibility(View.VISIBLE);
                optionCopy.setVisibility(View.VISIBLE);

                //Hide
                counterShares--;
                optionClearShares.setVisibility(View.GONE);
                counterRemove--;
                optionRemove.setVisibility(View.GONE);
                counterShares--;
                optionLeaveShares.setVisibility(View.GONE);
                counterOpen--;
                optionOpenFolder.setVisibility(View.GONE);
                counterShares--;
                optionShare.setVisibility(View.GONE);
                counterModify--;
                optionRestoreFromRubbish.setVisibility(View.GONE);

                break;
            }
            case SHARED_ITEMS: {

                int tabSelected = ((ManagerActivityLollipop) context).getTabItemShares();
                if (tabSelected == 0) {
                    log("showOptionsPanelIncoming");

                    if (node.isFolder()) {
                        optionInfoText.setText(R.string.general_folder_info);
                        counterShares--;
                        optionSendChat.setVisibility(View.GONE);
                    } else {
                        optionInfoText.setText(R.string.general_file_info);
<<<<<<< HEAD
                        if (Util.isChatEnabled()) {
                            optionSendChat.setVisibility(View.VISIBLE);
                        }
                        else {
                            counterShares--;
                            optionSendChat.setVisibility(View.GONE);
=======
                    }

                    if (node.isExported()) {
                        //Node has public link
                        nodeIconLayout.setVisibility(View.VISIBLE);
                        nodeIcon.setImageResource(R.drawable.link_ic);
                        optionLinkText.setText(R.string.edit_link_option);
                        optionRemoveLink.setVisibility(View.VISIBLE);
                        if (node.isExpired()) {
                            logWarning("Node exported but expired!!");
>>>>>>> 094d50ad
                        }
                    }

                    nodeIconLayout.setVisibility(View.VISIBLE);

                    int accessLevel = megaApi.getAccess(node);
                    log("Node: " + node.getName() + " " + accessLevel);
                    counterOpen--;
                    optionOpenFolder.setVisibility(View.GONE);
                    optionDownload.setVisibility(View.VISIBLE);
                    if (availableOffline(context, node)) {
                        optionOfflineText.setText(getString(R.string.context_delete_offline));
                    }
                    else {
                        optionOfflineText.setText(getString(R.string.save_for_offline));
                    }
                    optionInfo.setVisibility(View.VISIBLE);
                    counterRemove--;
                    optionRemove.setVisibility(View.GONE);
                    counterShares--;
                    optionShare.setVisibility(View.GONE);
<<<<<<< HEAD

                    int dBT = ((ManagerActivityLollipop) context).getDeepBrowserTreeIncoming();
                    log("DeepTree value:" + dBT);
                    if (dBT > 0) {
                        counterShares--;
                        optionLeaveShares.setVisibility(View.GONE);
                        nodeIconLayout.setVisibility(View.GONE);
                    } else {
                        //Show the owner of the shared folder
                        ArrayList<MegaShare> sharesIncoming = megaApi.getInSharesList();
                        for (int j = 0; j < sharesIncoming.size(); j++) {
                            MegaShare mS = sharesIncoming.get(j);
                            if (mS.getNodeHandle() == node.getHandle()) {
                                MegaUser user = megaApi.getContact(mS.getUser());
                                if (user != null) {
                                    MegaContactDB contactDB = dbH.findContactByHandle(String.valueOf(user.getHandle()));
                                    if (contactDB != null) {
                                        if (!contactDB.getName().equals("")) {
                                            nodeInfo.setText(contactDB.getName() + " " + contactDB.getLastName());
                                        } else {
=======
                    counterModify--;
                    optionRestoreFromRubbish.setVisibility(View.GONE);

                    break;
                }
                case SHARED_ITEMS: {

                    int tabSelected = ((ManagerActivityLollipop) context).getTabItemShares();
                    if (tabSelected == 0) {
                        logDebug("Show options panel incoming");

                        if (node.isFolder()) {
                            optionInfoText.setText(R.string.general_folder_info);
                            counterShares--;
                            optionSendChat.setVisibility(View.GONE);
                        } else {
                            optionInfoText.setText(R.string.general_file_info);
                            if (isChatEnabled()) {
                                optionSendChat.setVisibility(View.VISIBLE);
                            }
                            else {
                                counterShares--;
                                optionSendChat.setVisibility(View.GONE);
                            }
                        }

                        nodeIconLayout.setVisibility(View.VISIBLE);

                        int accessLevel = megaApi.getAccess(node);
                        logDebug("Node: " + node.getName() + " " + accessLevel);
                        counterOpen--;
                        optionOpenFolder.setVisibility(View.GONE);
                        optionDownload.setVisibility(View.VISIBLE);
                        if (availableOffline(context, node)) {
                            optionOfflineText.setText(getString(R.string.context_delete_offline));
                        }
                        else {
                            optionOfflineText.setText(getString(R.string.save_for_offline));
                        }
                        optionInfo.setVisibility(View.VISIBLE);
                        optionRemove.setVisibility(View.GONE);
                        counterShares--;
                        optionShare.setVisibility(View.GONE);

                        int dBT = ((ManagerActivityLollipop) context).getDeepBrowserTreeIncoming();
                        logDebug("DeepTree value:" + dBT);
                        if (dBT > 0) {
                            counterShares--;
                            optionLeaveShares.setVisibility(View.GONE);
                            nodeIconLayout.setVisibility(View.GONE);
                        } else {
                            //Show the owner of the shared folder
                            ArrayList<MegaShare> sharesIncoming = megaApi.getInSharesList();
                            for (int j = 0; j < sharesIncoming.size(); j++) {
                                MegaShare mS = sharesIncoming.get(j);
                                if (mS.getNodeHandle() == node.getHandle()) {
                                    MegaUser user = megaApi.getContact(mS.getUser());
                                    if (user != null) {
                                        MegaContactDB contactDB = dbH.findContactByHandle(String.valueOf(user.getHandle()));
                                        if (contactDB != null) {
                                            if (!contactDB.getName().equals("")) {
                                                nodeInfo.setText(contactDB.getName() + " " + contactDB.getLastName());
                                            } else {
                                                nodeInfo.setText(user.getEmail());
                                            }
                                        } else {
                                            logWarning("The contactDB is null: ");
>>>>>>> 094d50ad
                                            nodeInfo.setText(user.getEmail());
                                        }
                                    } else {
                                        log("The contactDB is null: ");
                                        nodeInfo.setText(user.getEmail());
                                    }
<<<<<<< HEAD
                                } else {
                                    nodeInfo.setText(mS.getUser());
=======
                                }
                            }
                            optionLeaveShares.setVisibility(View.VISIBLE);

                            switch (accessLevel) {
                                case MegaShare.ACCESS_FULL: {
                                    logDebug("LEVEL 0 - Access FULL");
                                    nodeIcon.setImageResource(R.drawable.ic_shared_fullaccess);
                                    break;
                                }
                                case MegaShare.ACCESS_READ: {
                                    logDebug("LEVEL 0 - Access read");
                                    nodeIcon.setImageResource(R.drawable.ic_shared_read);
                                    break;
                                }
                                case MegaShare.ACCESS_READWRITE: {
                                    logDebug("LEVEL 0 - Access read & write");
                                    nodeIcon.setImageResource(R.drawable.ic_shared_read_write);
>>>>>>> 094d50ad
                                }
                            }
                        }
                        optionLeaveShares.setVisibility(View.VISIBLE);

                        switch (accessLevel) {
                            case MegaShare.ACCESS_FULL: {
<<<<<<< HEAD
                                log("LEVEL 0 - access FULL");
                                nodeIcon.setImageResource(R.drawable.ic_shared_fullaccess);
                                break;
                            }
                            case MegaShare.ACCESS_READ: {
                                log("LEVEL 0 - access read");
                                nodeIcon.setImageResource(R.drawable.ic_shared_read);
                                break;
                            }
                            case MegaShare.ACCESS_READWRITE: {
                                log("LEVEL 0 - readwrite");
                                nodeIcon.setImageResource(R.drawable.ic_shared_read_write);
                            }
                        }
                    }
=======
                                logDebug("Access FULL");
                                counterShares--;
                                optionLink.setVisibility(View.GONE);
                                counterShares--;
                                optionRemoveLink.setVisibility(View.GONE);
                                counterShares--;
                                optionClearShares.setVisibility(View.GONE);
                                optionRename.setVisibility(View.VISIBLE);
                                //optionMove.setVisibility(View.GONE);

                                if (dBT > 0) {
                                    optionRubbishBin.setVisibility(View.VISIBLE);
                                    optionMove.setVisibility(View.VISIBLE);

                                } else {
                                    optionRubbishBin.setVisibility(View.GONE);
                                    counterModify--;
                                    optionMove.setVisibility(View.GONE);

                                }

                                break;
                            }
                            case MegaShare.ACCESS_READ: {
                                logDebug("Access read");
                                counterShares--;
                                optionLink.setVisibility(View.GONE);
                                counterShares--;
                                optionRemoveLink.setVisibility(View.GONE);
                                counterModify--;
                                optionRename.setVisibility(View.GONE);
                                counterShares--;
                                optionClearShares.setVisibility(View.GONE);
                                counterModify--;
                                optionMove.setVisibility(View.GONE);
                                optionRubbishBin.setVisibility(View.GONE);
                                break;
                            }
                            case MegaShare.ACCESS_READWRITE: {
                                logDebug("Access read & write");
                                counterShares--;
                                optionLink.setVisibility(View.GONE);
                                counterShares--;
                                optionRemoveLink.setVisibility(View.GONE);
                                counterModify--;
                                optionRename.setVisibility(View.GONE);
                                counterShares--;
                                optionClearShares.setVisibility(View.GONE);
                                counterModify--;
                                optionMove.setVisibility(View.GONE);
                                optionRubbishBin.setVisibility(View.GONE);
                                break;
                            }
                        }
                    } else if (tabSelected == 1) {
                        logDebug("Show options panel outgoing");
>>>>>>> 094d50ad

                    switch (accessLevel) {
                        case MegaShare.ACCESS_FULL: {
                            log("access FULL");
                            counterShares--;
<<<<<<< HEAD
                            optionLink.setVisibility(View.GONE);
=======
                            optionShare.setVisibility(View.GONE);
                        }

                        if (node.isExported()) {
                            //Node has public link
                            nodeIconLayout.setVisibility(View.VISIBLE);
                            nodeIcon.setImageResource(R.drawable.link_ic);
                            optionLinkText.setText(R.string.edit_link_option);
                            optionRemoveLink.setVisibility(View.VISIBLE);
                            if (node.isExpired()) {
                                logWarning("Node exported but expired!!");
                            }
                        } else {
                            nodeIconLayout.setVisibility(View.GONE);
                            optionLinkText.setText(R.string.context_get_link_menu);
>>>>>>> 094d50ad
                            counterShares--;
                            optionRemoveLink.setVisibility(View.GONE);
                            counterShares--;
                            optionClearShares.setVisibility(View.GONE);
                            optionRename.setVisibility(View.VISIBLE);
                            //optionMove.setVisibility(View.GONE);

                            if (dBT > 0) {
                                optionRubbishBin.setVisibility(View.VISIBLE);
                                optionMove.setVisibility(View.VISIBLE);

                            } else {
                                counterRemove--;
                                optionRubbishBin.setVisibility(View.GONE);
                                counterModify--;
                                optionMove.setVisibility(View.GONE);

                            }

                            break;
                        }
                        case MegaShare.ACCESS_READ: {
                            log("access read");
                            counterShares--;
                            optionLink.setVisibility(View.GONE);
                            counterShares--;
                            optionRemoveLink.setVisibility(View.GONE);
                            counterModify--;
                            optionRename.setVisibility(View.GONE);
                            counterShares--;
                            optionClearShares.setVisibility(View.GONE);
                            counterModify--;
                            optionMove.setVisibility(View.GONE);
                            counterRemove--;
                            optionRubbishBin.setVisibility(View.GONE);
                            break;
                        }
                        case MegaShare.ACCESS_READWRITE: {
                            log("readwrite");
                            counterShares--;
                            optionLink.setVisibility(View.GONE);
                            counterShares--;
                            optionRemoveLink.setVisibility(View.GONE);
                            counterModify--;
                            optionRename.setVisibility(View.GONE);
                            counterShares--;
                            optionClearShares.setVisibility(View.GONE);
                            counterModify--;
                            optionMove.setVisibility(View.GONE);
                            counterRemove--;
                            optionRubbishBin.setVisibility(View.GONE);
                            break;
                        }
                    }
                } else if (tabSelected == 1) {
                    log("showOptionsPanelOutgoing");

                    if (node.isFolder()) {
                        optionInfoText.setText(R.string.general_folder_info);
                        optionShare.setVisibility(View.VISIBLE);
                        optionShareText.setText(R.string.context_sharing_folder);
                    } else {
                        optionInfoText.setText(R.string.general_file_info);
                        counterShares--;
                        optionShare.setVisibility(View.GONE);
                    }

<<<<<<< HEAD
                    if (node.isExported()) {
                        //Node has public link
                        nodeIconLayout.setVisibility(View.VISIBLE);
                        nodeIcon.setImageResource(R.drawable.link_ic);
                        optionLinkText.setText(R.string.edit_link_option);
                        optionRemoveLink.setVisibility(View.VISIBLE);
                        if (node.isExpired()) {
                            log("Node exported but expired!!");
                        }
                    } else {
                        nodeIconLayout.setVisibility(View.GONE);
                        optionLinkText.setText(R.string.context_get_link_menu);
                        counterShares--;
                        optionRemoveLink.setVisibility(View.GONE);
                    }

                    if (((ManagerActivityLollipop) context).getDeepBrowserTreeOutgoing() == 0) {
                        optionClearShares.setVisibility(View.VISIBLE);

                        //Show the number of contacts who shared the folder
                        ArrayList<MegaShare> sl = megaApi.getOutShares(node);
                        if (sl != null) {
                            if (sl.size() != 0) {
                                nodeInfo.setText(context.getResources().getString(R.string.file_properties_shared_folder_select_contact) + " " + sl.size() + " " + context.getResources().getQuantityString(R.plurals.general_num_users, sl.size()));
=======
                    int dBT = nC.getIncomingLevel(node);
                    if (nC.nodeComesFromIncoming(node)) {
                        logDebug("dBT: " + dBT);
                        if (node.isFolder()) {
                            optionInfoText.setText(R.string.general_folder_info);
                            counterShares--;
                            optionSendChat.setVisibility(View.GONE);
                        } else {
                            optionInfoText.setText(R.string.general_file_info);
                            if (isChatEnabled()) {
                                optionSendChat.setVisibility(View.VISIBLE);
                            }
                            else {
                                counterShares--;
                                optionSendChat.setVisibility(View.GONE);
>>>>>>> 094d50ad
                            }
                        }
                    } else {
                        counterShares--;
                        optionClearShares.setVisibility(View.GONE);
                    }

                    optionDownload.setVisibility(View.VISIBLE);
                    if (availableOffline(context, node)) {
                        optionOfflineText.setText(getString(R.string.context_delete_offline));
                    }
                    else {
                        optionOfflineText.setText(getString(R.string.save_for_offline));
                    }
                    optionInfo.setVisibility(View.VISIBLE);
                    optionRename.setVisibility(View.VISIBLE);
                    optionMove.setVisibility(View.VISIBLE);
                    optionCopy.setVisibility(View.VISIBLE);
                    optionRubbishBin.setVisibility(View.VISIBLE);

                    //Hide
                    counterRemove--;
                    optionRemove.setVisibility(View.GONE);
                    counterShares--;
                    optionLeaveShares.setVisibility(View.GONE);
                    counterOpen--;
                    optionOpenFolder.setVisibility(View.GONE);
                }

                counterModify--;
                optionRestoreFromRubbish.setVisibility(View.GONE);

                break;
            }
            case SEARCH: {
                if (node.isFolder()) {
                    optionInfoText.setText(R.string.general_folder_info);
                    optionShare.setVisibility(View.VISIBLE);

                } else {
                    optionInfoText.setText(R.string.general_file_info);
                    counterShares--;
                    optionShare.setVisibility(View.GONE);
                }

<<<<<<< HEAD
                int dBT = nC.getIncomingLevel(node);
                if (nC.nodeComesFromIncoming(node)) {
                    log("dBT: "+dBT);
                    if (node.isFolder()) {
                        optionInfoText.setText(R.string.general_folder_info);
                        counterShares--;
                        optionSendChat.setVisibility(View.GONE);
                    } else {
                        optionInfoText.setText(R.string.general_file_info);
                        if (Util.isChatEnabled()) {
                            optionSendChat.setVisibility(View.VISIBLE);
=======
                        int accessLevel = megaApi.getAccess(node);
                        logDebug("Node: " + node.getName() + " " + accessLevel);
//                        optionOpenFolder.setVisibility(View.GONE);
                        optionDownload.setVisibility(View.VISIBLE);
                        if (availableOffline(context, node)) {
                            optionOfflineText.setText(getString(R.string.context_delete_offline));
>>>>>>> 094d50ad
                        }
                        else {
                            counterShares--;
                            optionSendChat.setVisibility(View.GONE);
                        }
                    }

<<<<<<< HEAD
                    nodeIconLayout.setVisibility(View.VISIBLE);

                    int accessLevel = megaApi.getAccess(node);
                    log("Node: " + node.getName() + " " + accessLevel);
                    optionDownload.setVisibility(View.VISIBLE);
                    if (availableOffline(context, node)) {
                        optionOfflineText.setText(getString(R.string.context_delete_offline));
                    }
                    else {
                        optionOfflineText.setText(getString(R.string.save_for_offline));
                    }
                    optionInfo.setVisibility(View.VISIBLE);
                    counterRemove--;
                    optionRemove.setVisibility(View.GONE);
                    counterShares--;
                    optionShare.setVisibility(View.GONE);
                    counterModify--;
                    optionRestoreFromRubbish.setVisibility(View.GONE);

                    log("DeepTree value:" + dBT);
                    if (dBT > 0) {
                        counterShares--;
                        optionLeaveShares.setVisibility(View.GONE);
                        nodeIconLayout.setVisibility(View.GONE);
                    } else {
                        //Show the owner of the shared folder
                        ArrayList<MegaShare> sharesIncoming = megaApi.getInSharesList();
                        for (int j = 0; j < sharesIncoming.size(); j++) {
                            MegaShare mS = sharesIncoming.get(j);
                            if (mS.getNodeHandle() == node.getHandle()) {
                                MegaUser user = megaApi.getContact(mS.getUser());
                                if (user != null) {
                                    MegaContactDB contactDB = dbH.findContactByHandle(String.valueOf(user.getHandle()));
                                    if (contactDB != null) {
                                        if (!contactDB.getName().equals("")) {
                                            nodeInfo.setText(contactDB.getName() + " " + contactDB.getLastName());
                                        } else {
=======
                        logDebug("DeepTree value:" + dBT);
                        if (dBT > 0) {
                            counterShares--;
                            optionLeaveShares.setVisibility(View.GONE);
                            nodeIconLayout.setVisibility(View.GONE);
                        } else {
                            //Show the owner of the shared folder
                            ArrayList<MegaShare> sharesIncoming = megaApi.getInSharesList();
                            for (int j = 0; j < sharesIncoming.size(); j++) {
                                MegaShare mS = sharesIncoming.get(j);
                                if (mS.getNodeHandle() == node.getHandle()) {
                                    MegaUser user = megaApi.getContact(mS.getUser());
                                    if (user != null) {
                                        MegaContactDB contactDB = dbH.findContactByHandle(String.valueOf(user.getHandle()));
                                        if (contactDB != null) {
                                            if (!contactDB.getName().equals("")) {
                                                nodeInfo.setText(contactDB.getName() + " " + contactDB.getLastName());
                                            } else {
                                                nodeInfo.setText(user.getEmail());
                                            }
                                        } else {
                                            logWarning("The contactDB is null: ");
>>>>>>> 094d50ad
                                            nodeInfo.setText(user.getEmail());
                                        }
                                    } else {
                                        log("The contactDB is null: ");
                                        nodeInfo.setText(user.getEmail());
                                    }
<<<<<<< HEAD
                                } else {
                                    nodeInfo.setText(mS.getUser());
=======
                                }
                            }
                            optionLeaveShares.setVisibility(View.VISIBLE);

                            switch (accessLevel) {
                                case MegaShare.ACCESS_FULL: {
                                    logDebug("LEVEL 0 - Access FULL");
                                    nodeIcon.setImageResource(R.drawable.ic_shared_fullaccess);
                                    break;
                                }
                                case MegaShare.ACCESS_READ: {
                                    logDebug("LEVEL 0 - Access read");
                                    nodeIcon.setImageResource(R.drawable.ic_shared_read);
                                    break;
                                }
                                case MegaShare.ACCESS_READWRITE: {
                                    logDebug("LEVEL 0 - Access read & write");
                                    nodeIcon.setImageResource(R.drawable.ic_shared_read_write);
>>>>>>> 094d50ad
                                }
                            }
                        }
                        optionLeaveShares.setVisibility(View.VISIBLE);

                        switch (accessLevel) {
                            case MegaShare.ACCESS_FULL: {
<<<<<<< HEAD
                                log("LEVEL 0 - access FULL");
                                nodeIcon.setImageResource(R.drawable.ic_shared_fullaccess);
                                break;
                            }
                            case MegaShare.ACCESS_READ: {
                                log("LEVEL 0 - access read");
                                nodeIcon.setImageResource(R.drawable.ic_shared_read);
                                break;
                            }
                            case MegaShare.ACCESS_READWRITE: {
                                log("LEVEL 0 - readwrite");
                                nodeIcon.setImageResource(R.drawable.ic_shared_read_write);
                            }
                        }
                    }

                    switch (accessLevel) {
                        case MegaShare.ACCESS_FULL: {
                            log("access FULL");
                            counterShares--;
                            optionLink.setVisibility(View.GONE);
=======
                                logDebug("Access FULL");
                                counterShares--;
                                optionLink.setVisibility(View.GONE);
                                counterShares--;
                                optionRemoveLink.setVisibility(View.GONE);
                                counterShares--;
                                optionClearShares.setVisibility(View.GONE);
                                optionRename.setVisibility(View.VISIBLE);

                                if (dBT > 0) {
                                    optionRubbishBin.setVisibility(View.VISIBLE);
                                    optionMove.setVisibility(View.VISIBLE);

                                } else {
                                    optionRubbishBin.setVisibility(View.GONE);
                                    counterModify--;
                                    optionMove.setVisibility(View.GONE);

                                }

                                break;
                            }
                            case MegaShare.ACCESS_READ: {
                                logDebug(" Access read");
                                counterShares--;
                                optionLink.setVisibility(View.GONE);
                                counterShares--;
                                optionRemoveLink.setVisibility(View.GONE);
                                counterModify--;
                                optionRename.setVisibility(View.GONE);
                                counterShares--;
                                optionClearShares.setVisibility(View.GONE);
                                counterModify--;
                                optionMove.setVisibility(View.GONE);
                                optionRubbishBin.setVisibility(View.GONE);
                                break;
                            }
                            case MegaShare.ACCESS_READWRITE: {
                                logDebug("Access read & write");
                                counterShares--;
                                optionLink.setVisibility(View.GONE);
                                counterShares--;
                                optionRemoveLink.setVisibility(View.GONE);
                                counterModify--;
                                optionRename.setVisibility(View.GONE);
                                counterShares--;
                                optionClearShares.setVisibility(View.GONE);
                                counterModify--;
                                optionMove.setVisibility(View.GONE);
                                optionRubbishBin.setVisibility(View.GONE);
                                break;
                            }
                        }
                    }
                    else {
                        if (node.isExported()) {
                            //Node has public link
                            nodeIconLayout.setVisibility(View.VISIBLE);
                            nodeIcon.setImageResource(R.drawable.link_ic);
                            optionLinkText.setText(R.string.edit_link_option);
                            optionRemoveLink.setVisibility(View.VISIBLE);
                            if (node.isExpired()) {
                                logWarning("Node exported but expired!!");
                            }
                        } else {
                            nodeIconLayout.setVisibility(View.GONE);
                            optionLinkText.setText(R.string.context_get_link_menu);
>>>>>>> 094d50ad
                            counterShares--;
                            optionRemoveLink.setVisibility(View.GONE);
                            counterShares--;
                            optionClearShares.setVisibility(View.GONE);
                            optionRename.setVisibility(View.VISIBLE);

                            if (dBT > 0) {
                                optionRubbishBin.setVisibility(View.VISIBLE);
                                optionMove.setVisibility(View.VISIBLE);

                            } else {
                                counterRemove--;
                                optionRubbishBin.setVisibility(View.GONE);
                                counterModify--;
                                optionMove.setVisibility(View.GONE);

                            }

                            break;
                        }
                        case MegaShare.ACCESS_READ: {
                            log("access read");
                            counterShares--;
                            optionLink.setVisibility(View.GONE);
                            counterShares--;
                            optionRemoveLink.setVisibility(View.GONE);
                            counterModify--;
                            optionRename.setVisibility(View.GONE);
                            counterShares--;
                            optionClearShares.setVisibility(View.GONE);
                            counterModify--;
                            optionMove.setVisibility(View.GONE);
                            counterRemove--;
                            optionRubbishBin.setVisibility(View.GONE);
                            break;
                        }
                        case MegaShare.ACCESS_READWRITE: {
                            log("readwrite");
                            counterShares--;
                            optionLink.setVisibility(View.GONE);
                            counterShares--;
                            optionRemoveLink.setVisibility(View.GONE);
                            counterModify--;
                            optionRename.setVisibility(View.GONE);
                            counterShares--;
                            optionClearShares.setVisibility(View.GONE);
                            counterModify--;
                            optionMove.setVisibility(View.GONE);
                            counterRemove--;
                            optionRubbishBin.setVisibility(View.GONE);
                            break;
                        }
                    }
                }
                else {
                    if (node.isExported()) {
                        //Node has public link
                        nodeIconLayout.setVisibility(View.VISIBLE);
                        nodeIcon.setImageResource(R.drawable.link_ic);
                        optionLinkText.setText(R.string.edit_link_option);
                        optionRemoveLink.setVisibility(View.VISIBLE);
                        if (node.isExpired()) {
                            log("Node exported but expired!!");
                        }
                    } else {
                        nodeIconLayout.setVisibility(View.GONE);
                        optionLinkText.setText(R.string.context_get_link_menu);
                        counterShares--;
                        optionRemoveLink.setVisibility(View.GONE);
                    }
                    MegaNode parent = nC.getParent(node);
                    if (parent.getHandle() != megaApi.getRubbishNode().getHandle()) {
                        optionRubbishBin.setVisibility(View.VISIBLE);
                        counterRemove--;
                        optionRemove.setVisibility(View.GONE);
                    } else {
                        counterRemove--;
                        optionRubbishBin.setVisibility(View.GONE);
                        optionRemove.setVisibility(View.VISIBLE);
                    }

                    optionDownload.setVisibility(View.VISIBLE);
                    if (availableOffline(context, node)) {
                        optionOfflineText.setText(getString(R.string.context_delete_offline));
                    }
                    else {
                        optionOfflineText.setText(getString(R.string.save_for_offline));
                    }
                    optionInfo.setVisibility(View.VISIBLE);
                    optionLink.setVisibility(View.VISIBLE);
                    optionRename.setVisibility(View.VISIBLE);
                    optionOpenFolder.setVisibility(View.VISIBLE);

                    //Hide
                    counterModify--;
                    optionMove.setVisibility(View.GONE);
                    counterModify--;
                    optionCopy.setVisibility(View.GONE);
                    counterShares--;
                    optionClearShares.setVisibility(View.GONE);
                    counterShares--;
                    optionLeaveShares.setVisibility(View.GONE);
                    counterModify--;
                    optionRestoreFromRubbish.setVisibility(View.GONE);
                }
                break;
            }
        }

        if (counterSave <= 0){
            separatorDownload.setVisibility(View.GONE);
        }
        else {
            separatorDownload.setVisibility(View.VISIBLE);
        }
        if (counterShares <= 0){
            separatorShares.setVisibility(View.GONE);
        }
        else {
            separatorShares.setVisibility(View.VISIBLE);
        }
        if (counterModify <= 0){
            separatorModify.setVisibility(View.GONE);
        }
        else {
            separatorModify.setVisibility(View.VISIBLE);
        }
        if (counterOpen <= 0 || counterRemove <= 0) {
            separatorOpen.setVisibility(View.GONE);
        }
        else {
            separatorOpen.setVisibility(View.VISIBLE);
        }

        dialog.setContentView(contentView);

        mBehavior = BottomSheetBehavior.from((View) contentView.getParent());
//            mBehavior.setState(BottomSheetBehavior.STATE_EXPANDED);

//            final NodeOptionsBottomSheetDialogFragment thisclass = this;
        mBehavior.setPeekHeight(UtilsModalBottomSheet.getPeekHeight(items_layout, heightDisplay, context, 81));
        mBehavior.setState(BottomSheetBehavior.STATE_EXPANDED);

//            if(getResources().getConfiguration().orientation == Configuration.ORIENTATION_LANDSCAPE) {
//                mBehavior.setPeekHeight((heightDisplay / 2) * 2);
//            }
//            else if (getResources().getConfiguration().orientation == Configuration.ORIENTATION_PORTRAIT){
//                mBehavior.setPeekHeight(BottomSheetBehavior.PEEK_HEIGHT_AUTO);
//            }

        mBehavior.setBottomSheetCallback(new BottomSheetBehavior.BottomSheetCallback() {
            @Override
            public void onStateChanged(@NonNull View bottomSheet, int newState) {
                if (newState == BottomSheetBehavior.STATE_HIDDEN) {
                    dismissAllowingStateLoss();
                }
            }

            @Override
            public void onSlide(@NonNull View bottomSheet, float slideOffset) {
//                    if(slideOffset> 0 && !heightseted){
//                        log("HeightReal is "+ heightReal);
//                        if(context instanceof CustomHeight){
//                            height = ((CustomHeight) context).getHeightToPanel(thisclass);
//                        }
//                        log("Height is "+height);
//                        if(height != -1 && heightReal != -1){
//                            heightseted = true;
//                            int numSons = 0;
//                            int num = items_layout.getChildCount();
//                            for(int i=0; i<num; i++){
//                                View v = items_layout.getChildAt(i);
//                                if(v.getVisibility() == View.VISIBLE){
//                                    numSons++;
//                                }
//                            }
//                            if(getResources().getConfiguration().orientation == Configuration.ORIENTATION_LANDSCAPE && numSons > 3){
//
//                                ViewGroup.LayoutParams params = bottomSheet.getLayoutParams();
//                                params.height = height;
//                                bottomSheet.setLayoutParams(params);
//                            }
//                            else if(getResources().getConfiguration().orientation == Configuration.ORIENTATION_PORTRAIT && numSons > 9){
//                                ViewGroup.LayoutParams params = bottomSheet.getLayoutParams();
//                                params.height = height;
//                                bottomSheet.setLayoutParams(params);
//                            }
//                            if(heightReal > height){
//                                ViewGroup.LayoutParams params = bottomSheet.getLayoutParams();
//                                params.height = height;
//                                bottomSheet.setLayoutParams(params);
//                            }
//                        }
//                    }

<<<<<<< HEAD
                if(context.getResources().getConfiguration().orientation == Configuration.ORIENTATION_PORTRAIT){
                    ViewGroup.LayoutParams params = bottomSheet.getLayoutParams();
                    if (getActivity() != null && getActivity().findViewById(R.id.toolbar) != null) {
                        int tBHeight = getActivity().findViewById(R.id.toolbar).getHeight();
                        Rect rectangle = new Rect();
                        getActivity().getWindow().getDecorView().getWindowVisibleDisplayFrame(rectangle);
                        int windowHeight = rectangle.bottom;
                        int padding = (int) TypedValue.applyDimension(TypedValue.COMPLEX_UNIT_DIP,8, context.getResources().getDisplayMetrics());
                        int maxHeight = windowHeight - tBHeight - rectangle.top - padding;

                        log("bottomSheet.height: "+mainLinearLayout.getHeight()+" maxHeight: "+maxHeight);
                        if (mainLinearLayout.getHeight() > maxHeight) {
                            params.height = maxHeight;
                            bottomSheet.setLayoutParams(params);
                        }
                    }
                }
            }
        });
=======
                    if(context.getResources().getConfiguration().orientation == Configuration.ORIENTATION_PORTRAIT){
                        ViewGroup.LayoutParams params = bottomSheet.getLayoutParams();
                        if (getActivity() != null && getActivity().findViewById(R.id.toolbar) != null) {
                            int tBHeight = getActivity().findViewById(R.id.toolbar).getHeight();
                            Rect rectangle = new Rect();
                            getActivity().getWindow().getDecorView().getWindowVisibleDisplayFrame(rectangle);
                            int windowHeight = rectangle.bottom;
                            int padding = (int) TypedValue.applyDimension(TypedValue.COMPLEX_UNIT_DIP,8, context.getResources().getDisplayMetrics());
                            int maxHeight = windowHeight - tBHeight - rectangle.top - padding;

                            logDebug("bottomSheet.height: " + mainLinearLayout.getHeight() + " maxHeight: " + maxHeight);
                            if (mainLinearLayout.getHeight() > maxHeight) {
                                params.height = maxHeight;
                                bottomSheet.setLayoutParams(params);
                            }
                        }
                    }
                }
            });
        } else {
            logWarning("Node NULL");
        }
>>>>>>> 094d50ad
    }

    //    private int getBottomSheetMaximumHeight() {
//        // get toolbar height
//        Toolbar toolbar = (Toolbar) getActivity().findViewById(R.id.toolbar);
//        int toolbarHeight = toolbar.getHeight();
//
//        //get status bar height
//        Rect rectangle = new Rect();
//        Window window = getActivity().getWindow();
//        window.getDecorView().getWindowVisibleDisplayFrame(rectangle);
//        int windowHeight = rectangle.bottom;
//
//        // material design recommended bottomsheet padding from actionbar
//        final int padding = (int) TypedValue.applyDimension(TypedValue.COMPLEX_UNIT_DIP,8, getContext().getResources().getDisplayMetrics());
//
//        // maximum height of the bottomsheet
////        return windowHeight - toolbarHeight - rectangle.top - padding;
//        return toolbarHeight + rectangle.top + padding;
//
//    }

    @Override
    public void onClick(View v) {

        switch(v.getId()){

            case R.id.option_download_layout:{
                logDebug("Download option");
                if(node==null){
                    logWarning("The selected node is NULL");
                    return;
                }
                ArrayList<Long> handleList = new ArrayList<Long>();
                handleList.add(node.getHandle());
                nC.prepareForDownload(handleList, false);
                break;
            }
            case R.id.option_offline_layout: {
                if (node==null) {
                    logWarning("The selected node is NULL");
                    return;
                }
                if (availableOffline(context, node)) {
                    MegaOffline mOffDelete = dbH.findByHandle(node.getHandle());
                    removeFromOffline(mOffDelete);
                }
                else {
                    saveForOffline();
                }
                break;
            }
            case R.id.option_properties_layout:{
                logDebug("Properties option");
                if(node==null){
                    logWarning("The selected node is NULL");
                    return;
                }
                Intent i = new Intent(context, FileInfoActivityLollipop.class);
                i.putExtra("handle", node.getHandle());

                if(drawerItem== ManagerActivityLollipop.DrawerItem.SHARED_ITEMS){
                    if(((ManagerActivityLollipop) context).getTabItemShares()==0){
                        i.putExtra("from", FROM_INCOMING_SHARES);
                        int dBT = ((ManagerActivityLollipop) context).getDeepBrowserTreeIncoming();
                        if(dBT<=0){
                            logDebug("First LEVEL is true: " + dBT);
                            i.putExtra("firstLevel", true);
                        }
                        else{
                            logDebug("First LEVEL is false: " + dBT);
                            i.putExtra("firstLevel", false);
                        }
                    }
                }
                else if(drawerItem== ManagerActivityLollipop.DrawerItem.INBOX){
                    if(((ManagerActivityLollipop) context).getTabItemShares()==0){
                        i.putExtra("from", FROM_INBOX);
                    }
                }
                else if (drawerItem == ManagerActivityLollipop.DrawerItem.SEARCH
                        || (context instanceof ManagerActivityLollipop && ((ManagerActivityLollipop) context).isOnRecents())) {
                    if (nC.nodeComesFromIncoming(node)){
                        i.putExtra("from", FROM_INCOMING_SHARES);
                        int dBT = nC.getIncomingLevel(node);
                        if(dBT<=0){
                            i.putExtra("firstLevel", true);
                        }
                        else{
                            i.putExtra("firstLevel", false);
                        }
                    }
                }

                if (node.isFolder()) {
                    if (node.isInShare()){
                        i.putExtra("imageId", R.drawable.ic_folder_incoming);
                    }
                    else if (node.isOutShare()||megaApi.isPendingShare(node)){
                        i.putExtra("imageId", R.drawable.ic_folder_outgoing);
                    }
                    else{
                        i.putExtra("imageId", R.drawable.ic_folder);
                    }
                }
                else {
                    i.putExtra("imageId", MimeTypeThumbnail.typeForName(node.getName()).getIconResourceId());
                }
                i.putExtra("name", node.getName());

                ((ManagerActivityLollipop)context).startActivityForResult(i, REQUEST_CODE_FILE_INFO);
                dismissAllowingStateLoss();
                break;
            }
            case R.id.option_link_layout:{
                logDebug("Public link option");
                if(node==null){
                    logWarning("The selected node is NULL");
                    return;
                }
                ((ManagerActivityLollipop) context).showGetLinkActivity(node.getHandle());
                break;
            }
            case R.id.option_remove_link_layout:{
                logDebug("REMOVE public link option");
                if(node==null){
                    logWarning("The selected node is NULL");
                    return;
                }
                ((ManagerActivityLollipop) context).showConfirmationRemovePublicLink(node);
                break;
            }
            case R.id.option_share_layout:{
                logDebug("Share option");
                if(node==null){
                    logWarning("The selected node is NULL");
                    return;
                }
                if(node.isOutShare()||megaApi.isPendingShare(node)){
                    Intent i = new Intent(context, FileContactListActivityLollipop.class);
                    i.putExtra("name", node.getHandle());
                    context.startActivity(i);
                    dismissAllowingStateLoss();
                }
                else{
                    nC.selectContactToShareFolder(node);
                    dismissAllowingStateLoss();
                }

                break;
            }
            case R.id.option_clear_share_layout:{
                logDebug("Clear shares");
                if(node==null){
                    logWarning("The selected node is NULL");
                    return;
                }
                ArrayList<MegaShare> shareList = megaApi.getOutShares(node);
                ((ManagerActivityLollipop) context).showConfirmationRemoveAllSharingContacts(shareList, node);
                break;
            }
            case R.id.option_leave_share_layout:{
                logDebug("Leave share option");
                if(node==null){
                    logWarning("The selected node is NULL");
                    return;
                }
                ((ManagerActivityLollipop) context).showConfirmationLeaveIncomingShare(node);
                break;
            }
            case R.id.option_send_chat_layout:{
                logDebug("Send chat option");
                if(node==null){
                    logWarning("The selected node is NULL");
                    return;
                }
                nC.checkIfNodeIsMineAndSelectChatsToSendNode(node);
                dismissAllowingStateLoss();
                break;
            }
            case R.id.option_rename_layout:{
                logDebug("Rename option");
                if(node==null){
                    logWarning("The selected node is NULL");
                    return;
                }
                ((ManagerActivityLollipop) context).showRenameDialog(node, node.getName());

                break;
            }
            case R.id.option_move_layout:{
                logDebug("Move option");
                if(node==null){
                    logWarning("The selected node is NULL");
                    return;
                }
                ArrayList<Long> handleList = new ArrayList<Long>();
                handleList.add(node.getHandle());
                nC.chooseLocationToMoveNodes(handleList);
                dismissAllowingStateLoss();
                break;
            }
            case R.id.option_copy_layout:{
                logDebug("Copy option");
                if(node==null){
                    logWarning("The selected node is NULL");
                    return;
                }
                ArrayList<Long> handleList = new ArrayList<Long>();
                handleList.add(node.getHandle());
                nC.chooseLocationToCopyNodes(handleList);
                dismissAllowingStateLoss();
                break;
            }
            case R.id.option_rubbish_bin_layout:{
                logDebug("Move to rubbish option");
                if(node==null){
                    logWarning("The selected node is NULL");
                    return;
                }
                ArrayList<Long> handleList = new ArrayList<Long>();
                handleList.add(node.getHandle());
                ((ManagerActivityLollipop) context).askConfirmationMoveToRubbish(handleList);
                break;
            }
            case R.id.option_remove_layout:{
                logDebug("Remove option");
                if(node==null){
                    logWarning("The selected node is NULL");
                    return;
                }
                ArrayList<Long> handleList = new ArrayList<Long>();
                handleList.add(node.getHandle());
                ((ManagerActivityLollipop) context).askConfirmationMoveToRubbish(handleList);
                break;
            }
            case R.id.option_open_folder_layout:{
                logDebug("Open folder option");
                if(node==null){
                    logWarning("The selected node is NULL");
                    return;
                }
                nC.openFolderFromSearch(node.getHandle());
                dismissAllowingStateLoss();
                break;
            }

            case R.id.option_open_with_layout:{
                logDebug("Open with");
                if(node==null){
                    logWarning("The selected node is NULL");
                    return;
                }
                UtilsModalBottomSheet.openWith(megaApi, context, node);
                break;
            }
            case R.id.option_restore_layout:{
                logDebug("Restore option");
                if(node==null){
                    logWarning("The selected node is NULL");
                    return;
                }
                ((ManagerActivityLollipop) context).restoreFromRubbish(node);

                break;
            }
        }

//        dismiss();
        mBehavior = BottomSheetBehavior.from((View) mainLinearLayout.getParent());
        mBehavior.setState(BottomSheetBehavior.STATE_HIDDEN);
    }

    void refreshView () {
        switch (drawerItem) {
            case CLOUD_DRIVE:
            case RUBBISH_BIN: {
                ((ManagerActivityLollipop) context).onNodesCloudDriveUpdate();
                break;
            }
            case INBOX: {
                ((ManagerActivityLollipop) context).onNodesInboxUpdate();
                break;
            }
            case SHARED_ITEMS: {
                ((ManagerActivityLollipop) context).onNodesSharedUpdate();
                break;
            }
            case SEARCH: {
                ((ManagerActivityLollipop) context).onNodesSearchUpdate();
                break;
            }
        }
    }

    void removeFromOffline (MegaOffline mOffDelete) {
        removeOffline(mOffDelete, dbH, context);
        refreshView ();
    }

    void saveForOffline () {
        int adapterType;

        switch (drawerItem) {
            case INBOX: {
                adapterType = FROM_INBOX;
                break;
            }
            case SHARED_ITEMS: {
                if (((ManagerActivityLollipop) context).getTabItemShares() == 0) {
                    adapterType = FROM_INCOMING_SHARES;
                    break;
                }
            }
            default: {
                adapterType = FROM_OTHERS;
            }
        }

        File offlineParent = getOfflineParentFile(context, adapterType, node, megaApi);

        if (isFileAvailable(offlineParent)) {
            File offlineFile = new File(offlineParent, node.getName());
            if (isFileAvailable(offlineFile)) {
                return;
            }
        }

        saveOffline(offlineParent, node, context, (ManagerActivityLollipop) context, megaApi);
    }

    @Override
    public void onAttach(Activity activity) {
        logDebug("onAttach");
        super.onAttach(activity);
        this.context = activity;
    }


    @Override
    public void onAttach(Context context) {
        super.onAttach(context);
        this.context = context;
    }

    @Override
    public void onSaveInstanceState(Bundle outState){
        logDebug("onSaveInstanceState");
        super.onSaveInstanceState(outState);
        long handle = node.getHandle();
        logDebug("Handle of the node: " + handle);
        outState.putLong("handle", handle);
    }

    public interface CustomHeight{
        int getHeightToPanel(BottomSheetDialogFragment dialog);
    }
}<|MERGE_RESOLUTION|>--- conflicted
+++ resolved
@@ -241,12 +241,7 @@
             nodeInfo.setMaxWidth(scaleWidthPx(210, outMetrics));
         }
 
-<<<<<<< HEAD
         if (node == null) return;
-=======
-        if (node != null) {
-            logDebug("Node is NOT null");
->>>>>>> 094d50ad
 
         if (MimeTypeList.typeForName(node.getName()).isVideoReproducible() || MimeTypeList.typeForName(node.getName()).isVideo() || MimeTypeList.typeForName(node.getName()).isAudio()
                 || MimeTypeList.typeForName(node.getName()).isImage() || MimeTypeList.typeForName(node.getName()).isPdf()) {
@@ -256,21 +251,12 @@
             optionOpenWith.setVisibility(View.GONE);
         }
 
-<<<<<<< HEAD
-        if (Util.isOnline(context)) {
+        if (isOnline(context)) {
             nodeName.setText(node.getName());
 
             if (node.isFolder()) {
-                nodeInfo.setText(MegaApiUtils.getInfoFolder(node, context, megaApi));
+                nodeInfo.setText(getInfoFolder(node, context, megaApi));
                 nodeVersionsIcon.setVisibility(View.GONE);
-=======
-            if (isOnline(context)) {
-                nodeName.setText(node.getName());
-
-                if (node.isFolder()) {
-                    nodeInfo.setText(getInfoFolder(node, context, megaApi));
-                    nodeVersionsIcon.setVisibility(View.GONE);
->>>>>>> 094d50ad
 
                 if (node.isInShare()) {
                     nodeThumb.setImageResource(R.drawable.ic_folder_incoming);
@@ -278,40 +264,18 @@
                     nodeThumb.setImageResource(R.drawable.ic_folder_outgoing);
                 }
                 else{
-//                        nodeThumb.setImageResource(R.drawable.ic_folder_list);
-<<<<<<< HEAD
                     if(((ManagerActivityLollipop) context).isCameraUploads(node)){
                         nodeThumb.setImageResource(R.drawable.ic_folder_image_list);
                     }else{
                         nodeThumb.setImageResource(R.drawable.ic_folder_list);
-=======
-                        if(((ManagerActivityLollipop) context).isCameraUploads(node)){
-                            nodeThumb.setImageResource(R.drawable.ic_folder_image_list);
-                        }else{
-                            nodeThumb.setImageResource(R.drawable.ic_folder_list);
-                        }
-                    }
-                    counterShares--;
-                    optionSendChat.setVisibility(View.GONE);
-                } else {
-                    long nodeSize = node.getSize();
-                    nodeInfo.setText(getSizeString(nodeSize));
-
-                    if(megaApi.hasVersions(node)){
-                        nodeVersionsIcon.setVisibility(View.VISIBLE);
-                    }
-                    else{
-                        nodeVersionsIcon.setVisibility(View.GONE);
->>>>>>> 094d50ad
                     }
                 }
                 counterShares--;
                 optionSendChat.setVisibility(View.GONE);
             } else {
                 long nodeSize = node.getSize();
-                nodeInfo.setText(Util.getSizeString(nodeSize));
-
-<<<<<<< HEAD
+                nodeInfo.setText(getSizeString(nodeSize));
+
                 if(megaApi.hasVersions(node)){
                     nodeVersionsIcon.setVisibility(View.VISIBLE);
                 }
@@ -320,58 +284,28 @@
                 }
 
                 if (node.hasThumbnail()) {
-                    log("Node has thumbnail");
+                    logDebug("Node has thumbnail");
                     RelativeLayout.LayoutParams params1 = (RelativeLayout.LayoutParams) nodeThumb.getLayoutParams();
                     params1.height = (int) TypedValue.applyDimension(TypedValue.COMPLEX_UNIT_DIP, 36, context.getResources().getDisplayMetrics());
                     params1.width = (int) TypedValue.applyDimension(TypedValue.COMPLEX_UNIT_DIP, 36, context.getResources().getDisplayMetrics());
                     params1.setMargins(20, 0, 12, 0);
                     nodeThumb.setLayoutParams(params1);
 
-                    thumb = ThumbnailUtils.getThumbnailFromCache(node);
+                    thumb = getThumbnailFromCache(node);
                     if (thumb != null) {
                         nodeThumb.setImageBitmap(thumb);
                     } else {
-                        thumb = ThumbnailUtils.getThumbnailFromFolder(node, context);
+                        thumb = getThumbnailFromFolder(node, context);
                         if (thumb != null) {
                             nodeThumb.setImageBitmap(thumb);
                         } else {
                             nodeThumb.setImageResource(MimeTypeList.typeForName(node.getName()).getIconResourceId());
                         }
-=======
-                    if (node.hasThumbnail()) {
-                        logDebug("Node has thumbnail");
-                        RelativeLayout.LayoutParams params1 = (RelativeLayout.LayoutParams) nodeThumb.getLayoutParams();
-                        params1.height = (int) TypedValue.applyDimension(TypedValue.COMPLEX_UNIT_DIP, 36, context.getResources().getDisplayMetrics());
-                        params1.width = (int) TypedValue.applyDimension(TypedValue.COMPLEX_UNIT_DIP, 36, context.getResources().getDisplayMetrics());
-                        params1.setMargins(20, 0, 12, 0);
-                        nodeThumb.setLayoutParams(params1);
-
-                        thumb = getThumbnailFromCache(node);
-                        if (thumb != null) {
-                            nodeThumb.setImageBitmap(thumb);
-                        } else {
-                            thumb = getThumbnailFromFolder(node, context);
-                            if (thumb != null) {
-                                nodeThumb.setImageBitmap(thumb);
-                            } else {
-                                nodeThumb.setImageResource(MimeTypeList.typeForName(node.getName()).getIconResourceId());
-                            }
-                        }
-                    } else {
-                        nodeThumb.setImageResource(MimeTypeList.typeForName(node.getName()).getIconResourceId());
-                    }
-                    if (isChatEnabled()) {
-                        optionSendChat.setVisibility(View.VISIBLE);
-                    }
-                    else {
-                        counterShares--;
-                        optionSendChat.setVisibility(View.GONE);
->>>>>>> 094d50ad
                     }
                 } else {
                     nodeThumb.setImageResource(MimeTypeList.typeForName(node.getName()).getIconResourceId());
                 }
-                if (Util.isChatEnabled()) {
+                if (isChatEnabled()) {
                     optionSendChat.setVisibility(View.VISIBLE);
                 }
                 else {
@@ -380,12 +314,10 @@
                 }
             }
         }
-
-<<<<<<< HEAD
 
         switch (drawerItem) {
             case CLOUD_DRIVE: {
-                log("show Cloud bottom sheet");
+                logDebug("show Cloud bottom sheet");
                 if (((ManagerActivityLollipop) context).isOnRecents()) {
                     optionInfoText.setText(R.string.general_file_info);
                     counterShares--;
@@ -399,41 +331,11 @@
                     optionClearShares.setVisibility(View.GONE);
                     if (availableOffline(context, node)) {
                         optionOfflineText.setText(getString(R.string.context_delete_offline));
-=======
-            switch (drawerItem) {
-                case CLOUD_DRIVE: {
-                    logDebug("Show Cloud bottom sheet");
-
-                    if (node.isFolder()) {
-                        optionInfoText.setText(R.string.general_folder_info);
-                        optionShare.setVisibility(View.VISIBLE);
-                        if (node.isOutShare() || megaApi.isPendingShare(node)) {
-                            optionShareText.setText(R.string.context_sharing_folder);
-                        } else {
-                            optionShareText.setText(R.string.context_share_folder);
-                        }
-                    } else {
-                        optionInfoText.setText(R.string.general_file_info);
-                        counterShares--;
-                        optionShare.setVisibility(View.GONE);
-                    }
-
-                    if (node.isExported()) {
-                        //Node has public link
-                        nodeIconLayout.setVisibility(View.VISIBLE);
-                        nodeIcon.setImageResource(R.drawable.link_ic);
-
-                        optionLinkText.setText(R.string.edit_link_option);
-                        optionRemoveLink.setVisibility(View.VISIBLE);
-                        if (node.isExpired()) {
-                            logWarning("Node exported but expired!!");
-                        }
->>>>>>> 094d50ad
                     } else {
                         optionOfflineText.setText(getString(R.string.save_for_offline));
                     }
 
-                    if (Util.isChatEnabled()) {
+                    if (isChatEnabled()) {
                         optionSendChat.setVisibility(View.VISIBLE);
                     } else {
                         counterShares--;
@@ -449,19 +351,7 @@
                     counterModify--;
                     optionRestoreFromRubbish.setVisibility(View.GONE);
 
-<<<<<<< HEAD
                     int accessLevel = megaApi.getAccess(node);
-=======
-                }
-                case RUBBISH_BIN: {
-                    logDebug("Show Rubbish bottom sheet");
-                    if (node.isFolder()) {
-                        optionInfoText.setText(R.string.general_folder_info);
-                    } else {
-                        optionInfoText.setText(R.string.general_file_info);
-                    }
->>>>>>> 094d50ad
-
                     switch (accessLevel) {
                         case MegaShare.ACCESS_READWRITE:
                         case MegaShare.ACCESS_READ:
@@ -522,7 +412,7 @@
                     optionLinkText.setText(R.string.edit_link_option);
                     optionRemoveLink.setVisibility(View.VISIBLE);
                     if (node.isExpired()) {
-                        log("Node exported but expired!!");
+                        logDebug("Node exported but expired!!");
                     }
                 } else {
                     nodeIconLayout.setVisibility(View.GONE);
@@ -564,7 +454,7 @@
                 break;
             }
             case RUBBISH_BIN: {
-                log("show Rubbish bottom sheet");
+                logDebug("show Rubbish bottom sheet");
                 if (node.isFolder()) {
                     optionInfoText.setText(R.string.general_folder_info);
                 } else {
@@ -634,7 +524,7 @@
                     optionLinkText.setText(R.string.edit_link_option);
                     optionRemoveLink.setVisibility(View.VISIBLE);
                     if (node.isExpired()) {
-                        log("Node exported but expired!!");
+                        logDebug("Node exported but expired!!");
                     }
                 } else {
                     nodeIconLayout.setVisibility(View.GONE);
@@ -679,7 +569,7 @@
 
                 int tabSelected = ((ManagerActivityLollipop) context).getTabItemShares();
                 if (tabSelected == 0) {
-                    log("showOptionsPanelIncoming");
+                    logDebug("showOptionsPanelIncoming");
 
                     if (node.isFolder()) {
                         optionInfoText.setText(R.string.general_folder_info);
@@ -687,32 +577,19 @@
                         optionSendChat.setVisibility(View.GONE);
                     } else {
                         optionInfoText.setText(R.string.general_file_info);
-<<<<<<< HEAD
-                        if (Util.isChatEnabled()) {
+
+                        if (isChatEnabled()) {
                             optionSendChat.setVisibility(View.VISIBLE);
                         }
                         else {
                             counterShares--;
                             optionSendChat.setVisibility(View.GONE);
-=======
-                    }
-
-                    if (node.isExported()) {
-                        //Node has public link
-                        nodeIconLayout.setVisibility(View.VISIBLE);
-                        nodeIcon.setImageResource(R.drawable.link_ic);
-                        optionLinkText.setText(R.string.edit_link_option);
-                        optionRemoveLink.setVisibility(View.VISIBLE);
-                        if (node.isExpired()) {
-                            logWarning("Node exported but expired!!");
->>>>>>> 094d50ad
                         }
                     }
 
                     nodeIconLayout.setVisibility(View.VISIBLE);
 
                     int accessLevel = megaApi.getAccess(node);
-                    log("Node: " + node.getName() + " " + accessLevel);
                     counterOpen--;
                     optionOpenFolder.setVisibility(View.GONE);
                     optionDownload.setVisibility(View.VISIBLE);
@@ -727,10 +604,9 @@
                     optionRemove.setVisibility(View.GONE);
                     counterShares--;
                     optionShare.setVisibility(View.GONE);
-<<<<<<< HEAD
 
                     int dBT = ((ManagerActivityLollipop) context).getDeepBrowserTreeIncoming();
-                    log("DeepTree value:" + dBT);
+                    logDebug("DeepTree value:" + dBT);
                     if (dBT > 0) {
                         counterShares--;
                         optionLeaveShares.setVisibility(View.GONE);
@@ -748,209 +624,42 @@
                                         if (!contactDB.getName().equals("")) {
                                             nodeInfo.setText(contactDB.getName() + " " + contactDB.getLastName());
                                         } else {
-=======
-                    counterModify--;
-                    optionRestoreFromRubbish.setVisibility(View.GONE);
-
-                    break;
-                }
-                case SHARED_ITEMS: {
-
-                    int tabSelected = ((ManagerActivityLollipop) context).getTabItemShares();
-                    if (tabSelected == 0) {
-                        logDebug("Show options panel incoming");
-
-                        if (node.isFolder()) {
-                            optionInfoText.setText(R.string.general_folder_info);
-                            counterShares--;
-                            optionSendChat.setVisibility(View.GONE);
-                        } else {
-                            optionInfoText.setText(R.string.general_file_info);
-                            if (isChatEnabled()) {
-                                optionSendChat.setVisibility(View.VISIBLE);
-                            }
-                            else {
-                                counterShares--;
-                                optionSendChat.setVisibility(View.GONE);
-                            }
-                        }
-
-                        nodeIconLayout.setVisibility(View.VISIBLE);
-
-                        int accessLevel = megaApi.getAccess(node);
-                        logDebug("Node: " + node.getName() + " " + accessLevel);
-                        counterOpen--;
-                        optionOpenFolder.setVisibility(View.GONE);
-                        optionDownload.setVisibility(View.VISIBLE);
-                        if (availableOffline(context, node)) {
-                            optionOfflineText.setText(getString(R.string.context_delete_offline));
-                        }
-                        else {
-                            optionOfflineText.setText(getString(R.string.save_for_offline));
-                        }
-                        optionInfo.setVisibility(View.VISIBLE);
-                        optionRemove.setVisibility(View.GONE);
-                        counterShares--;
-                        optionShare.setVisibility(View.GONE);
-
-                        int dBT = ((ManagerActivityLollipop) context).getDeepBrowserTreeIncoming();
-                        logDebug("DeepTree value:" + dBT);
-                        if (dBT > 0) {
-                            counterShares--;
-                            optionLeaveShares.setVisibility(View.GONE);
-                            nodeIconLayout.setVisibility(View.GONE);
-                        } else {
-                            //Show the owner of the shared folder
-                            ArrayList<MegaShare> sharesIncoming = megaApi.getInSharesList();
-                            for (int j = 0; j < sharesIncoming.size(); j++) {
-                                MegaShare mS = sharesIncoming.get(j);
-                                if (mS.getNodeHandle() == node.getHandle()) {
-                                    MegaUser user = megaApi.getContact(mS.getUser());
-                                    if (user != null) {
-                                        MegaContactDB contactDB = dbH.findContactByHandle(String.valueOf(user.getHandle()));
-                                        if (contactDB != null) {
-                                            if (!contactDB.getName().equals("")) {
-                                                nodeInfo.setText(contactDB.getName() + " " + contactDB.getLastName());
-                                            } else {
-                                                nodeInfo.setText(user.getEmail());
-                                            }
-                                        } else {
-                                            logWarning("The contactDB is null: ");
->>>>>>> 094d50ad
                                             nodeInfo.setText(user.getEmail());
                                         }
                                     } else {
-                                        log("The contactDB is null: ");
+                                        logDebug("The contactDB is null: ");
                                         nodeInfo.setText(user.getEmail());
                                     }
-<<<<<<< HEAD
                                 } else {
                                     nodeInfo.setText(mS.getUser());
-=======
                                 }
                             }
-                            optionLeaveShares.setVisibility(View.VISIBLE);
-
-                            switch (accessLevel) {
-                                case MegaShare.ACCESS_FULL: {
-                                    logDebug("LEVEL 0 - Access FULL");
-                                    nodeIcon.setImageResource(R.drawable.ic_shared_fullaccess);
-                                    break;
-                                }
-                                case MegaShare.ACCESS_READ: {
-                                    logDebug("LEVEL 0 - Access read");
-                                    nodeIcon.setImageResource(R.drawable.ic_shared_read);
-                                    break;
-                                }
-                                case MegaShare.ACCESS_READWRITE: {
-                                    logDebug("LEVEL 0 - Access read & write");
-                                    nodeIcon.setImageResource(R.drawable.ic_shared_read_write);
->>>>>>> 094d50ad
-                                }
-                            }
                         }
                         optionLeaveShares.setVisibility(View.VISIBLE);
 
                         switch (accessLevel) {
                             case MegaShare.ACCESS_FULL: {
-<<<<<<< HEAD
-                                log("LEVEL 0 - access FULL");
+                                logDebug("LEVEL 0 - access FULL");
                                 nodeIcon.setImageResource(R.drawable.ic_shared_fullaccess);
                                 break;
                             }
                             case MegaShare.ACCESS_READ: {
-                                log("LEVEL 0 - access read");
+                                logDebug("LEVEL 0 - access read");
                                 nodeIcon.setImageResource(R.drawable.ic_shared_read);
                                 break;
                             }
                             case MegaShare.ACCESS_READWRITE: {
-                                log("LEVEL 0 - readwrite");
+                                logDebug("LEVEL 0 - readwrite");
                                 nodeIcon.setImageResource(R.drawable.ic_shared_read_write);
                             }
                         }
                     }
-=======
-                                logDebug("Access FULL");
-                                counterShares--;
-                                optionLink.setVisibility(View.GONE);
-                                counterShares--;
-                                optionRemoveLink.setVisibility(View.GONE);
-                                counterShares--;
-                                optionClearShares.setVisibility(View.GONE);
-                                optionRename.setVisibility(View.VISIBLE);
-                                //optionMove.setVisibility(View.GONE);
-
-                                if (dBT > 0) {
-                                    optionRubbishBin.setVisibility(View.VISIBLE);
-                                    optionMove.setVisibility(View.VISIBLE);
-
-                                } else {
-                                    optionRubbishBin.setVisibility(View.GONE);
-                                    counterModify--;
-                                    optionMove.setVisibility(View.GONE);
-
-                                }
-
-                                break;
-                            }
-                            case MegaShare.ACCESS_READ: {
-                                logDebug("Access read");
-                                counterShares--;
-                                optionLink.setVisibility(View.GONE);
-                                counterShares--;
-                                optionRemoveLink.setVisibility(View.GONE);
-                                counterModify--;
-                                optionRename.setVisibility(View.GONE);
-                                counterShares--;
-                                optionClearShares.setVisibility(View.GONE);
-                                counterModify--;
-                                optionMove.setVisibility(View.GONE);
-                                optionRubbishBin.setVisibility(View.GONE);
-                                break;
-                            }
-                            case MegaShare.ACCESS_READWRITE: {
-                                logDebug("Access read & write");
-                                counterShares--;
-                                optionLink.setVisibility(View.GONE);
-                                counterShares--;
-                                optionRemoveLink.setVisibility(View.GONE);
-                                counterModify--;
-                                optionRename.setVisibility(View.GONE);
-                                counterShares--;
-                                optionClearShares.setVisibility(View.GONE);
-                                counterModify--;
-                                optionMove.setVisibility(View.GONE);
-                                optionRubbishBin.setVisibility(View.GONE);
-                                break;
-                            }
-                        }
-                    } else if (tabSelected == 1) {
-                        logDebug("Show options panel outgoing");
->>>>>>> 094d50ad
 
                     switch (accessLevel) {
                         case MegaShare.ACCESS_FULL: {
-                            log("access FULL");
-                            counterShares--;
-<<<<<<< HEAD
+                            logDebug("access FULL");
+                            counterShares--;
                             optionLink.setVisibility(View.GONE);
-=======
-                            optionShare.setVisibility(View.GONE);
-                        }
-
-                        if (node.isExported()) {
-                            //Node has public link
-                            nodeIconLayout.setVisibility(View.VISIBLE);
-                            nodeIcon.setImageResource(R.drawable.link_ic);
-                            optionLinkText.setText(R.string.edit_link_option);
-                            optionRemoveLink.setVisibility(View.VISIBLE);
-                            if (node.isExpired()) {
-                                logWarning("Node exported but expired!!");
-                            }
-                        } else {
-                            nodeIconLayout.setVisibility(View.GONE);
-                            optionLinkText.setText(R.string.context_get_link_menu);
->>>>>>> 094d50ad
                             counterShares--;
                             optionRemoveLink.setVisibility(View.GONE);
                             counterShares--;
@@ -973,7 +682,7 @@
                             break;
                         }
                         case MegaShare.ACCESS_READ: {
-                            log("access read");
+                            logDebug("access read");
                             counterShares--;
                             optionLink.setVisibility(View.GONE);
                             counterShares--;
@@ -989,7 +698,7 @@
                             break;
                         }
                         case MegaShare.ACCESS_READWRITE: {
-                            log("readwrite");
+                            logDebug("readwrite");
                             counterShares--;
                             optionLink.setVisibility(View.GONE);
                             counterShares--;
@@ -1006,7 +715,7 @@
                         }
                     }
                 } else if (tabSelected == 1) {
-                    log("showOptionsPanelOutgoing");
+                    logDebug("showOptionsPanelOutgoing");
 
                     if (node.isFolder()) {
                         optionInfoText.setText(R.string.general_folder_info);
@@ -1018,7 +727,6 @@
                         optionShare.setVisibility(View.GONE);
                     }
 
-<<<<<<< HEAD
                     if (node.isExported()) {
                         //Node has public link
                         nodeIconLayout.setVisibility(View.VISIBLE);
@@ -1026,7 +734,7 @@
                         optionLinkText.setText(R.string.edit_link_option);
                         optionRemoveLink.setVisibility(View.VISIBLE);
                         if (node.isExpired()) {
-                            log("Node exported but expired!!");
+                            logDebug("Node exported but expired!!");
                         }
                     } else {
                         nodeIconLayout.setVisibility(View.GONE);
@@ -1043,23 +751,6 @@
                         if (sl != null) {
                             if (sl.size() != 0) {
                                 nodeInfo.setText(context.getResources().getString(R.string.file_properties_shared_folder_select_contact) + " " + sl.size() + " " + context.getResources().getQuantityString(R.plurals.general_num_users, sl.size()));
-=======
-                    int dBT = nC.getIncomingLevel(node);
-                    if (nC.nodeComesFromIncoming(node)) {
-                        logDebug("dBT: " + dBT);
-                        if (node.isFolder()) {
-                            optionInfoText.setText(R.string.general_folder_info);
-                            counterShares--;
-                            optionSendChat.setVisibility(View.GONE);
-                        } else {
-                            optionInfoText.setText(R.string.general_file_info);
-                            if (isChatEnabled()) {
-                                optionSendChat.setVisibility(View.VISIBLE);
-                            }
-                            else {
-                                counterShares--;
-                                optionSendChat.setVisibility(View.GONE);
->>>>>>> 094d50ad
                             }
                         }
                     } else {
@@ -1105,26 +796,17 @@
                     optionShare.setVisibility(View.GONE);
                 }
 
-<<<<<<< HEAD
                 int dBT = nC.getIncomingLevel(node);
                 if (nC.nodeComesFromIncoming(node)) {
-                    log("dBT: "+dBT);
+                    logDebug("dBT: "+dBT);
                     if (node.isFolder()) {
                         optionInfoText.setText(R.string.general_folder_info);
                         counterShares--;
                         optionSendChat.setVisibility(View.GONE);
                     } else {
                         optionInfoText.setText(R.string.general_file_info);
-                        if (Util.isChatEnabled()) {
+                        if (isChatEnabled()) {
                             optionSendChat.setVisibility(View.VISIBLE);
-=======
-                        int accessLevel = megaApi.getAccess(node);
-                        logDebug("Node: " + node.getName() + " " + accessLevel);
-//                        optionOpenFolder.setVisibility(View.GONE);
-                        optionDownload.setVisibility(View.VISIBLE);
-                        if (availableOffline(context, node)) {
-                            optionOfflineText.setText(getString(R.string.context_delete_offline));
->>>>>>> 094d50ad
                         }
                         else {
                             counterShares--;
@@ -1132,11 +814,10 @@
                         }
                     }
 
-<<<<<<< HEAD
                     nodeIconLayout.setVisibility(View.VISIBLE);
 
                     int accessLevel = megaApi.getAccess(node);
-                    log("Node: " + node.getName() + " " + accessLevel);
+                    logDebug("Node: " + node.getName() + " " + accessLevel);
                     optionDownload.setVisibility(View.VISIBLE);
                     if (availableOffline(context, node)) {
                         optionOfflineText.setText(getString(R.string.context_delete_offline));
@@ -1152,7 +833,7 @@
                     counterModify--;
                     optionRestoreFromRubbish.setVisibility(View.GONE);
 
-                    log("DeepTree value:" + dBT);
+                    logDebug("DeepTree value:" + dBT);
                     if (dBT > 0) {
                         counterShares--;
                         optionLeaveShares.setVisibility(View.GONE);
@@ -1170,78 +851,32 @@
                                         if (!contactDB.getName().equals("")) {
                                             nodeInfo.setText(contactDB.getName() + " " + contactDB.getLastName());
                                         } else {
-=======
-                        logDebug("DeepTree value:" + dBT);
-                        if (dBT > 0) {
-                            counterShares--;
-                            optionLeaveShares.setVisibility(View.GONE);
-                            nodeIconLayout.setVisibility(View.GONE);
-                        } else {
-                            //Show the owner of the shared folder
-                            ArrayList<MegaShare> sharesIncoming = megaApi.getInSharesList();
-                            for (int j = 0; j < sharesIncoming.size(); j++) {
-                                MegaShare mS = sharesIncoming.get(j);
-                                if (mS.getNodeHandle() == node.getHandle()) {
-                                    MegaUser user = megaApi.getContact(mS.getUser());
-                                    if (user != null) {
-                                        MegaContactDB contactDB = dbH.findContactByHandle(String.valueOf(user.getHandle()));
-                                        if (contactDB != null) {
-                                            if (!contactDB.getName().equals("")) {
-                                                nodeInfo.setText(contactDB.getName() + " " + contactDB.getLastName());
-                                            } else {
-                                                nodeInfo.setText(user.getEmail());
-                                            }
-                                        } else {
-                                            logWarning("The contactDB is null: ");
->>>>>>> 094d50ad
                                             nodeInfo.setText(user.getEmail());
                                         }
                                     } else {
-                                        log("The contactDB is null: ");
+                                        logWarning("The contactDB is null: ");
                                         nodeInfo.setText(user.getEmail());
                                     }
-<<<<<<< HEAD
                                 } else {
                                     nodeInfo.setText(mS.getUser());
-=======
                                 }
                             }
-                            optionLeaveShares.setVisibility(View.VISIBLE);
-
-                            switch (accessLevel) {
-                                case MegaShare.ACCESS_FULL: {
-                                    logDebug("LEVEL 0 - Access FULL");
-                                    nodeIcon.setImageResource(R.drawable.ic_shared_fullaccess);
-                                    break;
-                                }
-                                case MegaShare.ACCESS_READ: {
-                                    logDebug("LEVEL 0 - Access read");
-                                    nodeIcon.setImageResource(R.drawable.ic_shared_read);
-                                    break;
-                                }
-                                case MegaShare.ACCESS_READWRITE: {
-                                    logDebug("LEVEL 0 - Access read & write");
-                                    nodeIcon.setImageResource(R.drawable.ic_shared_read_write);
->>>>>>> 094d50ad
-                                }
-                            }
                         }
                         optionLeaveShares.setVisibility(View.VISIBLE);
 
                         switch (accessLevel) {
                             case MegaShare.ACCESS_FULL: {
-<<<<<<< HEAD
-                                log("LEVEL 0 - access FULL");
+                                logDebug("LEVEL 0 - access FULL");
                                 nodeIcon.setImageResource(R.drawable.ic_shared_fullaccess);
                                 break;
                             }
                             case MegaShare.ACCESS_READ: {
-                                log("LEVEL 0 - access read");
+                                logDebug("LEVEL 0 - access read");
                                 nodeIcon.setImageResource(R.drawable.ic_shared_read);
                                 break;
                             }
                             case MegaShare.ACCESS_READWRITE: {
-                                log("LEVEL 0 - readwrite");
+                                logDebug("LEVEL 0 - readwrite");
                                 nodeIcon.setImageResource(R.drawable.ic_shared_read_write);
                             }
                         }
@@ -1249,78 +884,9 @@
 
                     switch (accessLevel) {
                         case MegaShare.ACCESS_FULL: {
-                            log("access FULL");
+                            logDebug("access FULL");
                             counterShares--;
                             optionLink.setVisibility(View.GONE);
-=======
-                                logDebug("Access FULL");
-                                counterShares--;
-                                optionLink.setVisibility(View.GONE);
-                                counterShares--;
-                                optionRemoveLink.setVisibility(View.GONE);
-                                counterShares--;
-                                optionClearShares.setVisibility(View.GONE);
-                                optionRename.setVisibility(View.VISIBLE);
-
-                                if (dBT > 0) {
-                                    optionRubbishBin.setVisibility(View.VISIBLE);
-                                    optionMove.setVisibility(View.VISIBLE);
-
-                                } else {
-                                    optionRubbishBin.setVisibility(View.GONE);
-                                    counterModify--;
-                                    optionMove.setVisibility(View.GONE);
-
-                                }
-
-                                break;
-                            }
-                            case MegaShare.ACCESS_READ: {
-                                logDebug(" Access read");
-                                counterShares--;
-                                optionLink.setVisibility(View.GONE);
-                                counterShares--;
-                                optionRemoveLink.setVisibility(View.GONE);
-                                counterModify--;
-                                optionRename.setVisibility(View.GONE);
-                                counterShares--;
-                                optionClearShares.setVisibility(View.GONE);
-                                counterModify--;
-                                optionMove.setVisibility(View.GONE);
-                                optionRubbishBin.setVisibility(View.GONE);
-                                break;
-                            }
-                            case MegaShare.ACCESS_READWRITE: {
-                                logDebug("Access read & write");
-                                counterShares--;
-                                optionLink.setVisibility(View.GONE);
-                                counterShares--;
-                                optionRemoveLink.setVisibility(View.GONE);
-                                counterModify--;
-                                optionRename.setVisibility(View.GONE);
-                                counterShares--;
-                                optionClearShares.setVisibility(View.GONE);
-                                counterModify--;
-                                optionMove.setVisibility(View.GONE);
-                                optionRubbishBin.setVisibility(View.GONE);
-                                break;
-                            }
-                        }
-                    }
-                    else {
-                        if (node.isExported()) {
-                            //Node has public link
-                            nodeIconLayout.setVisibility(View.VISIBLE);
-                            nodeIcon.setImageResource(R.drawable.link_ic);
-                            optionLinkText.setText(R.string.edit_link_option);
-                            optionRemoveLink.setVisibility(View.VISIBLE);
-                            if (node.isExpired()) {
-                                logWarning("Node exported but expired!!");
-                            }
-                        } else {
-                            nodeIconLayout.setVisibility(View.GONE);
-                            optionLinkText.setText(R.string.context_get_link_menu);
->>>>>>> 094d50ad
                             counterShares--;
                             optionRemoveLink.setVisibility(View.GONE);
                             counterShares--;
@@ -1342,7 +908,7 @@
                             break;
                         }
                         case MegaShare.ACCESS_READ: {
-                            log("access read");
+                            logDebug("access read");
                             counterShares--;
                             optionLink.setVisibility(View.GONE);
                             counterShares--;
@@ -1358,7 +924,7 @@
                             break;
                         }
                         case MegaShare.ACCESS_READWRITE: {
-                            log("readwrite");
+                            logDebug("readwrite");
                             counterShares--;
                             optionLink.setVisibility(View.GONE);
                             counterShares--;
@@ -1383,7 +949,7 @@
                         optionLinkText.setText(R.string.edit_link_option);
                         optionRemoveLink.setVisibility(View.VISIBLE);
                         if (node.isExpired()) {
-                            log("Node exported but expired!!");
+                            logDebug("Node exported but expired!!");
                         }
                     } else {
                         nodeIconLayout.setVisibility(View.GONE);
@@ -1481,42 +1047,6 @@
 
             @Override
             public void onSlide(@NonNull View bottomSheet, float slideOffset) {
-//                    if(slideOffset> 0 && !heightseted){
-//                        log("HeightReal is "+ heightReal);
-//                        if(context instanceof CustomHeight){
-//                            height = ((CustomHeight) context).getHeightToPanel(thisclass);
-//                        }
-//                        log("Height is "+height);
-//                        if(height != -1 && heightReal != -1){
-//                            heightseted = true;
-//                            int numSons = 0;
-//                            int num = items_layout.getChildCount();
-//                            for(int i=0; i<num; i++){
-//                                View v = items_layout.getChildAt(i);
-//                                if(v.getVisibility() == View.VISIBLE){
-//                                    numSons++;
-//                                }
-//                            }
-//                            if(getResources().getConfiguration().orientation == Configuration.ORIENTATION_LANDSCAPE && numSons > 3){
-//
-//                                ViewGroup.LayoutParams params = bottomSheet.getLayoutParams();
-//                                params.height = height;
-//                                bottomSheet.setLayoutParams(params);
-//                            }
-//                            else if(getResources().getConfiguration().orientation == Configuration.ORIENTATION_PORTRAIT && numSons > 9){
-//                                ViewGroup.LayoutParams params = bottomSheet.getLayoutParams();
-//                                params.height = height;
-//                                bottomSheet.setLayoutParams(params);
-//                            }
-//                            if(heightReal > height){
-//                                ViewGroup.LayoutParams params = bottomSheet.getLayoutParams();
-//                                params.height = height;
-//                                bottomSheet.setLayoutParams(params);
-//                            }
-//                        }
-//                    }
-
-<<<<<<< HEAD
                 if(context.getResources().getConfiguration().orientation == Configuration.ORIENTATION_PORTRAIT){
                     ViewGroup.LayoutParams params = bottomSheet.getLayoutParams();
                     if (getActivity() != null && getActivity().findViewById(R.id.toolbar) != null) {
@@ -1527,7 +1057,7 @@
                         int padding = (int) TypedValue.applyDimension(TypedValue.COMPLEX_UNIT_DIP,8, context.getResources().getDisplayMetrics());
                         int maxHeight = windowHeight - tBHeight - rectangle.top - padding;
 
-                        log("bottomSheet.height: "+mainLinearLayout.getHeight()+" maxHeight: "+maxHeight);
+                        logDebug("bottomSheet.height: "+mainLinearLayout.getHeight()+" maxHeight: "+maxHeight);
                         if (mainLinearLayout.getHeight() > maxHeight) {
                             params.height = maxHeight;
                             bottomSheet.setLayoutParams(params);
@@ -1536,51 +1066,7 @@
                 }
             }
         });
-=======
-                    if(context.getResources().getConfiguration().orientation == Configuration.ORIENTATION_PORTRAIT){
-                        ViewGroup.LayoutParams params = bottomSheet.getLayoutParams();
-                        if (getActivity() != null && getActivity().findViewById(R.id.toolbar) != null) {
-                            int tBHeight = getActivity().findViewById(R.id.toolbar).getHeight();
-                            Rect rectangle = new Rect();
-                            getActivity().getWindow().getDecorView().getWindowVisibleDisplayFrame(rectangle);
-                            int windowHeight = rectangle.bottom;
-                            int padding = (int) TypedValue.applyDimension(TypedValue.COMPLEX_UNIT_DIP,8, context.getResources().getDisplayMetrics());
-                            int maxHeight = windowHeight - tBHeight - rectangle.top - padding;
-
-                            logDebug("bottomSheet.height: " + mainLinearLayout.getHeight() + " maxHeight: " + maxHeight);
-                            if (mainLinearLayout.getHeight() > maxHeight) {
-                                params.height = maxHeight;
-                                bottomSheet.setLayoutParams(params);
-                            }
-                        }
-                    }
-                }
-            });
-        } else {
-            logWarning("Node NULL");
-        }
->>>>>>> 094d50ad
     }
-
-    //    private int getBottomSheetMaximumHeight() {
-//        // get toolbar height
-//        Toolbar toolbar = (Toolbar) getActivity().findViewById(R.id.toolbar);
-//        int toolbarHeight = toolbar.getHeight();
-//
-//        //get status bar height
-//        Rect rectangle = new Rect();
-//        Window window = getActivity().getWindow();
-//        window.getDecorView().getWindowVisibleDisplayFrame(rectangle);
-//        int windowHeight = rectangle.bottom;
-//
-//        // material design recommended bottomsheet padding from actionbar
-//        final int padding = (int) TypedValue.applyDimension(TypedValue.COMPLEX_UNIT_DIP,8, getContext().getResources().getDisplayMetrics());
-//
-//        // maximum height of the bottomsheet
-////        return windowHeight - toolbarHeight - rectangle.top - padding;
-//        return toolbarHeight + rectangle.top + padding;
-//
-//    }
 
     @Override
     public void onClick(View v) {
