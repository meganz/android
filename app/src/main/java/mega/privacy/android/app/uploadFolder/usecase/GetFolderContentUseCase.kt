package mega.privacy.android.app.uploadFolder.usecase

import android.content.Context
import io.reactivex.rxjava3.core.Single
import io.reactivex.rxjava3.kotlin.blockingSubscribeBy
import mega.privacy.android.app.ShareInfo
import mega.privacy.android.app.components.textFormatter.TextFormatterUtils.INVALID_INDEX
import mega.privacy.android.app.di.MegaApi
import mega.privacy.android.app.domain.exception.EmptyFolderException
<<<<<<< HEAD
import mega.privacy.android.app.namecollision.data.NameCollisionChoice
import mega.privacy.android.app.namecollision.data.NameCollisionResult
=======
import mega.privacy.android.app.domain.exception.EmptySearchException
>>>>>>> 7330335d
import mega.privacy.android.app.uploadFolder.list.data.FolderContent
import mega.privacy.android.app.uploadFolder.list.data.UploadFolderResult
import mega.privacy.android.app.usecase.CreateFolderUseCase
import mega.privacy.android.app.usecase.GetNodeUseCase
import mega.privacy.android.app.usecase.UploadUseCase
import mega.privacy.android.app.usecase.exception.MegaNodeException
import mega.privacy.android.app.utils.LogUtil.logWarning
import mega.privacy.android.app.utils.RxUtil.blockingGetOrNull
import nz.mega.sdk.MegaApiAndroid
import nz.mega.sdk.MegaApiJava.*
import nz.mega.sdk.MegaNode
<<<<<<< HEAD
import java.io.FileNotFoundException
=======
import java.io.File
import java.lang.NullPointerException
>>>>>>> 7330335d
import java.security.InvalidParameterException
import java.util.*
import javax.inject.Inject
import kotlin.collections.ArrayList
import kotlin.collections.HashMap

/**
 * Use case to manage the content of a folder which is going to be uploaded.
 *
 * @property megaApi                MegaApi required to make the requests to the SDK.
 * @property createFolderUseCase    Use case for creating folders.
 * @property getNodeUseCase         Use case for getting nodes.
 * @property uploadUseCase          Use case for uploading files.
 */
class GetFolderContentUseCase @Inject constructor(
    @MegaApi private val megaApi: MegaApiAndroid,
    private val createFolderUseCase: CreateFolderUseCase,
    private val getNodeUseCase: GetNodeUseCase,
    private val uploadUseCase: UploadUseCase
) {

    /**
     * Gets the content of a FolderContent Data. It should represent a folder.
     *
     * @param currentFolder Current FolderContent Data from which the content has to be get.
     * @return Single with the list of FolderContent Data representing files and folders.
     */
    private fun get(currentFolder: FolderContent.Data): Single<List<FolderContent.Data>> =
        Single.create { emitter ->
            val listFiles = currentFolder.document.listFiles()
            if (listFiles.isNullOrEmpty()) {
                emitter.onError(EmptyFolderException())
            } else {
                val folderContentList = mutableListOf<FolderContent.Data>()

                listFiles.forEach { file ->
                    folderContentList.add(FolderContent.Data(currentFolder, file))
                }

                emitter.onSuccess(folderContentList)
            }
        }

    /**
     * Gets the content of a FolderContent Data. It should represent a folder.
     * Reorders the list as per [order] and completes the list with the FolderContent Header and
     * FolderContent Separator if needed.
     *
     * @param currentFolder Current FolderContent Data from which the content has to be get.
     * @param order         Order the list has to fulfill.
     * @param isList        True if the view is list, false if is grid.
     * @return Single with the list of FolderContent representing files, folders, header and separator if needed.
     */
    fun get(
        currentFolder: FolderContent.Data,
        order: Int,
        isList: Boolean
    ): Single<MutableList<FolderContent>> =
        Single.create { emitter ->
            get(currentFolder).blockingSubscribeBy(
                onError = { error -> emitter.onError(error) },
                onSuccess = { results ->
                    completeAndReorder(results, order, isList).blockingSubscribeBy(
                        onError = { error -> emitter.onError(error) },
                        onSuccess = { finalContentList -> emitter.onSuccess(finalContentList) }
                    )
                }
            )
        }

    /**
     * Gets the content to upload.
     *
     * @param context       Context required to get the absolute path.
     * @param parentNode    MegaNode in which the content will be uploaded.
     * @param folderItem    Item to be managed.
     * @param renameName    A valid name if the file has to be uploaded with a different name, null otherwise.
     * @return Single with a list of UploadFolderResult.
     */
    private fun getContentToUpload(
        context: Context,
        parentNode: MegaNode,
        folderItem: FolderContent.Data,
        renameName: String? = null
    ): Single<ArrayList<UploadFolderResult>> =
        Single.create { emitter ->
            if (folderItem.isFolder) {
                val folderName = folderItem.name!!
                var newParentNode = megaApi.getChildNode(parentNode, folderName)

                if (newParentNode == null) {
                    createFolderUseCase.create(parentNode, folderName).blockingSubscribeBy(
                        onError = { error -> emitter.onError(error) },
                        onSuccess = { resultNode -> newParentNode = resultNode }
                    )
                }

                val results = ArrayList<UploadFolderResult>()

                get(folderItem).blockingSubscribeBy(
                    onError = { error -> emitter.onError(error) },
                    onSuccess = { folderContent ->
                        folderContent.forEach { item ->
                            getContentToUpload(context, newParentNode, item)
                                .blockingSubscribeBy(
                                    onError = { error -> logWarning("Ignored error", error) },
                                    onSuccess = { urisResult ->
                                        results.addAll(urisResult)
                                    })
                        }

                        emitter.onSuccess(results)
                    }
                )
            } else {
                val info = ShareInfo().apply { processUri(folderItem.uri, context) }

                emitter.onSuccess(
                    arrayListOf(
                        UploadFolderResult(
                            absolutePath = info.fileAbsolutePath,
                            name = folderItem.name!!,
                            size = folderItem.size,
                            lastModified = folderItem.lastModified,
                            parentHandle = parentNode.handle,
                            renameName = renameName
                        )
                    )
                )
            }
        }

    /**
     * Gets the root content to upload.
     *
     * @param currentFolder Name of the parent folder of the item.
     * @param selectedItems List of the selected items' positions if any.
     * @param folderItems   List of the content to be uploaded.
     * @return Single with a list of FolderContent.
     */
    fun getRootContentToUpload(
        currentFolder: FolderContent.Data,
        selectedItems: List<Int>,
        folderItems: MutableList<FolderContent>?
    ): Single<MutableList<FolderContent.Data>> =
        Single.create { emitter ->
            if (folderItems == null) {
                emitter.onError(EmptyFolderException())
                return@create
            }

            val results = mutableListOf<FolderContent.Data>()

            if (selectedItems.isNotEmpty()) {
                selectedItems.forEach { selected ->
                    if (emitter.isDisposed) {
                        return@create
                    }

                    results.add((folderItems[selected] as FolderContent.Data))
                }
            } else {
                results.add(currentFolder)
            }

            when {
                emitter.isDisposed -> return@create
                results.isEmpty() -> emitter.onError(EmptyFolderException())
                else -> emitter.onSuccess(results)
            }
        }

    /**
     * Gets the content to upload.
     *
     * @param context               Context required to get the absolute path.
     * @param parentNodeHandle      Handle of the parent node in which the content will be uploaded.
     * @param pendingUploads        List of the pending uploads.
     * @param collisionsResolution  List of collisions already resolved.
     * @return Single with the size of uploaded items.
     */
    fun getContentToUpload(
        context: Context,
        parentNodeHandle: Long,
        pendingUploads: List<FolderContent.Data>,
        collisionsResolution: List<NameCollisionResult>?
    ): Single<Int> =
        Single.create { emitter ->
            val parentNode = getNodeUseCase.get(parentNodeHandle).blockingGetOrNull()

            if (parentNode == null) {
                emitter.onError(MegaNodeException.ParentDoesNotExistException())
                return@create
            }

            val uploadResults = mutableListOf<UploadFolderResult>()

            if (collisionsResolution.isNullOrEmpty()) {
                pendingUploads.forEach { upload ->
                    if (emitter.isDisposed) {
                        return@create
                    }

                    getContentToUpload(
                        context = context,
                        parentNode = parentNode,
                        folderItem = upload
                    ).blockingSubscribeBy(
                        onError = { error -> logWarning("Ignored error", error) },
                        onSuccess = { result -> uploadResults.addAll(result) }
                    )
                }
            } else {
                val collisions = collisionsResolution.toMutableList()
                pendingUploads.forEach { upload ->
                    if (emitter.isDisposed) {
                        return@create
                    }

                    if (upload.nameCollision != null) {
                        for (collision in collisions) {
                            if (emitter.isDisposed) {
                                return@create
                            }

                            if (upload.nameCollision == collision.nameCollision
                                && collision.choice != NameCollisionChoice.CANCEL
                            ) {
                                val renameName =
                                    if (collision.choice == NameCollisionChoice.RENAME) {
                                        collision.renameName
                                    } else {
                                        null
                                    }

                                getContentToUpload(
                                    context = context,
                                    parentNode = parentNode,
                                    folderItem = upload,
                                    renameName
                                ).blockingSubscribeBy(
                                    onError = { error ->
                                        logWarning("Ignored error", error)
                                    },
                                    onSuccess = { result -> uploadResults.addAll(result) }
                                )

                                collisions.remove(collision)
                                break
                            }
                        }
                    }
                }
            }


            when {
                emitter.isDisposed -> return@create
<<<<<<< HEAD
                uploadResults.isEmpty() -> emitter.onError(EmptyFolderException())
                else -> {
                    for (result in uploadResults) {
                        if (emitter.isDisposed) {
                            return@create
                        }

                        uploadUseCase.upload(context, result).blockingSubscribeBy(
                            onError = { error -> emitter.onError(error) }
                        )
                    }

                    emitter.onSuccess(uploadResults.size)
                }
=======
                results.isEmpty() -> emitter.onError(EmptyFolderException())
                else -> emitter.onSuccess(results)
>>>>>>> 7330335d
            }
        }

    /**
     * Reorders the list as per [order] and completes it with the FolderContent Header
     * and FolderContent Separator if needed.
     * The FolderContent Separator is only included if the view type is grid.
     *
     * @param folderItems   List of folder content, only FolderContent Data.
     * @param order         Order the list has to fulfill.
     * @param isList        True if the view is list, false if is grid.
     * @return Single with the completed and reordered list.
     */
    private fun completeAndReorder(
        folderItems: List<FolderContent.Data>,
        order: Int,
        isList: Boolean
    ): Single<MutableList<FolderContent>> =
        Single.create { emitter ->
            val results = mutableListOf<FolderContent>().apply {
                add(FolderContent.Header())
                addAll(folderItems)
            }

            reorder(results, order, isList).blockingSubscribeBy(
                onError = { error -> emitter.onError(error) },
                onSuccess = { finalSearchList -> emitter.onSuccess(finalSearchList) }
            )
        }

    /**
     * Reorders the list as per [order] and completes it with the a FolderContent Separator if needed.
     * The FolderContent Separator is only included if the view type is grid.
     *
     * @param folderItems   List of folder content, only FolderContent Header abd FolderContent Data.
     * @param order         Order the list has to fulfill.
     * @param isList        True if the view is list, false if is grid.
     * @return Single with the completed and reordered list.
     */
    fun reorder(
        folderItems: MutableList<FolderContent>,
        order: Int,
        isList: Boolean
    ): Single<MutableList<FolderContent>> =
        Single.create { emitter ->
            if (folderItems.isEmpty()) {
                emitter.onError(EmptyFolderException())
            } else {
                val folders = ArrayList<FolderContent.Data>()
                val files = ArrayList<FolderContent.Data>()
                val finalContent = ArrayList<FolderContent>()
                //Add the header, it has not to be ordered
                finalContent.add(folderItems[0])

                folderItems.forEach { item ->
                    if (item is FolderContent.Data && item.isFolder) {
                        folders.add(item)
                    } else if (item is FolderContent.Data) {
                        files.add(item)
                    }
                }

                when (order) {
                    ORDER_DEFAULT_ASC -> {
                        folders.sortBy { item -> item.name }
                        files.sortBy { item -> item.name }
                    }
                    ORDER_DEFAULT_DESC -> {
                        folders.sortByDescending { item -> item.name }
                        files.sortByDescending { item -> item.name }
                    }
                    ORDER_MODIFICATION_ASC -> {
                        folders.sortBy { item -> item.name }
                        files.sortBy { item -> item.lastModified }
                    }
                    ORDER_MODIFICATION_DESC -> {
                        folders.sortBy { item -> item.name }
                        files.sortByDescending { item -> item.lastModified }
                    }
                    ORDER_SIZE_ASC -> {
                        folders.sortBy { item -> item.name }
                        files.sortBy { item -> item.size }
                    }
                    ORDER_SIZE_DESC -> {
                        folders.sortBy { item -> item.name }
                        files.sortByDescending { item -> item.size }
                    }
                }

                finalContent.addAll(folders)

                if (folders.isNotEmpty() && files.isNotEmpty() && !isList) {
                    finalContent.add(FolderContent.Separator())
                }

                finalContent.addAll(files)
                emitter.onSuccess(finalContent)
            }
        }

    /**
     * Reorders the map as per [order] and completes it with the a FolderContent Separator if needed.
     * The FolderContent Separator is only included if the view type is grid.
     *
     * @param folderContent Map of folder content.
     * @param order         Order the list has to fulfill.
     * @param isList        True if the view is list, false if is grid.
     * @return Single with the completed and reordered map.
     */
    fun reorder(
        folderContent: HashMap<FolderContent.Data?, MutableList<FolderContent>>,
        currentFolder: FolderContent.Data?,
        order: Int,
        isList: Boolean
    ): Single<HashMap<FolderContent.Data?, MutableList<FolderContent>>> =
        Single.create { emitter ->
            if (folderContent.isEmpty()) {
                emitter.onError(EmptyFolderException())
                return@create
            }

            folderContent.forEach { item ->
                if (currentFolder != null && item.key != currentFolder) {
                    reorder(item.value, order, isList).blockingSubscribeBy(
                        onError = { error -> logWarning("Ignored error", error) },
                        onSuccess = { finalContentList ->
                            folderContent[item.key] = finalContentList
                        }
                    )
                }
            }

            emitter.onSuccess(folderContent)
        }

    /**
     * Adds or removes the FolderContent Separator in the list depending on if the current view type
     * is list or grid.
     *
     * @param folderItems   List of folder content.
     * @param isList        True if the view type is list, false if is grid.
     * @return Single with the updated list.
     */
    fun switchView(
        folderItems: MutableList<FolderContent>,
        isList: Boolean
    ): Single<MutableList<FolderContent>> =
        Single.create { emitter ->
            if (folderItems.isEmpty()) {
                emitter.onError(EmptyFolderException())
                return@create
            }

            val isFirstItemFolder =
                folderItems[1] is FolderContent.Data && (folderItems[1] as FolderContent.Data).isFolder
            val lastIndex = folderItems.size - 1
            val isLastItemFile =
                folderItems[lastIndex] is FolderContent.Data && !(folderItems[lastIndex] as FolderContent.Data).isFolder

            if (!isFirstItemFolder || !isLastItemFile) {
                emitter.onError(InvalidParameterException("There are no folders, no update needed."))
                return@create
            }

            var index = INVALID_INDEX

            for ((i, item) in folderItems.withIndex()) {
                if (isList && item is FolderContent.Separator) {
                    index = i
                    break
                } else if (!isList && item is FolderContent.Data && !item.isFolder) {
                    index = i
                    break
                }
            }

            if (index == INVALID_INDEX) {
                emitter.onError(InvalidParameterException("Cannot perform update, no index found."))
                return@create
            }

            if (isList) {
                folderItems.removeAt(index)
            } else {
                folderItems.add(index, FolderContent.Separator())
            }

            emitter.onSuccess(folderItems)
        }

    /**
     * Adds or removes the FolderContent Separator in the map depending on if the current view type
     * is list or grid.
     *
     * @param folderContent Map of folder content.
     * @param currentFolder Current folder to avoid processing it again.
     * @param isList        True if the view type is list, false if is grid.
     * @return Single with the updated map.
     */
    fun switchView(
        folderContent: HashMap<FolderContent.Data?, MutableList<FolderContent>>,
        currentFolder: FolderContent.Data?,
        isList: Boolean
    ): Single<HashMap<FolderContent.Data?, MutableList<FolderContent>>> =
        Single.create { emitter ->
            if (folderContent.isEmpty()) {
                emitter.onError(EmptyFolderException())
                return@create
            }

            folderContent.forEach { item ->
                if (currentFolder != null && item.key != currentFolder) {
                    switchView(item.value, isList).blockingSubscribeBy(
                        onError = { error -> logWarning("Ignored error", error) },
                        onSuccess = { finalContentList ->
                            folderContent[item.key] = finalContentList
                        }
                    )
                }
            }

            emitter.onSuccess(folderContent)
        }

    /**
     * Filters the folder content by name as per the received [query].
     *
     * @param query         Text which has to appear in all the search results.
     * @param currentFolder Current folder in which the search has to be carried out.
     * @return Single with the list of filtered FolderContent Data representing files and folders.
     */
    private fun search(
        query: String,
        currentFolder: FolderContent.Data
    ): Single<MutableList<FolderContent.Data>> =
        Single.create { emitter ->
            val searchResults = mutableListOf<FolderContent.Data>()

            get(currentFolder).blockingSubscribeBy(
                onError = { error -> emitter.onError(error) },
                onSuccess = { folderContentList ->
                    folderContentList.forEach { item ->
                        if (item.isFolder) {
                            search(query, item).blockingSubscribeBy(
                                onError = { error -> logWarning("Ignored error", error) },
                                onSuccess = { results -> searchResults.addAll(results) }
                            )
                        }
                    }

                    searchResults.addAll(folderContentList.filter {
                        it.name?.lowercase(Locale.getDefault())
                            ?.contains(query.lowercase(Locale.getDefault())) == true
                    })
                }
            )

            if (searchResults.isEmpty()) {
                emitter.onError(EmptySearchException())
            } else {
                emitter.onSuccess(searchResults)
            }
        }

    /**
     * Filters the folder content by name as per the received [query].
     *
     * @param query         Text which has to appear in all the search results.
     * @param currentFolder Current folder in which the search has to be carried out.
     * @param order         Order the list has to fulfill.
     * @param isList        True if the view type is list, false if is grid.
     * @return Single with the filtered list of FolderContent representing files, folders, header and separator if needed.
     */
    fun search(
        query: String,
        currentFolder: FolderContent.Data,
        order: Int,
        isList: Boolean
    ): Single<MutableList<FolderContent>> =
        Single.create { emitter ->
            search(query, currentFolder).blockingSubscribeBy(
                onError = { error -> emitter.onError(error) },
                onSuccess = { results ->
                    completeAndReorder(results, order, isList).blockingSubscribeBy(
                        onError = { error -> emitter.onError(error) },
                        onSuccess = { finalSearchList -> emitter.onSuccess(finalSearchList) }
                    )
                })
        }
}<|MERGE_RESOLUTION|>--- conflicted
+++ resolved
@@ -7,12 +7,9 @@
 import mega.privacy.android.app.components.textFormatter.TextFormatterUtils.INVALID_INDEX
 import mega.privacy.android.app.di.MegaApi
 import mega.privacy.android.app.domain.exception.EmptyFolderException
-<<<<<<< HEAD
 import mega.privacy.android.app.namecollision.data.NameCollisionChoice
 import mega.privacy.android.app.namecollision.data.NameCollisionResult
-=======
 import mega.privacy.android.app.domain.exception.EmptySearchException
->>>>>>> 7330335d
 import mega.privacy.android.app.uploadFolder.list.data.FolderContent
 import mega.privacy.android.app.uploadFolder.list.data.UploadFolderResult
 import mega.privacy.android.app.usecase.CreateFolderUseCase
@@ -24,12 +21,6 @@
 import nz.mega.sdk.MegaApiAndroid
 import nz.mega.sdk.MegaApiJava.*
 import nz.mega.sdk.MegaNode
-<<<<<<< HEAD
-import java.io.FileNotFoundException
-=======
-import java.io.File
-import java.lang.NullPointerException
->>>>>>> 7330335d
 import java.security.InvalidParameterException
 import java.util.*
 import javax.inject.Inject
@@ -288,25 +279,19 @@
 
             when {
                 emitter.isDisposed -> return@create
-<<<<<<< HEAD
                 uploadResults.isEmpty() -> emitter.onError(EmptyFolderException())
                 else -> {
                     for (result in uploadResults) {
-                        if (emitter.isDisposed) {
-                            return@create
-                        }
-
                         uploadUseCase.upload(context, result).blockingSubscribeBy(
                             onError = { error -> emitter.onError(error) }
                         )
                     }
 
-                    emitter.onSuccess(uploadResults.size)
-                }
-=======
-                results.isEmpty() -> emitter.onError(EmptyFolderException())
-                else -> emitter.onSuccess(results)
->>>>>>> 7330335d
+                    when {
+                        emitter.isDisposed -> return@create
+                        else -> emitter.onSuccess(uploadResults.size)
+                    }
+                }
             }
         }
 
