--- conflicted
+++ resolved
@@ -304,11 +304,7 @@
 			nC = new NodeController(this);
 		}
 		boolean fromIncoming = false;
-<<<<<<< HEAD
-		if (adapterType == Constants.SEARCH_ADAPTER || adapterType == Constants.INCOMING_SHARES_ADAPTER) {
-=======
 		if (adapterType == Constants.SEARCH_ADAPTER) {
->>>>>>> 22e95f16
 			fromIncoming = nC.nodeComesFromIncoming(megaApi.getNodeByHandle(imageHandles.get(positionG)));
 		}
 
