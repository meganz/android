package mega.privacy.android.app.lollipop;

import android.Manifest;
import android.annotation.SuppressLint;
import android.app.AlertDialog;
import android.app.ProgressDialog;
import android.content.BroadcastReceiver;
import android.content.Context;
import android.content.DialogInterface;
import android.content.Intent;
import android.content.IntentFilter;
import android.content.pm.PackageManager;
import android.content.res.Configuration;
import android.graphics.PorterDuff;
import android.net.Uri;
import android.os.Build;
import android.os.Bundle;
import android.os.Environment;
import android.os.Handler;
import android.support.design.widget.AppBarLayout;
import android.support.design.widget.Snackbar;
import android.support.v4.app.ActivityCompat;
import android.support.v4.content.ContextCompat;
import android.support.v4.content.FileProvider;
import android.support.v4.content.LocalBroadcastManager;
import android.support.v4.view.ViewPager;
import android.support.v4.view.ViewPager.OnPageChangeListener;
import android.support.v7.app.ActionBar;
import android.support.v7.widget.Toolbar;
import android.text.Editable;
import android.text.TextWatcher;
import android.util.DisplayMetrics;
import android.util.TypedValue;
import android.view.Display;
import android.view.KeyEvent;
import android.view.LayoutInflater;
import android.view.Menu;
import android.view.MenuInflater;
import android.view.MenuItem;
import android.view.View;
import android.view.ViewGroup;
import android.view.ViewTreeObserver;
import android.view.Window;
import android.view.WindowManager;
import android.view.animation.DecelerateInterpolator;
import android.view.inputmethod.EditorInfo;
import android.view.inputmethod.InputMethodManager;
import android.widget.AdapterView;
import android.widget.AdapterView.OnItemClickListener;
import android.widget.ArrayAdapter;
import android.widget.CheckBox;
import android.widget.ImageView;
import android.widget.LinearLayout;
import android.widget.RelativeLayout;
import android.widget.TextView;
import android.widget.TextView.OnEditorActionListener;
import android.widget.Toast;

import java.io.File;
import java.util.ArrayList;
import java.util.Collections;
import java.util.Comparator;
import java.util.Iterator;
import java.util.Map;
import java.util.regex.Matcher;
import java.util.regex.Pattern;

import mega.privacy.android.app.DatabaseHandler;
import mega.privacy.android.app.DownloadService;
import mega.privacy.android.app.MegaApplication;
import mega.privacy.android.app.MegaOffline;
import mega.privacy.android.app.MegaPreferences;
import mega.privacy.android.app.MimeTypeList;
import mega.privacy.android.app.MimeTypeThumbnail;
import mega.privacy.android.app.R;
import mega.privacy.android.app.components.EditTextCursorWatcher;
import mega.privacy.android.app.components.ExtendedViewPager;
import mega.privacy.android.app.components.TouchImageView;
import mega.privacy.android.app.components.dragger.DraggableView;
import mega.privacy.android.app.components.dragger.ExitViewAnimator;
import mega.privacy.android.app.lollipop.adapters.MegaFullScreenImageAdapterLollipop;
import mega.privacy.android.app.lollipop.adapters.MegaOfflineFullScreenImageAdapterLollipop;
import mega.privacy.android.app.lollipop.controllers.NodeController;
import mega.privacy.android.app.lollipop.managerSections.CameraUploadFragmentLollipop;
import mega.privacy.android.app.lollipop.managerSections.FileBrowserFragmentLollipop;
import mega.privacy.android.app.lollipop.managerSections.InboxFragmentLollipop;
import mega.privacy.android.app.lollipop.managerSections.IncomingSharesFragmentLollipop;
import mega.privacy.android.app.lollipop.managerSections.OfflineFragmentLollipop;
import mega.privacy.android.app.lollipop.managerSections.OutgoingSharesFragmentLollipop;
import mega.privacy.android.app.lollipop.managerSections.RubbishBinFragmentLollipop;
import mega.privacy.android.app.lollipop.managerSections.SearchFragmentLollipop;
import mega.privacy.android.app.snackbarListeners.SnackbarNavigateOption;
import mega.privacy.android.app.utils.Constants;
import mega.privacy.android.app.utils.PreviewUtils;
import mega.privacy.android.app.utils.Util;
import nz.mega.sdk.MegaApiAndroid;
import nz.mega.sdk.MegaApiJava;
import nz.mega.sdk.MegaChatApi;
import nz.mega.sdk.MegaChatApiAndroid;
import nz.mega.sdk.MegaChatApiJava;
import nz.mega.sdk.MegaChatError;
import nz.mega.sdk.MegaChatListItem;
import nz.mega.sdk.MegaChatRequest;
import nz.mega.sdk.MegaChatRequestListenerInterface;
import nz.mega.sdk.MegaContactRequest;
import nz.mega.sdk.MegaError;
import nz.mega.sdk.MegaEvent;
import nz.mega.sdk.MegaGlobalListenerInterface;
import nz.mega.sdk.MegaNode;
import nz.mega.sdk.MegaRequest;
import nz.mega.sdk.MegaRequestListenerInterface;
import nz.mega.sdk.MegaShare;
import nz.mega.sdk.MegaUser;
import nz.mega.sdk.MegaUserAlert;

import static android.graphics.Color.BLACK;
import static android.graphics.Color.TRANSPARENT;
import static mega.privacy.android.app.lollipop.FileInfoActivityLollipop.TYPE_EXPORT_REMOVE;
import static nz.mega.sdk.MegaApiJava.ORDER_DEFAULT_ASC;

public class FullScreenImageViewerLollipop extends PinActivityLollipop implements OnPageChangeListener, MegaRequestListenerInterface, OnItemClickListener, MegaGlobalListenerInterface, MegaChatRequestListenerInterface, DraggableView.DraggableListener{

	int[] screenPosition;
	int mLeftDelta;
	int mTopDelta;
	float mWidthScale;
	float mHeightScale;
	int placeholderCount;

	private DisplayMetrics outMetrics;

	private boolean aBshown = true;

	ProgressDialog statusDialog;

	AppBarLayout appBarLayout;
	Toolbar tB;
	ActionBar aB;

	private boolean isGetLink = false;
	float scaleText;

	Context context;
	MegaNode currentDocument;
	String url;

	int positionToRemove = -1;
	String regex = "[*|\\?:\"<>\\\\\\\\/]";

	NodeController nC;
	boolean isFileLink;

	private MegaFullScreenImageAdapterLollipop adapterMega;
	private MegaOfflineFullScreenImageAdapterLollipop adapterOffline;

	private int positionG;
	private ArrayList<Long> imageHandles;
	private boolean fromShared = false;
	private RelativeLayout fragmentContainer;
	private TextView fileNameTextView;
	private MenuItem getlinkIcon;
	private MenuItem shareIcon;
	private MenuItem downloadIcon;
	private MenuItem propertiesIcon;
	private MenuItem renameIcon;
	private MenuItem moveIcon;
	private MenuItem copyIcon;
	private MenuItem moveToTrashIcon;
	private MenuItem removeIcon;
	private MenuItem removelinkIcon;
	private MenuItem chatIcon;

	private android.support.v7.app.AlertDialog downloadConfirmationDialog;

	MegaOffline currentNode;

	private RelativeLayout bottomLayout;
	private ExtendedViewPager viewPager;

	static FullScreenImageViewerLollipop fullScreenImageViewer;
    private MegaApiAndroid megaApi;
	MegaChatApiAndroid megaChatApi;

    private ArrayList<String> paths;
	private String offlinePathDirectory;

    int adapterType = 0;
    long[] handlesNodesSearched;

	int countChat = 0;
	int errorSent = 0;
	int successSent = 0;

    public static int REQUEST_CODE_SELECT_MOVE_FOLDER = 1001;
	public static int REQUEST_CODE_SELECT_COPY_FOLDER = 1002;
	public static int REQUEST_CODE_SELECT_LOCAL_FOLDER = 1004;


	MegaNode node;

	int typeExport = -1;

	boolean shareIt = true;
	boolean moveToRubbish = false;

	private static int EDIT_TEXT_ID = 1;
	private Handler handler;

	private android.support.v7.app.AlertDialog renameDialog;

	int orderGetChildren = ORDER_DEFAULT_ASC;

	DatabaseHandler dbH = null;
	MegaPreferences prefs = null;

	boolean isFolderLink = false;

	ArrayList<Long> handleListM = new ArrayList<Long>();

	ArrayList<MegaOffline> mOffList;
	ArrayList<MegaOffline> mOffListImages;
	String pathImage;


	public DraggableView draggableView;
	public static int screenHeight;
	int screenWidth;
	RelativeLayout relativeImageViewerLayout;
	ImageView ivShadow;

	ArrayList<File> zipFiles = new ArrayList<>();

	boolean sendToChat = false;
	private String downloadLocationDefaultPath = "";

	@Override
	public void onDestroy(){

		setImageDragVisibility(View.VISIBLE);

		if(megaApi != null){
			megaApi.removeRequestListener(this);
			megaApi.removeGlobalListener(this);
		}


		LocalBroadcastManager.getInstance(this).unregisterReceiver(receiver);

		super.onDestroy();
	}

	@Override
	public boolean onKeyDown(int keyCode, KeyEvent event) {
		log("onKeyDown");

		if ( keyCode == KeyEvent.KEYCODE_MENU ) {
	        // do nothing
	        return true;
	    }
	    return super.onKeyDown(keyCode, event);
	}

	boolean isDownloaded(MegaNode node) {
		log("isDownloaded");
		boolean isOnMegaDownloads = false;
		String localPath = mega.privacy.android.app.utils.Util.getLocalFile(this, node.getName(), node.getSize(), downloadLocationDefaultPath);
		File f = new File(downloadLocationDefaultPath, node.getName());
		if (f.exists() && (f.length() == node.getSize())) {
			isOnMegaDownloads = true;
		}
		if (localPath != null && (isOnMegaDownloads || (megaApi.getFingerprint(node) != null && megaApi.getFingerprint(node).equals(megaApi.getFingerprint(localPath))))) {
			return true;
		}
		return false;
	}

	@Override
	public boolean onCreateOptionsMenu(Menu menu) {
		log("onCreateOptionsMenu");

		MenuInflater inflater = getMenuInflater();
		inflater.inflate(R.menu.activity_full_screen_image_viewer, menu);

		getlinkIcon = menu.findItem(R.id.full_image_viewer_get_link);
		getlinkIcon.setVisible(false);
		removelinkIcon = menu.findItem(R.id.full_image_viewer_remove_link);
		removelinkIcon.setVisible(false);
		shareIcon = menu.findItem(R.id.full_image_viewer_share);
		propertiesIcon = menu.findItem(R.id.full_image_viewer_properties);
		downloadIcon = menu.findItem(R.id.full_image_viewer_download);
		renameIcon = menu.findItem(R.id.full_image_viewer_rename);
		moveIcon = menu.findItem(R.id.full_image_viewer_move);
		copyIcon = menu.findItem(R.id.full_image_viewer_copy);
		moveToTrashIcon = menu.findItem(R.id.full_image_viewer_move_to_trash);
		removeIcon = menu.findItem(R.id.full_image_viewer_remove);
		chatIcon = menu.findItem(R.id.full_image_viewer_chat);

		Intent intent = getIntent();
		adapterType = intent.getIntExtra("adapterType", 0);
		offlinePathDirectory = intent.getStringExtra("offlinePathDirectory");

		if (nC == null) {
			nC = new NodeController(this);
		}
		boolean fromIncoming = false;
		if (adapterType == Constants.SEARCH_ADAPTER) {
			fromIncoming = nC.nodeComesFromIncoming(megaApi.getNodeByHandle(imageHandles.get(positionG)));
		}

		if (downloadLocationDefaultPath == null || downloadLocationDefaultPath.equals("")){
			downloadLocationDefaultPath = Util.getDownloadLocation(this);
		}

		if (adapterType == Constants.OFFLINE_ADAPTER){
			getlinkIcon.setVisible(false);
			menu.findItem(R.id.full_image_viewer_get_link).setShowAsAction(MenuItem.SHOW_AS_ACTION_NEVER);

			removelinkIcon.setVisible(false);
			menu.findItem(R.id.full_image_viewer_remove_link).setShowAsAction(MenuItem.SHOW_AS_ACTION_NEVER);

			shareIcon.setVisible(true);
			menu.findItem(R.id.full_image_viewer_share).setShowAsAction(MenuItem.SHOW_AS_ACTION_ALWAYS);

			propertiesIcon.setVisible(false);
			menu.findItem(R.id.full_image_viewer_properties).setShowAsAction(MenuItem.SHOW_AS_ACTION_NEVER);

			downloadIcon.setVisible(false);
			menu.findItem(R.id.full_image_viewer_download).setShowAsAction(MenuItem.SHOW_AS_ACTION_NEVER);

			renameIcon.setVisible(false);
			moveIcon.setVisible(false);
			copyIcon .setVisible(false);
			moveToTrashIcon.setVisible(false);
			removeIcon.setVisible(false);
			chatIcon.setVisible(false);

		}else if (adapterType == Constants.ZIP_ADAPTER){

			getlinkIcon.setVisible(false);
			menu.findItem(R.id.full_image_viewer_get_link).setShowAsAction(MenuItem.SHOW_AS_ACTION_NEVER);

			removelinkIcon.setVisible(false);
			menu.findItem(R.id.full_image_viewer_remove_link).setShowAsAction(MenuItem.SHOW_AS_ACTION_NEVER);

			shareIcon.setVisible(true);
			menu.findItem(R.id.full_image_viewer_share).setShowAsAction(MenuItem.SHOW_AS_ACTION_ALWAYS);

			propertiesIcon.setVisible(false);
			menu.findItem(R.id.full_image_viewer_properties).setShowAsAction(MenuItem.SHOW_AS_ACTION_NEVER);

			downloadIcon.setVisible(false);
			menu.findItem(R.id.full_image_viewer_download).setShowAsAction(MenuItem.SHOW_AS_ACTION_NEVER);

			renameIcon.setVisible(false);
			moveIcon.setVisible(false);
			copyIcon .setVisible(false);
			moveToTrashIcon.setVisible(false);
			removeIcon.setVisible(false);
			chatIcon.setVisible(false);

		}else if(adapterType == Constants.FILE_LINK_ADAPTER){
			renameIcon.setVisible(false);
			moveIcon.setVisible(false);
			copyIcon .setVisible(false);
			moveToTrashIcon.setVisible(false);
			removeIcon.setVisible(false);
			chatIcon.setVisible(false);
			getlinkIcon.setVisible(false);
			removelinkIcon.setVisible(false);
			shareIcon.setVisible(false);
			propertiesIcon.setVisible(false);
			downloadIcon.setVisible(true);

		}else if(adapterType == Constants.SEARCH_ADAPTER && !fromIncoming){
			node = megaApi.getNodeByHandle(imageHandles.get(positionG));

			if(node.isExported()){
				removelinkIcon.setVisible(true);
				menu.findItem(R.id.full_image_viewer_remove_link).setShowAsAction(MenuItem.SHOW_AS_ACTION_ALWAYS);

				getlinkIcon.setVisible(false);
				menu.findItem(R.id.full_image_viewer_get_link).setShowAsAction(MenuItem.SHOW_AS_ACTION_NEVER);

			}else{
				removelinkIcon.setVisible(false);
				menu.findItem(R.id.full_image_viewer_remove_link).setShowAsAction(MenuItem.SHOW_AS_ACTION_NEVER);

				getlinkIcon.setVisible(true);
				menu.findItem(R.id.full_image_viewer_get_link).setShowAsAction(MenuItem.SHOW_AS_ACTION_ALWAYS);
			}

			if (MimeTypeList.typeForName(node.getName()).isGIF()) {
				if (isDownloaded(node)) {
					shareIcon.setVisible(true);
					menu.findItem(R.id.full_image_viewer_share).setShowAsAction(MenuItem.SHOW_AS_ACTION_ALWAYS);
				}
				else {
					shareIcon.setVisible(false);
				}
			}
			else {
				shareIcon.setVisible(true);
				menu.findItem(R.id.full_image_viewer_share).setShowAsAction(MenuItem.SHOW_AS_ACTION_ALWAYS);
			}

			propertiesIcon.setVisible(true);
			menu.findItem(R.id.full_image_viewer_properties).setShowAsAction(MenuItem.SHOW_AS_ACTION_ALWAYS);

			downloadIcon.setVisible(true);
			menu.findItem(R.id.full_image_viewer_download).setShowAsAction(MenuItem.SHOW_AS_ACTION_ALWAYS);

			renameIcon.setVisible(true);
			moveIcon.setVisible(true);
			copyIcon .setVisible(true);

			if(Util.isChatEnabled()){
				chatIcon.setVisible(true);
			}
			else{
				chatIcon.setVisible(false);
			}

			node = megaApi.getNodeByHandle(imageHandles.get(positionG));
			final long handle = node.getHandle();
			MegaNode parent = megaApi.getNodeByHandle(handle);
			while (megaApi.getParentNode(parent) != null){
				parent = megaApi.getParentNode(parent);
			}

			if (parent.getHandle() != megaApi.getRubbishNode().getHandle()){
				moveToTrashIcon.setVisible(true);
				removeIcon.setVisible(false);
			}
			else{
				moveToTrashIcon.setVisible(false);
				removeIcon.setVisible(true);
			}
		}
		else if (adapterType == Constants.INCOMING_SHARES_ADAPTER || fromIncoming) {
			propertiesIcon.setVisible(true);
			menu.findItem(R.id.full_image_viewer_properties).setShowAsAction(MenuItem.SHOW_AS_ACTION_ALWAYS);
			if(Util.isChatEnabled()){
				chatIcon.setVisible(true);
			}
			else{
				chatIcon.setVisible(false);
			}
			copyIcon.setVisible(true);
			removeIcon.setVisible(false);
			getlinkIcon.setVisible(false);
			removelinkIcon.setVisible(false);
			downloadIcon.setVisible(true);
			menu.findItem(R.id.full_image_viewer_download).setShowAsAction(MenuItem.SHOW_AS_ACTION_ALWAYS);
			if (MimeTypeList.typeForName(node.getName()).isGIF()) {
				if (isDownloaded(node)) {
					shareIcon.setVisible(true);
					menu.findItem(R.id.full_image_viewer_share).setShowAsAction(MenuItem.SHOW_AS_ACTION_ALWAYS);
				}
				else {
					shareIcon.setVisible(false);
				}
			}
			else {
				shareIcon.setVisible(true);
				menu.findItem(R.id.full_image_viewer_share).setShowAsAction(MenuItem.SHOW_AS_ACTION_ALWAYS);
			}

			MegaNode node = megaApi.getNodeByHandle(imageHandles.get(positionG));
			int accessLevel = megaApi.getAccess(node);

			switch (accessLevel) {
				case MegaShare.ACCESS_FULL: {
					log("access FULL");
					renameIcon.setVisible(true);
					moveIcon.setVisible(true);
					moveToTrashIcon.setVisible(true);
					break;
				}
				case MegaShare.ACCESS_READ:
					log("access read");
				case MegaShare.ACCESS_READWRITE: {
					log("readwrite");
					renameIcon.setVisible(false);
					moveIcon.setVisible(false);
					moveToTrashIcon.setVisible(false);
					break;
				}
			}
		}
		else {
			node = megaApi.getNodeByHandle(imageHandles.get(positionG));

			if(adapterType==Constants.CONTACT_FILE_ADAPTER){
				shareIcon.setVisible(false);
				menu.findItem(R.id.full_image_viewer_share).setShowAsAction(MenuItem.SHOW_AS_ACTION_NEVER);
			}else{
				if(isFolderLink){
					shareIcon.setVisible(false);
					menu.findItem(R.id.full_image_viewer_share).setShowAsAction(MenuItem.SHOW_AS_ACTION_NEVER);
				}
				if (MimeTypeList.typeForName(node.getName()).isGIF()) {
					if (isDownloaded(node)) {
						shareIcon.setVisible(true);
						menu.findItem(R.id.full_image_viewer_share).setShowAsAction(MenuItem.SHOW_AS_ACTION_ALWAYS);
					}
					else {
						shareIcon.setVisible(false);
					}
				}
				else {
					shareIcon.setVisible(true);
					menu.findItem(R.id.full_image_viewer_share).setShowAsAction(MenuItem.SHOW_AS_ACTION_ALWAYS);
				}
			}

			downloadIcon.setVisible(true);
			menu.findItem(R.id.full_image_viewer_download).setShowAsAction(MenuItem.SHOW_AS_ACTION_ALWAYS);

			copyIcon.setVisible(true);

			if(node.isExported()){
				getlinkIcon.setVisible(false);
				menu.findItem(R.id.full_image_viewer_get_link).setShowAsAction(MenuItem.SHOW_AS_ACTION_NEVER);

				removelinkIcon.setVisible(true);
				menu.findItem(R.id.full_image_viewer_remove_link).setShowAsAction(MenuItem.SHOW_AS_ACTION_ALWAYS);

			}
			else{
				if(adapterType==Constants.CONTACT_FILE_ADAPTER){

					getlinkIcon.setVisible(false);
					menu.findItem(R.id.full_image_viewer_get_link).setShowAsAction(MenuItem.SHOW_AS_ACTION_NEVER);
					removelinkIcon.setVisible(false);
					menu.findItem(R.id.full_image_viewer_remove_link).setShowAsAction(MenuItem.SHOW_AS_ACTION_NEVER);

				}else{
					if(isFolderLink){
						getlinkIcon.setVisible(false);
						removelinkIcon.setVisible(false);

					}else{
						getlinkIcon.setVisible(true);
						menu.findItem(R.id.full_image_viewer_get_link).setShowAsAction(MenuItem.SHOW_AS_ACTION_ALWAYS);
						removelinkIcon.setVisible(false);
					}
				}
			}

			if(isFolderLink){
				propertiesIcon.setVisible(false);
				menu.findItem(R.id.full_image_viewer_properties).setShowAsAction(MenuItem.SHOW_AS_ACTION_NEVER);

				moveToTrashIcon.setVisible(false);
				removeIcon.setVisible(false);
				renameIcon.setVisible(false);
				moveIcon.setVisible(false);
				copyIcon.setVisible(false);
				chatIcon.setVisible(false);

			}
			else{

				propertiesIcon.setVisible(true);
				menu.findItem(R.id.full_image_viewer_properties).setShowAsAction(MenuItem.SHOW_AS_ACTION_ALWAYS);

				if(adapterType==Constants.CONTACT_FILE_ADAPTER){
					removeIcon.setVisible(false);
					node = megaApi.getNodeByHandle(imageHandles.get(positionG));
					int accessLevel = megaApi.getAccess(node);
					switch(accessLevel){

						case MegaShare.ACCESS_OWNER:
						case MegaShare.ACCESS_FULL:{
							renameIcon.setVisible(true);
							moveIcon.setVisible(true);
							moveToTrashIcon.setVisible(true);
							if(Util.isChatEnabled()){
								chatIcon.setVisible(true);
							}
							else{
								chatIcon.setVisible(false);
							}
							break;
						}
						case MegaShare.ACCESS_READWRITE:
						case MegaShare.ACCESS_READ:{
							renameIcon.setVisible(false);
							moveIcon.setVisible(false);
							moveToTrashIcon.setVisible(false);
							chatIcon.setVisible(false);
							break;
						}
					}

				}else{
					if(Util.isChatEnabled()){
						chatIcon.setVisible(true);
					}
					else{
						chatIcon.setVisible(false);
					}
					renameIcon.setVisible(true);
					moveIcon.setVisible(true);

					node = megaApi.getNodeByHandle(imageHandles.get(positionG));

					final long handle = node.getHandle();
					MegaNode parent = megaApi.getNodeByHandle(handle);

					while (megaApi.getParentNode(parent) != null){
						parent = megaApi.getParentNode(parent);
					}

					if (parent.getHandle() != megaApi.getRubbishNode().getHandle()){

						moveToTrashIcon.setVisible(true);
						removeIcon.setVisible(false);

					}else{

						moveToTrashIcon.setVisible(false);
						removeIcon.setVisible(true);
						getlinkIcon.setVisible(false);
						removelinkIcon.setVisible(false);
					}
				}
			}
		}
		return super.onCreateOptionsMenu(menu);
	}

	@Override
	public boolean onPrepareOptionsMenu(Menu menu) {
		log("onPrepareOptionsMenu");
		return super.onPrepareOptionsMenu(menu);
	}

	@Override
	public boolean onOptionsItemSelected(MenuItem item) {
		log("onOptionsItemSelected");

		((MegaApplication) getApplication()).sendSignalPresenceActivity();

		int id = item.getItemId();
		switch (id) {
			case android.R.id.home: {
				onBackPressed();
				break;
			}
			case R.id.full_image_viewer_get_link: {
				if (adapterType == Constants.OFFLINE_ADAPTER){
					break;

				}else if (adapterType == Constants.ZIP_ADAPTER){
					break;

				}else{
					node = megaApi.getNodeByHandle(imageHandles.get(positionG));
					shareIt = false;
			    	showGetLinkActivity(node.getHandle());
					break;
				}

			}

			case R.id.full_image_viewer_chat:{

//				node = megaApi.getNodeByHandle(imageHandles.get(positionG));

//				ArrayList<Long> handleList = new ArrayList<Long>();
//				handleList.add(node.getHandle());
//
//				long[] longArray = new long[handleList.size()];
//				for (int i=0; i<handleList.size(); i++){
//					longArray[i] = handleList.get(i);
//				}

				long[] longArray = new long[1];
				longArray[0] = imageHandles.get(positionG);

				if(nC ==null){
					nC = new NodeController(this, isFolderLink);
				}
				if (adapterType == Constants.INCOMING_SHARES_ADAPTER) {
					MegaNode attachNode = megaApi.getNodeByHandle(longArray[0]);
					if (attachNode != null) {
						nC.checkIfNodeIsMineAndSelectChatsToSendNode(attachNode);
					}
				}
				else {
					nC.selectChatsToSendNodes(longArray);
				}
				break;
			}

			case R.id.full_image_viewer_remove_link: {
				shareIt = false;
				android.support.v7.app.AlertDialog removeLinkDialog;
				android.support.v7.app.AlertDialog.Builder builder = new android.support.v7.app.AlertDialog.Builder(this, R.style.AppCompatAlertDialogStyle);

				LayoutInflater inflater = getLayoutInflater();
				View dialoglayout = inflater.inflate(R.layout.dialog_link, null);
				TextView url = (TextView) dialoglayout.findViewById(R.id.dialog_link_link_url);
				TextView key = (TextView) dialoglayout.findViewById(R.id.dialog_link_link_key);
				TextView symbol = (TextView) dialoglayout.findViewById(R.id.dialog_link_symbol);
				TextView removeText = (TextView) dialoglayout.findViewById(R.id.dialog_link_text_remove);

				((RelativeLayout.LayoutParams) removeText.getLayoutParams()).setMargins(Util.scaleWidthPx(25, outMetrics), Util.scaleHeightPx(20, outMetrics), Util.scaleWidthPx(10, outMetrics), 0);

				url.setVisibility(View.GONE);
				key.setVisibility(View.GONE);
				symbol.setVisibility(View.GONE);
				removeText.setVisibility(View.VISIBLE);

				removeText.setText(getString(R.string.context_remove_link_warning_text));

				Display display = getWindowManager().getDefaultDisplay();
				DisplayMetrics outMetrics = new DisplayMetrics();
				display.getMetrics(outMetrics);
				screenHeight = outMetrics.heightPixels;
				screenWidth = outMetrics.widthPixels;
				float density = getResources().getDisplayMetrics().density;

				float scaleW = Util.getScaleW(outMetrics, density);
				float scaleH = Util.getScaleH(outMetrics, density);
				if(getResources().getConfiguration().orientation == Configuration.ORIENTATION_LANDSCAPE){
					removeText.setTextSize(TypedValue.COMPLEX_UNIT_SP, (10*scaleW));
				}else{
					removeText.setTextSize(TypedValue.COMPLEX_UNIT_SP, (15*scaleW));

				}

				builder.setView(dialoglayout);

				builder.setPositiveButton(getString(R.string.context_remove), new DialogInterface.OnClickListener() {

					@Override
					public void onClick(DialogInterface dialog, int which) {
						typeExport=TYPE_EXPORT_REMOVE;
						megaApi.disableExport(node, fullScreenImageViewer);
					}
				});

				builder.setNegativeButton(getString(R.string.general_cancel), new DialogInterface.OnClickListener() {

					@Override
					public void onClick(DialogInterface dialog, int which) {

					}
				});

				removeLinkDialog = builder.create();
				removeLinkDialog.show();

				break;
			}
			case R.id.full_image_viewer_share: {
				log("Share option");
				File previewFile = null;
				if (adapterType == Constants.OFFLINE_ADAPTER){
					String offlineDirectory;
					if (Environment.getExternalStorageDirectory() != null){
						offlineDirectory = Environment.getExternalStorageDirectory().getAbsolutePath() + "/" + Util.offlineDIR;
					}
					else{
						offlineDirectory = getFilesDir().getPath();
					}

					String fileName = offlineDirectory + mOffListImages.get(positionG).getPath() + mOffListImages.get(positionG).getName();
					previewFile = new File(fileName);
				}else if (adapterType == Constants.ZIP_ADAPTER){
					String fileName = paths.get(positionG);
					previewFile = new File(fileName);
				}else{
					node = megaApi.getNodeByHandle(imageHandles.get(positionG));
					if (MimeTypeList.typeForName(node.getName()).isGIF()){
						String localPath = mega.privacy.android.app.utils.Util.getLocalFile(this, node.getName(), node.getSize(), downloadLocationDefaultPath);
						if (localPath != null) {
							previewFile = new File(localPath);
						}
					}
					else {
						File previewFolder = PreviewUtils.getPreviewFolder(this);
						previewFile = new File(previewFolder, node.getBase64Handle() + ".jpg");
					}

				}
				intentToSendFile(previewFile);
				break;
			}
			case R.id.full_image_viewer_properties: {

				if (adapterType == Constants.OFFLINE_ADAPTER){
					break;

				}else if (adapterType == Constants.ZIP_ADAPTER){
					break;

				}else{
					node = megaApi.getNodeByHandle(imageHandles.get(positionG));
					Intent i = new Intent(this, FileInfoActivityLollipop.class);
					i.putExtra("handle", node.getHandle());
					i.putExtra("imageId", MimeTypeThumbnail.typeForName(node.getName()).getIconResourceId());
					i.putExtra("name", node.getName());
					if (nC == null) {
						nC = new NodeController(this);
					}
					boolean fromIncoming = false;
					if (adapterType == Constants.SEARCH_ADAPTER) {
						fromIncoming = nC.nodeComesFromIncoming(node);
					}
					if (adapterType == Constants.INCOMING_SHARES_ADAPTER || fromIncoming) {
						i.putExtra("from", Constants.FROM_INCOMING_SHARES);
						i.putExtra("firstLevel", false);
					}
					else if(adapterType == Constants.INBOX_ADAPTER){
						i.putExtra("from", Constants.FROM_INBOX);
					}
					startActivity(i);
					break;
				}
			}
			case R.id.full_image_viewer_download: {

				if (adapterType == Constants.OFFLINE_ADAPTER){
					break;

				}else if (adapterType == Constants.ZIP_ADAPTER){
					break;

				}else if (adapterType == Constants.FILE_LINK_ADAPTER){
					log("click download");
					if (nC == null) {
						nC = new NodeController(this);
					}
					nC.downloadFileLink(currentDocument, url);
					break;
				}else{
					node = megaApi.getNodeByHandle(imageHandles.get(positionG));
					if (Build.VERSION.SDK_INT >= Build.VERSION_CODES.M) {
						boolean hasStoragePermission = (ContextCompat.checkSelfPermission(this, Manifest.permission.WRITE_EXTERNAL_STORAGE) == PackageManager.PERMISSION_GRANTED);
						if (!hasStoragePermission) {
							ActivityCompat.requestPermissions(this,
									new String[]{Manifest.permission.WRITE_EXTERNAL_STORAGE},
									Constants.REQUEST_WRITE_STORAGE);

							handleListM.add(node.getHandle());

							break;
						}
					}
					ArrayList<Long> handleList = new ArrayList<Long>();
					handleList.add(node.getHandle());
					if(nC==null){
						nC = new NodeController(this, isFolderLink);
					}
					nC.prepareForDownload(handleList, false);

					break;
				}
			}
			case R.id.full_image_viewer_rename: {
				showRenameDialog();
				break;
			}
			case R.id.full_image_viewer_move: {
				showMove();
				break;
			}
			case R.id.full_image_viewer_copy: {
				showCopy();
				break;
			}
			case R.id.full_image_viewer_move_to_trash: {
				positionToRemove = positionG;
				moveToTrash();
				break;
			}
			case R.id.full_image_viewer_remove: {
				moveToTrash();
				break;
			}
		}
		return super.onOptionsItemSelected(item);
	}

	public void intentToSendFile(File previewFile){
		log("intentToSendFile");

		if(previewFile!=null){
			if (previewFile.exists()){
				Intent share = new Intent(android.content.Intent.ACTION_SEND);
				share.setType("image/*");

				if (Build.VERSION.SDK_INT >= Build.VERSION_CODES.N) {
					log("Use provider to share");
					Uri uri = FileProvider.getUriForFile(this, "mega.privacy.android.app.providers.fileprovider",previewFile);
					share.putExtra(Intent.EXTRA_STREAM, Uri.parse(uri.toString()));
					share.addFlags(Intent.FLAG_GRANT_READ_URI_PERMISSION);
				}
				else{
					share.putExtra(Intent.EXTRA_STREAM, Uri.parse("file://" + previewFile));
				}

				startActivity(Intent.createChooser(share, getString(R.string.context_share_image)));
			}
			else{
				Snackbar.make(fragmentContainer, getString(R.string.full_image_viewer_not_preview), Snackbar.LENGTH_LONG).show();
			}
		}
		else{
			Snackbar.make(fragmentContainer, getString(R.string.full_image_viewer_not_preview), Snackbar.LENGTH_LONG).show();
		}
	}

	@Override
	protected void onCreate(Bundle savedInstanceState) {
		log("onCreate");

		super.onCreate(savedInstanceState);
		setContentView(R.layout.activity_full_screen_image_viewer);

		relativeImageViewerLayout = (RelativeLayout) findViewById(R.id.full_image_viewer_layout);

		draggableView.setViewAnimator(new ExitViewAnimator());

		handler = new Handler();
		fullScreenImageViewer = this;

		LocalBroadcastManager.getInstance(this).registerReceiver(receiver, new IntentFilter(Constants.BROADCAST_ACTION_INTENT_FILTER_UPDATE_IMAGE_DRAG));

		Display display = getWindowManager().getDefaultDisplay();
		outMetrics = new DisplayMetrics ();
		display.getMetrics(outMetrics);
		float density  = getResources().getDisplayMetrics().density;


		appBarLayout = (AppBarLayout) findViewById(R.id.app_bar);

		float scaleW = Util.getScaleW(outMetrics, density);
		float scaleH = Util.getScaleH(outMetrics, density);
		if (scaleH < scaleW){
			scaleText = scaleH;
		}
		else{
			scaleText = scaleW;
		}

		viewPager = (ExtendedViewPager) findViewById(R.id.image_viewer_pager);
		viewPager.setPageMargin(40);

		fragmentContainer = (RelativeLayout) findViewById(R.id.full_image_viewer_parent_layout);

		Intent intent = getIntent();
		positionG = intent.getIntExtra("position", 0);
		//If inserted a placehoder in MegaNodeAdapter,here the position need to be remove the placeholder.
        placeholderCount = intent.getIntExtra("placeholder",0 );
        orderGetChildren = intent.getIntExtra("orderGetChildren", ORDER_DEFAULT_ASC);
        isFolderLink = intent.getBooleanExtra("isFolderLink", false);
        isFileLink = intent.getBooleanExtra("isFileLink",false);

        adapterType = intent.getIntExtra("adapterType", 0);
        if(adapterType == Constants.RUBBISH_BIN_ADAPTER
                || adapterType == Constants.INBOX_ADAPTER || adapterType == Constants.INCOMING_SHARES_ADAPTER||
                adapterType == Constants.OUTGOING_SHARES_ADAPTER || adapterType == Constants.SEARCH_ADAPTER ||
                adapterType == Constants.SEARCH_ADAPTER || adapterType == Constants.FILE_BROWSER_ADAPTER ||
                adapterType == Constants.PHOTO_SYNC_ADAPTER || adapterType == Constants.SEARCH_BY_ADAPTER) {
            positionG -= placeholderCount;
        }
        MegaApplication app = (MegaApplication)getApplication();
		if (isFolderLink ){
			megaApi = app.getMegaApiFolder();
		}else{
			megaApi = app.getMegaApi();
		}

		if(Util.isOnline(this) && !isFileLink) {
			if (megaApi == null || megaApi.getRootNode() == null) {
				log("Refresh session - sdk");
				Intent intentLogin = new Intent(this, LoginActivityLollipop.class);
				intentLogin.putExtra("visibleFragment", Constants.LOGIN_FRAGMENT);
				intentLogin.setFlags(Intent.FLAG_ACTIVITY_CLEAR_TOP);
				startActivity(intentLogin);
				finish();
				return;
			}
		}

		if(Util.isChatEnabled()){
			if (megaChatApi == null){
				megaChatApi = ((MegaApplication) getApplication()).getMegaChatApi();
			}
			if(megaChatApi==null||megaChatApi.getInitState()== MegaChatApi.INIT_ERROR){
				Intent intentLogin = new Intent(this, LoginActivityLollipop.class);
				intentLogin.putExtra("visibleFragment", Constants. LOGIN_FRAGMENT);
				intentLogin.setFlags(Intent.FLAG_ACTIVITY_CLEAR_TOP);
				startActivity(intentLogin);
				finish();
				return;
			}
		}else{
			megaChatApi=null;
		}

		dbH = DatabaseHandler.getDbHandler(this);
		handler = new Handler();

		tB = (Toolbar) findViewById(R.id.call_toolbar);
		if (tB == null) {
			log("Tb is Null");
			return;
		}

		tB.setVisibility(View.VISIBLE);
		setSupportActionBar(tB);
		aB = getSupportActionBar();
		aB.setHomeAsUpIndicator(R.drawable.ic_arrow_back_white);
		aB.setHomeButtonEnabled(true);
		aB.setDisplayHomeAsUpEnabled(true);
		aB.setTitle(" ");

		if (Build.VERSION.SDK_INT >= Build.VERSION_CODES.LOLLIPOP) {
			Window window = this.getWindow();
			window.addFlags(WindowManager.LayoutParams.FLAG_DRAWS_SYSTEM_BAR_BACKGROUNDS);
			window.clearFlags(WindowManager.LayoutParams.FLAG_TRANSLUCENT_STATUS);
			window.setStatusBarColor(ContextCompat.getColor(this, R.color.black));
		}
        if (Build.VERSION.SDK_INT <= Build.VERSION_CODES.GINGERBREAD){
            requestWindowFeature(Window.FEATURE_NO_TITLE);
            this.getWindow().setFlags(WindowManager.LayoutParams.FLAG_FULLSCREEN, WindowManager.LayoutParams.FLAG_FULLSCREEN);
        }

		imageHandles = new ArrayList<Long>();
		paths = new ArrayList<String>();
		long parentNodeHandle = intent.getLongExtra("parentNodeHandle", -1);
		fromShared = intent.getBooleanExtra("fromShared", false);
		MegaNode parentNode;
		bottomLayout = (RelativeLayout) findViewById(R.id.image_viewer_layout_bottom);

		megaApi.addGlobalListener(this);

		if (adapterType == Constants.OFFLINE_ADAPTER){
			//OFFLINE
			mOffList = new ArrayList<MegaOffline>();
			String pathNavigation = intent.getStringExtra("pathNavigation");
			int orderGetChildren = intent.getIntExtra("orderGetChildren", ORDER_DEFAULT_ASC);
			log("PATHNAVIGATION: " + pathNavigation);
			mOffList=dbH.findByPath(pathNavigation);
			log ("mOffList.size() = " + mOffList.size());

			for(int i=0; i<mOffList.size();i++){
				MegaOffline checkOffline = mOffList.get(i);
				File offlineDirectory = null;
				if(checkOffline.getOrigin()==MegaOffline.INCOMING){
					log("isIncomingOffline");

					if (Environment.getExternalStorageDirectory() != null){
						offlineDirectory = new File(Environment.getExternalStorageDirectory().getAbsolutePath() + "/" + Util.offlineDIR + "/" +checkOffline.getHandleIncoming() + "/" + checkOffline.getPath()+checkOffline.getName());
						log("offlineDirectory: "+offlineDirectory);
					}
					else{
						offlineDirectory = getFilesDir();
					}
				}
				else if(checkOffline.getOrigin()==MegaOffline.INBOX){
					if (Environment.getExternalStorageDirectory() != null){
						offlineDirectory = new File(Environment.getExternalStorageDirectory().getAbsolutePath() + "/" + Util.offlineDIR + "/in/" + checkOffline.getPath()+checkOffline.getName());
						log("offlineDirectory: "+offlineDirectory);
					}
					else{
						offlineDirectory = getFilesDir();
					}
				}
				else{
					log("NOT isIncomingOffline");
					if (Environment.getExternalStorageDirectory() != null){
						offlineDirectory = new File(Environment.getExternalStorageDirectory().getAbsolutePath() + "/" + Util.offlineDIR + checkOffline.getPath()+checkOffline.getName());
					}
					else{
						offlineDirectory = getFilesDir();
					}
				}

				if(offlineDirectory!=null){
					if (!offlineDirectory.exists()){
						log("Path to remove B: "+(mOffList.get(i).getPath()+mOffList.get(i).getName()));
						//dbH.removeById(mOffList.get(i).getId());
						mOffList.remove(i);
						i--;
					}
				}
			}

			if (mOffList != null){
				if(!mOffList.isEmpty()) {
					MegaOffline lastItem = mOffList.get(mOffList.size()-1);
					if(!(lastItem.getHandle().equals("0"))){
						String path = Environment.getExternalStorageDirectory().getAbsolutePath()+Util.oldMKFile;
						log("Export in: "+path);
						File file= new File(path);
						if(file.exists()){
							MegaOffline masterKeyFile = new MegaOffline("0", path, "MEGARecoveryKey.txt", 0, "0", 0, "0");
							mOffList.add(masterKeyFile);
						}
					}
				}
				else{
					String path = Environment.getExternalStorageDirectory().getAbsolutePath()+Util.oldMKFile;
					log("Export in: "+path);
					File file= new File(path);
					if(file.exists()){
						MegaOffline masterKeyFile = new MegaOffline("0", path, "MEGARecoveryKey.txt", 0, "0", 0, "0");
						mOffList.add(masterKeyFile);
					}
				}
			}

			if(orderGetChildren == MegaApiJava.ORDER_DEFAULT_DESC){
				sortByNameDescending();
			}
			else{
				sortByNameAscending();
			}

			if (mOffList.size() > 0){

				mOffListImages = new ArrayList<MegaOffline>();
				int positionImage = -1;
				for (int i=0;i<mOffList.size();i++){
					if (MimeTypeList.typeForName(mOffList.get(i).getName()).isImage()){
						mOffListImages.add(mOffList.get(i));
						positionImage++;
						if (i == positionG){
							positionG = positionImage;
						}
					}
				}

				if (positionG >= mOffListImages.size()){
					positionG = 0;
				}

				adapterOffline = new MegaOfflineFullScreenImageAdapterLollipop(this, fullScreenImageViewer, mOffListImages);
				viewPager.setAdapter(adapterOffline);

				viewPager.setCurrentItem(positionG);

				viewPager.setOnPageChangeListener(this);
			}

			fileNameTextView = (TextView) findViewById(R.id.full_image_viewer_file_name);

			if(getResources().getConfiguration().orientation == Configuration.ORIENTATION_LANDSCAPE){
				fileNameTextView.setMaxWidth(Util.scaleWidthPx(300, outMetrics));
			}
			else{
				fileNameTextView.setMaxWidth(Util.scaleWidthPx(300, outMetrics));
			}

			currentNode = mOffListImages.get(positionG);
			fileNameTextView.setText(currentNode.getName());
		}else if (adapterType == Constants.FILE_LINK_ADAPTER){
//			draggableView.setDraggable(false);
			url = intent.getStringExtra("urlFileLink");
			String serialize = intent.getStringExtra(Constants.EXTRA_SERIALIZE_STRING);
			if(serialize!=null){
				currentDocument = MegaNode.unserialize(serialize);
				if(currentDocument != null){
					long hash = currentDocument.getHandle();
					log("handle: "+hash);
					imageHandles.add(hash);

					adapterMega = new MegaFullScreenImageAdapterLollipop(this, fullScreenImageViewer, imageHandles, megaApi);
					viewPager.setAdapter(adapterMega);
					viewPager.setCurrentItem(positionG);
					viewPager.setOnPageChangeListener(this);

					fileNameTextView = (TextView) findViewById(R.id.full_image_viewer_file_name);
					if(getResources().getConfiguration().orientation == Configuration.ORIENTATION_LANDSCAPE){
						fileNameTextView.setMaxWidth(Util.scaleWidthPx(300, outMetrics));
					}else{
						fileNameTextView.setMaxWidth(Util.scaleWidthPx(300, outMetrics));
					}
					fileNameTextView.setText(currentDocument.getName());

				}else{
					log("Node is NULL after unserialize");
				}
			}else{
				log("serialize == NULL");

			}

		}else if (adapterType == Constants.ZIP_ADAPTER){
			offlinePathDirectory = intent.getStringExtra("offlinePathDirectory");
			File currentImage = new File(offlinePathDirectory);
			File offlineDirectory = new File(currentImage.getParent());
//			if (Environment.getExternalStorageDirectory() != null){
//				offlineDirectory = new File(Environment.getExternalStorageDirectory().getAbsolutePath() + "/" + Util.offlineDIR);
//			}
//			else{
//				offlineDirectory = getFilesDir();
//			}

			paths.clear();
			int imageNumber = 0;
			int index = 0;
			File[] fList = offlineDirectory.listFiles();
			if(fList == null)
			{
				//Nothing to show (folder deleted?)
				//Close the image viewer
				finish();
				return;
			}
			for (int i=0; i<fList.length; i++) {
				zipFiles.add(fList[i]);
			}
			Collections.sort(zipFiles, new Comparator<File>(){

				public int compare(File z1, File z2) {
					String name1 = z1.getName();
					String name2 = z2.getName();
					int res = String.CASE_INSENSITIVE_ORDER.compare(name1, name2);
					if (res == 0) {
						res = name1.compareTo(name2);
					}
					return res;
				}
			});

			log("SIZE: " + zipFiles.size());
			for (File f : zipFiles){
				log("F: " + f.getAbsolutePath());
				if (MimeTypeList.typeForName(f.getName()).isImage()){
					paths.add(f.getAbsolutePath());
					if (index == positionG){
						positionG = imageNumber;
					}
					imageNumber++;
				}
				index++;
			}

			if(paths.size() == 0)
			{
				//No images to show (images deleted?)
				//Close the image viewer
				finish();
				return;
			}

			if(positionG >= paths.size())
			{
				//Invalid index. Show the first image
				positionG = 0;
			}

			if(adapterType == Constants.ZIP_ADAPTER){
				adapterOffline = new MegaOfflineFullScreenImageAdapterLollipop(this, fullScreenImageViewer, paths, true);
			}

			viewPager.setAdapter(adapterOffline);

			viewPager.setCurrentItem(positionG);

			viewPager.setOnPageChangeListener(this);

			fileNameTextView = (TextView) findViewById(R.id.full_image_viewer_file_name);

			if(getResources().getConfiguration().orientation == Configuration.ORIENTATION_LANDSCAPE){
				fileNameTextView.setMaxWidth(Util.scaleWidthPx(300, outMetrics));
			}
			else{
				fileNameTextView.setMaxWidth(Util.scaleWidthPx(300, outMetrics));
			}
			fileNameTextView.setText(new File(paths.get(positionG)).getName());
		}
		else if(adapterType == Constants.SEARCH_ADAPTER){

			ArrayList<MegaNode> nodes = null;
			if (parentNodeHandle == -1){
				String query = intent.getStringExtra("searchQuery");
				nodes = megaApi.search(query,ORDER_DEFAULT_ASC);
			}
			else{
				parentNode =  megaApi.getNodeByHandle(parentNodeHandle);
				nodes = megaApi.getChildren(parentNode, orderGetChildren);
			}

			int imageNumber = 0;
			for (int i=0;i<nodes.size();i++){
				MegaNode n = nodes.get(i);
				if (MimeTypeList.typeForName(n.getName()).isImage()){
					imageHandles.add(n.getHandle());
					if (i == positionG){
						positionG = imageNumber;
					}
					imageNumber++;
				}
			}

			if(imageHandles.size() == 0)
			{
				finish();
				return;
			}

			if(positionG >= imageHandles.size())
			{
				positionG = 0;
			}
			
			adapterMega = new MegaFullScreenImageAdapterLollipop(this, fullScreenImageViewer,imageHandles, megaApi);

			viewPager.setAdapter(adapterMega);

			viewPager.setCurrentItem(positionG);

			viewPager.setOnPageChangeListener(this);

			fileNameTextView = (TextView) findViewById(R.id.full_image_viewer_file_name);

			if(getResources().getConfiguration().orientation == Configuration.ORIENTATION_LANDSCAPE){
				fileNameTextView.setMaxWidth(Util.scaleWidthPx(300, outMetrics));
			}
			else{
				fileNameTextView.setMaxWidth(Util.scaleWidthPx(300, outMetrics));
			}

			fileNameTextView.setText(megaApi.getNodeByHandle(imageHandles.get(positionG)).getName());

		}else if(adapterType == Constants.SEARCH_BY_ADAPTER){
			handlesNodesSearched = intent.getLongArrayExtra("handlesNodesSearch");

			ArrayList<MegaNode> nodes = new ArrayList<>();
			for(Long handle:handlesNodesSearched){
				nodes.add(megaApi.getNodeByHandle(handle));
			}
			int imageNumber = 0;
			for (int i=0;i<nodes.size();i++){
				MegaNode n = nodes.get(i);
				if (MimeTypeList.typeForName(n.getName()).isImage()){
					imageHandles.add(n.getHandle());
					if (i == positionG){
						positionG = imageNumber;
					}
					imageNumber++;
				}
			}

			if(imageHandles.size() == 0)
			{
				finish();
				return;
			}

			if(positionG >= imageHandles.size())
			{
				positionG = 0;
			}

			fileNameTextView = (TextView) findViewById(R.id.full_image_viewer_file_name);

			if(getResources().getConfiguration().orientation == Configuration.ORIENTATION_LANDSCAPE){
				fileNameTextView.setMaxWidth(Util.scaleWidthPx(300, outMetrics));
			}
			else{
				fileNameTextView.setMaxWidth(Util.scaleWidthPx(300, outMetrics));
			}

			fileNameTextView.setText(megaApi.getNodeByHandle(imageHandles.get(positionG)).getName());

			adapterMega = new MegaFullScreenImageAdapterLollipop(this, fullScreenImageViewer,imageHandles, megaApi);

			viewPager.setAdapter(adapterMega);

			viewPager.setCurrentItem(positionG);

			viewPager.setOnPageChangeListener(this);

			((MegaApplication) getApplication()).sendSignalPresenceActivity();

		}else{
			if (parentNodeHandle == -1){
				switch(adapterType){
					case Constants.FILE_BROWSER_ADAPTER:{
						parentNode = megaApi.getRootNode();
						break;
					}
					case Constants.RUBBISH_BIN_ADAPTER:{
						parentNode = megaApi.getRubbishNode();
						break;
					}
					case Constants.SHARED_WITH_ME_ADAPTER:{
						parentNode = megaApi.getInboxNode();
						break;
					}

					default:{
						parentNode = megaApi.getRootNode();
						break;
					}
				}

			}
			else{
				parentNode = megaApi.getNodeByHandle(parentNodeHandle);
			}

			ArrayList<MegaNode> nodes = megaApi.getChildren(parentNode, orderGetChildren);

//			if (fromShared){
//				if(orderGetChildren == MegaApiJava.ORDER_DEFAULT_DESC){
//					nodes = sortByMailDescending(nodes);
//				}
//				else{
//					nodes = sortByNameAscending(nodes);
//				}
//			}
			int imageNumber = 0;
			for (int i=0;i<nodes.size();i++){
				MegaNode n = nodes.get(i);
				if (MimeTypeList.typeForName(n.getName()).isImage()){
					imageHandles.add(n.getHandle());
					if (i == positionG){
						positionG = imageNumber;
					}
					imageNumber++;
				}
			}
//			Toast.makeText(this, ""+parentNode.getName() + "_" + imageHandles.size(), Toast.LENGTH_LONG).show();

			if(imageHandles.size() == 0)
			{
				finish();
				return;
			}

			if(positionG >= imageHandles.size())
			{
				positionG = 0;
			}

			fileNameTextView = (TextView) findViewById(R.id.full_image_viewer_file_name);

			if(getResources().getConfiguration().orientation == Configuration.ORIENTATION_LANDSCAPE){
				fileNameTextView.setMaxWidth(Util.scaleWidthPx(300, outMetrics));
			}
			else{
				fileNameTextView.setMaxWidth(Util.scaleWidthPx(300, outMetrics));
			}

			fileNameTextView.setText(megaApi.getNodeByHandle(imageHandles.get(positionG)).getName());

			adapterMega = new MegaFullScreenImageAdapterLollipop(this, fullScreenImageViewer,imageHandles, megaApi);

			viewPager.setAdapter(adapterMega);

			viewPager.setCurrentItem(positionG);

			viewPager.setOnPageChangeListener(this);

			ArrayAdapter<String> arrayAdapter;

			((MegaApplication) getApplication()).sendSignalPresenceActivity();
		}

		if (savedInstanceState == null && adapterMega!= null){
			ViewTreeObserver observer = viewPager.getViewTreeObserver();
			observer.addOnPreDrawListener(new ViewTreeObserver.OnPreDrawListener() {
				@Override
				public boolean onPreDraw() {

					viewPager.getViewTreeObserver().removeOnPreDrawListener(this);
					int[] location = new int[2];
					viewPager.getLocationOnScreen(location);
					int[] getlocation = new int[2];
					getLocationOnScreen(getlocation);
					if (screenPosition != null){
						mLeftDelta = getlocation[0] - location[0];
						mTopDelta = getlocation[1] - location[1];

						mWidthScale = (float) screenPosition[2] / viewPager.getWidth();
						mHeightScale = (float) screenPosition[3] / viewPager.getHeight();
					}
					else {
						mLeftDelta = (screenWidth/2) - location[0];
						mTopDelta = (screenHeight/2) - location[1];

						mWidthScale = (float) (screenWidth/4) / viewPager.getWidth();
						mHeightScale = (float) (screenHeight/4) / viewPager.getHeight();
					}

					runEnterAnimation();

					return true;
				}
			});
		}

		downloadLocationDefaultPath = Util.getDownloadLocation(this);

	}

	public void setImageDragVisibility(int visibility){
		log("setImageDragVisibility");
		if (adapterType == Constants.RUBBISH_BIN_ADAPTER){
			if (RubbishBinFragmentLollipop.imageDrag != null){
				RubbishBinFragmentLollipop.imageDrag.setVisibility(visibility);
			}
		}
		else if (adapterType == Constants.INBOX_ADAPTER){
			if (InboxFragmentLollipop.imageDrag != null){
				InboxFragmentLollipop.imageDrag.setVisibility(visibility);
			}
		}
		else if (adapterType == Constants.INCOMING_SHARES_ADAPTER){
			if (IncomingSharesFragmentLollipop.imageDrag != null) {
				IncomingSharesFragmentLollipop.imageDrag.setVisibility(visibility);
			}
		}
		else if (adapterType == Constants.OUTGOING_SHARES_ADAPTER){
			if (OutgoingSharesFragmentLollipop.imageDrag != null){
				OutgoingSharesFragmentLollipop.imageDrag.setVisibility(visibility);
			}
		}
		else if (adapterType == Constants.CONTACT_FILE_ADAPTER){
			if (ContactFileListFragmentLollipop.imageDrag != null){
				ContactFileListFragmentLollipop.imageDrag.setVisibility(visibility);
			}
		}
		else if (adapterType == Constants.FOLDER_LINK_ADAPTER){
			if (FolderLinkActivityLollipop.imageDrag != null){
				FolderLinkActivityLollipop.imageDrag.setVisibility(visibility);
			}
		}
		else if (adapterType == Constants.SEARCH_ADAPTER){
			if (SearchFragmentLollipop.imageDrag != null){
				SearchFragmentLollipop.imageDrag.setVisibility(visibility);
			}
		}
		else if (adapterType == Constants.FILE_BROWSER_ADAPTER){
			if (FileBrowserFragmentLollipop.imageDrag != null){
				FileBrowserFragmentLollipop.imageDrag.setVisibility(visibility);
			}
		}
		else if (adapterType == Constants.PHOTO_SYNC_ADAPTER ||adapterType == Constants.SEARCH_BY_ADAPTER) {
			if (CameraUploadFragmentLollipop.imageDrag != null){
				CameraUploadFragmentLollipop.imageDrag.setVisibility(visibility);
			}
		}
		else if (adapterType == Constants.OFFLINE_ADAPTER) {
			if (OfflineFragmentLollipop.imageDrag != null){
				OfflineFragmentLollipop.imageDrag.setVisibility(visibility);
			}
		}
		else if (adapterType == Constants.ZIP_ADAPTER) {
			if (ZipBrowserActivityLollipop.imageDrag != null) {
				ZipBrowserActivityLollipop.imageDrag.setVisibility(visibility);
			}
		}
	}

	void getLocationOnScreen(int[] location){
		log("getLocationOnScreen");
		if (adapterType == Constants.RUBBISH_BIN_ADAPTER){
			if (RubbishBinFragmentLollipop.imageDrag != null) {
				RubbishBinFragmentLollipop.imageDrag.getLocationOnScreen(location);
			}
		}
		else if (adapterType == Constants.INBOX_ADAPTER){
			if (InboxFragmentLollipop.imageDrag != null){
				InboxFragmentLollipop.imageDrag.getLocationOnScreen(location);
			}
		}
		else if (adapterType == Constants.INCOMING_SHARES_ADAPTER){
			if (IncomingSharesFragmentLollipop.imageDrag != null) {
				IncomingSharesFragmentLollipop.imageDrag.getLocationOnScreen(location);
			}
		}
		else if (adapterType == Constants.OUTGOING_SHARES_ADAPTER){
			if (OutgoingSharesFragmentLollipop.imageDrag != null) {
				OutgoingSharesFragmentLollipop.imageDrag.getLocationOnScreen(location);
			}
		}
		else if (adapterType == Constants.CONTACT_FILE_ADAPTER){
			if (ContactFileListFragmentLollipop.imageDrag != null) {
				ContactFileListFragmentLollipop.imageDrag.getLocationOnScreen(location);
			}
		}
		else if (adapterType == Constants.FOLDER_LINK_ADAPTER){
			if (FolderLinkActivityLollipop.imageDrag != null) {
				FolderLinkActivityLollipop.imageDrag.getLocationOnScreen(location);
			}
		}
		else if (adapterType == Constants.SEARCH_ADAPTER){
			if (SearchFragmentLollipop.imageDrag != null){
				SearchFragmentLollipop.imageDrag.getLocationOnScreen(location);
			}
		}
		else if (adapterType == Constants.FILE_BROWSER_ADAPTER){
			if (FileBrowserFragmentLollipop.imageDrag != null){
				FileBrowserFragmentLollipop.imageDrag.getLocationOnScreen(location);
			}
		}
		else if (adapterType == Constants.PHOTO_SYNC_ADAPTER || adapterType == Constants.SEARCH_BY_ADAPTER){
			if (CameraUploadFragmentLollipop.imageDrag != null) {
				CameraUploadFragmentLollipop.imageDrag.getLocationOnScreen(location);
			}
		}
		else if (adapterType == Constants.OFFLINE_ADAPTER){
			if (OfflineFragmentLollipop.imageDrag != null){
				OfflineFragmentLollipop.imageDrag.getLocationOnScreen(location);
			}
		}
		else if (adapterType == Constants.ZIP_ADAPTER) {
			if (ZipBrowserActivityLollipop.imageDrag != null) {
				ZipBrowserActivityLollipop.imageDrag.getLocationOnScreen(location);
			}
		}
	}

	public void runEnterAnimation() {
		log("runEnterAnimation");
		final long duration = 400;
		if (aB != null && aB.isShowing()) {
			if(tB != null) {
				tB.animate().translationY(-220).setDuration(0)
						.withEndAction(new Runnable() {
							@Override
							public void run() {
								aB.hide();
							}
						}).start();
				bottomLayout.animate().translationY(220).setDuration(0).start();
				getWindow().addFlags(WindowManager.LayoutParams.FLAG_FULLSCREEN);
			} else {
				aB.hide();
			}
		}

		fragmentContainer.setBackgroundColor(TRANSPARENT);
		relativeImageViewerLayout.setBackgroundColor(TRANSPARENT);
		appBarLayout.setBackgroundColor(TRANSPARENT);
		if (Build.VERSION.SDK_INT >= Build.VERSION_CODES.LOLLIPOP) {
			fragmentContainer.setElevation(0);
			relativeImageViewerLayout.setElevation(0);
			appBarLayout.setElevation(0);

		}

		viewPager.setPivotX(0);
		viewPager.setPivotY(0);
		viewPager.setScaleX(mWidthScale);
		viewPager.setScaleY(mHeightScale);
		viewPager.setTranslationX(mLeftDelta);
		viewPager.setTranslationY(mTopDelta);

		ivShadow.setAlpha(0);

		viewPager.animate().setDuration(duration).scaleX(1).scaleY(1).translationX(0).translationY(0).setInterpolator(new DecelerateInterpolator()).withEndAction(new Runnable() {
			@Override
			public void run() {
				showActionBar();
				fragmentContainer.setBackgroundColor(BLACK);
				relativeImageViewerLayout.setBackgroundColor(BLACK);
				appBarLayout.setBackgroundColor(BLACK);
			}
		});

		ivShadow.animate().setDuration(duration).alpha(1);
	}

	public void updateCurrentImage(){
	    if (adapterType == Constants.OFFLINE_ADAPTER){
	        String name = mOffListImages.get(positionG).getName();
            for (int i=0; i<mOffList.size(); i++){
				log("Name: "+name+" mOfflist name: "+mOffList.get(i).getName());
                if (mOffList.get(i).getName().equals(name)){
                    getImageView(i, -1);
                    break;
                }
            }
        }
        else if (adapterType == Constants.PHOTO_SYNC_ADAPTER || adapterType == Constants.SEARCH_BY_ADAPTER){
	    	Long handle = adapterMega.getImageHandle(positionG);
			getImageView(0, handle);
		}
		else if (adapterType == Constants.SEARCH_ADAPTER){
			Long handle = adapterMega.getImageHandle(positionG);
			getImageView(0, handle);
		}
		else if (adapterType == Constants.ZIP_ADAPTER) {
			String name = new File(paths.get(positionG)).getName();
			for (int i = 0; i< zipFiles.size(); i++) {
				if (zipFiles.get(i).getName().equals(name)) {
					getImageView(i, -1);
				}
			}
		}
        else {
            Long handle = adapterMega.getImageHandle(positionG);
            MegaNode parentNode = megaApi.getParentNode(megaApi.getNodeByHandle(handle));
            ArrayList<MegaNode> listNodes = megaApi.getChildren(parentNode, orderGetChildren);
            for (int i=0; i<listNodes.size(); i++){
                if (listNodes.get(i).getHandle() == handle){
                    getImageView(i, -1);
                    break;
                }
            }
        }
	}


	private BroadcastReceiver receiver = new BroadcastReceiver() {
		@Override
		public void onReceive(Context context, Intent intent) {
			if (intent != null){
				screenPosition = intent.getIntArrayExtra("screenPosition");
				draggableView.setScreenPosition(screenPosition);
			}
		}
	};

	public void getImageView (int i, long handle) {
        Intent intent = new Intent(Constants.BROADCAST_ACTION_INTENT_FILTER_UPDATE_POSITION);
		intent.putExtra("position", i);
		intent.putExtra("actionType", Constants.UPDATE_IMAGE_DRAG);
		intent.putExtra("adapterType", adapterType);
        intent.putExtra("placeholder",placeholderCount);
		intent.putExtra("handle", handle);
		LocalBroadcastManager.getInstance(this).sendBroadcast(intent);
	}

	public void updateScrollPosition(){
		log("updateScrollPosition");
	    if (adapterType == Constants.OFFLINE_ADAPTER){
	        String name = mOffListImages.get(positionG).getName();

            for (int i=0; i<mOffList.size(); i++){
            	log("Name: "+name+" mOfflist name: "+mOffList.get(i).getName());
                if (mOffList.get(i).getName().equals(name)){
                    scrollToPosition(i, -1);
                    break;
                }
            }
        }
		else if (adapterType == Constants.PHOTO_SYNC_ADAPTER || adapterType == Constants.SEARCH_BY_ADAPTER){
			Long handle = adapterMega.getImageHandle(positionG);
			scrollToPosition(0, handle);
		}
		else if (adapterType == Constants.SEARCH_ADAPTER){
			Long handle = adapterMega.getImageHandle(positionG);
			scrollToPosition(0, handle);
		}
		else if (adapterType == Constants.ZIP_ADAPTER) {
			String name = new File(paths.get(positionG)).getName();
			for (int i = 0; i< zipFiles.size(); i++) {
				if (zipFiles.get(i).getName().equals(name)) {
					scrollToPosition(i, -1);
				}
			}
		}
        else {
            Long handle = adapterMega.getImageHandle(positionG);
            MegaNode parentNode = megaApi.getParentNode(megaApi.getNodeByHandle(handle));
            ArrayList<MegaNode> listNodes = megaApi.getChildren(parentNode, orderGetChildren);

            for (int i=0; i<listNodes.size(); i++){
                if (listNodes.get(i).getHandle() == handle){
                    scrollToPosition(i, -1);
                    break;
                }
            }
        }
	}

	void scrollToPosition (int i, long handle) {
		getImageView(i, handle);
		Intent intent = new Intent(Constants.BROADCAST_ACTION_INTENT_FILTER_UPDATE_POSITION);
		intent.putExtra("position", i);
		intent.putExtra("actionType", Constants.SCROLL_TO_POSITION);
		intent.putExtra("adapterType", adapterType);
		intent.putExtra("handle", handle);
        intent.putExtra("placeholder",placeholderCount );
		LocalBroadcastManager.getInstance(this).sendBroadcast(intent);
	}

	public void sortByNameDescending(){
		log("sortByNameDescending");

		ArrayList<String> foldersOrder = new ArrayList<String>();
		ArrayList<String> filesOrder = new ArrayList<String>();
		ArrayList<MegaOffline> tempOffline = new ArrayList<MegaOffline>();


		for(int k = 0; k < mOffList.size() ; k++) {
			MegaOffline node = mOffList.get(k);
			if(node.getType().equals("1")){
				foldersOrder.add(node.getName());
			}
			else{
				filesOrder.add(node.getName());
			}
		}

		Collections.sort(foldersOrder, String.CASE_INSENSITIVE_ORDER);
		Collections.reverse(foldersOrder);
		Collections.sort(filesOrder, String.CASE_INSENSITIVE_ORDER);
		Collections.reverse(filesOrder);

		for(int k = 0; k < foldersOrder.size() ; k++) {
			for(int j = 0; j < mOffList.size() ; j++) {
				String name = foldersOrder.get(k);
				String nameOffline = mOffList.get(j).getName();
				if(name.equals(nameOffline)){
					tempOffline.add(mOffList.get(j));
				}
			}

		}

		for(int k = 0; k < filesOrder.size() ; k++) {
			for(int j = 0; j < mOffList.size() ; j++) {
				String name = filesOrder.get(k);
				String nameOffline = mOffList.get(j).getName();
				if(name.equals(nameOffline)){
					tempOffline.add(mOffList.get(j));
				}
			}

		}

		mOffList.clear();
		mOffList.addAll(tempOffline);
	}


	public void sortByNameAscending(){
		log("sortByNameAscending");
		ArrayList<String> foldersOrder = new ArrayList<String>();
		ArrayList<String> filesOrder = new ArrayList<String>();
		ArrayList<MegaOffline> tempOffline = new ArrayList<MegaOffline>();

		for(int k = 0; k < mOffList.size() ; k++) {
			MegaOffline node = mOffList.get(k);
			if(node.getType().equals("1")){
				foldersOrder.add(node.getName());
			}
			else{
				filesOrder.add(node.getName());
			}
		}

		Collections.sort(foldersOrder, String.CASE_INSENSITIVE_ORDER);
		Collections.sort(filesOrder, String.CASE_INSENSITIVE_ORDER);

		for(int k = 0; k < foldersOrder.size() ; k++) {
			for(int j = 0; j < mOffList.size() ; j++) {
				String name = foldersOrder.get(k);
				String nameOffline = mOffList.get(j).getName();
				if(name.equals(nameOffline)){
					tempOffline.add(mOffList.get(j));
				}
			}
		}

		for(int k = 0; k < filesOrder.size() ; k++) {
			for(int j = 0; j < mOffList.size() ; j++) {
				String name = filesOrder.get(k);
				String nameOffline = mOffList.get(j).getName();
				if(name.equals(nameOffline)){
					tempOffline.add(mOffList.get(j));
				}
			}

		}

		mOffList.clear();
		mOffList.addAll(tempOffline);
	}

	public ArrayList<MegaNode> sortByNameAscending(ArrayList<MegaNode> nodes){
		log("sortByNameAscending");

		ArrayList<MegaNode> folderNodes = new ArrayList<MegaNode>();
		ArrayList<MegaNode> fileNodes = new ArrayList<MegaNode>();

		for (int i=0;i<nodes.size();i++){
			if (nodes.get(i).isFolder()){
				folderNodes.add(nodes.get(i));
			}
			else{
				fileNodes.add(nodes.get(i));
			}
		}

		for (int i=0;i<folderNodes.size();i++){
			for (int j=0;j<folderNodes.size()-1;j++){
				if (folderNodes.get(j).getName().compareTo(folderNodes.get(j+1).getName()) > 0){
					MegaNode nAuxJ = folderNodes.get(j);
					MegaNode nAuxJ_1 = folderNodes.get(j+1);
					folderNodes.remove(j+1);
					folderNodes.remove(j);
					folderNodes.add(j, nAuxJ_1);
					folderNodes.add(j+1, nAuxJ);
				}
			}
		}

		for (int i=0;i<fileNodes.size();i++){
			for (int j=0;j<fileNodes.size()-1;j++){
				if (fileNodes.get(j).getName().compareTo(fileNodes.get(j+1).getName()) > 0){
					MegaNode nAuxJ = fileNodes.get(j);
					MegaNode nAuxJ_1 = fileNodes.get(j+1);
					fileNodes.remove(j+1);
					fileNodes.remove(j);
					fileNodes.add(j, nAuxJ_1);
					fileNodes.add(j+1, nAuxJ);
				}
			}
		}

		nodes.clear();
		nodes.addAll(folderNodes);
		nodes.addAll(fileNodes);

		return nodes;
	}

	public ArrayList<MegaNode> sortByNameDescending(ArrayList<MegaNode> nodes){
		log("sortByNameDescending");

		ArrayList<MegaNode> folderNodes = new ArrayList<MegaNode>();
		ArrayList<MegaNode> fileNodes = new ArrayList<MegaNode>();

		for (int i=0;i<nodes.size();i++){
			if (nodes.get(i).isFolder()){
				folderNodes.add(nodes.get(i));
			}
			else{
				fileNodes.add(nodes.get(i));
			}
		}

		for (int i=0;i<folderNodes.size();i++){
			for (int j=0;j<folderNodes.size()-1;j++){
				if (folderNodes.get(j).getName().compareTo(folderNodes.get(j+1).getName()) < 0){
					MegaNode nAuxJ = folderNodes.get(j);
					MegaNode nAuxJ_1 = folderNodes.get(j+1);
					folderNodes.remove(j+1);
					folderNodes.remove(j);
					folderNodes.add(j, nAuxJ_1);
					folderNodes.add(j+1, nAuxJ);
				}
			}
		}

		for (int i=0;i<fileNodes.size();i++){
			for (int j=0;j<fileNodes.size()-1;j++){
				if (fileNodes.get(j).getName().compareTo(fileNodes.get(j+1).getName()) < 0){
					MegaNode nAuxJ = fileNodes.get(j);
					MegaNode nAuxJ_1 = fileNodes.get(j+1);
					fileNodes.remove(j+1);
					fileNodes.remove(j);
					fileNodes.add(j, nAuxJ_1);
					fileNodes.add(j+1, nAuxJ);
				}
			}
		}

		nodes.clear();
		nodes.addAll(folderNodes);
		nodes.addAll(fileNodes);

		return nodes;
	}

	public ArrayList<MegaNode> sortByMailDescending(ArrayList<MegaNode> nodes){
		log("sortByMailDescending");
		ArrayList<MegaNode> folderNodes = new ArrayList<MegaNode>();
		ArrayList<MegaNode> fileNodes = new ArrayList<MegaNode>();

		for (int i=0;i<nodes.size();i++){
			if (nodes.get(i).isFolder()){
				folderNodes.add(nodes.get(i));
			}
			else{
				fileNodes.add(nodes.get(i));
			}
		}

//		Collections.reverse(folderNodes);
//		Collections.reverse(fileNodes);

		nodes.clear();
		nodes.addAll(folderNodes);
		nodes.addAll(fileNodes);
		return nodes;
	}

	@Override
	public void onPageSelected(int position) {
		return;
	}

	@Override
	public void onPageScrolled(int position, float positionOffset, int positionOffsetPixels) {
		return;
	}

	@Override
	public void onPageScrollStateChanged(int state) {
		log("onPageScrollStateChanged");

		supportInvalidateOptionsMenu();
		if (state == ViewPager.SCROLL_STATE_IDLE){
			if (viewPager.getCurrentItem() != positionG){
				int oldPosition = positionG;
				int newPosition = viewPager.getCurrentItem();
				positionG = newPosition;
				if ((adapterType == Constants.OFFLINE_ADAPTER)){
					fileNameTextView.setText(mOffListImages.get(positionG).getName());
				}
				else if(adapterType == Constants.ZIP_ADAPTER){
					fileNameTextView.setText(new File(paths.get(positionG)).getName());
				}
				else{
					try {
						TouchImageView tIV = (TouchImageView) adapterMega.getVisibleImage(oldPosition);
						if (tIV != null) {
							tIV.setZoom(1);
						}
					}
					catch (Exception e) {}
					fileNameTextView.setText(megaApi.getNodeByHandle(imageHandles.get(positionG)).getName());
				}
//				title.setText(names.get(positionG));
				updateScrollPosition();
			}
		}
	}

	@Override
    public void onRequestPermissionsResult(int requestCode, String[] permissions, int[] grantResults) {
		log("onRequestPermissionsResult");
		super.onRequestPermissionsResult(requestCode, permissions, grantResults);
        switch(requestCode){
        	case Constants.REQUEST_WRITE_STORAGE:{
		        boolean hasStoragePermission = (ContextCompat.checkSelfPermission(this, Manifest.permission.WRITE_EXTERNAL_STORAGE) == PackageManager.PERMISSION_GRANTED);
				if (hasStoragePermission) {
					if(nC==null){
						nC = new NodeController(this, isFolderLink);
					}
					if (adapterType == Constants.FILE_LINK_ADAPTER) {
						if (nC == null) {
							nC = new NodeController(this);
						}
						nC.downloadFileLink(currentDocument, url);
					}else{
						nC.prepareForDownload(handleListM, false);
					}
				}
	        	break;
	        }
        }
    }

	@Override
	public void onSaveInstanceState (Bundle savedInstanceState){
		log("onSaveInstanceState");
		super.onSaveInstanceState(savedInstanceState);
		if (getIntent() != null) {
			getIntent().putExtra("position", positionG);
		}
		savedInstanceState.putInt("adapterType", adapterType);
		if ((adapterType == Constants.OFFLINE_ADAPTER) || (adapterType == Constants.ZIP_ADAPTER)){

		}
		else{
			savedInstanceState.putBoolean("aBshown", adapterMega.isaBshown());
			savedInstanceState.putBoolean("overflowVisible", adapterMega.isMenuVisible());
		}
	}

	@Override
	public void onRestoreInstanceState (Bundle savedInstanceState){
		log("onRestoreInstanceState");
		super.onRestoreInstanceState(savedInstanceState);

		adapterType = savedInstanceState.getInt("adapterType");

		if ((adapterType == Constants.OFFLINE_ADAPTER) || (adapterType == Constants.ZIP_ADAPTER)){

		}
		else{
			aBshown = savedInstanceState.getBoolean("aBshown");
			adapterMega.setaBshown(aBshown);
		}

	}

	public void showRenameDialog(){
		log("showRenameDialog");
		node = megaApi.getNodeByHandle(imageHandles.get(positionG));

		LinearLayout layout = new LinearLayout(this);
		layout.setOrientation(LinearLayout.VERTICAL);
		LinearLayout.LayoutParams params = new LinearLayout.LayoutParams(LinearLayout.LayoutParams.MATCH_PARENT, LinearLayout.LayoutParams.WRAP_CONTENT);
		params.setMargins(Util.scaleWidthPx(20, outMetrics), Util.scaleHeightPx(20, outMetrics), Util.scaleWidthPx(17, outMetrics), 0);
	//	    layout.setLayoutParams(params);

		final EditTextCursorWatcher input = new EditTextCursorWatcher(this, node.isFolder());
		input.setSingleLine();
		input.setTextColor(ContextCompat.getColor(this, R.color.text_secondary));
		input.setImeOptions(EditorInfo.IME_ACTION_DONE);

		input.setImeActionLabel(getString(R.string.context_rename),EditorInfo.IME_ACTION_DONE);
		input.setText(node.getName());


		input.setOnFocusChangeListener(new View.OnFocusChangeListener() {
				@Override
				public void onFocusChange(final View v, boolean hasFocus) {
					if (hasFocus) {
						if (node.isFolder()){
							input.setSelection(0, input.getText().length());
						}
						else{
							String [] s = node.getName().split("\\.");
							if (s != null){
								int numParts = s.length;
								int lastSelectedPos = 0;
								if (numParts == 1){
									input.setSelection(0, input.getText().length());
								}
								else if (numParts > 1){
									for (int i=0; i<(numParts-1);i++){
										lastSelectedPos += s[i].length();
										lastSelectedPos++;
									}
									lastSelectedPos--; //The last point should not be selected)
									input.setSelection(0, lastSelectedPos);
								}
							}
							showKeyboardDelayed(v);
						}
					}
				}
			});


		layout.addView(input, params);

		LinearLayout.LayoutParams params1 = new LinearLayout.LayoutParams(LinearLayout.LayoutParams.MATCH_PARENT, LinearLayout.LayoutParams.WRAP_CONTENT);
		params1.setMargins(Util.scaleWidthPx(20, outMetrics), 0, Util.scaleWidthPx(17, outMetrics), 0);

		final RelativeLayout error_layout = new RelativeLayout(FullScreenImageViewerLollipop.this);
		layout.addView(error_layout, params1);

		final ImageView error_icon = new ImageView(FullScreenImageViewerLollipop.this);
		error_icon.setImageDrawable(ContextCompat.getDrawable(this, R.drawable.ic_input_warning));
		error_layout.addView(error_icon);
		RelativeLayout.LayoutParams params_icon = (RelativeLayout.LayoutParams) error_icon.getLayoutParams();

		params_icon.addRule(RelativeLayout.ALIGN_PARENT_RIGHT);
		error_icon.setLayoutParams(params_icon);

		error_icon.setColorFilter(ContextCompat.getColor(FullScreenImageViewerLollipop.this, R.color.login_warning));

		final TextView textError = new TextView(FullScreenImageViewerLollipop.this);
		error_layout.addView(textError);
		RelativeLayout.LayoutParams params_text_error = (RelativeLayout.LayoutParams) textError.getLayoutParams();
		params_text_error.height = ViewGroup.LayoutParams.WRAP_CONTENT;
		params_text_error.width = ViewGroup.LayoutParams.WRAP_CONTENT;
		params_text_error.addRule(RelativeLayout.CENTER_VERTICAL);
		params_text_error.addRule(RelativeLayout.ALIGN_PARENT_LEFT);
		params_text_error.setMargins(Util.scaleWidthPx(3, outMetrics), 0,0,0);
		textError.setLayoutParams(params_text_error);

		textError.setTextColor(ContextCompat.getColor(FullScreenImageViewerLollipop.this, R.color.login_warning));

		error_layout.setVisibility(View.GONE);

		input.getBackground().mutate().clearColorFilter();
		input.getBackground().mutate().setColorFilter(ContextCompat.getColor(this, R.color.accentColor), PorterDuff.Mode.SRC_ATOP);
		input.addTextChangedListener(new TextWatcher() {
			@Override
			public void beforeTextChanged(CharSequence charSequence, int i, int i1, int i2) {

			}

			@Override
			public void onTextChanged(CharSequence charSequence, int i, int i1, int i2) {

			}

			@Override
			public void afterTextChanged(Editable editable) {
				if(error_layout.getVisibility() == View.VISIBLE){
					error_layout.setVisibility(View.GONE);
					input.getBackground().mutate().clearColorFilter();
					input.getBackground().mutate().setColorFilter(ContextCompat.getColor(fullScreenImageViewer, R.color.accentColor), PorterDuff.Mode.SRC_ATOP);
				}
			}
		});

		input.setOnEditorActionListener(new OnEditorActionListener() {
			@Override
			public boolean onEditorAction(TextView v, int actionId,
										  KeyEvent event) {
				if (actionId == EditorInfo.IME_ACTION_DONE) {

					String value = v.getText().toString().trim();
					if (value.length() == 0) {
						input.getBackground().mutate().setColorFilter(ContextCompat.getColor(fullScreenImageViewer, R.color.login_warning), PorterDuff.Mode.SRC_ATOP);
						textError.setText(getString(R.string.invalid_string));
						error_layout.setVisibility(View.VISIBLE);
						input.requestFocus();

					}else{
						boolean result=matches(regex, value);
						if(result){
							input.getBackground().mutate().setColorFilter(ContextCompat.getColor(fullScreenImageViewer, R.color.login_warning), PorterDuff.Mode.SRC_ATOP);
							textError.setText(getString(R.string.invalid_characters));
							error_layout.setVisibility(View.VISIBLE);
							input.requestFocus();

						}else{
	//						nC.renameNode(node, value);
							renameDialog.dismiss();
							rename(value);
						}
					}
					return true;
				}
				return false;
			}
		});

		android.support.v7.app.AlertDialog.Builder builder = new android.support.v7.app.AlertDialog.Builder(this);
		builder.setTitle(getString(R.string.context_rename) + " "	+ new String(node.getName()));
		builder.setPositiveButton(getString(R.string.context_rename),
				new DialogInterface.OnClickListener() {
					public void onClick(DialogInterface dialog, int whichButton) {
						String value = input.getText().toString().trim();
							if (value.length() == 0) {
								return;
							}
							rename(value);
					}
				});
		builder.setNegativeButton(getString(android.R.string.cancel), new DialogInterface.OnClickListener() {
			@Override
			public void onClick(DialogInterface dialogInterface, int i) {
				input.getBackground().clearColorFilter();
			}
		});
		builder.setView(layout);
		renameDialog = builder.create();
		renameDialog.show();
		renameDialog.getButton(android.support.v7.app.AlertDialog.BUTTON_POSITIVE).setOnClickListener(new   View.OnClickListener()
		{
			@Override
			public void onClick(View v)
			{
				String value = input.getText().toString().trim();

				if (value.length() == 0) {
					input.getBackground().mutate().setColorFilter(ContextCompat.getColor(fullScreenImageViewer, R.color.login_warning), PorterDuff.Mode.SRC_ATOP);
					textError.setText(getString(R.string.invalid_string));
					error_layout.setVisibility(View.VISIBLE);
					input.requestFocus();
				}
				else{
					boolean result=matches(regex, value);
					if(result){
						input.getBackground().mutate().setColorFilter(ContextCompat.getColor(fullScreenImageViewer, R.color.login_warning), PorterDuff.Mode.SRC_ATOP);
						textError.setText(getString(R.string.invalid_characters));
						error_layout.setVisibility(View.VISIBLE);
						input.requestFocus();

					}else{
						//nC.renameNode(node, value);
						renameDialog.dismiss();
						rename(value);
					}
				}
			}
		});
	}

	public static boolean matches(String regex, CharSequence input) {
		log("matches");

		Pattern p = Pattern.compile(regex);
		Matcher m = p.matcher(input);
		return m.find();
	}

	private void rename(String newName){
		log("rename");

		if (newName.equals(node.getName())) {
			return;
		}

		if(!Util.isOnline(this)){
			Snackbar.make(fragmentContainer, getString(R.string.error_server_connection_problem), Snackbar.LENGTH_LONG).show();
			return;
		}

		if (isFinishing()){
			return;
		}

		ProgressDialog temp = null;
		try{
			temp = new ProgressDialog(this);
			temp.setMessage(getString(R.string.context_renaming));
			temp.show();
		}
		catch(Exception e){
			return;
		}
		statusDialog = temp;

		log("renaming " + node.getName() + " to " + newName);

		megaApi.renameNode(node, newName, this);
	}

	public void showMove(){
		log("showMove");

		node = megaApi.getNodeByHandle(imageHandles.get(positionG));

		ArrayList<Long> handleList = new ArrayList<Long>();
		handleList.add(node.getHandle());

		Intent intent = new Intent(this, FileExplorerActivityLollipop.class);
		intent.setAction(FileExplorerActivityLollipop.ACTION_PICK_MOVE_FOLDER);
		long[] longArray = new long[handleList.size()];
		for (int i=0; i<handleList.size(); i++){
			longArray[i] = handleList.get(i);
		}
		intent.putExtra("MOVE_FROM", longArray);
		startActivityForResult(intent, REQUEST_CODE_SELECT_MOVE_FOLDER);
	}

	public void showCopy(){
		log("showCopy");

		node = megaApi.getNodeByHandle(imageHandles.get(positionG));

		ArrayList<Long> handleList = new ArrayList<Long>();
		handleList.add(node.getHandle());

		Intent intent = new Intent(this, FileExplorerActivityLollipop.class);
		intent.setAction(FileExplorerActivityLollipop.ACTION_PICK_COPY_FOLDER);
		long[] longArray = new long[handleList.size()];
		for (int i=0; i<handleList.size(); i++){
			longArray[i] = handleList.get(i);
		}
		intent.putExtra("COPY_FROM", longArray);
		startActivityForResult(intent, REQUEST_CODE_SELECT_COPY_FOLDER);
	}

	public void moveToTrash(){
		log("moveToTrash");

		node = megaApi.getNodeByHandle(imageHandles.get(positionG));

		final long handle = node.getHandle();
		moveToRubbish = false;
		if (!Util.isOnline(this)){
			Snackbar.make(fragmentContainer, getString(R.string.error_server_connection_problem), Snackbar.LENGTH_LONG).show();
			return;
		}

		if(isFinishing()){
			return;
		}

		final MegaNode rubbishNode = megaApi.getRubbishNode();

		MegaNode parent = megaApi.getNodeByHandle(handle);
		while (megaApi.getParentNode(parent) != null){
			parent = megaApi.getParentNode(parent);
		}

		if (parent.getHandle() != megaApi.getRubbishNode().getHandle()){
			moveToRubbish = true;
		}
		else{
			moveToRubbish = false;
		}

		DialogInterface.OnClickListener dialogClickListener = new DialogInterface.OnClickListener() {
		    @Override
		    public void onClick(DialogInterface dialog, int which) {
		        switch (which){
		        case DialogInterface.BUTTON_POSITIVE:
		    		//Check if the node is not yet in the rubbish bin (if so, remove it)

		    		if (moveToRubbish){
		    			megaApi.moveNode(megaApi.getNodeByHandle(handle), rubbishNode, fullScreenImageViewer);
		    			ProgressDialog temp = null;
		    			try{
		    				temp = new ProgressDialog(fullScreenImageViewer);
		    				temp.setMessage(getString(R.string.context_move_to_trash));
		    				temp.show();
		    			}
		    			catch(Exception e){
		    				return;
		    			}
		    			statusDialog = temp;
		    		}
		    		else{
		    			megaApi.remove(megaApi.getNodeByHandle(handle), fullScreenImageViewer);
		    			ProgressDialog temp = null;
		    			try{
		    				temp = new ProgressDialog(fullScreenImageViewer);
		    				temp.setMessage(getString(R.string.context_delete_from_mega));
		    				temp.show();
		    			}
		    			catch(Exception e){
		    				return;
		    			}
		    			statusDialog = temp;
		    		}


		            break;

		        case DialogInterface.BUTTON_NEGATIVE:
		            //No button clicked
		            break;
		        }
		    }
		};

		if (moveToRubbish){
			AlertDialog.Builder builder = new AlertDialog.Builder(this, R.style.AppCompatAlertDialogStyle);
			String message= getResources().getString(R.string.confirmation_move_to_rubbish);
			builder.setMessage(message).setPositiveButton(R.string.general_move, dialogClickListener)
		    	.setNegativeButton(R.string.general_cancel, dialogClickListener).show();
		}
		else{
			AlertDialog.Builder builder = new AlertDialog.Builder(this, R.style.AppCompatAlertDialogStyle);
			String message= getResources().getString(R.string.confirmation_delete_from_mega);
			builder.setMessage(message).setPositiveButton(R.string.general_remove, dialogClickListener)
		    	.setNegativeButton(R.string.general_cancel, dialogClickListener).show();
		}
	}

	public void showGetLinkActivity(long handle){
		log("showGetLinkActivity");
		Intent linkIntent = new Intent(this, GetLinkActivityLollipop.class);
		linkIntent.putExtra("handle", handle);
		startActivity(linkIntent);
	}

	public void setIsGetLink(boolean value){
		log("setIsGetLink");

		this.isGetLink = value;
	}


	//Display keyboard
	private void showKeyboardDelayed(final View view) {
		log("showKeyboardDelayed");

		handler.postDelayed(new Runnable() {
			@Override
			public void run() {
				InputMethodManager imm = (InputMethodManager) getSystemService(Context.INPUT_METHOD_SERVICE);
				imm.showSoftInput(view, InputMethodManager.SHOW_IMPLICIT);
			}
		}, 50);
	}

	@Override
	public void onRequestStart(MegaApiJava api, MegaRequest request) {
		log("onRequestStart: " + request.getRequestString());
	}

	@SuppressLint("NewApi")
	@Override
	public void onRequestFinish(MegaApiJava api, MegaRequest request,
			MegaError e) {

		node = megaApi.getNodeByHandle(request.getNodeHandle());

		log("onRequestFinish");
		if (request.getType() == MegaRequest.TYPE_RENAME){

			try {
				statusDialog.dismiss();
			}
			catch (Exception ex) {}

			if (e.getErrorCode() == MegaError.API_OK){
				Snackbar.make(fragmentContainer, getString(R.string.context_correctly_renamed), Snackbar.LENGTH_LONG).show();
			}
			else{
				Snackbar.make(fragmentContainer, getString(R.string.context_no_renamed), Snackbar.LENGTH_LONG).show();
			}
		}
		else if (request.getType() == MegaRequest.TYPE_MOVE){
			try {
				statusDialog.dismiss();
			}
			catch (Exception ex) {}

			if (moveToRubbish){
				if (e.getErrorCode() == MegaError.API_OK){
					if(positionToRemove!=-1){
						log("Position to remove: "+positionToRemove);
						log("Position in: "+positionG);
						imageHandles.remove(positionToRemove);
						if(imageHandles.size()==0){
							finish();
						}
						else{
							adapterMega.refreshImageHandles(imageHandles);
							viewPager.setAdapter(adapterMega);
							if(positionG>imageHandles.size()-1){
								log("Last item deleted, go to new last position");
								positionG=imageHandles.size()-1;
							}
							viewPager.setCurrentItem(positionG);
							positionToRemove=-1;
							supportInvalidateOptionsMenu();

						}
					}
				}
				else{
					Snackbar.make(fragmentContainer, getString(R.string.context_no_moved), Snackbar.LENGTH_LONG).show();
				}
				moveToRubbish = false;
				log("move to rubbish request finished");
			}
			else{
				if (e.getErrorCode() == MegaError.API_OK){
					Snackbar.make(fragmentContainer, getString(R.string.context_correctly_moved), Snackbar.LENGTH_LONG).show();
					finish();
				}
				else{
					Snackbar.make(fragmentContainer, getString(R.string.context_no_moved), Snackbar.LENGTH_LONG).show();
				}
				log("move nodes request finished");
			}
		}
		else if (request.getType() == MegaRequest.TYPE_REMOVE){


			if (e.getErrorCode() == MegaError.API_OK){
				if (statusDialog.isShowing()){
					try {
						statusDialog.dismiss();
					}
					catch (Exception ex) {}
					Snackbar.make(fragmentContainer, getString(R.string.context_correctly_removed), Snackbar.LENGTH_LONG).show();
				}
				finish();
			}
			else{
				Snackbar.make(fragmentContainer, getString(R.string.context_no_removed), Snackbar.LENGTH_LONG).show();
			}
			log("remove request finished");
		}
		else if (request.getType() == MegaRequest.TYPE_COPY){
			try {
				statusDialog.dismiss();
			}
			catch (Exception ex) {}

			if (e.getErrorCode() == MegaError.API_OK){
				if (sendToChat && megaApi.getNodeByHandle(request.getParentHandle()).getName().equals(Constants.CHAT_FOLDER)
						&& adapterType == Constants.INCOMING_SHARES_ADAPTER) {
					log("Incoming node copied to Send to chat");
					MegaNode attachNode = megaApi.getNodeByHandle(request.getNodeHandle());
					if (attachNode != null) {
						nC.selectChatsToSendNode(attachNode);
					}
				}
				else {
					Snackbar.make(fragmentContainer, getString(R.string.context_correctly_copied), Snackbar.LENGTH_LONG).show();
				}
			}
			else if(e.getErrorCode()==MegaError.API_EOVERQUOTA){
				log("OVERQUOTA ERROR: "+e.getErrorCode());
				Intent intent = new Intent(this, ManagerActivityLollipop.class);
				intent.setAction(Constants.ACTION_OVERQUOTA_STORAGE);
				startActivity(intent);
				finish();

			}
			else if(e.getErrorCode()==MegaError.API_EGOINGOVERQUOTA){
				log("PRE OVERQUOTA ERROR: "+e.getErrorCode());
				Intent intent = new Intent(this, ManagerActivityLollipop.class);
				intent.setAction(Constants.ACTION_PRE_OVERQUOTA_STORAGE);
				startActivity(intent);
				finish();
			}
			else{
				Snackbar.make(fragmentContainer, getString(R.string.context_no_copied), Snackbar.LENGTH_LONG).show();
			}
			sendToChat = false;
			log("copy nodes request finished");
		}
	}

	@Override
	public void onRequestTemporaryError(MegaApiJava api, MegaRequest request,
			MegaError e) {
		log("onRequestTemporaryError: " + request.getRequestString());
	}

	public static void log(String message) {
		Util.log("FullScreenImageViewerLollipop", message);
	}

	@Override
	public void onItemClick(AdapterView<?> parent, View view, int position, long id) {
		log("onItemClick");

		((MegaApplication) getApplication()).sendSignalPresenceActivity();
	}

	public void openAdvancedDevices (long handleToDownload, boolean highPriority){
		log("openAdvancedDevices");
//		handleToDownload = handle;
		String externalPath = Util.getExternalCardPath();

		if(externalPath!=null){
			log("ExternalPath for advancedDevices: "+externalPath);
			MegaNode node = megaApi.getNodeByHandle(handleToDownload);
			if(node!=null){

//				File newFile =  new File(externalPath+"/"+node.getName());
				File newFile =  new File(node.getName());
				log("File: "+newFile.getPath());
				Intent intent = new Intent(Intent.ACTION_CREATE_DOCUMENT);

				// Filter to only show results that can be "opened", such as
				// a file (as opposed to a list of contacts or timezones).
				intent.addCategory(Intent.CATEGORY_OPENABLE);

				// Create a file with the requested MIME type.
				String mimeType = MimeTypeList.getMimeType(newFile);
				log("Mimetype: "+mimeType);
				intent.setType(mimeType);
				intent.putExtra(Intent.EXTRA_TITLE, node.getName());
				intent.putExtra("handleToDownload", handleToDownload);
				intent.putExtra(Constants.HIGH_PRIORITY_TRANSFER, highPriority);
				try{
					startActivityForResult(intent, Constants.WRITE_SD_CARD_REQUEST_CODE);
				}
				catch(Exception e){
					log("Exception in External SDCARD");
					Environment.getExternalStorageDirectory();
					Toast toast = Toast.makeText(this, getString(R.string.no_external_SD_card_detected), Toast.LENGTH_LONG);
					toast.show();
				}
			}
		}
		else{
			log("No external SD card");
			Environment.getExternalStorageDirectory();
			Toast toast = Toast.makeText(this, getString(R.string.no_external_SD_card_detected), Toast.LENGTH_LONG);
			toast.show();
		}
	}

	@Override
	protected void onActivityResult(int requestCode, int resultCode, Intent intent) {
		log("onActivityResult");

		if (intent == null) {
			return;
		}

		if (requestCode == REQUEST_CODE_SELECT_LOCAL_FOLDER && resultCode == RESULT_OK) {
			log("local folder selected");
			if(adapterType == Constants.FILE_LINK_ADAPTER){
				String parentPath = intent.getStringExtra(FileStorageActivityLollipop.EXTRA_PATH);
				if (nC == null) {
					nC = new NodeController(this);
				}
				nC.downloadTo(currentDocument, parentPath, url);
			}
			else{
				String parentPath = intent.getStringExtra(FileStorageActivityLollipop.EXTRA_PATH);
				String url = intent.getStringExtra(FileStorageActivityLollipop.EXTRA_URL);
				long size = intent.getLongExtra(FileStorageActivityLollipop.EXTRA_SIZE, 0);
				long[] hashes = intent.getLongArrayExtra(FileStorageActivityLollipop.EXTRA_DOCUMENT_HASHES);
				boolean highPriority = intent.getBooleanExtra(Constants.HIGH_PRIORITY_TRANSFER, false);
				log("URL: " + url + "___SIZE: " + size);

				if(nC==null){
					nC = new NodeController(this, isFolderLink);
				}
				nC.checkSizeBeforeDownload(parentPath, url, size, hashes, highPriority);
			}
		}
		else if (requestCode == Constants.WRITE_SD_CARD_REQUEST_CODE && resultCode == RESULT_OK) {

			if (Build.VERSION.SDK_INT >= Build.VERSION_CODES.M) {
				boolean hasStoragePermission = (ContextCompat.checkSelfPermission(this, Manifest.permission.WRITE_EXTERNAL_STORAGE) == PackageManager.PERMISSION_GRANTED);
				if (!hasStoragePermission) {
					ActivityCompat.requestPermissions(this,
							new String[]{Manifest.permission.WRITE_EXTERNAL_STORAGE},
							Constants.REQUEST_WRITE_STORAGE);
				}
			}

			Uri treeUri = intent.getData();
			log("--------------Create the node : "+treeUri);
			long handleToDownload = intent.getLongExtra("handleToDownload", -1);
			boolean highPriority = intent.getBooleanExtra(Constants.HIGH_PRIORITY_TRANSFER, false);
			log("The recovered handle is: "+handleToDownload);
			//Now, call to the DownloadService

			if(handleToDownload!=0 && handleToDownload!=-1){
				Intent service = new Intent(this, DownloadService.class);
				service.putExtra(DownloadService.EXTRA_HASH, handleToDownload);
				service.putExtra(DownloadService.EXTRA_CONTENT_URI, treeUri.toString());
				String path = Environment.getExternalStorageDirectory().getAbsolutePath() + "/" + Util.advancesDevicesDIR + "/";
				File tempDownDirectory = new File(path);
				if(!tempDownDirectory.exists()){
					tempDownDirectory.mkdirs();
				}
				service.putExtra(DownloadService.EXTRA_PATH, path);
				service.putExtra("fromMV", true);
				service.putExtra(Constants.HIGH_PRIORITY_TRANSFER, highPriority);
				startService(service);
			}
		}
		else if (requestCode == REQUEST_CODE_SELECT_MOVE_FOLDER && resultCode == RESULT_OK) {

			if(!Util.isOnline(this)){
				Snackbar.make(fragmentContainer, getString(R.string.error_server_connection_problem), Snackbar.LENGTH_LONG).show();
				return;
			}

			final long[] moveHandles = intent.getLongArrayExtra("MOVE_HANDLES");
			final long toHandle = intent.getLongExtra("MOVE_TO", 0);
			final int totalMoves = moveHandles.length;

			MegaNode parent = megaApi.getNodeByHandle(toHandle);
			moveToRubbish = false;

			ProgressDialog temp = null;
			try{
				temp = new ProgressDialog(this);
				temp.setMessage(getString(R.string.context_moving));
				temp.show();
			}
			catch(Exception e){
				return;
			}
			statusDialog = temp;

			for(int i=0; i<moveHandles.length;i++){
				megaApi.moveNode(megaApi.getNodeByHandle(moveHandles[i]), parent, this);
			}
		}
		else if (requestCode == REQUEST_CODE_SELECT_COPY_FOLDER && resultCode == RESULT_OK){
			if(!Util.isOnline(this)){
				Snackbar.make(fragmentContainer, getString(R.string.error_server_connection_problem), Snackbar.LENGTH_LONG).show();
				return;
			}

			final long[] copyHandles = intent.getLongArrayExtra("COPY_HANDLES");
			final long toHandle = intent.getLongExtra("COPY_TO", 0);
			final int totalCopy = copyHandles.length;

			ProgressDialog temp = null;
			try{
				temp = new ProgressDialog(this);
				temp.setMessage(getString(R.string.context_copying));
				temp.show();
			}
			catch(Exception e){
				return;
			}
			statusDialog = temp;

			MegaNode parent = megaApi.getNodeByHandle(toHandle);
			for(int i=0; i<copyHandles.length;i++){
				MegaNode cN = megaApi.getNodeByHandle(copyHandles[i]);
				if (cN != null){
					log("cN != null, i = " + i + " of " + copyHandles.length);
					megaApi.copyNode(cN, parent, this);
				}
				else{
					log("cN == null, i = " + i + " of " + copyHandles.length);
					try {
						statusDialog.dismiss();
						Snackbar.make(fragmentContainer, getString(R.string.context_no_copied), Snackbar.LENGTH_LONG).show();
					}
					catch (Exception ex) {}
				}
			}
		}
		else if (requestCode == Constants.REQUEST_CODE_SELECT_CHAT && resultCode == RESULT_OK){
			long[] chatHandles = intent.getLongArrayExtra("SELECTED_CHATS");
			log("Send to "+chatHandles.length+" chats");

			long[] nodeHandles = intent.getLongArrayExtra("NODE_HANDLES");
			log("Send "+nodeHandles.length+" nodes");

			countChat = chatHandles.length;
			if(countChat==1){
				megaChatApi.attachNode(chatHandles[0], nodeHandles[0], this);
			}
			else if(countChat>1){

				for(int i=0; i<chatHandles.length; i++){
					megaChatApi.attachNode(chatHandles[i], nodeHandles[0], this);
				}
			}
//			megaChatApi.attachNode();

		}
	}

	// Get list of all child files

	private void getDlList(Map<MegaNode, String> dlFiles, MegaNode parent, File folder) {
		log("getDlList");

		if (megaApi.getRootNode() == null)
			return;

		folder.mkdir();
		ArrayList<MegaNode> nodeList = megaApi.getChildren(parent, orderGetChildren);
		for(int i=0; i<nodeList.size(); i++){
			MegaNode document = nodeList.get(i);
			if (document.getType() == MegaNode.TYPE_FOLDER) {
				File subfolder = new File(folder, new String(document.getName()));
				getDlList(dlFiles, document, subfolder);
			}
			else {
				dlFiles.put(document, folder.getAbsolutePath());
			}
		}
	}

	@Override
	public void onRequestUpdate(MegaApiJava api, MegaRequest request) {}

	public void showSnackbar(String s){
		log("showSnackbar");
		Snackbar snackbar = Snackbar.make(fragmentContainer, s, Snackbar.LENGTH_LONG);
		TextView snackbarTextView = (TextView)snackbar.getView().findViewById(android.support.design.R.id.snackbar_text);
		snackbarTextView.setMaxLines(5);
		snackbar.show();
	}

	public void showSnackbarNotSpace(){
		log("showSnackbarNotSpace");
		Snackbar mySnackbar = Snackbar.make(fragmentContainer, R.string.error_not_enough_free_space, Snackbar.LENGTH_LONG);
		mySnackbar.setAction("Settings", new SnackbarNavigateOption(this));
		mySnackbar.show();
	}

	public void askSizeConfirmationBeforeDownload(String parentPath, String url, long size, long [] hashes, final boolean highPriority){
		log("askSizeConfirmationBeforeDownload");

		final String parentPathC = parentPath;
		final String urlC = url;
		final long [] hashesC = hashes;
		final long sizeC=size;

		android.support.v7.app.AlertDialog.Builder builder = new android.support.v7.app.AlertDialog.Builder(this);
		LinearLayout confirmationLayout = new LinearLayout(this);
		confirmationLayout.setOrientation(LinearLayout.VERTICAL);
		LinearLayout.LayoutParams params = new LinearLayout.LayoutParams(LinearLayout.LayoutParams.MATCH_PARENT, LinearLayout.LayoutParams.WRAP_CONTENT);
		params.setMargins(Util.scaleWidthPx(20, outMetrics), Util.scaleHeightPx(10, outMetrics), Util.scaleWidthPx(17, outMetrics), 0);

		final CheckBox dontShowAgain =new CheckBox(this);
		dontShowAgain.setText(getString(R.string.checkbox_not_show_again));
		dontShowAgain.setTextColor(ContextCompat.getColor(this, R.color.text_secondary));

		confirmationLayout.addView(dontShowAgain, params);

		builder.setView(confirmationLayout);

//				builder.setTitle(getString(R.string.confirmation_required));

		builder.setMessage(getString(R.string.alert_larger_file, Util.getSizeString(sizeC)));
		builder.setPositiveButton(getString(R.string.general_save_to_device),
				new DialogInterface.OnClickListener() {
					public void onClick(DialogInterface dialog, int whichButton) {
						if(dontShowAgain.isChecked()){
							dbH.setAttrAskSizeDownload("false");
						}
						if(nC==null){
							nC = new NodeController(fullScreenImageViewer, isFolderLink);
						}
						nC.checkInstalledAppBeforeDownload(parentPathC, urlC, sizeC, hashesC, highPriority);
					}
				});
		builder.setNegativeButton(getString(android.R.string.cancel), new DialogInterface.OnClickListener() {
			public void onClick(DialogInterface dialog, int whichButton) {
				if(dontShowAgain.isChecked()){
					dbH.setAttrAskSizeDownload("false");
				}
			}
		});

		downloadConfirmationDialog = builder.create();
		downloadConfirmationDialog.show();
	}

	public void askConfirmationNoAppInstaledBeforeDownload (String parentPath, String url, long size, long [] hashes, String nodeToDownload, final boolean highPriority){
		log("askConfirmationNoAppInstaledBeforeDownload");

		final String parentPathC = parentPath;
		final String urlC = url;
		final long [] hashesC = hashes;
		final long sizeC=size;

		android.support.v7.app.AlertDialog.Builder builder = new android.support.v7.app.AlertDialog.Builder(this);
		LinearLayout confirmationLayout = new LinearLayout(this);
		confirmationLayout.setOrientation(LinearLayout.VERTICAL);
		LinearLayout.LayoutParams params = new LinearLayout.LayoutParams(LinearLayout.LayoutParams.MATCH_PARENT, LinearLayout.LayoutParams.WRAP_CONTENT);
		params.setMargins(Util.scaleWidthPx(20, outMetrics), Util.scaleHeightPx(10, outMetrics), Util.scaleWidthPx(17, outMetrics), 0);

		final CheckBox dontShowAgain =new CheckBox(this);
		dontShowAgain.setText(getString(R.string.checkbox_not_show_again));
		dontShowAgain.setTextColor(ContextCompat.getColor(this, R.color.text_secondary));

		confirmationLayout.addView(dontShowAgain, params);

		builder.setView(confirmationLayout);

//				builder.setTitle(getString(R.string.confirmation_required));
		builder.setMessage(getString(R.string.alert_no_app, nodeToDownload));
		builder.setPositiveButton(getString(R.string.general_save_to_device),
				new DialogInterface.OnClickListener() {
					public void onClick(DialogInterface dialog, int whichButton) {
						if(dontShowAgain.isChecked()){
							dbH.setAttrAskNoAppDownload("false");
						}
						if(nC==null){
							nC = new NodeController(fullScreenImageViewer, isFolderLink);
						}
						nC.download(parentPathC, urlC, sizeC, hashesC, highPriority);
					}
				});
		builder.setNegativeButton(getString(android.R.string.cancel), new DialogInterface.OnClickListener() {
			public void onClick(DialogInterface dialog, int whichButton) {
				if(dontShowAgain.isChecked()){
					dbH.setAttrAskNoAppDownload("false");
				}
			}
		});
		downloadConfirmationDialog = builder.create();
		downloadConfirmationDialog.show();
	}

	public void touchImage() {
		log("touchImage");
		if(aB.isShowing()){
			hideActionBar();
		}else{
			showActionBar();
		}
	}

	protected void hideActionBar(){
		log("hideActionBar");

		if (aB != null && aB.isShowing()) {
			if(tB != null) {
				tB.animate().translationY(-220).setDuration(400L)
						.withEndAction(new Runnable() {
							@Override
							public void run() {
								aB.hide();
							}
						}).start();
				bottomLayout.animate().translationY(220).setDuration(400L).start();
				getWindow().addFlags(WindowManager.LayoutParams.FLAG_FULLSCREEN);
			} else {
				aB.hide();
			}
		}
	}
	protected void showActionBar(){
		log("showActionBar");

		if (aB != null && !aB.isShowing()) {
			aB.show();
			if(tB != null) {
				tB.animate().translationY(0).setDuration(400L).start();
				bottomLayout.animate().translationY(0).setDuration(400L).start();
				getWindow().clearFlags(WindowManager.LayoutParams.FLAG_FULLSCREEN);
			}
		}
	}

	@Override
	protected void onResume(){
		log("onResume");
		super.onResume();
		if (adapterType != Constants.OFFLINE_ADAPTER && adapterType != Constants.FILE_LINK_ADAPTER && adapterType != Constants.ZIP_ADAPTER){
			if (imageHandles.get(positionG) != -1){
				log("node updated");
				node = megaApi.getNodeByHandle(imageHandles.get(positionG));
			}

			if (node == null){
				finish();
			}
		}
	}

	@Override
	public void onBackPressed() {
		log("onBackPressed");

		((MegaApplication) getApplication()).sendSignalPresenceActivity();
		super.onBackPressed();
		setImageDragVisibility(View.VISIBLE);
	}

	@Override
	public void onUsersUpdate(MegaApiJava api, ArrayList<MegaUser> users) {

	}

	@Override
	public void onUserAlertsUpdate(MegaApiJava api, ArrayList<MegaUserAlert> userAlerts) {
		log("onUserAlertsUpdate");
	}

	@Override
	public void onEvent(MegaApiJava api, MegaEvent event) {

	}

	@Override
	public void onNodesUpdate(MegaApiJava api, ArrayList<MegaNode> nodes) {

		log("onNodesUpdate");

		boolean thisNode = false;
		if(nodes==null){
			return;
		}

		Iterator<MegaNode> it = nodes.iterator();
		while (it.hasNext()){
			MegaNode n = it.next();
			if (n != null){
				if (n.getHandle() == imageHandles.get(positionG)){
					thisNode = true;
				}
			}
		}

		if (!thisNode){
			log("exit onNodesUpdate - Not related to this node");
			return;
		}

		if (imageHandles.get(positionG) != -1){
			log("node updated");
			node = megaApi.getNodeByHandle(imageHandles.get(positionG));
		}

		if (node == null){
			return;
		}

		fileNameTextView.setText(megaApi.getNodeByHandle(imageHandles.get(positionG)).getName());
		supportInvalidateOptionsMenu();

	}

	@Override
	public void onReloadNeeded(MegaApiJava api) {}

	@Override
	public void onAccountUpdate(MegaApiJava api) {}

	@Override
	public void onContactRequestsUpdate(MegaApiJava api, ArrayList<MegaContactRequest> requests) {}


	@Override
	public void onRequestStart(MegaChatApiJava api, MegaChatRequest request) {

	}

	@Override
	public void onRequestUpdate(MegaChatApiJava api, MegaChatRequest request) {

	}

	@Override
	public void onRequestFinish(MegaChatApiJava api, MegaChatRequest request, MegaChatError e) {
		log("onRequestFinish");
		if(request.getType() == MegaChatRequest.TYPE_ATTACH_NODE_MESSAGE){

			if(e.getErrorCode()==MegaChatError.ERROR_OK){
				log("File sent correctly");
				successSent++;
			}else{
				log("File NOT sent: "+e.getErrorCode()+"___"+e.getErrorString());
				errorSent++;
			}

			if(countChat==errorSent+successSent){
				if(successSent==countChat){
					if(countChat==1){
						long handle = request.getChatHandle();
						MegaChatListItem chatItem = megaChatApi.getChatListItem(handle);
						if(chatItem!=null){
							Intent intent = new Intent(this, ManagerActivityLollipop.class);
							intent.addFlags(Intent.FLAG_ACTIVITY_CLEAR_TOP);
							intent.setAction(Constants.ACTION_CHAT_NOTIFICATION_MESSAGE);
							intent.putExtra("CHAT_ID", handle);
							startActivity(intent);
							finish();
						}
					}else{
						showSnackbar(getString(R.string.success_attaching_node_from_cloud_chats, countChat));
					}
				}
				else if(errorSent==countChat){
					showSnackbar(getString(R.string.error_attaching_node_from_cloud));
				}
				else{
					showSnackbar(getString(R.string.error_attaching_node_from_cloud_chats));
				}
			}
		}
	}

	@Override
	public void onRequestTemporaryError(MegaChatApiJava api, MegaChatRequest request, MegaChatError e) {}

	@Override
	public void onViewPositionChanged(float fractionScreen) {
		ivShadow.setAlpha(1 - fractionScreen);
	}

	@Override
	public void setContentView(int layoutResID) {
		super.setContentView(getContainer());
		View view = LayoutInflater.from(this).inflate(layoutResID, null);
		draggableView.addView(view);
	}

	private View getContainer() {
		RelativeLayout container = new RelativeLayout(this);
		draggableView = new DraggableView(this);
		if (getIntent() != null) {
			screenPosition = getIntent().getIntArrayExtra("screenPosition");
			draggableView.setScreenPosition(screenPosition);
		}
		draggableView.setDraggableListener(this);
		ivShadow = new ImageView(this);
		ivShadow.setBackgroundColor(ContextCompat.getColor(this, R.color.black_p50));
		LinearLayout.LayoutParams params = new LinearLayout.LayoutParams(LinearLayout.LayoutParams.MATCH_PARENT, LinearLayout.LayoutParams.MATCH_PARENT);
		container.addView(ivShadow, params);
		container.addView(draggableView);
		return container;
	}

	@Override
	public void onDragActivated(boolean activated) {
		log("onDragActivated");

		if (activated) {
			updateCurrentImage();
			if (aB != null && aB.isShowing()) {
				if(tB != null) {
					tB.animate().translationY(-220).setDuration(0)
							.withEndAction(new Runnable() {
								@Override
								public void run() {
									aB.hide();
								}
							}).start();
					bottomLayout.animate().translationY(220).setDuration(0).start();
					getWindow().addFlags(WindowManager.LayoutParams.FLAG_FULLSCREEN);
				} else {
					aB.hide();
				}
			}
			fragmentContainer.setBackgroundColor(TRANSPARENT);
			relativeImageViewerLayout.setBackgroundColor(TRANSPARENT);
			appBarLayout.setBackgroundColor(TRANSPARENT);
			if (Build.VERSION.SDK_INT >= Build.VERSION_CODES.LOLLIPOP) {
				fragmentContainer.setElevation(0);
				relativeImageViewerLayout.setElevation(0);
				appBarLayout.setElevation(0);

			}

			if (adapterType == Constants.OFFLINE_ADAPTER){
				draggableView.setCurrentView(adapterOffline.getVisibleImage(positionG));
			}
			else if (adapterType == Constants.ZIP_ADAPTER) {
				draggableView.setCurrentView(adapterOffline.getVisibleImage(positionG));
			}
			else {
				draggableView.setCurrentView(adapterMega.getVisibleImage(positionG));
			}
		}
		else {
			handler.postDelayed(new Runnable() {
				@Override
				public void run() {
//					showActionBar();
					fragmentContainer.setBackgroundColor(BLACK);
					relativeImageViewerLayout.setBackgroundColor(BLACK);
					appBarLayout.setBackgroundColor(BLACK);
				}
			}, 300);
		}
	}

<<<<<<< HEAD

	public void downloadNode(){
		log("downloadNode()");
		if (currentDocument == null){
			return;
		}

		if (Build.VERSION.SDK_INT >= Build.VERSION_CODES.M) {
			boolean hasStoragePermission = (ContextCompat.checkSelfPermission(this, Manifest.permission.WRITE_EXTERNAL_STORAGE) == PackageManager.PERMISSION_GRANTED);
			if (!hasStoragePermission) {
				ActivityCompat.requestPermissions(this, new String[]{Manifest.permission.WRITE_EXTERNAL_STORAGE}, Constants.REQUEST_WRITE_STORAGE);
				return;
			}
		}


		if (dbH == null){
			dbH = DatabaseHandler.getDbHandler(getApplicationContext());
		}

		if (dbH.getCredentials() == null || dbH.getPreferences() == null){

			if (Build.VERSION.SDK_INT >= Build.VERSION_CODES.LOLLIPOP) {
				File[] fs = getExternalFilesDirs(null);
				if (fs.length > 1){
					if (fs[1] == null){

						Intent intent = new Intent(FileStorageActivityLollipop.Mode.PICK_FOLDER.getAction());
						intent.putExtra(FileStorageActivityLollipop.EXTRA_BUTTON_PREFIX, getString(R.string.context_download_to));
						intent.setClass(this, FileStorageActivityLollipop.class);
						intent.putExtra(FileStorageActivityLollipop.EXTRA_URL, url);
						intent.putExtra(FileStorageActivityLollipop.EXTRA_SIZE, currentDocument.getSize());
						startActivityForResult(intent, Constants.REQUEST_CODE_SELECT_LOCAL_FOLDER);
					}else{
						Dialog downloadLocationDialog;
						String[] sdCardOptions = getResources().getStringArray(R.array.settings_storage_download_location_array);
						AlertDialog.Builder b=new AlertDialog.Builder(this);

						b.setTitle(getResources().getString(R.string.settings_storage_download_location));
						b.setItems(sdCardOptions, new DialogInterface.OnClickListener() {

							@Override
							public void onClick(DialogInterface dialog, int which) {
								switch(which){
									case 0:{
										Intent intent = new Intent(FileStorageActivityLollipop.Mode.PICK_FOLDER.getAction());
										intent.putExtra(FileStorageActivityLollipop.EXTRA_BUTTON_PREFIX, getString(R.string.context_download_to));
										intent.setClass(getApplicationContext(), FileStorageActivityLollipop.class);
										intent.putExtra(FileStorageActivityLollipop.EXTRA_URL, url);
										intent.putExtra(FileStorageActivityLollipop.EXTRA_SIZE, currentDocument.getSize());
										startActivityForResult(intent, Constants.REQUEST_CODE_SELECT_LOCAL_FOLDER);
										break;
									}
									case 1:{
										File[] fs = getExternalFilesDirs(null);
										if (fs.length > 1){
											String path = fs[1].getAbsolutePath();
											File defaultPathF = new File(path);
											defaultPathF.mkdirs();
											Toast.makeText(getApplicationContext(), getString(R.string.general_save_to_device) + ": "  + defaultPathF.getAbsolutePath() , Toast.LENGTH_LONG).show();
											downloadTo(path, url, currentDocument.getSize(), currentDocument.getHandle());
										}
										break;
									}
								}
							}
						});
						b.setNegativeButton(getResources().getString(R.string.general_cancel), new DialogInterface.OnClickListener() {

							@Override
							public void onClick(DialogInterface dialog, int which) {
								dialog.cancel();
							}
						});
						downloadLocationDialog = b.create();
						downloadLocationDialog.show();
					}
				}
				else{
					Intent intent = new Intent(FileStorageActivityLollipop.Mode.PICK_FOLDER.getAction());
					intent.putExtra(FileStorageActivityLollipop.EXTRA_BUTTON_PREFIX, getString(R.string.context_download_to));
					intent.setClass(this, FileStorageActivityLollipop.class);
					intent.putExtra(FileStorageActivityLollipop.EXTRA_URL, url);
					intent.putExtra(FileStorageActivityLollipop.EXTRA_SIZE, currentDocument.getSize());
					startActivityForResult(intent, Constants.REQUEST_CODE_SELECT_LOCAL_FOLDER);
				}
			}
			else{
				Intent intent = new Intent(FileStorageActivityLollipop.Mode.PICK_FOLDER.getAction());
				intent.putExtra(FileStorageActivityLollipop.EXTRA_BUTTON_PREFIX, getString(R.string.context_download_to));
				intent.setClass(this, FileStorageActivityLollipop.class);
				intent.putExtra(FileStorageActivityLollipop.EXTRA_URL, url);
				intent.putExtra(FileStorageActivityLollipop.EXTRA_SIZE, currentDocument.getSize());
				startActivityForResult(intent, Constants.REQUEST_CODE_SELECT_LOCAL_FOLDER);
			}
			return;
		}

		boolean askMe = true;
		String downloadLocationDefaultPath = "";
		prefs = dbH.getPreferences();
		if (prefs != null){
			if (prefs.getStorageAskAlways() != null){
				if (!Boolean.parseBoolean(prefs.getStorageAskAlways())){
					if (prefs.getStorageDownloadLocation() != null){
						if (prefs.getStorageDownloadLocation().compareTo("") != 0){
							askMe = false;
							downloadLocationDefaultPath = prefs.getStorageDownloadLocation();
							log("downloadLocationDefaultPath = "+downloadLocationDefaultPath);

						}
					}
				}
			}
		}

		if (askMe){
			if (Build.VERSION.SDK_INT >= Build.VERSION_CODES.LOLLIPOP) {
				File[] fs = getExternalFilesDirs(null);
				if (fs.length > 1){
					if (fs[1] == null){
						Intent intent = new Intent(FileStorageActivityLollipop.Mode.PICK_FOLDER.getAction());
						intent.putExtra(FileStorageActivityLollipop.EXTRA_BUTTON_PREFIX, getString(R.string.context_download_to));
						intent.setClass(this, FileStorageActivityLollipop.class);
						intent.putExtra(FileStorageActivityLollipop.EXTRA_URL, url);
						intent.putExtra(FileStorageActivityLollipop.EXTRA_SIZE, currentDocument.getSize());
						startActivityForResult(intent, Constants.REQUEST_CODE_SELECT_LOCAL_FOLDER);
					}
					else{
						Dialog downloadLocationDialog;
						String[] sdCardOptions = getResources().getStringArray(R.array.settings_storage_download_location_array);
						AlertDialog.Builder b=new AlertDialog.Builder(this);

						b.setTitle(getResources().getString(R.string.settings_storage_download_location));
//						final long sizeFinal = size;
//						final long[] hashesFinal = new long[hashes.length];
//						for (int i=0; i< hashes.length; i++){
//							hashesFinal[i] = hashes[i];
//						}

						b.setItems(sdCardOptions, new DialogInterface.OnClickListener() {

							@Override
							public void onClick(DialogInterface dialog, int which) {
								switch(which){
									case 0:{
										Intent intent = new Intent(FileStorageActivityLollipop.Mode.PICK_FOLDER.getAction());
										intent.putExtra(FileStorageActivityLollipop.EXTRA_BUTTON_PREFIX, getString(R.string.context_download_to));
										intent.setClass(getApplicationContext(), FileStorageActivityLollipop.class);
										intent.putExtra(FileStorageActivityLollipop.EXTRA_URL, url);
										intent.putExtra(FileStorageActivityLollipop.EXTRA_SIZE, currentDocument.getSize());
										startActivityForResult(intent, Constants.REQUEST_CODE_SELECT_LOCAL_FOLDER);
										break;
									}
									case 1:{
										File[] fs = getExternalFilesDirs(null);
										if (fs.length > 1){
											String path = fs[1].getAbsolutePath();
											File defaultPathF = new File(path);
											defaultPathF.mkdirs();
											Toast.makeText(getApplicationContext(), getString(R.string.general_save_to_device) + ": "  + defaultPathF.getAbsolutePath() , Toast.LENGTH_LONG).show();
											downloadTo(path, url, currentDocument.getSize(), currentDocument.getHandle());
										}
										break;
									}
								}
							}
						});
						b.setNegativeButton(getResources().getString(R.string.general_cancel), new DialogInterface.OnClickListener() {

							@Override
							public void onClick(DialogInterface dialog, int which) {
								dialog.cancel();
							}
						});
						downloadLocationDialog = b.create();
						downloadLocationDialog.show();
					}
				}
				else{
					Intent intent = new Intent(FileStorageActivityLollipop.Mode.PICK_FOLDER.getAction());
					intent.putExtra(FileStorageActivityLollipop.EXTRA_BUTTON_PREFIX, getString(R.string.context_download_to));
					intent.setClass(this, FileStorageActivityLollipop.class);
					intent.putExtra(FileStorageActivityLollipop.EXTRA_URL, url);
					intent.putExtra(FileStorageActivityLollipop.EXTRA_SIZE, currentDocument.getSize());
					startActivityForResult(intent, Constants.REQUEST_CODE_SELECT_LOCAL_FOLDER);
				}
			}
			else{
				Intent intent = new Intent(FileStorageActivityLollipop.Mode.PICK_FOLDER.getAction());
				intent.putExtra(FileStorageActivityLollipop.EXTRA_BUTTON_PREFIX, getString(R.string.context_download_to));
				intent.setClass(this, FileStorageActivityLollipop.class);
				intent.putExtra(FileStorageActivityLollipop.EXTRA_URL, url);
				intent.putExtra(FileStorageActivityLollipop.EXTRA_SIZE, currentDocument.getSize());
				startActivityForResult(intent, Constants.REQUEST_CODE_SELECT_LOCAL_FOLDER);
			}
		}
		else{
			downloadTo(downloadLocationDefaultPath, url, currentDocument.getSize(), currentDocument.getHandle());
		}
	}

	public void downloadTo(String parentPath, String url, long size, long hash){
		log("downloadTo");
		double availableFreeSpace = Double.MAX_VALUE;
		try{
			StatFs stat = new StatFs(parentPath);
			availableFreeSpace = (double)stat.getAvailableBlocks() * (double)stat.getBlockSize();
		}
		catch(Exception ex){}

		MegaNode tempNode = currentDocument;
		if((tempNode != null) && tempNode.getType() == MegaNode.TYPE_FILE){
			log("is file");
			String localPath = Util.getLocalFile(this, tempNode.getName(), tempNode.getSize(), parentPath);
			if(localPath != null){
				try {
					Util.copyFile(new File(localPath), new File(parentPath, tempNode.getName()));
				}catch(Exception e) {}

//				try {
//					Intent viewIntent = new Intent(Intent.ACTION_VIEW);
//					if (Build.VERSION.SDK_INT >= Build.VERSION_CODES.N) {
//						viewIntent.setDataAndType(FileProvider.getUriForFile(this, "mega.privacy.android.app.providers.fileprovider", new File(localPath)), MimeTypeList.typeForName(tempNode.getName()).getType());
//					} else {
//						viewIntent.setDataAndType(Uri.fromFile(new File(localPath)), MimeTypeList.typeForName(tempNode.getName()).getType());
//					}
//					viewIntent.addFlags(Intent.FLAG_GRANT_READ_URI_PERMISSION);
//					if (MegaApiUtils.isIntentAvailable(this, viewIntent)){
//						startActivity(viewIntent);
//					}else{
//						Intent intentShare = new Intent(Intent.ACTION_SEND);
//						if (Build.VERSION.SDK_INT >= Build.VERSION_CODES.N) {
//							intentShare.setDataAndType(FileProvider.getUriForFile(this, "mega.privacy.android.app.providers.fileprovider", new File(localPath)), MimeTypeList.typeForName(tempNode.getName()).getType());
//						} else {
//							intentShare.setDataAndType(Uri.fromFile(new File(localPath)), MimeTypeList.typeForName(tempNode.getName()).getType());
//						}
//						intentShare.addFlags(Intent.FLAG_GRANT_READ_URI_PERMISSION);
//						if (MegaApiUtils.isIntentAvailable(this, intentShare))
//							startActivity(intentShare);
//						String toastMessage = getString(R.string.general_already_downloaded) + ": " + localPath;
//						Snackbar.make(fragmentContainer, toastMessage, Snackbar.LENGTH_LONG).show();
//					}
//				}catch (Exception e){
//					String toastMessage = getString(R.string.general_already_downloaded) + ": " + localPath;
//					Snackbar.make(fragmentContainer, toastMessage, Snackbar.LENGTH_LONG).show();
//				}
//				log("Finish");
//				finish();
//				return;
				showSnackbar(getString(R.string.general_already_downloaded));
			}else{
				log("LocalPath is NULL");
			}

			MegaNode node = currentDocument;
				if(node != null){
					log("Node!=null: "+node.getName());
					Map<MegaNode, String> dlFiles = new HashMap<MegaNode, String>();
					dlFiles.put(node, parentPath);

					for (MegaNode document : dlFiles.keySet()) {
						String path = dlFiles.get(document);

						if(availableFreeSpace < document.getSize()){
							showSnackbarNotSpace();
							continue;
						}

						Intent service = new Intent(this, DownloadService.class);
						service.putExtra(DownloadService.EXTRA_HASH, document.getHandle());
//						service.putExtra(DownloadService.EXTRA_URL, url);
						service.putExtra(Constants.EXTRA_SERIALIZE_STRING, currentDocument.serialize());
						service.putExtra(DownloadService.EXTRA_SIZE, document.getSize());
						service.putExtra(DownloadService.EXTRA_PATH, path);
						service.putExtra("fromMV", true);
						log("intent to DownloadService");
						startService(service);
					}
				}else if(url != null) {
					if(availableFreeSpace < size) {
						showSnackbarNotSpace();
					}

					Intent service = new Intent(this, DownloadService.class);
					service.putExtra(DownloadService.EXTRA_HASH, hash);
//					service.putExtra(DownloadService.EXTRA_URL, url);
					service.putExtra(Constants.EXTRA_SERIALIZE_STRING, currentDocument.serialize());
					service.putExtra(DownloadService.EXTRA_SIZE, size);
					service.putExtra(DownloadService.EXTRA_PATH, parentPath);
					service.putExtra("fromMV", true);
					startService(service);
				}else {
					log("node not found. Let's try the document");
				}
		}
//		if (Build.VERSION.SDK_INT >= Build.VERSION_CODES.LOLLIPOP) {
//			log("Build.VERSION_CODES.LOLLIPOP --> Finish this!!!");
//			finish();
//		}
	}

	public boolean isFolderLink () {
		return isFolderLink;
	}

	public boolean isFileLink() {
		return isFileLink;
	}

	public MegaNode getCurrentDocument() {
		return currentDocument;
	}

=======
>>>>>>> 7af4437a
	public void setSendToChat (boolean sendToChat) {
		this.sendToChat = sendToChat;
	}

}<|MERGE_RESOLUTION|>--- conflicted
+++ resolved
@@ -3232,309 +3232,6 @@
 		}
 	}
 
-<<<<<<< HEAD
-
-	public void downloadNode(){
-		log("downloadNode()");
-		if (currentDocument == null){
-			return;
-		}
-
-		if (Build.VERSION.SDK_INT >= Build.VERSION_CODES.M) {
-			boolean hasStoragePermission = (ContextCompat.checkSelfPermission(this, Manifest.permission.WRITE_EXTERNAL_STORAGE) == PackageManager.PERMISSION_GRANTED);
-			if (!hasStoragePermission) {
-				ActivityCompat.requestPermissions(this, new String[]{Manifest.permission.WRITE_EXTERNAL_STORAGE}, Constants.REQUEST_WRITE_STORAGE);
-				return;
-			}
-		}
-
-
-		if (dbH == null){
-			dbH = DatabaseHandler.getDbHandler(getApplicationContext());
-		}
-
-		if (dbH.getCredentials() == null || dbH.getPreferences() == null){
-
-			if (Build.VERSION.SDK_INT >= Build.VERSION_CODES.LOLLIPOP) {
-				File[] fs = getExternalFilesDirs(null);
-				if (fs.length > 1){
-					if (fs[1] == null){
-
-						Intent intent = new Intent(FileStorageActivityLollipop.Mode.PICK_FOLDER.getAction());
-						intent.putExtra(FileStorageActivityLollipop.EXTRA_BUTTON_PREFIX, getString(R.string.context_download_to));
-						intent.setClass(this, FileStorageActivityLollipop.class);
-						intent.putExtra(FileStorageActivityLollipop.EXTRA_URL, url);
-						intent.putExtra(FileStorageActivityLollipop.EXTRA_SIZE, currentDocument.getSize());
-						startActivityForResult(intent, Constants.REQUEST_CODE_SELECT_LOCAL_FOLDER);
-					}else{
-						Dialog downloadLocationDialog;
-						String[] sdCardOptions = getResources().getStringArray(R.array.settings_storage_download_location_array);
-						AlertDialog.Builder b=new AlertDialog.Builder(this);
-
-						b.setTitle(getResources().getString(R.string.settings_storage_download_location));
-						b.setItems(sdCardOptions, new DialogInterface.OnClickListener() {
-
-							@Override
-							public void onClick(DialogInterface dialog, int which) {
-								switch(which){
-									case 0:{
-										Intent intent = new Intent(FileStorageActivityLollipop.Mode.PICK_FOLDER.getAction());
-										intent.putExtra(FileStorageActivityLollipop.EXTRA_BUTTON_PREFIX, getString(R.string.context_download_to));
-										intent.setClass(getApplicationContext(), FileStorageActivityLollipop.class);
-										intent.putExtra(FileStorageActivityLollipop.EXTRA_URL, url);
-										intent.putExtra(FileStorageActivityLollipop.EXTRA_SIZE, currentDocument.getSize());
-										startActivityForResult(intent, Constants.REQUEST_CODE_SELECT_LOCAL_FOLDER);
-										break;
-									}
-									case 1:{
-										File[] fs = getExternalFilesDirs(null);
-										if (fs.length > 1){
-											String path = fs[1].getAbsolutePath();
-											File defaultPathF = new File(path);
-											defaultPathF.mkdirs();
-											Toast.makeText(getApplicationContext(), getString(R.string.general_save_to_device) + ": "  + defaultPathF.getAbsolutePath() , Toast.LENGTH_LONG).show();
-											downloadTo(path, url, currentDocument.getSize(), currentDocument.getHandle());
-										}
-										break;
-									}
-								}
-							}
-						});
-						b.setNegativeButton(getResources().getString(R.string.general_cancel), new DialogInterface.OnClickListener() {
-
-							@Override
-							public void onClick(DialogInterface dialog, int which) {
-								dialog.cancel();
-							}
-						});
-						downloadLocationDialog = b.create();
-						downloadLocationDialog.show();
-					}
-				}
-				else{
-					Intent intent = new Intent(FileStorageActivityLollipop.Mode.PICK_FOLDER.getAction());
-					intent.putExtra(FileStorageActivityLollipop.EXTRA_BUTTON_PREFIX, getString(R.string.context_download_to));
-					intent.setClass(this, FileStorageActivityLollipop.class);
-					intent.putExtra(FileStorageActivityLollipop.EXTRA_URL, url);
-					intent.putExtra(FileStorageActivityLollipop.EXTRA_SIZE, currentDocument.getSize());
-					startActivityForResult(intent, Constants.REQUEST_CODE_SELECT_LOCAL_FOLDER);
-				}
-			}
-			else{
-				Intent intent = new Intent(FileStorageActivityLollipop.Mode.PICK_FOLDER.getAction());
-				intent.putExtra(FileStorageActivityLollipop.EXTRA_BUTTON_PREFIX, getString(R.string.context_download_to));
-				intent.setClass(this, FileStorageActivityLollipop.class);
-				intent.putExtra(FileStorageActivityLollipop.EXTRA_URL, url);
-				intent.putExtra(FileStorageActivityLollipop.EXTRA_SIZE, currentDocument.getSize());
-				startActivityForResult(intent, Constants.REQUEST_CODE_SELECT_LOCAL_FOLDER);
-			}
-			return;
-		}
-
-		boolean askMe = true;
-		String downloadLocationDefaultPath = "";
-		prefs = dbH.getPreferences();
-		if (prefs != null){
-			if (prefs.getStorageAskAlways() != null){
-				if (!Boolean.parseBoolean(prefs.getStorageAskAlways())){
-					if (prefs.getStorageDownloadLocation() != null){
-						if (prefs.getStorageDownloadLocation().compareTo("") != 0){
-							askMe = false;
-							downloadLocationDefaultPath = prefs.getStorageDownloadLocation();
-							log("downloadLocationDefaultPath = "+downloadLocationDefaultPath);
-
-						}
-					}
-				}
-			}
-		}
-
-		if (askMe){
-			if (Build.VERSION.SDK_INT >= Build.VERSION_CODES.LOLLIPOP) {
-				File[] fs = getExternalFilesDirs(null);
-				if (fs.length > 1){
-					if (fs[1] == null){
-						Intent intent = new Intent(FileStorageActivityLollipop.Mode.PICK_FOLDER.getAction());
-						intent.putExtra(FileStorageActivityLollipop.EXTRA_BUTTON_PREFIX, getString(R.string.context_download_to));
-						intent.setClass(this, FileStorageActivityLollipop.class);
-						intent.putExtra(FileStorageActivityLollipop.EXTRA_URL, url);
-						intent.putExtra(FileStorageActivityLollipop.EXTRA_SIZE, currentDocument.getSize());
-						startActivityForResult(intent, Constants.REQUEST_CODE_SELECT_LOCAL_FOLDER);
-					}
-					else{
-						Dialog downloadLocationDialog;
-						String[] sdCardOptions = getResources().getStringArray(R.array.settings_storage_download_location_array);
-						AlertDialog.Builder b=new AlertDialog.Builder(this);
-
-						b.setTitle(getResources().getString(R.string.settings_storage_download_location));
-//						final long sizeFinal = size;
-//						final long[] hashesFinal = new long[hashes.length];
-//						for (int i=0; i< hashes.length; i++){
-//							hashesFinal[i] = hashes[i];
-//						}
-
-						b.setItems(sdCardOptions, new DialogInterface.OnClickListener() {
-
-							@Override
-							public void onClick(DialogInterface dialog, int which) {
-								switch(which){
-									case 0:{
-										Intent intent = new Intent(FileStorageActivityLollipop.Mode.PICK_FOLDER.getAction());
-										intent.putExtra(FileStorageActivityLollipop.EXTRA_BUTTON_PREFIX, getString(R.string.context_download_to));
-										intent.setClass(getApplicationContext(), FileStorageActivityLollipop.class);
-										intent.putExtra(FileStorageActivityLollipop.EXTRA_URL, url);
-										intent.putExtra(FileStorageActivityLollipop.EXTRA_SIZE, currentDocument.getSize());
-										startActivityForResult(intent, Constants.REQUEST_CODE_SELECT_LOCAL_FOLDER);
-										break;
-									}
-									case 1:{
-										File[] fs = getExternalFilesDirs(null);
-										if (fs.length > 1){
-											String path = fs[1].getAbsolutePath();
-											File defaultPathF = new File(path);
-											defaultPathF.mkdirs();
-											Toast.makeText(getApplicationContext(), getString(R.string.general_save_to_device) + ": "  + defaultPathF.getAbsolutePath() , Toast.LENGTH_LONG).show();
-											downloadTo(path, url, currentDocument.getSize(), currentDocument.getHandle());
-										}
-										break;
-									}
-								}
-							}
-						});
-						b.setNegativeButton(getResources().getString(R.string.general_cancel), new DialogInterface.OnClickListener() {
-
-							@Override
-							public void onClick(DialogInterface dialog, int which) {
-								dialog.cancel();
-							}
-						});
-						downloadLocationDialog = b.create();
-						downloadLocationDialog.show();
-					}
-				}
-				else{
-					Intent intent = new Intent(FileStorageActivityLollipop.Mode.PICK_FOLDER.getAction());
-					intent.putExtra(FileStorageActivityLollipop.EXTRA_BUTTON_PREFIX, getString(R.string.context_download_to));
-					intent.setClass(this, FileStorageActivityLollipop.class);
-					intent.putExtra(FileStorageActivityLollipop.EXTRA_URL, url);
-					intent.putExtra(FileStorageActivityLollipop.EXTRA_SIZE, currentDocument.getSize());
-					startActivityForResult(intent, Constants.REQUEST_CODE_SELECT_LOCAL_FOLDER);
-				}
-			}
-			else{
-				Intent intent = new Intent(FileStorageActivityLollipop.Mode.PICK_FOLDER.getAction());
-				intent.putExtra(FileStorageActivityLollipop.EXTRA_BUTTON_PREFIX, getString(R.string.context_download_to));
-				intent.setClass(this, FileStorageActivityLollipop.class);
-				intent.putExtra(FileStorageActivityLollipop.EXTRA_URL, url);
-				intent.putExtra(FileStorageActivityLollipop.EXTRA_SIZE, currentDocument.getSize());
-				startActivityForResult(intent, Constants.REQUEST_CODE_SELECT_LOCAL_FOLDER);
-			}
-		}
-		else{
-			downloadTo(downloadLocationDefaultPath, url, currentDocument.getSize(), currentDocument.getHandle());
-		}
-	}
-
-	public void downloadTo(String parentPath, String url, long size, long hash){
-		log("downloadTo");
-		double availableFreeSpace = Double.MAX_VALUE;
-		try{
-			StatFs stat = new StatFs(parentPath);
-			availableFreeSpace = (double)stat.getAvailableBlocks() * (double)stat.getBlockSize();
-		}
-		catch(Exception ex){}
-
-		MegaNode tempNode = currentDocument;
-		if((tempNode != null) && tempNode.getType() == MegaNode.TYPE_FILE){
-			log("is file");
-			String localPath = Util.getLocalFile(this, tempNode.getName(), tempNode.getSize(), parentPath);
-			if(localPath != null){
-				try {
-					Util.copyFile(new File(localPath), new File(parentPath, tempNode.getName()));
-				}catch(Exception e) {}
-
-//				try {
-//					Intent viewIntent = new Intent(Intent.ACTION_VIEW);
-//					if (Build.VERSION.SDK_INT >= Build.VERSION_CODES.N) {
-//						viewIntent.setDataAndType(FileProvider.getUriForFile(this, "mega.privacy.android.app.providers.fileprovider", new File(localPath)), MimeTypeList.typeForName(tempNode.getName()).getType());
-//					} else {
-//						viewIntent.setDataAndType(Uri.fromFile(new File(localPath)), MimeTypeList.typeForName(tempNode.getName()).getType());
-//					}
-//					viewIntent.addFlags(Intent.FLAG_GRANT_READ_URI_PERMISSION);
-//					if (MegaApiUtils.isIntentAvailable(this, viewIntent)){
-//						startActivity(viewIntent);
-//					}else{
-//						Intent intentShare = new Intent(Intent.ACTION_SEND);
-//						if (Build.VERSION.SDK_INT >= Build.VERSION_CODES.N) {
-//							intentShare.setDataAndType(FileProvider.getUriForFile(this, "mega.privacy.android.app.providers.fileprovider", new File(localPath)), MimeTypeList.typeForName(tempNode.getName()).getType());
-//						} else {
-//							intentShare.setDataAndType(Uri.fromFile(new File(localPath)), MimeTypeList.typeForName(tempNode.getName()).getType());
-//						}
-//						intentShare.addFlags(Intent.FLAG_GRANT_READ_URI_PERMISSION);
-//						if (MegaApiUtils.isIntentAvailable(this, intentShare))
-//							startActivity(intentShare);
-//						String toastMessage = getString(R.string.general_already_downloaded) + ": " + localPath;
-//						Snackbar.make(fragmentContainer, toastMessage, Snackbar.LENGTH_LONG).show();
-//					}
-//				}catch (Exception e){
-//					String toastMessage = getString(R.string.general_already_downloaded) + ": " + localPath;
-//					Snackbar.make(fragmentContainer, toastMessage, Snackbar.LENGTH_LONG).show();
-//				}
-//				log("Finish");
-//				finish();
-//				return;
-				showSnackbar(getString(R.string.general_already_downloaded));
-			}else{
-				log("LocalPath is NULL");
-			}
-
-			MegaNode node = currentDocument;
-				if(node != null){
-					log("Node!=null: "+node.getName());
-					Map<MegaNode, String> dlFiles = new HashMap<MegaNode, String>();
-					dlFiles.put(node, parentPath);
-
-					for (MegaNode document : dlFiles.keySet()) {
-						String path = dlFiles.get(document);
-
-						if(availableFreeSpace < document.getSize()){
-							showSnackbarNotSpace();
-							continue;
-						}
-
-						Intent service = new Intent(this, DownloadService.class);
-						service.putExtra(DownloadService.EXTRA_HASH, document.getHandle());
-//						service.putExtra(DownloadService.EXTRA_URL, url);
-						service.putExtra(Constants.EXTRA_SERIALIZE_STRING, currentDocument.serialize());
-						service.putExtra(DownloadService.EXTRA_SIZE, document.getSize());
-						service.putExtra(DownloadService.EXTRA_PATH, path);
-						service.putExtra("fromMV", true);
-						log("intent to DownloadService");
-						startService(service);
-					}
-				}else if(url != null) {
-					if(availableFreeSpace < size) {
-						showSnackbarNotSpace();
-					}
-
-					Intent service = new Intent(this, DownloadService.class);
-					service.putExtra(DownloadService.EXTRA_HASH, hash);
-//					service.putExtra(DownloadService.EXTRA_URL, url);
-					service.putExtra(Constants.EXTRA_SERIALIZE_STRING, currentDocument.serialize());
-					service.putExtra(DownloadService.EXTRA_SIZE, size);
-					service.putExtra(DownloadService.EXTRA_PATH, parentPath);
-					service.putExtra("fromMV", true);
-					startService(service);
-				}else {
-					log("node not found. Let's try the document");
-				}
-		}
-//		if (Build.VERSION.SDK_INT >= Build.VERSION_CODES.LOLLIPOP) {
-//			log("Build.VERSION_CODES.LOLLIPOP --> Finish this!!!");
-//			finish();
-//		}
-	}
-
 	public boolean isFolderLink () {
 		return isFolderLink;
 	}
@@ -3547,8 +3244,6 @@
 		return currentDocument;
 	}
 
-=======
->>>>>>> 7af4437a
 	public void setSendToChat (boolean sendToChat) {
 		this.sendToChat = sendToChat;
 	}
