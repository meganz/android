package mega.privacy.android.app.lollipop;

import android.Manifest;
import android.annotation.SuppressLint;
import android.app.AlertDialog;
import android.app.DatePickerDialog;
import android.app.Dialog;
import android.app.ProgressDialog;
import android.content.Context;
import android.content.DialogInterface;
import android.content.Intent;
import android.content.pm.PackageManager;
<<<<<<< HEAD
import android.content.res.Configuration;
=======
import android.graphics.PorterDuff;
>>>>>>> cb56ed58
import android.net.Uri;
import android.os.Build;
import android.os.Bundle;
import android.os.Environment;
import android.os.Handler;
import android.os.StatFs;
import android.support.design.widget.AppBarLayout;
import android.support.design.widget.Snackbar;
import android.support.v4.app.ActivityCompat;
import android.support.v4.content.ContextCompat;
import android.support.v4.content.FileProvider;
import android.support.v4.view.ViewPager;
import android.support.v4.view.ViewPager.OnPageChangeListener;
import android.support.v7.app.ActionBar;
import android.support.v7.widget.SwitchCompat;
<<<<<<< HEAD
import android.support.v7.widget.Toolbar;
import android.text.format.DateUtils;
=======
import android.text.Editable;
import android.text.TextWatcher;
>>>>>>> cb56ed58
import android.util.DisplayMetrics;
import android.util.TypedValue;
import android.view.Display;
import android.view.KeyEvent;
import android.view.LayoutInflater;
import android.view.Menu;
import android.view.MenuInflater;
import android.view.MenuItem;
import android.view.MotionEvent;
import android.view.View;
import android.view.View.OnClickListener;
import android.view.ViewGroup;
import android.view.Window;
import android.view.WindowManager;
import android.view.animation.TranslateAnimation;
import android.view.inputmethod.EditorInfo;
import android.view.inputmethod.InputMethodManager;
import android.widget.AdapterView;
import android.widget.AdapterView.OnItemClickListener;
import android.widget.ArrayAdapter;
import android.widget.Button;
import android.widget.CheckedTextView;
import android.widget.CompoundButton;
import android.widget.DatePicker;
import android.widget.ImageView;
import android.widget.LinearLayout;
import android.widget.ListView;
import android.widget.RelativeLayout;
import android.widget.TextView;
import android.widget.TextView.OnEditorActionListener;
import android.widget.Toast;

import java.io.File;
import java.text.SimpleDateFormat;
import java.util.ArrayList;
import java.util.Calendar;
import java.util.Collections;
import java.util.Date;
import java.util.HashMap;
import java.util.Iterator;
import java.util.Locale;
import java.util.Map;
import java.util.TimeZone;

import mega.privacy.android.app.DatabaseHandler;
import mega.privacy.android.app.DownloadService;
import mega.privacy.android.app.MegaApplication;
import mega.privacy.android.app.MegaOffline;
import mega.privacy.android.app.MegaPreferences;
import mega.privacy.android.app.MimeTypeList;
import mega.privacy.android.app.MimeTypeMime;
import mega.privacy.android.app.R;
import mega.privacy.android.app.components.EditTextCursorWatcher;
import mega.privacy.android.app.components.ExtendedViewPager;
import mega.privacy.android.app.components.TouchImageView;
import mega.privacy.android.app.lollipop.FileStorageActivityLollipop.Mode;
import mega.privacy.android.app.lollipop.adapters.MegaFullScreenImageAdapterLollipop;
import mega.privacy.android.app.lollipop.adapters.MegaOfflineFullScreenImageAdapterLollipop;
import mega.privacy.android.app.lollipop.controllers.NodeController;
import mega.privacy.android.app.utils.Constants;
import mega.privacy.android.app.utils.MegaApiUtils;
import mega.privacy.android.app.utils.PreviewUtils;
import mega.privacy.android.app.utils.Util;
import nz.mega.sdk.MegaAccountDetails;
import nz.mega.sdk.MegaApiAndroid;
import nz.mega.sdk.MegaApiJava;
import nz.mega.sdk.MegaContactRequest;
import nz.mega.sdk.MegaError;
import nz.mega.sdk.MegaGlobalListenerInterface;
import nz.mega.sdk.MegaNode;
import nz.mega.sdk.MegaRequest;
import nz.mega.sdk.MegaRequestListenerInterface;
import nz.mega.sdk.MegaShare;
import nz.mega.sdk.MegaUser;

import static mega.privacy.android.app.lollipop.FileInfoActivityLollipop.TYPE_EXPORT_REMOVE;

public class FullScreenImageViewerLollipop extends PinActivityLollipop implements OnPageChangeListener, MegaRequestListenerInterface, OnItemClickListener, MegaGlobalListenerInterface {
	
	private DisplayMetrics outMetrics;

	private boolean aBshown = true;

	ProgressDialog statusDialog;

	AppBarLayout appBarLayout;
	Toolbar tB;
	ActionBar aB;

	int accountType;
	private boolean isGetLink = false;
<<<<<<< HEAD
=======
	int positionToRemove = -1;

>>>>>>> cb56ed58
	float scaleText;

	Context context;


	private MegaFullScreenImageAdapterLollipop adapterMega;
	private MegaOfflineFullScreenImageAdapterLollipop adapterOffline;
	private int positionG;
	private ArrayList<Long> imageHandles;
	private boolean fromShared = false;
	private RelativeLayout fragmentContainer;
	private TextView fileNameTextView;
	private MenuItem getlinkIcon;
	private MenuItem shareIcon;
	private MenuItem downloadIcon;
	private MenuItem propertiesIcon;
	private MenuItem renameIcon;
	private MenuItem moveIcon;
	private MenuItem copyIcon;
	private MenuItem moveToTrashIcon;
	private MenuItem removeIcon;
	private MenuItem removelinkIcon;


	private RelativeLayout bottomLayout;
	private ExtendedViewPager viewPager;
	
	static FullScreenImageViewerLollipop fullScreenImageViewer;
    private MegaApiAndroid megaApi;

    private ArrayList<String> paths;
    
    int adapterType = 0;
    
    public static int REQUEST_CODE_SELECT_MOVE_FOLDER = 1001;
	public static int REQUEST_CODE_SELECT_COPY_FOLDER = 1002;
	public static int REQUEST_CODE_SELECT_LOCAL_FOLDER = 1004;
	
	MegaNode node;

	int typeExport = -1;

	boolean shareIt = true;
	boolean moveToRubbish = false;
	
	private static int EDIT_TEXT_ID = 1;
	private Handler handler;
	
	private AlertDialog renameDialog;
	
	int orderGetChildren = MegaApiJava.ORDER_DEFAULT_ASC;
	
	DatabaseHandler dbH = null;
	MegaPreferences prefs = null;
	
	boolean isFolderLink = false;
	
	ArrayList<Long> handleListM = new ArrayList<Long>();
	
	ArrayList<MegaOffline> mOffList;
	ArrayList<MegaOffline> mOffListImages;


	@Override
	public void onDestroy(){
		if(megaApi != null)
		{	
			megaApi.removeRequestListener(this);
		}
		
		super.onDestroy();
	}
	
	@Override
	public boolean onKeyDown(int keyCode, KeyEvent event) {
	    if ( keyCode == KeyEvent.KEYCODE_MENU ) {
	        // do nothing
	        return true;
	    }
	    return super.onKeyDown(keyCode, event);
	}

	@Override
	public boolean onCreateOptionsMenu(Menu menu) {
		log("onCreateOptionsMenu");

		MenuInflater inflater = getMenuInflater();
		inflater.inflate(R.menu.activity_full_screen_image_viewer, menu);

		getlinkIcon = menu.findItem(R.id.full_image_viewer_get_link);
		getlinkIcon.setVisible(false);
		removelinkIcon = menu.findItem(R.id.full_image_viewer_remove_link);
		removelinkIcon.setVisible(false);
		shareIcon = menu.findItem(R.id.full_image_viewer_share);
		propertiesIcon = menu.findItem(R.id.full_image_viewer_properties);
		downloadIcon = menu.findItem(R.id.full_image_viewer_download);

		renameIcon = menu.findItem(R.id.full_image_viewer_rename);
		moveIcon = menu.findItem(R.id.full_image_viewer_move);
		copyIcon = menu.findItem(R.id.full_image_viewer_copy);
		moveToTrashIcon = menu.findItem(R.id.full_image_viewer_move_to_trash);
		removeIcon = menu.findItem(R.id.full_image_viewer_remove);

		Intent intent = getIntent();
		adapterType = intent.getIntExtra("adapterType", 0);

		if (adapterType == Constants.OFFLINE_ADAPTER){

			getlinkIcon.setVisible(false);
			menu.findItem(R.id.full_image_viewer_get_link).setShowAsAction(MenuItem.SHOW_AS_ACTION_NEVER);

			removelinkIcon.setVisible(false);
			menu.findItem(R.id.full_image_viewer_remove_link).setShowAsAction(MenuItem.SHOW_AS_ACTION_NEVER);

			shareIcon.setVisible(false);
			menu.findItem(R.id.full_image_viewer_share).setShowAsAction(MenuItem.SHOW_AS_ACTION_NEVER);

			propertiesIcon.setVisible(false);
			menu.findItem(R.id.full_image_viewer_properties).setShowAsAction(MenuItem.SHOW_AS_ACTION_NEVER);

			downloadIcon.setVisible(false);
			menu.findItem(R.id.full_image_viewer_download).setShowAsAction(MenuItem.SHOW_AS_ACTION_NEVER);

			renameIcon.setVisible(false);
			moveIcon.setVisible(false);
			copyIcon .setVisible(false);
			moveToTrashIcon.setVisible(false);
			removeIcon.setVisible(false);

		}else if (adapterType == Constants.ZIP_ADAPTER){

			getlinkIcon.setVisible(false);
			menu.findItem(R.id.full_image_viewer_get_link).setShowAsAction(MenuItem.SHOW_AS_ACTION_NEVER);

			removelinkIcon.setVisible(false);
			menu.findItem(R.id.full_image_viewer_remove_link).setShowAsAction(MenuItem.SHOW_AS_ACTION_NEVER);

			shareIcon.setVisible(false);
			menu.findItem(R.id.full_image_viewer_share).setShowAsAction(MenuItem.SHOW_AS_ACTION_NEVER);

			propertiesIcon.setVisible(false);
			menu.findItem(R.id.full_image_viewer_properties).setShowAsAction(MenuItem.SHOW_AS_ACTION_NEVER);

			downloadIcon.setVisible(false);
			menu.findItem(R.id.full_image_viewer_download).setShowAsAction(MenuItem.SHOW_AS_ACTION_NEVER);


		}else if(adapterType == Constants.SEARCH_ADAPTER){

			node = megaApi.getNodeByHandle(imageHandles.get(positionG));

			if(node.isExported()){
				removelinkIcon.setVisible(true);
				menu.findItem(R.id.full_image_viewer_remove_link).setShowAsAction(MenuItem.SHOW_AS_ACTION_ALWAYS);

				getlinkIcon.setVisible(false);
				menu.findItem(R.id.full_image_viewer_get_link).setShowAsAction(MenuItem.SHOW_AS_ACTION_NEVER);

			}else{
				removelinkIcon.setVisible(false);
				menu.findItem(R.id.full_image_viewer_remove_link).setShowAsAction(MenuItem.SHOW_AS_ACTION_NEVER);

				getlinkIcon.setVisible(true);
				menu.findItem(R.id.full_image_viewer_get_link).setShowAsAction(MenuItem.SHOW_AS_ACTION_ALWAYS);
			}

			shareIcon.setVisible(true);
			menu.findItem(R.id.full_image_viewer_share).setShowAsAction(MenuItem.SHOW_AS_ACTION_ALWAYS);

			propertiesIcon.setVisible(true);
			menu.findItem(R.id.full_image_viewer_properties).setShowAsAction(MenuItem.SHOW_AS_ACTION_ALWAYS);

			downloadIcon.setVisible(true);
			menu.findItem(R.id.full_image_viewer_download).setShowAsAction(MenuItem.SHOW_AS_ACTION_ALWAYS);

			renameIcon.setVisible(true);
			moveIcon.setVisible(true);
			copyIcon .setVisible(true);

			node = megaApi.getNodeByHandle(imageHandles.get(positionG));
			final long handle = node.getHandle();
			MegaNode parent = megaApi.getNodeByHandle(handle);
			while (megaApi.getParentNode(parent) != null){
				parent = megaApi.getParentNode(parent);
			}

			if (parent.getHandle() != megaApi.getRubbishNode().getHandle()){
				moveToTrashIcon.setVisible(true);
				removeIcon.setVisible(false);
			}
			else{
				moveToTrashIcon.setVisible(false);
				removeIcon.setVisible(true);
			}

		}else {

			node = megaApi.getNodeByHandle(imageHandles.get(positionG));

			if(adapterType==Constants.CONTACT_FILE_ADAPTER){
				shareIcon.setVisible(false);
				menu.findItem(R.id.full_image_viewer_share).setShowAsAction(MenuItem.SHOW_AS_ACTION_NEVER);

			}else{

				if(fromShared){
					shareIcon.setVisible(false);
					menu.findItem(R.id.full_image_viewer_share).setShowAsAction(MenuItem.SHOW_AS_ACTION_NEVER);
				}
				else{
					if (!isFolderLink){
						shareIcon.setVisible(true);
						menu.findItem(R.id.full_image_viewer_share).setShowAsAction(MenuItem.SHOW_AS_ACTION_ALWAYS);
					}
					else{
						shareIcon.setVisible(false);
						menu.findItem(R.id.full_image_viewer_share).setShowAsAction(MenuItem.SHOW_AS_ACTION_NEVER);
					}
				}
			}

			downloadIcon.setVisible(true);
			menu.findItem(R.id.full_image_viewer_download).setShowAsAction(MenuItem.SHOW_AS_ACTION_ALWAYS);

			if (!isFolderLink){
				propertiesIcon.setVisible(true);
				menu.findItem(R.id.full_image_viewer_properties).setShowAsAction(MenuItem.SHOW_AS_ACTION_ALWAYS);
			}
			else{
				propertiesIcon.setVisible(false);
				menu.findItem(R.id.full_image_viewer_properties).setShowAsAction(MenuItem.SHOW_AS_ACTION_NEVER);
			}

			if(node.isExported()){
				getlinkIcon.setVisible(false);
				menu.findItem(R.id.full_image_viewer_get_link).setShowAsAction(MenuItem.SHOW_AS_ACTION_NEVER);

				removelinkIcon.setVisible(true);
				menu.findItem(R.id.full_image_viewer_remove_link).setShowAsAction(MenuItem.SHOW_AS_ACTION_ALWAYS);

			}else{
				getlinkIcon.setVisible(true);
				menu.findItem(R.id.full_image_viewer_get_link).setShowAsAction(MenuItem.SHOW_AS_ACTION_ALWAYS);

				removelinkIcon.setVisible(false);
				menu.findItem(R.id.full_image_viewer_remove_link).setShowAsAction(MenuItem.SHOW_AS_ACTION_NEVER);

				if(adapterType==Constants.CONTACT_FILE_ADAPTER){
					getlinkIcon.setVisible(false);
					menu.findItem(R.id.full_image_viewer_get_link).setShowAsAction(MenuItem.SHOW_AS_ACTION_NEVER);

					removelinkIcon.setVisible(true);
					menu.findItem(R.id.full_image_viewer_remove_link).setShowAsAction(MenuItem.SHOW_AS_ACTION_ALWAYS);
				}
				else{
					if(fromShared){
						getlinkIcon.setVisible(false);
						menu.findItem(R.id.full_image_viewer_get_link).setShowAsAction(MenuItem.SHOW_AS_ACTION_NEVER);

						removelinkIcon.setVisible(true);
						menu.findItem(R.id.full_image_viewer_remove_link).setShowAsAction(MenuItem.SHOW_AS_ACTION_ALWAYS);
					}
					else{
						getlinkIcon.setVisible(true);
						menu.findItem(R.id.full_image_viewer_get_link).setShowAsAction(MenuItem.SHOW_AS_ACTION_ALWAYS);

						removelinkIcon.setVisible(false);
						menu.findItem(R.id.full_image_viewer_remove_link).setShowAsAction(MenuItem.SHOW_AS_ACTION_NEVER);
					}
				}
			}


			if(fromShared){
				node = megaApi.getNodeByHandle(imageHandles.get(positionG));

				int accessLevel = megaApi.getAccess(node);

				if(accessLevel== MegaShare.ACCESS_FULL){

					renameIcon.setVisible(true);
					moveIcon.setVisible(true);
					copyIcon .setVisible(true);
					moveToTrashIcon.setVisible(false);
					removeIcon.setVisible(true);
				}
				else{
					renameIcon.setVisible(false);
					moveIcon.setVisible(false);
					copyIcon .setVisible(true);
					moveToTrashIcon.setVisible(false);
					removeIcon.setVisible(false);
				}
			}
			else{

				renameIcon.setVisible(true);
				moveIcon.setVisible(true);
				copyIcon .setVisible(true);
				moveToTrashIcon.setVisible(true);
				removeIcon.setVisible(false);
			}

			node = megaApi.getNodeByHandle(imageHandles.get(positionG));
			final long handle = node.getHandle();
			MegaNode parent = megaApi.getNodeByHandle(handle);
			while (megaApi.getParentNode(parent) != null){
				parent = megaApi.getParentNode(parent);
			}

			if (parent.getHandle() != megaApi.getRubbishNode().getHandle()){
				moveToTrashIcon.setVisible(true);
				removeIcon.setVisible(false);
			}
			else{
				moveToTrashIcon.setVisible(false);
				removeIcon.setVisible(true);
			}
		}

			return super.onCreateOptionsMenu(menu);
	}

	@Override
	public boolean onPrepareOptionsMenu(Menu menu) {
		log("onPrepareOptionsMenu");
		return super.onPrepareOptionsMenu(menu);
	}

	@Override
	public boolean onOptionsItemSelected(MenuItem item) {
		log("onOptionsItemSelected");
		((MegaApplication) getApplication()).sendSignalPresenceActivity();

		int id = item.getItemId();
		switch (id) {
			case android.R.id.home: {
				onBackPressed();
				break;
			}
			case R.id.full_image_viewer_get_link: {
				if (adapterType == Constants.OFFLINE_ADAPTER){
					break;

				}else if (adapterType == Constants.ZIP_ADAPTER){
					break;

				}else{
					node = megaApi.getNodeByHandle(imageHandles.get(positionG));
					shareIt = false;
			    	showGetLinkActivity(node.getHandle());
					break;
				}

			}

			case R.id.full_image_viewer_remove_link: {
				shareIt = false;
				android.support.v7.app.AlertDialog removeLinkDialog;
				android.support.v7.app.AlertDialog.Builder builder = new android.support.v7.app.AlertDialog.Builder(this, R.style.AppCompatAlertDialogStyle);

				LayoutInflater inflater = getLayoutInflater();
				View dialoglayout = inflater.inflate(R.layout.dialog_link, null);
				TextView url = (TextView) dialoglayout.findViewById(R.id.dialog_link_link_url);
				TextView key = (TextView) dialoglayout.findViewById(R.id.dialog_link_link_key);
				TextView symbol = (TextView) dialoglayout.findViewById(R.id.dialog_link_symbol);
				TextView removeText = (TextView) dialoglayout.findViewById(R.id.dialog_link_text_remove);

				((RelativeLayout.LayoutParams) removeText.getLayoutParams()).setMargins(Util.scaleWidthPx(25, outMetrics), Util.scaleHeightPx(20, outMetrics), Util.scaleWidthPx(10, outMetrics), 0);

				url.setVisibility(View.GONE);
				key.setVisibility(View.GONE);
				symbol.setVisibility(View.GONE);
				removeText.setVisibility(View.VISIBLE);

				removeText.setText(getString(R.string.context_remove_link_warning_text));

				Display display = getWindowManager().getDefaultDisplay();
				DisplayMetrics outMetrics = new DisplayMetrics();
				display.getMetrics(outMetrics);
				float density = getResources().getDisplayMetrics().density;

				float scaleW = Util.getScaleW(outMetrics, density);
				float scaleH = Util.getScaleH(outMetrics, density);
				if(getResources().getConfiguration().orientation == Configuration.ORIENTATION_LANDSCAPE){
					removeText.setTextSize(TypedValue.COMPLEX_UNIT_SP, (10*scaleW));
				}else{
					removeText.setTextSize(TypedValue.COMPLEX_UNIT_SP, (15*scaleW));

				}

				builder.setView(dialoglayout);

				builder.setPositiveButton(getString(R.string.context_remove), new DialogInterface.OnClickListener() {

					@Override
					public void onClick(DialogInterface dialog, int which) {
						typeExport=TYPE_EXPORT_REMOVE;
						megaApi.disableExport(node, fullScreenImageViewer);
					}
				});

				builder.setNegativeButton(getString(R.string.general_cancel), new DialogInterface.OnClickListener() {

					@Override
					public void onClick(DialogInterface dialog, int which) {

					}
				});

				removeLinkDialog = builder.create();
				removeLinkDialog.show();

				break;
			}
			case R.id.full_image_viewer_share: {

				if (adapterType == Constants.OFFLINE_ADAPTER){
					String offlineDirectory;
					if (Environment.getExternalStorageDirectory() != null){
						offlineDirectory = Environment.getExternalStorageDirectory().getAbsolutePath() + "/" + Util.offlineDIR;
					}
					else{
						offlineDirectory = getFilesDir().getPath();
					}

					String fileName = offlineDirectory + mOffListImages.get(positionG).getPath() + mOffListImages.get(positionG).getName();
					File previewFile = new File(fileName);

					if (previewFile.exists()){
						Intent share = new Intent(android.content.Intent.ACTION_SEND);
						share.setType("image/*");
						share.putExtra(Intent.EXTRA_STREAM, Uri.parse("file://" + previewFile));
						startActivity(Intent.createChooser(share, getString(R.string.context_share_image)));
					}
					else{
						Snackbar.make(fragmentContainer, fileName + ": "  + getString(R.string.full_image_viewer_not_preview), Snackbar.LENGTH_LONG).show();
					}

					break;
				}else if (adapterType == Constants.ZIP_ADAPTER){

					String fileName = paths.get(positionG);
					File previewFile = new File(fileName);

					if (previewFile.exists()){
						Intent share = new Intent(android.content.Intent.ACTION_SEND);
						share.setType("image/*");
						share.putExtra(Intent.EXTRA_STREAM, Uri.parse("file://" + previewFile));
						startActivity(Intent.createChooser(share, getString(R.string.context_share_image)));
					}
					else{
						Snackbar.make(fragmentContainer, getString(R.string.full_image_viewer_not_preview), Snackbar.LENGTH_LONG).show();
					}
					break;
				}else{
					node = megaApi.getNodeByHandle(imageHandles.get(positionG));
					File previewFolder = PreviewUtils.getPreviewFolder(this);
					File previewFile = new File(previewFolder, node.getBase64Handle() + ".jpg");

					if (previewFile.exists()){
						Intent share = new Intent(android.content.Intent.ACTION_SEND);
						share.setType("image/*");
						share.putExtra(Intent.EXTRA_STREAM, Uri.parse("file://" + previewFile));
						startActivity(Intent.createChooser(share, getString(R.string.context_share_image)));
					}
					else{
						Snackbar.make(fragmentContainer, getString(R.string.full_image_viewer_not_preview), Snackbar.LENGTH_LONG).show();
					}

					break;


				}
			}
			case R.id.full_image_viewer_properties: {

				if (adapterType == Constants.OFFLINE_ADAPTER){
					break;

				}else if (adapterType == Constants.ZIP_ADAPTER){
					break;

				}else{
					node = megaApi.getNodeByHandle(imageHandles.get(positionG));
					Intent i = new Intent(this, FileInfoActivityLollipop.class);
					i.putExtra("handle", node.getHandle());
					i.putExtra("imageId", MimeTypeMime.typeForName(node.getName()).getIconResourceId());
					i.putExtra("name", node.getName());
					startActivity(i);
					break;
				}
			}
			case R.id.full_image_viewer_download: {

				if (adapterType == Constants.OFFLINE_ADAPTER){
					break;

				}else if (adapterType == Constants.ZIP_ADAPTER){
					break;

				}else{
					node = megaApi.getNodeByHandle(imageHandles.get(positionG));
					if (Build.VERSION.SDK_INT >= Build.VERSION_CODES.M) {
						boolean hasStoragePermission = (ContextCompat.checkSelfPermission(this, Manifest.permission.WRITE_EXTERNAL_STORAGE) == PackageManager.PERMISSION_GRANTED);
						if (!hasStoragePermission) {
							ActivityCompat.requestPermissions(this,
									new String[]{Manifest.permission.WRITE_EXTERNAL_STORAGE},
									Constants.REQUEST_WRITE_STORAGE);

							handleListM.add(node.getHandle());

							break;
						}
					}
					ArrayList<Long> handleList = new ArrayList<Long>();
					handleList.add(node.getHandle());
					downloadNode(handleList);
					break;
				}
			}
			case R.id.full_image_viewer_rename: {
				showRenameDialog();
				break;
			}
			case R.id.full_image_viewer_move: {
				showMove();
				break;
			}
			case R.id.full_image_viewer_copy: {
				showCopy();
				break;
			}
			case R.id.full_image_viewer_move_to_trash: {
				moveToTrash();
				break;
			}
			case R.id.full_image_viewer_remove: {
				moveToTrash();
				break;
			}
		}
		return super.onOptionsItemSelected(item);
	}



	@Override
	protected void onCreate(Bundle savedInstanceState) {
		log("onCreate");
		super.onCreate(savedInstanceState);
		setContentView(R.layout.activity_full_screen_image_viewer);

		handler = new Handler();
		fullScreenImageViewer = this;

		Display display = getWindowManager().getDefaultDisplay();
		outMetrics = new DisplayMetrics ();
		display.getMetrics(outMetrics);
		float density  = getResources().getDisplayMetrics().density;


		appBarLayout = (AppBarLayout) findViewById(R.id.app_bar);

		float scaleW = Util.getScaleW(outMetrics, density);
		float scaleH = Util.getScaleH(outMetrics, density);
		if (scaleH < scaleW){
			scaleText = scaleH;
		}
		else{
			scaleText = scaleW;
		}

		viewPager = (ExtendedViewPager) findViewById(R.id.image_viewer_pager);
		viewPager.setPageMargin(40);
		
		fragmentContainer = (RelativeLayout) findViewById(R.id.full_image_viewer_parent_layout);

		Intent intent = getIntent();
		positionG = intent.getIntExtra("position", 0);
		orderGetChildren = intent.getIntExtra("orderGetChildren", MegaApiJava.ORDER_DEFAULT_ASC);
		isFolderLink = intent.getBooleanExtra("isFolderLink", false);

		accountType = intent.getIntExtra("typeAccount", MegaAccountDetails.ACCOUNT_TYPE_FREE);

		MegaApplication app = (MegaApplication)getApplication();
		if (isFolderLink){
			megaApi = app.getMegaApiFolder();
		}
		else{
			megaApi = app.getMegaApi();
		}
		dbH = DatabaseHandler.getDbHandler(this);
		handler = new Handler();

		tB = (Toolbar) findViewById(R.id.call_toolbar);
		if (tB == null) {
			log("Tb is Null");
			return;
		}

		tB.setVisibility(View.VISIBLE);
		setSupportActionBar(tB);
		aB = getSupportActionBar();
		log("aB.setHomeAsUpIndicator_1");
		aB.setHomeAsUpIndicator(R.drawable.ic_arrow_back_white);
		aB.setHomeButtonEnabled(true);
		aB.setDisplayHomeAsUpEnabled(true);
		aB.setTitle(" ");

		if (Build.VERSION.SDK_INT >= Build.VERSION_CODES.LOLLIPOP) {
			Window window = this.getWindow();
			window.addFlags(WindowManager.LayoutParams.FLAG_DRAWS_SYSTEM_BAR_BACKGROUNDS);
			window.clearFlags(WindowManager.LayoutParams.FLAG_TRANSLUCENT_STATUS);
			window.setStatusBarColor(ContextCompat.getColor(this, R.color.black));
		}
        if (Build.VERSION.SDK_INT <= Build.VERSION_CODES.GINGERBREAD){
            requestWindowFeature(Window.FEATURE_NO_TITLE);
            this.getWindow().setFlags(WindowManager.LayoutParams.FLAG_FULLSCREEN, WindowManager.LayoutParams.FLAG_FULLSCREEN);
        }

		imageHandles = new ArrayList<Long>();
		paths = new ArrayList<String>();
		long parentNodeHandle = intent.getLongExtra("parentNodeHandle", -1);
		fromShared = intent.getBooleanExtra("fromShared", false);
		MegaNode parentNode;

		bottomLayout = (RelativeLayout) findViewById(R.id.image_viewer_layout_bottom);

		megaApi.addGlobalListener(this);

		adapterType = intent.getIntExtra("adapterType", 0);
		if (adapterType == Constants.OFFLINE_ADAPTER){

			//OFFLINE

			mOffList = new ArrayList<MegaOffline>();
			String pathNavigation = intent.getStringExtra("pathNavigation");
			int orderGetChildren = intent.getIntExtra("orderGetChildren", MegaApiJava.ORDER_DEFAULT_ASC);
			log("PATHNAVIGATION: " + pathNavigation);
			mOffList=dbH.findByPath(pathNavigation);
			log ("mOffList.size() = " + mOffList.size());
			
			for(int i=0; i<mOffList.size();i++){
				MegaOffline checkOffline = mOffList.get(i);
				
				if(!checkOffline.isIncoming()){				
					log("NOT isIncomingOffline");
					File offlineDirectory = null;
					if (Environment.getExternalStorageDirectory() != null){
						offlineDirectory = new File(Environment.getExternalStorageDirectory().getAbsolutePath() + "/" + Util.offlineDIR + checkOffline.getPath()+checkOffline.getName());
					}
					else{
						offlineDirectory = getFilesDir();
					}	
					
					if (!offlineDirectory.exists()){
						log("Path to remove A: "+(mOffList.get(i).getPath()+mOffList.get(i).getName()));
						//dbH.removeById(mOffList.get(i).getId());
						mOffList.remove(i);		
						i--;
					}	
				}
				else{
					log("isIncomingOffline");
					File offlineDirectory = null;
					if (Environment.getExternalStorageDirectory() != null){
						offlineDirectory = new File(Environment.getExternalStorageDirectory().getAbsolutePath() + "/" + Util.offlineDIR + "/" +checkOffline.getHandleIncoming() + "/" + checkOffline.getPath()+checkOffline.getName());
						log("offlineDirectory: "+offlineDirectory);
					}
					else{
						offlineDirectory = getFilesDir();
					}	
					
					if (!offlineDirectory.exists()){
						log("Path to remove B: "+(mOffList.get(i).getPath()+mOffList.get(i).getName()));
						//dbH.removeById(mOffList.get(i).getId());
						mOffList.remove(i);
						i--;
					}						
				}
			}
			
			if (mOffList != null){
				if(!mOffList.isEmpty()) {
					MegaOffline lastItem = mOffList.get(mOffList.size()-1);
					if(!(lastItem.getHandle().equals("0"))){
						String path = Environment.getExternalStorageDirectory().getAbsolutePath()+Util.oldMKFile;
						log("Export in: "+path);
						File file= new File(path);
						if(file.exists()){
							MegaOffline masterKeyFile = new MegaOffline("0", path, "MEGARecoveryKey.txt", 0, "0", false, "0");
							mOffList.add(masterKeyFile);
						}
					}	
				}
				else{
					String path = Environment.getExternalStorageDirectory().getAbsolutePath()+Util.oldMKFile;
					log("Export in: "+path);
					File file= new File(path);
					if(file.exists()){
						MegaOffline masterKeyFile = new MegaOffline("0", path, "MEGARecoveryKey.txt", 0, "0", false, "0");
						mOffList.add(masterKeyFile);
					}
				}
			}
			
			if(orderGetChildren == MegaApiJava.ORDER_DEFAULT_DESC){
				sortByNameDescending();
			}
			else{
				sortByNameAscending();
			}
			
			if (mOffList.size() > 0){
				
				mOffListImages = new ArrayList<MegaOffline>();
				int positionImage = -1;
				for (int i=0;i<mOffList.size();i++){
					if (MimeTypeList.typeForName(mOffList.get(i).getName()).isImage()){
						mOffListImages.add(mOffList.get(i));
						positionImage++;
						if (i == positionG){
							positionG = positionImage;
						}
					}
				}
				
				if (positionG >= mOffListImages.size()){
					positionG = 0;
				}
				
				adapterOffline = new MegaOfflineFullScreenImageAdapterLollipop(this, fullScreenImageViewer, mOffListImages);
				viewPager.setAdapter(adapterOffline);
				
				viewPager.setCurrentItem(positionG);
		
				viewPager.setOnPageChangeListener(this);
<<<<<<< HEAD

			}			
=======
				
				actionBarIcon = (ImageView) findViewById(R.id.full_image_viewer_icon);
				actionBarIcon.setOnClickListener(this);
				
				overflowIcon = (ImageView) findViewById(R.id.full_image_viewer_overflow);
				overflowIcon.setVisibility(View.INVISIBLE);
				
				downloadIcon = (ImageView) findViewById(R.id.full_image_viewer_download);
				downloadIcon.setVisibility(View.GONE);
				
				propertiesIcon = (ImageView) findViewById(R.id.full_image_viewer_properties);
				propertiesIcon.setVisibility(View.GONE);
				
				linkIcon = (ImageView) findViewById(R.id.full_image_viewer_get_link);
				linkIcon.setVisibility(View.GONE);
				
				shareIcon = (ImageView) findViewById(R.id.full_image_viewer_share);
				shareIcon.setVisibility(View.GONE);
				
				bottomLayout = (RelativeLayout) findViewById(R.id.image_viewer_layout_bottom);
			    topLayout = (RelativeLayout) findViewById(R.id.image_viewer_layout_top);
			}

			fileNameTextView = (TextView) findViewById(R.id.full_image_viewer_file_name);
			fileNameTextView.setText(mOffListImages.get(positionG).getName());
>>>>>>> cb56ed58
		}				
		else if (adapterType == Constants.ZIP_ADAPTER){
			String offlinePathDirectory = intent.getStringExtra("offlinePathDirectory");
		
			File offlineDirectory = new File(offlinePathDirectory);
//			if (Environment.getExternalStorageDirectory() != null){
//				offlineDirectory = new File(Environment.getExternalStorageDirectory().getAbsolutePath() + "/" + Util.offlineDIR);
//			}
//			else{
//				offlineDirectory = getFilesDir();
//			}
			
			paths.clear();			
			int imageNumber = 0;
			int index = 0;
			File[] fList = offlineDirectory.listFiles();
			if(fList == null)
			{
				//Nothing to show (folder deleted?)
				//Close the image viewer
				finish();
				return;
			}
			
			log("SIZE: " + fList.length);
			for (File f : fList){
				log("F: " + f.getAbsolutePath());
				if (MimeTypeList.typeForName(f.getName()).isImage()){
					paths.add(f.getAbsolutePath());
					if (index == positionG){
						positionG = imageNumber; 
					}
					imageNumber++;
				}
				index++;				
			}
			
			if(paths.size() == 0)
			{
				//No images to show (images deleted?)
				//Close the image viewer
				finish();
				return;
			}
			
			if(positionG >= paths.size())
			{
				//Invalid index. Show the first image
				positionG = 0;
			}
			
			if(adapterType == Constants.ZIP_ADAPTER){
				adapterOffline = new MegaOfflineFullScreenImageAdapterLollipop(this, fullScreenImageViewer, paths, true);
			}
			
			viewPager.setAdapter(adapterOffline);
			
			viewPager.setCurrentItem(positionG);
	
			viewPager.setOnPageChangeListener(this);

			fileNameTextView = (TextView) findViewById(R.id.full_image_viewer_file_name);

			if(getResources().getConfiguration().orientation == Configuration.ORIENTATION_LANDSCAPE){
				fileNameTextView.setMaxWidth(Util.scaleWidthPx(300, outMetrics));
			}
			else{
				fileNameTextView.setMaxWidth(Util.scaleWidthPx(300, outMetrics));
			}



			fileNameTextView.setText(megaApi.getNodeByHandle(imageHandles.get(positionG)).getName());
		}
		else if(adapterType == Constants.SEARCH_ADAPTER){

			ArrayList<MegaNode> nodes = null;
			if (parentNodeHandle == -1){
				String query = intent.getStringExtra("searchQuery");
				nodes = megaApi.search(query);
			}
			else{
				parentNode =  megaApi.getNodeByHandle(parentNodeHandle);
				nodes = megaApi.getChildren(parentNode, orderGetChildren);
			}
			
			int imageNumber = 0;
			for (int i=0;i<nodes.size();i++){
				MegaNode n = nodes.get(i);
				if (MimeTypeList.typeForName(n.getName()).isImage()){
					imageHandles.add(n.getHandle());
					if (i == positionG){
						positionG = imageNumber; 
					}
					imageNumber++;
				}
			}

			if(imageHandles.size() == 0)
			{
				finish();
				return;
			}
			
			if(positionG >= imageHandles.size())
			{
				positionG = 0;
			}
			
			adapterMega = new MegaFullScreenImageAdapterLollipop(this, fullScreenImageViewer,imageHandles, megaApi);
			
			viewPager.setAdapter(adapterMega);
			
			viewPager.setCurrentItem(positionG);
	
			viewPager.setOnPageChangeListener(this);

			fileNameTextView = (TextView) findViewById(R.id.full_image_viewer_file_name);

			if(getResources().getConfiguration().orientation == Configuration.ORIENTATION_LANDSCAPE){
				fileNameTextView.setMaxWidth(Util.scaleWidthPx(300, outMetrics));
			}
			else{
				fileNameTextView.setMaxWidth(Util.scaleWidthPx(300, outMetrics));
			}

			fileNameTextView.setText(megaApi.getNodeByHandle(imageHandles.get(positionG)).getName());

		}else{

			if (parentNodeHandle == -1){
	
				switch(adapterType){
					case Constants.FILE_BROWSER_ADAPTER:{
						parentNode = megaApi.getRootNode();
						break;
					}
					case Constants.RUBBISH_BIN_ADAPTER:{
						parentNode = megaApi.getRubbishNode();
						break;
					}
					case Constants.SHARED_WITH_ME_ADAPTER:{
						parentNode = megaApi.getInboxNode();
						break;
					}
					case Constants.FOLDER_LINK_ADAPTER:{
						parentNode = megaApi.getRootNode();
						break;
					}
					default:{
						parentNode = megaApi.getRootNode();
						break;
					}
				} 
				
			}
			else{
				parentNode = megaApi.getNodeByHandle(parentNodeHandle);
			}
			
			ArrayList<MegaNode> nodes = megaApi.getChildren(parentNode, orderGetChildren);
			if (fromShared){
				if(orderGetChildren == MegaApiJava.ORDER_DEFAULT_DESC){
					nodes = sortByNameDescending(nodes);
				}
				else{
					nodes = sortByNameAscending(nodes);
				}
			}
			int imageNumber = 0;
			for (int i=0;i<nodes.size();i++){
				MegaNode n = nodes.get(i);
				if (MimeTypeList.typeForName(n.getName()).isImage()){
					imageHandles.add(n.getHandle());
					if (i == positionG){
						positionG = imageNumber; 
					}
					imageNumber++;
				}
			}
//			Toast.makeText(this, ""+parentNode.getName() + "_" + imageHandles.size(), Toast.LENGTH_LONG).show();
				
			if(imageHandles.size() == 0)
			{
				finish();
				return;
			}
			
			if(positionG >= imageHandles.size())
			{
				positionG = 0;
			}

			fileNameTextView = (TextView) findViewById(R.id.full_image_viewer_file_name);

			if(getResources().getConfiguration().orientation == Configuration.ORIENTATION_LANDSCAPE){
				fileNameTextView.setMaxWidth(Util.scaleWidthPx(300, outMetrics));
			}
			else{
				fileNameTextView.setMaxWidth(Util.scaleWidthPx(300, outMetrics));
			}



			fileNameTextView.setText(megaApi.getNodeByHandle(imageHandles.get(positionG)).getName());
			
			adapterMega = new MegaFullScreenImageAdapterLollipop(this, fullScreenImageViewer,imageHandles, megaApi);
			
			viewPager.setAdapter(adapterMega);
			
			viewPager.setCurrentItem(positionG);
	
			viewPager.setOnPageChangeListener(this);

			ArrayAdapter<String> arrayAdapter;



			((MegaApplication) getApplication()).sendSignalPresenceActivity();
		}


	}
	
	public void sortByNameDescending(){
		
		ArrayList<String> foldersOrder = new ArrayList<String>();
		ArrayList<String> filesOrder = new ArrayList<String>();
		ArrayList<MegaOffline> tempOffline = new ArrayList<MegaOffline>();
		
		
		for(int k = 0; k < mOffList.size() ; k++) {
			MegaOffline node = mOffList.get(k);
			if(node.getType().equals("1")){
				foldersOrder.add(node.getName());
			}
			else{
				filesOrder.add(node.getName());
			}
		}
		
	
		Collections.sort(foldersOrder, String.CASE_INSENSITIVE_ORDER);
		Collections.reverse(foldersOrder);
		Collections.sort(filesOrder, String.CASE_INSENSITIVE_ORDER);
		Collections.reverse(filesOrder);

		for(int k = 0; k < foldersOrder.size() ; k++) {
			for(int j = 0; j < mOffList.size() ; j++) {
				String name = foldersOrder.get(k);
				String nameOffline = mOffList.get(j).getName();
				if(name.equals(nameOffline)){
					tempOffline.add(mOffList.get(j));
				}				
			}
			
		}
		
		for(int k = 0; k < filesOrder.size() ; k++) {
			for(int j = 0; j < mOffList.size() ; j++) {
				String name = filesOrder.get(k);
				String nameOffline = mOffList.get(j).getName();
				if(name.equals(nameOffline)){
					tempOffline.add(mOffList.get(j));					
				}				
			}
			
		}
		
		mOffList.clear();
		mOffList.addAll(tempOffline);
	}

	
	public void sortByNameAscending(){
		log("sortByNameAscending");
		ArrayList<String> foldersOrder = new ArrayList<String>();
		ArrayList<String> filesOrder = new ArrayList<String>();
		ArrayList<MegaOffline> tempOffline = new ArrayList<MegaOffline>();
				
		for(int k = 0; k < mOffList.size() ; k++) {
			MegaOffline node = mOffList.get(k);
			if(node.getType().equals("1")){
				foldersOrder.add(node.getName());
			}
			else{
				filesOrder.add(node.getName());
			}
		}		
	
		Collections.sort(foldersOrder, String.CASE_INSENSITIVE_ORDER);
		Collections.sort(filesOrder, String.CASE_INSENSITIVE_ORDER);

		for(int k = 0; k < foldersOrder.size() ; k++) {
			for(int j = 0; j < mOffList.size() ; j++) {
				String name = foldersOrder.get(k);
				String nameOffline = mOffList.get(j).getName();
				if(name.equals(nameOffline)){
					tempOffline.add(mOffList.get(j));
				}				
			}			
		}
		
		for(int k = 0; k < filesOrder.size() ; k++) {
			for(int j = 0; j < mOffList.size() ; j++) {
				String name = filesOrder.get(k);
				String nameOffline = mOffList.get(j).getName();
				if(name.equals(nameOffline)){
					tempOffline.add(mOffList.get(j));
				}				
			}
			
		}
		
		mOffList.clear();
		mOffList.addAll(tempOffline);
	}
	
	public ArrayList<MegaNode> sortByNameAscending(ArrayList<MegaNode> nodes){
		log("sortByNameAscending");
		
		ArrayList<MegaNode> folderNodes = new ArrayList<MegaNode>();
		ArrayList<MegaNode> fileNodes = new ArrayList<MegaNode>();
		
		for (int i=0;i<nodes.size();i++){
			if (nodes.get(i).isFolder()){
				folderNodes.add(nodes.get(i));
			}
			else{
				fileNodes.add(nodes.get(i));
			}
		}
		
		for (int i=0;i<folderNodes.size();i++){
			for (int j=0;j<folderNodes.size()-1;j++){
				if (folderNodes.get(j).getName().compareTo(folderNodes.get(j+1).getName()) > 0){
					MegaNode nAuxJ = folderNodes.get(j);
					MegaNode nAuxJ_1 = folderNodes.get(j+1);
					folderNodes.remove(j+1);
					folderNodes.remove(j);
					folderNodes.add(j, nAuxJ_1);
					folderNodes.add(j+1, nAuxJ);
				}
			}
		}
		
		for (int i=0;i<fileNodes.size();i++){
			for (int j=0;j<fileNodes.size()-1;j++){
				if (fileNodes.get(j).getName().compareTo(fileNodes.get(j+1).getName()) > 0){
					MegaNode nAuxJ = fileNodes.get(j);
					MegaNode nAuxJ_1 = fileNodes.get(j+1);
					fileNodes.remove(j+1);
					fileNodes.remove(j);
					fileNodes.add(j, nAuxJ_1);
					fileNodes.add(j+1, nAuxJ);
				}
			}
		}
		
		nodes.clear();
		nodes.addAll(folderNodes);
		nodes.addAll(fileNodes);
		
		return nodes;
	}
	
	public ArrayList<MegaNode> sortByNameDescending(ArrayList<MegaNode> nodes){
		
		ArrayList<MegaNode> folderNodes = new ArrayList<MegaNode>();
		ArrayList<MegaNode> fileNodes = new ArrayList<MegaNode>();
		
		for (int i=0;i<nodes.size();i++){
			if (nodes.get(i).isFolder()){
				folderNodes.add(nodes.get(i));
			}
			else{
				fileNodes.add(nodes.get(i));
			}
		}
		
		for (int i=0;i<folderNodes.size();i++){
			for (int j=0;j<folderNodes.size()-1;j++){
				if (folderNodes.get(j).getName().compareTo(folderNodes.get(j+1).getName()) < 0){
					MegaNode nAuxJ = folderNodes.get(j);
					MegaNode nAuxJ_1 = folderNodes.get(j+1);
					folderNodes.remove(j+1);
					folderNodes.remove(j);
					folderNodes.add(j, nAuxJ_1);
					folderNodes.add(j+1, nAuxJ);
				}
			}
		}
		
		for (int i=0;i<fileNodes.size();i++){
			for (int j=0;j<fileNodes.size()-1;j++){
				if (fileNodes.get(j).getName().compareTo(fileNodes.get(j+1).getName()) < 0){
					MegaNode nAuxJ = fileNodes.get(j);
					MegaNode nAuxJ_1 = fileNodes.get(j+1);
					fileNodes.remove(j+1);
					fileNodes.remove(j);
					fileNodes.add(j, nAuxJ_1);
					fileNodes.add(j+1, nAuxJ);
				}
			}
		}
		
		nodes.clear();
		nodes.addAll(folderNodes);
		nodes.addAll(fileNodes);
		
		return nodes;
	}

	@Override
	public void onPageSelected(int position) {
		return;
	}
	
	@Override
	public void onPageScrolled(int position, float positionOffset, int positionOffsetPixels) {
		return;
	}
	
	@Override
	public void onPageScrollStateChanged(int state) {
		if (state == ViewPager.SCROLL_STATE_IDLE){
			if (viewPager.getCurrentItem() != positionG){
				int oldPosition = positionG;
				int newPosition = viewPager.getCurrentItem();
				positionG = newPosition;
				
				try{
					if ((adapterType == Constants.OFFLINE_ADAPTER)){
						fileNameTextView.setText(mOffListImages.get(positionG).getName());
					}
					else if(adapterType == Constants.ZIP_ADAPTER){

					}
					else{
						TouchImageView tIV = adapterMega.getVisibleImage(oldPosition);
						if (tIV != null){
							tIV.setZoom(1);
						}
						fileNameTextView.setText(megaApi.getNodeByHandle(imageHandles.get(positionG)).getName());
					}
				}
				catch(Exception e){}
//				title.setText(names.get(positionG));
			}
		}
	}

	@Override
    public void onRequestPermissionsResult(int requestCode, String[] permissions, int[] grantResults) {
        super.onRequestPermissionsResult(requestCode, permissions, grantResults);
        switch(requestCode){
        	case Constants.REQUEST_WRITE_STORAGE:{
		        boolean hasStoragePermission = (ContextCompat.checkSelfPermission(this, Manifest.permission.WRITE_EXTERNAL_STORAGE) == PackageManager.PERMISSION_GRANTED);
				if (hasStoragePermission) {
					downloadNode(handleListM);
				}
	        	break;
	        }
        }
    }
	
	@SuppressLint("NewApi") 
	public void downloadNode(ArrayList<Long> handleList){
		
		long size = 0;
		long[] hashes = new long[handleList.size()];
		for (int i=0;i<handleList.size();i++){
			hashes[i] = handleList.get(i);
			size += megaApi.getNodeByHandle(hashes[i]).getSize();
		}
		
		if (dbH == null){
			dbH = DatabaseHandler.getDbHandler(getApplicationContext());
		}
		
		boolean askMe = true;
		String downloadLocationDefaultPath = "";
		prefs = dbH.getPreferences();		
		if (prefs != null){
			if (prefs.getStorageAskAlways() != null){
				if (!Boolean.parseBoolean(prefs.getStorageAskAlways())){
					if (prefs.getStorageDownloadLocation() != null){
						if (prefs.getStorageDownloadLocation().compareTo("") != 0){
							askMe = false;
							downloadLocationDefaultPath = prefs.getStorageDownloadLocation();
						}
					}
				}
			}
		}		
			
		if (askMe){
			if (Build.VERSION.SDK_INT >= Build.VERSION_CODES.LOLLIPOP) {
				File[] fs = getExternalFilesDirs(null);
				if (fs.length > 1){
					if (fs[1] == null){
						Intent intent = new Intent(Mode.PICK_FOLDER.getAction());
						intent.putExtra(FileStorageActivityLollipop.EXTRA_BUTTON_PREFIX, getString(R.string.context_download_to));
						intent.putExtra(FileStorageActivityLollipop.EXTRA_SIZE, size);
						intent.setClass(this, FileStorageActivityLollipop.class);
						intent.putExtra(FileStorageActivityLollipop.EXTRA_DOCUMENT_HASHES, hashes);
						startActivityForResult(intent, REQUEST_CODE_SELECT_LOCAL_FOLDER);
					}
					else{
						Dialog downloadLocationDialog;
						String[] sdCardOptions = getResources().getStringArray(R.array.settings_storage_download_location_array);
				        AlertDialog.Builder b=new AlertDialog.Builder(this);
	
						b.setTitle(getResources().getString(R.string.settings_storage_download_location));
						final long sizeFinal = size;
						final long[] hashesFinal = new long[hashes.length];
						for (int i=0; i< hashes.length; i++){
							hashesFinal[i] = hashes[i];
						}
						
						b.setItems(sdCardOptions, new DialogInterface.OnClickListener() {
							
							@Override
							public void onClick(DialogInterface dialog, int which) {
								switch(which){
									case 0:{
										Intent intent = new Intent(Mode.PICK_FOLDER.getAction());
										intent.putExtra(FileStorageActivityLollipop.EXTRA_BUTTON_PREFIX, getString(R.string.context_download_to));
										intent.putExtra(FileStorageActivityLollipop.EXTRA_SIZE, sizeFinal);
										intent.setClass(getApplicationContext(), FileStorageActivityLollipop.class);
										intent.putExtra(FileStorageActivityLollipop.EXTRA_DOCUMENT_HASHES, hashesFinal);
										startActivityForResult(intent, REQUEST_CODE_SELECT_LOCAL_FOLDER);
										break;
									}
									case 1:{
										File[] fs = getExternalFilesDirs(null);
										if (fs.length > 1){
											String path = fs[1].getAbsolutePath();
											File defaultPathF = new File(path);
											defaultPathF.mkdirs();
											Toast.makeText(getApplicationContext(), getString(R.string.general_download) + ": "  + defaultPathF.getAbsolutePath() , Toast.LENGTH_LONG).show();
											downloadTo(path, null, sizeFinal, hashesFinal);
										}
										break;
									}
								}
							}
						});
						b.setNegativeButton(getResources().getString(R.string.general_cancel), new DialogInterface.OnClickListener() {
							
							@Override
							public void onClick(DialogInterface dialog, int which) {
								dialog.cancel();
							}
						});
						downloadLocationDialog = b.create();
						downloadLocationDialog.show();
					}
				}
				else{
					Intent intent = new Intent(Mode.PICK_FOLDER.getAction());
					intent.putExtra(FileStorageActivityLollipop.EXTRA_BUTTON_PREFIX, getString(R.string.context_download_to));
					intent.putExtra(FileStorageActivityLollipop.EXTRA_SIZE, size);
					intent.setClass(this, FileStorageActivityLollipop.class);
					intent.putExtra(FileStorageActivityLollipop.EXTRA_DOCUMENT_HASHES, hashes);
					startActivityForResult(intent, REQUEST_CODE_SELECT_LOCAL_FOLDER);
				}
			}
			else{
				Intent intent = new Intent(Mode.PICK_FOLDER.getAction());
				intent.putExtra(FileStorageActivityLollipop.EXTRA_BUTTON_PREFIX, getString(R.string.context_download_to));
				intent.putExtra(FileStorageActivityLollipop.EXTRA_SIZE, size);
				intent.setClass(this, FileStorageActivityLollipop.class);
				intent.putExtra(FileStorageActivityLollipop.EXTRA_DOCUMENT_HASHES, hashes);
				startActivityForResult(intent, REQUEST_CODE_SELECT_LOCAL_FOLDER);
			}
		}
		else{
			downloadTo(downloadLocationDefaultPath, null, size, hashes);
		}
	}
	
	@Override
	public void onSaveInstanceState (Bundle savedInstanceState){
		super.onSaveInstanceState(savedInstanceState);

		savedInstanceState.putInt("adapterType", adapterType);
		if ((adapterType == Constants.OFFLINE_ADAPTER) || (adapterType == Constants.ZIP_ADAPTER)){
			
		}
		else{
			savedInstanceState.putBoolean("aBshown", adapterMega.isaBshown());
			savedInstanceState.putBoolean("overflowVisible", adapterMega.isMenuVisible());
		}
	}
	
	@Override
	public void onRestoreInstanceState (Bundle savedInstanceState){
		super.onRestoreInstanceState(savedInstanceState);
		
		adapterType = savedInstanceState.getInt("adapterType");
		
		if ((adapterType == Constants.OFFLINE_ADAPTER) || (adapterType == Constants.ZIP_ADAPTER)){
			
		}
		else{
			aBshown = savedInstanceState.getBoolean("aBshown");
			adapterMega.setaBshown(aBshown);
		}

	}

	public void showRenameDialog(){
<<<<<<< HEAD
		log("showRenameDialog");

		node = megaApi.getNodeByHandle(imageHandles.get(positionG));
=======

		LinearLayout layout = new LinearLayout(this);
		layout.setOrientation(LinearLayout.VERTICAL);
		LinearLayout.LayoutParams params = new LinearLayout.LayoutParams(LinearLayout.LayoutParams.MATCH_PARENT, LinearLayout.LayoutParams.WRAP_CONTENT);
		params.setMargins(Util.scaleWidthPx(20, outMetrics), Util.scaleHeightPx(20, outMetrics), Util.scaleWidthPx(17, outMetrics), 0);
//	    layout.setLayoutParams(params);
>>>>>>> cb56ed58

		final EditTextCursorWatcher input = new EditTextCursorWatcher(this, node.isFolder());
		input.setSingleLine();
		input.setText(node.getName());

		input.setImeOptions(EditorInfo.IME_ACTION_DONE);

		input.setImeActionLabel(getString(R.string.context_rename),
				EditorInfo.IME_ACTION_DONE);
		
		input.setOnFocusChangeListener(new View.OnFocusChangeListener() {
			@Override
			public void onFocusChange(final View v, boolean hasFocus) {
				if (hasFocus) {
					if (node.isFolder()){
						input.setSelection(0, input.getText().length());
					}
					else{
						String [] s = node.getName().split("\\.");
						if (s != null){
							int numParts = s.length;
							int lastSelectedPos = 0;
							if (numParts == 1){
								input.setSelection(0, input.getText().length());
							}
							else if (numParts > 1){
								for (int i=0; i<(numParts-1);i++){
									lastSelectedPos += s[i].length(); 
									lastSelectedPos++;
								}
								lastSelectedPos--; //The last point should not be selected)
								input.setSelection(0, lastSelectedPos);
							}
						}
						showKeyboardDelayed(v);
					}
				}
			}
		});

		layout.addView(input, params);

		LinearLayout.LayoutParams params1 = new LinearLayout.LayoutParams(LinearLayout.LayoutParams.MATCH_PARENT, LinearLayout.LayoutParams.WRAP_CONTENT);
		params1.setMargins(Util.scaleWidthPx(20, outMetrics), 0, Util.scaleWidthPx(17, outMetrics), 0);

		final RelativeLayout error_layout = new RelativeLayout(FullScreenImageViewerLollipop.this);
		layout.addView(error_layout, params1);

		final ImageView error_icon = new ImageView(FullScreenImageViewerLollipop.this);
		error_icon.setImageDrawable(FullScreenImageViewerLollipop.this.getResources().getDrawable(R.drawable.ic_input_warning));
		error_layout.addView(error_icon);
		RelativeLayout.LayoutParams params_icon = (RelativeLayout.LayoutParams) error_icon.getLayoutParams();


		params_icon.addRule(RelativeLayout.ALIGN_PARENT_RIGHT);
		error_icon.setLayoutParams(params_icon);

		error_icon.setColorFilter(ContextCompat.getColor(FullScreenImageViewerLollipop.this, R.color.login_warning));

		final TextView textError = new TextView(FullScreenImageViewerLollipop.this);
		error_layout.addView(textError);
		RelativeLayout.LayoutParams params_text_error = (RelativeLayout.LayoutParams) textError.getLayoutParams();
		params_text_error.height = ViewGroup.LayoutParams.WRAP_CONTENT;
		params_text_error.width = ViewGroup.LayoutParams.WRAP_CONTENT;
        params_text_error.addRule(RelativeLayout.CENTER_VERTICAL);
		params_text_error.addRule(RelativeLayout.ALIGN_PARENT_LEFT);
		params_text_error.setMargins(Util.scaleWidthPx(3, outMetrics), 0,0,0);
		textError.setLayoutParams(params_text_error);

		textError.setTextColor(ContextCompat.getColor(FullScreenImageViewerLollipop.this, R.color.login_warning));

		error_layout.setVisibility(View.GONE);

		input.getBackground().mutate().clearColorFilter();
		input.getBackground().mutate().setColorFilter(getResources().getColor(R.color.accentColor), PorterDuff.Mode.SRC_ATOP);
		input.addTextChangedListener(new TextWatcher() {
			@Override
			public void beforeTextChanged(CharSequence charSequence, int i, int i1, int i2) {

			}

			@Override
			public void onTextChanged(CharSequence charSequence, int i, int i1, int i2) {

			}

			@Override
			public void afterTextChanged(Editable editable) {
				if(error_layout.getVisibility() == View.VISIBLE){
					error_layout.setVisibility(View.GONE);
					input.getBackground().mutate().clearColorFilter();
					input.getBackground().mutate().setColorFilter(getResources().getColor(R.color.accentColor), PorterDuff.Mode.SRC_ATOP);
				}
			}
		});

		input.setOnEditorActionListener(new OnEditorActionListener() {
			@Override
			public boolean onEditorAction(TextView v, int actionId,
										  KeyEvent event) {
				if (actionId == EditorInfo.IME_ACTION_DONE) {
					String value = v.getText().toString().trim();
					if (value.length() == 0) {
						input.getBackground().mutate().setColorFilter(getResources().getColor(R.color.login_warning), PorterDuff.Mode.SRC_ATOP);
						textError.setText(getString(R.string.invalid_string));
						error_layout.setVisibility(View.VISIBLE);
						input.requestFocus();
						return true;
					}
					rename(value);
					renameDialog.dismiss();
					return true;
				}
				return false;
			}
		});

		AlertDialog.Builder builder = Util.getCustomAlertBuilder(this, getString(R.string.context_rename) + " "	+ new String(node.getName()), null, layout);
		builder.setPositiveButton(getString(R.string.context_rename),
				new DialogInterface.OnClickListener() {
					public void onClick(DialogInterface dialog, int whichButton) {
						String value = input.getText().toString().trim();
						if (value.length() == 0) {
							return;
						}
						rename(value);
					}
				});
		builder.setNegativeButton(getString(android.R.string.cancel), new DialogInterface.OnClickListener() {
			@Override
			public void onClick(DialogInterface dialogInterface, int i) {
				input.getBackground().clearColorFilter();
			}
		});
		renameDialog = builder.create();
		renameDialog.show();
		renameDialog.getButton(android.support.v7.app.AlertDialog.BUTTON_POSITIVE).setOnClickListener(new   View.OnClickListener()
		{
			@Override
			public void onClick(View v)
			{
				String value = input.getText().toString().trim();
				if (value.length() == 0) {
					input.getBackground().mutate().setColorFilter(getResources().getColor(R.color.login_warning), PorterDuff.Mode.SRC_ATOP);
					textError.setText(getString(R.string.invalid_string));
					error_layout.setVisibility(View.VISIBLE);
					input.requestFocus();
				}
				else{
					rename(value);
					renameDialog.dismiss();
				}
			}
		});
	}



	private void rename(String newName){
		if (newName.equals(node.getName())) {
			return;
		}
		
		if(!Util.isOnline(this)){
			Snackbar.make(fragmentContainer, getString(R.string.error_not_enough_free_space), Snackbar.LENGTH_LONG).show();
			return;
		}
		
		if (isFinishing()){
			return;
		}
		
		ProgressDialog temp = null;
		try{
			temp = new ProgressDialog(this);
			temp.setMessage(getString(R.string.context_renaming));
			temp.show();
		}
		catch(Exception e){
			return;
		}
		statusDialog = temp;
		
		log("renaming " + node.getName() + " to " + newName);
		
		megaApi.renameNode(node, newName, this);
	}
	
	public void showMove(){
		log("showMove");

		node = megaApi.getNodeByHandle(imageHandles.get(positionG));

		ArrayList<Long> handleList = new ArrayList<Long>();
		handleList.add(node.getHandle());
		
		Intent intent = new Intent(this, FileExplorerActivityLollipop.class);
		intent.setAction(FileExplorerActivityLollipop.ACTION_PICK_MOVE_FOLDER);
		long[] longArray = new long[handleList.size()];
		for (int i=0; i<handleList.size(); i++){
			longArray[i] = handleList.get(i);
		}
		intent.putExtra("MOVE_FROM", longArray);
		startActivityForResult(intent, REQUEST_CODE_SELECT_MOVE_FOLDER);
	}
	
	public void showCopy(){
		log("showCopy");

		node = megaApi.getNodeByHandle(imageHandles.get(positionG));

		ArrayList<Long> handleList = new ArrayList<Long>();
		handleList.add(node.getHandle());
		
		Intent intent = new Intent(this, FileExplorerActivityLollipop.class);
		intent.setAction(FileExplorerActivityLollipop.ACTION_PICK_COPY_FOLDER);
		long[] longArray = new long[handleList.size()];
		for (int i=0; i<handleList.size(); i++){
			longArray[i] = handleList.get(i);
		}
		intent.putExtra("COPY_FROM", longArray);
		startActivityForResult(intent, REQUEST_CODE_SELECT_COPY_FOLDER);
	}
	
	public void moveToTrash(){
		log("moveToTrash");

		node = megaApi.getNodeByHandle(imageHandles.get(positionG));

		final long handle = node.getHandle();
		moveToRubbish = false;
		if (!Util.isOnline(this)){
			Snackbar.make(fragmentContainer, getString(R.string.error_not_enough_free_space), Snackbar.LENGTH_LONG).show();
			return;
		}
		
		if(isFinishing()){
			return;	
		}
		
		final MegaNode rubbishNode = megaApi.getRubbishNode();
		
		MegaNode parent = megaApi.getNodeByHandle(handle);
		while (megaApi.getParentNode(parent) != null){
			parent = megaApi.getParentNode(parent);
		}
		
		if (parent.getHandle() != megaApi.getRubbishNode().getHandle()){
			moveToRubbish = true;			
		}
		else{
			moveToRubbish = false;
		}
		
		DialogInterface.OnClickListener dialogClickListener = new DialogInterface.OnClickListener() {
		    @Override
		    public void onClick(DialogInterface dialog, int which) {
		        switch (which){
		        case DialogInterface.BUTTON_POSITIVE:
		        	//TODO remove the outgoing shares
		    		//Check if the node is not yet in the rubbish bin (if so, remove it)			
		    		
		    		if (moveToRubbish){
		    			megaApi.moveNode(megaApi.getNodeByHandle(handle), rubbishNode, fullScreenImageViewer);
		    			ProgressDialog temp = null;
		    			try{
		    				temp = new ProgressDialog(fullScreenImageViewer);
		    				temp.setMessage(getString(R.string.context_move_to_trash));
		    				temp.show();
		    			}
		    			catch(Exception e){
		    				return;
		    			}
		    			statusDialog = temp;
		    		}
		    		else{
		    			megaApi.remove(megaApi.getNodeByHandle(handle), fullScreenImageViewer);
		    			ProgressDialog temp = null;
		    			try{
		    				temp = new ProgressDialog(fullScreenImageViewer);
		    				temp.setMessage(getString(R.string.context_delete_from_mega));
		    				temp.show();
		    			}
		    			catch(Exception e){
		    				return;
		    			}
		    			statusDialog = temp;
		    		}
		        	
		            break;

		        case DialogInterface.BUTTON_NEGATIVE:
		            //No button clicked
		            break;
		        }
		    }
		};
		
		if (moveToRubbish){
			AlertDialog.Builder builder = new AlertDialog.Builder(this, R.style.AppCompatAlertDialogStyle);
			String message= getResources().getString(R.string.confirmation_move_to_rubbish);
			builder.setMessage(message).setPositiveButton(R.string.general_move, dialogClickListener)
		    	.setNegativeButton(R.string.general_cancel, dialogClickListener).show();
		}
		else{
			AlertDialog.Builder builder = new AlertDialog.Builder(this, R.style.AppCompatAlertDialogStyle);
			String message= getResources().getString(R.string.confirmation_delete_from_mega);
			builder.setMessage(message).setPositiveButton(R.string.general_remove, dialogClickListener)
		    	.setNegativeButton(R.string.general_cancel, dialogClickListener).show();
		}
	}

	public void showGetLinkActivity(long handle){
		log("showGetLinkActivity");
		Intent linkIntent = new Intent(this, GetLinkActivityLollipop.class);
		linkIntent.putExtra("handle", handle);
		linkIntent.putExtra("account", accountType);
		startActivity(linkIntent);
	}

	public void setIsGetLink(boolean value){
		this.isGetLink = value;
	}


	//Display keyboard
	private void showKeyboardDelayed(final View view) {
		handler.postDelayed(new Runnable() {
			@Override
			public void run() {
				InputMethodManager imm = (InputMethodManager) getSystemService(Context.INPUT_METHOD_SERVICE);
				imm.showSoftInput(view, InputMethodManager.SHOW_IMPLICIT);
			}
		}, 50);
	}

	@Override
	public void onRequestStart(MegaApiJava api, MegaRequest request) {
		log("onRequestStart: " + request.getRequestString());
	}

	@SuppressLint("NewApi")
	@Override
	public void onRequestFinish(MegaApiJava api, MegaRequest request,
			MegaError e) {
		
		node = megaApi.getNodeByHandle(request.getNodeHandle());
		
		log("onRequestFinish");
		if (request.getType() == MegaRequest.TYPE_RENAME){
			
			try { 
				statusDialog.dismiss();	
			} 
			catch (Exception ex) {}
			
			if (e.getErrorCode() == MegaError.API_OK){
				Snackbar.make(fragmentContainer, getString(R.string.context_correctly_renamed), Snackbar.LENGTH_LONG).show();
			}			
			else{
				Snackbar.make(fragmentContainer, getString(R.string.context_no_renamed), Snackbar.LENGTH_LONG).show();
			}
		}
		else if (request.getType() == MegaRequest.TYPE_MOVE){
			try { 
				statusDialog.dismiss();	
			} 
			catch (Exception ex) {}
			
			if (moveToRubbish){
				if (e.getErrorCode() == MegaError.API_OK){
					if(positionToRemove!=-1){
						log("Position to remove: "+positionToRemove);
						log("Position in: "+positionG);
						imageHandles.remove(positionToRemove);
						if(imageHandles.size()==0){
							finish();
						}
						else{
							adapterMega.refreshImageHandles(imageHandles);
							viewPager.setAdapter(adapterMega);
							if(positionG>imageHandles.size()-1){
								log("Last item deleted, go to new last position");
								positionG=imageHandles.size()-1;
							}
							viewPager.setCurrentItem(positionG);
							positionToRemove=-1;
						}
					}
				}
				else{
					Snackbar.make(fragmentContainer, getString(R.string.context_no_moved), Snackbar.LENGTH_LONG).show();
				}
				moveToRubbish = false;
				log("move to rubbish request finished");
			}
			else{
				if (e.getErrorCode() == MegaError.API_OK){
					Snackbar.make(fragmentContainer, getString(R.string.context_correctly_moved), Snackbar.LENGTH_LONG).show();
					finish();
				}
				else{
					Snackbar.make(fragmentContainer, getString(R.string.context_no_moved), Snackbar.LENGTH_LONG).show();
				}
				log("move nodes request finished");
			}
		}
		else if (request.getType() == MegaRequest.TYPE_REMOVE){
			
			
			if (e.getErrorCode() == MegaError.API_OK){
				if (statusDialog.isShowing()){
					try { 
						statusDialog.dismiss();	
					} 
					catch (Exception ex) {}
					Snackbar.make(fragmentContainer, getString(R.string.context_correctly_removed), Snackbar.LENGTH_LONG).show();
				}
				finish();
			}
			else{
				Snackbar.make(fragmentContainer, getString(R.string.context_no_removed), Snackbar.LENGTH_LONG).show();
			}
			log("remove request finished");
		}
		else if (request.getType() == MegaRequest.TYPE_COPY){
			try { 
				statusDialog.dismiss();	
			} 
			catch (Exception ex) {}
			
			if (e.getErrorCode() == MegaError.API_OK){
				Snackbar.make(fragmentContainer, getString(R.string.context_correctly_copied), Snackbar.LENGTH_LONG).show();
			}
			else{
				Snackbar.make(fragmentContainer, getString(R.string.context_no_copied), Snackbar.LENGTH_LONG).show();
			}
			log("copy nodes request finished");
		}
	}

	@Override
	public void onRequestTemporaryError(MegaApiJava api, MegaRequest request,
			MegaError e) {
		log("onRequestTemporaryError: " + request.getRequestString());	
	}
	
	public static void log(String message) {
		Util.log("FullScreenImageViewerLollipop", message);
	}

	@Override
	public void onItemClick(AdapterView<?> parent, View view, int position, long id) {
		((MegaApplication) getApplication()).sendSignalPresenceActivity();
<<<<<<< HEAD
=======

		overflowMenuList.setVisibility(View.GONE);
		overflowVisible = false;
		adapterMega.setMenuVisible(overflowVisible);
		
		switch(position){
			case 0:{
				showRenameDialog();
				break;
			}
			case 1:{
				showMove();
				break;
			}
			case 2:{
				showCopy();
				break;
			}
			case 3:{
				positionToRemove = positionG;
				moveToTrash();
				break;
			}
		}
>>>>>>> cb56ed58
	}
	
	@Override
	protected void onActivityResult(int requestCode, int resultCode, Intent intent) {
		
		if (intent == null) {
			return;
		}
		
		if (requestCode == REQUEST_CODE_SELECT_LOCAL_FOLDER && resultCode == RESULT_OK) {
			log("local folder selected");
			String parentPath = intent.getStringExtra(FileStorageActivityLollipop.EXTRA_PATH);
			String url = intent.getStringExtra(FileStorageActivityLollipop.EXTRA_URL);
			long size = intent.getLongExtra(FileStorageActivityLollipop.EXTRA_SIZE, 0);
			long[] hashes = intent.getLongArrayExtra(FileStorageActivityLollipop.EXTRA_DOCUMENT_HASHES);
			log("URL: " + url + "___SIZE: " + size);
			
			downloadTo (parentPath, url, size, hashes);
			Snackbar.make(fragmentContainer, getString(R.string.download_began), Snackbar.LENGTH_LONG).show();
		}
		else if (requestCode == REQUEST_CODE_SELECT_MOVE_FOLDER && resultCode == RESULT_OK) {
			
			if(!Util.isOnline(this)){
				Snackbar.make(fragmentContainer, getString(R.string.error_server_connection_problem), Snackbar.LENGTH_LONG).show();
				return;
			}
			
			final long[] moveHandles = intent.getLongArrayExtra("MOVE_HANDLES");
			final long toHandle = intent.getLongExtra("MOVE_TO", 0);
			final int totalMoves = moveHandles.length;
			
			MegaNode parent = megaApi.getNodeByHandle(toHandle);
			moveToRubbish = false;
			
			ProgressDialog temp = null;
			try{
				temp = new ProgressDialog(this);
				temp.setMessage(getString(R.string.context_moving));
				temp.show();
			}
			catch(Exception e){
				return;
			}
			statusDialog = temp;
			
			for(int i=0; i<moveHandles.length;i++){
				megaApi.moveNode(megaApi.getNodeByHandle(moveHandles[i]), parent, this);
			}
		}
		else if (requestCode == REQUEST_CODE_SELECT_COPY_FOLDER && resultCode == RESULT_OK){
			if(!Util.isOnline(this)){
				Snackbar.make(fragmentContainer, getString(R.string.error_server_connection_problem), Snackbar.LENGTH_LONG).show();
				return;
			}
			
			final long[] copyHandles = intent.getLongArrayExtra("COPY_HANDLES");
			final long toHandle = intent.getLongExtra("COPY_TO", 0);
			final int totalCopy = copyHandles.length;
			
			ProgressDialog temp = null;
			try{
				temp = new ProgressDialog(this);
				temp.setMessage(getString(R.string.context_copying));
				temp.show();
			}
			catch(Exception e){
				return;
			}
			statusDialog = temp;
			
			MegaNode parent = megaApi.getNodeByHandle(toHandle);
			for(int i=0; i<copyHandles.length;i++){
				MegaNode cN = megaApi.getNodeByHandle(copyHandles[i]);
				if (cN != null){
					log("cN != null, i = " + i + " of " + copyHandles.length);
					megaApi.copyNode(cN, parent, this);
				}
				else{
					log("cN == null, i = " + i + " of " + copyHandles.length);
					try {
						statusDialog.dismiss();
						Snackbar.make(fragmentContainer, getString(R.string.context_no_copied), Snackbar.LENGTH_LONG).show();
					}
					catch (Exception ex) {}
				}
			}
		}
	}
	

	// Get list of all child files

	private void getDlList(Map<MegaNode, String> dlFiles, MegaNode parent, File folder) {
		
		if (megaApi.getRootNode() == null)
			return;
		
		folder.mkdir();
		ArrayList<MegaNode> nodeList = megaApi.getChildren(parent, orderGetChildren);
		for(int i=0; i<nodeList.size(); i++){
			MegaNode document = nodeList.get(i);
			if (document.getType() == MegaNode.TYPE_FOLDER) {
				File subfolder = new File(folder, new String(document.getName()));
				getDlList(dlFiles, document, subfolder);
			} 
			else {
				dlFiles.put(document, folder.getAbsolutePath());
			}
		}
	}

	@Override
	public void onRequestUpdate(MegaApiJava api, MegaRequest request) {}
	
	public void downloadTo(String parentPath, String url, long size, long [] hashes){
		if (Build.VERSION.SDK_INT >= Build.VERSION_CODES.M) {
			boolean hasStoragePermission = (ContextCompat.checkSelfPermission(this, Manifest.permission.WRITE_EXTERNAL_STORAGE) == PackageManager.PERMISSION_GRANTED);
			if (!hasStoragePermission) {
				ActivityCompat.requestPermissions(this,
		                new String[]{Manifest.permission.WRITE_EXTERNAL_STORAGE},
						Constants.REQUEST_WRITE_STORAGE);
			}
		}
		
		double availableFreeSpace = Double.MAX_VALUE;
		try{
			StatFs stat = new StatFs(parentPath);
			availableFreeSpace = (double)stat.getAvailableBlocks() * (double)stat.getBlockSize();
		}
		catch(Exception ex){}
		
		
		if (hashes == null){
			if(url != null) {
				if(availableFreeSpace < size) {
					Snackbar.make(fragmentContainer, getString(R.string.error_not_enough_free_space), Snackbar.LENGTH_LONG).show();
					return;
				}
				Intent service = new Intent(this, DownloadService.class);
				service.putExtra(DownloadService.EXTRA_URL, url);
				service.putExtra(DownloadService.EXTRA_SIZE, size);
				service.putExtra(DownloadService.EXTRA_PATH, parentPath);
				service.putExtra(DownloadService.EXTRA_FOLDER_LINK, isFolderLink);
				startService(service);
			}
		}
		else{
			if(hashes.length == 1){
				MegaNode tempNode = megaApi.getNodeByHandle(hashes[0]);
				if((tempNode != null) && tempNode.getType() == MegaNode.TYPE_FILE){
					log("ISFILE");
					String localPath = Util.getLocalFile(this, tempNode.getName(), tempNode.getSize(), parentPath);
					if(localPath != null){	
						try { 
							Util.copyFile(new File(localPath), new File(parentPath, tempNode.getName())); 
						}
						catch(Exception e) {}

						try {

							Intent viewIntent = new Intent(Intent.ACTION_VIEW);
							if (Build.VERSION.SDK_INT >= Build.VERSION_CODES.N) {
								viewIntent.setDataAndType(FileProvider.getUriForFile(this, "mega.privacy.android.app.providers.fileprovider", new File(localPath)), MimeTypeList.typeForName(tempNode.getName()).getType());
							} else {
								viewIntent.setDataAndType(Uri.fromFile(new File(localPath)), MimeTypeList.typeForName(tempNode.getName()).getType());
							}
							viewIntent.addFlags(Intent.FLAG_GRANT_READ_URI_PERMISSION);
							if (MegaApiUtils.isIntentAvailable(this, viewIntent))
								startActivity(viewIntent);
							else {
								Intent intentShare = new Intent(Intent.ACTION_SEND);
								if (Build.VERSION.SDK_INT >= Build.VERSION_CODES.N) {
									intentShare.setDataAndType(FileProvider.getUriForFile(this, "mega.privacy.android.app.providers.fileprovider", new File(localPath)), MimeTypeList.typeForName(tempNode.getName()).getType());
								} else {
									intentShare.setDataAndType(Uri.fromFile(new File(localPath)), MimeTypeList.typeForName(tempNode.getName()).getType());
								}
								intentShare.addFlags(Intent.FLAG_GRANT_READ_URI_PERMISSION);
								if (MegaApiUtils.isIntentAvailable(this, intentShare))
									startActivity(intentShare);
								String message = getString(R.string.general_already_downloaded) + ": " + localPath;
								Snackbar.make(fragmentContainer, message, Snackbar.LENGTH_LONG).show();
							}
						}
						catch (Exception e){
							String message = getString(R.string.general_already_downloaded) + ": " + localPath;
							Snackbar.make(fragmentContainer, message, Snackbar.LENGTH_LONG).show();
						}
						return;
					}
				}
			}
			
			for (long hash : hashes) {
				MegaNode node = megaApi.getNodeByHandle(hash);
				if(node != null){
					Map<MegaNode, String> dlFiles = new HashMap<MegaNode, String>();
					if (node.getType() == MegaNode.TYPE_FOLDER) {
						getDlList(dlFiles, node, new File(parentPath, new String(node.getName())));
					} else {
						dlFiles.put(node, parentPath);
					}
					
					for (MegaNode document : dlFiles.keySet()) {
						
						String path = dlFiles.get(document);
						
						if(availableFreeSpace < document.getSize()){
							Snackbar.make(fragmentContainer, getString(R.string.error_not_enough_free_space), Snackbar.LENGTH_LONG).show();
							continue;
						}
						
						Intent service = new Intent(this, DownloadService.class);
						service.putExtra(DownloadService.EXTRA_HASH, document.getHandle());
						service.putExtra(DownloadService.EXTRA_URL, url);
						service.putExtra(DownloadService.EXTRA_SIZE, document.getSize());
						service.putExtra(DownloadService.EXTRA_PATH, path);
						service.putExtra(DownloadService.EXTRA_FOLDER_LINK, isFolderLink);
						startService(service);
					}
				}
				else if(url != null) {
					if(availableFreeSpace < size) {
						Snackbar.make(fragmentContainer, getString(R.string.error_not_enough_free_space), Snackbar.LENGTH_LONG).show();
						continue;
					}
					
					Intent service = new Intent(this, DownloadService.class);
					service.putExtra(DownloadService.EXTRA_HASH, hash);
					service.putExtra(DownloadService.EXTRA_URL, url);
					service.putExtra(DownloadService.EXTRA_SIZE, size);
					service.putExtra(DownloadService.EXTRA_PATH, parentPath);
					service.putExtra(DownloadService.EXTRA_FOLDER_LINK, isFolderLink);
					startService(service);
				}
				else {
					log("node not found");
				}
			}
		}
	}

	public void showSnackbar(String s){
		log("showSnackbar");
		Snackbar snackbar = Snackbar.make(fragmentContainer, s, Snackbar.LENGTH_LONG);
		TextView snackbarTextView = (TextView)snackbar.getView().findViewById(android.support.design.R.id.snackbar_text);
		snackbarTextView.setMaxLines(5);
		snackbar.show();
	}

	public void touchImage() {
		log("touchImage");
		if(aB.isShowing()){
			hideActionBar();
		}else{
			showActionBar();
		}
	}

	protected void hideActionBar(){
		if (aB != null && aB.isShowing()) {
			if(tB != null) {
				tB.animate().translationY(-220).setDuration(800L)
						.withEndAction(new Runnable() {
							@Override
							public void run() {
								aB.hide();
							}
						}).start();
				bottomLayout.animate().translationY(220).setDuration(800L).start();
			} else {
				aB.hide();
			}
		}
	}
	protected void showActionBar(){
		if (aB != null && !aB.isShowing()) {
			aB.show();
			if(tB != null) {
				tB.animate().translationY(0).setDuration(800L).start();
				bottomLayout.animate().translationY(0).setDuration(800L).start();
			}

		}
	}

	@Override
	public void onBackPressed() {
		((MegaApplication) getApplication()).sendSignalPresenceActivity();
		super.onBackPressed();
	}

	@Override
	public void onUsersUpdate(MegaApiJava api, ArrayList<MegaUser> users) {

	}

	@Override
	public void onNodesUpdate(MegaApiJava api, ArrayList<MegaNode> nodes) {

		log("onNodesUpdate");

		boolean thisNode = false;
		if(nodes==null){
			return;
		}

		Iterator<MegaNode> it = nodes.iterator();
		while (it.hasNext()){
			MegaNode n = it.next();
			if (n != null){
				if (n.getHandle() == imageHandles.get(positionG)){
					thisNode = true;
				}
			}
		}

		if (!thisNode){
			log("exit onNodesUpdate - Not related to this node");
			return;
		}

		if (imageHandles.get(positionG) != -1){
			log("node updated");
			node = megaApi.getNodeByHandle(imageHandles.get(positionG));
		}

		if (node == null){
			return;
		}

		fileNameTextView.setText(megaApi.getNodeByHandle(imageHandles.get(positionG)).getName());
		supportInvalidateOptionsMenu();

	}

	@Override
	public void onReloadNeeded(MegaApiJava api) {}

	@Override
	public void onAccountUpdate(MegaApiJava api) {}

	@Override
	public void onContactRequestsUpdate(MegaApiJava api, ArrayList<MegaContactRequest> requests) {}

}<|MERGE_RESOLUTION|>--- conflicted
+++ resolved
@@ -10,11 +10,8 @@
 import android.content.DialogInterface;
 import android.content.Intent;
 import android.content.pm.PackageManager;
-<<<<<<< HEAD
 import android.content.res.Configuration;
-=======
 import android.graphics.PorterDuff;
->>>>>>> cb56ed58
 import android.net.Uri;
 import android.os.Build;
 import android.os.Bundle;
@@ -30,13 +27,8 @@
 import android.support.v4.view.ViewPager.OnPageChangeListener;
 import android.support.v7.app.ActionBar;
 import android.support.v7.widget.SwitchCompat;
-<<<<<<< HEAD
 import android.support.v7.widget.Toolbar;
 import android.text.format.DateUtils;
-=======
-import android.text.Editable;
-import android.text.TextWatcher;
->>>>>>> cb56ed58
 import android.util.DisplayMetrics;
 import android.util.TypedValue;
 import android.view.Display;
@@ -128,11 +120,6 @@
 
 	int accountType;
 	private boolean isGetLink = false;
-<<<<<<< HEAD
-=======
-	int positionToRemove = -1;
-
->>>>>>> cb56ed58
 	float scaleText;
 
 	Context context;
@@ -678,8 +665,6 @@
 		return super.onOptionsItemSelected(item);
 	}
 
-
-
 	@Override
 	protected void onCreate(Bundle savedInstanceState) {
 		log("onCreate");
@@ -871,36 +856,7 @@
 				viewPager.setCurrentItem(positionG);
 		
 				viewPager.setOnPageChangeListener(this);
-<<<<<<< HEAD
-
 			}			
-=======
-				
-				actionBarIcon = (ImageView) findViewById(R.id.full_image_viewer_icon);
-				actionBarIcon.setOnClickListener(this);
-				
-				overflowIcon = (ImageView) findViewById(R.id.full_image_viewer_overflow);
-				overflowIcon.setVisibility(View.INVISIBLE);
-				
-				downloadIcon = (ImageView) findViewById(R.id.full_image_viewer_download);
-				downloadIcon.setVisibility(View.GONE);
-				
-				propertiesIcon = (ImageView) findViewById(R.id.full_image_viewer_properties);
-				propertiesIcon.setVisibility(View.GONE);
-				
-				linkIcon = (ImageView) findViewById(R.id.full_image_viewer_get_link);
-				linkIcon.setVisibility(View.GONE);
-				
-				shareIcon = (ImageView) findViewById(R.id.full_image_viewer_share);
-				shareIcon.setVisibility(View.GONE);
-				
-				bottomLayout = (RelativeLayout) findViewById(R.id.image_viewer_layout_bottom);
-			    topLayout = (RelativeLayout) findViewById(R.id.image_viewer_layout_top);
-			}
-
-			fileNameTextView = (TextView) findViewById(R.id.full_image_viewer_file_name);
-			fileNameTextView.setText(mOffListImages.get(positionG).getName());
->>>>>>> cb56ed58
 		}				
 		else if (adapterType == Constants.ZIP_ADAPTER){
 			String offlinePathDirectory = intent.getStringExtra("offlinePathDirectory");
@@ -1102,8 +1058,6 @@
 			else{
 				fileNameTextView.setMaxWidth(Util.scaleWidthPx(300, outMetrics));
 			}
-
-
 
 			fileNameTextView.setText(megaApi.getNodeByHandle(imageHandles.get(positionG)).getName());
 			
@@ -1514,19 +1468,9 @@
 	}
 
 	public void showRenameDialog(){
-<<<<<<< HEAD
 		log("showRenameDialog");
 
 		node = megaApi.getNodeByHandle(imageHandles.get(positionG));
-=======
-
-		LinearLayout layout = new LinearLayout(this);
-		layout.setOrientation(LinearLayout.VERTICAL);
-		LinearLayout.LayoutParams params = new LinearLayout.LayoutParams(LinearLayout.LayoutParams.MATCH_PARENT, LinearLayout.LayoutParams.WRAP_CONTENT);
-		params.setMargins(Util.scaleWidthPx(20, outMetrics), Util.scaleHeightPx(20, outMetrics), Util.scaleWidthPx(17, outMetrics), 0);
-//	    layout.setLayoutParams(params);
->>>>>>> cb56ed58
-
 		final EditTextCursorWatcher input = new EditTextCursorWatcher(this, node.isFolder());
 		input.setSingleLine();
 		input.setText(node.getName());
@@ -1980,33 +1924,6 @@
 	@Override
 	public void onItemClick(AdapterView<?> parent, View view, int position, long id) {
 		((MegaApplication) getApplication()).sendSignalPresenceActivity();
-<<<<<<< HEAD
-=======
-
-		overflowMenuList.setVisibility(View.GONE);
-		overflowVisible = false;
-		adapterMega.setMenuVisible(overflowVisible);
-		
-		switch(position){
-			case 0:{
-				showRenameDialog();
-				break;
-			}
-			case 1:{
-				showMove();
-				break;
-			}
-			case 2:{
-				showCopy();
-				break;
-			}
-			case 3:{
-				positionToRemove = positionG;
-				moveToTrash();
-				break;
-			}
-		}
->>>>>>> cb56ed58
 	}
 	
 	@Override
