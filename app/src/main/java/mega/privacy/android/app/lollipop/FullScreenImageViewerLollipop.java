package mega.privacy.android.app.lollipop;

import android.Manifest;
import android.annotation.SuppressLint;
import android.app.AlertDialog;
import android.app.ProgressDialog;
import android.content.BroadcastReceiver;
import android.content.Context;
import android.content.DialogInterface;
import android.content.Intent;
import android.content.IntentFilter;
import android.content.pm.PackageManager;
import android.content.res.Configuration;
import android.graphics.PorterDuff;
import android.net.Uri;
import android.os.Build;
import android.os.Bundle;
import android.os.Environment;
import android.os.Handler;
import com.google.android.material.appbar.AppBarLayout;
import androidx.core.app.ActivityCompat;
import androidx.core.content.ContextCompat;
import androidx.localbroadcastmanager.content.LocalBroadcastManager;
import androidx.viewpager.widget.ViewPager;
import androidx.viewpager.widget.ViewPager.OnPageChangeListener;
import androidx.appcompat.app.ActionBar;
import androidx.appcompat.widget.Toolbar;
import android.text.Editable;
import android.text.TextWatcher;
import android.util.DisplayMetrics;
import android.util.TypedValue;
import android.view.Display;
import android.view.KeyEvent;
import android.view.LayoutInflater;
import android.view.Menu;
import android.view.MenuInflater;
import android.view.MenuItem;
import android.view.View;
import android.view.ViewGroup;
import android.view.ViewTreeObserver;
import android.view.WindowManager;
import android.view.animation.DecelerateInterpolator;
import android.view.inputmethod.EditorInfo;
import android.view.inputmethod.InputMethodManager;
import android.widget.CheckBox;
import android.widget.ImageView;
import android.widget.LinearLayout;
import android.widget.RelativeLayout;
import android.widget.TextView;
import android.widget.TextView.OnEditorActionListener;
import android.widget.Toast;

import java.io.File;
import java.util.ArrayList;
import java.util.Collections;
import java.util.Comparator;
import java.util.HashMap;
import java.util.Iterator;
import java.util.Map;
import java.util.regex.Matcher;
import java.util.regex.Pattern;

import mega.privacy.android.app.DatabaseHandler;
import mega.privacy.android.app.DownloadService;
import mega.privacy.android.app.MegaApplication;
import mega.privacy.android.app.MegaOffline;
import mega.privacy.android.app.MegaPreferences;
import mega.privacy.android.app.MimeTypeList;
import mega.privacy.android.app.R;
import mega.privacy.android.app.components.EditTextCursorWatcher;
import mega.privacy.android.app.components.ExtendedViewPager;
import mega.privacy.android.app.components.TouchImageView;
import mega.privacy.android.app.components.dragger.DraggableView;
import mega.privacy.android.app.components.dragger.ExitViewAnimator;
import mega.privacy.android.app.fragments.managerFragments.LinksFragment;
<<<<<<< HEAD
import mega.privacy.android.app.fragments.offline.OfflineFragment;
=======
import mega.privacy.android.app.fragments.managerFragments.cu.CameraUploadsFragment;
>>>>>>> b4169a53
import mega.privacy.android.app.lollipop.adapters.MegaFullScreenImageAdapterLollipop;
import mega.privacy.android.app.lollipop.adapters.MegaOfflineFullScreenImageAdapterLollipop;
import mega.privacy.android.app.lollipop.controllers.NodeController;
import mega.privacy.android.app.listeners.CreateChatListener;
import mega.privacy.android.app.lollipop.managerSections.FileBrowserFragmentLollipop;
import mega.privacy.android.app.lollipop.managerSections.InboxFragmentLollipop;
import mega.privacy.android.app.lollipop.managerSections.IncomingSharesFragmentLollipop;
import mega.privacy.android.app.lollipop.managerSections.OutgoingSharesFragmentLollipop;
import mega.privacy.android.app.lollipop.managerSections.RecentsFragment;
import mega.privacy.android.app.lollipop.managerSections.RubbishBinFragmentLollipop;
import mega.privacy.android.app.lollipop.managerSections.SearchFragmentLollipop;
import mega.privacy.android.app.utils.DraggingThumbnailCallback;
import nz.mega.sdk.MegaApiAndroid;
import nz.mega.sdk.MegaApiJava;
import nz.mega.sdk.MegaChatApi;
import nz.mega.sdk.MegaChatApiAndroid;
import nz.mega.sdk.MegaChatApiJava;
import nz.mega.sdk.MegaChatError;
import nz.mega.sdk.MegaChatPeerList;
import nz.mega.sdk.MegaChatRequest;
import nz.mega.sdk.MegaChatRequestListenerInterface;
import nz.mega.sdk.MegaChatRoom;
import nz.mega.sdk.MegaContactRequest;
import nz.mega.sdk.MegaError;
import nz.mega.sdk.MegaEvent;
import nz.mega.sdk.MegaGlobalListenerInterface;
import nz.mega.sdk.MegaNode;
import nz.mega.sdk.MegaRequest;
import nz.mega.sdk.MegaRequestListenerInterface;
import nz.mega.sdk.MegaShare;
import nz.mega.sdk.MegaUser;
import nz.mega.sdk.MegaUserAlert;

import static android.graphics.Color.*;
import static mega.privacy.android.app.SearchNodesTask.*;
import static mega.privacy.android.app.lollipop.FileInfoActivityLollipop.*;
import static mega.privacy.android.app.lollipop.managerSections.SearchFragmentLollipop.*;
import static mega.privacy.android.app.utils.AlertsAndWarnings.showOverDiskQuotaPaywallWarning;
import static mega.privacy.android.app.utils.CacheFolderManager.*;
import static mega.privacy.android.app.utils.Constants.*;
import static mega.privacy.android.app.utils.FileUtils.*;
import static mega.privacy.android.app.utils.LogUtil.*;
import static mega.privacy.android.app.utils.MegaNodeUtil.*;
import static mega.privacy.android.app.utils.OfflineUtils.*;
import static nz.mega.sdk.MegaApiJava.*;
import static mega.privacy.android.app.utils.Util.*;

public class FullScreenImageViewerLollipop extends DownloadableActivity implements OnPageChangeListener, MegaRequestListenerInterface, MegaGlobalListenerInterface, MegaChatRequestListenerInterface, DraggableView.DraggableListener{

	private static final Map<Class<?>, DraggingThumbnailCallback> DRAGGING_THUMBNAIL_CALLBACKS
			= new HashMap<>(DraggingThumbnailCallback.DRAGGING_THUMBNAIL_CALLBACKS_SIZE);

	int[] screenPosition;
	int mLeftDelta;
	int mTopDelta;
	float mWidthScale;
	float mHeightScale;
	int placeholderCount;

	private DisplayMetrics outMetrics;

	private boolean aBshown = true;

	ProgressDialog statusDialog;

	AppBarLayout appBarLayout;
	Toolbar tB;
	ActionBar aB;

	private boolean isGetLink = false;
	float scaleText;

	Context context;
	MegaNode currentDocument;
	String url;

	int positionToRemove = -1;
	String regex = "[*|\\?:\"<>\\\\\\\\/]";

	NodeController nC;
	boolean isFileLink;

	private MegaFullScreenImageAdapterLollipop adapterMega;
	private MegaOfflineFullScreenImageAdapterLollipop adapterOffline;

	private int positionG;
	private ArrayList<Long> imageHandles;
	private boolean fromShared = false;
	private RelativeLayout fragmentContainer;
	private TextView fileNameTextView;
	private MenuItem getlinkIcon;
	private MenuItem shareIcon;
	private MenuItem downloadIcon;
	private MenuItem propertiesIcon;
	private MenuItem renameIcon;
	private MenuItem moveIcon;
	private MenuItem copyIcon;
	private MenuItem moveToTrashIcon;
	private MenuItem removeIcon;
	private MenuItem removelinkIcon;
	private MenuItem chatIcon;

	private androidx.appcompat.app.AlertDialog downloadConfirmationDialog;

	MegaOffline currentNode;

	private RelativeLayout bottomLayout;
	private ExtendedViewPager viewPager;

	static FullScreenImageViewerLollipop fullScreenImageViewer;
    private MegaApiAndroid megaApi;
	MegaChatApiAndroid megaChatApi;

    private ArrayList<String> paths;
	private String offlinePathDirectory;

    int adapterType = 0;
    long[] handlesNodesSearched;

	int countChat = 0;
	int errorSent = 0;
	int successSent = 0;

    public static int REQUEST_CODE_SELECT_MOVE_FOLDER = 1001;
	public static int REQUEST_CODE_SELECT_COPY_FOLDER = 1002;


	MegaNode node;

	int typeExport = -1;

	boolean shareIt = true;
	boolean moveToRubbish = false;

	private static int EDIT_TEXT_ID = 1;
	private Handler handler;

	private androidx.appcompat.app.AlertDialog renameDialog;

	int orderGetChildren = ORDER_DEFAULT_ASC;

	DatabaseHandler dbH = null;
	MegaPreferences prefs = null;

	boolean isFolderLink = false;

	ArrayList<Long> handleListM = new ArrayList<Long>();

	ArrayList<MegaOffline> mOffList;
	ArrayList<MegaOffline> mOffListImages;
	String pathImage;


	public DraggableView draggableView;
	public static int screenHeight;
	int screenWidth;
	RelativeLayout relativeImageViewerLayout;
	ImageView ivShadow;

	ArrayList<File> zipFiles = new ArrayList<>();

	private long parentNodeHandle = INVALID_HANDLE;

<<<<<<< HEAD
	private static DraggingThumbnailCallback draggingThumbnailCallback;

	public interface DraggingThumbnailCallback {
		void setVisibility(int visibility);
		void getLocationOnScreen(int[] location);
	}

	public static void setDraggingThumbnailCallback(DraggingThumbnailCallback cb) {
		draggingThumbnailCallback = cb;
=======
	public static void addDraggingThumbnailCallback(Class<?> clazz, DraggingThumbnailCallback cb) {
		DRAGGING_THUMBNAIL_CALLBACKS.put(clazz, cb);
	}

	public static void removeDraggingThumbnailCallback(Class<?> clazz) {
		DRAGGING_THUMBNAIL_CALLBACKS.remove(clazz);
>>>>>>> b4169a53
	}

	@Override
	public void onDestroy(){

		setImageDragVisibility(View.VISIBLE);

		if(megaApi != null){
			megaApi.removeRequestListener(this);
			megaApi.removeGlobalListener(this);
		}

		LocalBroadcastManager.getInstance(this).unregisterReceiver(receiver);
		LocalBroadcastManager.getInstance(this).unregisterReceiver(receiverToFinish);

		DRAGGING_THUMBNAIL_CALLBACKS.clear();

		super.onDestroy();
	}

	@Override
	public boolean onKeyDown(int keyCode, KeyEvent event) {
		logDebug("onKeyDown");

		if ( keyCode == KeyEvent.KEYCODE_MENU ) {
	        // do nothing
	        return true;
	    }
	    return super.onKeyDown(keyCode, event);
	}

	boolean isDownloaded(MegaNode node) {
		logDebug("Node Handle: " + node.getHandle());

		return getLocalFile(this, node.getName(), node.getSize()) != null;
	}

	@Override
	public boolean onCreateOptionsMenu(Menu menu) {
		logDebug("onCreateOptionsMenu");

		MenuInflater inflater = getMenuInflater();
		inflater.inflate(R.menu.activity_full_screen_image_viewer, menu);

		getlinkIcon = menu.findItem(R.id.full_image_viewer_get_link);
		getlinkIcon.setVisible(false);
		removelinkIcon = menu.findItem(R.id.full_image_viewer_remove_link);
		removelinkIcon.setVisible(false);
		shareIcon = menu.findItem(R.id.full_image_viewer_share);
		propertiesIcon = menu.findItem(R.id.full_image_viewer_properties);
		downloadIcon = menu.findItem(R.id.full_image_viewer_download);
		renameIcon = menu.findItem(R.id.full_image_viewer_rename);
		moveIcon = menu.findItem(R.id.full_image_viewer_move);
		copyIcon = menu.findItem(R.id.full_image_viewer_copy);
		moveToTrashIcon = menu.findItem(R.id.full_image_viewer_move_to_trash);
		removeIcon = menu.findItem(R.id.full_image_viewer_remove);
		chatIcon = menu.findItem(R.id.full_image_viewer_chat);
		chatIcon.setIcon(mutateIconSecondary(this, R.drawable.ic_send_to_contact, R.color.white));

		Intent intent = getIntent();
		adapterType = intent.getIntExtra("adapterType", 0);
		offlinePathDirectory = intent.getStringExtra("offlinePathDirectory");

		if (nC == null) {
			nC = new NodeController(this);
		}
		boolean fromIncoming = false;
		if (adapterType == SEARCH_ADAPTER) {
			fromIncoming = nC.nodeComesFromIncoming(megaApi.getNodeByHandle(imageHandles.get(positionG)));
		}

		if(adapterType != OFFLINE_ADAPTER) {
            shareIcon.setVisible(showShareOption(adapterType, isFolderLink, imageHandles.get(positionG)));
        }

		if (adapterType == OFFLINE_ADAPTER){
			getlinkIcon.setVisible(false);
			// In offline section, share should be always showing.
            shareIcon.setVisible(true);
			menu.findItem(R.id.full_image_viewer_get_link).setShowAsAction(MenuItem.SHOW_AS_ACTION_NEVER);

			removelinkIcon.setVisible(false);
			menu.findItem(R.id.full_image_viewer_remove_link).setShowAsAction(MenuItem.SHOW_AS_ACTION_NEVER);

			propertiesIcon.setVisible(false);
			menu.findItem(R.id.full_image_viewer_properties).setShowAsAction(MenuItem.SHOW_AS_ACTION_NEVER);

			downloadIcon.setVisible(false);
			menu.findItem(R.id.full_image_viewer_download).setShowAsAction(MenuItem.SHOW_AS_ACTION_NEVER);

			renameIcon.setVisible(false);
			moveIcon.setVisible(false);
			copyIcon .setVisible(false);
			moveToTrashIcon.setVisible(false);
			removeIcon.setVisible(false);
			chatIcon.setVisible(false);

		}else if (adapterType == ZIP_ADAPTER){

			getlinkIcon.setVisible(false);
			menu.findItem(R.id.full_image_viewer_get_link).setShowAsAction(MenuItem.SHOW_AS_ACTION_NEVER);

			removelinkIcon.setVisible(false);
			menu.findItem(R.id.full_image_viewer_remove_link).setShowAsAction(MenuItem.SHOW_AS_ACTION_NEVER);

			propertiesIcon.setVisible(false);
			menu.findItem(R.id.full_image_viewer_properties).setShowAsAction(MenuItem.SHOW_AS_ACTION_NEVER);

			downloadIcon.setVisible(false);
			menu.findItem(R.id.full_image_viewer_download).setShowAsAction(MenuItem.SHOW_AS_ACTION_NEVER);

			renameIcon.setVisible(false);
			moveIcon.setVisible(false);
			copyIcon .setVisible(false);
			moveToTrashIcon.setVisible(false);
			removeIcon.setVisible(false);
			chatIcon.setVisible(false);

		}else if(adapterType == FILE_LINK_ADAPTER){
			renameIcon.setVisible(false);
			moveIcon.setVisible(false);
			copyIcon .setVisible(false);
			moveToTrashIcon.setVisible(false);
			removeIcon.setVisible(false);
			chatIcon.setVisible(false);
			getlinkIcon.setVisible(false);
			removelinkIcon.setVisible(false);
			propertiesIcon.setVisible(false);
			downloadIcon.setVisible(true);
		}else if(adapterType == SEARCH_ADAPTER && !fromIncoming){
			node = megaApi.getNodeByHandle(imageHandles.get(positionG));

			if(node.isExported()){
				removelinkIcon.setVisible(true);
				menu.findItem(R.id.full_image_viewer_remove_link).setShowAsAction(MenuItem.SHOW_AS_ACTION_ALWAYS);

				getlinkIcon.setVisible(false);
				menu.findItem(R.id.full_image_viewer_get_link).setShowAsAction(MenuItem.SHOW_AS_ACTION_NEVER);

			}else{
				removelinkIcon.setVisible(false);
				menu.findItem(R.id.full_image_viewer_remove_link).setShowAsAction(MenuItem.SHOW_AS_ACTION_NEVER);

				getlinkIcon.setVisible(true);
				menu.findItem(R.id.full_image_viewer_get_link).setShowAsAction(MenuItem.SHOW_AS_ACTION_ALWAYS);
			}

			propertiesIcon.setVisible(true);
			menu.findItem(R.id.full_image_viewer_properties).setShowAsAction(MenuItem.SHOW_AS_ACTION_ALWAYS);

			downloadIcon.setVisible(true);
			menu.findItem(R.id.full_image_viewer_download).setShowAsAction(MenuItem.SHOW_AS_ACTION_ALWAYS);

			renameIcon.setVisible(true);
			moveIcon.setVisible(true);
			copyIcon .setVisible(true);
			chatIcon.setVisible(true);

			node = megaApi.getNodeByHandle(imageHandles.get(positionG));
			final long handle = node.getHandle();
			MegaNode parent = megaApi.getNodeByHandle(handle);
			while (megaApi.getParentNode(parent) != null){
				parent = megaApi.getParentNode(parent);
			}

			if (parent.getHandle() != megaApi.getRubbishNode().getHandle()){
				moveToTrashIcon.setVisible(true);
				removeIcon.setVisible(false);
			}
			else{
				moveToTrashIcon.setVisible(false);
				removeIcon.setVisible(true);
			}
		}
		else if (adapterType == INCOMING_SHARES_ADAPTER || fromIncoming) {
			propertiesIcon.setVisible(true);
			menu.findItem(R.id.full_image_viewer_properties).setShowAsAction(MenuItem.SHOW_AS_ACTION_ALWAYS);

			chatIcon.setVisible(true);
			copyIcon.setVisible(true);
			removeIcon.setVisible(false);
			getlinkIcon.setVisible(false);
			removelinkIcon.setVisible(false);
			downloadIcon.setVisible(true);
			menu.findItem(R.id.full_image_viewer_download).setShowAsAction(MenuItem.SHOW_AS_ACTION_ALWAYS);

			MegaNode node = megaApi.getNodeByHandle(imageHandles.get(positionG));
			int accessLevel = megaApi.getAccess(node);

			switch (accessLevel) {
				case MegaShare.ACCESS_FULL: {
					logDebug("Access FULL");
					renameIcon.setVisible(true);
					moveIcon.setVisible(true);
					moveToTrashIcon.setVisible(true);
					break;
				}
				case MegaShare.ACCESS_READ:
					logDebug("Access read");
				case MegaShare.ACCESS_READWRITE: {
					logDebug("Access read & write");
					renameIcon.setVisible(false);
					moveIcon.setVisible(false);
					moveToTrashIcon.setVisible(false);
					break;
				}
			}
		}
		else if (adapterType == RECENTS_ADAPTER) {
			node = megaApi.getNodeByHandle(imageHandles.get(positionG));
			getlinkIcon.setVisible(false);
			removelinkIcon.setVisible(false);
			removeIcon.setVisible(false);

			int accessLevel = megaApi.getAccess(node);
			switch (accessLevel) {
				case MegaShare.ACCESS_READWRITE:
				case MegaShare.ACCESS_READ:
				case MegaShare.ACCESS_UNKNOWN: {
					renameIcon.setVisible(false);
					moveIcon.setVisible(false);
					moveToTrashIcon.setVisible(false);
					break;
				}
				case MegaShare.ACCESS_FULL:
				case MegaShare.ACCESS_OWNER: {
					renameIcon.setVisible(true);
					moveIcon.setVisible(true);
					moveToTrashIcon.setVisible(true);
					break;
				}
			}
		}
		else {
			node = megaApi.getNodeByHandle(imageHandles.get(positionG));

			downloadIcon.setVisible(true);
			menu.findItem(R.id.full_image_viewer_download).setShowAsAction(MenuItem.SHOW_AS_ACTION_ALWAYS);

			copyIcon.setVisible(true);

			if(node.isExported()){
				getlinkIcon.setVisible(false);
				menu.findItem(R.id.full_image_viewer_get_link).setShowAsAction(MenuItem.SHOW_AS_ACTION_NEVER);

				removelinkIcon.setVisible(true);
				menu.findItem(R.id.full_image_viewer_remove_link).setShowAsAction(MenuItem.SHOW_AS_ACTION_ALWAYS);

			}
			else{
				if(adapterType==CONTACT_FILE_ADAPTER){

					getlinkIcon.setVisible(false);
					menu.findItem(R.id.full_image_viewer_get_link).setShowAsAction(MenuItem.SHOW_AS_ACTION_NEVER);
					removelinkIcon.setVisible(false);
					menu.findItem(R.id.full_image_viewer_remove_link).setShowAsAction(MenuItem.SHOW_AS_ACTION_NEVER);

				}else{
					if(isFolderLink){
						getlinkIcon.setVisible(false);
						removelinkIcon.setVisible(false);

					}else{
						getlinkIcon.setVisible(true);
						menu.findItem(R.id.full_image_viewer_get_link).setShowAsAction(MenuItem.SHOW_AS_ACTION_ALWAYS);
						removelinkIcon.setVisible(false);
					}
				}
			}

			if(isFolderLink){
				propertiesIcon.setVisible(false);
				menu.findItem(R.id.full_image_viewer_properties).setShowAsAction(MenuItem.SHOW_AS_ACTION_NEVER);

				moveToTrashIcon.setVisible(false);
				removeIcon.setVisible(false);
				renameIcon.setVisible(false);
				moveIcon.setVisible(false);
				copyIcon.setVisible(false);
				chatIcon.setVisible(false);

			}
			else{

				propertiesIcon.setVisible(true);
				menu.findItem(R.id.full_image_viewer_properties).setShowAsAction(MenuItem.SHOW_AS_ACTION_ALWAYS);

				if(adapterType==CONTACT_FILE_ADAPTER){
					removeIcon.setVisible(false);
					node = megaApi.getNodeByHandle(imageHandles.get(positionG));
					int accessLevel = megaApi.getAccess(node);
					switch(accessLevel){

						case MegaShare.ACCESS_OWNER:
						case MegaShare.ACCESS_FULL:{
							renameIcon.setVisible(true);
							moveIcon.setVisible(true);
							moveToTrashIcon.setVisible(true);
							chatIcon.setVisible(true);
							break;
						}
						case MegaShare.ACCESS_READWRITE:
						case MegaShare.ACCESS_READ:{
							renameIcon.setVisible(false);
							moveIcon.setVisible(false);
							moveToTrashIcon.setVisible(false);
							chatIcon.setVisible(false);
							break;
						}
					}

				}else{
					chatIcon.setVisible(true);
					renameIcon.setVisible(true);
					moveIcon.setVisible(true);

					node = megaApi.getNodeByHandle(imageHandles.get(positionG));

					final long handle = node.getHandle();
					MegaNode parent = megaApi.getNodeByHandle(handle);

					while (megaApi.getParentNode(parent) != null){
						parent = megaApi.getParentNode(parent);
					}

					if (parent.getHandle() != megaApi.getRubbishNode().getHandle()){

						moveToTrashIcon.setVisible(true);
						removeIcon.setVisible(false);

					}else{

						moveToTrashIcon.setVisible(false);
						removeIcon.setVisible(true);
						getlinkIcon.setVisible(false);
						removelinkIcon.setVisible(false);
					}
				}
			}
		}

		return super.onCreateOptionsMenu(menu);
	}

	@Override
	public boolean onPrepareOptionsMenu(Menu menu) {
		logDebug("onPrepareOptionsMenu");
		return super.onPrepareOptionsMenu(menu);
	}

	@Override
	public boolean onOptionsItemSelected(MenuItem item) {
		logDebug("onOptionsItemSelected");

		int id = item.getItemId();
		switch (id) {
			case android.R.id.home: {
				onBackPressed();
				break;
			}
			case R.id.full_image_viewer_get_link: {
				if (adapterType == OFFLINE_ADAPTER){
					break;

				}else if (adapterType == ZIP_ADAPTER){
					break;

				}else{
					node = megaApi.getNodeByHandle(imageHandles.get(positionG));
					if (showTakenDownNodeActionNotAvailableDialog(node, context)) {
						return false;
					}
					shareIt = false;
			    	showGetLinkActivity(node.getHandle());
					break;
				}

			}

			case R.id.full_image_viewer_chat:{
				if (app.getStorageState() == STORAGE_STATE_PAYWALL) {
					showOverDiskQuotaPaywallWarning();
					break;
				}

//				node = megaApi.getNodeByHandle(imageHandles.get(positionG));

//				ArrayList<Long> handleList = new ArrayList<Long>();
//				handleList.add(node.getHandle());
//
//				long[] longArray = new long[handleList.size()];
//				for (int i=0; i<handleList.size(); i++){
//					longArray[i] = handleList.get(i);
//				}

				long[] longArray = new long[1];
				longArray[0] = imageHandles.get(positionG);

				if(nC ==null){
					nC = new NodeController(this, isFolderLink);
				}

				MegaNode attachNode = megaApi.getNodeByHandle(longArray[0]);
				if (attachNode != null) {
					nC.checkIfNodeIsMineAndSelectChatsToSendNode(attachNode);
				}

				break;
			}

			case R.id.full_image_viewer_remove_link: {
				shareIt = false;

				node = megaApi.getNodeByHandle(imageHandles.get(positionG));
				if (showTakenDownNodeActionNotAvailableDialog(node, context)) {
					return false;
				}
				androidx.appcompat.app.AlertDialog removeLinkDialog;
				androidx.appcompat.app.AlertDialog.Builder builder = new androidx.appcompat.app.AlertDialog.Builder(this, R.style.AppCompatAlertDialogStyle);

				LayoutInflater inflater = getLayoutInflater();
				View dialoglayout = inflater.inflate(R.layout.dialog_link, null);
				TextView url = (TextView) dialoglayout.findViewById(R.id.dialog_link_link_url);
				TextView key = (TextView) dialoglayout.findViewById(R.id.dialog_link_link_key);
				TextView symbol = (TextView) dialoglayout.findViewById(R.id.dialog_link_symbol);
				TextView removeText = (TextView) dialoglayout.findViewById(R.id.dialog_link_text_remove);

				((RelativeLayout.LayoutParams) removeText.getLayoutParams()).setMargins(scaleWidthPx(25, outMetrics), scaleHeightPx(20, outMetrics), scaleWidthPx(10, outMetrics), 0);

				url.setVisibility(View.GONE);
				key.setVisibility(View.GONE);
				symbol.setVisibility(View.GONE);
				removeText.setVisibility(View.VISIBLE);

				removeText.setText(getString(R.string.context_remove_link_warning_text));

				Display display = getWindowManager().getDefaultDisplay();
				DisplayMetrics outMetrics = new DisplayMetrics();
				display.getMetrics(outMetrics);
				screenHeight = outMetrics.heightPixels;
				screenWidth = outMetrics.widthPixels;
				float density = getResources().getDisplayMetrics().density;

				float scaleW = getScaleW(outMetrics, density);
				float scaleH = getScaleH(outMetrics, density);
				if(getResources().getConfiguration().orientation == Configuration.ORIENTATION_LANDSCAPE){
					removeText.setTextSize(TypedValue.COMPLEX_UNIT_SP, (10*scaleW));
				}else{
					removeText.setTextSize(TypedValue.COMPLEX_UNIT_SP, (15*scaleW));

				}

				builder.setView(dialoglayout);

				builder.setPositiveButton(getString(R.string.context_remove), new DialogInterface.OnClickListener() {

					@Override
					public void onClick(DialogInterface dialog, int which) {
						typeExport=TYPE_EXPORT_REMOVE;
						megaApi.disableExport(node, fullScreenImageViewer);
					}
				});

				builder.setNegativeButton(getString(R.string.general_cancel), new DialogInterface.OnClickListener() {

					@Override
					public void onClick(DialogInterface dialog, int which) {

					}
				});

				removeLinkDialog = builder.create();
				removeLinkDialog.show();

				break;
			}
			case R.id.full_image_viewer_share: {
				logDebug("Share option");
				if (adapterType == OFFLINE_ADAPTER) {
					shareFile(this, getOfflineFile(this, mOffListImages.get(positionG)));
				} else if (adapterType == ZIP_ADAPTER) {
					shareFile(this, zipFiles.get(positionG));
				} else if (adapterType == FILE_LINK_ADAPTER) {
					shareLink(this, url);
				} else {
					shareNode(this, megaApi.getNodeByHandle(imageHandles.get(positionG)));
				}
				break;
			}
			case R.id.full_image_viewer_properties: {

				if (adapterType == OFFLINE_ADAPTER){
					break;

				}else if (adapterType == ZIP_ADAPTER){
					break;

				}else{
					node = megaApi.getNodeByHandle(imageHandles.get(positionG));
					Intent i = new Intent(this, FileInfoActivityLollipop.class);
					i.putExtra("handle", node.getHandle());
					i.putExtra(NAME, node.getName());
					if (nC == null) {
						nC = new NodeController(this);
					}
					boolean fromIncoming = false;

					if (adapterType == SEARCH_ADAPTER || adapterType == RECENTS_ADAPTER) {
						fromIncoming = nC.nodeComesFromIncoming(node);
					}
					if (adapterType == INCOMING_SHARES_ADAPTER || fromIncoming) {
						i.putExtra("from", FROM_INCOMING_SHARES);
						i.putExtra("firstLevel", false);
					}
					else if(adapterType == INBOX_ADAPTER){
						i.putExtra("from", FROM_INBOX);
					}
					startActivity(i);
					break;
				}
			}
			case R.id.full_image_viewer_download: {

				if (adapterType == OFFLINE_ADAPTER){
					break;

				}else if (adapterType == ZIP_ADAPTER){
					break;

				}else if (adapterType == FILE_LINK_ADAPTER){
					logDebug("Click download");
					if (nC == null) {
						nC = new NodeController(this);
					}
					nC.downloadFileLink(currentDocument, url);
					break;
				}else{
					node = megaApi.getNodeByHandle(imageHandles.get(positionG));
					if (Build.VERSION.SDK_INT >= Build.VERSION_CODES.M) {
						boolean hasStoragePermission = (ContextCompat.checkSelfPermission(this, Manifest.permission.WRITE_EXTERNAL_STORAGE) == PackageManager.PERMISSION_GRANTED);
						if (!hasStoragePermission) {
							ActivityCompat.requestPermissions(this,
									new String[]{Manifest.permission.WRITE_EXTERNAL_STORAGE},
									REQUEST_WRITE_STORAGE);

							handleListM.add(node.getHandle());

							break;
						}
					}
					ArrayList<Long> handleList = new ArrayList<Long>();
					handleList.add(node.getHandle());
					if(nC==null){
						nC = new NodeController(this, isFolderLink);
					}
					nC.prepareForDownload(handleList, false);

					break;
				}
			}
			case R.id.full_image_viewer_rename: {
				showRenameDialog();
				break;
			}
			case R.id.full_image_viewer_move: {
				showMove();
				break;
			}
			case R.id.full_image_viewer_copy: {
				showCopy();
				break;
			}
			case R.id.full_image_viewer_move_to_trash: {
				positionToRemove = positionG;
				moveToTrash();
				break;
			}
			case R.id.full_image_viewer_remove: {
				moveToTrash();
				break;
			}
		}
		return super.onOptionsItemSelected(item);
	}

	@Override
	protected void onCreate(Bundle savedInstanceState) {
		logDebug("onCreate");

		super.onCreate(savedInstanceState);
		setContentView(R.layout.activity_full_screen_image_viewer);

		relativeImageViewerLayout = findViewById(R.id.full_image_viewer_layout);

		draggableView.setViewAnimator(new ExitViewAnimator<>());

		handler = new Handler();
		fullScreenImageViewer = this;

		LocalBroadcastManager.getInstance(this).registerReceiver(receiver, new IntentFilter(BROADCAST_ACTION_INTENT_FILTER_UPDATE_IMAGE_DRAG));
		LocalBroadcastManager.getInstance(this).registerReceiver(receiverToFinish, new IntentFilter(BROADCAST_ACTION_INTENT_FILTER_UPDATE_FULL_SCREEN));

		Display display = getWindowManager().getDefaultDisplay();
		outMetrics = new DisplayMetrics ();
		display.getMetrics(outMetrics);
		float density  = getResources().getDisplayMetrics().density;


		appBarLayout = findViewById(R.id.app_bar);

		float scaleW = getScaleW(outMetrics, density);
		float scaleH = getScaleH(outMetrics, density);
		if (scaleH < scaleW){
			scaleText = scaleH;
		}
		else{
			scaleText = scaleW;
		}

		viewPager = findViewById(R.id.image_viewer_pager);
		viewPager.setPageMargin(40);

		fragmentContainer = findViewById(R.id.full_image_viewer_parent_layout);

		Intent intent = getIntent();
		positionG = intent.getIntExtra("position", 0);
		//If inserted a placehoder in MegaNodeAdapter,here the position need to be remove the placeholder.
        placeholderCount = intent.getIntExtra("placeholder",0 );
        orderGetChildren = intent.getIntExtra("orderGetChildren", ORDER_DEFAULT_ASC);
        isFolderLink = intent.getBooleanExtra("isFolderLink", false);
        isFileLink = intent.getBooleanExtra("isFileLink",false);

        adapterType = intent.getIntExtra("adapterType", 0);
        if(adapterType == RUBBISH_BIN_ADAPTER || adapterType == INBOX_ADAPTER ||
				adapterType == INCOMING_SHARES_ADAPTER|| adapterType == OUTGOING_SHARES_ADAPTER ||
				adapterType == SEARCH_ADAPTER || adapterType == FILE_BROWSER_ADAPTER ||
				adapterType == PHOTO_SYNC_ADAPTER || adapterType == SEARCH_BY_ADAPTER ||
				adapterType == LINKS_ADAPTER || adapterType == PHOTOS_BROWSE_ADAPTER
				|| adapterType == PHOTOS_SEARCH_ADAPTER ) {
            // only for the first time
            if(savedInstanceState == null) {
                positionG -= placeholderCount;
            }
        }
        MegaApplication app = (MegaApplication)getApplication();
		if (isFolderLink ){
			megaApi = app.getMegaApiFolder();
		}else{
			megaApi = app.getMegaApi();
		}

		if(isOnline(this) && !isFileLink) {
			if (megaApi == null || megaApi.getRootNode() == null) {
				logDebug("Refresh session - sdk");
				Intent intentLogin = new Intent(this, LoginActivityLollipop.class);
				intentLogin.putExtra(VISIBLE_FRAGMENT, LOGIN_FRAGMENT);
				intentLogin.setFlags(Intent.FLAG_ACTIVITY_CLEAR_TOP);
				startActivity(intentLogin);
				finish();
				return;
			}
		}

		if (megaChatApi == null) {
			megaChatApi = ((MegaApplication) getApplication()).getMegaChatApi();
		}
		if (megaChatApi == null || megaChatApi.getInitState() == MegaChatApi.INIT_ERROR) {
			Intent intentLogin = new Intent(this, LoginActivityLollipop.class);
			intentLogin.putExtra(VISIBLE_FRAGMENT, LOGIN_FRAGMENT);
			intentLogin.setFlags(Intent.FLAG_ACTIVITY_CLEAR_TOP);
			startActivity(intentLogin);
			finish();
			return;
		}

		dbH = DatabaseHandler.getDbHandler(this);
		handler = new Handler();

		tB = findViewById(R.id.call_toolbar);
		if (tB == null) {
			logWarning("Tb is Null");
			return;
		}

		tB.setVisibility(View.VISIBLE);
		setSupportActionBar(tB);
		aB = getSupportActionBar();
		aB.setHomeAsUpIndicator(R.drawable.ic_arrow_back_white);
		aB.setHomeButtonEnabled(true);
		aB.setDisplayHomeAsUpEnabled(true);
		aB.setTitle(" ");

		getWindow().addFlags(WindowManager.LayoutParams.FLAG_FULLSCREEN);

		imageHandles = new ArrayList<>();
		paths = new ArrayList<>();
		parentNodeHandle = intent.getLongExtra("parentNodeHandle", INVALID_HANDLE);
		fromShared = intent.getBooleanExtra("fromShared", false);
		MegaNode parentNode;
		bottomLayout = findViewById(R.id.image_viewer_layout_bottom);

		fileNameTextView = findViewById(R.id.full_image_viewer_file_name);
		fileNameTextView.setMaxWidth(scaleWidthPx(300, outMetrics));

		megaApi.addGlobalListener(this);

		if (adapterType == OFFLINE_ADAPTER){
			//OFFLINE
			mOffList = intent.getParcelableArrayListExtra(INTENT_EXTRA_KEY_ARRAY_OFFLINE);
			logDebug ("mOffList.size() = " + mOffList.size());

			for(int i=0; i<mOffList.size();i++){
				MegaOffline checkOffline = mOffList.get(i);
				File offlineFile = getOfflineFile(this, checkOffline);
				if(!isFileAvailable(offlineFile)){
					mOffList.remove(i);
					i--;
				}
			}

			if (mOffList.size() > 0){

				mOffListImages = new ArrayList<>();
				int positionImage = -1;
				for (int i=0;i<mOffList.size();i++){
					if (MimeTypeList.typeForName(mOffList.get(i).getName()).isImage()){
						mOffListImages.add(mOffList.get(i));
						positionImage++;
						if (i == positionG && savedInstanceState == null){
							positionG = positionImage;
						}
					}
				}

				if (positionG >= mOffListImages.size()) positionG = 0;

				adapterOffline = new MegaOfflineFullScreenImageAdapterLollipop(this, fullScreenImageViewer, mOffListImages);
			}

			currentNode = mOffListImages.get(positionG);
			fileNameTextView.setText(currentNode.getName());
		}else if (adapterType == FILE_LINK_ADAPTER){
			url = intent.getStringExtra(URL_FILE_LINK);
			String serialize = intent.getStringExtra(EXTRA_SERIALIZE_STRING);
			if(serialize!=null){
				currentDocument = MegaNode.unserialize(serialize);
				if(currentDocument != null){
					long hash = currentDocument.getHandle();
					logDebug("Handle: " + hash);
					imageHandles.add(hash);

					adapterMega = new MegaFullScreenImageAdapterLollipop(this, fullScreenImageViewer, imageHandles, megaApi);
					viewPager.setAdapter(adapterMega);
					viewPager.setCurrentItem(positionG);
					viewPager.addOnPageChangeListener(this);

					fileNameTextView = findViewById(R.id.full_image_viewer_file_name);
					if(getResources().getConfiguration().orientation == Configuration.ORIENTATION_LANDSCAPE){
						fileNameTextView.setMaxWidth(scaleWidthPx(300, outMetrics));
					}else{
						fileNameTextView.setMaxWidth(scaleWidthPx(300, outMetrics));
					}
					fileNameTextView.setText(currentDocument.getName());

				}else{
					logWarning("Node is NULL after unserialize");
				}
			} else {
				logWarning("serialize == NULL");
			}

		}else if (adapterType == ZIP_ADAPTER){
			offlinePathDirectory = intent.getStringExtra("offlinePathDirectory");
			File currentImage = new File(offlinePathDirectory);
			File offlineDirectory = new File(currentImage.getParent());

			paths.clear();
			int imageNumber = 0;
			int index = 0;
			File[] fList = offlineDirectory.listFiles();
			if(fList == null)
			{
				//Nothing to show (folder deleted?)
				//Close the image viewer
				finish();
				return;
			}
			for (int i=0; i<fList.length; i++) {
				zipFiles.add(fList[i]);
			}
			Collections.sort(zipFiles, new Comparator<File>(){

				public int compare(File z1, File z2) {
					String name1 = z1.getName();
					String name2 = z2.getName();
					int res = String.CASE_INSENSITIVE_ORDER.compare(name1, name2);
					if (res == 0) {
						res = name1.compareTo(name2);
					}
					return res;
				}
			});

			logDebug("SIZE: " + zipFiles.size());
			for (File f : zipFiles){
				logDebug("F: " + f.getAbsolutePath());
				if (MimeTypeList.typeForName(f.getName()).isImage()){
					paths.add(f.getAbsolutePath());
					if (index == positionG && savedInstanceState == null){
						positionG = imageNumber;
					}
					imageNumber++;
				}
				index++;
			}

			if(paths.size() == 0) finish();

			if(positionG >= paths.size()) positionG = 0;

			adapterOffline = new MegaOfflineFullScreenImageAdapterLollipop(this, fullScreenImageViewer, paths, true);
			fileNameTextView.setText(new File(paths.get(positionG)).getName());
		}
		else if(adapterType == SEARCH_ADAPTER){
			ArrayList<String> handles = intent.getStringArrayListExtra(ARRAY_SEARCH);
			getImageHandles(getSearchedNodes(handles), savedInstanceState);
		}else if(adapterType == SEARCH_BY_ADAPTER || adapterType == PHOTOS_SEARCH_ADAPTER){
			handlesNodesSearched = intent.getLongArrayExtra("handlesNodesSearch");

			ArrayList<MegaNode> nodes = new ArrayList<>();
			for(Long handle:handlesNodesSearched){
				nodes.add(megaApi.getNodeByHandle(handle));
			}
			getImageHandles(nodes,savedInstanceState);
		}
		else if (adapterType == RECENTS_ADAPTER) {
			long handle = intent.getLongExtra(HANDLE, -1);
			if (handle == -1) finish();

			long[] nodeHandles = intent.getLongArrayExtra(NODE_HANDLES);
			if (nodeHandles != null && nodeHandles.length > 0) {
				for (int i = 0; i < nodeHandles.length; i++) {
					if (nodeHandles[i] != -1) {
						imageHandles.add(nodeHandles[i]);
						if (nodeHandles[i] == handle) {
							positionG = i;
						}
					}
				}

			}

			if (imageHandles.isEmpty()) {
				imageHandles.add(handle);
				positionG = 0;
			}

			fileNameTextView.setText(megaApi.getNodeByHandle(imageHandles.get(positionG)).getName());
			adapterMega = new MegaFullScreenImageAdapterLollipop(this, fullScreenImageViewer, imageHandles, megaApi);
		} else if (isInRootLinksLevel(adapterType, parentNodeHandle)) {
			getImageHandles(megaApi.getPublicLinks(orderGetChildren), savedInstanceState);
		} else if (adapterType == PHOTOS_BROWSE_ADAPTER) {
			// TODO: use constants
			getImageHandles(megaApi.searchByType(null, null, null, true, orderGetChildren, 1, 3), savedInstanceState);
		} else {
			if (parentNodeHandle == INVALID_HANDLE){
				switch(adapterType){
					case FILE_BROWSER_ADAPTER:{
						parentNode = megaApi.getRootNode();
						break;
					}
					case RUBBISH_BIN_ADAPTER:{
						parentNode = megaApi.getRubbishNode();
						break;
					}
					case SHARED_WITH_ME_ADAPTER:{
						parentNode = megaApi.getInboxNode();
						break;
					}

					default:{
						parentNode = megaApi.getRootNode();
						break;
					}
				}

			}
			else{
				parentNode = megaApi.getNodeByHandle(parentNodeHandle);
			}

			ArrayList<MegaNode> nodes = megaApi.getChildren(parentNode, orderGetChildren);
			getImageHandles(nodes, savedInstanceState);
		}

		if (adapterType == OFFLINE_ADAPTER) {
			viewPager.setAdapter(adapterOffline);
		}
		else {
			viewPager.setAdapter(adapterMega);
		}
		viewPager.setCurrentItem(positionG);
		viewPager.addOnPageChangeListener(this);

		if (savedInstanceState == null) {
			ViewTreeObserver observer = viewPager.getViewTreeObserver();
			observer.addOnPreDrawListener(new ViewTreeObserver.OnPreDrawListener() {
				@Override
				public boolean onPreDraw() {

					viewPager.getViewTreeObserver().removeOnPreDrawListener(this);
					int[] location = new int[2];
					viewPager.getLocationOnScreen(location);
					int[] getlocation = new int[2];
					getLocationOnScreen(getlocation);
					if (screenPosition != null){
						mLeftDelta = getlocation[0] - location[0];
						mTopDelta = getlocation[1] - location[1];

						mWidthScale = (float) screenPosition[2] / viewPager.getWidth();
						mHeightScale = (float) screenPosition[3] / viewPager.getHeight();
					}
					else {
						mLeftDelta = (screenWidth/2) - location[0];
						mTopDelta = (screenHeight/2) - location[1];

						mWidthScale = (float) (screenWidth/4) / viewPager.getWidth();
						mHeightScale = (float) (screenHeight/4) / viewPager.getHeight();
					}

					runEnterAnimation();

					return true;
				}
			});
		}
	}

	private void getImageHandles(ArrayList<MegaNode> nodes, Bundle savedInstanceState) {
		int imageNumber = 0;
		for (int i = 0; i < nodes.size(); i++) {
			MegaNode n = nodes.get(i);
			if (MimeTypeList.typeForName(n.getName()).isImage()) {
				imageHandles.add(n.getHandle());
				if (i == positionG && savedInstanceState == null) {
					positionG = imageNumber;
				}
				imageNumber++;
			}
		}

		if (imageHandles.isEmpty()) finish();

		if (positionG >= imageHandles.size()) positionG = 0;

		fileNameTextView.setText(megaApi.getNodeByHandle(imageHandles.get(positionG)).getName());

		adapterMega = new MegaFullScreenImageAdapterLollipop(this, fullScreenImageViewer, imageHandles, megaApi);
	}

	public void setImageDragVisibility(int visibility){
		logDebug("Visibility: " + visibility);
		if (adapterType == RUBBISH_BIN_ADAPTER){
			if (RubbishBinFragmentLollipop.imageDrag != null){
				RubbishBinFragmentLollipop.imageDrag.setVisibility(visibility);
			}
		}
		else if (adapterType == INBOX_ADAPTER){
			if (InboxFragmentLollipop.imageDrag != null){
				InboxFragmentLollipop.imageDrag.setVisibility(visibility);
			}
		}
		else if (adapterType == INCOMING_SHARES_ADAPTER){
			if (IncomingSharesFragmentLollipop.imageDrag != null) {
				IncomingSharesFragmentLollipop.imageDrag.setVisibility(visibility);
			}
		}
		else if (adapterType == OUTGOING_SHARES_ADAPTER){
			if (OutgoingSharesFragmentLollipop.imageDrag != null){
				OutgoingSharesFragmentLollipop.imageDrag.setVisibility(visibility);
			}
		}
		else if (adapterType == CONTACT_FILE_ADAPTER){
			if (ContactFileListFragmentLollipop.imageDrag != null){
				ContactFileListFragmentLollipop.imageDrag.setVisibility(visibility);
			}
		}
		else if (adapterType == FOLDER_LINK_ADAPTER){
			if (FolderLinkActivityLollipop.imageDrag != null){
				FolderLinkActivityLollipop.imageDrag.setVisibility(visibility);
			}
		}
		else if (adapterType == SEARCH_ADAPTER){
			if (SearchFragmentLollipop.imageDrag != null){
				SearchFragmentLollipop.imageDrag.setVisibility(visibility);
			}
		}
		else if (adapterType == FILE_BROWSER_ADAPTER){
			if (FileBrowserFragmentLollipop.imageDrag != null){
				FileBrowserFragmentLollipop.imageDrag.setVisibility(visibility);
			}
		}
		else if (adapterType == PHOTO_SYNC_ADAPTER ||adapterType == SEARCH_BY_ADAPTER) {
			DraggingThumbnailCallback callback
					= DRAGGING_THUMBNAIL_CALLBACKS.get(CameraUploadsFragment.class);
			if (callback != null) {
				callback.setVisibility(visibility);
			}
		}
		else if (adapterType == OFFLINE_ADAPTER) {
			OfflineFragment.setDraggingThumbnailVisibility(visibility);
		}
		else if (adapterType == ZIP_ADAPTER) {
			if (ZipBrowserActivityLollipop.imageDrag != null) {
				ZipBrowserActivityLollipop.imageDrag.setVisibility(visibility);
			}
		} else if (adapterType == LINKS_ADAPTER) {
			if (LinksFragment.imageDrag != null) {
				LinksFragment.imageDrag.setVisibility(visibility);
			}
		} else if (adapterType == RECENTS_ADAPTER && RecentsFragment.imageDrag != null) {
			RecentsFragment.imageDrag.setVisibility(visibility);
		} else if (adapterType == PHOTOS_BROWSE_ADAPTER || adapterType == PHOTOS_SEARCH_ADAPTER) {
			if (draggingThumbnailCallback != null) {
				draggingThumbnailCallback.setVisibility(visibility);
			}
		}
	}

	void getLocationOnScreen(int[] location){
		logDebug("getLocationOnScreen");
		if (adapterType == RUBBISH_BIN_ADAPTER){
			if (RubbishBinFragmentLollipop.imageDrag != null) {
				RubbishBinFragmentLollipop.imageDrag.getLocationOnScreen(location);
			}
		}
		else if (adapterType == INBOX_ADAPTER){
			if (InboxFragmentLollipop.imageDrag != null){
				InboxFragmentLollipop.imageDrag.getLocationOnScreen(location);
			}
		}
		else if (adapterType == INCOMING_SHARES_ADAPTER){
			if (IncomingSharesFragmentLollipop.imageDrag != null) {
				IncomingSharesFragmentLollipop.imageDrag.getLocationOnScreen(location);
			}
		}
		else if (adapterType == OUTGOING_SHARES_ADAPTER){
			if (OutgoingSharesFragmentLollipop.imageDrag != null) {
				OutgoingSharesFragmentLollipop.imageDrag.getLocationOnScreen(location);
			}
		}
		else if (adapterType == CONTACT_FILE_ADAPTER){
			if (ContactFileListFragmentLollipop.imageDrag != null) {
				ContactFileListFragmentLollipop.imageDrag.getLocationOnScreen(location);
			}
		}
		else if (adapterType == FOLDER_LINK_ADAPTER){
			if (FolderLinkActivityLollipop.imageDrag != null) {
				FolderLinkActivityLollipop.imageDrag.getLocationOnScreen(location);
			}
		}
		else if (adapterType == SEARCH_ADAPTER){
			if (SearchFragmentLollipop.imageDrag != null){
				SearchFragmentLollipop.imageDrag.getLocationOnScreen(location);
			}
		}
		else if (adapterType == FILE_BROWSER_ADAPTER){
			if (FileBrowserFragmentLollipop.imageDrag != null){
				FileBrowserFragmentLollipop.imageDrag.getLocationOnScreen(location);
			}
		}
		else if (adapterType == PHOTO_SYNC_ADAPTER || adapterType == SEARCH_BY_ADAPTER) {
			DraggingThumbnailCallback callback
					= DRAGGING_THUMBNAIL_CALLBACKS.get(CameraUploadsFragment.class);
			if (callback != null) {
				callback.getLocationOnScreen(location);
			}
		}
		else if (adapterType == OFFLINE_ADAPTER){
			OfflineFragment.getDraggingThumbnailLocationOnScreen(location);
		}
		else if (adapterType == ZIP_ADAPTER) {
			if (ZipBrowserActivityLollipop.imageDrag != null) {
				ZipBrowserActivityLollipop.imageDrag.getLocationOnScreen(location);
			}
		} else if (adapterType == LINKS_ADAPTER) {
			if (LinksFragment.imageDrag != null) {
				LinksFragment.imageDrag.getLocationOnScreen(location);
			}
		} else if (adapterType == RECENTS_ADAPTER && RecentsFragment.imageDrag != null) {
			RecentsFragment.imageDrag.getLocationOnScreen(location);
		} else if (adapterType == PHOTOS_BROWSE_ADAPTER || adapterType == PHOTOS_SEARCH_ADAPTER) {
			if (draggingThumbnailCallback != null) {
				draggingThumbnailCallback.getLocationOnScreen(location);
			}
		}
	}

	public void runEnterAnimation() {
		logDebug("runEnterAnimation");
		final long duration = 400;
		if (aB != null && aB.isShowing()) {
			if(tB != null) {
				tB.animate().translationY(-220).setDuration(0)
						.withEndAction(new Runnable() {
							@Override
							public void run() {
								aB.hide();
							}
						}).start();
				bottomLayout.animate().translationY(220).setDuration(0).start();
			} else {
				aB.hide();
			}
		}

		fragmentContainer.setBackgroundColor(TRANSPARENT);
		relativeImageViewerLayout.setBackgroundColor(TRANSPARENT);
		appBarLayout.setBackgroundColor(TRANSPARENT);
		if (Build.VERSION.SDK_INT >= Build.VERSION_CODES.LOLLIPOP) {
			fragmentContainer.setElevation(0);
			relativeImageViewerLayout.setElevation(0);
			appBarLayout.setElevation(0);

		}

		viewPager.setPivotX(0);
		viewPager.setPivotY(0);
		viewPager.setScaleX(mWidthScale);
		viewPager.setScaleY(mHeightScale);
		viewPager.setTranslationX(mLeftDelta);
		viewPager.setTranslationY(mTopDelta);

		ivShadow.setImageAlpha(0);

		viewPager.animate().setDuration(duration).scaleX(1).scaleY(1).translationX(0).translationY(0).setInterpolator(new DecelerateInterpolator()).withEndAction(new Runnable() {
			@Override
			public void run() {
				showActionBar();
				fragmentContainer.setBackgroundColor(BLACK);
				relativeImageViewerLayout.setBackgroundColor(BLACK);
				appBarLayout.setBackgroundColor(BLACK);
			}
		});

		ivShadow.animate().setDuration(duration).alpha(1);
	}

	public void updateCurrentImage(){
	    if (adapterType == OFFLINE_ADAPTER){
	        String name = mOffListImages.get(positionG).getName();
            for (int i=0; i<mOffList.size(); i++){
				logDebug("Name: " + name + " mOfflist name: " + mOffList.get(i).getName());
                if (mOffList.get(i).getName().equals(name)){
                    getImageView(i, Long.parseLong(mOffList.get(i).getHandle()));
                    break;
                }
            }
		} else if (adapterType == PHOTO_SYNC_ADAPTER || adapterType == SEARCH_BY_ADAPTER
				|| adapterType == SEARCH_ADAPTER || adapterType == PHOTOS_BROWSE_ADAPTER
				|| adapterType == PHOTOS_SEARCH_ADAPTER) {
			Long handle = adapterMega.getImageHandle(positionG);
			getImageView(0, handle);
		}
		else if (adapterType == ZIP_ADAPTER) {
			String name = new File(paths.get(positionG)).getName();
			for (int i = 0; i< zipFiles.size(); i++) {
				if (zipFiles.get(i).getName().equals(name)) {
					getImageView(i, -1);
				}
			}
		}
        else {
            Long handle = adapterMega.getImageHandle(positionG);
            ArrayList<MegaNode> listNodes;
            if (isInRootLinksLevel(adapterType, parentNodeHandle)) {
            	listNodes = megaApi.getPublicLinks(orderGetChildren);
			} else {
				MegaNode parentNode = megaApi.getParentNode(megaApi.getNodeByHandle(handle));
				listNodes = megaApi.getChildren(parentNode, orderGetChildren);
			}
            for (int i=0; i<listNodes.size(); i++){
                if (listNodes.get(i).getHandle() == handle){
                    getImageView(i, handle);
                    break;
                }
            }
        }
	}

	private BroadcastReceiver receiver = new BroadcastReceiver() {
		@Override
		public void onReceive(Context context, Intent intent) {
			if (intent != null){
				screenPosition = intent.getIntArrayExtra("screenPosition");
				draggableView.setScreenPosition(screenPosition);
			}
		}
	};

	private BroadcastReceiver receiverToFinish = new BroadcastReceiver() {
		@Override
		public void onReceive(Context context, Intent intent) {
			if (intent != null) {
				finish();
			}
		}
	};

	public void getImageView (int i, long handle) {
        Intent intent = new Intent(BROADCAST_ACTION_INTENT_FILTER_UPDATE_POSITION);
		intent.putExtra("position", i);
		intent.putExtra("actionType", UPDATE_IMAGE_DRAG);
		intent.putExtra("adapterType", adapterType);
        intent.putExtra("placeholder",placeholderCount);
		intent.putExtra("handle", handle);
		LocalBroadcastManager.getInstance(this).sendBroadcast(intent);
	}

	public void updateScrollPosition(){
		logDebug("updateScrollPosition");
	    if (adapterType == OFFLINE_ADAPTER){
	        String name = mOffListImages.get(positionG).getName();

            for (int i=0; i<mOffList.size(); i++){
				logDebug("Name: " + name + " mOfflist name: " + mOffList.get(i).getName());
                if (mOffList.get(i).getName().equals(name)){
                    scrollToPosition(i, Long.parseLong(mOffList.get(i).getHandle()));
                    break;
                }
            }
		} else if (adapterType == PHOTO_SYNC_ADAPTER || adapterType == SEARCH_BY_ADAPTER
				|| adapterType == SEARCH_ADAPTER || adapterType == PHOTOS_BROWSE_ADAPTER
				|| adapterType == PHOTOS_SEARCH_ADAPTER) {
			Long handle = adapterMega.getImageHandle(positionG);
			scrollToPosition(0, handle);
		}
		else if (adapterType == ZIP_ADAPTER) {
			String name = new File(paths.get(positionG)).getName();
			for (int i = 0; i< zipFiles.size(); i++) {
				if (zipFiles.get(i).getName().equals(name)) {
					scrollToPosition(i, -1);
				}
			}
		}
        else {
            Long handle = adapterMega.getImageHandle(positionG);
			ArrayList<MegaNode> listNodes;
			if (isInRootLinksLevel(adapterType, parentNodeHandle)) {
				listNodes = megaApi.getPublicLinks(orderGetChildren);
			} else {
				MegaNode parentNode = megaApi.getParentNode(megaApi.getNodeByHandle(handle));
				listNodes = megaApi.getChildren(parentNode, orderGetChildren);
			}

            for (int i=0; i<listNodes.size(); i++){
                if (listNodes.get(i).getHandle() == handle){
                    scrollToPosition(i, handle);
                    break;
                }
            }
        }
	}

	void scrollToPosition (int i, long handle) {
		getImageView(i, handle);
		Intent intent = new Intent(BROADCAST_ACTION_INTENT_FILTER_UPDATE_POSITION);
		intent.putExtra("position", i);
		intent.putExtra("actionType", SCROLL_TO_POSITION);
		intent.putExtra("adapterType", adapterType);
		intent.putExtra("handle", handle);
        intent.putExtra("placeholder",placeholderCount );
		LocalBroadcastManager.getInstance(this).sendBroadcast(intent);
	}

	@Override
	public void onPageSelected(int position) {
		return;
	}

	@Override
	public void onPageScrolled(int position, float positionOffset, int positionOffsetPixels) {
		return;
	}

	@Override
	public void onPageScrollStateChanged(int state) {
		logDebug("State: " + state);

		supportInvalidateOptionsMenu();
		if (state == ViewPager.SCROLL_STATE_IDLE){
			if (viewPager.getCurrentItem() != positionG){
				int oldPosition = positionG;
				int newPosition = viewPager.getCurrentItem();
				positionG = newPosition;
				if ((adapterType == OFFLINE_ADAPTER)){
					fileNameTextView.setText(mOffListImages.get(positionG).getName());
				}
				else if(adapterType == ZIP_ADAPTER){
					fileNameTextView.setText(new File(paths.get(positionG)).getName());
				}
				else{
					try {
						TouchImageView tIV = (TouchImageView) adapterMega.getVisibleImage(oldPosition);
						if (tIV != null) {
							tIV.setZoom(1);
						}
					}
					catch (Exception e) {}
					fileNameTextView.setText(megaApi.getNodeByHandle(imageHandles.get(positionG)).getName());
				}
//				title.setText(names.get(positionG));
				updateScrollPosition();
			}
		}
	}

	@Override
    public void onRequestPermissionsResult(int requestCode, String[] permissions, int[] grantResults) {
		logDebug("onRequestPermissionsResult");
		super.onRequestPermissionsResult(requestCode, permissions, grantResults);
        switch(requestCode){
        	case REQUEST_WRITE_STORAGE:{
		        boolean hasStoragePermission = (ContextCompat.checkSelfPermission(this, Manifest.permission.WRITE_EXTERNAL_STORAGE) == PackageManager.PERMISSION_GRANTED);
				if (hasStoragePermission) {
					if(nC==null){
						nC = new NodeController(this, isFolderLink);
					}
					if (adapterType == FILE_LINK_ADAPTER) {
						if (nC == null) {
							nC = new NodeController(this);
						}
						nC.downloadFileLink(currentDocument, url);
					}else{
						nC.prepareForDownload(handleListM, false);
					}
				}
	        	break;
	        }
        }
    }

	@Override
	public void onSaveInstanceState (Bundle savedInstanceState){
		logDebug("onSaveInstanceState");
		super.onSaveInstanceState(savedInstanceState);
		if (getIntent() != null) {
			getIntent().putExtra("position", positionG);
			if (adapterType == RECENTS_ADAPTER) {
				getIntent().putExtra(HANDLE, imageHandles.get(positionG));
			}
		}
		savedInstanceState.putInt("adapterType", adapterType);
		if ((adapterType == OFFLINE_ADAPTER) || (adapterType == ZIP_ADAPTER)){

		}
		else{
			savedInstanceState.putBoolean("aBshown", adapterMega.isaBshown());
			savedInstanceState.putBoolean("overflowVisible", adapterMega.isMenuVisible());
		}
	}

	@Override
	public void onRestoreInstanceState (Bundle savedInstanceState){
		logDebug("onRestoreInstanceState");
		super.onRestoreInstanceState(savedInstanceState);

		adapterType = savedInstanceState.getInt("adapterType");

		if ((adapterType == OFFLINE_ADAPTER) || (adapterType == ZIP_ADAPTER)){

		}
		else{
			aBshown = savedInstanceState.getBoolean("aBshown");
			adapterMega.setaBshown(aBshown);
		}

	}

	public void showRenameDialog(){
		logDebug("showRenameDialog");
		node = megaApi.getNodeByHandle(imageHandles.get(positionG));

		LinearLayout layout = new LinearLayout(this);
		layout.setOrientation(LinearLayout.VERTICAL);
		LinearLayout.LayoutParams params = new LinearLayout.LayoutParams(LinearLayout.LayoutParams.MATCH_PARENT, LinearLayout.LayoutParams.WRAP_CONTENT);
		params.setMargins(scaleWidthPx(20, outMetrics), scaleHeightPx(20, outMetrics), scaleWidthPx(17, outMetrics), 0);
	//	    layout.setLayoutParams(params);

		final EditTextCursorWatcher input = new EditTextCursorWatcher(this, node.isFolder());
		input.setSingleLine();
		input.setTextColor(ContextCompat.getColor(this, R.color.text_secondary));
		input.setImeOptions(EditorInfo.IME_ACTION_DONE);

		input.setImeActionLabel(getString(R.string.context_rename),EditorInfo.IME_ACTION_DONE);
		input.setText(node.getName());


		input.setOnFocusChangeListener(new View.OnFocusChangeListener() {
				@Override
				public void onFocusChange(final View v, boolean hasFocus) {
					if (hasFocus) {
						if (node.isFolder()){
							input.setSelection(0, input.getText().length());
						}
						else{
							String [] s = node.getName().split("\\.");
							if (s != null){
								int numParts = s.length;
								int lastSelectedPos = 0;
								if (numParts == 1){
									input.setSelection(0, input.getText().length());
								}
								else if (numParts > 1){
									for (int i=0; i<(numParts-1);i++){
										lastSelectedPos += s[i].length();
										lastSelectedPos++;
									}
									lastSelectedPos--; //The last point should not be selected)
									input.setSelection(0, lastSelectedPos);
								}
							}
							showKeyboardDelayed(v);
						}
					}
				}
			});


		layout.addView(input, params);

		LinearLayout.LayoutParams params1 = new LinearLayout.LayoutParams(LinearLayout.LayoutParams.MATCH_PARENT, LinearLayout.LayoutParams.WRAP_CONTENT);
		params1.setMargins(scaleWidthPx(20, outMetrics), 0, scaleWidthPx(17, outMetrics), 0);

		final RelativeLayout error_layout = new RelativeLayout(FullScreenImageViewerLollipop.this);
		layout.addView(error_layout, params1);

		final ImageView error_icon = new ImageView(FullScreenImageViewerLollipop.this);
		error_icon.setImageDrawable(ContextCompat.getDrawable(this, R.drawable.ic_input_warning));
		error_layout.addView(error_icon);
		RelativeLayout.LayoutParams params_icon = (RelativeLayout.LayoutParams) error_icon.getLayoutParams();

		params_icon.addRule(RelativeLayout.ALIGN_PARENT_RIGHT);
		error_icon.setLayoutParams(params_icon);

		error_icon.setColorFilter(ContextCompat.getColor(FullScreenImageViewerLollipop.this, R.color.login_warning));

		final TextView textError = new TextView(FullScreenImageViewerLollipop.this);
		error_layout.addView(textError);
		RelativeLayout.LayoutParams params_text_error = (RelativeLayout.LayoutParams) textError.getLayoutParams();
		params_text_error.height = ViewGroup.LayoutParams.WRAP_CONTENT;
		params_text_error.width = ViewGroup.LayoutParams.WRAP_CONTENT;
		params_text_error.addRule(RelativeLayout.CENTER_VERTICAL);
		params_text_error.addRule(RelativeLayout.ALIGN_PARENT_LEFT);
		params_text_error.setMargins(scaleWidthPx(3, outMetrics), 0,0,0);
		textError.setLayoutParams(params_text_error);

		textError.setTextColor(ContextCompat.getColor(FullScreenImageViewerLollipop.this, R.color.login_warning));

		error_layout.setVisibility(View.GONE);

		input.getBackground().mutate().clearColorFilter();
		input.getBackground().mutate().setColorFilter(ContextCompat.getColor(this, R.color.accentColor), PorterDuff.Mode.SRC_ATOP);
		input.addTextChangedListener(new TextWatcher() {
			@Override
			public void beforeTextChanged(CharSequence charSequence, int i, int i1, int i2) {

			}

			@Override
			public void onTextChanged(CharSequence charSequence, int i, int i1, int i2) {

			}

			@Override
			public void afterTextChanged(Editable editable) {
				if(error_layout.getVisibility() == View.VISIBLE){
					error_layout.setVisibility(View.GONE);
					input.getBackground().mutate().clearColorFilter();
					input.getBackground().mutate().setColorFilter(ContextCompat.getColor(fullScreenImageViewer, R.color.accentColor), PorterDuff.Mode.SRC_ATOP);
				}
			}
		});

		input.setOnEditorActionListener(new OnEditorActionListener() {
			@Override
			public boolean onEditorAction(TextView v, int actionId,
										  KeyEvent event) {
				if (actionId == EditorInfo.IME_ACTION_DONE) {

					String value = v.getText().toString().trim();
					if (value.length() == 0) {
						input.getBackground().mutate().setColorFilter(ContextCompat.getColor(fullScreenImageViewer, R.color.login_warning), PorterDuff.Mode.SRC_ATOP);
						textError.setText(getString(R.string.invalid_string));
						error_layout.setVisibility(View.VISIBLE);
						input.requestFocus();

					}else{
						boolean result=matches(regex, value);
						if(result){
							input.getBackground().mutate().setColorFilter(ContextCompat.getColor(fullScreenImageViewer, R.color.login_warning), PorterDuff.Mode.SRC_ATOP);
							textError.setText(getString(R.string.invalid_characters));
							error_layout.setVisibility(View.VISIBLE);
							input.requestFocus();

						}else{
	//						nC.renameNode(node, value);
							renameDialog.dismiss();
							rename(value);
						}
					}
					return true;
				}
				return false;
			}
		});

		androidx.appcompat.app.AlertDialog.Builder builder = new androidx.appcompat.app.AlertDialog.Builder(this);
		builder.setTitle(getString(R.string.context_rename) + " "	+ new String(node.getName()));
		builder.setPositiveButton(getString(R.string.context_rename),
				new DialogInterface.OnClickListener() {
					public void onClick(DialogInterface dialog, int whichButton) {
						String value = input.getText().toString().trim();
							if (value.length() == 0) {
								return;
							}
							rename(value);
					}
				});
		builder.setNegativeButton(getString(android.R.string.cancel), new DialogInterface.OnClickListener() {
			@Override
			public void onClick(DialogInterface dialogInterface, int i) {
				input.getBackground().clearColorFilter();
			}
		});
		builder.setView(layout);
		renameDialog = builder.create();
		renameDialog.show();
		renameDialog.getButton(androidx.appcompat.app.AlertDialog.BUTTON_POSITIVE).setOnClickListener(new   View.OnClickListener()
		{
			@Override
			public void onClick(View v)
			{
				String value = input.getText().toString().trim();

				if (value.length() == 0) {
					input.getBackground().mutate().setColorFilter(ContextCompat.getColor(fullScreenImageViewer, R.color.login_warning), PorterDuff.Mode.SRC_ATOP);
					textError.setText(getString(R.string.invalid_string));
					error_layout.setVisibility(View.VISIBLE);
					input.requestFocus();
				}
				else{
					boolean result=matches(regex, value);
					if(result){
						input.getBackground().mutate().setColorFilter(ContextCompat.getColor(fullScreenImageViewer, R.color.login_warning), PorterDuff.Mode.SRC_ATOP);
						textError.setText(getString(R.string.invalid_characters));
						error_layout.setVisibility(View.VISIBLE);
						input.requestFocus();

					}else{
						//nC.renameNode(node, value);
						renameDialog.dismiss();
						rename(value);
					}
				}
			}
		});
	}

	public static boolean matches(String regex, CharSequence input) {
		logDebug("matches");

		Pattern p = Pattern.compile(regex);
		Matcher m = p.matcher(input);
		return m.find();
	}

	private void rename(String newName){
		logDebug("rename");

		if (newName.equals(node.getName())) {
			return;
		}

		if(!isOnline(this)){
			showSnackbar(SNACKBAR_TYPE, getString(R.string.error_server_connection_problem), -1);
			return;
		}

		if (isFinishing()){
			return;
		}

		ProgressDialog temp = null;
		try{
			temp = new ProgressDialog(this);
			temp.setMessage(getString(R.string.context_renaming));
			temp.show();
		}
		catch(Exception e){
			return;
		}
		statusDialog = temp;

		logDebug("Renaming " + node.getName() + " to " + newName);

		megaApi.renameNode(node, newName, this);
	}

	public void showMove(){
		logDebug("showMove");

		node = megaApi.getNodeByHandle(imageHandles.get(positionG));

		ArrayList<Long> handleList = new ArrayList<Long>();
		handleList.add(node.getHandle());

		Intent intent = new Intent(this, FileExplorerActivityLollipop.class);
		intent.setAction(FileExplorerActivityLollipop.ACTION_PICK_MOVE_FOLDER);
		long[] longArray = new long[handleList.size()];
		for (int i=0; i<handleList.size(); i++){
			longArray[i] = handleList.get(i);
		}
		intent.putExtra("MOVE_FROM", longArray);
		startActivityForResult(intent, REQUEST_CODE_SELECT_MOVE_FOLDER);
	}

	public void showCopy(){
		logDebug("showCopy");

		node = megaApi.getNodeByHandle(imageHandles.get(positionG));

		ArrayList<Long> handleList = new ArrayList<Long>();
		handleList.add(node.getHandle());

		Intent intent = new Intent(this, FileExplorerActivityLollipop.class);
		intent.setAction(FileExplorerActivityLollipop.ACTION_PICK_COPY_FOLDER);
		long[] longArray = new long[handleList.size()];
		for (int i=0; i<handleList.size(); i++){
			longArray[i] = handleList.get(i);
		}
		intent.putExtra("COPY_FROM", longArray);
		startActivityForResult(intent, REQUEST_CODE_SELECT_COPY_FOLDER);
	}

	public void moveToTrash(){
		logDebug("moveToTrash");

		node = megaApi.getNodeByHandle(imageHandles.get(positionG));

		final long handle = node.getHandle();
		moveToRubbish = false;
		if (!isOnline(this)){
			showSnackbar(SNACKBAR_TYPE, getString(R.string.error_server_connection_problem), -1);
			return;
		}

		if(isFinishing()){
			return;
		}

		final MegaNode rubbishNode = megaApi.getRubbishNode();

		MegaNode parent = megaApi.getNodeByHandle(handle);
		while (megaApi.getParentNode(parent) != null){
			parent = megaApi.getParentNode(parent);
		}

		if (parent.getHandle() != megaApi.getRubbishNode().getHandle()){
			moveToRubbish = true;
		}
		else{
			moveToRubbish = false;
		}

		DialogInterface.OnClickListener dialogClickListener = new DialogInterface.OnClickListener() {
		    @Override
		    public void onClick(DialogInterface dialog, int which) {
		        switch (which){
		        case DialogInterface.BUTTON_POSITIVE:
		    		//Check if the node is not yet in the rubbish bin (if so, remove it)

		    		if (moveToRubbish){
		    			megaApi.moveNode(megaApi.getNodeByHandle(handle), rubbishNode, fullScreenImageViewer);
		    			ProgressDialog temp = null;
		    			try{
		    				temp = new ProgressDialog(fullScreenImageViewer);
		    				temp.setMessage(getString(R.string.context_move_to_trash));
		    				temp.show();
		    			}
		    			catch(Exception e){
		    				return;
		    			}
		    			statusDialog = temp;
		    		}
		    		else{
		    			megaApi.remove(megaApi.getNodeByHandle(handle), fullScreenImageViewer);
		    			ProgressDialog temp = null;
		    			try{
		    				temp = new ProgressDialog(fullScreenImageViewer);
		    				temp.setMessage(getString(R.string.context_delete_from_mega));
		    				temp.show();
		    			}
		    			catch(Exception e){
		    				return;
		    			}
		    			statusDialog = temp;
		    		}


		            break;

		        case DialogInterface.BUTTON_NEGATIVE:
		            //No button clicked
		            break;
		        }
		    }
		};

		if (moveToRubbish){
			AlertDialog.Builder builder = new AlertDialog.Builder(this, R.style.AppCompatAlertDialogStyle);
			String message= getResources().getString(R.string.confirmation_move_to_rubbish);
			builder.setMessage(message).setPositiveButton(R.string.general_move, dialogClickListener)
		    	.setNegativeButton(R.string.general_cancel, dialogClickListener).show();
		}
		else{
			AlertDialog.Builder builder = new AlertDialog.Builder(this, R.style.AppCompatAlertDialogStyle);
			String message= getResources().getString(R.string.confirmation_delete_from_mega);
			builder.setMessage(message).setPositiveButton(R.string.general_remove, dialogClickListener)
		    	.setNegativeButton(R.string.general_cancel, dialogClickListener).show();
		}
	}

	public void showGetLinkActivity(long handle){
		logDebug("Handle: " + handle);
		Intent linkIntent = new Intent(this, GetLinkActivityLollipop.class);
		linkIntent.putExtra("handle", handle);
		startActivity(linkIntent);
	}

	public void setIsGetLink(boolean value){
		logDebug("Value: " + value);

		this.isGetLink = value;
	}


	//Display keyboard
	private void showKeyboardDelayed(final View view) {
		logDebug("showKeyboardDelayed");

		handler.postDelayed(new Runnable() {
			@Override
			public void run() {
				InputMethodManager imm = (InputMethodManager) getSystemService(Context.INPUT_METHOD_SERVICE);
				imm.showSoftInput(view, InputMethodManager.SHOW_IMPLICIT);
			}
		}, 50);
	}

	@Override
	public void onRequestStart(MegaApiJava api, MegaRequest request) {
		logDebug("onRequestStart: " + request.getRequestString());
	}

	@SuppressLint("NewApi")
	@Override
	public void onRequestFinish(MegaApiJava api, MegaRequest request,
			MegaError e) {

		node = megaApi.getNodeByHandle(request.getNodeHandle());

		logDebug("onRequestFinish");
		if (request.getType() == MegaRequest.TYPE_RENAME){

			try {
				statusDialog.dismiss();
			}
			catch (Exception ex) {}

			if (e.getErrorCode() == MegaError.API_OK){
				showSnackbar(SNACKBAR_TYPE, getString(R.string.context_correctly_renamed), -1);
			}
			else{
				showSnackbar(SNACKBAR_TYPE, getString(R.string.context_no_renamed), -1);
			}
		}
		else if (request.getType() == MegaRequest.TYPE_MOVE){
			try {
				statusDialog.dismiss();
			}
			catch (Exception ex) {}

			if (moveToRubbish){
				if (e.getErrorCode() == MegaError.API_OK){
					if(positionToRemove!=-1){
						logDebug("Position to remove: " + positionToRemove);
						logDebug("Position in: " + positionG);
						imageHandles.remove(positionToRemove);
						if(imageHandles.size()==0){
							finish();
						}
						else{
							adapterMega.refreshImageHandles(imageHandles);
							viewPager.setAdapter(adapterMega);
							if(positionG>imageHandles.size()-1){
								logDebug("Last item deleted, go to new last position");
								positionG=imageHandles.size()-1;
							}
							viewPager.setCurrentItem(positionG);
							positionToRemove=-1;
							supportInvalidateOptionsMenu();

						}
					}
				}
				else{
					showSnackbar(SNACKBAR_TYPE, getString(R.string.context_no_moved), -1);
				}
				moveToRubbish = false;
				logDebug("Move to rubbish request finished");
			}
			else{
				if (e.getErrorCode() == MegaError.API_OK){
					showSnackbar(SNACKBAR_TYPE, getString(R.string.context_correctly_moved), -1);
					finish();
				}
				else{
					showSnackbar(SNACKBAR_TYPE, getString(R.string.context_no_moved), -1);
				}
				logDebug("Move nodes request finished");
			}
		}
		else if (request.getType() == MegaRequest.TYPE_REMOVE){


			if (e.getErrorCode() == MegaError.API_OK){
				if (statusDialog.isShowing()){
					try {
						statusDialog.dismiss();
					}
					catch (Exception ex) {}
					showSnackbar(SNACKBAR_TYPE, getString(R.string.context_correctly_removed), -1);
				}
				finish();
			}
			else{
				showSnackbar(SNACKBAR_TYPE, getString(R.string.context_no_removed), -1);
			}
			logDebug("Remove request finished");
		}
		else if (request.getType() == MegaRequest.TYPE_COPY){
			try {
				statusDialog.dismiss();
			}
			catch (Exception ex) {}

			if (e.getErrorCode() == MegaError.API_OK){
				showSnackbar(SNACKBAR_TYPE, getString(R.string.context_correctly_copied), -1);
			}
			else if(e.getErrorCode()==MegaError.API_EOVERQUOTA){
				logWarning("OVERQUOTA ERROR: " + e.getErrorCode());
				Intent intent = new Intent(this, ManagerActivityLollipop.class);
				intent.setAction(ACTION_OVERQUOTA_STORAGE);
				startActivity(intent);
				finish();

			}
			else if(e.getErrorCode()==MegaError.API_EGOINGOVERQUOTA){
				logWarning("PRE OVERQUOTA ERROR: " + e.getErrorCode());
				Intent intent = new Intent(this, ManagerActivityLollipop.class);
				intent.setAction(ACTION_PRE_OVERQUOTA_STORAGE);
				startActivity(intent);
				finish();
			}
			else{
				showSnackbar(SNACKBAR_TYPE, getString(R.string.context_no_copied), -1);
			}
			logDebug("Copy nodes request finished");
		}
	}

	@Override
	public void onRequestTemporaryError(MegaApiJava api, MegaRequest request,
			MegaError e) {
		logWarning("onRequestTemporaryError: " + request.getRequestString());
	}

	public void openAdvancedDevices (long handleToDownload, boolean highPriority){
		logDebug("handleToDownload: " + handleToDownload + ", highPriority: " + highPriority);
//		handleToDownload = handle;
		String externalPath = getExternalCardPath();

		if(externalPath!=null){
			logDebug("ExternalPath for advancedDevices: " + externalPath);
			MegaNode node = megaApi.getNodeByHandle(handleToDownload);
			if(node!=null){

//				File newFile =  new File(externalPath+"/"+node.getName());
				File newFile =  new File(node.getName());
				logDebug("File: " + newFile.getPath());
				Intent intent = new Intent(Intent.ACTION_CREATE_DOCUMENT);

				// Filter to only show results that can be "opened", such as
				// a file (as opposed to a list of contacts or timezones).
				intent.addCategory(Intent.CATEGORY_OPENABLE);

				// Create a file with the requested MIME type.
				String mimeType = MimeTypeList.getMimeType(newFile);
				logDebug("Mimetype: " + mimeType);
				intent.setType(mimeType);
				intent.putExtra(Intent.EXTRA_TITLE, node.getName());
				intent.putExtra("handleToDownload", handleToDownload);
				intent.putExtra(HIGH_PRIORITY_TRANSFER, highPriority);
				try{
					startActivityForResult(intent, WRITE_SD_CARD_REQUEST_CODE);
				}
				catch(Exception e){
					logError("Exception in External SDCARD", e);
					Environment.getExternalStorageDirectory();
					Toast toast = Toast.makeText(this, getString(R.string.no_external_SD_card_detected), Toast.LENGTH_LONG);
					toast.show();
				}
			}
		}
		else{
			logWarning("No external SD card");
			Environment.getExternalStorageDirectory();
			Toast toast = Toast.makeText(this, getString(R.string.no_external_SD_card_detected), Toast.LENGTH_LONG);
			toast.show();
		}
	}

	@Override
	protected void onActivityResult(int requestCode, int resultCode, Intent intent) {
		logDebug("onActivityResult");

		if (intent == null) {
			return;
		}

		if (requestCode == REQUEST_CODE_SELECT_LOCAL_FOLDER && resultCode == RESULT_OK) {
			logDebug("Local folder selected");
            String parentPath = intent.getStringExtra(FileStorageActivityLollipop.EXTRA_PATH);
            if(adapterType == FILE_LINK_ADAPTER){
				if (nC == null) {
					nC = new NodeController(this);
				}
				nC.downloadTo(currentDocument, parentPath, url);
			}
			else{
				String url = intent.getStringExtra(FileStorageActivityLollipop.EXTRA_URL);
				long size = intent.getLongExtra(FileStorageActivityLollipop.EXTRA_SIZE, 0);
				long[] hashes = intent.getLongArrayExtra(FileStorageActivityLollipop.EXTRA_DOCUMENT_HASHES);
				boolean highPriority = intent.getBooleanExtra(HIGH_PRIORITY_TRANSFER, false);

				if(nC==null){
					nC = new NodeController(this, isFolderLink);
				}
				nC.checkSizeBeforeDownload(parentPath,url, size, hashes, highPriority);
			}
        } else if (requestCode == REQUEST_CODE_TREE) {
            onRequestSDCardWritePermission(intent, resultCode, false, nC);
        }
		else if (requestCode == WRITE_SD_CARD_REQUEST_CODE && resultCode == RESULT_OK) {

			if (Build.VERSION.SDK_INT >= Build.VERSION_CODES.M) {
				boolean hasStoragePermission = (ContextCompat.checkSelfPermission(this, Manifest.permission.WRITE_EXTERNAL_STORAGE) == PackageManager.PERMISSION_GRANTED);
				if (!hasStoragePermission) {
					ActivityCompat.requestPermissions(this,
							new String[]{Manifest.permission.WRITE_EXTERNAL_STORAGE},
							REQUEST_WRITE_STORAGE);
				}
			}

			if (app.getStorageState() == STORAGE_STATE_PAYWALL) {
				showOverDiskQuotaPaywallWarning();
				return;
			}

			Uri treeUri = intent.getData();
			logDebug("Create the node : " + treeUri);
			long handleToDownload = intent.getLongExtra("handleToDownload", -1);
			boolean highPriority = intent.getBooleanExtra(HIGH_PRIORITY_TRANSFER, false);
			logDebug("The recovered handle is: " + handleToDownload);
			//Now, call to the DownloadService

			if(handleToDownload!=0 && handleToDownload!=-1){
				Intent service = new Intent(this, DownloadService.class);
				service.putExtra(DownloadService.EXTRA_HASH, handleToDownload);
				service.putExtra(DownloadService.EXTRA_CONTENT_URI, treeUri.toString());
				String path = getCacheFolder(context, TEMPORAL_FOLDER).getAbsolutePath();
				service.putExtra(DownloadService.EXTRA_PATH, path);
				service.putExtra("fromMV", true);
				service.putExtra(HIGH_PRIORITY_TRANSFER, highPriority);
				startService(service);
			}
		}
		else if (requestCode == REQUEST_CODE_SELECT_MOVE_FOLDER && resultCode == RESULT_OK) {

			if(!isOnline(this)){
				showSnackbar(SNACKBAR_TYPE, getString(R.string.error_server_connection_problem), -1);
				return;
			}

			final long[] moveHandles = intent.getLongArrayExtra("MOVE_HANDLES");
			final long toHandle = intent.getLongExtra("MOVE_TO", 0);
			final int totalMoves = moveHandles.length;

			MegaNode parent = megaApi.getNodeByHandle(toHandle);
			moveToRubbish = false;

			ProgressDialog temp = null;
			try{
				temp = new ProgressDialog(this);
				temp.setMessage(getString(R.string.context_moving));
				temp.show();
			}
			catch(Exception e){
				return;
			}
			statusDialog = temp;

			for(int i=0; i<moveHandles.length;i++){
				megaApi.moveNode(megaApi.getNodeByHandle(moveHandles[i]), parent, this);
			}
		}
		else if (requestCode == REQUEST_CODE_SELECT_COPY_FOLDER && resultCode == RESULT_OK){
			if(!isOnline(this)){
				showSnackbar(SNACKBAR_TYPE, getString(R.string.error_server_connection_problem), -1);
				return;
			}

			final long[] copyHandles = intent.getLongArrayExtra("COPY_HANDLES");
			final long toHandle = intent.getLongExtra("COPY_TO", 0);
			final int totalCopy = copyHandles.length;

			ProgressDialog temp = null;
			try{
				temp = new ProgressDialog(this);
				temp.setMessage(getString(R.string.context_copying));
				temp.show();
			}
			catch(Exception e){
				return;
			}
			statusDialog = temp;

			MegaNode parent = megaApi.getNodeByHandle(toHandle);
			for(int i=0; i<copyHandles.length;i++){
				MegaNode cN = megaApi.getNodeByHandle(copyHandles[i]);
				if (cN != null){
					logDebug("cN != null, i = " + i + " of " + copyHandles.length);
					megaApi.copyNode(cN, parent, this);
				}
				else{
					logDebug("cN == null, i = " + i + " of " + copyHandles.length);
					try {
						statusDialog.dismiss();
						showSnackbar(SNACKBAR_TYPE, getString(R.string.context_no_copied), -1);
					}
					catch (Exception ex) {}
				}
			}
		}
		else if (requestCode == REQUEST_CODE_SELECT_CHAT && resultCode == RESULT_OK){
			long[] chatHandles = intent.getLongArrayExtra(SELECTED_CHATS);
			long[] contactHandles = intent.getLongArrayExtra(SELECTED_USERS);
			long[] nodeHandles = intent.getLongArrayExtra(NODE_HANDLES);

			if ((chatHandles != null && chatHandles.length > 0) || (contactHandles != null && contactHandles.length > 0)) {
				if (contactHandles != null && contactHandles.length > 0) {
					ArrayList<MegaChatRoom> chats = new ArrayList<>();
					ArrayList<MegaUser> users = new ArrayList<>();

					for (int i=0; i<contactHandles.length; i++) {
						MegaUser user = megaApi.getContact(MegaApiAndroid.userHandleToBase64(contactHandles[i]));
						if (user != null) {
							users.add(user);
						}
					}

					if (chatHandles != null) {
						for (int i = 0; i < chatHandles.length; i++) {
							MegaChatRoom chatRoom = megaChatApi.getChatRoom(chatHandles[i]);
							if (chatRoom != null) {
								chats.add(chatRoom);
							}
						}
					}

					if(nodeHandles!=null){
						CreateChatListener listener = new CreateChatListener(chats, users, nodeHandles[0], this, CreateChatListener.SEND_FILE);
						for (MegaUser user : users) {
							MegaChatPeerList peers = MegaChatPeerList.createInstance();
							peers.addPeer(user.getHandle(), MegaChatPeerList.PRIV_STANDARD);
							megaChatApi.createChat(false, peers, listener);
						}
					}
					else{
						logWarning("Error on sending to chat");
					}
				}
				else {
					countChat = chatHandles.length;
					for (int i = 0; i < chatHandles.length; i++) {
						megaChatApi.attachNode(chatHandles[i], nodeHandles[0], this);
					}
				}
			}

		}
	}

	@Override
	public void onRequestUpdate(MegaApiJava api, MegaRequest request) {}

	public void showSnackbar(int type, String s, long idChat){
		showSnackbar(type, fragmentContainer, s, idChat);
	}

	public void askSizeConfirmationBeforeDownload(String parentPath, String url, long size, long [] hashes, final boolean highPriority){
        logDebug("askSizeConfirmationBeforeDownload");

		final String parentPathC = parentPath;
		final String urlC = url;
		final long [] hashesC = hashes;
		final long sizeC=size;

		androidx.appcompat.app.AlertDialog.Builder builder = new androidx.appcompat.app.AlertDialog.Builder(this);
		LinearLayout confirmationLayout = new LinearLayout(this);
		confirmationLayout.setOrientation(LinearLayout.VERTICAL);
		LinearLayout.LayoutParams params = new LinearLayout.LayoutParams(LinearLayout.LayoutParams.MATCH_PARENT, LinearLayout.LayoutParams.WRAP_CONTENT);
		params.setMargins(scaleWidthPx(20, outMetrics), scaleHeightPx(10, outMetrics), scaleWidthPx(17, outMetrics), 0);

		final CheckBox dontShowAgain =new CheckBox(this);
		dontShowAgain.setText(getString(R.string.checkbox_not_show_again));
		dontShowAgain.setTextColor(ContextCompat.getColor(this, R.color.text_secondary));

		confirmationLayout.addView(dontShowAgain, params);

		builder.setView(confirmationLayout);

//				builder.setTitle(getString(R.string.confirmation_required));

		builder.setMessage(getString(R.string.alert_larger_file, getSizeString(sizeC)));
		builder.setPositiveButton(getString(R.string.general_save_to_device),
				new DialogInterface.OnClickListener() {
					public void onClick(DialogInterface dialog, int whichButton) {
						if(dontShowAgain.isChecked()){
							dbH.setAttrAskSizeDownload("false");
						}
						if(nC==null){
							nC = new NodeController(fullScreenImageViewer, isFolderLink);
						}
						nC.checkInstalledAppBeforeDownload(parentPathC, urlC, sizeC, hashesC, highPriority);
					}
				});
		builder.setNegativeButton(getString(android.R.string.cancel), new DialogInterface.OnClickListener() {
			public void onClick(DialogInterface dialog, int whichButton) {
				if(dontShowAgain.isChecked()){
					dbH.setAttrAskSizeDownload("false");
				}
			}
		});

		downloadConfirmationDialog = builder.create();
		downloadConfirmationDialog.show();
	}

	public void askConfirmationNoAppInstaledBeforeDownload (String parentPath, String url, long size, long [] hashes, String nodeToDownload, final boolean highPriority){
        logDebug("askConfirmationNoAppInstaledBeforeDownload");

		final String parentPathC = parentPath;
		final String urlC = url;
		final long [] hashesC = hashes;
		final long sizeC=size;

		androidx.appcompat.app.AlertDialog.Builder builder = new androidx.appcompat.app.AlertDialog.Builder(this);
		LinearLayout confirmationLayout = new LinearLayout(this);
		confirmationLayout.setOrientation(LinearLayout.VERTICAL);
		LinearLayout.LayoutParams params = new LinearLayout.LayoutParams(LinearLayout.LayoutParams.MATCH_PARENT, LinearLayout.LayoutParams.WRAP_CONTENT);
		params.setMargins(scaleWidthPx(20, outMetrics), scaleHeightPx(10, outMetrics), scaleWidthPx(17, outMetrics), 0);

		final CheckBox dontShowAgain =new CheckBox(this);
		dontShowAgain.setText(getString(R.string.checkbox_not_show_again));
		dontShowAgain.setTextColor(ContextCompat.getColor(this, R.color.text_secondary));

		confirmationLayout.addView(dontShowAgain, params);

		builder.setView(confirmationLayout);

//				builder.setTitle(getString(R.string.confirmation_required));
		builder.setMessage(getString(R.string.alert_no_app, nodeToDownload));
		builder.setPositiveButton(getString(R.string.general_save_to_device),
				new DialogInterface.OnClickListener() {
					public void onClick(DialogInterface dialog, int whichButton) {
						if(dontShowAgain.isChecked()){
							dbH.setAttrAskNoAppDownload("false");
						}
						if(nC==null){
							nC = new NodeController(fullScreenImageViewer, isFolderLink);
						}
						nC.download(parentPathC,urlC, sizeC, hashesC, highPriority);
					}
				});
		builder.setNegativeButton(getString(android.R.string.cancel), new DialogInterface.OnClickListener() {
			public void onClick(DialogInterface dialog, int whichButton) {
				if(dontShowAgain.isChecked()){
					dbH.setAttrAskNoAppDownload("false");
				}
			}
		});
		downloadConfirmationDialog = builder.create();
		downloadConfirmationDialog.show();
	}

	public void touchImage() {
		logDebug("touchImage");
		if(aB.isShowing()){
			hideActionBar();
		}else{
			showActionBar();
		}
	}

	protected void hideActionBar(){
		logDebug("hideActionBar");

		if (aB != null && aB.isShowing()) {
			if(tB != null) {
				tB.animate().translationY(-220).setDuration(400L)
						.withEndAction(new Runnable() {
							@Override
							public void run() {
								aB.hide();
							}
						}).start();
				bottomLayout.animate().translationY(220).setDuration(400L).start();
			} else {
				aB.hide();
			}
		}
	}
	protected void showActionBar(){
		logDebug("showActionBar");

		if (aB != null && !aB.isShowing()) {
			aB.show();
			if(tB != null) {
				tB.animate().translationY(0).setDuration(400L).start();
				bottomLayout.animate().translationY(0).setDuration(400L).start();
				getWindow().setStatusBarColor(ContextCompat.getColor(this, R.color.black));
			}
		}
	}

	@Override
	protected void onResume(){
		logDebug("onResume");
		super.onResume();
		if (adapterType != OFFLINE_ADAPTER && adapterType != FILE_LINK_ADAPTER && adapterType != ZIP_ADAPTER){
			if (imageHandles.get(positionG) != -1){
				logDebug("Node updated");
				node = megaApi.getNodeByHandle(imageHandles.get(positionG));
			}

			if (node == null){
				finish();
			}
		}
	}

	@Override
	public void onBackPressed() {
		logDebug("onBackPressed");
		setImageDragVisibility(View.VISIBLE);
		super.onBackPressed();
	}

	@Override
	public void onUsersUpdate(MegaApiJava api, ArrayList<MegaUser> users) {

	}

	@Override
	public void onUserAlertsUpdate(MegaApiJava api, ArrayList<MegaUserAlert> userAlerts) {
		logDebug("onUserAlertsUpdate");
	}

	@Override
	public void onEvent(MegaApiJava api, MegaEvent event) {

	}

	@Override
	public void onNodesUpdate(MegaApiJava api, ArrayList<MegaNode> nodes) {

		logDebug("onNodesUpdate");

		if ((adapterType != OFFLINE_ADAPTER) && adapterType != FILE_LINK_ADAPTER && adapterType != ZIP_ADAPTER) {
			boolean thisNode = false;
			if(nodes==null){
				return;
			}


			Iterator<MegaNode> it = nodes.iterator();
			while (it.hasNext()){
				MegaNode n = it.next();
				if (n != null && positionG < imageHandles.size() && n.getHandle() == imageHandles.get(positionG)){
						thisNode = true;
				}
			}

			if (!thisNode){
				logWarning("Not related to this node");
				return;
			}

			if (positionG < imageHandles.size() && imageHandles.get(positionG) != -1){
				logDebug("Node updated");
				node = megaApi.getNodeByHandle(imageHandles.get(positionG));
			}

			if (node == null){
				return;
			}

			fileNameTextView.setText(node.getName());
			supportInvalidateOptionsMenu();
		}
	}

	@Override
	public void onReloadNeeded(MegaApiJava api) {}

	@Override
	public void onAccountUpdate(MegaApiJava api) {}

	@Override
	public void onContactRequestsUpdate(MegaApiJava api, ArrayList<MegaContactRequest> requests) {}


	@Override
	public void onRequestStart(MegaChatApiJava api, MegaChatRequest request) {

	}

	@Override
	public void onRequestUpdate(MegaChatApiJava api, MegaChatRequest request) {

	}

	@Override
	public void onRequestFinish(MegaChatApiJava api, MegaChatRequest request, MegaChatError e) {
		logDebug("onRequestFinish");
		if(request.getType() == MegaChatRequest.TYPE_ATTACH_NODE_MESSAGE){

			if(e.getErrorCode()==MegaChatError.ERROR_OK){
				logDebug("File sent correctly");
				successSent++;
			}else{
				logWarning("File NOT sent: " + e.getErrorCode() + "___" + e.getErrorString());
				errorSent++;
			}

			if(countChat==errorSent+successSent){
				if(successSent==countChat){
					if(countChat==1){
						showSnackbar(MESSAGE_SNACKBAR_TYPE, getString(R.string.sent_as_message), request.getChatHandle());
					}
					else{
						showSnackbar(MESSAGE_SNACKBAR_TYPE, getString(R.string.sent_as_message), -1);
					}
				}
				else if(errorSent==countChat){
					showSnackbar(SNACKBAR_TYPE, getString(R.string.error_attaching_node_from_cloud), -1);
				}
				else{
					showSnackbar(MESSAGE_SNACKBAR_TYPE, getString(R.string.error_sent_as_message), -1);
				}
			}
		}
	}

	@Override
	public void onRequestTemporaryError(MegaChatApiJava api, MegaChatRequest request, MegaChatError e) {}

	@Override
	public void onViewPositionChanged(float fractionScreen) {
		ivShadow.setAlpha(1 - fractionScreen);
	}

	@Override
	public void setContentView(int layoutResID) {
		super.setContentView(getContainer());
		View view = LayoutInflater.from(this).inflate(layoutResID, null);
		draggableView.addView(view);
	}

	private View getContainer() {
		RelativeLayout container = new RelativeLayout(this);
		draggableView = new DraggableView(this);
		if (getIntent() != null) {
			screenPosition = getIntent().getIntArrayExtra("screenPosition");
			draggableView.setScreenPosition(screenPosition);
		}
		draggableView.setDraggableListener(this);
		ivShadow = new ImageView(this);
		ivShadow.setBackgroundColor(ContextCompat.getColor(this, R.color.black_p50));
		LinearLayout.LayoutParams params = new LinearLayout.LayoutParams(LinearLayout.LayoutParams.MATCH_PARENT, LinearLayout.LayoutParams.MATCH_PARENT);
		container.addView(ivShadow, params);
		container.addView(draggableView);
		return container;
	}

	@Override
	public void onDragActivated(boolean activated) {
		logDebug("activated: " + activated);

		if (activated) {
			updateCurrentImage();
			if (aB != null && aB.isShowing()) {
				if(tB != null) {
					tB.animate().translationY(-220).setDuration(0)
							.withEndAction(new Runnable() {
								@Override
								public void run() {
									aB.hide();
								}
							}).start();
					bottomLayout.animate().translationY(220).setDuration(0).start();
				} else {
					aB.hide();
				}
			}
			fragmentContainer.setBackgroundColor(TRANSPARENT);
			relativeImageViewerLayout.setBackgroundColor(TRANSPARENT);
			appBarLayout.setBackgroundColor(TRANSPARENT);
			if (Build.VERSION.SDK_INT >= Build.VERSION_CODES.LOLLIPOP) {
				fragmentContainer.setElevation(0);
				relativeImageViewerLayout.setElevation(0);
				appBarLayout.setElevation(0);

			}

			if (adapterType == OFFLINE_ADAPTER){
				draggableView.setCurrentView(adapterOffline.getVisibleImage(positionG));
			}
			else if (adapterType == ZIP_ADAPTER) {
				draggableView.setCurrentView(adapterOffline.getVisibleImage(positionG));
			}
			else {
				draggableView.setCurrentView(adapterMega.getVisibleImage(positionG));
			}
		}
		else {
			handler.postDelayed(new Runnable() {
				@Override
				public void run() {
//					showActionBar();
					fragmentContainer.setBackgroundColor(BLACK);
					relativeImageViewerLayout.setBackgroundColor(BLACK);
					appBarLayout.setBackgroundColor(BLACK);
				}
			}, 300);
		}
	}

	public boolean isFolderLink () {
		return isFolderLink;
	}

	public boolean isFileLink() {
		return isFileLink;
	}

	public MegaNode getCurrentDocument() {
		return currentDocument;
	}
}<|MERGE_RESOLUTION|>--- conflicted
+++ resolved
@@ -72,12 +72,10 @@
 import mega.privacy.android.app.components.TouchImageView;
 import mega.privacy.android.app.components.dragger.DraggableView;
 import mega.privacy.android.app.components.dragger.ExitViewAnimator;
+import mega.privacy.android.app.fragments.homepage.photos.PhotosFragment;
 import mega.privacy.android.app.fragments.managerFragments.LinksFragment;
-<<<<<<< HEAD
 import mega.privacy.android.app.fragments.offline.OfflineFragment;
-=======
 import mega.privacy.android.app.fragments.managerFragments.cu.CameraUploadsFragment;
->>>>>>> b4169a53
 import mega.privacy.android.app.lollipop.adapters.MegaFullScreenImageAdapterLollipop;
 import mega.privacy.android.app.lollipop.adapters.MegaOfflineFullScreenImageAdapterLollipop;
 import mega.privacy.android.app.lollipop.controllers.NodeController;
@@ -241,24 +239,12 @@
 
 	private long parentNodeHandle = INVALID_HANDLE;
 
-<<<<<<< HEAD
-	private static DraggingThumbnailCallback draggingThumbnailCallback;
-
-	public interface DraggingThumbnailCallback {
-		void setVisibility(int visibility);
-		void getLocationOnScreen(int[] location);
-	}
-
-	public static void setDraggingThumbnailCallback(DraggingThumbnailCallback cb) {
-		draggingThumbnailCallback = cb;
-=======
 	public static void addDraggingThumbnailCallback(Class<?> clazz, DraggingThumbnailCallback cb) {
 		DRAGGING_THUMBNAIL_CALLBACKS.put(clazz, cb);
 	}
 
 	public static void removeDraggingThumbnailCallback(Class<?> clazz) {
 		DRAGGING_THUMBNAIL_CALLBACKS.remove(clazz);
->>>>>>> b4169a53
 	}
 
 	@Override
@@ -1282,8 +1268,10 @@
 		} else if (adapterType == RECENTS_ADAPTER && RecentsFragment.imageDrag != null) {
 			RecentsFragment.imageDrag.setVisibility(visibility);
 		} else if (adapterType == PHOTOS_BROWSE_ADAPTER || adapterType == PHOTOS_SEARCH_ADAPTER) {
-			if (draggingThumbnailCallback != null) {
-				draggingThumbnailCallback.setVisibility(visibility);
+			DraggingThumbnailCallback callback
+					= DRAGGING_THUMBNAIL_CALLBACKS.get(PhotosFragment.class);
+			if (callback != null) {
+				callback.setVisibility(visibility);
 			}
 		}
 	}
@@ -1351,8 +1339,10 @@
 		} else if (adapterType == RECENTS_ADAPTER && RecentsFragment.imageDrag != null) {
 			RecentsFragment.imageDrag.getLocationOnScreen(location);
 		} else if (adapterType == PHOTOS_BROWSE_ADAPTER || adapterType == PHOTOS_SEARCH_ADAPTER) {
-			if (draggingThumbnailCallback != null) {
-				draggingThumbnailCallback.getLocationOnScreen(location);
+			DraggingThumbnailCallback callback
+					= DRAGGING_THUMBNAIL_CALLBACKS.get(PhotosFragment.class);
+			if (callback != null) {
+				callback.getLocationOnScreen(location);
 			}
 		}
 	}
