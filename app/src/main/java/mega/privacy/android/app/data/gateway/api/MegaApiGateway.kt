--- conflicted
+++ resolved
@@ -256,7 +256,13 @@
     fun handleToBase64(handle: Long): String
 
     /**
-<<<<<<< HEAD
+     * Cancel transfer
+     *
+     * @param transfer to be cancelled
+     */
+    fun cancelTransfer(transfer: MegaTransfer)
+
+    /**
      * Registers push notifications.
      *
      * @param deviceType    Type of device.
@@ -284,13 +290,4 @@
      * Retries all pending requests.
      */
     fun retryPendingConnections()
-=======
-     * Cancel transfer
-     *
-     * @param transfer to be cancelled
-     */
-    fun cancelTransfer(transfer: MegaTransfer)
-
-
->>>>>>> 1ee0e746
 }