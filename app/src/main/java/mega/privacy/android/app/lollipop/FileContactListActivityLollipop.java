--- conflicted
+++ resolved
@@ -597,15 +597,9 @@
 				removeShare = false;
 				changeShare = false;
 
-<<<<<<< HEAD
-		    	Intent intent = new Intent(ContactsExplorerActivityLollipop.ACTION_PICK_CONTACT_SHARE_FOLDER);
-		    	intent.setClass(this, ContactsExplorerActivityLollipop.class);
-		    	intent.putExtra(ContactsExplorerActivityLollipop.EXTRA_NODE_HANDLE, node.getHandle());
-=======
 		    	Intent intent = new Intent(AddContactActivityLollipop.ACTION_PICK_CONTACT_SHARE_FOLDER);
 		    	intent.setClass(this, AddContactActivityLollipop.class);
 		    	intent.putExtra(AddContactActivityLollipop.EXTRA_NODE_HANDLE, node.getHandle());
->>>>>>> 8ec390de
 		    	startActivityForResult(intent, REQUEST_CODE_SELECT_CONTACT);
 		    	
 	        	return true;
@@ -868,15 +862,9 @@
 				removeShare = false;
 				changeShare = false;
 
-<<<<<<< HEAD
-				Intent intent = new Intent(ContactsExplorerActivityLollipop.ACTION_PICK_CONTACT_SHARE_FOLDER);
-				intent.setClass(this, ContactsExplorerActivityLollipop.class);
-				intent.putExtra(ContactsExplorerActivityLollipop.EXTRA_NODE_HANDLE, node.getHandle());
-=======
 				Intent intent = new Intent(AddContactActivityLollipop.ACTION_PICK_CONTACT_SHARE_FOLDER);
 				intent.setClass(this, AddContactActivityLollipop.class);
 				intent.putExtra(AddContactActivityLollipop.EXTRA_NODE_HANDLE, node.getHandle());
->>>>>>> 8ec390de
 				startActivityForResult(intent, REQUEST_CODE_SELECT_CONTACT);
 				break;
 			}
