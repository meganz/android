package mega.privacy.android.app.lollipop.megachat.calls;

import android.Manifest;
import android.animation.Animator;
import android.animation.AnimatorListenerAdapter;
import android.annotation.SuppressLint;
<<<<<<< HEAD
=======
import android.content.BroadcastReceiver;
import android.content.Context;
>>>>>>> b3f63831
import android.content.Intent;
import android.content.IntentFilter;
import android.content.pm.PackageManager;
import android.content.res.ColorStateList;
import android.graphics.Bitmap;
import android.graphics.BitmapFactory;
import android.os.Build;
import android.os.Bundle;
import android.os.Handler;
<<<<<<< HEAD
import android.support.design.widget.FloatingActionButton;
import android.support.v4.app.ActivityCompat;
import android.support.v4.app.FragmentTransaction;
import android.support.v4.content.ContextCompat;
import android.support.v7.app.ActionBar;
import android.support.v7.widget.DefaultItemAnimator;
import android.support.v7.widget.LinearLayoutManager;
import android.support.v7.widget.RecyclerView;
import android.support.v7.widget.Toolbar;
=======
import com.google.android.material.floatingactionbutton.FloatingActionButton;
import androidx.core.app.ActivityCompat;
import androidx.fragment.app.FragmentTransaction;
import androidx.core.content.ContextCompat;
import androidx.appcompat.app.ActionBar;
import androidx.localbroadcastmanager.content.LocalBroadcastManager;
import androidx.recyclerview.widget.DefaultItemAnimator;
import androidx.recyclerview.widget.LinearLayoutManager;
import androidx.recyclerview.widget.RecyclerView;
import androidx.appcompat.widget.Toolbar;
>>>>>>> b3f63831
import android.text.TextUtils;
import android.util.DisplayMetrics;
import android.view.Display;
import android.view.KeyEvent;
import android.view.Menu;
import android.view.MenuItem;
import android.view.MenuInflater;
import android.view.View;
import android.view.ViewGroup;
import android.view.Window;
import android.view.WindowManager;
import android.view.animation.AlphaAnimation;
import android.view.animation.Animation;
import android.view.animation.AnimationSet;
import android.view.animation.AnimationUtils;
import android.view.animation.TranslateAnimation;
import android.widget.Chronometer;
import android.widget.FrameLayout;
import android.widget.ImageView;
import android.widget.LinearLayout;
import android.widget.RelativeLayout;
import android.widget.TextView;
import java.io.File;
import java.util.ArrayList;
import mega.privacy.android.app.BaseActivity;
import mega.privacy.android.app.MegaApplication;
import mega.privacy.android.app.R;
import mega.privacy.android.app.components.CustomizedGridCallRecyclerView;
import mega.privacy.android.app.components.OnSwipeTouchListener;
import mega.privacy.android.app.components.RoundedImageView;
import mega.privacy.android.app.components.twemoji.EmojiTextView;
import mega.privacy.android.app.fcm.IncomingCallService;
import mega.privacy.android.app.interfaces.OnProximitySensorListener;
import mega.privacy.android.app.listeners.ChatChangeVideoStreamListener;
import mega.privacy.android.app.lollipop.LoginActivityLollipop;
import mega.privacy.android.app.lollipop.listeners.CallNonContactNameListener;
import mega.privacy.android.app.lollipop.megachat.AppRTCAudioManager;
import mega.privacy.android.app.lollipop.megachat.chatAdapters.GroupCallAdapter;
import nz.mega.sdk.MegaApiAndroid;
import nz.mega.sdk.MegaApiJava;
import nz.mega.sdk.MegaChatApi;
import nz.mega.sdk.MegaChatApiAndroid;
import nz.mega.sdk.MegaChatApiJava;
import nz.mega.sdk.MegaChatCall;
import nz.mega.sdk.MegaChatError;
import nz.mega.sdk.MegaChatRequest;
import nz.mega.sdk.MegaChatRequestListenerInterface;
import nz.mega.sdk.MegaChatRoom;
import nz.mega.sdk.MegaChatSession;
import nz.mega.sdk.MegaError;
import nz.mega.sdk.MegaHandleList;
import nz.mega.sdk.MegaRequest;
import nz.mega.sdk.MegaRequestListenerInterface;
import static mega.privacy.android.app.utils.AvatarUtil.*;
import static mega.privacy.android.app.utils.CacheFolderManager.*;
import static mega.privacy.android.app.utils.CallUtil.*;
import static mega.privacy.android.app.utils.Constants.*;
import static mega.privacy.android.app.utils.ContactUtil.*;
import static mega.privacy.android.app.utils.FileUtils.*;
import static mega.privacy.android.app.utils.IncomingCallNotification.*;
import static mega.privacy.android.app.utils.LogUtil.*;
import static mega.privacy.android.app.utils.TextUtil.isTextEmpty;
import static mega.privacy.android.app.utils.Util.*;
import static mega.privacy.android.app.utils.VideoCaptureUtils.*;
<<<<<<< HEAD
import static mega.privacy.android.app.utils.AvatarUtil.*;

public class ChatCallActivity extends BaseActivity implements MegaChatRequestListenerInterface, MegaChatCallListenerInterface, MegaRequestListenerInterface, View.OnClickListener, KeyEvent.Callback {
=======
import static mega.privacy.android.app.constants.BroadcastConstants.*;

public class ChatCallActivity extends BaseActivity implements MegaChatRequestListenerInterface, MegaRequestListenerInterface, View.OnClickListener, KeyEvent.Callback {
>>>>>>> b3f63831

    final private static int REMOTE_VIDEO_NOT_INIT = -1;
    final private static int REMOTE_VIDEO_ENABLED = 1;
    final private static int REMOTE_VIDEO_DISABLED = 0;
    final private static int BIG_LETTER_SIZE = 120;
    final private static int MIN_PEERS_LIST = 7;
    final private static int MAX_PEERS_GRID = 6;
    final private static int ARROW_ANIMATION = 250;
    final private static int INFO_ANIMATION = 4000;
    final private static int MOVE_ANIMATION = 500;
    final private static int ALPHA_ANIMATION = 600;
    final private static int ALPHA_ARROW_ANIMATION = 1000;
    final private static int DURATION_TOOLBAR_ANIMATION = 500;
    final private static int NECESSARY_CHANGE_OF_SIZES = 4;
    final private static int TYPE_JOIN = 1;
    final private static int TYPE_LEFT = -1;
    private final static int TITLE_TOOLBAR = 250;
    private float widthScreenPX, heightScreenPX;
    private long chatId;
    private MegaChatRoom chat;
    private MegaChatCall callChat;
    private MegaChatApiAndroid megaChatApi = null;
    private Display display;
    private DisplayMetrics outMetrics;
    private Toolbar tB;
    private EmojiTextView titleToolbar;
    private TextView subtitleToobar;
    private Chronometer callInProgressChrono;
    private RelativeLayout mutateContactCallLayout;
    private EmojiTextView mutateCallText;
    private RelativeLayout mutateOwnCallLayout;
    private LinearLayout linearParticipants;
    private TextView participantText;
    private EmojiTextView infoUsersBar;
    private RelativeLayout reconnectingLayout;
    private TextView reconnectingText;
    private ActionBar aB;
    private boolean avatarRequested = false;
    private ArrayList<InfoPeerGroupCall> peersOnCall = new ArrayList<>();
    private RelativeLayout smallElementsIndividualCallLayout;
    private RelativeLayout bigElementsIndividualCallLayout;
    private RelativeLayout bigElementsGroupCallLayout;
    private RelativeLayout recyclerViewLayout;
    private CustomizedGridCallRecyclerView recyclerView;
    private RelativeLayout bigRecyclerViewLayout;
    private LinearLayoutManager layoutManager;
    private RecyclerView bigRecyclerView;
    private GroupCallAdapter adapterGrid;
    private GroupCallAdapter adapterList;
    private int isRemoteVideo = REMOTE_VIDEO_NOT_INIT;
    private RelativeLayout myAvatarLayout;
    private RoundedImageView myImage;
    private RelativeLayout contactAvatarLayout;
    private RoundedImageView contactImage;
    private RelativeLayout fragmentContainer;
    private int totalVideosAllowed = 0;
    private FloatingActionButton videoFAB;
    private FloatingActionButton microFAB;
    private FloatingActionButton rejectFAB;
    private FloatingActionButton hangFAB;
    private FloatingActionButton speakerFAB;
    private FloatingActionButton answerCallFAB;
    private FrameLayout fragmentContainerLocalCamera;
    private FrameLayout fragmentContainerLocalCameraFS;
    private FrameLayout fragmentContainerRemoteCameraFS;
    private ViewGroup parentLocal;
    private ViewGroup parentLocalFS;
    private ViewGroup parentRemoteFS;
    private FrameLayout fragmentBigCameraGroupCall;
    private ImageView microFragmentBigCameraGroupCall;
    private ViewGroup parentBigCameraGroupCall;
    private RelativeLayout avatarBigCameraGroupCallLayout;
    private ImageView avatarBigCameraGroupCallMicro;
    private RoundedImageView avatarBigCameraGroupCallImage;
    private EmojiTextView avatarBigCameraGroupCallInitialLetter;
    private AppRTCAudioManager rtcAudioManager = null;
    private Animation shake;
    private LinearLayout linearFAB;
    private RelativeLayout relativeCall;
    private LinearLayout linearArrowCall;
    private ImageView firstArrowCall;
    private ImageView secondArrowCall;
    private ImageView thirdArrowCall;
    private ImageView fourArrowCall;
    private RelativeLayout relativeVideo;
    private LinearLayout linearArrowVideo;
    private ImageView firstArrowVideo;
    private ImageView secondArrowVideo;
    private ImageView thirdArrowVideo;
    private ImageView fourArrowVideo;
    private InfoPeerGroupCall peerSelected = null;
    private boolean isManualMode = false;
    private int statusBarHeight = 0;
    private MegaApiAndroid megaApi = null;
    private Handler handlerArrow1, handlerArrow2, handlerArrow3, handlerArrow4, handlerArrow5, handlerArrow6;
    private LocalCameraCallFragment localCameraFragment = null;
    private LocalCameraCallFullScreenFragment localCameraFragmentFS = null;
    private RemoteCameraCallFullScreenFragment remoteCameraFragmentFS = null;
    private BigCameraGroupCallFragment bigCameraGroupCallFragment = null;
    private MenuItem cameraSwapMenuItem;
    private MegaApplication application =  MegaApplication.getInstance();
    private boolean inTemporaryState = false;

    @Override
    public boolean onCreateOptionsMenu(Menu menu) {
        logDebug("onCreateOptionsMenu");
        MenuInflater inflater = getMenuInflater();
        inflater.inflate(R.menu.call_action, menu);
        cameraSwapMenuItem = menu.findItem(R.id.cab_menu_camera_swap);
        cameraSwapMenuItem.setEnabled(true);
        cameraSwapMenuItem.setIcon(mutateIcon(this, R.drawable.ic_camera_swap, R.color.background_chat));
        return super.onCreateOptionsMenu(menu);
    }

    @Override
    public boolean onPrepareOptionsMenu(Menu menu) {
        if (isNecessaryToShowSwapCameraOption() && callChat.hasLocalVideo()) {
            cameraSwapMenuItem.setVisible(true);
        } else {
            cameraSwapMenuItem.setVisible(false);
        }

        return super.onPrepareOptionsMenu(menu);
    }

    private boolean isNecessaryToShowSwapCameraOption(){
        if(callChat == null) return false;
        int callStatus = callChat.getStatus();
        if(callChat.getStatus() == MegaChatCall.CALL_STATUS_RING_IN || callStatus < MegaChatCall.CALL_STATUS_HAS_LOCAL_STREAM || (callStatus > MegaChatCall.CALL_STATUS_IN_PROGRESS && callStatus != MegaChatCall.CALL_STATUS_RECONNECTING)) return false;
        return true;
    }

    @Override
    public boolean onOptionsItemSelected(MenuItem item) {
        logDebug("onOptionsItemSelected");
        application.sendSignalPresenceActivity();
        int id = item.getItemId();
        switch (id) {
            case android.R.id.home: {
                onBackPressed();
                break;
            }
            case R.id.cab_menu_camera_swap:{
                swapCamera(new ChatChangeVideoStreamListener(getApplicationContext()));
                break;
            }
        }
        return super.onOptionsItemSelected(item);
    }

    /**
     * Check the audio and video values in local and remote.
     *
     * @param session The session set up with a specific user.
     */
    public void updateAVFlags(MegaChatSession session) {
        if (!chat.isGroup()) {
            updateLocalAV();
            updateRemoteAV(session);
        }

        updateSubTitle();
    }

    private void initialUI(long chatId) {
        logDebug("Initializing call UI");
        //Contact's avatar
        if (chatId == -1 || megaChatApi == null) return;

        chat = megaChatApi.getChatRoom(chatId);
        callChat = megaChatApi.getChatCall(chatId);
        if (callChat == null) {
            finishActivity();
            return;
        }

        logDebug("Start call Service");
        Intent intentService = new Intent(this, CallService.class);
        intentService.putExtra(CHAT_ID, callChat.getChatid());
        if (Build.VERSION.SDK_INT >= Build.VERSION_CODES.O) {
            this.startForegroundService(intentService);
        } else {
            this.startService(intentService);
        }
        application.createChatAudioManager();
        titleToolbar.setText(chat.getTitle());
        updateSubTitle();

        if (chat.isGroup()) {
            smallElementsIndividualCallLayout.setVisibility(View.GONE);
            bigElementsIndividualCallLayout.setVisibility(View.GONE);
            bigElementsGroupCallLayout.setVisibility(View.VISIBLE);
        } else {
            smallElementsIndividualCallLayout.setVisibility(View.VISIBLE);
            bigElementsIndividualCallLayout.setVisibility(View.VISIBLE);
            bigElementsGroupCallLayout.setVisibility(View.GONE);
            bigRecyclerView.setVisibility(View.GONE);
            bigRecyclerViewLayout.setVisibility(View.GONE);
        }
        checkInitialCallStatus();
        if (checkPermissions()) {
            showInitialFABConfiguration();
        }
    }

    /**
     * Check the initial state of the call and update UI.
     */
    private void checkInitialCallStatus() {
        if (chatId == -1 || megaChatApi == null || getCall() == null) return;

        chat = megaChatApi.getChatRoom(chatId);
        int callStatus = callChat.getStatus();
        logDebug("Checking the call status, it is " + callStatusToString(callStatus));

        if (callStatus == MegaChatCall.CALL_STATUS_RING_IN) {
            displayLinearFAB(true);
            checkIncomingCall();

            return;
        }

        displayLinearFAB(false);
        if (callStatus == MegaChatCall.CALL_STATUS_REQUEST_SENT) {
            checkOutgoingCall();
        } else if (callStatus == MegaChatCall.CALL_STATUS_IN_PROGRESS || callStatus == MegaChatCall.CALL_STATUS_RECONNECTING || callStatus == MegaChatCall.CALL_STATUS_JOINING) {
            checkCurrentParticipants();
            updateSubTitle();
            updateSubtitleNumberOfVideos();
        }
        if ((callStatus >= MegaChatCall.CALL_STATUS_REQUEST_SENT && callStatus <= MegaChatCall.CALL_STATUS_IN_PROGRESS) || callStatus == MegaChatCall.CALL_STATUS_RECONNECTING) {
            setAvatarLayout();
            if (callStatus == MegaChatCall.CALL_STATUS_RECONNECTING) {
                showReconnecting();
            }
        }
        updateAVFlags(getSesionIndividualCall());
        updateLocalSpeakerStatus();
    }

    protected void onNewIntent(Intent intent) {
        super.onNewIntent(intent);
        Bundle extras = intent.getExtras();
        logDebug("Action: " + getIntent().getAction());
        if (extras == null) return;

        long newChatId = extras.getLong(CHAT_ID, -1);
        if (megaChatApi == null) return;

        if (chatId != -1 && chatId == newChatId) {
            logDebug("Same calls");
            chat = megaChatApi.getChatRoom(chatId);
            checkInitialCallStatus();

        } else if (newChatId != -1) {
            logDebug("Different call");
            chatId = newChatId;
            initialUI(chatId);
        }
    }

    private BroadcastReceiver chatCallUpdateReceiver = new BroadcastReceiver() {
        @Override
        public void onReceive(Context context, Intent intent) {
            if (intent == null || intent.getAction() == null)
                return;

            long chatIdReceived = intent.getLongExtra(UPDATE_CHAT_CALL_ID, -1);
            if (chatIdReceived != getCurrentChatid()) {
                logWarning("Call in different chat");
                return;
            }

            long callId = intent.getLongExtra(UPDATE_CALL_ID, -1);
            if (callId == -1) {
                logWarning("Call recovered is incorrect");
                return;
            }

            updateCall(callId);

            if (intent.getAction().equals(ACTION_CALL_STATUS_UPDATE)) {
                int callStatus = intent.getIntExtra(UPDATE_CALL_STATUS, -1);
                logDebug("The call status is "+callStatusToString(callStatus));
                if (callStatus != -1) {
                    switch (callStatus) {
                        case MegaChatCall.CALL_STATUS_HAS_LOCAL_STREAM:
                            updateLocalAV();
                            break;
                        case MegaChatCall.CALL_STATUS_IN_PROGRESS:
                            checkInProgressCall();
                            break;
                        case MegaChatCall.CALL_STATUS_TERMINATING_USER_PARTICIPATION:
                        case MegaChatCall.CALL_STATUS_DESTROYED:
                            checkTerminatingCall();
                            break;
                        case MegaChatCall.CALL_STATUS_USER_NO_PRESENT:
                            checkUserNoPresentInCall();
                            break;
                        case MegaChatCall.CALL_STATUS_RECONNECTING:
                            checkReconnectingCall();
                            break;
                    }
                }
            }

            if (intent.getAction().equals(ACTION_CHANGE_LOCAL_AVFLAGS)) {
                updateLocalAV();
            }

            if (intent.getAction().equals(ACTION_CHANGE_COMPOSITION)) {
                int typeChange = intent.getIntExtra(TYPE_CHANGE_COMPOSITION, 0);
                long peerIdReceived = intent.getLongExtra(UPDATE_PEER_ID, -1);
                long clientIdReceived = intent.getLongExtra(UPDATE_CLIENT_ID, -1);
                checkCompositionChanges(typeChange, peerIdReceived, clientIdReceived);
            }
        }
    };

    private BroadcastReceiver chatSessionUpdateReceiver = new BroadcastReceiver() {
        @Override
        public void onReceive(Context context, Intent intent) {
            if (intent == null || intent.getAction() == null)
                return;

            long chatIdReceived = intent.getLongExtra(UPDATE_CHAT_CALL_ID, -1);
            if (chatIdReceived != getCurrentChatid()) {
                logWarning("Call in different chat");
                return;
            }

            long callId = intent.getLongExtra(UPDATE_CALL_ID, -1);
            if (callId == -1) {
                logWarning("Call recovered is incorrect");
                return;
            }

            updateCall(callId);
            if(!intent.getAction().equals(ACTION_UPDATE_CALL)){

                long peerId = intent.getLongExtra(UPDATE_PEER_ID, -1);
                long clientId = intent.getLongExtra(UPDATE_CLIENT_ID, -1);
                MegaChatSession session = getSessionCall(peerId, clientId);

                if (intent.getAction().equals(ACTION_CHANGE_REMOTE_AVFLAGS)) {
                    updateRemoteAV(session);
                }

                if (intent.getAction().equals(ACTION_CHANGE_AUDIO_LEVEL)) {
                    checkAudioLevel(session);
                }

                if (intent.getAction().equals(ACTION_CHANGE_NETWORK_QUALITY)) {
                    checkNetworkQuality(session);
                }

                if (intent.getAction().equals(ACTION_SESSION_STATUS_UPDATE)) {

                    int sessionStatus = intent.getIntExtra(UPDATE_SESSION_STATUS, -1);
                    logDebug("The session status changed to "+sessionStatusToString(sessionStatus));

                    if (sessionStatus == MegaChatSession.SESSION_STATUS_DESTROYED) {
                        int termCode = intent.getIntExtra(UPDATE_SESSION_TERM_CODE, -1);
                        if (termCode == MegaChatCall.TERM_CODE_ERROR) {
                            checkReconnectingCall();
                            return;
                        }

                        if (termCode == MegaChatCall.TERM_CODE_USER_HANGUP) {
                            checkHangCall(callId);
                        }
                    }

                    if (sessionStatus == MegaChatSession.SESSION_STATUS_IN_PROGRESS) {
                        hideReconnecting();
                        updateAVFlags(session);
                    }
                }
            }
        }
    };

    @Override
    protected void onCreate(Bundle savedInstanceState) {
        logDebug("onCreate");
        super.onCreate(savedInstanceState);
        cancelIncomingCallNotification(this);
        setContentView(R.layout.activity_calls_chat);
        application.setShowPinScreen(true);

        display = getWindowManager().getDefaultDisplay();
        outMetrics = new DisplayMetrics();
        display.getMetrics(outMetrics);

        int resourceId = getResources().getIdentifier("status_bar_height", "dimen", "android");
        if (resourceId > 0) {
            statusBarHeight = getResources().getDimensionPixelSize(resourceId);
        }

        widthScreenPX = outMetrics.widthPixels;
        heightScreenPX = outMetrics.heightPixels - statusBarHeight;

        if (megaApi == null) {
            megaApi = application.getMegaApi();
        }
        if (megaApi != null) {
            megaApi.retryPendingConnections();
        }
        if (megaChatApi == null) {
            megaChatApi = application.getMegaChatApi();
        }
        if (megaChatApi != null) {
            megaChatApi.retryPendingConnections(false, null);
        }

        if (megaApi == null || megaApi.getRootNode() == null || megaChatApi == null || megaChatApi.getInitState() == MegaChatApi.INIT_ERROR) {
            logWarning("Refresh session - sdk || karere");
            Intent intent = new Intent(this, LoginActivityLollipop.class);
            intent.putExtra(VISIBLE_FRAGMENT, LOGIN_FRAGMENT);
            intent.setFlags(Intent.FLAG_ACTIVITY_CLEAR_TOP);
            startActivity(intent);
            finish();
            return;
        }
<<<<<<< HEAD
        megaChatApi.addChatCallListener(this);
=======
>>>>>>> b3f63831

        getWindow().addFlags(WindowManager.LayoutParams.FLAG_KEEP_SCREEN_ON);
        fragmentContainer = findViewById(R.id.file_info_fragment_container);

        tB = findViewById(R.id.call_toolbar);
        if (tB == null) {
            logWarning("Toolbar is Null");
            return;
        }
        tB.setVisibility(View.VISIBLE);
        setSupportActionBar(tB);
        aB = getSupportActionBar();
        aB.setHomeAsUpIndicator(R.drawable.ic_arrow_back_white);
        aB.setHomeButtonEnabled(true);
        aB.setDisplayHomeAsUpEnabled(true);
        aB.setDisplayShowHomeEnabled(true);
        aB.setTitle(null);
        aB.setSubtitle(null);

        titleToolbar = tB.findViewById(R.id.title_toolbar);
        titleToolbar.setText(" ");
        titleToolbar.setMaxWidthEmojis(px2dp(TITLE_TOOLBAR, outMetrics));

        subtitleToobar = tB.findViewById(R.id.subtitle_toolbar);
        callInProgressChrono = tB.findViewById(R.id.simple_chronometer);
        linearParticipants = tB.findViewById(R.id.ll_participants);
        participantText = tB.findViewById(R.id.participants_text);
        linearParticipants.setVisibility(View.GONE);
        totalVideosAllowed = megaChatApi.getMaxVideoCallParticipants();
        mutateOwnCallLayout = findViewById(R.id.mutate_own_call);
        mutateOwnCallLayout.setVisibility(View.GONE);
        mutateContactCallLayout = findViewById(R.id.mutate_contact_call);
        mutateContactCallLayout.setVisibility(View.GONE);
        mutateCallText = findViewById(R.id.text_mutate_contact_call);
        smallElementsIndividualCallLayout = findViewById(R.id.small_elements_individual_call);
        smallElementsIndividualCallLayout.setVisibility(View.GONE);
        bigElementsIndividualCallLayout = findViewById(R.id.big_elements_individual_call);
        bigElementsIndividualCallLayout.setVisibility(View.GONE);
        linearFAB = findViewById(R.id.linear_buttons);
        displayLinearFAB(false);
        infoUsersBar = findViewById(R.id.info_users_bar);
        infoUsersBar.setVisibility(View.GONE);
        reconnectingLayout = findViewById(R.id.reconnecting_layout);
        reconnectingLayout.setVisibility(View.GONE);
        reconnectingText = findViewById(R.id.reconnecting_text);

        isManualMode = false;

        relativeCall = findViewById(R.id.relative_answer_call_fab);
        relativeCall.requestLayout();
        relativeCall.setVisibility(View.GONE);

        linearArrowCall = findViewById(R.id.linear_arrow_call);
        linearArrowCall.setVisibility(View.GONE);
        firstArrowCall = findViewById(R.id.first_arrow_call);
        secondArrowCall = findViewById(R.id.second_arrow_call);
        thirdArrowCall = findViewById(R.id.third_arrow_call);
        fourArrowCall = findViewById(R.id.four_arrow_call);

        relativeVideo = findViewById(R.id.relative_video_fab);
        relativeVideo.requestLayout();
        relativeVideo.setVisibility(View.GONE);

        linearArrowVideo = findViewById(R.id.linear_arrow_video);
        linearArrowVideo.setVisibility(View.GONE);
        firstArrowVideo = findViewById(R.id.first_arrow_video);
        secondArrowVideo = findViewById(R.id.second_arrow_video);
        thirdArrowVideo = findViewById(R.id.third_arrow_video);
        fourArrowVideo = findViewById(R.id.four_arrow_video);

        answerCallFAB = findViewById(R.id.answer_call_fab);
        answerCallFAB.hide();
        videoFAB = findViewById(R.id.video_fab);
        videoFAB.setOnClickListener(this);
        videoFAB.hide();
        rejectFAB = findViewById(R.id.reject_fab);
        rejectFAB.setOnClickListener(this);
        rejectFAB.hide();
        speakerFAB = findViewById(R.id.speaker_fab);
        speakerFAB.setOnClickListener(this);
        speakerFAB.hide();
        microFAB = findViewById(R.id.micro_fab);
        microFAB.setOnClickListener(this);
        microFAB.hide();
        hangFAB = findViewById(R.id.hang_fab);
        hangFAB.setOnClickListener(this);
        hangFAB.hide();
        shake = AnimationUtils.loadAnimation(this, R.anim.shake);

        //Cameras in Group call
        bigElementsGroupCallLayout = findViewById(R.id.big_elements_group_call);
        bigElementsGroupCallLayout.setVisibility(View.GONE);

        //Recycler View for 1-6 peers
        recyclerViewLayout = findViewById(R.id.rl_recycler_view);
        recyclerViewLayout.setVisibility(View.GONE);
        recyclerView = findViewById(R.id.recycler_view_cameras);
        recyclerView.setPadding(0, 0, 0, 0);
        recyclerView.setColumnWidth((int) widthScreenPX);
        recyclerView.setItemAnimator(new DefaultItemAnimator());
        recyclerView.setVisibility(View.GONE);

        //Big elements group calls
        parentBigCameraGroupCall = findViewById(R.id.parent_layout_big_camera_group_call);
        ViewGroup.LayoutParams paramsBigCameraGroupCall = parentBigCameraGroupCall.getLayoutParams();
        if (widthScreenPX < heightScreenPX) {
            paramsBigCameraGroupCall.width = (int) widthScreenPX;
            paramsBigCameraGroupCall.height = (int) widthScreenPX;
        } else {
            paramsBigCameraGroupCall.width = (int) heightScreenPX;
            paramsBigCameraGroupCall.height = (int) heightScreenPX;
        }

        parentBigCameraGroupCall.setLayoutParams(paramsBigCameraGroupCall);
        parentBigCameraGroupCall.setOnClickListener(this);

        fragmentBigCameraGroupCall = findViewById(R.id.fragment_big_camera_group_call);
        fragmentBigCameraGroupCall.setVisibility(View.GONE);
        microFragmentBigCameraGroupCall = findViewById(R.id.micro_fragment_big_camera_group_call);
        microFragmentBigCameraGroupCall.setVisibility(View.GONE);

        avatarBigCameraGroupCallLayout = findViewById(R.id.rl_avatar_big_camera_group_call);
        avatarBigCameraGroupCallMicro = findViewById(R.id.micro_avatar_big_camera_group_call);
        avatarBigCameraGroupCallImage = findViewById(R.id.image_big_camera_group_call);
        avatarBigCameraGroupCallInitialLetter = findViewById(R.id.initial_letter_big_camera_group_call);

        avatarBigCameraGroupCallMicro.setVisibility(View.GONE);
        avatarBigCameraGroupCallLayout.setVisibility(View.GONE);
        parentBigCameraGroupCall.setVisibility(View.GONE);

        //Recycler View for 7-8 peers (because 9-10 without video)
        bigRecyclerViewLayout = findViewById(R.id.rl_big_recycler_view);
        layoutManager = new LinearLayoutManager(this, LinearLayoutManager.HORIZONTAL, false);
        bigRecyclerView = findViewById(R.id.big_recycler_view_cameras);
        bigRecyclerView.setLayoutManager(layoutManager);
        displayedBigRecyclerViewLayout(true);
        bigRecyclerView.setVisibility(View.GONE);
        bigRecyclerViewLayout.setVisibility(View.GONE);

        //Local camera small
        parentLocal = findViewById(R.id.parent_layout_local_camera);
        fragmentContainerLocalCamera = findViewById(R.id.fragment_container_local_camera);
        RelativeLayout.LayoutParams params = (RelativeLayout.LayoutParams) fragmentContainerLocalCamera.getLayoutParams();
        params.addRule(RelativeLayout.ALIGN_PARENT_RIGHT, RelativeLayout.TRUE);
        params.addRule(RelativeLayout.ALIGN_PARENT_BOTTOM, RelativeLayout.TRUE);
        fragmentContainerLocalCamera.setLayoutParams(params);
        fragmentContainerLocalCamera.setOnTouchListener(new OnDragTouchListener(fragmentContainerLocalCamera, parentLocal));
        parentLocal.setVisibility(View.GONE);
        fragmentContainerLocalCamera.setVisibility(View.GONE);

        //Local camera Full Screen
        parentLocalFS = findViewById(R.id.parent_layout_local_camera_FS);
        fragmentContainerLocalCameraFS = findViewById(R.id.fragment_container_local_cameraFS);
        RelativeLayout.LayoutParams paramsFS = (RelativeLayout.LayoutParams) fragmentContainerLocalCameraFS.getLayoutParams();
        paramsFS.addRule(RelativeLayout.ALIGN_PARENT_RIGHT, RelativeLayout.TRUE);
        paramsFS.addRule(RelativeLayout.ALIGN_PARENT_BOTTOM, RelativeLayout.TRUE);
        fragmentContainerLocalCameraFS.setLayoutParams(paramsFS);
        parentLocalFS.setVisibility(View.GONE);
        fragmentContainerLocalCameraFS.setVisibility(View.GONE);

        //Remote camera Full Screen
        parentRemoteFS = findViewById(R.id.parent_layout_remote_camera_FS);
        fragmentContainerRemoteCameraFS = findViewById(R.id.fragment_container_remote_cameraFS);
        RelativeLayout.LayoutParams paramsRemoteFS = (RelativeLayout.LayoutParams) fragmentContainerRemoteCameraFS.getLayoutParams();
        paramsRemoteFS.addRule(RelativeLayout.ALIGN_PARENT_RIGHT, RelativeLayout.TRUE);
        paramsRemoteFS.addRule(RelativeLayout.ALIGN_PARENT_BOTTOM, RelativeLayout.TRUE);
        fragmentContainerRemoteCameraFS.setLayoutParams(paramsRemoteFS);
        fragmentContainerRemoteCameraFS.setOnTouchListener(new OnDragTouchListener(fragmentContainerRemoteCameraFS, parentRemoteFS));
        parentRemoteFS.setVisibility(View.GONE);
        fragmentContainerRemoteCameraFS.setVisibility(View.GONE);

        Bundle extras = getIntent().getExtras();
        if (extras != null) {
            chatId = extras.getLong(CHAT_ID, -1);
            if (Build.VERSION.SDK_INT >= Build.VERSION_CODES.LOLLIPOP) {
                Window window = this.getWindow();
                window.addFlags(WindowManager.LayoutParams.FLAG_DRAWS_SYSTEM_BAR_BACKGROUNDS);
                window.clearFlags(WindowManager.LayoutParams.FLAG_TRANSLUCENT_STATUS);
                window.setStatusBarColor(ContextCompat.getColor(this, R.color.black));
            }

            if (Build.VERSION.SDK_INT <= Build.VERSION_CODES.GINGERBREAD) {
                requestWindowFeature(Window.FEATURE_NO_TITLE);
                this.getWindow().setFlags(WindowManager.LayoutParams.FLAG_FULLSCREEN, WindowManager.LayoutParams.FLAG_FULLSCREEN);
            }

            myAvatarLayout = findViewById(R.id.call_chat_my_image_rl);
            myAvatarLayout.setVisibility(View.GONE);
            myImage = findViewById(R.id.call_chat_my_image);
            contactAvatarLayout = findViewById(R.id.call_chat_contact_image_rl);
            contactAvatarLayout.setOnClickListener(this);
            contactAvatarLayout.setVisibility(View.GONE);
            contactImage = findViewById(R.id.call_chat_contact_image);
            videoFAB.setBackgroundTintList(ColorStateList.valueOf(ContextCompat.getColor(this, R.color.disable_fab_chat_call)));
            videoFAB.setImageDrawable(ContextCompat.getDrawable(this, R.drawable.ic_video_off));
            speakerFAB.setBackgroundTintList(ColorStateList.valueOf(ContextCompat.getColor(this, R.color.disable_fab_chat_call)));
            speakerFAB.setImageDrawable(ContextCompat.getDrawable(this, R.drawable.ic_speaker_off));
            microFAB.setBackgroundTintList(ColorStateList.valueOf(ContextCompat.getColor(this, R.color.disable_fab_chat_call)));
            microFAB.setImageDrawable(ContextCompat.getDrawable(this, R.drawable.ic_mic_off));
<<<<<<< HEAD

            //Contact's avatar
            chatId = extras.getLong(CHAT_ID, -1);
            if (chatId == -1 || megaChatApi == null) return;

            chat = megaChatApi.getChatRoom(chatId);
            callChat = megaChatApi.getChatCall(chatId);
            if (callChat == null) {
                megaChatApi.removeChatCallListener(this);
                finishActivity();
                return;
            }

            logDebug("Start call Service");
            Intent intentService = new Intent(this, CallService.class);
            intentService.putExtra(CHAT_ID, callChat.getChatid());
            if (Build.VERSION.SDK_INT >= Build.VERSION_CODES.O) {
                this.startForegroundService(intentService);
            } else {
                this.startService(intentService);
            }
            application.createChatAudioManager();

            int callStatus = callChat.getStatus();
            logDebug("The status of the callChat is: " + callStatusToString(callStatus)+", Chat is a Group: "+chat.isGroup());
            titleToolbar.setText(chat.getTitle());
            updateSubTitle();

            if (chat.isGroup()) {
                smallElementsIndividualCallLayout.setVisibility(View.GONE);
                bigElementsIndividualCallLayout.setVisibility(View.GONE);
                bigElementsGroupCallLayout.setVisibility(View.VISIBLE);
            } else {
                smallElementsIndividualCallLayout.setVisibility(View.VISIBLE);
                bigElementsIndividualCallLayout.setVisibility(View.VISIBLE);
                bigElementsGroupCallLayout.setVisibility(View.GONE);
                bigRecyclerView.setVisibility(View.GONE);
                bigRecyclerViewLayout.setVisibility(View.GONE);
            }

            if (callStatus == MegaChatCall.CALL_STATUS_RING_IN) {
                if (chat.isGroup()) {
                    clearArrays();
                    if (callChat.getPeeridParticipants().size() > 0) {
                        for (int i = 0; i < callChat.getPeeridParticipants().size(); i++) {
                            long userPeerid = callChat.getPeeridParticipants().get(i);
                            long userClientid = callChat.getClientidParticipants().get(i);
                            addContactIntoArray(userPeerid, userClientid);
                        }
                        updatePeers();
                    }

                } else {
                    setAvatarLayout();
                }

            } else if (callStatus == MegaChatCall.CALL_STATUS_IN_PROGRESS || callStatus == MegaChatCall.CALL_STATUS_JOINING || callStatus == MegaChatCall.CALL_STATUS_RECONNECTING) {
                if (!chat.isGroup()) {
                    setAvatarLayout();
                }

                updateScreenStatus();
                updateLocalSpeakerStatus();

            } else if (callStatus == MegaChatCall.CALL_STATUS_REQUEST_SENT) {
                updateLocalSpeakerStatus();
                if (chat.isGroup()) {
                    clearArrays();
                    addMeIntoArray();
                    updatePeers();

                } else {
                    setAvatarLayout();
                }
                updateLocalAV();

            }



=======
            initialUI(chatId);
>>>>>>> b3f63831
        }

        IntentFilter filterCall = new IntentFilter(BROADCAST_ACTION_INTENT_CALL_UPDATE);
        filterCall.addAction(ACTION_UPDATE_CALL);
        filterCall.addAction(ACTION_CALL_STATUS_UPDATE);
        filterCall.addAction(ACTION_CHANGE_LOCAL_AVFLAGS);
        filterCall.addAction(ACTION_CHANGE_COMPOSITION);
        LocalBroadcastManager.getInstance(this).registerReceiver(chatCallUpdateReceiver, filterCall);

        IntentFilter filterSession = new IntentFilter(BROADCAST_ACTION_INTENT_SESSION_UPDATE);
        filterSession.addAction(ACTION_UPDATE_CALL);
        filterSession.addAction(ACTION_SESSION_STATUS_UPDATE);
        filterSession.addAction(ACTION_CHANGE_REMOTE_AVFLAGS);
        filterSession.addAction(ACTION_CHANGE_AUDIO_LEVEL);
        filterSession.addAction(ACTION_CHANGE_NETWORK_QUALITY);
        LocalBroadcastManager.getInstance(this).registerReceiver(chatSessionUpdateReceiver, filterSession);
    }

    private void setAvatarLayout() {
        if (chat.isGroup())
            return;

        setProfileAvatar(megaChatApi.getMyUserHandle());
        setProfileAvatar(chat.getPeerHandle(0));
    }

    @Override
    public void onRequestStart(MegaApiJava api, MegaRequest request) {
        logDebug("Type: " + request.getType());
    }

    @Override
    public void onRequestUpdate(MegaApiJava api, MegaRequest request) {
        logDebug("onRequestUpdate");
    }

    @SuppressLint("NewApi")
    @Override
    public void onRequestFinish(MegaApiJava api, MegaRequest request, MegaError e) {
        logDebug("Type: " + request.getType());
        if (request.getType() == MegaRequest.TYPE_GET_ATTR_USER && e.getErrorCode() != MegaError.API_OK) {
            logDebug("TYPE_GET_ATTR_USER: OK");

            File avatar = buildAvatarFile(this, request.getEmail() + ".jpg");
            if (!isFileAvailable(avatar) || avatar.length() <= 0) return;

            BitmapFactory.Options bOpts = new BitmapFactory.Options();
            bOpts.inPurgeable = true;
            bOpts.inInputShareable = true;
            Bitmap bitmap = BitmapFactory.decodeFile(avatar.getAbsolutePath(), bOpts);
            if (bitmap == null) {
                avatar.delete();
                return;
            }

            logDebug("Avatar found it");
            if (chat.isGroup()) {
                avatarBigCameraGroupCallInitialLetter.setVisibility(View.GONE);
                avatarBigCameraGroupCallImage.setVisibility(View.VISIBLE);
                avatarBigCameraGroupCallImage.setImageBitmap(bitmap);
                return;
            }

            if (getCall() == null) return;

            if (callChat.getStatus() == MegaChatCall.CALL_STATUS_REQUEST_SENT) {
                myImage.setImageBitmap(bitmap);
                return;
            }
            contactImage.setImageBitmap(bitmap);
        }
    }

    @Override
    public void onRequestTemporaryError(MegaApiJava api, MegaRequest request, MegaError e) {
    }

    private Bitmap profileAvatar(long peerId, String peerEmail) {
        logDebug("peerId: " + peerId);
        File avatar = null;
        Bitmap bitmap;

        if (!TextUtils.isEmpty(peerEmail)) {
            avatar = buildAvatarFile(this, peerEmail + ".jpg");
        }
        if (!isFileAvailable(avatar) || avatar.length() <= 0) {
            if (peerId != megaChatApi.getMyUserHandle() && !avatarRequested) {
                avatarRequested = true;
                megaApi.getUserAvatar(peerEmail, buildAvatarFile(this, peerEmail + ".jpg").getAbsolutePath(), this);
            }
            return null;
        }

        BitmapFactory.Options bOpts = new BitmapFactory.Options();
        bOpts.inPurgeable = true;
        bOpts.inInputShareable = true;
        bitmap = BitmapFactory.decodeFile(avatar.getAbsolutePath(), bOpts);
        if (bitmap == null && peerId != megaChatApi.getMyUserHandle()) {
            avatar.delete();
            if (!avatarRequested) {
                avatarRequested = true;
                megaApi.getUserAvatar(peerEmail, buildAvatarFile(this, peerEmail + ".jpg").getAbsolutePath(), this);
            }
        }
        return bitmap;
    }

    private void setBitmap(Bitmap bitmap, long peerId){
        if (getCall() == null) return;
        if (callChat.getStatus() == MegaChatCall.CALL_STATUS_REQUEST_SENT) {
            if (peerId == megaChatApi.getMyUserHandle()) {
                contactImage.setImageBitmap(bitmap);
                contactImage.setVisibility(View.VISIBLE);
            } else {
                myImage.setImageBitmap(bitmap);
                myImage.setVisibility(View.VISIBLE);
            }
            return;
        }

        if (peerId == megaChatApi.getMyUserHandle()) {
            myImage.setImageBitmap(bitmap);
            myImage.setVisibility(View.VISIBLE);
        } else {
            contactImage.setImageBitmap(bitmap);
            contactImage.setVisibility(View.VISIBLE);
        }
    }

    private void setProfileAvatar(long peerId) {
        logDebug("peerId: " + peerId);

        String email;
        String name;
        if (peerId == megaChatApi.getMyUserHandle()) {
            email = megaChatApi.getMyEmail();
            name = megaChatApi.getMyFullname();
        } else {
            email = chat.getPeerEmail(0);
            name = chat.getPeerFullname(0);
            String nickname = getNicknameContact(chat.getPeerHandle(0));
            if(nickname != null){
                name = nickname;
            }
        }
        /*Default Avatar*/
        Bitmap defaultBitmapAvatar = getDefaultAvatar(getColorAvatar(peerId), name, AVATAR_SIZE, true);
        setBitmap(defaultBitmapAvatar, peerId);

        /*Avatar*/
        Bitmap bitmap = profileAvatar(peerId, email);
        if (bitmap == null) return;
        setBitmap(bitmap, peerId);
    }

    public void setProfilePeerSelected(long peerId, String fullName, String peerEmail) {
        logDebug("peerId: " + peerId);

        if (peerId == megaChatApi.getMyUserHandle()) {
            //My peer, other client
            peerEmail = megaChatApi.getMyEmail();
        } else if (peerEmail == null || peerId != peerSelected.getPeerId()) {
            //Contact
            peerEmail = megaChatApi.getContactEmail(peerId);
            if (peerEmail == null) {
                CallNonContactNameListener listener = new CallNonContactNameListener(this, peerId, true, fullName);
                megaChatApi.getUserEmail(peerId, listener);
            }
        }
        String avatarLetter = null;
        if(fullName != null){
            avatarLetter = fullName;
        }else if(peerEmail != null){
            avatarLetter = peerEmail;
        }

        /*Default Avatar*/
        avatarBigCameraGroupCallImage.setImageBitmap(getDefaultAvatar(getColorAvatar(peerId), avatarLetter, BIG_LETTER_SIZE, true));
        /*Avatar*/
        Bitmap bitmap = profileAvatar(peerId, peerEmail);
        if (bitmap == null) return;
        avatarBigCameraGroupCallImage.setVisibility(View.VISIBLE);
        avatarBigCameraGroupCallImage.setImageBitmap(bitmap);
    }

    public boolean isActionBarShowing() {
        return aB.isShowing();
    }

    private void hideActionBar() {
<<<<<<< HEAD
        if (aB == null || !aB.isShowing()) return;
=======
        if (aB == null || !isActionBarShowing()) return;
>>>>>>> b3f63831
        if (tB == null) {
            aB.hide();
            return;
        }
        tB.animate().translationY(-220).setDuration(DURATION_TOOLBAR_ANIMATION).withEndAction(() -> {
            aB.hide();
            if (checkIfNecessaryUpdateMuteIcon()) {
                adapterGrid.updateMuteIcon();
            }
        }).start();
    }

    private void showActionBar() {
<<<<<<< HEAD
        if (aB == null || aB.isShowing()) return;
        aB.show();
        if (tB == null) return;
        tB.animate().translationY(0).setDuration(800L).start();
=======
        if (aB == null || isActionBarShowing()) return;
        if (tB == null) {
            aB.show();
            return;
        }

        tB.animate().translationY(0).setDuration(DURATION_TOOLBAR_ANIMATION).withEndAction(() -> {
            aB.show();
            if (checkIfNecessaryUpdateMuteIcon()) {
                adapterGrid.updateMuteIcon();
            }
        }).start();
    }

    private boolean checkIfNecessaryUpdateMuteIcon() {
        return chat.isGroup() && adapterGrid != null && (peersOnCall.size() == 2 || peersOnCall.size() == 5 || peersOnCall.size() == 6);
>>>>>>> b3f63831
    }

    private void hideFABs() {
        videoFAB.hide();
        linearArrowVideo.setVisibility(View.GONE);
        relativeVideo.setVisibility(View.GONE);
        microFAB.hide();
        speakerFAB.hide();
        rejectFAB.hide();
        answerCallFAB.hide();
        hangFAB.hide();

        linearArrowCall.setVisibility(View.GONE);
        relativeCall.setVisibility(View.GONE);
        displayedBigRecyclerViewLayout(false);
    }

    private void restoreHeightAndWidth() {
        if (peersOnCall == null || peersOnCall.isEmpty()) return;
        logDebug("restoreHeightAndWidth");
        for (InfoPeerGroupCall peer : peersOnCall) {
            if (peer.getListener() == null) break;
            if (peer.getListener().getHeight() != 0) {
                peer.getListener().setHeight(0);
            }
            if (peer.getListener().getWidth() != 0) {
                peer.getListener().setWidth(0);
            }
        }
    }

    @Override
    public void onPause() {
        super.onPause();
        if(rtcAudioManager!=null){
            rtcAudioManager.unregisterProximitySensor();
        }
    }

    @Override
    protected void onResume() {
        logDebug("onResume");
        super.onResume();
        stopService(new Intent(this, IncomingCallService.class));
        restoreHeightAndWidth();
        if (rtcAudioManager != null) {
            rtcAudioManager.startProximitySensor();
        }
        application.createChatAudioManager();
        this.getWindow().addFlags(WindowManager.LayoutParams.FLAG_DISMISS_KEYGUARD);
        this.getWindow().addFlags(WindowManager.LayoutParams.FLAG_SHOW_WHEN_LOCKED);

        sendSignalPresence();
    }

    private void destroyAdapter(boolean isList) {
        if (isList && adapterList != null) {
            adapterList.onDestroy();
            adapterList = null;
            return;
        }

        if (!isList && adapterGrid != null) {
            adapterGrid.onDestroy();
            adapterGrid = null;
        }
    }

    private void destroyAdapters() {
        destroyAdapter(true);
        destroyAdapter(false);
    }

    @Override
    public void onDestroy() {
<<<<<<< HEAD
        logDebug("onDestroy");
=======
>>>>>>> b3f63831
        if(rtcAudioManager!=null){
           rtcAudioManager.unregisterProximitySensor();
        }
        clearHandlers();
        activateChrono(false, callInProgressChrono, callChat);
        restoreHeightAndWidth();

        clearSurfacesViews();
        peerSelected = null;
        if (adapterList != null) {
            adapterList.updateMode(false);
        }
        isManualMode = false;
        destroyAdapters();

        peersOnCall.clear();
        if (recyclerView != null) {
            recyclerView.setAdapter(null);
        }
        if (bigRecyclerView != null) {
            bigRecyclerView.setAdapter(null);
        }

        LocalBroadcastManager.getInstance(this).unregisterReceiver(chatCallUpdateReceiver);
        LocalBroadcastManager.getInstance(this).unregisterReceiver(chatSessionUpdateReceiver);

        super.onDestroy();
    }

    private void finishActivity() {
        if (Build.VERSION.SDK_INT >= Build.VERSION_CODES.LOLLIPOP) {
            super.finishAndRemoveTask();
        } else {
            super.finish();
        }
    }

    @Override
    public void onBackPressed() {
        logDebug("onBackPressed");
        super.onBackPressed();
        finishActivity();
    }

    @Override
    public void onRequestStart(MegaChatApiJava api, MegaChatRequest request) {
        logDebug("Type: " + request.getType());
    }

    @Override
    public void onRequestUpdate(MegaChatApiJava api, MegaChatRequest request) {
        logDebug("Type: " + request.getType());
    }

    @Override
    public void onRequestFinish(MegaChatApiJava api, MegaChatRequest request, MegaChatError e) {
        logDebug("Type: " + request.getType());

        if (request.getType() == MegaChatRequest.TYPE_HANG_CHAT_CALL) {
            logDebug("TYPE_HANG_CHAT_CALL");
            if (getCall() == null) return;
            application.setSpeakerStatus(callChat.getChatid(), false);
            finishActivity();

        } else if (request.getType() == MegaChatRequest.TYPE_ANSWER_CHAT_CALL) {

            if (e.getErrorCode() == MegaChatError.ERROR_OK) {
                showInitialFABConfiguration();

                if (request.getFlag() == true) {
                    logDebug("Ok answer with video");
                } else {
                    logDebug("Ok answer with NO video - ");
                }
                updateLocalAV();
            } else {
                logWarning("Error call: " + e.getErrorString());

                if (e.getErrorCode() == MegaChatError.ERROR_TOOMANY) {
                    showErrorAlertDialogGroupCall(getString(R.string.call_error_too_many_participants), true, this);
                } else {
                    if (getCall() == null) return;
                    application.setSpeakerStatus(callChat.getChatid(), false);
                    finishActivity();
                }
            }
        } else if (request.getType() == MegaChatRequest.TYPE_DISABLE_AUDIO_VIDEO_CALL) {

            if (e.getErrorCode() != MegaChatError.ERROR_OK) {
                logWarning("Error changing audio or video: " + e.getErrorString());
                if (e.getErrorCode() == MegaChatError.ERROR_TOOMANY) {
                    showSnackbar(getString(R.string.call_error_too_many_video));
                }
            }
        }
    }

    @Override
    public void onRequestTemporaryError(MegaChatApiJava api, MegaChatRequest request, MegaChatError e) {
    }

    public void hideReconnecting() {
        if (!reconnectingLayout.isShown()) return;
        logDebug("Hidding Reconnecting bar and showing You are back bar");
        reconnectingLayout.setBackgroundColor(ContextCompat.getColor(this, R.color.accentColor));
        reconnectingText.setText(getString(R.string.connected_message));
        reconnectingLayout.setAlpha(1);
        reconnectingLayout.setVisibility(View.VISIBLE);
        reconnectingLayout.animate()
                .alpha(0f)
                .setDuration(INFO_ANIMATION)
                .setListener(new AnimatorListenerAdapter() {
                    @Override
                    public void onAnimationEnd(Animator animation) {
                        reconnectingLayout.setVisibility(View.GONE);
                    }
                });
        updateSubTitle();
    }

    private void showReconnecting() {
        reconnectingLayout.clearAnimation();
        if (reconnectingLayout.isShown() && !reconnectingText.getText().equals(getString(R.string.connected_message)))
            return;

        reconnectingLayout.setBackgroundColor(ContextCompat.getColor(this, R.color.reconnecting_bar));
        reconnectingText.setText(getString(R.string.reconnecting_message));
        reconnectingLayout.setVisibility(View.VISIBLE);
        reconnectingLayout.setAlpha(1);
    }

    private void connectingCall() {
        subtitleToobar.setVisibility(View.VISIBLE);
        activateChrono(false, callInProgressChrono, callChat);
        subtitleToobar.setText(getString(R.string.chat_connecting));
    }

<<<<<<< HEAD
            switch (callStatus) {
                case MegaChatCall.CALL_STATUS_HAS_LOCAL_STREAM: {
                    updateLocalAV();
                    invalidateOptionsMenu();
                    break;
                }
                case MegaChatCall.CALL_STATUS_JOINING:
                case MegaChatCall.CALL_STATUS_IN_PROGRESS: {
                    if (reconnectingLayout.isShown()) {
                        hideReconnecting();
                        break;
                    }

                    if (chat.isGroup()) {
                        checkParticipants();
                    } else {
                        setProfileAvatar(megaChatApi.getMyUserHandle());
                        setProfileAvatar(chat.getPeerHandle(0));
                        removeLocalCameraFragmentFS();
                        parentLocalFS.setVisibility(View.GONE);
                        fragmentContainerLocalCameraFS.setVisibility(View.GONE);

                        updateLocalAV();
                        updateRemoteAV(-1, -1);
                    }

                    answerCallFAB.setOnTouchListener(null);
                    videoFAB.setOnTouchListener(null);
                    videoFAB.setOnClickListener(this);
                    showInitialFABConfiguration();
                    updateSubTitle();
                    updateSubtitleNumberOfVideos();
                    updateLocalSpeakerStatus();
                    break;
                }
                case MegaChatCall.CALL_STATUS_TERMINATING_USER_PARTICIPATION:
                case MegaChatCall.CALL_STATUS_DESTROYED: {
                    if(callStatus == MegaChatCall.CALL_STATUS_TERMINATING_USER_PARTICIPATION && reconnectingLayout.isShown()){
                        break;
                    }

                    clearHandlers();
                    stopSpeakerAudioManger();
                    application.setSpeakerStatus(callChat.getChatid(), false);
                    finishActivity();
                    break;
                }
                case MegaChatCall.CALL_STATUS_USER_NO_PRESENT: {
                    if (reconnectingLayout.isShown()){
                        break;
                    }

                    clearHandlers();
                    break;
                }
                case MegaChatCall.CALL_STATUS_RECONNECTING: {
                    if (!reconnectingLayout.isShown()) {
                        updateSubTitle();
                        showReconnecting();
                    }
                    break;
                }
                default: {
                    break;
                }
            }

        } else if (call.hasChanged(MegaChatCall.CHANGE_TYPE_SESSION_STATUS)) {
            logDebug("CHANGE_TYPE_SESSION_STATUS. Group chat "+chat.isGroup());

            if (chat.isGroup()) {
                clearArrayList(peersBeforeCall);

                long userPeerId = call.getPeerSessionStatusChange();
                long userClientId = call.getClientidSessionStatusChange();

                MegaChatSession userSession = call.getMegaChatSession(userPeerId, userClientId);
                if (userSession == null) return;

                logDebug("User session status : " + callStatusToString(userSession.getStatus()));
                if (userSession.getStatus() == MegaChatSession.SESSION_STATUS_IN_PROGRESS) {
                    //Contact joined the group call
                    boolean peerContain = false;
                    if (peersOnCall.isEmpty()) {
                        checkParticipants();
                        return;
                    }

                    for (InfoPeerGroupCall peerOnCall : peersOnCall) {
                        if (peerOnCall.getPeerId() == userPeerId && peerOnCall.getClientId() == userClientId) {
                            peerContain = true;
                            break;
                        }
                    }

                    if (!peerContain) {
                        addContactIntoArray(userPeerId, userClientId);
                        updateInfoUsersBar(getString(R.string.contact_joined_the_call, getName(userPeerId)));

                        if (peersOnCall.size() <= MAX_PEERS_GRID) {

                            if (adapterGrid == null) {
                                updatePeers();
                            } else {
                                if (peersOnCall.size() < NECESSARY_CHANGE_OF_SIZES) {
                                    recyclerViewLayout.setPadding(0, 0, 0, 0);
                                    recyclerView.setColumnWidth((int) widthScreenPX);
                                    int posInserted = (peersOnCall.size() == 0 ? 0 : (peersOnCall.size() - 1));
                                    adapterGrid.notifyItemInserted(posInserted);
                                    adapterGrid.notifyDataSetChanged();
                                } else if (peersOnCall.size() == NECESSARY_CHANGE_OF_SIZES) {
                                    recyclerViewLayout.setPadding(0, scaleWidthPx(136, outMetrics), 0, 0);
                                    recyclerView.setColumnWidth((int) widthScreenPX / 2);
                                    adapterGrid.notifyItemInserted(peersOnCall.size() == 0 ? 0 : (peersOnCall.size() - 1));
                                    adapterGrid.notifyDataSetChanged();
                                } else {
                                    recyclerViewLayout.setPadding(0, 0, 0, 0);
                                    recyclerView.setColumnWidth((int) widthScreenPX / 2);
                                    int posInserted = (peersOnCall.size() == 0 ? 0 : (peersOnCall.size() - 1));
                                    adapterGrid.notifyItemInserted(posInserted);
                                    adapterGrid.notifyItemRangeChanged((posInserted - 1), peersOnCall.size());
                                }
                            }
                        } else {
                            if (adapterList == null) {
                                updatePeers();
                            } else {
                                if (peersOnCall.size() == MIN_PEERS_LIST) {
                                    updatePeers();
                                } else {
                                    int posInserted = (peersOnCall.size() == 0 ? 0 : (peersOnCall.size() - 1));
                                    adapterList.notifyItemInserted(posInserted);
                                    adapterList.notifyItemRangeChanged((posInserted - 1), peersOnCall.size());
                                    updateUserSelected();
                                }
                            }
                        }
                    }
                    updateSubTitle();
                    updateRemoteAV(userPeerId, userClientId);
                    updateLocalAV();

                } else if (userSession.getStatus() == MegaChatSession.SESSION_STATUS_DESTROYED) {
                    //contact left the group call
                    if (peersOnCall.isEmpty()) return;

                    for (int i = 0; i < peersOnCall.size(); i++) {
                        if (peersOnCall.get(i).getPeerId() == userPeerId && peersOnCall.get(i).getClientId() == userClientId) {
                            logDebug("Participant: Peer Id " + peersOnCall.get(i).getPeerId() + " and Client Id "+peersOnCall.get(i).getClientId()+" removed from array of peers");
                            updateInfoUsersBar(getString(R.string.contact_left_the_call, peersOnCall.get(i).getName()));
                            peersOnCall.remove(i);
                            if (peersOnCall.isEmpty()) break;
                            if (peersOnCall.size() <= MAX_PEERS_GRID) {
                                if (adapterGrid == null) {
                                    updatePeers();
                                } else {
                                    if (peersOnCall.size() == MAX_PEERS_GRID) {
                                        updatePeers();
                                    } else {
                                        if (peersOnCall.size() < NECESSARY_CHANGE_OF_SIZES) {
                                            recyclerViewLayout.setPadding(0, 0, 0, 0);
                                            recyclerView.setColumnWidth((int) widthScreenPX);
                                            adapterGrid.notifyItemRemoved(i);
                                            adapterGrid.notifyDataSetChanged();
                                        } else {
                                            if (peersOnCall.size() == NECESSARY_CHANGE_OF_SIZES) {
                                                recyclerViewLayout.setPadding(0, scaleWidthPx(136, outMetrics), 0, 0);
                                                recyclerView.setColumnWidth((int) widthScreenPX / 2);
                                            } else {
                                                recyclerViewLayout.setPadding(0, 0, 0, 0);
                                                recyclerView.setColumnWidth((int) widthScreenPX / 2);
                                            }
                                            adapterGrid.notifyItemRemoved(i);
                                            adapterGrid.notifyItemRangeChanged(i, peersOnCall.size());
                                        }
                                    }
                                }
                            } else {
                                if (adapterList == null) {
                                    updatePeers();
                                } else {
                                    adapterList.notifyItemRemoved(i);
                                    adapterList.notifyItemRangeChanged(i, peersOnCall.size());
                                    updateUserSelected();
                                }
                            }
                            break;
                        }
                    }
                    updateLocalAV();
                }
            } else {
                if (call.getPeerSessionStatusChange() == call.getSessionsPeerid().get(0) && call.getClientidSessionStatusChange() == call.getSessionsClientid().get(0)) {
                    updateSubTitle();
                }
                updateRemoteAV(-1, -1);
                updateLocalAV();
            }


        } else if (call.hasChanged(MegaChatCall.CHANGE_TYPE_REMOTE_AVFLAGS)) {
            logDebug("CHANGE_TYPE_REMOTE_AVFLAGS");

            if (chat.isGroup()) {
                updateRemoteAV(call.getPeerSessionStatusChange(), call.getClientidSessionStatusChange());
            } else if ((call.getPeerSessionStatusChange() == call.getSessionsPeerid().get(0)) && (call.getClientidSessionStatusChange() == call.getSessionsClientid().get(0))) {
                updateRemoteAV(-1, -1);
            }
            updateSubtitleNumberOfVideos();

        } else if (call.hasChanged(MegaChatCall.CHANGE_TYPE_LOCAL_AVFLAGS)) {
            logDebug("CHANGE_TYPE_LOCAL_AVFLAGS");
            updateLocalAV();
            updateSubtitleNumberOfVideos();
            invalidateOptionsMenu();

        } else if (call.hasChanged(MegaChatCall.CHANGE_TYPE_CALL_COMPOSITION)) {
            logDebug("CHANGE_TYPE_CALL_COMPOSITION: Call Status " + call.getStatus()+", Number of participants "+call.getPeeridParticipants().size());

            if (call.getStatus() == MegaChatCall.CALL_STATUS_RING_IN || call.getStatus() == MegaChatCall.CALL_STATUS_USER_NO_PRESENT) {
                logDebug("CHANGE_TYPE_SESSION_STATUS:COMPOSITION RING_IN || USER_NO_PRESENT -> TotalParticipants: " + call.getPeeridParticipants().size());
                checkParticipants();
            }
            updateSubTitle();
            updateSubtitleNumberOfVideos();

        } else if (call.hasChanged(MegaChatCall.CHANGE_TYPE_SESSION_AUDIO_LEVEL)) {
            logDebug("CHANGE_TYPE_SESSION_AUDIO_LEVEL");
            if (peersOnCall.isEmpty() || peersOnCall.size() <= MAX_PEERS_GRID || isManualMode)
                return;

            long userPeerid = call.getPeerSessionStatusChange();
            long userClientid = call.getClientidSessionStatusChange();
            MegaChatSession userSession = call.getMegaChatSession(userPeerid, userClientid);
            if (userSession == null) return;

            boolean userHasAudio = userSession.getAudioDetected();
            if (!userHasAudio) return;
            //The user is talking
            int position = -1;
            for (int i = 0; i < peersOnCall.size(); i++) {
                if (peersOnCall.get(i).getPeerId() == userPeerid && peersOnCall.get(i).getClientId() == userClientid) {
                    position = i;
                }
            }

            if (position == -1) return;
            peerSelected = adapterList.getNodeAt(position);
            logDebug("Audio detected: Participant " + peerSelected.getPeerId()+"");
            updateUserSelected();

        } else if (call.hasChanged(MegaChatCall.CHANGE_TYPE_SESSION_NETWORK_QUALITY)) {
            logDebug("CHANGE_TYPE_SESSION_STATUS:NETWORK_QUALITY");

            if (!chat.isGroup() || peersOnCall.isEmpty()) return;
            clearArrayList(peersBeforeCall);

            long userPeerid = call.getPeerSessionStatusChange();
            long userClientid = call.getClientidSessionStatusChange();
            MegaChatSession userSession = call.getMegaChatSession(userPeerid, userClientid);
            if (userSession == null || userSession.getStatus() != MegaChatSession.SESSION_STATUS_IN_PROGRESS)
                return;

            logDebug("CHANGE_TYPE_SESSION_STATUS:NETWORK_QUALITY:IN_PROGRESS");
            int qualityLevel = userSession.getNetworkQuality();

            for (int i = 0; i < peersOnCall.size(); i++) {
                if (peersOnCall.get(i).getPeerId() == userPeerid && peersOnCall.get(i).getClientId() == userClientid) {
                    if (qualityLevel < 2 && peersOnCall.get(i).isGoodQuality()) {
                        //Bad quality
                        peersOnCall.get(i).setGoodQuality(false);
                    }

                    if (qualityLevel >= 2 && !peersOnCall.get(i).isGoodQuality()) {
                        //Good quality
                        peersOnCall.get(i).setGoodQuality(true);
                    }

                    if (peersOnCall.size() <= MAX_PEERS_GRID && adapterGrid != null) {
                        adapterGrid.changesInQuality(i, null);
                    } else if (peersOnCall.size() >= MIN_PEERS_LIST && adapterList != null) {
                        adapterList.changesInQuality(i, null);
                    } else {
                        updatePeers();
                    }
                }
            }
        } else {
            logDebug("Other call.getChanges(): " + call.getChanges());
        }
    }

    private void hideReconnecting() {
        if (!reconnectingLayout.isShown()) return;

        logDebug("Hidden Reconnecting Layout and Shown You are back Layout");
        reconnectingLayout.setBackgroundColor(ContextCompat.getColor(this, R.color.accentColor));
        reconnectingText.setText(getString(R.string.connected_message));
        reconnectingLayout.setAlpha(1);
        reconnectingLayout.setVisibility(View.VISIBLE);
        reconnectingLayout.animate()
                .alpha(0f)
                .setDuration(INFO_ANIMATION)
                .setListener(new AnimatorListenerAdapter() {
                    @Override
                    public void onAnimationEnd(Animator animation) {
                        reconnectingLayout.setVisibility(View.GONE);
                    }
                });
        updateSubTitle();
    }

    private void showReconnecting() {
        if (reconnectingLayout.isShown()) return;

        logDebug("Shown Reconnecting Layout");
        reconnectingLayout.setBackgroundColor(ContextCompat.getColor(this, R.color.reconnecting_bar));
        reconnectingText.setText(getString(R.string.reconnecting_message));
        reconnectingLayout.setVisibility(View.VISIBLE);
        reconnectingLayout.setAlpha(1);

    }


    private void connectingCall() {
        subtitleToobar.setVisibility(View.VISIBLE);
        activateChrono(false, callInProgressChrono, callChat);
        subtitleToobar.setText(getString(R.string.chat_connecting));
    }

    private void updateInfoUsersBar(String text) {
        logDebug("updateInfoUsersBar");
        infoUsersBar.setText(text);
        infoUsersBar.setBackgroundColor(ContextCompat.getColor(this, R.color.accentColor));
        infoUsersBar.setAlpha(1);
        infoUsersBar.setVisibility(View.VISIBLE);
        infoUsersBar.animate().alpha(0).setDuration(INFO_ANIMATION);
    }

=======
    private void updateInfoUsersBar(String text) {
        logDebug("updateInfoUsersBar");
        infoUsersBar.setText(text);
        infoUsersBar.setBackgroundColor(ContextCompat.getColor(this, R.color.accentColor));
        infoUsersBar.setAlpha(1);
        infoUsersBar.setVisibility(View.VISIBLE);
        infoUsersBar.animate().alpha(0).setDuration(INFO_ANIMATION);
    }

>>>>>>> b3f63831
    private void stopSpeakerAudioManger() {
        if (rtcAudioManager == null) return;
        logDebug("stopSpeakerAudioManger");

        try {
            rtcAudioManager.stop();
            rtcAudioManager = null;
        } catch (Exception e) {
            logError("Exception stopping speaker audio manager", e);
        }
    }

    private void sendSignalPresence() {
        if (getCall() == null) return;
        if (callChat.getStatus() != MegaChatCall.CALL_STATUS_IN_PROGRESS && callChat.getStatus() != MegaChatCall.CALL_STATUS_REQUEST_SENT)
            return;
        application.sendSignalPresenceActivity();
    }

    private void displayLinearFAB(boolean isMatchParent) {
        logDebug("displayLinearFAB");
        RelativeLayout.LayoutParams layoutParams;
        if (isMatchParent) {
            layoutParams = new RelativeLayout.LayoutParams(RelativeLayout.LayoutParams.WRAP_CONTENT, RelativeLayout.LayoutParams.MATCH_PARENT);
        } else {
            layoutParams = new RelativeLayout.LayoutParams(RelativeLayout.LayoutParams.WRAP_CONTENT, RelativeLayout.LayoutParams.WRAP_CONTENT);
        }
        layoutParams.addRule(RelativeLayout.ALIGN_PARENT_BOTTOM, RelativeLayout.TRUE);
        layoutParams.addRule(RelativeLayout.CENTER_HORIZONTAL, RelativeLayout.TRUE);
        linearFAB.setLayoutParams(layoutParams);
        linearFAB.requestLayout();
        linearFAB.setOrientation(LinearLayout.HORIZONTAL);
    }

    @Override
    public void onClick(View v) {
        logDebug("onClick");
        if (getCall() == null) return;

        switch (v.getId()) {
            case R.id.call_chat_contact_image_rl:
            case R.id.parent_layout_big_camera_group_call: {
                remoteCameraClick();
                break;
            }
            case R.id.video_fab: {
                logDebug("Video FAB");
                if (callChat.getStatus() == MegaChatCall.CALL_STATUS_RING_IN) {
                    displayLinearFAB(false);
                    megaChatApi.answerChatCall(chatId, true, this);
                    clearHandlers();
                    answerCallFAB.clearAnimation();
                    videoFAB.clearAnimation();

                } else if (callChat.hasLocalVideo()) {
                    megaChatApi.disableVideo(chatId, this);
                } else {
                    logDebug("Enable Video");
                    megaChatApi.enableVideo(chatId, this);
                }
                sendSignalPresence();
                break;
            }
            case R.id.micro_fab: {
                logDebug("Click on micro fab");
                if (callChat.hasLocalAudio()) {
                    megaChatApi.disableAudio(chatId, this);
                } else {
                    megaChatApi.enableAudio(chatId, this);
                }
                sendSignalPresence();
                break;
            }
            case R.id.speaker_fab: {
                logDebug("Click on speaker fab");
                if (application.getSpeakerStatus(callChat.getChatid())) {
                    application.setSpeakerStatus(callChat.getChatid(), false);
                } else {
                    application.setSpeakerStatus(callChat.getChatid(), true);
                }
                updateLocalSpeakerStatus();
                sendSignalPresence();

                break;
            }
            case R.id.reject_fab:
            case R.id.hang_fab: {
                logDebug("Click on reject fab or hang fab");
                megaChatApi.hangChatCall(chatId, this);
                sendSignalPresence();
                break;
            }
            case R.id.answer_call_fab: {
                logDebug("Click on answer fab");
                if (callChat.getStatus() == MegaChatCall.CALL_STATUS_RING_IN) {
                    displayLinearFAB(false);
                    megaChatApi.answerChatCall(chatId, false, this);
                    clearHandlers();
                    answerCallFAB.clearAnimation();
                    videoFAB.clearAnimation();
                }
                sendSignalPresence();
                break;
            }
        }
    }

    private boolean checkPermissions() {
        logDebug("Camera && Audio");
        if (Build.VERSION.SDK_INT >= Build.VERSION_CODES.M) {
            boolean hasCameraPermission = (ContextCompat.checkSelfPermission(this, Manifest.permission.CAMERA) == PackageManager.PERMISSION_GRANTED);
            if (!hasCameraPermission) {
                ActivityCompat.requestPermissions(this, new String[]{Manifest.permission.CAMERA}, REQUEST_CAMERA);
                return false;
            }
            boolean hasRecordAudioPermission = (ContextCompat.checkSelfPermission(this, Manifest.permission.RECORD_AUDIO) == PackageManager.PERMISSION_GRANTED);
            if (!hasRecordAudioPermission) {
                ActivityCompat.requestPermissions(this, new String[]{Manifest.permission.RECORD_AUDIO}, RECORD_AUDIO);
                return false;
            }
            return true;
        }
        return true;
    }

    private void showInitialFABConfiguration() {
        if (getCall() == null) return;
<<<<<<< HEAD

=======
>>>>>>> b3f63831
        logDebug("Call Status "+callStatusToString(callChat.getStatus()));
        if (callChat.getStatus() == MegaChatCall.CALL_STATUS_RING_IN) {
            relativeCall.setVisibility(View.VISIBLE);
            answerCallFAB.show();
            linearArrowCall.setVisibility(View.GONE);
            relativeVideo.setVisibility(View.VISIBLE);

            videoFAB.setBackgroundTintList(ColorStateList.valueOf(ContextCompat.getColor(this, R.color.accentColor)));
            videoFAB.setImageDrawable(ContextCompat.getDrawable(this, R.drawable.ic_videocam_white));
            if(!videoFAB.isShown()) videoFAB.show();

            linearArrowVideo.setVisibility(View.GONE);
            rejectFAB.show();
            speakerFAB.hide();
            microFAB.hide();
            hangFAB.hide();

            if (callChat.hasVideoInitialCall()) {
                displayLinearFAB(true);

                answerCallFAB.setOnClickListener(this);
                videoFAB.setOnClickListener(null);
                linearArrowVideo.setVisibility(View.VISIBLE);

                videoFAB.startAnimation(shake);

                animationAlphaArrows(fourArrowVideo);
                handlerArrow1 = new Handler();
                handlerArrow1.postDelayed(new Runnable() {
                    public void run() {
                        animationAlphaArrows(thirdArrowVideo);
                        handlerArrow2 = new Handler();
                        handlerArrow2.postDelayed(new Runnable() {
                            public void run() {
                                animationAlphaArrows(secondArrowVideo);
                                handlerArrow3 = new Handler();
                                handlerArrow3.postDelayed(new Runnable() {
                                    public void run() {
                                        animationAlphaArrows(firstArrowVideo);
                                    }
                                }, ARROW_ANIMATION);
                            }
                        }, ARROW_ANIMATION);
                    }
                }, ARROW_ANIMATION);

                videoFAB.setOnTouchListener(new OnSwipeTouchListener(this) {
                    public void onSwipeTop() {
                        videoFAB.clearAnimation();
                        animationButtons(true);
                    }
                });

            } else {
                displayLinearFAB(true);

                linearArrowCall.setVisibility(View.VISIBLE);

                answerCallFAB.startAnimation(shake);

                animationAlphaArrows(fourArrowCall);
                handlerArrow4 = new Handler();
                handlerArrow4.postDelayed(new Runnable() {
                    public void run() {
                        animationAlphaArrows(thirdArrowCall);
                        handlerArrow5 = new Handler();
                        handlerArrow5.postDelayed(new Runnable() {
                            public void run() {
                                animationAlphaArrows(secondArrowCall);
                                handlerArrow6 = new Handler();
                                handlerArrow6.postDelayed(new Runnable() {
                                    public void run() {
                                        animationAlphaArrows(firstArrowCall);
                                    }
                                }, ARROW_ANIMATION);
                            }
                        }, ARROW_ANIMATION);
                    }
                }, ARROW_ANIMATION);

                answerCallFAB.setOnTouchListener(new OnSwipeTouchListener(this) {
                    public void onSwipeTop() {
                        answerCallFAB.clearAnimation();
                        animationButtons(false);
                    }
                });
            }

        } else if (callChat.getStatus() == MegaChatCall.CALL_STATUS_REQUEST_SENT || callChat.getStatus() == MegaChatCall.CALL_STATUS_IN_PROGRESS || callChat.getStatus() == MegaChatCall.CALL_STATUS_JOINING || callChat.getStatus() == MegaChatCall.CALL_STATUS_RECONNECTING) {

            if (callChat.hasLocalAudio()) {
                microFAB.setBackgroundTintList(ColorStateList.valueOf(ContextCompat.getColor(this, R.color.accentColor)));
                microFAB.setImageDrawable(ContextCompat.getDrawable(this, R.drawable.ic_record_audio_w));
            } else {
                microFAB.setBackgroundTintList(ColorStateList.valueOf(ContextCompat.getColor(this, R.color.disable_fab_chat_call)));
                microFAB.setImageDrawable(ContextCompat.getDrawable(this, R.drawable.ic_mic_off));
            }
<<<<<<< HEAD
            microFAB.show();

=======
            if(!microFAB.isShown()) microFAB.show();
>>>>>>> b3f63831

            if (application.getSpeakerStatus(callChat.getChatid())) {
                speakerFAB.setBackgroundTintList(ColorStateList.valueOf(getResources().getColor(R.color.accentColor)));
                speakerFAB.setImageDrawable(getResources().getDrawable(R.drawable.ic_speaker_on));
            } else {
                speakerFAB.setBackgroundTintList(ColorStateList.valueOf(ContextCompat.getColor(this, R.color.disable_fab_chat_call)));
                speakerFAB.setImageDrawable(ContextCompat.getDrawable(this, R.drawable.ic_speaker_off));
            }
            if(!speakerFAB.isShown()) speakerFAB.show();

            if (callChat.hasLocalVideo()) {
                videoFAB.setBackgroundTintList(ColorStateList.valueOf(getResources().getColor(R.color.accentColor)));
                videoFAB.setImageDrawable(getResources().getDrawable(R.drawable.ic_videocam_white));
            } else {
                videoFAB.setBackgroundTintList(ColorStateList.valueOf(ContextCompat.getColor(this, R.color.disable_fab_chat_call)));
                videoFAB.setImageDrawable(getResources().getDrawable(R.drawable.ic_video_off));
            }
            if(!videoFAB.isShown()) videoFAB.show();

            if(!hangFAB.isShown()) hangFAB.show();

            rejectFAB.hide();
            answerCallFAB.hide();

            relativeVideo.setVisibility(View.VISIBLE);
            linearArrowVideo.setVisibility(View.GONE);
            relativeCall.setVisibility(View.INVISIBLE);
            linearArrowCall.setVisibility(View.GONE);
        }

        displayedBigRecyclerViewLayout(true);
    }

    private void animationButtons(final boolean isVideo) {
        logDebug("isVideo: " + isVideo);

        TranslateAnimation translateAnim = new TranslateAnimation(0, 0, 0, -380);
        translateAnim.setDuration(MOVE_ANIMATION);
        translateAnim.setFillAfter(true);
        translateAnim.setFillBefore(true);
        translateAnim.setRepeatCount(0);

        AlphaAnimation alphaAnim = new AlphaAnimation(1.0f, 0.0f);
        alphaAnim.setDuration(ALPHA_ANIMATION);
        alphaAnim.setFillAfter(true);
        alphaAnim.setFillBefore(true);
        alphaAnim.setRepeatCount(0);

        AnimationSet s = new AnimationSet(false);//false means don't share interpolators
        s.addAnimation(translateAnim);
        s.addAnimation(alphaAnim);

        if (!isVideo) {
            answerCallFAB.startAnimation(s);
        } else {
            videoFAB.startAnimation(s);
        }

        firstArrowVideo.clearAnimation();
        secondArrowVideo.clearAnimation();
        thirdArrowVideo.clearAnimation();
        fourArrowVideo.clearAnimation();
        linearArrowVideo.setVisibility(View.GONE);

        translateAnim.setAnimationListener(new Animation.AnimationListener() {
            @Override
            public void onAnimationStart(Animation animation) {
            }

            @Override
            public void onAnimationRepeat(Animation animation) {
            }

            @Override
            public void onAnimationEnd(Animation animation) {
                displayLinearFAB(false);
                if (!isVideo) {
                    answerCallFAB.hide();
                    answerCall(false);
                } else {
                    videoFAB.hide();
                    answerCall(true);
                }
            }
        });
    }

    private void displayedBigRecyclerViewLayout(boolean isAlignBotton) {

        if (bigRecyclerViewLayout == null || bigRecyclerView == null || parentBigCameraGroupCall == null)
            return;
        RelativeLayout.LayoutParams bigRecyclerViewParams = new RelativeLayout.LayoutParams(RelativeLayout.LayoutParams.MATCH_PARENT, RelativeLayout.LayoutParams.WRAP_CONTENT);
        bigRecyclerViewParams.addRule(RelativeLayout.ALIGN_PARENT_LEFT, RelativeLayout.TRUE);
        if (isAlignBotton) {
            bigRecyclerViewParams.addRule(RelativeLayout.ALIGN_BOTTOM, R.id.parent_layout_big_camera_group_call);
            bigRecyclerViewParams.addRule(RelativeLayout.BELOW, 0);

        } else {
            bigRecyclerViewParams.addRule(RelativeLayout.ALIGN_BOTTOM, 0);
            bigRecyclerViewParams.addRule(RelativeLayout.BELOW, R.id.parent_layout_big_camera_group_call);
        }
        bigRecyclerViewLayout.setLayoutParams(bigRecyclerViewParams);
        bigRecyclerViewLayout.requestLayout();
    }

    private void updateLocalAV() {
        updateLocalVideoStatus();
        updateLocalAudioStatus();
        updateSubtitleNumberOfVideos();
    }

    private void updateLocalVideoStatus() {
        if (getCall() == null) return;
        int callStatus = callChat.getStatus();
<<<<<<< HEAD
        logDebug("Call Status "+callStatus);
        boolean isVideoOn = callChat.hasLocalVideo();
        if(!inTemporaryState){
            application.setVideoStatus(callChat.getChatid(), isVideoOn);
        }
        if (chat.isGroup()) {
            if (callChat.hasLocalVideo()) {
                logDebug("group:Video local connected");
                if(videoFAB.isShown()) {
                    videoFAB.hide();
                    videoFAB.setBackgroundTintList(ColorStateList.valueOf(getResources().getColor(R.color.accentColor)));
                    videoFAB.setImageDrawable(getResources().getDrawable(R.drawable.ic_videocam_white));
                    videoFAB.show();
                }

                if (peersOnCall.isEmpty()) return;
                for (int i = 0; i < peersOnCall.size(); i++) {
                    if (peersOnCall.get(i).getPeerId() == megaChatApi.getMyUserHandle() && peersOnCall.get(i).getClientId() == megaChatApi.getMyClientidHandle(chatId)) {
                        if (peersOnCall.get(i).isVideoOn()) break;
                        peersOnCall.get(i).setVideoOn(true);
                        updateChangesVideo(i);
                        break;
                    }
                }
            } else {
                logDebug("group:Video local NOT connected");
                if(videoFAB.isShown()) {
                    videoFAB.hide();
                    videoFAB.setBackgroundTintList(ColorStateList.valueOf(ContextCompat.getColor(this, R.color.disable_fab_chat_call)));
                    videoFAB.setImageDrawable(getResources().getDrawable(R.drawable.ic_video_off));
                    videoFAB.show();
                }
=======
        logDebug("Call Status " + callStatusToString(callChat.getStatus()));
        boolean isVideoOn = callChat.hasLocalVideo();
        if (!inTemporaryState) {
            application.setVideoStatus(callChat.getChatid(), isVideoOn);
        }

        updateVideoFABStatus(isVideoOn);
>>>>>>> b3f63831

        if (!chat.isGroup()) {
            //Individual call
            if (callStatus == MegaChatCall.CALL_STATUS_REQUEST_SENT) {
                optionsLocalCameraFragmentFS(isVideoOn);
            } else if (callStatus == MegaChatCall.CALL_STATUS_IN_PROGRESS) {
                optionsLocalCameraFragment(isVideoOn);
            }

        } else {
<<<<<<< HEAD
            logDebug("individual");
            if (callChat.hasLocalVideo()) {
                logDebug("Video local connected");
                if(videoFAB.isShown()) {
                    videoFAB.hide();
                    videoFAB.setBackgroundTintList(ColorStateList.valueOf(getResources().getColor(R.color.accentColor)));
                    videoFAB.setImageDrawable(getResources().getDrawable(R.drawable.ic_videocam_white));
                    videoFAB.show();
                }

                if (callStatus == MegaChatCall.CALL_STATUS_REQUEST_SENT) {
                    logDebug("callStatus: CALL_STATUS_REQUEST_SENT");
                    optionsLocalCameraFragmentFS(true);
                } else if (callStatus == MegaChatCall.CALL_STATUS_IN_PROGRESS) {
                    logDebug("callStatus: CALL_STATUS_IN_PROGRESS");
                    optionsLocalCameraFragment(true);
                }
            } else {
                logDebug("Video local NOT connected");
                if(videoFAB.isShown()) {
                    videoFAB.hide();
                    videoFAB.setBackgroundTintList(ColorStateList.valueOf(ContextCompat.getColor(this, R.color.disable_fab_chat_call)));
                    videoFAB.setImageDrawable(getResources().getDrawable(R.drawable.ic_video_off));
                    videoFAB.show();
                }

                if (callStatus == MegaChatCall.CALL_STATUS_REQUEST_SENT) {
                    logDebug("callStatus: CALL_STATUS_REQUEST_SENT");
                    optionsLocalCameraFragmentFS(false);
                } else if (callStatus == MegaChatCall.CALL_STATUS_IN_PROGRESS) {
                    logDebug("callStatus: CALL_STATUS_IN_PROGRESS ");
                    optionsLocalCameraFragment(false);
=======
            //Group call
            if (peersOnCall.isEmpty())
                return;

            for (int i = 0; i < peersOnCall.size(); i++) {
                InfoPeerGroupCall peerInfo = peersOnCall.get(i);
                if (peerInfo.getPeerId() == megaChatApi.getMyUserHandle() && peerInfo.getClientId() == megaChatApi.getMyClientidHandle(chatId)) {
                    if (isVideoOn == peerInfo.isVideoOn())
                        break;

                    peerInfo.setVideoOn(isVideoOn);
                    updateChangesVideo(i);
                    break;
>>>>>>> b3f63831
                }
            }
        }

        invalidateOptionsMenu();
        checkTypeCall();
    }

    private void updateLocalAudioStatus() {
        if (getCall() == null) return;

        logDebug("Call Status " + callStatusToString(callChat.getStatus()));
        boolean isAudioOn = callChat.hasLocalAudio();
        updateMicroFABStatus(isAudioOn);

        if (!chat.isGroup()) {
            //Individual call
            refreshOwnMicro();
        } else {
            //Group call
            if (peersOnCall.isEmpty()) return;

            int position = peersOnCall.size() - 1;
            InfoPeerGroupCall infoPeer = peersOnCall.get(position);

            if (isAudioOn == infoPeer.isAudioOn())
                return;

            infoPeer.setAudioOn(isAudioOn);
            updateChangesAudio(position);
        }
    }

    /**
     * Update video FAB status depending on the state of the local video.
     *
     * @param needToBeEnable Value is true, if it has to be activated. False in the opposite case.
     */
    private void updateVideoFABStatus(boolean needToBeEnable) {
        if (needToBeEnable) {
            //Enable video FAB
            videoFAB.setBackgroundTintList(ColorStateList.valueOf(getResources().getColor(R.color.accentColor)));
            videoFAB.setImageDrawable(getResources().getDrawable(R.drawable.ic_videocam_white));
        } else {
            //Disable video FAB
            videoFAB.setBackgroundTintList(ColorStateList.valueOf(ContextCompat.getColor(this, R.color.disable_fab_chat_call)));
            videoFAB.setImageDrawable(getResources().getDrawable(R.drawable.ic_video_off));
        }

        if(!videoFAB.isShown()) videoFAB.show();
    }

    /**
     * Update micro FAB status depending on the state of the local video.
     *
     * @param needToBeEnable  Value is true, if it has to be activated. False in the opposite case.
     */
    private void updateMicroFABStatus(boolean needToBeEnable) {
        if (!microFAB.isShown())
            return;

        if (needToBeEnable) {
            //Enable video FAB
            microFAB.setBackgroundTintList(ColorStateList.valueOf(getResources().getColor(R.color.accentColor)));
            microFAB.setImageDrawable(getResources().getDrawable(R.drawable.ic_record_audio_w));
        } else {
            //Disable video FAB
            microFAB.setBackgroundTintList(ColorStateList.valueOf(ContextCompat.getColor(this, R.color.disable_fab_chat_call)));
            microFAB.setImageDrawable(getResources().getDrawable(R.drawable.ic_mic_off));
        }
    }

    private void checkTypeCall() {
        if (isOnlyAudioCall()) {
            showActionBar();
            showInitialFABConfiguration();
        }
    }

    private void optionsLocalCameraFragment(boolean isNecessaryCreate) {
        if (isNecessaryCreate) {
            if (localCameraFragment == null) {
                localCameraFragment = LocalCameraCallFragment.newInstance(chatId);
                FragmentTransaction ft = getSupportFragmentManager().beginTransaction();
                ft.replace(R.id.fragment_container_local_camera, localCameraFragment, "localCameraFragment");
                ft.commitNowAllowingStateLoss();
            }
            myAvatarLayout.setVisibility(View.GONE);
            parentLocal.setVisibility(View.VISIBLE);
            fragmentContainerLocalCamera.setVisibility(View.VISIBLE);
            return;
        }
        removeLocalCameraFragment();
        parentLocal.setVisibility(View.GONE);
        fragmentContainerLocalCamera.setVisibility(View.GONE);
        myAvatarLayout.setVisibility(View.VISIBLE);
    }

    private void removeLocalCameraFragment() {
        if (localCameraFragment == null) return;
        localCameraFragment.removeSurfaceView();
        FragmentTransaction ft = getSupportFragmentManager().beginTransaction();
        ft.remove(localCameraFragment);
        localCameraFragment = null;
    }

    private void optionsLocalCameraFragmentFS(boolean isNecessaryCreate) {
        if (isNecessaryCreate) {
            if (localCameraFragmentFS == null) {
                localCameraFragmentFS = LocalCameraCallFullScreenFragment.newInstance(chatId);
                FragmentTransaction ftFS = getSupportFragmentManager().beginTransaction();
                ftFS.replace(R.id.fragment_container_local_cameraFS, localCameraFragmentFS, "localCameraFragmentFS");
                ftFS.commitNowAllowingStateLoss();
            }
            contactAvatarLayout.setVisibility(View.GONE);
            parentLocalFS.setVisibility(View.VISIBLE);
            fragmentContainerLocalCameraFS.setVisibility(View.VISIBLE);
            return;
        }
        removeLocalCameraFragmentFS();
        parentLocalFS.setVisibility(View.GONE);
        fragmentContainerLocalCameraFS.setVisibility(View.GONE);
        contactAvatarLayout.setVisibility(View.VISIBLE);
    }

    private void removeLocalCameraFragmentFS() {
        if (localCameraFragmentFS == null) return;
        localCameraFragmentFS.removeSurfaceView();
        FragmentTransaction ftFS = getSupportFragmentManager().beginTransaction();
        ftFS.remove(localCameraFragmentFS);
        localCameraFragmentFS = null;
    }

    /**
     * Check remote audio and video values.
     *
     * @param session of user that has changed its values.
     */
    public void updateRemoteAV(MegaChatSession session) {
        if (getCall() == null || session == null) return;
        updateRemoteAudioStatus(session);
        updateRemoteVideoStatus(session);
        updateSubtitleNumberOfVideos();
    }

    private void updateRemoteAudioStatus(MegaChatSession session) {
        if (chat.isGroup()) {
            for (int i = 0; i < peersOnCall.size(); i++) {
                if (peersOnCall.get(i).getPeerId() == session.getPeerid() && peersOnCall.get(i).getClientId() == session.getClientid()) {
                    if ((session.hasAudio() && peersOnCall.get(i).isAudioOn()) || (!session.hasAudio() && !peersOnCall.get(i).isAudioOn()))
                        break;

                    peersOnCall.get(i).setAudioOn(session.hasAudio());
                    updateChangesAudio(i);

                    if (peersOnCall.size() >= MIN_PEERS_LIST && peerSelected != null && peerSelected.getPeerId() == session.getPeerid() && peerSelected.getClientId() == session.getClientid()) {
                        if (session.hasAudio()) {
                            avatarBigCameraGroupCallMicro.setVisibility(View.GONE);
                            microFragmentBigCameraGroupCall.setVisibility(View.GONE);
                        } else if (peerSelected.isVideoOn()) {
                            avatarBigCameraGroupCallMicro.setVisibility(View.GONE);
                            microFragmentBigCameraGroupCall.setVisibility(View.VISIBLE);
                        } else {
                            avatarBigCameraGroupCallMicro.setVisibility(View.VISIBLE);
                            microFragmentBigCameraGroupCall.setVisibility(View.GONE);
                        }
                    }
                    break;

                }
            }

        } else {
            refreshContactMicro(session);
        }
    }

<<<<<<< HEAD
    private void updateLocalAudioStatus() {
        if (getCall() == null) return;
        logDebug("Call Status "+callStatusToString(callChat.getStatus()));
        if (chat.isGroup()) {
            int position;
            if (callChat.hasLocalAudio()) {
                logDebug("group:Audio local connected");
                if(microFAB.isShown()) {
                    microFAB.hide();
                    microFAB.setBackgroundTintList(ColorStateList.valueOf(ContextCompat.getColor(this, R.color.accentColor)));
                    microFAB.setImageDrawable(ContextCompat.getDrawable(this, R.drawable.ic_record_audio_w));
                    microFAB.show();
                }
                if (peersOnCall.isEmpty()) return;
                position = peersOnCall.size() - 1;
                if (peersOnCall.get(position).isAudioOn()) return;
                peersOnCall.get(position).setAudioOn(true);
            } else {
                logDebug("group:Audio local NOT connected");
                if(microFAB.isShown()) {
                    microFAB.hide();
                    microFAB.setBackgroundTintList(ColorStateList.valueOf(ContextCompat.getColor(this, R.color.disable_fab_chat_call)));
                    microFAB.setImageDrawable(ContextCompat.getDrawable(this, R.drawable.ic_mic_off));
                    microFAB.show();
                }
                if (peersOnCall.isEmpty()) return;
                position = peersOnCall.size() - 1;
                if (!peersOnCall.get(position).isAudioOn()) return;
                peersOnCall.get(position).setAudioOn(false);
            }
            updateChangesAudio(position);
        } else {
            if (callChat.hasLocalAudio()) {
                logDebug("individual:Audio local connected");
                if(microFAB.isShown()) {
                    microFAB.hide();
                    microFAB.setBackgroundTintList(ColorStateList.valueOf(ContextCompat.getColor(this, R.color.accentColor)));
                    microFAB.setImageDrawable(ContextCompat.getDrawable(this, R.drawable.ic_record_audio_w));
                    microFAB.show();
                }
            } else {
                logDebug("individual:Audio local NOT connected");
                if(microFAB.isShown()) {
                    microFAB.hide();
                    microFAB.setBackgroundTintList(ColorStateList.valueOf(ContextCompat.getColor(this, R.color.disable_fab_chat_call)));
                    microFAB.setImageDrawable(ContextCompat.getDrawable(this, R.drawable.ic_mic_off));
                    microFAB.show();
=======
    private void refreshContactMicro(MegaChatSession session) {
        logDebug("Session status is " + sessionStatusToString(session.getStatus()));
        if (session.getStatus() == MegaChatSession.SESSION_STATUS_INITIAL || session.hasAudio()) {
            mutateContactCallLayout.setVisibility(View.GONE);
        } else {
            String name = chat.getPeerFirstname(0);
            if (isTextEmpty(name)) {
                if (megaChatApi != null) {
                    name = megaChatApi.getContactEmail(callChat.getSessionsPeerid().get(0));
                }
                if (name == null) {
                    name = " ";
>>>>>>> b3f63831
                }
            }
            mutateCallText.setText(getString(R.string.muted_contact_micro, name));
            mutateContactCallLayout.setVisibility(View.VISIBLE);
        }
        refreshOwnMicro();
    }

<<<<<<< HEAD
    private void createAppRTCAudioManager(boolean isSpeakerOn){
        rtcAudioManager = AppRTCAudioManager.create(this, isSpeakerOn);
        rtcAudioManager.setOnProximitySensorListener(isNear -> {
            boolean realStatus = application.getVideoStatus(callChat.getChatid());
            if(!realStatus){
                inTemporaryState = false;
            }else if(isNear){
                inTemporaryState = true;
                megaChatApi.disableVideo(chatId, ChatCallActivity.this);
            }else{
                inTemporaryState = false;
                megaChatApi.enableVideo(chatId, ChatCallActivity.this);
            }
        });
    }

    private void updateLocalSpeakerStatus() {
        boolean isSpeakerOn = application.getSpeakerStatus(callChat.getChatid());
        if(rtcAudioManager == null){
            createAppRTCAudioManager(isSpeakerOn);
        }else{
            rtcAudioManager.updateSpeakerStatus(isSpeakerOn);
        }

        speakerFAB.hide();
        if (isSpeakerOn) {
            speakerFAB.setBackgroundTintList(ColorStateList.valueOf(getResources().getColor(R.color.accentColor)));
            speakerFAB.setImageDrawable(getResources().getDrawable(R.drawable.ic_speaker_on));
=======
    private void updateRemoteVideoStatus(MegaChatSession session) {
        if (chat.isGroup()) {
            updateRemoteVideoGroupCall(session);
>>>>>>> b3f63831
        } else {
            logDebug("Updating video status in a one to one call");
            updateRemoteVideoIndividualCall(session);
        }
        checkTypeCall();
    }

<<<<<<< HEAD
        speakerFAB.show();
        application.setAudioManagerValues(callChat);
    }

    private void updateRemoteVideoStatus(long userPeerId, long userClientId) {
        logDebug("(peerid = " + userPeerId + ", clientid = " + userClientId + ")");
        if (getCall() == null) return;
=======
    private void updateRemoteVideoIndividualCall(MegaChatSession session) {
        logDebug("Status of remote video is " + isRemoteVideo + ". User has video " + session.hasVideo());
        if ((isRemoteVideo == REMOTE_VIDEO_NOT_INIT || isRemoteVideo == REMOTE_VIDEO_DISABLED) && session.hasVideo()) {
            optionsRemoteCameraFragmentFS(true);
        } else if ((isRemoteVideo == REMOTE_VIDEO_NOT_INIT || isRemoteVideo == REMOTE_VIDEO_ENABLED) && !session.hasVideo()) {
            optionsRemoteCameraFragmentFS(false);
        }
    }

    private void updateRemoteVideoGroupCall(MegaChatSession session) {
        for (int i = 0; i < peersOnCall.size(); i++) {
            if (peersOnCall.get(i).getPeerId() == session.getPeerid() && peersOnCall.get(i).getClientId() == session.getClientid()) {
                if ((session.hasVideo() && peersOnCall.get(i).isVideoOn()) || (!session.hasVideo() && !peersOnCall.get(i).isVideoOn()))
                    break;

                peersOnCall.get(i).setVideoOn(session.hasVideo());
                updateChangesVideo(i);
>>>>>>> b3f63831

                if (peersOnCall.size() >= MIN_PEERS_LIST && peerSelected != null && peerSelected.getPeerId() == session.getPeerid() && peerSelected.getClientId() == session.getClientid()) {
                    if (session.hasVideo()) {

                        createBigFragment(peerSelected.getPeerId(), peerSelected.getClientId());
                        avatarBigCameraGroupCallMicro.setVisibility(View.GONE);
                        microFragmentBigCameraGroupCall.setVisibility(peerSelected.isAudioOn() ? View.GONE : View.VISIBLE);
                    } else {

                        createBigAvatar();
                        microFragmentBigCameraGroupCall.setVisibility(View.GONE);
                        avatarBigCameraGroupCallMicro.setVisibility(peerSelected.isAudioOn() ? View.GONE : View.VISIBLE);
                    }
                }
                break;

            }
        }
    }

    private void updateChangesAudio(int position) {
        if (peersOnCall.size() <= MAX_PEERS_GRID && adapterGrid != null) {
            adapterGrid.changesInAudio(position);
            return;
        }
        if (peersOnCall.size() >= MIN_PEERS_LIST && adapterList != null) {
            adapterList.changesInAudio(position);
            return;
        }
        updateUI();
    }

    private void updateChangesVideo(int position) {
        if (peersOnCall.size() <= MAX_PEERS_GRID && adapterGrid != null) {
            adapterGrid.notifyItemChanged(position);
            return;
        }
        if (peersOnCall.size() >= MIN_PEERS_LIST && adapterList != null) {
            adapterList.notifyItemChanged(position);
            return;
        }
        updateUI();
    }

    private void createAppRTCAudioManager(boolean isSpeakerOn){
        rtcAudioManager = AppRTCAudioManager.create(this, isSpeakerOn);
        rtcAudioManager.setOnProximitySensorListener(isNear -> {
            boolean realStatus = application.getVideoStatus(callChat.getChatid());
            if(!realStatus){
                inTemporaryState = false;
            }else if(isNear){
                inTemporaryState = true;
                megaChatApi.disableVideo(chatId, ChatCallActivity.this);
            }else{
                inTemporaryState = false;
                megaChatApi.enableVideo(chatId, ChatCallActivity.this);
            }

        });
    }

    private void updateLocalSpeakerStatus() {
        if (getCall() == null || !statusCallInProgress(callChat.getStatus())) return;
        boolean isSpeakerOn = application.getSpeakerStatus(callChat.getChatid());
        if(rtcAudioManager == null){
            createAppRTCAudioManager(isSpeakerOn);
        }else{
            rtcAudioManager.updateSpeakerStatus(isSpeakerOn);
        }

        if (isSpeakerOn) {
            speakerFAB.setBackgroundTintList(ColorStateList.valueOf(getResources().getColor(R.color.accentColor)));
            speakerFAB.setImageDrawable(getResources().getDrawable(R.drawable.ic_speaker_on));
        } else {
            speakerFAB.setBackgroundTintList(ColorStateList.valueOf(ContextCompat.getColor(this, R.color.disable_fab_chat_call)));
            speakerFAB.setImageDrawable(ContextCompat.getDrawable(this, R.drawable.ic_speaker_off));
        }

        application.setAudioManagerValues(callChat.getStatus());
    }


    private void optionsRemoteCameraFragmentFS(boolean isNecessaryCreate) {
        if (isNecessaryCreate) {
            isRemoteVideo = REMOTE_VIDEO_ENABLED;
            if (remoteCameraFragmentFS == null) {
                remoteCameraFragmentFS = RemoteCameraCallFullScreenFragment.newInstance(chatId, callChat.getSessionsPeerid().get(0), callChat.getSessionsClientid().get(0));
                FragmentTransaction ft = getSupportFragmentManager().beginTransaction();
                ft.replace(R.id.fragment_container_remote_cameraFS, remoteCameraFragmentFS, "remoteCameraFragmentFS");
                ft.commitNowAllowingStateLoss();
            }
            contactAvatarLayout.setVisibility(View.GONE);
            parentRemoteFS.setVisibility(View.VISIBLE);
            fragmentContainerRemoteCameraFS.setVisibility(View.VISIBLE);
            return;
        }

        isRemoteVideo = REMOTE_VIDEO_DISABLED;
        removeRemoteCameraFragmentFS();
        contactAvatarLayout.setVisibility(View.VISIBLE);
        parentRemoteFS.setVisibility(View.GONE);
        fragmentContainerRemoteCameraFS.setVisibility(View.GONE);
    }

    private void removeRemoteCameraFragmentFS() {
        if (remoteCameraFragmentFS == null) return;
        remoteCameraFragmentFS.removeSurfaceView();
        FragmentTransaction ft = getSupportFragmentManager().beginTransaction();
        ft.remove(remoteCameraFragmentFS);
        remoteCameraFragmentFS = null;
    }

    @Override
    public void onRequestPermissionsResult(int requestCode, String[] permissions, int[] grantResults) {
        logDebug("onRequestPermissionsResult");

        super.onRequestPermissionsResult(requestCode, permissions, grantResults);
        switch (requestCode) {
            case REQUEST_CAMERA: {
                logDebug("REQUEST_CAMERA");
                if (grantResults.length > 0 && grantResults[0] == PackageManager.PERMISSION_GRANTED) {
                    if (checkPermissions()) {
                        showInitialFABConfiguration();
                    }
                } else {
                    rejectFAB.show();
                }
                break;
            }
            case RECORD_AUDIO: {
                logDebug("RECORD_AUDIO");
                if (grantResults.length > 0 && grantResults[0] == PackageManager.PERMISSION_GRANTED) {
                    if (checkPermissions()) {
                        showInitialFABConfiguration();
                    }
                } else {
                    rejectFAB.show();
                }
                break;
            }
<<<<<<< HEAD
            case WRITE_LOG: {
                logDebug("WRITE_LOG");
//                if (grantResults.length > 0 && grantResults[0] == PackageManager.PERMISSION_GRANTED) {
//                    checkPermissionsWriteLog();
//                }
                break;
            }
=======
>>>>>>> b3f63831
        }
    }

    private boolean isOnlyAudioCall() {
        if(callChat == null || callChat.getNumParticipants(MegaChatCall.VIDEO) > 0) return false;
        return true;
    }

    public void remoteCameraClick() {
        if (getCall() == null || (callChat.getStatus() != MegaChatCall.CALL_STATUS_IN_PROGRESS && callChat.getStatus() != MegaChatCall.CALL_STATUS_JOINING && callChat.getStatus() != MegaChatCall.CALL_STATUS_RECONNECTING))
            return;

        if (aB.isShowing()) {
            if (isOnlyAudioCall()) return;
            hideActionBar();
            hideFABs();
            return;
        }

        showActionBar();
        showInitialFABConfiguration();
    }

    public void itemClicked(InfoPeerGroupCall peer) {
        logDebug("userSelected: -> (peerId = " + peer.getPeerId() + ", clientId = " + peer.getClientId() + ")");
        if (peerSelected.getPeerId() == peer.getPeerId() && peerSelected.getClientId() == peer.getClientId()) {
            //I touched the same user that is now in big fragment:
            if (isManualMode) {
                isManualMode = false;
                logDebug("Manual mode - False");
            } else {
                isManualMode = true;
                logDebug("Manual mode - True");
            }
            if (adapterList == null || peersOnCall.isEmpty()) return;
            adapterList.updateMode(isManualMode);
            for (int i = 0; i < peersOnCall.size(); i++) {
                if (peersOnCall.get(i).getPeerId() == peer.getPeerId() && peersOnCall.get(i).getClientId() == peer.getClientId()) {
                    peersOnCall.get(i).setGreenLayer(true);
                } else if (peersOnCall.get(i).hasGreenLayer()) {
                    peersOnCall.get(i).setGreenLayer(false);
                }
                adapterList.changesInGreenLayer(i, null);
            }

        } else if (peer.getPeerId() == megaChatApi.getMyUserHandle() && peer.getClientId() == megaChatApi.getMyClientidHandle(chatId)) {
            //Me
            logDebug("Click myself - do nothing");
        } else {
            //contact
            if (!isManualMode) {
                isManualMode = true;
                if (adapterList != null) {
                    adapterList.updateMode(true);
                }
                logDebug("Manual mode - True");
            }
            peerSelected = peer;
            updateUserSelected();
        }
    }

    private void answerCall(boolean isVideoCall) {
        logDebug("answerCall");
        clearHandlers();
        if (megaChatApi == null) return;

        if (megaChatApi.isSignalActivityRequired()) {
            megaChatApi.signalPresenceActivity();
        }
        application.setSpeakerStatus(callChat.getChatid(), isVideoCall);
        megaChatApi.answerChatCall(chatId, isVideoCall, this);
    }

    private void animationAlphaArrows(final ImageView arrow) {
        logDebug("animationAlphaArrows");

        AlphaAnimation alphaAnimArrows = new AlphaAnimation(1.0f, 0.0f);
        alphaAnimArrows.setDuration(ALPHA_ARROW_ANIMATION);
        alphaAnimArrows.setFillAfter(true);
        alphaAnimArrows.setFillBefore(true);
        alphaAnimArrows.setRepeatCount(Animation.INFINITE);
        arrow.startAnimation(alphaAnimArrows);
    }

    private void updateSubTitle() {

        if (getCall() == null) return;
        logDebug("Call Status: "+callStatusToString(callChat.getStatus()));

        switch (callChat.getStatus()){
            case MegaChatCall.CALL_STATUS_RECONNECTING:{
                activateChrono(false, callInProgressChrono, callChat);
                subtitleToobar.setVisibility(View.GONE);
                return;
            }

            case MegaChatCall.CALL_STATUS_REQUEST_SENT:{
                subtitleToobar.setVisibility(View.VISIBLE);
                activateChrono(false, callInProgressChrono, callChat);
                subtitleToobar.setText(getString(R.string.outgoing_call_starting));
                return;
            }

            case MegaChatCall.CALL_STATUS_RING_IN:{
                subtitleToobar.setVisibility(View.VISIBLE);
                activateChrono(false, callInProgressChrono, callChat);
                subtitleToobar.setText(getString(R.string.incoming_call_starting));
                return;
            }

            case MegaChatCall.CALL_STATUS_IN_PROGRESS:
            case MegaChatCall.CALL_STATUS_JOINING:{
                if (chat.isGroup()) {
                    boolean isInProgress = false;
                    MegaHandleList listPeerids = callChat.getSessionsPeerid();
                    MegaHandleList listClientids = callChat.getSessionsClientid();
                    for (int i = 0; i < listPeerids.size(); i++) {
                        MegaChatSession userSession = callChat.getMegaChatSession(listPeerids.get(i), listClientids.get(i));
                        if (userSession != null && userSession.getStatus() == MegaChatSession.SESSION_STATUS_IN_PROGRESS) {
                            isInProgress = true;
                            break;
                        }
                    }
                    if (isInProgress) {
                        logDebug("Session in progress");
                        subtitleToobar.setVisibility(View.GONE);
                        activateChrono(true, callInProgressChrono, callChat);
                        return;
                    }

                    logWarning("Error getting the session of the user or session not in progress");
                    connectingCall();
                    return;
                }

                logDebug("Individual call in progress");
                linearParticipants.setVisibility(View.GONE);
                MegaChatSession userSession = callChat.getMegaChatSession(callChat.getSessionsPeerid().get(0), callChat.getSessionsClientid().get(0));
                if (userSession == null) {
                    logWarning("User session is null");
                    connectingCall();
                    return;
                }

                if (userSession.getStatus() == MegaChatSession.SESSION_STATUS_IN_PROGRESS) {
                    subtitleToobar.setVisibility(View.GONE);
                    activateChrono(true, callInProgressChrono, callChat);
                    return;
                }
            }
        }

        subtitleToobar.setVisibility(View.GONE);
        activateChrono(false, callInProgressChrono, callChat);
    }

    private void updateSubtitleNumberOfVideos() {
        logDebug("updateSubtitleNumberOfVideos");
        if (chat == null || callChat == null) return;
        if (!chat.isGroup() || !statusCallInProgress(callChat.getStatus())) {
            linearParticipants.setVisibility(View.GONE);
            return;
        }

        if (getCall() == null) return;
        int usersWithVideo = callChat.getNumParticipants(MegaChatCall.VIDEO);
        if (usersWithVideo <= 0) {
            linearParticipants.setVisibility(View.GONE);
            return;
        }

        if (totalVideosAllowed == 0 && megaChatApi != null) {
            totalVideosAllowed = megaChatApi.getMaxVideoCallParticipants();
        }
        if (totalVideosAllowed == 0) {
            linearParticipants.setVisibility(View.GONE);
            return;
        }

        participantText.setText(usersWithVideo + "/" + totalVideosAllowed);
        linearParticipants.setVisibility(View.VISIBLE);
        return;
    }

    private void resetPeers() {
        destroyAdapters();

        recyclerView.setAdapter(null);
        recyclerView.setVisibility(View.GONE);
        recyclerViewLayout.setVisibility(View.GONE);

        bigRecyclerView.setAdapter(null);
        bigRecyclerView.setVisibility(View.GONE);
        bigRecyclerViewLayout.setVisibility(View.GONE);

        parentBigCameraGroupCall.setOnClickListener(null);
        parentBigCameraGroupCall.setVisibility(View.GONE);
    }

    private void updateGreenLayer(int position) {
        if (adapterList == null) return;
        adapterList.changesInGreenLayer(position, null);
    }

    private void updateStatusUserSelected() {
        if (peerSelected.isVideoOn()) {
            //Video ON
            createBigFragment(peerSelected.getPeerId(), peerSelected.getClientId());
            avatarBigCameraGroupCallMicro.setVisibility(View.GONE);
            if (peerSelected.isAudioOn()) {
                microFragmentBigCameraGroupCall.setVisibility(View.GONE);
            } else {
                microFragmentBigCameraGroupCall.setVisibility(View.VISIBLE);
            }
        } else {
            //Video OFF
            createBigAvatar();
            microFragmentBigCameraGroupCall.setVisibility(View.GONE);
            if (peerSelected.isAudioOn()) {
                avatarBigCameraGroupCallMicro.setVisibility(View.GONE);
            } else {
                avatarBigCameraGroupCallMicro.setVisibility(View.VISIBLE);
            }
        }
    }

    private void updateUserSelected() {
        logDebug("updateUserSelected");
        if (!statusCallInProgress(callChat.getStatus())) {
            //I'M NOT IN THE CALL
            logDebug("INCOMING");
            if (peerSelected != null) return;

            parentBigCameraGroupCall.setVisibility(View.VISIBLE);

            removeBigFragment();
            fragmentBigCameraGroupCall.setVisibility(View.GONE);

            //Create Avatar, get the last peer of peersOnCall
            if (peersOnCall.isEmpty()) {
                avatarBigCameraGroupCallLayout.setVisibility(View.GONE);
                return;
            }

            avatarBigCameraGroupCallLayout.setVisibility(View.VISIBLE);
            InfoPeerGroupCall peerTemp = peersOnCall.get((peersOnCall.size()) - 1);
            setProfilePeerSelected(peerTemp.getPeerId(), peerTemp.getName(), null);

        } else {
            //I'M IN THE CALL
            logDebug("IN PROGRESS");

            if (peersOnCall.isEmpty()) return;

            if (peerSelected == null) {
                logWarning("peerSelected == null");

                if (isManualMode) return;

                int position = 0;
                peerSelected = peersOnCall.get(position);
                logDebug("InProgress - new peerSelected (peerId = " + peerSelected.getPeerId() + ", clientId = " + peerSelected.getClientId() + ")");
                for (int i = 0; i < peersOnCall.size(); i++) {
                    if (i == position) {
                        if (!peersOnCall.get(i).hasGreenLayer()) {
                            peersOnCall.get(i).setGreenLayer(true);
                            updateGreenLayer(i);
                        }
                    } else {
                        if (peersOnCall.get(i).hasGreenLayer()) {
                            peersOnCall.get(i).setGreenLayer(false);
                            updateGreenLayer(i);
                        }
                    }
                }
            } else {
                logDebug("peerSelected != null");

                //find if peerSelected is removed:
                boolean peerContained = false;
                for (int i = 0; i < peersOnCall.size(); i++) {
                    if (peersOnCall.get(i).getPeerId() == peerSelected.getPeerId() && peersOnCall.get(i).getClientId() == peerSelected.getClientId()) {
                        peerContained = true;
                        break;
                    }
                }
                if (!peerContained) {
                    //it was removed
                    int position = 0;
                    peerSelected = peersOnCall.get(position);
                    logDebug("InProgress - new peerSelected (peerId = " + peerSelected.getPeerId() + ", clientId = " + peerSelected.getClientId() + ")");
                    for (int i = 0; i < peersOnCall.size(); i++) {
                        if (i == position) {
                            isManualMode = false;
                            if (adapterList != null) {
                                adapterList.updateMode(false);
                            }
                            if (!peersOnCall.get(i).hasGreenLayer()) {
                                peersOnCall.get(i).setGreenLayer(true);
                                updateGreenLayer(i);
                            }
                        } else {
                            if (peersOnCall.get(i).hasGreenLayer()) {
                                peersOnCall.get(i).setGreenLayer(false);
                                updateGreenLayer(i);
                            }
                        }
                    }
                } else {

                    logDebug("InProgress - peerSelected (peerId = " + peerSelected.getPeerId() + ", clientId = " + peerSelected.getClientId() + ")");
                    for (int i = 0; i < peersOnCall.size(); i++) {
                        if (peersOnCall.get(i).getPeerId() == peerSelected.getPeerId() && peersOnCall.get(i).getClientId() == peerSelected.getClientId()) {
                            peersOnCall.get(i).setGreenLayer(true);
                            updateGreenLayer(i);
                        } else {
                            if (peersOnCall.get(i).hasGreenLayer()) {
                                peersOnCall.get(i).setGreenLayer(false);
                                updateGreenLayer(i);
                            }
                        }
                    }
                }
            }
            updateStatusUserSelected();
        }
    }

    private void createBigFragment(long peerId, long clientId) {
        logDebug("createBigFragment()");
        removeBigFragment();

        bigCameraGroupCallFragment = BigCameraGroupCallFragment.newInstance(chatId, peerId, clientId);
        FragmentTransaction ftFS = getSupportFragmentManager().beginTransaction();
        ftFS.replace(R.id.fragment_big_camera_group_call, bigCameraGroupCallFragment, "bigCameraGroupCallFragment");
        ftFS.commitNowAllowingStateLoss();

        fragmentBigCameraGroupCall.setVisibility(View.VISIBLE);
        parentBigCameraGroupCall.setVisibility(View.VISIBLE);
        avatarBigCameraGroupCallLayout.setVisibility(View.GONE);
    }

    private void removeBigFragment() {
        if (bigCameraGroupCallFragment == null) return;
        bigCameraGroupCallFragment.removeSurfaceView();
        FragmentTransaction ftFS = getSupportFragmentManager().beginTransaction();
        ftFS.remove(bigCameraGroupCallFragment);
        bigCameraGroupCallFragment = null;

    }

    private void createBigAvatar() {
        logDebug("createBigAvatar()");
        removeBigFragment();

        fragmentBigCameraGroupCall.setVisibility(View.GONE);
        avatarBigCameraGroupCallImage.setImageBitmap(null);
        setProfilePeerSelected(peerSelected.getPeerId(), peerSelected.getName(), null);
        parentBigCameraGroupCall.setVisibility(View.VISIBLE);
        avatarBigCameraGroupCallLayout.setVisibility(View.VISIBLE);
    }

    private void clearSurfacesViews() {
        logDebug("clearSurfacesViews");
        removeLocalCameraFragment();
        if(parentLocal != null && fragmentContainerLocalCamera != null) {
            parentLocal.setVisibility(View.GONE);
            fragmentContainerLocalCamera.setVisibility(View.GONE);
        }

        removeLocalCameraFragmentFS();
        if(parentLocalFS != null && fragmentContainerLocalCameraFS != null) {
            parentLocalFS.setVisibility(View.GONE);
            fragmentContainerLocalCameraFS.setVisibility(View.GONE);
        }

        removeRemoteCameraFragmentFS();
        if(parentRemoteFS != null && fragmentContainerRemoteCameraFS != null) {
            parentRemoteFS.setVisibility(View.GONE);
            fragmentContainerRemoteCameraFS.setVisibility(View.GONE);
        }

        removeBigFragment();
        if(fragmentBigCameraGroupCall != null) {
            fragmentBigCameraGroupCall.setVisibility(View.GONE);
        }

    }

    private void clearHandlers() {
        logDebug("clearHandlers");
        if (handlerArrow1 != null) {
            handlerArrow1.removeCallbacksAndMessages(null);
        }
        if (handlerArrow2 != null) {
            handlerArrow2.removeCallbacksAndMessages(null);
        }
        if (handlerArrow3 != null) {
            handlerArrow3.removeCallbacksAndMessages(null);
        }
        if (handlerArrow4 != null) {
            handlerArrow4.removeCallbacksAndMessages(null);
        }
        if (handlerArrow5 != null) {
            handlerArrow5.removeCallbacksAndMessages(null);
        }
        if (handlerArrow6 != null) {
            handlerArrow6.removeCallbacksAndMessages(null);
        }
        activateChrono(false, callInProgressChrono, callChat);
    }

    private String getName(long peerid) {
        String name = " ";
        if (megaChatApi == null) return name;

        if (peerid == megaChatApi.getMyUserHandle()) {
            name = megaChatApi.getMyFullname();
            if (name == null) name = megaChatApi.getMyEmail();

        } else {
            name = getFirstNameDB(peerid);
            if (name == null) {
                CallNonContactNameListener listener = new CallNonContactNameListener(this, peerid, false, name);
                megaChatApi.getUserEmail(peerid, listener);
            }

        }
        return name;
    }

    public void updateNonContactName(long peerid, String peerEmail) {
        logDebug("Email found it");
        if (!peersOnCall.isEmpty()) {
            for (InfoPeerGroupCall peer : peersOnCall) {
                if (peerid == peer.getPeerId()) {
                    peer.setName(peerEmail);
                }
            }
        }
    }

    public void showSnackbar(String s) {
        logDebug("showSnackbar: " + s);
        showSnackbar(fragmentContainer, s);
    }

    private void localCameraFragmentShowMicro(boolean showIt) {
        if (localCameraFragment == null) return;
        localCameraFragment.showMicro(showIt);
    }

    private void checkMutateOwnCallLayout(int option) {
        if (mutateOwnCallLayout.getVisibility() == option) return;
        mutateOwnCallLayout.setVisibility(option);
    }

    public void refreshOwnMicro() {
        if (chat.isGroup() || getCall() == null) return;

        localCameraFragmentShowMicro(!callChat.hasLocalAudio() && callChat.hasLocalVideo());

        if (callChat.hasLocalAudio() || (callChat.hasLocalVideo() || mutateContactCallLayout.getVisibility() == View.VISIBLE)) {
            checkMutateOwnCallLayout(View.GONE);
            return;
        }
        checkMutateOwnCallLayout(View.VISIBLE);
    }

    public long getCurrentChatid() {
        return chatId;
    }

    private void updateCall(long callId) {
        this.callChat = megaChatApi.getChatCallByCallId(callId);
    }

    private MegaChatCall getCall() {
        if (megaChatApi == null) return null;
        return callChat = megaChatApi.getChatCall(chatId);
    }

    private MegaChatSession getSesionIndividualCall() {
        return callChat.getMegaChatSession(callChat.getSessionsPeerid().get(0), callChat.getSessionsClientid().get(0));
    }

    private MegaChatSession getSessionCall(long peerId, long clientId) {
        if(callChat == null)
            return null;

        return callChat.getMegaChatSession(peerId, clientId);
    }

    private boolean statusCallInProgress(int callStatus) {
        return callStatus != MegaChatCall.CALL_STATUS_RING_IN &&
                (callStatus < MegaChatCall.CALL_STATUS_TERMINATING_USER_PARTICIPATION ||
                        callStatus > MegaChatCall.CALL_STATUS_USER_NO_PRESENT);
    }

    /**
     * Check for changes in call composition received in CHANGE_TYPE_CALL_COMPOSITION.
     *
     * @param typeChange       Indicates if the change is TYPE_JOIN, TYPE_LEFT or no change.
     * @param peerIdReceived   Identifier of the user to whom the change is applied.
     * @param clientIdReceived Identifier of the client to whom the change is applied.
     */
    private void checkCompositionChanges(int typeChange, long peerIdReceived, long clientIdReceived) {
        if (getCall() == null || !chat.isGroup() || reconnectingLayout.isShown())
            return;

        logDebug("The type of changes in composition is " + typeChange);
        if (typeChange == TYPE_JOIN) {
            userJoined(peerIdReceived, clientIdReceived);
        } else if (typeChange == TYPE_LEFT) {
            userLeft(peerIdReceived, clientIdReceived);
        } else {
            return;
        }

        updateSubTitle();
        updateSubtitleNumberOfVideos();
    }

    /**
     * Perform the necessary actions when the status of the call is CALL_STATUS_REQUEST_SENT.
     */
    private void checkOutgoingCall() {
        if (chat.isGroup()) {
            checkCurrentParticipants();
            updateSubTitle();
        } else {
            updateLocalAV();
        }
        updateSubtitleNumberOfVideos();
    }

    /**
     * Perform the necessary actions when the status of the call is CALL_STATUS_RING_IN.
     */
    private void checkIncomingCall() {
        setAvatarLayout();
        myAvatarLayout.setVisibility(View.VISIBLE);
        contactAvatarLayout.setVisibility(View.VISIBLE);
        updateSubtitleNumberOfVideos();

        if(chat.isGroup()){
            checkCurrentParticipants();
            updateSubTitle();
        }
    }

    /**
     * Perform the necessary actions when the status of the call is CALL_STATUS_IN_PROGRESS.
     */
    private void checkInProgressCall() {
        if (getCall() == null)
            return;

        if (reconnectingLayout.isShown()) {
            hideReconnecting();
            checkCurrentParticipants();
            updateSubTitle();
            return;
        }

        if (!chat.isGroup()) {
            setProfileAvatar(megaChatApi.getMyUserHandle());
            setProfileAvatar(chat.getPeerHandle(0));
            removeLocalCameraFragmentFS();
            parentLocalFS.setVisibility(View.GONE);
            fragmentContainerLocalCameraFS.setVisibility(View.GONE);
            updateAVFlags(getSesionIndividualCall());
        }

        answerCallFAB.setOnTouchListener(null);
        videoFAB.setOnTouchListener(null);
        videoFAB.setOnClickListener(this);
        showInitialFABConfiguration();
        updateSubtitleNumberOfVideos();
        updateLocalSpeakerStatus();
    }

    /**
     * Perform the necessary actions when the status of the session is SESSION_STATUS_DESTROYED and the term code is TERM_CODE_USER_HANGUP.
     */
    private void checkHangCall(long callId){
        MegaChatCall call = megaChatApi.getChatCallByCallId(callId);
        if(call != null && statusCallInProgress(call.getStatus()) && call.getStatus() != MegaChatCall.CALL_STATUS_RECONNECTING){
            return;
        }
        checkTerminatingCall();
    }

    /**
     * Perform the necessary actions when the call is over.
     */
    private void checkTerminatingCall() {
        clearHandlers();
        stopSpeakerAudioManger();
        MegaApplication.setSpeakerStatus(chatId, false);
        finishActivity();
    }

    /**
     * Perform the necessary actions when the status of the call is CALL_STATUS_USER_NO_PRESENT.
     */
    private void checkUserNoPresentInCall() {
        if (getCall() == null || reconnectingLayout.isShown())
            return;

        clearHandlers();
    }

    /**
     * Perform the necessary actions when the status of the call is CALL_STATUS_RECONNECTING.
     */
    private void checkReconnectingCall() {
        if (getCall() == null || (chat.isGroup() && callChat.getStatus() != MegaChatCall.CALL_STATUS_RECONNECTING) || reconnectingLayout.isShown())
            return;

        activateChrono(false, callInProgressChrono, callChat);
        subtitleToobar.setVisibility(View.GONE);
        showReconnecting();
    }

    /**
     * Check for changes in the network quality received in CHANGE_TYPE_SESSION_NETWORK_QUALITY.
     *
     * @param session of a user in which the change has occurred.
     */
    private void checkNetworkQuality(MegaChatSession session) {
        if (!chat.isGroup() || peersOnCall.isEmpty() || session == null || session.getStatus() != MegaChatSession.SESSION_STATUS_IN_PROGRESS)
            return;

        logDebug("Network quality changed");
        int qualityLevel = session.getNetworkQuality();
        for (int i = 0; i < peersOnCall.size(); i++) {
            if (peersOnCall.get(i).getPeerId() == session.getPeerid() && peersOnCall.get(i).getClientId() == session.getClientid()) {
                if (qualityLevel < 2 && peersOnCall.get(i).isGoodQuality()) {
                    //Bad quality
                    peersOnCall.get(i).setGoodQuality(false);
                }

                if (qualityLevel >= 2 && !peersOnCall.get(i).isGoodQuality()) {
                    //Good quality
                    peersOnCall.get(i).setGoodQuality(true);
                }

                if (peersOnCall.size() <= MAX_PEERS_GRID && adapterGrid != null) {
                    adapterGrid.changesInQuality(i, null);
                } else if (peersOnCall.size() >= MIN_PEERS_LIST && adapterList != null) {
                    adapterList.changesInQuality(i, null);
                } else {
                    updateUI();
                }
            }
        }
    }

    /**
     * Check for changes in the audio level received in CHANGE_TYPE_SESSION_AUDIO_LEVEL.
     *
     * @param session of a user in which the change has occurred.
     */
    private void checkAudioLevel(MegaChatSession session) {
        if (!chat.isGroup() || peersOnCall.isEmpty() || peersOnCall.size() <= MAX_PEERS_GRID || isManualMode || session == null || !session.getAudioDetected())
            return;

        for (int i = 0; i < peersOnCall.size(); i++) {
            if (peersOnCall.get(i).getPeerId() == session.getPeerid() && peersOnCall.get(i).getClientId() == session.getClientid()) {
                peerSelected = adapterList.getNodeAt(i);
                updateUserSelected();
                break;
            }
        }
    }

    /**
     * Check the current participants in the call and update UI.
     */
    private void checkCurrentParticipants() {
        if (megaChatApi == null || getCall() == null || peersOnCall == null || callChat.getPeeridParticipants() == null)
            return;
        logDebug("Checking the current participants in the call. Call status: " + callStatusToString(callChat.getStatus()));
        boolean changes = false;

        if (!peersOnCall.isEmpty()) peersOnCall.clear();

        //Check the participants to be added
        for (int i = 0; i < callChat.getPeeridParticipants().size(); i++) {
            boolean peerContain = false;
            long userPeerid = callChat.getPeeridParticipants().get(i);
            long userClientid = callChat.getClientidParticipants().get(i);

            for (InfoPeerGroupCall peer : peersOnCall) {
                if (peer.getPeerId() == userPeerid && peer.getClientId() == userClientid) {
                    peerContain = true;
                    break;
                }
            }

            if (!peerContain) {
                addContactIntoArray(userPeerid, userClientid);
                changes = true;
            }
        }

        if (changes) updateUI();

        if (peersOnCall.isEmpty() || !statusCallInProgress(callChat.getStatus())) return;

        logDebug("Update Video&Audio local&remote");
        updateSubTitle();

        for (int i = 0; i < peersOnCall.size(); i++) {
            if (peersOnCall.get(i).getPeerId() == megaChatApi.getMyUserHandle() && peersOnCall.get(i).getClientId() == megaChatApi.getMyClientidHandle(chatId)) {
                updateLocalAV();
            } else {
                updateRemoteAV(callChat.getMegaChatSession(peersOnCall.get(i).getPeerId(), peersOnCall.get(i).getClientId()));
            }
        }
    }

    /**
     * Check when the number of participants changes in the call and update UI.
     */
    private void checkParticipantChanges(boolean isAdded, int posRemoved) {

        logDebug("Checking for changes in the number of participants");
        if ((peersOnCall.size() <= MAX_PEERS_GRID && adapterGrid == null) || (peersOnCall.size() > MAX_PEERS_GRID && (adapterList == null || (isAdded && peersOnCall.size() == MIN_PEERS_LIST) || (!isAdded && peersOnCall.size() == MAX_PEERS_GRID)))) {
            updateUI();
            return;
        }
        if (peersOnCall.size() <= MAX_PEERS_GRID) {

            if (peersOnCall.size() < NECESSARY_CHANGE_OF_SIZES) {
                recyclerViewLayout.setPadding(0, 0, 0, 0);
                recyclerView.setColumnWidth((int) widthScreenPX);
                if (isAdded) {
                    int posInserted = (peersOnCall.size() == 0 ? 0 : (peersOnCall.size() - 1));
                    adapterGrid.notifyItemInserted(posInserted);
                } else {
                    adapterGrid.notifyItemRemoved(posRemoved);
                }
                adapterGrid.notifyDataSetChanged();
            } else {
                if (peersOnCall.size() == NECESSARY_CHANGE_OF_SIZES) {
                    recyclerViewLayout.setPadding(0, scaleWidthPx(136, outMetrics), 0, 0);
                    recyclerView.setColumnWidth((int) widthScreenPX / 2);
                    if (isAdded) {
                        adapterGrid.notifyItemInserted(peersOnCall.size() == 0 ? 0 : (peersOnCall.size() - 1));
                        adapterGrid.notifyDataSetChanged();
                    }
                } else {
                    recyclerViewLayout.setPadding(0, 0, 0, 0);
                    recyclerView.setColumnWidth((int) widthScreenPX / 2);
                    int posInserted = (peersOnCall.size() == 0 ? 0 : (peersOnCall.size() - 1));
                    if (isAdded) {
                        adapterGrid.notifyItemInserted(posInserted);
                        adapterGrid.notifyItemRangeChanged((posInserted - 1), peersOnCall.size());
                    }
                }
                if (!isAdded) {
                    adapterGrid.notifyItemRemoved(posRemoved);
                    adapterGrid.notifyItemRangeChanged(posRemoved, peersOnCall.size());
                }
            }
        } else {
            int posUpdated;
            if (isAdded) {
                int posInserted = (peersOnCall.size() == 0 ? 0 : (peersOnCall.size() - 1));
                posUpdated = posInserted - 1;
                adapterList.notifyItemInserted(posUpdated);
            } else {
                posUpdated = posRemoved;
                adapterList.notifyItemRemoved(posUpdated);
            }
            adapterList.notifyItemRangeChanged(posUpdated, peersOnCall.size());
            updateUserSelected();
        }
    }

    /**
     *  Update the adapter depends of the number of participants.
     */
    private void updateUI() {
        if (getCall() == null) return;
        if (peersOnCall.isEmpty()) {
            resetPeers();
            return;
        }
        logDebug("Updating the UI, number of participants = " + peersOnCall.size());
        if (!statusCallInProgress(callChat.getStatus())) {
            linearParticipants.setVisibility(View.GONE);
        }

        if (peersOnCall.size() <= MAX_PEERS_GRID) {
            destroyAdapter(true);
            removeBigFragment();

            avatarBigCameraGroupCallLayout.setVisibility(View.GONE);
            bigRecyclerView.setAdapter(null);
            bigRecyclerView.setVisibility(View.GONE);
            bigRecyclerViewLayout.setVisibility(View.GONE);
            parentBigCameraGroupCall.setOnClickListener(null);
            parentBigCameraGroupCall.setVisibility(View.GONE);
            recyclerViewLayout.setVisibility(View.VISIBLE);
            recyclerView.setVisibility(View.VISIBLE);

            if (peersOnCall.size() < NECESSARY_CHANGE_OF_SIZES) {
                recyclerViewLayout.setPadding(0, 0, 0, 0);
                recyclerView.setColumnWidth((int) widthScreenPX);
            } else {
                if (peersOnCall.size() == NECESSARY_CHANGE_OF_SIZES) {
                    recyclerViewLayout.setPadding(0, scaleWidthPx(136, outMetrics), 0, 0);
                } else {
                    recyclerViewLayout.setPadding(0, 0, 0, 0);
                }
                recyclerView.setColumnWidth((int) widthScreenPX / 2);
            }

            if (adapterGrid == null) {
                logDebug("Need to create the adapter");
                recyclerView.setAdapter(null);
                adapterGrid = new GroupCallAdapter(this, recyclerView, peersOnCall, chatId, true);
                recyclerView.setAdapter(adapterGrid);
            } else {
                logDebug("Notify of changes");
                adapterGrid.notifyDataSetChanged();
            }

            if (statusCallInProgress(callChat.getStatus())) {
                adapterGrid.updateMuteIcon();
            }
        } else {

            destroyAdapter(false);
            recyclerView.setAdapter(null);
            recyclerView.setVisibility(View.GONE);
            recyclerViewLayout.setVisibility(View.GONE);
            parentBigCameraGroupCall.setOnClickListener(this);
            parentBigCameraGroupCall.setVisibility(View.VISIBLE);
            bigRecyclerViewLayout.setVisibility(View.VISIBLE);
            bigRecyclerView.setVisibility(View.VISIBLE);

            if (adapterList == null) {
                logDebug("Need to create the adapter");
                bigRecyclerView.setAdapter(null);
                adapterList = new GroupCallAdapter(this, bigRecyclerView, peersOnCall, chatId, false);
                bigRecyclerView.setAdapter(adapterList);
            } else {
                logDebug("Notify of changes");
                adapterList.notifyDataSetChanged();
            }

            if (statusCallInProgress(callChat.getStatus())) {
                adapterList.updateMuteIcon();
            }
            updateUserSelected();
        }
    }

    private void userJoined(long userPeerId, long userClientId) {
        logDebug("Participant joined the group call");

        if (peersOnCall.isEmpty()) {
            addContactIntoArray(userPeerId, userClientId);
            return;
        }

        boolean containsUser = false;
        for (InfoPeerGroupCall peer : peersOnCall) {
            if (peer.getPeerId() == userPeerId && peer.getClientId() == userClientId) {
                containsUser = true;
                break;
            }
        }

        if (!containsUser) {
            addContactIntoArray(userPeerId, userClientId);
            int callStatus = callChat.getStatus();
            if ((statusCallInProgress(callStatus) && callStatus != MegaChatCall.CALL_STATUS_RECONNECTING) && (userPeerId != megaChatApi.getMyUserHandle() || userClientId != megaChatApi.getMyClientidHandle(chatId))) {
                updateInfoUsersBar(getString(R.string.contact_joined_the_call, getName(userPeerId)));
            }

            checkParticipantChanges(true, -1);

            if (statusCallInProgress(callStatus)) {
                updateRemoteAV(callChat.getMegaChatSession(userPeerId, userClientId));
            }
        }
    }

    private void userLeft(long userPeerId, long userClientId) {
        logDebug("Participant left the group call");

        if (peersOnCall.isEmpty())
            return;

        for (InfoPeerGroupCall peer : peersOnCall) {
            if (peer.getPeerId() == userPeerId && peer.getClientId() == userClientId) {
                int callStatus = callChat.getStatus();

                if ((statusCallInProgress(callStatus) && callStatus != MegaChatCall.CALL_STATUS_RECONNECTING) && (userPeerId != megaChatApi.getMyUserHandle() || userClientId != megaChatApi.getMyClientidHandle(chatId))) {
                    updateInfoUsersBar(getString(R.string.contact_left_the_call, getName(userPeerId)));
                }

                removeContact(peer);
                checkParticipantChanges(false, peersOnCall.indexOf(peer));
                break;

            }
        }
    }

    private void addContactIntoArray(long userPeerid, long userClientid) {
        if (getCall() == null) return;

        if (userPeerid == megaChatApi.getMyUserHandle() && userClientid == megaChatApi.getMyClientidHandle(chatId)) {
            InfoPeerGroupCall myPeer = new InfoPeerGroupCall(megaChatApi.getMyUserHandle(), megaChatApi.getMyClientidHandle(chatId), megaChatApi.getMyFullname(), callChat.hasLocalVideo(), callChat.hasLocalAudio(), false, true, null);
            peersOnCall.add(myPeer);
            logDebug("I've been added to the array");
        } else {
            InfoPeerGroupCall userPeer = new InfoPeerGroupCall(userPeerid, userClientid, getName(userPeerid));
            peersOnCall.add((peersOnCall.size() == 0 ? 0 : (peersOnCall.size() - 1)), userPeer);
            logDebug("Participant has been added to the array");
        }
    }

    private void removeContact(InfoPeerGroupCall peer) {
        if (peer.getPeerId() == megaChatApi.getMyUserHandle() && peer.getClientId() == megaChatApi.getMyClientidHandle(chatId))
            return;

        logDebug("Participant has been removed from the array");
        peersOnCall.remove(peer);
    }
}<|MERGE_RESOLUTION|>--- conflicted
+++ resolved
@@ -4,11 +4,8 @@
 import android.animation.Animator;
 import android.animation.AnimatorListenerAdapter;
 import android.annotation.SuppressLint;
-<<<<<<< HEAD
-=======
 import android.content.BroadcastReceiver;
 import android.content.Context;
->>>>>>> b3f63831
 import android.content.Intent;
 import android.content.IntentFilter;
 import android.content.pm.PackageManager;
@@ -18,17 +15,6 @@
 import android.os.Build;
 import android.os.Bundle;
 import android.os.Handler;
-<<<<<<< HEAD
-import android.support.design.widget.FloatingActionButton;
-import android.support.v4.app.ActivityCompat;
-import android.support.v4.app.FragmentTransaction;
-import android.support.v4.content.ContextCompat;
-import android.support.v7.app.ActionBar;
-import android.support.v7.widget.DefaultItemAnimator;
-import android.support.v7.widget.LinearLayoutManager;
-import android.support.v7.widget.RecyclerView;
-import android.support.v7.widget.Toolbar;
-=======
 import com.google.android.material.floatingactionbutton.FloatingActionButton;
 import androidx.core.app.ActivityCompat;
 import androidx.fragment.app.FragmentTransaction;
@@ -39,7 +25,6 @@
 import androidx.recyclerview.widget.LinearLayoutManager;
 import androidx.recyclerview.widget.RecyclerView;
 import androidx.appcompat.widget.Toolbar;
->>>>>>> b3f63831
 import android.text.TextUtils;
 import android.util.DisplayMetrics;
 import android.view.Display;
@@ -104,15 +89,9 @@
 import static mega.privacy.android.app.utils.TextUtil.isTextEmpty;
 import static mega.privacy.android.app.utils.Util.*;
 import static mega.privacy.android.app.utils.VideoCaptureUtils.*;
-<<<<<<< HEAD
-import static mega.privacy.android.app.utils.AvatarUtil.*;
-
-public class ChatCallActivity extends BaseActivity implements MegaChatRequestListenerInterface, MegaChatCallListenerInterface, MegaRequestListenerInterface, View.OnClickListener, KeyEvent.Callback {
-=======
 import static mega.privacy.android.app.constants.BroadcastConstants.*;
 
 public class ChatCallActivity extends BaseActivity implements MegaChatRequestListenerInterface, MegaRequestListenerInterface, View.OnClickListener, KeyEvent.Callback {
->>>>>>> b3f63831
 
     final private static int REMOTE_VIDEO_NOT_INIT = -1;
     final private static int REMOTE_VIDEO_ENABLED = 1;
@@ -537,10 +516,6 @@
             finish();
             return;
         }
-<<<<<<< HEAD
-        megaChatApi.addChatCallListener(this);
-=======
->>>>>>> b3f63831
 
         getWindow().addFlags(WindowManager.LayoutParams.FLAG_KEEP_SCREEN_ON);
         fragmentContainer = findViewById(R.id.file_info_fragment_container);
@@ -740,90 +715,7 @@
             speakerFAB.setImageDrawable(ContextCompat.getDrawable(this, R.drawable.ic_speaker_off));
             microFAB.setBackgroundTintList(ColorStateList.valueOf(ContextCompat.getColor(this, R.color.disable_fab_chat_call)));
             microFAB.setImageDrawable(ContextCompat.getDrawable(this, R.drawable.ic_mic_off));
-<<<<<<< HEAD
-
-            //Contact's avatar
-            chatId = extras.getLong(CHAT_ID, -1);
-            if (chatId == -1 || megaChatApi == null) return;
-
-            chat = megaChatApi.getChatRoom(chatId);
-            callChat = megaChatApi.getChatCall(chatId);
-            if (callChat == null) {
-                megaChatApi.removeChatCallListener(this);
-                finishActivity();
-                return;
-            }
-
-            logDebug("Start call Service");
-            Intent intentService = new Intent(this, CallService.class);
-            intentService.putExtra(CHAT_ID, callChat.getChatid());
-            if (Build.VERSION.SDK_INT >= Build.VERSION_CODES.O) {
-                this.startForegroundService(intentService);
-            } else {
-                this.startService(intentService);
-            }
-            application.createChatAudioManager();
-
-            int callStatus = callChat.getStatus();
-            logDebug("The status of the callChat is: " + callStatusToString(callStatus)+", Chat is a Group: "+chat.isGroup());
-            titleToolbar.setText(chat.getTitle());
-            updateSubTitle();
-
-            if (chat.isGroup()) {
-                smallElementsIndividualCallLayout.setVisibility(View.GONE);
-                bigElementsIndividualCallLayout.setVisibility(View.GONE);
-                bigElementsGroupCallLayout.setVisibility(View.VISIBLE);
-            } else {
-                smallElementsIndividualCallLayout.setVisibility(View.VISIBLE);
-                bigElementsIndividualCallLayout.setVisibility(View.VISIBLE);
-                bigElementsGroupCallLayout.setVisibility(View.GONE);
-                bigRecyclerView.setVisibility(View.GONE);
-                bigRecyclerViewLayout.setVisibility(View.GONE);
-            }
-
-            if (callStatus == MegaChatCall.CALL_STATUS_RING_IN) {
-                if (chat.isGroup()) {
-                    clearArrays();
-                    if (callChat.getPeeridParticipants().size() > 0) {
-                        for (int i = 0; i < callChat.getPeeridParticipants().size(); i++) {
-                            long userPeerid = callChat.getPeeridParticipants().get(i);
-                            long userClientid = callChat.getClientidParticipants().get(i);
-                            addContactIntoArray(userPeerid, userClientid);
-                        }
-                        updatePeers();
-                    }
-
-                } else {
-                    setAvatarLayout();
-                }
-
-            } else if (callStatus == MegaChatCall.CALL_STATUS_IN_PROGRESS || callStatus == MegaChatCall.CALL_STATUS_JOINING || callStatus == MegaChatCall.CALL_STATUS_RECONNECTING) {
-                if (!chat.isGroup()) {
-                    setAvatarLayout();
-                }
-
-                updateScreenStatus();
-                updateLocalSpeakerStatus();
-
-            } else if (callStatus == MegaChatCall.CALL_STATUS_REQUEST_SENT) {
-                updateLocalSpeakerStatus();
-                if (chat.isGroup()) {
-                    clearArrays();
-                    addMeIntoArray();
-                    updatePeers();
-
-                } else {
-                    setAvatarLayout();
-                }
-                updateLocalAV();
-
-            }
-
-
-
-=======
             initialUI(chatId);
->>>>>>> b3f63831
         }
 
         IntentFilter filterCall = new IntentFilter(BROADCAST_ACTION_INTENT_CALL_UPDATE);
@@ -1014,11 +906,7 @@
     }
 
     private void hideActionBar() {
-<<<<<<< HEAD
-        if (aB == null || !aB.isShowing()) return;
-=======
         if (aB == null || !isActionBarShowing()) return;
->>>>>>> b3f63831
         if (tB == null) {
             aB.hide();
             return;
@@ -1032,12 +920,6 @@
     }
 
     private void showActionBar() {
-<<<<<<< HEAD
-        if (aB == null || aB.isShowing()) return;
-        aB.show();
-        if (tB == null) return;
-        tB.animate().translationY(0).setDuration(800L).start();
-=======
         if (aB == null || isActionBarShowing()) return;
         if (tB == null) {
             aB.show();
@@ -1054,7 +936,6 @@
 
     private boolean checkIfNecessaryUpdateMuteIcon() {
         return chat.isGroup() && adapterGrid != null && (peersOnCall.size() == 2 || peersOnCall.size() == 5 || peersOnCall.size() == 6);
->>>>>>> b3f63831
     }
 
     private void hideFABs() {
@@ -1106,6 +987,7 @@
         application.createChatAudioManager();
         this.getWindow().addFlags(WindowManager.LayoutParams.FLAG_DISMISS_KEYGUARD);
         this.getWindow().addFlags(WindowManager.LayoutParams.FLAG_SHOW_WHEN_LOCKED);
+        this.getWindow().addFlags(WindowManager.LayoutParams.FLAG_TURN_SCREEN_ON);
 
         sendSignalPresence();
     }
@@ -1130,10 +1012,6 @@
 
     @Override
     public void onDestroy() {
-<<<<<<< HEAD
-        logDebug("onDestroy");
-=======
->>>>>>> b3f63831
         if(rtcAudioManager!=null){
            rtcAudioManager.unregisterProximitySensor();
         }
@@ -1271,337 +1149,6 @@
         subtitleToobar.setText(getString(R.string.chat_connecting));
     }
 
-<<<<<<< HEAD
-            switch (callStatus) {
-                case MegaChatCall.CALL_STATUS_HAS_LOCAL_STREAM: {
-                    updateLocalAV();
-                    invalidateOptionsMenu();
-                    break;
-                }
-                case MegaChatCall.CALL_STATUS_JOINING:
-                case MegaChatCall.CALL_STATUS_IN_PROGRESS: {
-                    if (reconnectingLayout.isShown()) {
-                        hideReconnecting();
-                        break;
-                    }
-
-                    if (chat.isGroup()) {
-                        checkParticipants();
-                    } else {
-                        setProfileAvatar(megaChatApi.getMyUserHandle());
-                        setProfileAvatar(chat.getPeerHandle(0));
-                        removeLocalCameraFragmentFS();
-                        parentLocalFS.setVisibility(View.GONE);
-                        fragmentContainerLocalCameraFS.setVisibility(View.GONE);
-
-                        updateLocalAV();
-                        updateRemoteAV(-1, -1);
-                    }
-
-                    answerCallFAB.setOnTouchListener(null);
-                    videoFAB.setOnTouchListener(null);
-                    videoFAB.setOnClickListener(this);
-                    showInitialFABConfiguration();
-                    updateSubTitle();
-                    updateSubtitleNumberOfVideos();
-                    updateLocalSpeakerStatus();
-                    break;
-                }
-                case MegaChatCall.CALL_STATUS_TERMINATING_USER_PARTICIPATION:
-                case MegaChatCall.CALL_STATUS_DESTROYED: {
-                    if(callStatus == MegaChatCall.CALL_STATUS_TERMINATING_USER_PARTICIPATION && reconnectingLayout.isShown()){
-                        break;
-                    }
-
-                    clearHandlers();
-                    stopSpeakerAudioManger();
-                    application.setSpeakerStatus(callChat.getChatid(), false);
-                    finishActivity();
-                    break;
-                }
-                case MegaChatCall.CALL_STATUS_USER_NO_PRESENT: {
-                    if (reconnectingLayout.isShown()){
-                        break;
-                    }
-
-                    clearHandlers();
-                    break;
-                }
-                case MegaChatCall.CALL_STATUS_RECONNECTING: {
-                    if (!reconnectingLayout.isShown()) {
-                        updateSubTitle();
-                        showReconnecting();
-                    }
-                    break;
-                }
-                default: {
-                    break;
-                }
-            }
-
-        } else if (call.hasChanged(MegaChatCall.CHANGE_TYPE_SESSION_STATUS)) {
-            logDebug("CHANGE_TYPE_SESSION_STATUS. Group chat "+chat.isGroup());
-
-            if (chat.isGroup()) {
-                clearArrayList(peersBeforeCall);
-
-                long userPeerId = call.getPeerSessionStatusChange();
-                long userClientId = call.getClientidSessionStatusChange();
-
-                MegaChatSession userSession = call.getMegaChatSession(userPeerId, userClientId);
-                if (userSession == null) return;
-
-                logDebug("User session status : " + callStatusToString(userSession.getStatus()));
-                if (userSession.getStatus() == MegaChatSession.SESSION_STATUS_IN_PROGRESS) {
-                    //Contact joined the group call
-                    boolean peerContain = false;
-                    if (peersOnCall.isEmpty()) {
-                        checkParticipants();
-                        return;
-                    }
-
-                    for (InfoPeerGroupCall peerOnCall : peersOnCall) {
-                        if (peerOnCall.getPeerId() == userPeerId && peerOnCall.getClientId() == userClientId) {
-                            peerContain = true;
-                            break;
-                        }
-                    }
-
-                    if (!peerContain) {
-                        addContactIntoArray(userPeerId, userClientId);
-                        updateInfoUsersBar(getString(R.string.contact_joined_the_call, getName(userPeerId)));
-
-                        if (peersOnCall.size() <= MAX_PEERS_GRID) {
-
-                            if (adapterGrid == null) {
-                                updatePeers();
-                            } else {
-                                if (peersOnCall.size() < NECESSARY_CHANGE_OF_SIZES) {
-                                    recyclerViewLayout.setPadding(0, 0, 0, 0);
-                                    recyclerView.setColumnWidth((int) widthScreenPX);
-                                    int posInserted = (peersOnCall.size() == 0 ? 0 : (peersOnCall.size() - 1));
-                                    adapterGrid.notifyItemInserted(posInserted);
-                                    adapterGrid.notifyDataSetChanged();
-                                } else if (peersOnCall.size() == NECESSARY_CHANGE_OF_SIZES) {
-                                    recyclerViewLayout.setPadding(0, scaleWidthPx(136, outMetrics), 0, 0);
-                                    recyclerView.setColumnWidth((int) widthScreenPX / 2);
-                                    adapterGrid.notifyItemInserted(peersOnCall.size() == 0 ? 0 : (peersOnCall.size() - 1));
-                                    adapterGrid.notifyDataSetChanged();
-                                } else {
-                                    recyclerViewLayout.setPadding(0, 0, 0, 0);
-                                    recyclerView.setColumnWidth((int) widthScreenPX / 2);
-                                    int posInserted = (peersOnCall.size() == 0 ? 0 : (peersOnCall.size() - 1));
-                                    adapterGrid.notifyItemInserted(posInserted);
-                                    adapterGrid.notifyItemRangeChanged((posInserted - 1), peersOnCall.size());
-                                }
-                            }
-                        } else {
-                            if (adapterList == null) {
-                                updatePeers();
-                            } else {
-                                if (peersOnCall.size() == MIN_PEERS_LIST) {
-                                    updatePeers();
-                                } else {
-                                    int posInserted = (peersOnCall.size() == 0 ? 0 : (peersOnCall.size() - 1));
-                                    adapterList.notifyItemInserted(posInserted);
-                                    adapterList.notifyItemRangeChanged((posInserted - 1), peersOnCall.size());
-                                    updateUserSelected();
-                                }
-                            }
-                        }
-                    }
-                    updateSubTitle();
-                    updateRemoteAV(userPeerId, userClientId);
-                    updateLocalAV();
-
-                } else if (userSession.getStatus() == MegaChatSession.SESSION_STATUS_DESTROYED) {
-                    //contact left the group call
-                    if (peersOnCall.isEmpty()) return;
-
-                    for (int i = 0; i < peersOnCall.size(); i++) {
-                        if (peersOnCall.get(i).getPeerId() == userPeerId && peersOnCall.get(i).getClientId() == userClientId) {
-                            logDebug("Participant: Peer Id " + peersOnCall.get(i).getPeerId() + " and Client Id "+peersOnCall.get(i).getClientId()+" removed from array of peers");
-                            updateInfoUsersBar(getString(R.string.contact_left_the_call, peersOnCall.get(i).getName()));
-                            peersOnCall.remove(i);
-                            if (peersOnCall.isEmpty()) break;
-                            if (peersOnCall.size() <= MAX_PEERS_GRID) {
-                                if (adapterGrid == null) {
-                                    updatePeers();
-                                } else {
-                                    if (peersOnCall.size() == MAX_PEERS_GRID) {
-                                        updatePeers();
-                                    } else {
-                                        if (peersOnCall.size() < NECESSARY_CHANGE_OF_SIZES) {
-                                            recyclerViewLayout.setPadding(0, 0, 0, 0);
-                                            recyclerView.setColumnWidth((int) widthScreenPX);
-                                            adapterGrid.notifyItemRemoved(i);
-                                            adapterGrid.notifyDataSetChanged();
-                                        } else {
-                                            if (peersOnCall.size() == NECESSARY_CHANGE_OF_SIZES) {
-                                                recyclerViewLayout.setPadding(0, scaleWidthPx(136, outMetrics), 0, 0);
-                                                recyclerView.setColumnWidth((int) widthScreenPX / 2);
-                                            } else {
-                                                recyclerViewLayout.setPadding(0, 0, 0, 0);
-                                                recyclerView.setColumnWidth((int) widthScreenPX / 2);
-                                            }
-                                            adapterGrid.notifyItemRemoved(i);
-                                            adapterGrid.notifyItemRangeChanged(i, peersOnCall.size());
-                                        }
-                                    }
-                                }
-                            } else {
-                                if (adapterList == null) {
-                                    updatePeers();
-                                } else {
-                                    adapterList.notifyItemRemoved(i);
-                                    adapterList.notifyItemRangeChanged(i, peersOnCall.size());
-                                    updateUserSelected();
-                                }
-                            }
-                            break;
-                        }
-                    }
-                    updateLocalAV();
-                }
-            } else {
-                if (call.getPeerSessionStatusChange() == call.getSessionsPeerid().get(0) && call.getClientidSessionStatusChange() == call.getSessionsClientid().get(0)) {
-                    updateSubTitle();
-                }
-                updateRemoteAV(-1, -1);
-                updateLocalAV();
-            }
-
-
-        } else if (call.hasChanged(MegaChatCall.CHANGE_TYPE_REMOTE_AVFLAGS)) {
-            logDebug("CHANGE_TYPE_REMOTE_AVFLAGS");
-
-            if (chat.isGroup()) {
-                updateRemoteAV(call.getPeerSessionStatusChange(), call.getClientidSessionStatusChange());
-            } else if ((call.getPeerSessionStatusChange() == call.getSessionsPeerid().get(0)) && (call.getClientidSessionStatusChange() == call.getSessionsClientid().get(0))) {
-                updateRemoteAV(-1, -1);
-            }
-            updateSubtitleNumberOfVideos();
-
-        } else if (call.hasChanged(MegaChatCall.CHANGE_TYPE_LOCAL_AVFLAGS)) {
-            logDebug("CHANGE_TYPE_LOCAL_AVFLAGS");
-            updateLocalAV();
-            updateSubtitleNumberOfVideos();
-            invalidateOptionsMenu();
-
-        } else if (call.hasChanged(MegaChatCall.CHANGE_TYPE_CALL_COMPOSITION)) {
-            logDebug("CHANGE_TYPE_CALL_COMPOSITION: Call Status " + call.getStatus()+", Number of participants "+call.getPeeridParticipants().size());
-
-            if (call.getStatus() == MegaChatCall.CALL_STATUS_RING_IN || call.getStatus() == MegaChatCall.CALL_STATUS_USER_NO_PRESENT) {
-                logDebug("CHANGE_TYPE_SESSION_STATUS:COMPOSITION RING_IN || USER_NO_PRESENT -> TotalParticipants: " + call.getPeeridParticipants().size());
-                checkParticipants();
-            }
-            updateSubTitle();
-            updateSubtitleNumberOfVideos();
-
-        } else if (call.hasChanged(MegaChatCall.CHANGE_TYPE_SESSION_AUDIO_LEVEL)) {
-            logDebug("CHANGE_TYPE_SESSION_AUDIO_LEVEL");
-            if (peersOnCall.isEmpty() || peersOnCall.size() <= MAX_PEERS_GRID || isManualMode)
-                return;
-
-            long userPeerid = call.getPeerSessionStatusChange();
-            long userClientid = call.getClientidSessionStatusChange();
-            MegaChatSession userSession = call.getMegaChatSession(userPeerid, userClientid);
-            if (userSession == null) return;
-
-            boolean userHasAudio = userSession.getAudioDetected();
-            if (!userHasAudio) return;
-            //The user is talking
-            int position = -1;
-            for (int i = 0; i < peersOnCall.size(); i++) {
-                if (peersOnCall.get(i).getPeerId() == userPeerid && peersOnCall.get(i).getClientId() == userClientid) {
-                    position = i;
-                }
-            }
-
-            if (position == -1) return;
-            peerSelected = adapterList.getNodeAt(position);
-            logDebug("Audio detected: Participant " + peerSelected.getPeerId()+"");
-            updateUserSelected();
-
-        } else if (call.hasChanged(MegaChatCall.CHANGE_TYPE_SESSION_NETWORK_QUALITY)) {
-            logDebug("CHANGE_TYPE_SESSION_STATUS:NETWORK_QUALITY");
-
-            if (!chat.isGroup() || peersOnCall.isEmpty()) return;
-            clearArrayList(peersBeforeCall);
-
-            long userPeerid = call.getPeerSessionStatusChange();
-            long userClientid = call.getClientidSessionStatusChange();
-            MegaChatSession userSession = call.getMegaChatSession(userPeerid, userClientid);
-            if (userSession == null || userSession.getStatus() != MegaChatSession.SESSION_STATUS_IN_PROGRESS)
-                return;
-
-            logDebug("CHANGE_TYPE_SESSION_STATUS:NETWORK_QUALITY:IN_PROGRESS");
-            int qualityLevel = userSession.getNetworkQuality();
-
-            for (int i = 0; i < peersOnCall.size(); i++) {
-                if (peersOnCall.get(i).getPeerId() == userPeerid && peersOnCall.get(i).getClientId() == userClientid) {
-                    if (qualityLevel < 2 && peersOnCall.get(i).isGoodQuality()) {
-                        //Bad quality
-                        peersOnCall.get(i).setGoodQuality(false);
-                    }
-
-                    if (qualityLevel >= 2 && !peersOnCall.get(i).isGoodQuality()) {
-                        //Good quality
-                        peersOnCall.get(i).setGoodQuality(true);
-                    }
-
-                    if (peersOnCall.size() <= MAX_PEERS_GRID && adapterGrid != null) {
-                        adapterGrid.changesInQuality(i, null);
-                    } else if (peersOnCall.size() >= MIN_PEERS_LIST && adapterList != null) {
-                        adapterList.changesInQuality(i, null);
-                    } else {
-                        updatePeers();
-                    }
-                }
-            }
-        } else {
-            logDebug("Other call.getChanges(): " + call.getChanges());
-        }
-    }
-
-    private void hideReconnecting() {
-        if (!reconnectingLayout.isShown()) return;
-
-        logDebug("Hidden Reconnecting Layout and Shown You are back Layout");
-        reconnectingLayout.setBackgroundColor(ContextCompat.getColor(this, R.color.accentColor));
-        reconnectingText.setText(getString(R.string.connected_message));
-        reconnectingLayout.setAlpha(1);
-        reconnectingLayout.setVisibility(View.VISIBLE);
-        reconnectingLayout.animate()
-                .alpha(0f)
-                .setDuration(INFO_ANIMATION)
-                .setListener(new AnimatorListenerAdapter() {
-                    @Override
-                    public void onAnimationEnd(Animator animation) {
-                        reconnectingLayout.setVisibility(View.GONE);
-                    }
-                });
-        updateSubTitle();
-    }
-
-    private void showReconnecting() {
-        if (reconnectingLayout.isShown()) return;
-
-        logDebug("Shown Reconnecting Layout");
-        reconnectingLayout.setBackgroundColor(ContextCompat.getColor(this, R.color.reconnecting_bar));
-        reconnectingText.setText(getString(R.string.reconnecting_message));
-        reconnectingLayout.setVisibility(View.VISIBLE);
-        reconnectingLayout.setAlpha(1);
-
-    }
-
-
-    private void connectingCall() {
-        subtitleToobar.setVisibility(View.VISIBLE);
-        activateChrono(false, callInProgressChrono, callChat);
-        subtitleToobar.setText(getString(R.string.chat_connecting));
-    }
-
     private void updateInfoUsersBar(String text) {
         logDebug("updateInfoUsersBar");
         infoUsersBar.setText(text);
@@ -1611,17 +1158,6 @@
         infoUsersBar.animate().alpha(0).setDuration(INFO_ANIMATION);
     }
 
-=======
-    private void updateInfoUsersBar(String text) {
-        logDebug("updateInfoUsersBar");
-        infoUsersBar.setText(text);
-        infoUsersBar.setBackgroundColor(ContextCompat.getColor(this, R.color.accentColor));
-        infoUsersBar.setAlpha(1);
-        infoUsersBar.setVisibility(View.VISIBLE);
-        infoUsersBar.animate().alpha(0).setDuration(INFO_ANIMATION);
-    }
-
->>>>>>> b3f63831
     private void stopSpeakerAudioManger() {
         if (rtcAudioManager == null) return;
         logDebug("stopSpeakerAudioManger");
@@ -1749,10 +1285,6 @@
 
     private void showInitialFABConfiguration() {
         if (getCall() == null) return;
-<<<<<<< HEAD
-
-=======
->>>>>>> b3f63831
         logDebug("Call Status "+callStatusToString(callChat.getStatus()));
         if (callChat.getStatus() == MegaChatCall.CALL_STATUS_RING_IN) {
             relativeCall.setVisibility(View.VISIBLE);
@@ -1850,12 +1382,7 @@
                 microFAB.setBackgroundTintList(ColorStateList.valueOf(ContextCompat.getColor(this, R.color.disable_fab_chat_call)));
                 microFAB.setImageDrawable(ContextCompat.getDrawable(this, R.drawable.ic_mic_off));
             }
-<<<<<<< HEAD
-            microFAB.show();
-
-=======
             if(!microFAB.isShown()) microFAB.show();
->>>>>>> b3f63831
 
             if (application.getSpeakerStatus(callChat.getChatid())) {
                 speakerFAB.setBackgroundTintList(ColorStateList.valueOf(getResources().getColor(R.color.accentColor)));
@@ -1970,40 +1497,6 @@
     private void updateLocalVideoStatus() {
         if (getCall() == null) return;
         int callStatus = callChat.getStatus();
-<<<<<<< HEAD
-        logDebug("Call Status "+callStatus);
-        boolean isVideoOn = callChat.hasLocalVideo();
-        if(!inTemporaryState){
-            application.setVideoStatus(callChat.getChatid(), isVideoOn);
-        }
-        if (chat.isGroup()) {
-            if (callChat.hasLocalVideo()) {
-                logDebug("group:Video local connected");
-                if(videoFAB.isShown()) {
-                    videoFAB.hide();
-                    videoFAB.setBackgroundTintList(ColorStateList.valueOf(getResources().getColor(R.color.accentColor)));
-                    videoFAB.setImageDrawable(getResources().getDrawable(R.drawable.ic_videocam_white));
-                    videoFAB.show();
-                }
-
-                if (peersOnCall.isEmpty()) return;
-                for (int i = 0; i < peersOnCall.size(); i++) {
-                    if (peersOnCall.get(i).getPeerId() == megaChatApi.getMyUserHandle() && peersOnCall.get(i).getClientId() == megaChatApi.getMyClientidHandle(chatId)) {
-                        if (peersOnCall.get(i).isVideoOn()) break;
-                        peersOnCall.get(i).setVideoOn(true);
-                        updateChangesVideo(i);
-                        break;
-                    }
-                }
-            } else {
-                logDebug("group:Video local NOT connected");
-                if(videoFAB.isShown()) {
-                    videoFAB.hide();
-                    videoFAB.setBackgroundTintList(ColorStateList.valueOf(ContextCompat.getColor(this, R.color.disable_fab_chat_call)));
-                    videoFAB.setImageDrawable(getResources().getDrawable(R.drawable.ic_video_off));
-                    videoFAB.show();
-                }
-=======
         logDebug("Call Status " + callStatusToString(callChat.getStatus()));
         boolean isVideoOn = callChat.hasLocalVideo();
         if (!inTemporaryState) {
@@ -2011,7 +1504,6 @@
         }
 
         updateVideoFABStatus(isVideoOn);
->>>>>>> b3f63831
 
         if (!chat.isGroup()) {
             //Individual call
@@ -2022,40 +1514,6 @@
             }
 
         } else {
-<<<<<<< HEAD
-            logDebug("individual");
-            if (callChat.hasLocalVideo()) {
-                logDebug("Video local connected");
-                if(videoFAB.isShown()) {
-                    videoFAB.hide();
-                    videoFAB.setBackgroundTintList(ColorStateList.valueOf(getResources().getColor(R.color.accentColor)));
-                    videoFAB.setImageDrawable(getResources().getDrawable(R.drawable.ic_videocam_white));
-                    videoFAB.show();
-                }
-
-                if (callStatus == MegaChatCall.CALL_STATUS_REQUEST_SENT) {
-                    logDebug("callStatus: CALL_STATUS_REQUEST_SENT");
-                    optionsLocalCameraFragmentFS(true);
-                } else if (callStatus == MegaChatCall.CALL_STATUS_IN_PROGRESS) {
-                    logDebug("callStatus: CALL_STATUS_IN_PROGRESS");
-                    optionsLocalCameraFragment(true);
-                }
-            } else {
-                logDebug("Video local NOT connected");
-                if(videoFAB.isShown()) {
-                    videoFAB.hide();
-                    videoFAB.setBackgroundTintList(ColorStateList.valueOf(ContextCompat.getColor(this, R.color.disable_fab_chat_call)));
-                    videoFAB.setImageDrawable(getResources().getDrawable(R.drawable.ic_video_off));
-                    videoFAB.show();
-                }
-
-                if (callStatus == MegaChatCall.CALL_STATUS_REQUEST_SENT) {
-                    logDebug("callStatus: CALL_STATUS_REQUEST_SENT");
-                    optionsLocalCameraFragmentFS(false);
-                } else if (callStatus == MegaChatCall.CALL_STATUS_IN_PROGRESS) {
-                    logDebug("callStatus: CALL_STATUS_IN_PROGRESS ");
-                    optionsLocalCameraFragment(false);
-=======
             //Group call
             if (peersOnCall.isEmpty())
                 return;
@@ -2069,7 +1527,6 @@
                     peerInfo.setVideoOn(isVideoOn);
                     updateChangesVideo(i);
                     break;
->>>>>>> b3f63831
                 }
             }
         }
@@ -2247,55 +1704,6 @@
         }
     }
 
-<<<<<<< HEAD
-    private void updateLocalAudioStatus() {
-        if (getCall() == null) return;
-        logDebug("Call Status "+callStatusToString(callChat.getStatus()));
-        if (chat.isGroup()) {
-            int position;
-            if (callChat.hasLocalAudio()) {
-                logDebug("group:Audio local connected");
-                if(microFAB.isShown()) {
-                    microFAB.hide();
-                    microFAB.setBackgroundTintList(ColorStateList.valueOf(ContextCompat.getColor(this, R.color.accentColor)));
-                    microFAB.setImageDrawable(ContextCompat.getDrawable(this, R.drawable.ic_record_audio_w));
-                    microFAB.show();
-                }
-                if (peersOnCall.isEmpty()) return;
-                position = peersOnCall.size() - 1;
-                if (peersOnCall.get(position).isAudioOn()) return;
-                peersOnCall.get(position).setAudioOn(true);
-            } else {
-                logDebug("group:Audio local NOT connected");
-                if(microFAB.isShown()) {
-                    microFAB.hide();
-                    microFAB.setBackgroundTintList(ColorStateList.valueOf(ContextCompat.getColor(this, R.color.disable_fab_chat_call)));
-                    microFAB.setImageDrawable(ContextCompat.getDrawable(this, R.drawable.ic_mic_off));
-                    microFAB.show();
-                }
-                if (peersOnCall.isEmpty()) return;
-                position = peersOnCall.size() - 1;
-                if (!peersOnCall.get(position).isAudioOn()) return;
-                peersOnCall.get(position).setAudioOn(false);
-            }
-            updateChangesAudio(position);
-        } else {
-            if (callChat.hasLocalAudio()) {
-                logDebug("individual:Audio local connected");
-                if(microFAB.isShown()) {
-                    microFAB.hide();
-                    microFAB.setBackgroundTintList(ColorStateList.valueOf(ContextCompat.getColor(this, R.color.accentColor)));
-                    microFAB.setImageDrawable(ContextCompat.getDrawable(this, R.drawable.ic_record_audio_w));
-                    microFAB.show();
-                }
-            } else {
-                logDebug("individual:Audio local NOT connected");
-                if(microFAB.isShown()) {
-                    microFAB.hide();
-                    microFAB.setBackgroundTintList(ColorStateList.valueOf(ContextCompat.getColor(this, R.color.disable_fab_chat_call)));
-                    microFAB.setImageDrawable(ContextCompat.getDrawable(this, R.drawable.ic_mic_off));
-                    microFAB.show();
-=======
     private void refreshContactMicro(MegaChatSession session) {
         logDebug("Session status is " + sessionStatusToString(session.getStatus()));
         if (session.getStatus() == MegaChatSession.SESSION_STATUS_INITIAL || session.hasAudio()) {
@@ -2308,7 +1716,6 @@
                 }
                 if (name == null) {
                     name = " ";
->>>>>>> b3f63831
                 }
             }
             mutateCallText.setText(getString(R.string.muted_contact_micro, name));
@@ -2317,7 +1724,77 @@
         refreshOwnMicro();
     }
 
-<<<<<<< HEAD
+    private void updateRemoteVideoStatus(MegaChatSession session) {
+        if (chat.isGroup()) {
+            updateRemoteVideoGroupCall(session);
+        } else {
+            logDebug("Updating video status in a one to one call");
+            updateRemoteVideoIndividualCall(session);
+        }
+        checkTypeCall();
+    }
+
+    private void updateRemoteVideoIndividualCall(MegaChatSession session) {
+        logDebug("Status of remote video is " + isRemoteVideo + ". User has video " + session.hasVideo());
+        if ((isRemoteVideo == REMOTE_VIDEO_NOT_INIT || isRemoteVideo == REMOTE_VIDEO_DISABLED) && session.hasVideo()) {
+            optionsRemoteCameraFragmentFS(true);
+        } else if ((isRemoteVideo == REMOTE_VIDEO_NOT_INIT || isRemoteVideo == REMOTE_VIDEO_ENABLED) && !session.hasVideo()) {
+            optionsRemoteCameraFragmentFS(false);
+        }
+    }
+
+    private void updateRemoteVideoGroupCall(MegaChatSession session) {
+        for (int i = 0; i < peersOnCall.size(); i++) {
+            if (peersOnCall.get(i).getPeerId() == session.getPeerid() && peersOnCall.get(i).getClientId() == session.getClientid()) {
+                if ((session.hasVideo() && peersOnCall.get(i).isVideoOn()) || (!session.hasVideo() && !peersOnCall.get(i).isVideoOn()))
+                    break;
+
+                peersOnCall.get(i).setVideoOn(session.hasVideo());
+                updateChangesVideo(i);
+
+                if (peersOnCall.size() >= MIN_PEERS_LIST && peerSelected != null && peerSelected.getPeerId() == session.getPeerid() && peerSelected.getClientId() == session.getClientid()) {
+                    if (session.hasVideo()) {
+
+                        createBigFragment(peerSelected.getPeerId(), peerSelected.getClientId());
+                        avatarBigCameraGroupCallMicro.setVisibility(View.GONE);
+                        microFragmentBigCameraGroupCall.setVisibility(peerSelected.isAudioOn() ? View.GONE : View.VISIBLE);
+                    } else {
+
+                        createBigAvatar();
+                        microFragmentBigCameraGroupCall.setVisibility(View.GONE);
+                        avatarBigCameraGroupCallMicro.setVisibility(peerSelected.isAudioOn() ? View.GONE : View.VISIBLE);
+                    }
+                }
+                break;
+
+            }
+        }
+    }
+
+    private void updateChangesAudio(int position) {
+        if (peersOnCall.size() <= MAX_PEERS_GRID && adapterGrid != null) {
+            adapterGrid.changesInAudio(position);
+            return;
+        }
+        if (peersOnCall.size() >= MIN_PEERS_LIST && adapterList != null) {
+            adapterList.changesInAudio(position);
+            return;
+        }
+        updateUI();
+    }
+
+    private void updateChangesVideo(int position) {
+        if (peersOnCall.size() <= MAX_PEERS_GRID && adapterGrid != null) {
+            adapterGrid.notifyItemChanged(position);
+            return;
+        }
+        if (peersOnCall.size() >= MIN_PEERS_LIST && adapterList != null) {
+            adapterList.notifyItemChanged(position);
+            return;
+        }
+        updateUI();
+    }
+
     private void createAppRTCAudioManager(boolean isSpeakerOn){
         rtcAudioManager = AppRTCAudioManager.create(this, isSpeakerOn);
         rtcAudioManager.setOnProximitySensorListener(isNear -> {
@@ -2331,117 +1808,6 @@
                 inTemporaryState = false;
                 megaChatApi.enableVideo(chatId, ChatCallActivity.this);
             }
-        });
-    }
-
-    private void updateLocalSpeakerStatus() {
-        boolean isSpeakerOn = application.getSpeakerStatus(callChat.getChatid());
-        if(rtcAudioManager == null){
-            createAppRTCAudioManager(isSpeakerOn);
-        }else{
-            rtcAudioManager.updateSpeakerStatus(isSpeakerOn);
-        }
-
-        speakerFAB.hide();
-        if (isSpeakerOn) {
-            speakerFAB.setBackgroundTintList(ColorStateList.valueOf(getResources().getColor(R.color.accentColor)));
-            speakerFAB.setImageDrawable(getResources().getDrawable(R.drawable.ic_speaker_on));
-=======
-    private void updateRemoteVideoStatus(MegaChatSession session) {
-        if (chat.isGroup()) {
-            updateRemoteVideoGroupCall(session);
->>>>>>> b3f63831
-        } else {
-            logDebug("Updating video status in a one to one call");
-            updateRemoteVideoIndividualCall(session);
-        }
-        checkTypeCall();
-    }
-
-<<<<<<< HEAD
-        speakerFAB.show();
-        application.setAudioManagerValues(callChat);
-    }
-
-    private void updateRemoteVideoStatus(long userPeerId, long userClientId) {
-        logDebug("(peerid = " + userPeerId + ", clientid = " + userClientId + ")");
-        if (getCall() == null) return;
-=======
-    private void updateRemoteVideoIndividualCall(MegaChatSession session) {
-        logDebug("Status of remote video is " + isRemoteVideo + ". User has video " + session.hasVideo());
-        if ((isRemoteVideo == REMOTE_VIDEO_NOT_INIT || isRemoteVideo == REMOTE_VIDEO_DISABLED) && session.hasVideo()) {
-            optionsRemoteCameraFragmentFS(true);
-        } else if ((isRemoteVideo == REMOTE_VIDEO_NOT_INIT || isRemoteVideo == REMOTE_VIDEO_ENABLED) && !session.hasVideo()) {
-            optionsRemoteCameraFragmentFS(false);
-        }
-    }
-
-    private void updateRemoteVideoGroupCall(MegaChatSession session) {
-        for (int i = 0; i < peersOnCall.size(); i++) {
-            if (peersOnCall.get(i).getPeerId() == session.getPeerid() && peersOnCall.get(i).getClientId() == session.getClientid()) {
-                if ((session.hasVideo() && peersOnCall.get(i).isVideoOn()) || (!session.hasVideo() && !peersOnCall.get(i).isVideoOn()))
-                    break;
-
-                peersOnCall.get(i).setVideoOn(session.hasVideo());
-                updateChangesVideo(i);
->>>>>>> b3f63831
-
-                if (peersOnCall.size() >= MIN_PEERS_LIST && peerSelected != null && peerSelected.getPeerId() == session.getPeerid() && peerSelected.getClientId() == session.getClientid()) {
-                    if (session.hasVideo()) {
-
-                        createBigFragment(peerSelected.getPeerId(), peerSelected.getClientId());
-                        avatarBigCameraGroupCallMicro.setVisibility(View.GONE);
-                        microFragmentBigCameraGroupCall.setVisibility(peerSelected.isAudioOn() ? View.GONE : View.VISIBLE);
-                    } else {
-
-                        createBigAvatar();
-                        microFragmentBigCameraGroupCall.setVisibility(View.GONE);
-                        avatarBigCameraGroupCallMicro.setVisibility(peerSelected.isAudioOn() ? View.GONE : View.VISIBLE);
-                    }
-                }
-                break;
-
-            }
-        }
-    }
-
-    private void updateChangesAudio(int position) {
-        if (peersOnCall.size() <= MAX_PEERS_GRID && adapterGrid != null) {
-            adapterGrid.changesInAudio(position);
-            return;
-        }
-        if (peersOnCall.size() >= MIN_PEERS_LIST && adapterList != null) {
-            adapterList.changesInAudio(position);
-            return;
-        }
-        updateUI();
-    }
-
-    private void updateChangesVideo(int position) {
-        if (peersOnCall.size() <= MAX_PEERS_GRID && adapterGrid != null) {
-            adapterGrid.notifyItemChanged(position);
-            return;
-        }
-        if (peersOnCall.size() >= MIN_PEERS_LIST && adapterList != null) {
-            adapterList.notifyItemChanged(position);
-            return;
-        }
-        updateUI();
-    }
-
-    private void createAppRTCAudioManager(boolean isSpeakerOn){
-        rtcAudioManager = AppRTCAudioManager.create(this, isSpeakerOn);
-        rtcAudioManager.setOnProximitySensorListener(isNear -> {
-            boolean realStatus = application.getVideoStatus(callChat.getChatid());
-            if(!realStatus){
-                inTemporaryState = false;
-            }else if(isNear){
-                inTemporaryState = true;
-                megaChatApi.disableVideo(chatId, ChatCallActivity.this);
-            }else{
-                inTemporaryState = false;
-                megaChatApi.enableVideo(chatId, ChatCallActivity.this);
-            }
 
         });
     }
@@ -2525,16 +1891,6 @@
                 }
                 break;
             }
-<<<<<<< HEAD
-            case WRITE_LOG: {
-                logDebug("WRITE_LOG");
-//                if (grantResults.length > 0 && grantResults[0] == PackageManager.PERMISSION_GRANTED) {
-//                    checkPermissionsWriteLog();
-//                }
-                break;
-            }
-=======
->>>>>>> b3f63831
         }
     }
 
