package mega.privacy.android.app.lollipop.megachat.calls;

import android.Manifest;
import android.annotation.SuppressLint;
import android.content.Context;
import android.content.Intent;
import android.content.pm.PackageManager;
import android.content.res.ColorStateList;

import android.graphics.Bitmap;
import android.graphics.BitmapFactory;
import android.graphics.Canvas;
import android.graphics.Color;
import android.graphics.Paint;
import android.hardware.Sensor;
import android.hardware.SensorEvent;
import android.hardware.SensorEventListener;
import android.hardware.SensorManager;
import android.media.AudioManager;
import android.media.MediaPlayer;
import android.media.Ringtone;
import android.media.RingtoneManager;
import android.media.ToneGenerator;
import android.os.Build;
import android.os.Bundle;
import android.os.Handler;
import android.os.PowerManager;
import android.os.SystemClock;
import android.os.Vibrator;
import android.support.design.widget.AppBarLayout;
import android.support.design.widget.FloatingActionButton;
import android.support.v4.app.ActivityCompat;
import android.support.v4.app.FragmentTransaction;
import android.support.v4.content.ContextCompat;
import android.support.v7.app.ActionBar;
import android.support.v7.app.AlertDialog;
import android.support.v7.widget.DefaultItemAnimator;
import android.support.v7.widget.LinearLayoutManager;
import android.support.v7.widget.RecyclerView;

import android.support.v7.widget.Toolbar;
import android.util.DisplayMetrics;
import android.view.Display;
import android.view.KeyEvent;
import android.view.Menu;
import android.view.MenuInflater;
import android.view.MenuItem;
import android.view.View;
import android.view.ViewGroup;
import android.view.Window;
import android.view.WindowManager;
import android.view.animation.AlphaAnimation;
import android.view.animation.Animation;
import android.view.animation.AnimationSet;
import android.view.animation.AnimationUtils;
import android.view.animation.TranslateAnimation;
import android.widget.Chronometer;
import android.widget.FrameLayout;
import android.widget.ImageView;
import android.widget.LinearLayout;
import android.widget.RelativeLayout;
import android.widget.TextView;

import java.io.File;
import java.text.SimpleDateFormat;
import java.util.ArrayList;
import java.util.Locale;
import java.util.TimeZone;
import java.util.Timer;
import java.util.TimerTask;

import mega.privacy.android.app.BaseActivity;
import mega.privacy.android.app.DatabaseHandler;
import mega.privacy.android.app.MegaApplication;
import mega.privacy.android.app.R;
import mega.privacy.android.app.components.OnSwipeTouchListener;
import mega.privacy.android.app.components.RoundedImageView;
import mega.privacy.android.app.components.CustomizedGridCallRecyclerView;
import mega.privacy.android.app.lollipop.LoginActivityLollipop;
<<<<<<< HEAD
=======
import mega.privacy.android.app.lollipop.listeners.CallNonContactNameListener;
import mega.privacy.android.app.lollipop.listeners.ChatNonContactNameListener;
import mega.privacy.android.app.lollipop.listeners.ChatUserAvatarListener;
>>>>>>> 4b098eef
import mega.privacy.android.app.lollipop.listeners.UserAvatarListener;
import mega.privacy.android.app.lollipop.megachat.ChatItemPreferences;
import mega.privacy.android.app.lollipop.megachat.chatAdapters.GroupCallAdapter;
import mega.privacy.android.app.utils.Constants;
import mega.privacy.android.app.utils.ThumbnailUtilsLollipop;
import mega.privacy.android.app.utils.Util;
import nz.mega.sdk.MegaApiAndroid;
import nz.mega.sdk.MegaApiJava;
import nz.mega.sdk.MegaChatApi;
import nz.mega.sdk.MegaChatApiAndroid;
import nz.mega.sdk.MegaChatApiJava;
import nz.mega.sdk.MegaChatCall;
import nz.mega.sdk.MegaChatCallListenerInterface;
import nz.mega.sdk.MegaChatError;
import nz.mega.sdk.MegaChatRequest;
import nz.mega.sdk.MegaChatRequestListenerInterface;
import nz.mega.sdk.MegaChatRoom;
import nz.mega.sdk.MegaChatSession;
import nz.mega.sdk.MegaError;
import nz.mega.sdk.MegaRequest;
import nz.mega.sdk.MegaRequestListenerInterface;
import nz.mega.sdk.MegaUser;
<<<<<<< HEAD
=======

import android.provider.CallLog;
>>>>>>> 4b098eef

import static android.provider.Settings.System.DEFAULT_RINGTONE_URI;
import static android.view.View.GONE;
import static mega.privacy.android.app.utils.Util.context;
import static mega.privacy.android.app.utils.Util.setAppFontSize;

public class ChatCallActivity extends BaseActivity implements MegaChatRequestListenerInterface, MegaChatCallListenerInterface, MegaRequestListenerInterface, View.OnClickListener, SensorEventListener, KeyEvent.Callback {

    DatabaseHandler dbH = null;
    MegaUser myUser;
    Chronometer myChrono;

    public static int REMOTE_VIDEO_NOT_INIT = -1;
    public static int REMOTE_VIDEO_ENABLED = 1;
    public static int REMOTE_VIDEO_DISABLED = 0;
    final private int MAX_PEERS_GRID = 7;

    float widthScreenPX, heightScreenPX;

    // flagMyAvatar if true - small avatar circle is contact's avatar
    // flagMyAvatar if false - small avatar circle is my avatar
    boolean flagMyAvatar;

    // flagContactAvatar if true - big avatar circle is contact's avatar
    // flagContactAvatar if false - big avatar circle is my avatar
    boolean flagContactAvatar;

    long chatId;
    MegaChatRoom chat;
    MegaChatCall callChat;
    private MegaApiAndroid megaApi = null;
    MegaChatApiAndroid megaChatApi = null;
    private Handler handlerArrow1, handlerArrow2, handlerArrow3, handlerArrow4, handlerArrow5, handlerArrow6;
    Display display;
    DisplayMetrics outMetrics;
    float density;
    float scaleW;
    float scaleH;
    AppBarLayout appBarLayout;
    Toolbar tB;
    LinearLayout toolbarElements;
    TextView titleToolbar;
    TextView subtitleToobar;
    LinearLayout linearParticipants;
    TextView participantText;
    TextView infoUsersBar;

    ActionBar aB;
    boolean avatarRequested = false;

    ArrayList<InfoPeerGroupCall> peersOnCall = new ArrayList<>();
    ArrayList<InfoPeerGroupCall> peersBeforeCall = new ArrayList<>();

    Timer timer = null;
    Timer ringerTimer = null;

    RelativeLayout smallElementsIndividualCallLayout;
    RelativeLayout bigElementsIndividualCallLayout;
    RelativeLayout bigElementsGroupCallLayout;

    RelativeLayout recyclerViewLayout;
    CustomizedGridCallRecyclerView recyclerView;

    RelativeLayout bigRecyclerViewLayout;
    LinearLayoutManager layoutManager;
    RecyclerView bigRecyclerView;

    GroupCallAdapter adapterGrid;
    GroupCallAdapter adapterList;

    int isRemoteVideo = REMOTE_VIDEO_NOT_INIT;

    Ringtone ringtone = null;
    Vibrator vibrator = null;
    ToneGenerator toneGenerator = null;

    //my avatar
    RelativeLayout myAvatarLayout;
    RoundedImageView myImage;
    TextView myInitialLetter;

    //contact avatar
    RelativeLayout contactAvatarLayout;
    RoundedImageView contactImage;
    TextView contactInitialLetter;

    RelativeLayout fragmentContainer;

    int totalVideosAllowed = 0;

    static ChatCallActivity chatCallActivityActivity = null;

    private MenuItem remoteAudioIcon;

    FloatingActionButton videoFAB;
    FloatingActionButton microFAB;
    FloatingActionButton hangFAB;
    FloatingActionButton answerCallFAB;
    boolean isNecessaryCreateAdapter = true;

    AudioManager audioManager;
    MediaPlayer thePlayer;

    FrameLayout fragmentContainerLocalCamera;
    FrameLayout fragmentContainerLocalCameraFS;
    FrameLayout fragmentContainerRemoteCameraFS;

    ViewGroup parentLocal;
    ViewGroup parentLocalFS;
    ViewGroup parentRemoteFS;

    private LocalCameraCallFragment localCameraFragment = null;
    private LocalCameraCallFullScreenFragment localCameraFragmentFS = null;
    private RemoteCameraCallFullScreenFragment remoteCameraFragmentFS = null;

    //Big elements for group call (more than 6 users)
    FrameLayout fragmentBigCameraGroupCall;
    ImageView microFragmentBigCameraGroupCall;
    ViewGroup parentBigCameraGroupCall;
    private BigCameraGroupCallFragment bigCameraGroupCallFragment = null;
    RelativeLayout avatarBigCameraGroupCallLayout;
    ImageView avatarBigCameraGroupCallMicro;
    RoundedImageView avatarBigCameraGroupCallImage;
    TextView avatarBigCameraGroupCallInitialLetter;

    private SensorManager mSensorManager;
    private Sensor mSensor;

    private PowerManager powerManager;
    private PowerManager.WakeLock wakeLock;
    private int field = 0x00000020;

    AppRTCAudioManager rtcAudioManager;

    Animation shake;

    long translationAnimationDuration = 500;
    long alphaAnimationDuration = 600;
    long alphaAnimationDurationArrow = 1000;

    LinearLayout linearFAB;
    RelativeLayout relativeCall;
    LinearLayout linearArrowCall;
    ImageView firstArrowCall;
    ImageView secondArrowCall;
    ImageView thirdArrowCall;
    ImageView fourArrowCall;

    RelativeLayout relativeVideo;
    LinearLayout linearArrowVideo;
    ImageView firstArrowVideo;
    ImageView secondArrowVideo;
    ImageView thirdArrowVideo;
    ImageView fourArrowVideo;

    Handler customHandler = new Handler();
    InfoPeerGroupCall peerSelected = null;
    boolean isManualMode = false;
    int statusBarHeight = 0;

    @Override
    public boolean onCreateOptionsMenu(Menu menu) {
        log("onCreateOptionsMenu");
        MenuInflater inflater = getMenuInflater();
        inflater.inflate(R.menu.activity_calls_chat, menu);
        return super.onCreateOptionsMenu(menu);
    }

    @Override
    public boolean onPrepareOptionsMenu(Menu menu) {
        log("onPrepareOptionsMenu");
        remoteAudioIcon = menu.findItem(R.id.info_remote_audio);
        if(chat.isGroup()){
            remoteAudioIcon.setVisible(false);
        }else{
            if (callChat == null) {
                if (megaChatApi != null) {
                    callChat = megaChatApi.getChatCall(chatId);
                }
            }
            if (callChat != null) {
                MegaChatSession userSession = callChat.getMegaChatSession(callChat.getSessionsPeerid().get(0), callChat.getSessionsClientid().get(0));
                if (userSession != null) {
                    if (userSession.hasAudio()) {
                        log("onPrepareOptionsMenu:Audio remote connected");
                        remoteAudioIcon.setIcon(ContextCompat.getDrawable(this, R.drawable.ic_volume_up_white));
                    } else {
                        log("onPrepareOptionsMenu:Audio remote NOT connected");
                        remoteAudioIcon.setIcon(ContextCompat.getDrawable(this, R.drawable.ic_volume_off_white));
                    }
                } else {
                    log("userSession is Null");
                }
                remoteAudioIcon.setVisible(true);
                remoteAudioIcon.setEnabled(false);
            } else {
                log("callChat is Null");
            }
        }
        return super.onPrepareOptionsMenu(menu);
    }

    @Override
    public boolean onOptionsItemSelected(MenuItem item) {
        log("onOptionsItemSelected");
        ((MegaApplication) getApplication()).sendSignalPresenceActivity();
        int id = item.getItemId();
        switch (id) {
            case android.R.id.home: {
                onBackPressed();
                break;
            }
        }
        return super.onOptionsItemSelected(item);
    }

    public void updateScreenStatus() {
        log("updateScreenStatusInProgress:");
        if ((chatId != -1) && (megaChatApi != null)) {
            chat = megaChatApi.getChatRoom(chatId);
            if (chat.isGroup()) {
                log("updateScreenStatusInProgress:group");
                if ((peersBeforeCall != null) && (peersBeforeCall.size() != 0)) {
                    peersBeforeCall.clear();
                }
                callChat = megaChatApi.getChatCall(chatId);
                if (callChat != null) {
                    int callStatus = callChat.getStatus();
                    if (callStatus == MegaChatCall.CALL_STATUS_RING_IN) {
                        log("updateScreenStatusInProgress:group:RING_IN");
                        RelativeLayout.LayoutParams layoutExtend = new RelativeLayout.LayoutParams(RelativeLayout.LayoutParams.WRAP_CONTENT, RelativeLayout.LayoutParams.MATCH_PARENT);
                        layoutExtend.addRule(RelativeLayout.ALIGN_PARENT_BOTTOM, RelativeLayout.TRUE);
                        layoutExtend.addRule(RelativeLayout.CENTER_HORIZONTAL, RelativeLayout.TRUE);
                        linearFAB.setLayoutParams(layoutExtend);
                        linearFAB.requestLayout();
                        linearFAB.setOrientation(LinearLayout.HORIZONTAL);

                    }else if((callStatus == MegaChatCall.CALL_STATUS_IN_PROGRESS)||(callStatus == MegaChatCall.CALL_STATUS_JOINING)){
                        log("updateScreenStatusInProgress:group:IN_PROGRESS||JOINING");

                        RelativeLayout.LayoutParams layoutExtend = new RelativeLayout.LayoutParams(RelativeLayout.LayoutParams.WRAP_CONTENT, RelativeLayout.LayoutParams.WRAP_CONTENT);
                        layoutExtend.addRule(RelativeLayout.ALIGN_PARENT_BOTTOM, RelativeLayout.TRUE);
                        layoutExtend.addRule(RelativeLayout.CENTER_HORIZONTAL, RelativeLayout.TRUE);
                        linearFAB.setLayoutParams(layoutExtend);
                        linearFAB.requestLayout();
                        linearFAB.setOrientation(LinearLayout.HORIZONTAL);

                    }else if(callStatus == MegaChatCall.CALL_STATUS_REQUEST_SENT) {
                        log("updateScreenStatusInProgress:REQUEST_SENT");
                        RelativeLayout.LayoutParams layoutExtend = new RelativeLayout.LayoutParams(RelativeLayout.LayoutParams.WRAP_CONTENT, RelativeLayout.LayoutParams.WRAP_CONTENT);
                        layoutExtend.addRule(RelativeLayout.ALIGN_PARENT_BOTTOM, RelativeLayout.TRUE);
                        layoutExtend.addRule(RelativeLayout.CENTER_HORIZONTAL, RelativeLayout.TRUE);
                        linearFAB.setLayoutParams(layoutExtend);
                        linearFAB.requestLayout();
                        linearFAB.setOrientation(LinearLayout.HORIZONTAL);
                    }else{
                        log("updateScreenStatusInProgress:group:OTHER = "+callStatus);
                    }
                    checkParticipants(callChat);
                }

            } else {
                log("updateScreenStatusInProgress:individual");
                callChat = megaChatApi.getChatCall(chatId);
                if (callChat != null) {
                    int callStatus = callChat.getStatus();
                    if (callStatus == MegaChatCall.CALL_STATUS_RING_IN) {
                        log("updateScreenStatusInProgress:RING_IN");
                        RelativeLayout.LayoutParams layoutExtend = new RelativeLayout.LayoutParams(RelativeLayout.LayoutParams.WRAP_CONTENT, RelativeLayout.LayoutParams.MATCH_PARENT);
                        layoutExtend.addRule(RelativeLayout.ALIGN_PARENT_BOTTOM, RelativeLayout.TRUE);
                        layoutExtend.addRule(RelativeLayout.CENTER_HORIZONTAL, RelativeLayout.TRUE);
                        linearFAB.setLayoutParams(layoutExtend);
                        linearFAB.requestLayout();
                        linearFAB.setOrientation(LinearLayout.HORIZONTAL);

                        myAvatarLayout.setVisibility(View.VISIBLE);
                        contactAvatarLayout.setVisibility(View.VISIBLE);
                        flagMyAvatar = true;
                        setProfileMyAvatar();
                        flagContactAvatar = false;
                        setProfileContactAvatar();

                    } else if(callStatus == MegaChatCall.CALL_STATUS_IN_PROGRESS) {
                        log("updateScreenStatusInProgress:IN_PROGRESS");

                        RelativeLayout.LayoutParams layoutExtend = new RelativeLayout.LayoutParams(RelativeLayout.LayoutParams.WRAP_CONTENT, RelativeLayout.LayoutParams.WRAP_CONTENT);
                        layoutExtend.addRule(RelativeLayout.ALIGN_PARENT_BOTTOM, RelativeLayout.TRUE);
                        layoutExtend.addRule(RelativeLayout.CENTER_HORIZONTAL, RelativeLayout.TRUE);
                        linearFAB.setLayoutParams(layoutExtend);
                        linearFAB.requestLayout();
                        linearFAB.setOrientation(LinearLayout.HORIZONTAL);

                        myAvatarLayout.setVisibility(View.VISIBLE);
                        contactAvatarLayout.setVisibility(View.VISIBLE);
                        flagMyAvatar = true;
                        setProfileMyAvatar();
                        flagContactAvatar = false;
                        setProfileContactAvatar();

                    } else {
                        log("updateScreenStatusInProgress:OTHER: "+callStatus);

                        RelativeLayout.LayoutParams layoutExtend = new RelativeLayout.LayoutParams(RelativeLayout.LayoutParams.WRAP_CONTENT, RelativeLayout.LayoutParams.WRAP_CONTENT);
                        layoutExtend.addRule(RelativeLayout.ALIGN_PARENT_BOTTOM, RelativeLayout.TRUE);
                        layoutExtend.addRule(RelativeLayout.CENTER_HORIZONTAL, RelativeLayout.TRUE);
                        linearFAB.setLayoutParams(layoutExtend);
                        linearFAB.requestLayout();
                        linearFAB.setOrientation(LinearLayout.HORIZONTAL);

                        flagMyAvatar = false;
                        setProfileMyAvatar();
                        flagContactAvatar = true;
                        setProfileContactAvatar();
                        myAvatarLayout.setVisibility(View.VISIBLE);
                    }
                }
                updateLocalVideoStatus();
                updateLocalAudioStatus();
                updateRemoteVideoStatus(-1, -1);
                updateRemoteAudioStatus(-1, -1);
            }

            stopAudioSignals();
            updateSubTitle();
        }

    }

    protected void onNewIntent(Intent intent) {
        super.onNewIntent(intent);
        log("onNewIntent");

        Bundle extras = intent.getExtras();
        log(getIntent().getAction());
        if (extras != null) {
            long newChatId = extras.getLong("chatHandle", -1);
            log("onNewIntent:New newChatId: "+newChatId);
            if ((chatId != -1) && (chatId == newChatId) && (megaChatApi != null)) {
                chat = megaChatApi.getChatRoom(chatId);

                if(rtcAudioManager==null){
                    rtcAudioManager = AppRTCAudioManager.create(getApplicationContext());
                }
                if(rtcAudioManager!=null){
                    rtcAudioManager.stop();
                    rtcAudioManager.start(null);
                }

                if (chat.isGroup()) {
                    log("onNewIntent:group: SAME call");
                    updateScreenStatus();
                } else {
                    log("onNewIntent:individual: SAME call");
                }

            } else {
                log("onNewIntent: DIFFERENT call");

                //Check the new call if in progress
                if (megaChatApi != null) {
                    chatId = newChatId;
                    chat = megaChatApi.getChatRoom(chatId);
                    callChat = megaChatApi.getChatCall(chatId);
                    titleToolbar.setText(chat.getTitle());
                    updateSubTitle();
                    updateScreenStatus();
                    if ((callChat != null) && (callChat.getStatus() == MegaChatCall.CALL_STATUS_IN_PROGRESS)) {
                        log("onNewIntent:Start call Service");
                        Intent intentService = new Intent(this, CallService.class);
                        intentService.putExtra("chatHandle", callChat.getChatid());
                        if (Build.VERSION.SDK_INT >= Build.VERSION_CODES.O) {
                            this.startForegroundService(intentService);
                        } else {
                            this.startService(intentService);
                        }
                    }
                }
            }
        }
    }

    @Override
    protected void onCreate(Bundle savedInstanceState) {
        log("onCreate");
        super.onCreate(savedInstanceState);
        setContentView(R.layout.activity_calls_chat);

        chatCallActivityActivity = this;

        MegaApplication.setShowPinScreen(true);

        display = getWindowManager().getDefaultDisplay();
        outMetrics = new DisplayMetrics();
        display.getMetrics(outMetrics);
        density = getResources().getDisplayMetrics().density;
        appBarLayout = (AppBarLayout) findViewById(R.id.app_bar);

        scaleW = Util.getScaleW(outMetrics, density);
        scaleH = Util.getScaleH(outMetrics, density);

        int resourceId = getResources().getIdentifier("status_bar_height", "dimen", "android");
        if (resourceId > 0) {
            statusBarHeight = getResources().getDimensionPixelSize(resourceId);
        }

        widthScreenPX = outMetrics.widthPixels;
        heightScreenPX = outMetrics.heightPixels - statusBarHeight;


        MegaApplication app = (MegaApplication) getApplication();
        if (megaApi == null) {
            megaApi = app.getMegaApi();
        }

        log("retryPendingConnections()");
        if (megaApi != null) {
            log("---------retryPendingConnections");
            megaApi.retryPendingConnections();
        }

        if (megaChatApi != null) {
            megaChatApi.retryPendingConnections(false, null);
        }

        if (megaChatApi == null) {
            megaChatApi = app.getMegaChatApi();
        }

        if (megaApi == null || megaApi.getRootNode() == null) {
            log("Refresh session - sdk");
            Intent intent = new Intent(this, LoginActivityLollipop.class);
            intent.putExtra("visibleFragment", Constants.LOGIN_FRAGMENT);
            intent.setFlags(Intent.FLAG_ACTIVITY_CLEAR_TOP);
            startActivity(intent);
            finish();
            return;
        }
        if (megaChatApi == null || megaChatApi.getInitState() == MegaChatApi.INIT_ERROR) {
            log("Refresh session - karere");
            Intent intent = new Intent(this, LoginActivityLollipop.class);
            intent.putExtra("visibleFragment", Constants.LOGIN_FRAGMENT);
            intent.setFlags(Intent.FLAG_ACTIVITY_CLEAR_TOP);
            startActivity(intent);
            finish();
            return;
        }

        megaChatApi.addChatCallListener(this);
        myUser = megaApi.getMyUser();

        dbH = DatabaseHandler.getDbHandler(getApplicationContext());
        mSensorManager = (SensorManager) getSystemService(SENSOR_SERVICE);
        mSensor = mSensorManager.getDefaultSensor(Sensor.TYPE_PROXIMITY);

        try {
            field = PowerManager.class.getClass().getField("PROXIMITY_SCREEN_OFF_WAKE_LOCK").getInt(null);
        } catch (Throwable ignored) {
        }

        powerManager = (PowerManager) getSystemService(POWER_SERVICE);
        wakeLock = powerManager.newWakeLock(field, getLocalClassName());

        getWindow().addFlags(WindowManager.LayoutParams.FLAG_KEEP_SCREEN_ON);
        fragmentContainer = (RelativeLayout) findViewById(R.id.file_info_fragment_container);

        tB = (Toolbar) findViewById(R.id.call_toolbar);
        if (tB == null) {
            log("Toolbar is Null");
            return;
        }
        tB.setVisibility(View.VISIBLE);
        setSupportActionBar(tB);
        aB = getSupportActionBar();
        aB.setHomeAsUpIndicator(R.drawable.ic_arrow_back_white);
        aB.setHomeButtonEnabled(true);
        aB.setDisplayHomeAsUpEnabled(true);
        aB.setTitle(null);
        aB.setSubtitle(null);

        toolbarElements = (LinearLayout) tB.findViewById(R.id.toolbar_elements);
        titleToolbar = (TextView) tB.findViewById(R.id.title_toolbar);
        titleToolbar.setText(" ");
        subtitleToobar = (TextView) tB.findViewById(R.id.subtitle_toolbar);
        linearParticipants = (LinearLayout) tB.findViewById(R.id.ll_participants);
        participantText = (TextView) tB.findViewById(R.id.participants_text);
        linearParticipants.setVisibility(View.GONE);

        myChrono = new Chronometer(context);

        totalVideosAllowed = megaChatApi.getMaxVideoCallParticipants();

        smallElementsIndividualCallLayout = (RelativeLayout) findViewById(R.id.small_elements_individual_call);
        smallElementsIndividualCallLayout.setVisibility(GONE);

        bigElementsIndividualCallLayout = (RelativeLayout) findViewById(R.id.big_elements_individual_call);
        bigElementsIndividualCallLayout.setVisibility(GONE);

        linearFAB = (LinearLayout) findViewById(R.id.linear_buttons);
        RelativeLayout.LayoutParams layoutCompress = new RelativeLayout.LayoutParams(RelativeLayout.LayoutParams.WRAP_CONTENT, RelativeLayout.LayoutParams.WRAP_CONTENT);
        layoutCompress.addRule(RelativeLayout.ALIGN_PARENT_BOTTOM, RelativeLayout.TRUE);
        layoutCompress.addRule(RelativeLayout.CENTER_HORIZONTAL, RelativeLayout.TRUE);
        linearFAB.setLayoutParams(layoutCompress);
        linearFAB.requestLayout();
        linearFAB.setOrientation(LinearLayout.HORIZONTAL);

        infoUsersBar = (TextView) findViewById(R.id.info_users_bar);
        infoUsersBar.setVisibility(GONE);

        isManualMode = false;

        relativeCall = (RelativeLayout) findViewById(R.id.relative_answer_call_fab);
        relativeCall.requestLayout();
        relativeCall.setVisibility(GONE);

        linearArrowCall = (LinearLayout) findViewById(R.id.linear_arrow_call);
        linearArrowCall.setVisibility(GONE);
        firstArrowCall = (ImageView) findViewById(R.id.first_arrow_call);
        secondArrowCall = (ImageView) findViewById(R.id.second_arrow_call);
        thirdArrowCall = (ImageView) findViewById(R.id.third_arrow_call);
        fourArrowCall = (ImageView) findViewById(R.id.four_arrow_call);

        relativeVideo = (RelativeLayout) findViewById(R.id.relative_video_fab);
        relativeVideo.requestLayout();
        relativeVideo.setVisibility(GONE);

        linearArrowVideo = (LinearLayout) findViewById(R.id.linear_arrow_video);
        linearArrowVideo.setVisibility(GONE);
        firstArrowVideo = (ImageView) findViewById(R.id.first_arrow_video);
        secondArrowVideo = (ImageView) findViewById(R.id.second_arrow_video);
        thirdArrowVideo = (ImageView) findViewById(R.id.third_arrow_video);
        fourArrowVideo = (ImageView) findViewById(R.id.four_arrow_video);

        answerCallFAB = (FloatingActionButton) findViewById(R.id.answer_call_fab);
        answerCallFAB.setVisibility(GONE);

        videoFAB = (FloatingActionButton) findViewById(R.id.video_fab);
        videoFAB.setOnClickListener(this);
        videoFAB.setVisibility(GONE);

        microFAB = (FloatingActionButton) findViewById(R.id.micro_fab);
        microFAB.setOnClickListener(this);
        microFAB.setVisibility(GONE);

        hangFAB = (FloatingActionButton) findViewById(R.id.hang_fab);
        hangFAB.setOnClickListener(this);
        hangFAB.setVisibility(GONE);

        shake = AnimationUtils.loadAnimation(this, R.anim.shake);
        rtcAudioManager = AppRTCAudioManager.create(getApplicationContext());

        //Cameras in Group call
        bigElementsGroupCallLayout = (RelativeLayout) findViewById(R.id.big_elements_group_call);
        bigElementsGroupCallLayout.setVisibility(GONE);

        //Recycler View for 1-6 peers
        recyclerViewLayout = (RelativeLayout) findViewById(R.id.rl_recycler_view);
        recyclerViewLayout.setVisibility(GONE);
        recyclerView = (CustomizedGridCallRecyclerView) findViewById(R.id.recycler_view_cameras);
        recyclerView.setPadding(0, 0, 0, 0);
        recyclerView.setColumnWidth((int) widthScreenPX);
        recyclerView.setItemAnimator(new DefaultItemAnimator());
        recyclerView.setVisibility(GONE);

        //Big elements group calls
        parentBigCameraGroupCall = (ViewGroup) findViewById(R.id.parent_layout_big_camera_group_call);
        ViewGroup.LayoutParams paramsBigCameraGroupCall = (ViewGroup.LayoutParams) parentBigCameraGroupCall.getLayoutParams();
        if (widthScreenPX < heightScreenPX) {
            paramsBigCameraGroupCall.width = (int) widthScreenPX;
            paramsBigCameraGroupCall.height = (int) widthScreenPX;
        } else {
            paramsBigCameraGroupCall.width = (int) heightScreenPX;
            paramsBigCameraGroupCall.height = (int) heightScreenPX;
        }

        parentBigCameraGroupCall.setLayoutParams(paramsBigCameraGroupCall);
        fragmentBigCameraGroupCall = (FrameLayout) findViewById(R.id.fragment_big_camera_group_call);
        fragmentBigCameraGroupCall.setVisibility(View.GONE);
        microFragmentBigCameraGroupCall = (ImageView) findViewById(R.id.micro_fragment_big_camera_group_call);
        microFragmentBigCameraGroupCall.setVisibility(View.GONE);

        avatarBigCameraGroupCallLayout = (RelativeLayout) findViewById(R.id.rl_avatar_big_camera_group_call);
        avatarBigCameraGroupCallMicro = (ImageView) findViewById(R.id.micro_avatar_big_camera_group_call);
        avatarBigCameraGroupCallImage = (RoundedImageView) findViewById(R.id.image_big_camera_group_call);
        avatarBigCameraGroupCallInitialLetter = (TextView) findViewById(R.id.initial_letter_big_camera_group_call);
        avatarBigCameraGroupCallMicro.setVisibility(GONE);
        avatarBigCameraGroupCallLayout.setVisibility(View.GONE);
        parentBigCameraGroupCall.setVisibility(View.GONE);

        //Recycler View for 7-8 peers (because 9-10 without video)
        bigRecyclerViewLayout = (RelativeLayout) findViewById(R.id.rl_big_recycler_view);
        layoutManager = new LinearLayoutManager(this, LinearLayoutManager.HORIZONTAL, false);
        bigRecyclerView = (RecyclerView) findViewById(R.id.big_recycler_view_cameras);
        bigRecyclerView.setLayoutManager(layoutManager);
        RelativeLayout.LayoutParams bigRecyclerViewParams = new RelativeLayout.LayoutParams(RelativeLayout.LayoutParams.MATCH_PARENT, RelativeLayout.LayoutParams.WRAP_CONTENT);
        bigRecyclerViewParams.addRule(RelativeLayout.ALIGN_PARENT_LEFT, RelativeLayout.TRUE);
        bigRecyclerViewParams.addRule(RelativeLayout.ALIGN_BOTTOM, R.id.parent_layout_big_camera_group_call);
        bigRecyclerViewParams.addRule(RelativeLayout.BELOW, 0);
        bigRecyclerViewLayout.setLayoutParams(bigRecyclerViewParams);
        bigRecyclerViewLayout.requestLayout();
        bigRecyclerView.setVisibility(GONE);
        bigRecyclerViewLayout.setVisibility(GONE);

        //Local camera small
        parentLocal = (ViewGroup) findViewById(R.id.parent_layout_local_camera);
        fragmentContainerLocalCamera = (FrameLayout) findViewById(R.id.fragment_container_local_camera);
        RelativeLayout.LayoutParams params = (RelativeLayout.LayoutParams) fragmentContainerLocalCamera.getLayoutParams();
        params.addRule(RelativeLayout.ALIGN_PARENT_RIGHT, RelativeLayout.TRUE);
        params.addRule(RelativeLayout.ALIGN_PARENT_BOTTOM, RelativeLayout.TRUE);
        fragmentContainerLocalCamera.setLayoutParams(params);
        fragmentContainerLocalCamera.setOnTouchListener(new OnDragTouchListener(fragmentContainerLocalCamera, parentLocal));
        parentLocal.setVisibility(View.GONE);
        fragmentContainerLocalCamera.setVisibility(View.GONE);

        //Local camera Full Screen
        parentLocalFS = (ViewGroup) findViewById(R.id.parent_layout_local_camera_FS);
        fragmentContainerLocalCameraFS = (FrameLayout) findViewById(R.id.fragment_container_local_cameraFS);
        RelativeLayout.LayoutParams paramsFS = (RelativeLayout.LayoutParams) fragmentContainerLocalCameraFS.getLayoutParams();
        paramsFS.addRule(RelativeLayout.ALIGN_PARENT_RIGHT, RelativeLayout.TRUE);
        paramsFS.addRule(RelativeLayout.ALIGN_PARENT_BOTTOM, RelativeLayout.TRUE);
        fragmentContainerLocalCameraFS.setLayoutParams(paramsFS);
        parentLocalFS.setVisibility(View.GONE);
        fragmentContainerLocalCameraFS.setVisibility(View.GONE);

        //Remote camera Full Screen
        parentRemoteFS = (ViewGroup) findViewById(R.id.parent_layout_remote_camera_FS);
        fragmentContainerRemoteCameraFS = (FrameLayout) findViewById(R.id.fragment_container_remote_cameraFS);
        RelativeLayout.LayoutParams paramsRemoteFS = (RelativeLayout.LayoutParams) fragmentContainerRemoteCameraFS.getLayoutParams();
        paramsRemoteFS.addRule(RelativeLayout.ALIGN_PARENT_RIGHT, RelativeLayout.TRUE);
        paramsRemoteFS.addRule(RelativeLayout.ALIGN_PARENT_BOTTOM, RelativeLayout.TRUE);
        fragmentContainerRemoteCameraFS.setLayoutParams(paramsRemoteFS);
        fragmentContainerRemoteCameraFS.setOnTouchListener(new OnDragTouchListener(fragmentContainerRemoteCameraFS, parentRemoteFS));
        parentRemoteFS.setVisibility(View.GONE);
        fragmentContainerRemoteCameraFS.setVisibility(View.GONE);

        Bundle extras = getIntent().getExtras();
        if (extras != null) {
            if (Build.VERSION.SDK_INT >= Build.VERSION_CODES.LOLLIPOP) {
                Window window = this.getWindow();
                window.addFlags(WindowManager.LayoutParams.FLAG_DRAWS_SYSTEM_BAR_BACKGROUNDS);
                window.clearFlags(WindowManager.LayoutParams.FLAG_TRANSLUCENT_STATUS);
                window.setStatusBarColor(ContextCompat.getColor(this, R.color.black));

            }
            if (Build.VERSION.SDK_INT <= Build.VERSION_CODES.GINGERBREAD) {
                requestWindowFeature(Window.FEATURE_NO_TITLE);
                this.getWindow().setFlags(WindowManager.LayoutParams.FLAG_FULLSCREEN, WindowManager.LayoutParams.FLAG_FULLSCREEN);
            }

            myAvatarLayout = (RelativeLayout) findViewById(R.id.call_chat_my_image_rl);
            myAvatarLayout.setVisibility(View.GONE);
            myImage = (RoundedImageView) findViewById(R.id.call_chat_my_image);
            myInitialLetter = (TextView) findViewById(R.id.call_chat_my_image_initial_letter);

            contactAvatarLayout = (RelativeLayout) findViewById(R.id.call_chat_contact_image_rl);
            contactAvatarLayout.setVisibility(View.GONE);
            contactImage = (RoundedImageView) findViewById(R.id.call_chat_contact_image);
            contactInitialLetter = (TextView) findViewById(R.id.call_chat_contact_image_initial_letter);

            videoFAB.setBackgroundTintList(ColorStateList.valueOf(ContextCompat.getColor(this, R.color.disable_fab_chat_call)));
            videoFAB.setImageDrawable(ContextCompat.getDrawable(this, R.drawable.ic_video_off));

            //Contact's avatar
            chatId = extras.getLong("chatHandle", -1);
            if ((chatId != -1) && (megaChatApi != null)) {
                chat = megaChatApi.getChatRoom(chatId);
                callChat = megaChatApi.getChatCall(chatId);
                if (callChat == null) {
                    megaChatApi.removeChatCallListener(this);
                    if (Build.VERSION.SDK_INT >= Build.VERSION_CODES.LOLLIPOP) {
                        super.finishAndRemoveTask();
                    } else {
                        super.finish();
                    }
                    return;
                }

                log("Start call Service");
                Intent intentService = new Intent(this, CallService.class);
                intentService.putExtra("chatHandle", callChat.getChatid());
                if (Build.VERSION.SDK_INT >= Build.VERSION_CODES.O) {
                    this.startForegroundService(intentService);
                } else {
                    this.startService(intentService);
                }

                audioManager = (AudioManager) getSystemService(Context.AUDIO_SERVICE);

                int callStatus = callChat.getStatus();
                log("The status of the callChat is: " + callStatus);
                titleToolbar.setText(chat.getTitle());
                updateSubTitle();

                if (chat.isGroup()) {
                    smallElementsIndividualCallLayout.setVisibility(View.GONE);
                    bigElementsIndividualCallLayout.setVisibility(View.GONE);
                    bigElementsGroupCallLayout.setVisibility(View.VISIBLE);
                } else {
                    smallElementsIndividualCallLayout.setVisibility(View.VISIBLE);
                    bigElementsIndividualCallLayout.setVisibility(View.VISIBLE);
                    bigElementsGroupCallLayout.setVisibility(View.GONE);
                    bigRecyclerView.setVisibility(GONE);
                    bigRecyclerViewLayout.setVisibility(GONE);
                }

                if (callStatus == MegaChatCall.CALL_STATUS_RING_IN) {
                    log("onCreate:RING_IN");

                    ringtone = RingtoneManager.getRingtone(this, DEFAULT_RINGTONE_URI);
                    ringerTimer = new Timer();
                    MyRingerTask myRingerTask = new MyRingerTask();
                    ringerTimer.schedule(myRingerTask, 0, 500);

                    vibrator = (Vibrator) getSystemService(Context.VIBRATOR_SERVICE);
                    long[] pattern = {0, 1000, 500, 500, 1000};
                    if (vibrator != null) {
                        if (vibrator.hasVibrator()) {
                            if(audioManager.getRingerMode()!=AudioManager.RINGER_MODE_SILENT){
                                if (audioManager.getStreamVolume(AudioManager.STREAM_RING) != 0){
                                    vibrator.vibrate(pattern, 0);
                                }
                            }
                                    //FOR API>=26
                            //vibrator.vibrate(createWaveform(pattern, 0), USAGE_NOTIFICATION_RINGTONE); ??
//                            vibrator.vibrate(pattern, 0);
                        }
                    }

                    if (chat.isGroup()) {
                        log("onCreate:RING_IN:group");
                        if ((peersBeforeCall != null) && (peersBeforeCall.size() != 0)) {
                            peersBeforeCall.clear();
                        }
                        if ((peersOnCall != null) && (peersOnCall.size() != 0)) {
                            peersOnCall.clear();
                        }
                        if ((callChat!=null)&&(callChat.getPeeridParticipants().size() > 0)) {
                            for (int i = 0; i < callChat.getPeeridParticipants().size(); i++) {
                                long userPeerid = callChat.getPeeridParticipants().get(i);
                                long userClientid = callChat.getClientidParticipants().get(i);
                                InfoPeerGroupCall userPeer = new InfoPeerGroupCall(userPeerid, userClientid, getName(userPeerid), false, false, false, true, null);
                                log("onCreate:RING_IN -> "+userPeer.getPeerId()+" added in peersBeforeCall");
                                if(peersBeforeCall!=null){
                                    peersBeforeCall.add((peersBeforeCall.size() == 0 ? 0 : (peersBeforeCall.size() - 1)), userPeer);
                                }
                            }
                            updatePeers();

                        }
                    }else{
                        log("onCreate:RING_IN:individual");
                        myAvatarLayout.setVisibility(View.VISIBLE);
                        contactAvatarLayout.setVisibility(View.VISIBLE);
                        flagMyAvatar = true;
                        setProfileMyAvatar();
                        flagContactAvatar = false;
                        setProfileContactAvatar();
                    }

                } else if ((callStatus == MegaChatCall.CALL_STATUS_IN_PROGRESS) || (callStatus == MegaChatCall.CALL_STATUS_JOINING)) {
                    log("onCreate:IN_PROGRESS||JOINING");
                    if(rtcAudioManager==null){
                        rtcAudioManager = AppRTCAudioManager.create(getApplicationContext());
                    }
                    if(rtcAudioManager!=null){
                        rtcAudioManager.stop();
                        rtcAudioManager.start(null);
                    }
                    updateScreenStatus();

                } else if (callStatus == MegaChatCall.CALL_STATUS_REQUEST_SENT) {
                    log("onCreate:REQUEST_SENT");

                    int volume = audioManager.getStreamVolume(AudioManager.STREAM_MUSIC);
                    if (volume == 0) {
                        toneGenerator = new ToneGenerator(AudioManager.STREAM_VOICE_CALL, 100);
                        toneGenerator.startTone(ToneGenerator.TONE_SUP_RINGTONE, 60000);
                    } else {
                        thePlayer = MediaPlayer.create(getApplicationContext(), R.raw.outgoing_voice_video_call);
                        thePlayer.setLooping(true);
                        thePlayer.start();
                    }

                    if (chat.isGroup()) {
                        log("onCreate:REQUEST_SENT:group");
                        if ((peersBeforeCall != null) && (peersBeforeCall.size() != 0)) {
                            peersBeforeCall.clear();
                        }
                        if ((peersOnCall != null) && (peersOnCall.size() != 0)) {
                            peersOnCall.clear();
                        }
                        if((callChat!=null)&&(peersOnCall!=null)){
                            InfoPeerGroupCall myPeer = new InfoPeerGroupCall(megaChatApi.getMyUserHandle(), megaChatApi.getMyClientidHandle(chatId), megaChatApi.getMyFullname(), callChat.hasLocalVideo(), callChat.hasLocalAudio(), false, true, null);
                            log("onCreate:REQUEST_SENT -> I added in peersOnCall");
                            peersOnCall.add(myPeer);
                            updatePeers();

                        }
                    } else {
                        log("onCreate:REQUEST_SENT:individual");
                        flagMyAvatar = false;
                        setProfileMyAvatar();
                        flagContactAvatar = true;
                        setProfileContactAvatar();
                        myAvatarLayout.setVisibility(View.VISIBLE);
                    }
                    updateLocalVideoStatus();
                    updateLocalAudioStatus();

                } else {
                    log("onCreate:other status: "+callStatus);
                }
            }
        }
        if (checkPermissions()) {
//            checkPermissionsWriteLog();
            showInitialFABConfiguration();
        }
    }

    @Override
    public void onRequestStart(MegaApiJava api, MegaRequest request) {
        log("onRequestStart: " + request.getType());
    }

    @Override
    public void onRequestUpdate(MegaApiJava api, MegaRequest request) {
        log("onRequestUpdate");
    }

    @SuppressLint("NewApi")
    @Override
    public void onRequestFinish(MegaApiJava api, MegaRequest request, MegaError e) {
        log("onRequestFinish(): " + request.getEmail());
    }


    @Override
    public void onRequestTemporaryError(MegaApiJava api, MegaRequest request, MegaError e) {
    }

    //Individual call: contact default avatar
    public void createContactDefaultAvatar(long userHandle, String fullName) {
        log("createDefaultAvatar");
        Bitmap defaultAvatar = Bitmap.createBitmap(outMetrics.widthPixels, outMetrics.widthPixels, Bitmap.Config.ARGB_8888);
        Canvas c = new Canvas(defaultAvatar);
        Paint p = new Paint();
        p.setAntiAlias(true);
        p.setColor(Color.TRANSPARENT);
        String color = megaApi.getUserAvatarColor(MegaApiAndroid.userHandleToBase64(userHandle));
        if (color != null) {
            p.setColor(Color.parseColor(color));
        } else {
            p.setColor(ContextCompat.getColor(this, R.color.lollipop_primary_color));
        }
        int radius;
        if (defaultAvatar.getWidth() < defaultAvatar.getHeight()) {
            radius = defaultAvatar.getWidth() / 2;
        } else {
            radius = defaultAvatar.getHeight() / 2;
        }
        c.drawCircle(defaultAvatar.getWidth() / 2, defaultAvatar.getHeight() / 2, radius, p);
        if (flagContactAvatar) {
            myImage.setImageBitmap(defaultAvatar);
            String contactFirstLetter = fullName.charAt(0) + "";
            contactFirstLetter = contactFirstLetter.toUpperCase(Locale.getDefault());
            myInitialLetter.setText(contactFirstLetter);
            myInitialLetter.setTextSize(40);
            myInitialLetter.setTextColor(Color.WHITE);
            myInitialLetter.setVisibility(View.VISIBLE);
        } else {
            contactImage.setImageBitmap(defaultAvatar);
            String contactFirstLetter = fullName.charAt(0) + "";
            contactFirstLetter = contactFirstLetter.toUpperCase(Locale.getDefault());
            contactInitialLetter.setText(contactFirstLetter);
            contactInitialLetter.setTextSize(60);
            contactInitialLetter.setTextColor(Color.WHITE);
            contactInitialLetter.setVisibility(View.VISIBLE);
        }
    }

    //Individual call: contact avatar
    public void setProfileContactAvatar() {
        log("setProfileContactAvatar");
        Bitmap bitmap = null;
        File avatar = null;
        if (context.getExternalCacheDir() != null) {
            avatar = new File(context.getExternalCacheDir().getAbsolutePath(), chat.getPeerEmail(0) + ".jpg");
        } else {
            avatar = new File(context.getCacheDir().getAbsolutePath(), chat.getPeerEmail(0) + ".jpg");
        }
        if (avatar.exists()) {
            if (avatar.length() > 0) {
                BitmapFactory.Options bOpts = new BitmapFactory.Options();
                bOpts.inPurgeable = true;
                bOpts.inInputShareable = true;
                bitmap = BitmapFactory.decodeFile(avatar.getAbsolutePath(), bOpts);
                bitmap = ThumbnailUtilsLollipop.getRoundedRectBitmap(context, bitmap, 3);
                if (bitmap != null) {
                    if (flagContactAvatar) {
                        myImage.setImageBitmap(bitmap);
                        myInitialLetter.setVisibility(GONE);
                    } else {
                        contactImage.setImageBitmap(bitmap);
                        contactInitialLetter.setVisibility(GONE);
                    }
                } else {
                    UserAvatarListener listener = new UserAvatarListener(this);
                    avatar.delete();
                    if (!avatarRequested) {
                        avatarRequested = true;
                        if (context.getExternalCacheDir() != null) {
                            megaApi.getUserAvatar(chat.getPeerEmail(0), context.getExternalCacheDir().getAbsolutePath() + "/" + chat.getPeerEmail(0) + ".jpg", listener);
                        } else {
                            megaApi.getUserAvatar(chat.getPeerEmail(0), context.getCacheDir().getAbsolutePath() + "/" + chat.getPeerEmail(0) + ".jpg", listener);
                        }
                    }
                    createContactDefaultAvatar(chat.getPeerHandle(0), chat.getPeerFullname(0));
                }
            } else {
                UserAvatarListener listener = new UserAvatarListener(this);

                if (!avatarRequested) {
                    avatarRequested = true;
                    if (context.getExternalCacheDir() != null) {
                        megaApi.getUserAvatar(chat.getPeerEmail(0), context.getExternalCacheDir().getAbsolutePath() + "/" + chat.getPeerEmail(0) + ".jpg", listener);
                    } else {
                        megaApi.getUserAvatar(chat.getPeerEmail(0), context.getCacheDir().getAbsolutePath() + "/" + chat.getPeerEmail(0) + ".jpg", listener);
                    }
                }
                createContactDefaultAvatar(chat.getPeerHandle(0), chat.getPeerFullname(0));
            }
        } else {
            UserAvatarListener listener = new UserAvatarListener(this);
            if (!avatarRequested) {
                avatarRequested = true;
                if (context.getExternalCacheDir() != null) {
                    megaApi.getUserAvatar(chat.getPeerEmail(0), context.getExternalCacheDir().getAbsolutePath() + "/" + chat.getPeerEmail(0) + ".jpg", listener);
                } else {
                    megaApi.getUserAvatar(chat.getPeerEmail(0), context.getCacheDir().getAbsolutePath() + "/" + chat.getPeerEmail(0) + ".jpg", listener);
                }
            }
            createContactDefaultAvatar(chat.getPeerHandle(0), chat.getPeerFullname(0));
        }
    }

    //Individual call: my default avatar
    public void createMyDefaultAvatar() {
        log("createMyDefaultAvatar");
        String myFullName = megaChatApi.getMyFullname();
        String myFirstLetter = myFullName.charAt(0) + "";
        myFirstLetter = myFirstLetter.toUpperCase(Locale.getDefault());
        long userHandle = megaChatApi.getMyUserHandle();
        Bitmap defaultAvatar = Bitmap.createBitmap(outMetrics.widthPixels, outMetrics.widthPixels, Bitmap.Config.ARGB_8888);
        Canvas c = new Canvas(defaultAvatar);
        Paint p = new Paint();
        p.setAntiAlias(true);
        p.setColor(Color.TRANSPARENT);
        String color = megaApi.getUserAvatarColor(MegaApiAndroid.userHandleToBase64(userHandle));
        if (color != null) {
            p.setColor(Color.parseColor(color));
        } else {
            p.setColor(ContextCompat.getColor(this, R.color.lollipop_primary_color));
        }
        int radius;
        if (defaultAvatar.getWidth() < defaultAvatar.getHeight()) {
            radius = defaultAvatar.getWidth() / 2;
        } else {
            radius = defaultAvatar.getHeight() / 2;
        }
        c.drawCircle(defaultAvatar.getWidth() / 2, defaultAvatar.getHeight() / 2, radius, p);
        if (flagMyAvatar) {
            myImage.setImageBitmap(defaultAvatar);
            myInitialLetter.setText(myFirstLetter);
            myInitialLetter.setTextSize(40);
            myInitialLetter.setTextColor(Color.WHITE);
            myInitialLetter.setVisibility(View.VISIBLE);
        } else {
            contactImage.setImageBitmap(defaultAvatar);
            contactInitialLetter.setText(myFirstLetter);
            contactInitialLetter.setTextSize(60);
            contactInitialLetter.setTextColor(Color.WHITE);
            contactInitialLetter.setVisibility(View.VISIBLE);
        }
    }

    //Individual call: my avatar
    public void setProfileMyAvatar() {
        log("setProfileMyAvatar ");
        Bitmap myBitmap = null;
        File avatar = null;
        if (context != null) {
            if (context.getExternalCacheDir() != null) {
                avatar = new File(context.getExternalCacheDir().getAbsolutePath(), megaChatApi.getMyEmail() + ".jpg");
            } else {
                avatar = new File(context.getCacheDir().getAbsolutePath(), megaChatApi.getMyEmail() + ".jpg");
            }
        }
        if (avatar.exists()) {
            if (avatar.length() > 0) {
                BitmapFactory.Options bOpts = new BitmapFactory.Options();
                bOpts.inPurgeable = true;
                bOpts.inInputShareable = true;
                myBitmap = BitmapFactory.decodeFile(avatar.getAbsolutePath(), bOpts);
                myBitmap = ThumbnailUtilsLollipop.getRoundedRectBitmap(context, myBitmap, 3);
                if (myBitmap != null) {
                    if (flagMyAvatar) {
                        myImage.setImageBitmap(myBitmap);
                        myInitialLetter.setVisibility(GONE);
                    } else {
                        contactImage.setImageBitmap(myBitmap);
                        contactInitialLetter.setVisibility(GONE);
                    }
                } else {
                    createMyDefaultAvatar();
                }
            } else {
                createMyDefaultAvatar();
            }
        } else {
            createMyDefaultAvatar();
        }
    }

    //Group call: default avatar of user selected
    public void createDefaultBigAvatarGroupCall(long peerId, long clientId, String fullName, String mail) {
        log("createDefaultBigAvatarGroupCall: ");
        Bitmap defaultAvatar = Bitmap.createBitmap(outMetrics.widthPixels, outMetrics.widthPixels, Bitmap.Config.ARGB_8888);
        Canvas c = new Canvas(defaultAvatar);
        Paint p = new Paint();
        p.setAntiAlias(true);

        String color = megaApi.getUserAvatarColor(MegaApiAndroid.userHandleToBase64(peerId));
        if (color != null) {
            p.setColor(Color.parseColor(color));
        } else {
            p.setColor(ContextCompat.getColor(context, R.color.lollipop_primary_color));
        }
        int radius;
        if (defaultAvatar.getWidth() < defaultAvatar.getHeight()) {
            radius = defaultAvatar.getWidth() / 2;
        } else {
            radius = defaultAvatar.getHeight() / 2;
        }
        c.drawCircle(defaultAvatar.getWidth() / 2, defaultAvatar.getHeight() / 2, radius, p);

        avatarBigCameraGroupCallImage.setVisibility(View.VISIBLE);
        avatarBigCameraGroupCallImage.setImageBitmap(defaultAvatar);

        Display display = getWindowManager().getDefaultDisplay();
        outMetrics = new DisplayMetrics();
        display.getMetrics(outMetrics);

        boolean setInitialByMail = false;
        if (fullName != null) {
            if (fullName.trim().length() > 0) {
                String firstLetter = fullName.charAt(0) + "";
                firstLetter = firstLetter.toUpperCase(Locale.getDefault());
                avatarBigCameraGroupCallInitialLetter.setText(firstLetter);
                avatarBigCameraGroupCallInitialLetter.setTextColor(Color.WHITE);
                avatarBigCameraGroupCallInitialLetter.setVisibility(View.VISIBLE);
            } else {
                setInitialByMail = true;
            }
        } else {
            setInitialByMail = true;
        }
        if (setInitialByMail) {
            if (mail != null) {
                if (mail.length() > 0) {
                    String firstLetter = mail.charAt(0) + "";
                    firstLetter = firstLetter.toUpperCase(Locale.getDefault());
                    avatarBigCameraGroupCallInitialLetter.setText(firstLetter);
                    avatarBigCameraGroupCallInitialLetter.setTextColor(Color.WHITE);
                    avatarBigCameraGroupCallInitialLetter.setVisibility(View.VISIBLE);
                }
            }
        }
    }

    //Group call: avatar of user selected
    public void setProfileBigAvatarGroupCall(long peerId, long clientId, String fullName) {
        log("setProfileBigAvatarGroupCal ");
        if (peerId == megaChatApi.getMyUserHandle()) {
            //My peer
            String contactMail = megaChatApi.getMyEmail();
            File avatar = null;
            if (context != null) {
                if (context.getExternalCacheDir() != null) {
                    avatar = new File(context.getExternalCacheDir().getAbsolutePath(), megaChatApi.getMyEmail() + ".jpg");
                } else {
                    avatar = new File(context.getCacheDir().getAbsolutePath(), megaChatApi.getMyEmail() + ".jpg");
                }
            }
            Bitmap bitmap = null;
            if (avatar.exists()) {
                if (avatar.length() > 0) {
                    BitmapFactory.Options bOpts = new BitmapFactory.Options();
                    bOpts.inPurgeable = true;
                    bOpts.inInputShareable = true;
                    bitmap = BitmapFactory.decodeFile(avatar.getAbsolutePath(), bOpts);
//                    myBitmap = ThumbnailUtilsLollipop.getRoundedRectBitmap(context, myBitmap, 3);
                    if (bitmap != null) {
                        avatarBigCameraGroupCallInitialLetter.setVisibility(GONE);
                        avatarBigCameraGroupCallImage.setVisibility(View.VISIBLE);
                        avatarBigCameraGroupCallImage.setImageBitmap(bitmap);
                    } else {
                        createDefaultBigAvatarGroupCall(peerId, clientId, fullName, contactMail);
                    }
                } else {
                    createDefaultBigAvatarGroupCall(peerId, clientId, fullName, contactMail);
                }
            } else {
                createDefaultBigAvatarGroupCall(peerId, clientId, fullName, contactMail);
            }

        } else {

            //Contact
            String contactMail = megaChatApi.getContactEmail(peerId);
            if (contactMail == null) {
                contactMail = " ";
            }
            createDefaultBigAvatarGroupCall(peerId, clientId, fullName, contactMail);
            File avatar = null;

            if (contactMail == null) {
                if (context.getExternalCacheDir() != null) {
                    avatar = new File(context.getExternalCacheDir().getAbsolutePath(), peerId + ".jpg");
                } else {
                    avatar = new File(context.getCacheDir().getAbsolutePath(), peerId + ".jpg");
                }
            } else {
                if (context.getExternalCacheDir() != null) {
                    avatar = new File(context.getExternalCacheDir().getAbsolutePath(), contactMail + ".jpg");
                } else {
                    avatar = new File(context.getCacheDir().getAbsolutePath(), contactMail + ".jpg");
                }
            }
            Bitmap bitmap = null;
            if (avatar.exists()) {
                if (avatar.length() > 0) {
                    BitmapFactory.Options bOpts = new BitmapFactory.Options();
                    bOpts.inPurgeable = true;
                    bOpts.inInputShareable = true;
                    bitmap = BitmapFactory.decodeFile(avatar.getAbsolutePath(), bOpts);

                    if (bitmap == null) {
                        avatar.delete();

                        if (megaApi == null) {
                            return;
                        }

                        if (context.getExternalCacheDir() != null) {
                            megaApi.getUserAvatar(contactMail, context.getExternalCacheDir().getAbsolutePath() + "/" + contactMail + ".jpg", this);
                        } else {
                            megaApi.getUserAvatar(contactMail, context.getCacheDir().getAbsolutePath() + "/" + contactMail + ".jpg", this);
                        }
                    } else {
                        avatarBigCameraGroupCallInitialLetter.setVisibility(GONE);
                        avatarBigCameraGroupCallImage.setVisibility(View.VISIBLE);
                        avatarBigCameraGroupCallImage.setImageBitmap(bitmap);
                    }
                } else {

                    if (megaApi == null) {
                        return;
                    }

                    if (context.getExternalCacheDir() != null) {
                        megaApi.getUserAvatar(contactMail, context.getExternalCacheDir().getAbsolutePath() + "/" + contactMail + ".jpg", this);
                    } else {
                        megaApi.getUserAvatar(contactMail, context.getCacheDir().getAbsolutePath() + "/" + contactMail + ".jpg", this);
                    }
                }
            } else {
                if (megaApi == null) {
                    return;
                }
                if (context.getExternalCacheDir() != null) {
                    megaApi.getUserAvatar(contactMail, context.getExternalCacheDir().getAbsolutePath() + "/" + contactMail + ".jpg", this);
                } else {
                    megaApi.getUserAvatar(contactMail, context.getCacheDir().getAbsolutePath() + "/" + contactMail + ".jpg", this);
                }
            }
        }
    }

    protected void hideActionBar() {
        if (aB != null && aB.isShowing()) {
            if (tB != null) {
                tB.animate().translationY(-220).setDuration(800L).withEndAction(new Runnable() {
                    @Override
                    public void run() {
                        aB.hide();
                    }
                }).start();
            } else {
                aB.hide();
            }
        }
    }

    protected void showActionBar() {
        if (aB != null && !aB.isShowing()) {
            aB.show();
            if (tB != null) {
                tB.animate().translationY(0).setDuration(800L).start();
            }
        }
    }

    protected void hideFABs() {
        if (videoFAB.getVisibility() == View.VISIBLE) {
            videoFAB.hide();
        }
        if (microFAB.getVisibility() == View.VISIBLE) {
            microFAB.hide();
        }
        if (hangFAB.getVisibility() == View.VISIBLE) {
            hangFAB.hide();
        }
        if (answerCallFAB.getVisibility() == View.VISIBLE) {
            answerCallFAB.hide();
            relativeCall.setVisibility(GONE);
        }
        if ((bigRecyclerViewLayout != null) && (bigRecyclerView != null) && (parentBigCameraGroupCall != null)) {
            RelativeLayout.LayoutParams bigRecyclerViewParams = new RelativeLayout.LayoutParams(RelativeLayout.LayoutParams.MATCH_PARENT, RelativeLayout.LayoutParams.WRAP_CONTENT);
            bigRecyclerViewParams.addRule(RelativeLayout.ALIGN_PARENT_LEFT, RelativeLayout.TRUE);
            bigRecyclerViewParams.addRule(RelativeLayout.BELOW, R.id.parent_layout_big_camera_group_call);
            bigRecyclerViewParams.addRule(RelativeLayout.ALIGN_BOTTOM, 0);
            bigRecyclerViewLayout.setLayoutParams(bigRecyclerViewParams);
            bigRecyclerViewLayout.requestLayout();
        }
    }

    @Override
    public void onPause() {
        log("onPause");
        MegaApplication.activityPaused();
        super.onPause();
        if(mSensorManager!=null){
            mSensorManager.unregisterListener(this);
        }
    }

    @Override
    protected void onResume() {
        log("onResume");
        super.onResume();
        if ((peersOnCall != null) && (peersOnCall.size()>0)) {
            for (InfoPeerGroupCall peer : peersOnCall) {
                if (peer.getListener() != null) {
                    if (peer.getListener().getHeight() != 0) {
                        peer.getListener().setHeight(0);
                    }
                    if (peer.getListener().getWidth() != 0) {
                        peer.getListener().setWidth(0);
                    }
                }
            }

        }
        if(mSensorManager!=null){
            mSensorManager.unregisterListener(this);
            mSensorManager.registerListener(this, mSensor, SensorManager.SENSOR_DELAY_NORMAL);
        }
        this.getWindow().addFlags(WindowManager.LayoutParams.FLAG_DISMISS_KEYGUARD);
        this.getWindow().addFlags(WindowManager.LayoutParams.FLAG_SHOW_WHEN_LOCKED);
        this.getWindow().addFlags(WindowManager.LayoutParams.FLAG_TURN_SCREEN_ON);
        MegaApplication.activityResumed();
        if ((callChat == null) && (megaChatApi != null)) {
            callChat = megaChatApi.getChatCall(chatId);
        }
        if (callChat != null) {
            if ((callChat.getStatus() == MegaChatCall.CALL_STATUS_IN_PROGRESS) || (callChat.getStatus() == MegaChatCall.CALL_STATUS_REQUEST_SENT)) {
                ((MegaApplication) getApplication()).sendSignalPresenceActivity();
            }
        }
    }

    @Override
    public void onDestroy() {
        log("onDestroy");
        if(mSensorManager!=null){
            mSensorManager.unregisterListener(this);
        }
        clearHandlers();

        if ((peersOnCall != null) && (peersOnCall.size() > 0)) {
            for (InfoPeerGroupCall peer : peersOnCall) {
                if (peer.getListener() != null) {
                    if (peer.getListener().getHeight() != 0) {
                        peer.getListener().setHeight(0);
                    }
                    if (peer.getListener().getWidth() != 0) {
                        peer.getListener().setWidth(0);
                    }
                }
            }

        }

        if (megaChatApi != null) {
            megaChatApi.removeChatCallListener(this);
        }

        clearSurfacesViews();
        peerSelected = null;
        if (adapterList != null) {
            adapterList.updateMode(false);
        }
        isManualMode = false;

        if (adapterGrid != null) {
            adapterGrid.onDestroy();
        }
        if (adapterList != null) {
            adapterList.onDestroy();
        }
        if(peersOnCall!=null){
            peersOnCall.clear();

        }
        if(peersBeforeCall!=null){
            peersBeforeCall.clear();

        }
        recyclerView.setAdapter(null);
        bigRecyclerView.setAdapter(null);

        stopAudioSignals();
        if(rtcAudioManager!=null){
            rtcAudioManager.stop();
        }        super.onDestroy();
    }

    @Override
    public void onBackPressed() {
        log("onBackPressed");
        super.callToSuperBack = false;
        super.onBackPressed();
        if(mSensorManager!=null){
            mSensorManager.unregisterListener(this);
        }

        clearHandlers();

        if ((peersOnCall != null) && (peersOnCall.size() != 0)) {
            for (InfoPeerGroupCall peer : peersOnCall) {
                if (peer.getListener() != null) {
                    if (peer.getListener().getHeight() != 0) {
                        peer.getListener().setHeight(0);
                    }
                    if (peer.getListener().getWidth() != 0) {
                        peer.getListener().setWidth(0);
                    }
                }
            }

        }

        if (megaChatApi != null) {
            megaChatApi.removeChatCallListener(this);
        }

        clearSurfacesViews();

        peerSelected = null;
        if (adapterList != null) {
            adapterList.updateMode(false);
        }
        isManualMode = false;

        if (adapterGrid != null) {
            adapterGrid.onDestroy();
        }
        if (adapterList != null) {
            adapterList.onDestroy();
        }

        peersOnCall.clear();
        peersBeforeCall.clear();

        recyclerView.setAdapter(null);
        bigRecyclerView.setAdapter(null);

        stopAudioSignals();
        if(rtcAudioManager!=null){
            rtcAudioManager.stop();
        }
        if (Build.VERSION.SDK_INT >= Build.VERSION_CODES.LOLLIPOP) {
            super.finishAndRemoveTask();
        } else {
            super.finish();
        }
    }

    @Override
    public void onRequestStart(MegaChatApiJava api, MegaChatRequest request) {
        log("onRequestStart: " + request.getType());
    }

    @Override
    public void onRequestUpdate(MegaChatApiJava api, MegaChatRequest request) {
        log("onRequestUpdate: " + request.getType());
    }

    @Override
    public void onRequestFinish(MegaChatApiJava api, MegaChatRequest request, MegaChatError e) {
        log("onRequestFinish: " + request.getType());

        if (request.getType() == MegaChatRequest.TYPE_HANG_CHAT_CALL) {
            log("onRequestFinish: TYPE_HANG_CHAT_CALL");
            if(mSensorManager!=null){
                mSensorManager.unregisterListener(this);
            }

            if (Build.VERSION.SDK_INT >= Build.VERSION_CODES.LOLLIPOP) {
                super.finishAndRemoveTask();
            } else {
                super.finish();
            }
        } else if (request.getType() == MegaChatRequest.TYPE_ANSWER_CHAT_CALL) {

            if (e.getErrorCode() == MegaChatError.ERROR_OK) {
                videoFAB.setVisibility(View.VISIBLE);
                relativeVideo.setVisibility(View.VISIBLE);
                microFAB.setVisibility(View.VISIBLE);
                answerCallFAB.setVisibility(GONE);
                relativeCall.setVisibility(GONE);
                linearArrowVideo.setVisibility(GONE);
                if (request.getFlag() == true) {
                    log("Ok answer with video");
                } else {
                    log("Ok answer with NO video - ");
                }
                updateLocalVideoStatus();
                updateLocalAudioStatus();
            } else {
                log("Error call: " + e.getErrorString());

                if (e.getErrorCode() == MegaChatError.ERROR_TOOMANY) {

                    Util.showErrorAlertDialogGroupCall(getString(R.string.call_error_too_many_participants), true, this);
                } else {
                    if (Build.VERSION.SDK_INT >= Build.VERSION_CODES.LOLLIPOP) {
                        super.finishAndRemoveTask();
                    } else {
                        super.finish();
                    }
                }
            }
        } else if (request.getType() == MegaChatRequest.TYPE_DISABLE_AUDIO_VIDEO_CALL) {

            if (e.getErrorCode() == MegaChatError.ERROR_OK) {
//                if(request.getParamType()==MegaChatRequest.AUDIO){
//                    if(request.getFlag()==true){
//                        log("Enable audio");
//                        microFAB.setBackgroundTintList(ColorStateList.valueOf(Color.BLACK));
//                    }
//                    else{
//                        log("Disable audio");
//                        microFAB.setBackgroundTintList(ColorStateList.valueOf(ContextCompat.getColor(this, R.color.accentColor)));
//                    }
//                }
//                else if(request.getParamType()==MegaChatRequest.VIDEO){
//                    if(request.getFlag()==true){
//                        log("Enable video");
//                        myAvatarLayout.setVisibility(View.VISIBLE);
//                        myImageBorder.setVisibility(GONE);
//                        videoFAB.setBackgroundTintList(ColorStateList.valueOf(ContextCompat.getColor(this, R.color.accentColor)));
//                    }
//                    else{
//                        log("Disable video");
//                        myAvatarLayout.setVisibility(GONE);
//                        myImageBorder.setVisibility(View.VISIBLE);
//                        videoFAB.setBackgroundTintList(ColorStateList.valueOf(Color.BLACK));
//                    }
//                }
            } else {
                log("Error changing audio or video: " + e.getErrorString());
                if (e.getErrorCode() == MegaChatError.ERROR_TOOMANY) {
                    showSnackbar(getString(R.string.call_error_too_many_video));
                }

            }
        }
        if (request.getType() == MegaRequest.TYPE_GET_ATTR_USER) {

            log("MegaRequest.TYPE_GET_ATTR_USER");
            if (e.getErrorCode() == MegaError.API_OK) {


//                File avatar = null;
//                if (getExternalCacheDir() != null) {
//                    avatar = new File(getExternalCacheDir().getAbsolutePath(), request.getC + ".jpg");
//                } else {
//                    avatar = new File(getCacheDir().getAbsolutePath(), request.getEmail() + ".jpg");
//                }
//                Bitmap imBitmap = null;
//                if (avatar.exists()) {
//                    if (avatar.length() > 0) {
//                        BitmapFactory.Options bOpts = new BitmapFactory.Options();
//                        bOpts.inPurgeable = true;
//                        bOpts.inInputShareable = true;
//                        imBitmap = BitmapFactory.decodeFile(avatar.getAbsolutePath(), bOpts);
//                        if (imBitmap == null) {
//                            avatar.delete();
//                        } else {
//                            contactPropertiesImage.setImageBitmap(imBitmap);
//                            imageGradient.setVisibility(View.VISIBLE);
//
//                            if (imBitmap != null && !imBitmap.isRecycled()) {
//                                Palette palette = Palette.from(imBitmap).generate();
//                                Palette.Swatch swatch =  palette.getDarkVibrantSwatch();
//                                imageLayout.setBackgroundColor(swatch.getBodyTextColor());
//                            }
//                        }
//                    }
//                }
            }
        }
    }

    @Override
    public void onRequestTemporaryError(MegaChatApiJava api, MegaChatRequest request, MegaChatError e) {
    }

    @Override
    public void onChatCallUpdate(MegaChatApiJava api, MegaChatCall call) {

        if (call.getChatid() == chatId) {
            this.callChat = call;
            log("onChatCallUpdate:chatId: " + chatId);

            if (call.hasChanged(MegaChatCall.CHANGE_TYPE_STATUS)) {
                int callStatus = call.getStatus();
                log("CHANGE_TYPE_STATUS -> status: " + callStatus);

                switch (callStatus) {

                    case MegaChatCall.CALL_STATUS_IN_PROGRESS:
                    case MegaChatCall.CALL_STATUS_JOINING:{
                        log("CHANGE_TYPE_STATUS:IN_PROGRESS||JOINING");

                        if (chat.isGroup()) {
                            checkParticipants(call);

                        } else {
                            flagMyAvatar = true;
                            setProfileMyAvatar();
                            flagContactAvatar = false;
                            setProfileContactAvatar();
                            if (localCameraFragmentFS != null) {
                                localCameraFragmentFS.removeSurfaceView();
                                FragmentTransaction ftFS = getSupportFragmentManager().beginTransaction();
                                ftFS.remove(localCameraFragmentFS);
                                localCameraFragmentFS = null;
                                contactAvatarLayout.setVisibility(View.VISIBLE);
                                parentLocalFS.setVisibility(View.GONE);
                                fragmentContainerLocalCameraFS.setVisibility(View.GONE);
                            }
                            updateLocalVideoStatus();
                            updateLocalAudioStatus();
                            updateRemoteVideoStatus(-1, -1);
                            updateRemoteAudioStatus(-1, -1);

                        }

                        videoFAB.setOnClickListener(null);
                        answerCallFAB.setOnTouchListener(null);
                        videoFAB.setOnTouchListener(null);
                        videoFAB.setOnClickListener(this);

                        stopAudioSignals();
                        if(rtcAudioManager==null){
                            rtcAudioManager = AppRTCAudioManager.create(getApplicationContext());
                        }
                        if(rtcAudioManager!=null){
                            rtcAudioManager.stop();
                            rtcAudioManager.start(null);
                        }
                        showInitialFABConfiguration();
                        updateSubTitle();
                        break;

                    }
                    case MegaChatCall.CALL_STATUS_TERMINATING_USER_PARTICIPATION: {
                        log("CHANGE_TYPE_STATUS:CALL_STATUS_TERMINATING_USER_PARTICIPATION, chatId = "+chatId);

                        //I have finished the group call but I can join again
                        clearHandlers();
                        stopAudioSignals();
                        if(rtcAudioManager!=null){
                            rtcAudioManager.stop();
                        }
                        if (chat.isGroup()) {

                            if (Build.VERSION.SDK_INT >= Build.VERSION_CODES.LOLLIPOP) {
                                super.finishAndRemoveTask();
                            } else {
                                super.finish();
                            }

                        } else {

                            if (Build.VERSION.SDK_INT >= Build.VERSION_CODES.LOLLIPOP) {
                                super.finishAndRemoveTask();
                            } else {
                                super.finish();
                            }
                        }
                        break;
                    }
                    case MegaChatCall.CALL_STATUS_USER_NO_PRESENT: {
                        log("CHANGE_TYPE_STATUS:CALL_STATUS_USER_NO_PRESENT, chatId = "+chatId);

                        clearHandlers();
                        break;
                    }
                    case MegaChatCall.CALL_STATUS_DESTROYED: {
                        log("CHANGE_TYPE_STATUS:CALL_STATUS_DESTROYED, TERM code of the call: " + call.getTermCode());

                        //The group call has finished but I can not join again
                        clearHandlers();
                        stopAudioSignals();
                        if(rtcAudioManager!=null){
                            rtcAudioManager.stop();
                        }

                        if (Build.VERSION.SDK_INT >= Build.VERSION_CODES.LOLLIPOP) {
                            super.finishAndRemoveTask();
                        } else {
                            super.finish();
                        }
                        break;
                    }
                    default: {
                        log("CHANGE_TYPE_STATUS:other status = "+callStatus);
                        break;
                    }
                }

            } else if (call.hasChanged(MegaChatCall.CHANGE_TYPE_SESSION_STATUS)) {
                log("onChatCallUpdate:CHANGE_TYPE_SESSION_STATUS");

                if (chat.isGroup()) {
                    if ((peersBeforeCall != null) && (peersBeforeCall.size() != 0)) {
                        peersBeforeCall.clear();
                    }
                    long userPeerId = call.getPeerSessionStatusChange();
                    long userClientId = call.getClientidSessionStatusChange();

                    MegaChatSession userSession = call.getMegaChatSession(userPeerId, userClientId);

                    if (userSession != null) {

                        if (userSession.getStatus() == MegaChatSession.SESSION_STATUS_INITIAL) {
                            log("CHANGE_TYPE_SESSION_STATUS:INITIAL");


                        }else if (userSession.getStatus() == MegaChatSession.SESSION_STATUS_IN_PROGRESS) {
                            log("CHANGE_TYPE_SESSION_STATUS:IN_PROGRESS");

                            //contact joined the group call
                            boolean peerContain = false;
                            if ((peersOnCall != null) && (peersOnCall.size() > 0)) {
                                for (InfoPeerGroupCall peerOnCall : peersOnCall) {
                                    if ((peerOnCall.getPeerId() == userPeerId) && (peerOnCall.getClientId() == userClientId)) {
                                        peerContain = true;
                                        break;
                                    }
                                }
                                if (!peerContain) {
                                    InfoPeerGroupCall userPeer = new InfoPeerGroupCall(userPeerId, userClientId, getName(userPeerId), false, false, false, true, null);
                                    log("CHANGE_TYPE_SESSION_STATUS:IN_PROGRESS "+userPeer.getPeerId()+" added in peersOnCall");

                                    peersOnCall.add((peersOnCall.size() == 0 ? 0 : (peersOnCall.size() - 1)), userPeer);
                                    infoUsersBar.setText(userPeer.getName() + " " + getString(R.string.contact_joined_the_call));
                                    infoUsersBar.setBackgroundColor(ContextCompat.getColor(this, R.color.accentColor));
                                    infoUsersBar.setAlpha(1);
                                    infoUsersBar.setVisibility(View.VISIBLE);
                                    infoUsersBar.animate().alpha(0).setDuration(4000);

                                    if (peersOnCall.size() < MAX_PEERS_GRID) {
                                        if (adapterGrid != null) {
                                            if (peersOnCall.size() < 4) {
                                                recyclerViewLayout.setPadding(0, 0, 0, 0);
                                                recyclerView.setColumnWidth((int) widthScreenPX);
                                                int posInserted = (peersOnCall.size() == 0 ? 0 : (peersOnCall.size() - 1));
                                                adapterGrid.notifyItemInserted(posInserted);
                                                adapterGrid.notifyDataSetChanged();
                                            } else {
                                                if (peersOnCall.size() == 4) {
                                                    recyclerViewLayout.setPadding(0, Util.scaleWidthPx(136, outMetrics), 0, 0);
                                                    recyclerView.setColumnWidth((int) widthScreenPX / 2);
                                                    adapterGrid.notifyItemInserted(peersOnCall.size() == 0 ? 0 : (peersOnCall.size() - 1));
                                                    adapterGrid.notifyDataSetChanged();
                                                } else {
                                                    recyclerViewLayout.setPadding(0, 0, 0, 0);
                                                    recyclerView.setColumnWidth((int) widthScreenPX / 2);
                                                    int posInserted = (peersOnCall.size() == 0 ? 0 : (peersOnCall.size() - 1));
                                                    adapterGrid.notifyItemInserted(posInserted);
                                                    adapterGrid.notifyItemRangeChanged((posInserted - 1), peersOnCall.size());

                                                }
                                            }
                                        } else {
                                            updatePeers();

                                        }
                                    } else {
                                        if (adapterList != null) {
                                            if (peersOnCall.size() == MAX_PEERS_GRID) {
                                                updatePeers();

                                            } else {
                                                int posInserted = (peersOnCall.size() == 0 ? 0 : (peersOnCall.size() - 1));
                                                adapterList.notifyItemInserted(posInserted);
                                                adapterList.notifyItemRangeChanged((posInserted - 1), peersOnCall.size());
                                                updateUserSelected();
                                            }
                                        } else {
                                            updatePeers();

                                        }
                                    }

                                }
                                updateRemoteVideoStatus(userPeerId, userClientId);
                                updateRemoteAudioStatus(userPeerId, userClientId);
                                updateLocalVideoStatus();
                                updateLocalAudioStatus();
                            }



                        } else if (userSession.getStatus() == MegaChatSession.SESSION_STATUS_DESTROYED) {
                            log("CHANGE_TYPE_SESSION_STATUS:DESTROYED");

                            //contact left the group call
                            if ((peersOnCall != null) && (peersOnCall.size() > 0)) {
                                for (int i = 0; i < peersOnCall.size(); i++) {
                                    if ((peersOnCall.get(i).getPeerId() == userPeerId) && (peersOnCall.get(i).getClientId() == userClientId)) {

                                        log("CHANGE_TYPE_SESSION_STATUS:DESTROYED "+peersOnCall.get(i).getPeerId()+" removed from peersOnCall");
                                        infoUsersBar.setText(peersOnCall.get(i).getName() + " " + getString(R.string.contact_left_the_call));
                                        infoUsersBar.setBackgroundColor(ContextCompat.getColor(this, R.color.accentColor));
                                        infoUsersBar.setAlpha(1);
                                        infoUsersBar.setVisibility(View.VISIBLE);
                                        infoUsersBar.animate().alpha(0).setDuration(4000);
                                        peersOnCall.remove(i);

                                        if((peersOnCall.size()!=0)&& (peersOnCall.size() < MAX_PEERS_GRID)){
                                            if (adapterGrid != null) {
                                                if (peersOnCall.size() < 4) {
                                                    recyclerViewLayout.setPadding(0, 0, 0, 0);
                                                    recyclerView.setColumnWidth((int) widthScreenPX);
                                                    adapterGrid.notifyItemRemoved(i);
                                                    adapterGrid.notifyDataSetChanged();
                                                } else {
                                                    if (peersOnCall.size() == 6) {
                                                        recyclerViewLayout.setPadding(0, 0, 0, 0);
                                                        recyclerView.setColumnWidth((int) widthScreenPX / 2);
                                                        adapterGrid.notifyItemRemoved(i);
                                                        adapterGrid.notifyDataSetChanged();
                                                    } else {
                                                        if (peersOnCall.size() == 4) {
                                                            recyclerViewLayout.setPadding(0, Util.scaleWidthPx(136, outMetrics), 0, 0);
                                                            recyclerView.setColumnWidth((int) widthScreenPX / 2);
                                                        } else {
                                                            recyclerViewLayout.setPadding(0, 0, 0, 0);
                                                            recyclerView.setColumnWidth((int) widthScreenPX / 2);
                                                        }
                                                        adapterGrid.notifyItemRemoved(i);
                                                        adapterGrid.notifyItemRangeChanged(i, peersOnCall.size());
                                                    }
                                                }
                                            } else {
                                                updatePeers();

                                            }
                                        } else if(peersOnCall.size()!=0){
                                            if ((adapterList != null) && (peersOnCall.size() >= MAX_PEERS_GRID)) {
                                                adapterList.notifyItemRemoved(i);
                                                adapterList.notifyItemRangeChanged(i, peersOnCall.size());
                                                updateUserSelected();
                                            } else {
                                                updatePeers();

                                            }
                                        }
                                        break;
                                    }
                                }
//                                updateLocalVideoStatus();
//                                updateLocalAudioStatus();
                            }
                        } else {
                            log("CHANGE_TYPE_SESSION_STATUS:OTHER = "+userSession.getStatus());
                        }
                    }
                } else {

                    if ((call.getPeerSessionStatusChange() == call.getSessionsPeerid().get(0)) && (call.getClientidSessionStatusChange() == call.getSessionsClientid().get(0))) {
                        updateSubTitle();
                    }
                    updateRemoteVideoStatus(-1, -1);
                    updateRemoteAudioStatus(-1, -1);
                    updateLocalVideoStatus();
                    updateLocalAudioStatus();
                }


            } else if (call.hasChanged(MegaChatCall.CHANGE_TYPE_REMOTE_AVFLAGS)) {
                log("CHANGE_TYPE_SESSION_STATUS:REMOTE_AVFLAGS");

                if (chat.isGroup()) {
                    updateRemoteVideoStatus(call.getPeerSessionStatusChange(), call.getClientidSessionStatusChange());
                    updateRemoteAudioStatus(call.getPeerSessionStatusChange(), call.getClientidSessionStatusChange());

                } else {
                    if ((call.getPeerSessionStatusChange() == call.getSessionsPeerid().get(0)) && (call.getClientidSessionStatusChange() == call.getSessionsClientid().get(0))) {
                        updateRemoteVideoStatus(-1, -1);
                        updateRemoteAudioStatus(-1, -1);
                    }
                }
            } else if (call.hasChanged(MegaChatCall.CHANGE_TYPE_LOCAL_AVFLAGS)) {
                log("CHANGE_TYPE_SESSION_STATUS:LOCAL_AVFLAGS");
                updateLocalVideoStatus();
                updateLocalAudioStatus();

            } else if (call.hasChanged(MegaChatCall.CHANGE_TYPE_RINGING_STATUS)) {
                log("CHANGE_TYPE_SESSION_STATUS:RINGING");

            } else if (call.hasChanged(MegaChatCall.CHANGE_TYPE_CALL_COMPOSITION)) {
                log("CHANGE_TYPE_SESSION_STATUS:COMPOSITION: status -> " + call.getStatus());

                if ((call.getStatus() == MegaChatCall.CALL_STATUS_RING_IN) || (call.getStatus() == MegaChatCall.CALL_STATUS_USER_NO_PRESENT)) {
                    log("CHANGE_TYPE_SESSION_STATUS:COMPOSITION RING_IN || USER_NO_PRESENT -> TotalParticipants: " + call.getPeeridParticipants().size());

                    checkParticipants(call);

                } else if (call.getStatus() == MegaChatCall.CALL_STATUS_IN_PROGRESS) {
                    log("CHANGE_TYPE_SESSION_STATUS:COMPOSITION:IN_PROGRESS ");

                } else if (call.getStatus() == MegaChatCall.CALL_STATUS_JOINING) {
                    log("CHANGE_TYPE_SESSION_STATUS:COMPOSITION:JOINING");

                }else{
                    log("CHANGE_TYPE_SESSION_STATUS:COMPOSITION:OTHER = "+call.getStatus());

                }
            } else if (call.hasChanged(MegaChatCall.CHANGE_TYPE_SESSION_AUDIO_LEVEL)) {
                log("CHANGE_TYPE_SESSION_STATUS:CHANGE_TYPE_SESSION_AUDIO_LEVEL");
                if ((peersOnCall != null) && (peersOnCall.size() != 0)) {
                    if (peersOnCall.size() >= MAX_PEERS_GRID) {
                        if (!isManualMode) {
                            long userPeerid = call.getPeerSessionStatusChange();
                            long userClientid = call.getClientidSessionStatusChange();
                            MegaChatSession userSession = call.getMegaChatSession(userPeerid, userClientid);
                            if (userSession != null) {
                                boolean userHasAudio = userSession.getAudioDetected();
                                if (userHasAudio) {
                                    //The user is talking
                                    int position = -1;
                                    for (int i = 0; i < peersOnCall.size(); i++) {
                                        if ((peersOnCall.get(i).getPeerId() == userPeerid) && (peersOnCall.get(i).getClientId() == userClientid)) {
                                            position = i;
                                        }
                                    }
                                    if (position != -1) {
                                        peerSelected = adapterList.getNodeAt(position);
                                        log("audio detected: "+peerSelected.getPeerId());
                                        updateUserSelected();
                                    }
                                }
                            }
                        }

                    }
                }
            } else if (call.hasChanged(MegaChatCall.CHANGE_TYPE_SESSION_NETWORK_QUALITY)) {
                log("CHANGE_TYPE_SESSION_STATUS:NETWORK_QUALITY");

                if (chat.isGroup()) {
                    if ((peersBeforeCall != null) && (peersBeforeCall.size() != 0)) {
                        peersBeforeCall.clear();
                    }
                    long userPeerid = call.getPeerSessionStatusChange();
                    long userClientid = call.getClientidSessionStatusChange();

                    MegaChatSession userSession = call.getMegaChatSession(userPeerid, userClientid);

                    if (userSession != null) {
                        if (userSession.getStatus() == MegaChatSession.SESSION_STATUS_IN_PROGRESS) {
                            log("CHANGE_TYPE_SESSION_STATUS:NETWORK_QUALITY:IN_PROGRESS");

                            int qualityLevel = userSession.getNetworkQuality();
                            if ((peersOnCall != null) && (peersOnCall.size() != 0)) {
                                if (qualityLevel < 2) {
                                    //bad quality
                                    for (int i = 0; i < peersOnCall.size(); i++) {
                                        if ((peersOnCall.get(i).getPeerId() == userPeerid) && (peersOnCall.get(i).getClientId() == userClientid)) {
                                            log("(peerId = "+peersOnCall.get(i).getPeerId()+", clientId = "+peersOnCall.get(i).getClientId()+") has bad quality: "+qualityLevel);
                                            if (peersOnCall.get(i).isGoodQuality()) {
                                                peersOnCall.get(i).setGoodQuality(false);
                                                if (peersOnCall.size() < MAX_PEERS_GRID) {
                                                    if (adapterGrid != null) {
                                                        adapterGrid.changesInQuality(i, null);
                                                    } else {
                                                        updatePeers();

                                                    }
                                                } else {
                                                    if (adapterList != null) {
                                                        adapterList.changesInQuality(i, null);

                                                    } else {
                                                        updatePeers();

                                                    }
                                                }
                                            }
                                        }
                                    }
                                } else {
                                    //good quality
                                    for (int i = 0; i < peersOnCall.size(); i++) {
                                        if ((peersOnCall.get(i).getPeerId() == userPeerid) && (peersOnCall.get(i).getClientId() == userClientid)) {
                                            if (!peersOnCall.get(i).isGoodQuality()) {
                                                log("(peerId = "+peersOnCall.get(i).getPeerId()+", clientId = "+peersOnCall.get(i).getClientId()+") has good quality: "+qualityLevel);
                                                peersOnCall.get(i).setGoodQuality(true);
                                                if (peersOnCall.size() < MAX_PEERS_GRID) {
                                                    if (adapterGrid != null) {
                                                        adapterGrid.changesInQuality(i, null);
                                                    } else {
                                                        updatePeers();

                                                    }
                                                } else {
                                                    if (adapterList != null) {
                                                        adapterList.changesInQuality(i, null);
                                                    } else {
                                                        updatePeers();

                                                    }
                                                }
                                            }
                                        }
                                    }
                                }
                            }
                        } else {
                            log("other userSession.getStatus(): "+userSession.getStatus());
                        }
                    }
                } else {
                }
            } else {
                log("other call.getChanges(): "+call.getChanges());
            }
        }
    }

    public void stopAudioSignals() {
        try {
            if (thePlayer != null) {
                thePlayer.stop();
                thePlayer.release();
            }
        } catch (Exception e) {
            log("Exception stopping player");
        }
        try {
            if (toneGenerator != null) {
                toneGenerator.stopTone();
                toneGenerator.release();
            }
        } catch (Exception e) {
            log("Exception stopping tone generator");

        }
        try {
            if (ringtone != null) {
                ringtone.stop();
            }
        } catch (Exception e) {
            log("Exception stopping ringtone");

        }
        try {
            if (timer != null) {
                timer.cancel();
            }
            if (ringerTimer != null) {
                ringerTimer.cancel();
            }
        } catch (Exception e) {
            log("Exception stopping ringing time");

        }
        try {
            if (vibrator != null) {
                if (vibrator.hasVibrator()) {
                    vibrator.cancel();
                }
            }
        } catch (Exception e) {
            log("Exception stopping vibrator");

        }
        thePlayer = null;
        toneGenerator = null;
        timer = null;
        ringerTimer = null;
    }


    @Override
    public void onClick(View v) {
        log("onClick");

        switch (v.getId()) {
            case R.id.call_chat_contact_image_rl:
            case R.id.parent_layout_big_camera_group_call: {
                remoteCameraClick();
                break;
            }
            case R.id.video_fab: {
                log("onClick video FAB");
                if (callChat == null) {
                    if (megaChatApi != null) {
                        callChat = megaChatApi.getChatCall(chatId);
                    }
                }
                if (callChat != null) {
                    if (callChat.getStatus() == MegaChatCall.CALL_STATUS_RING_IN) {
                        linearFAB = (LinearLayout) findViewById(R.id.linear_buttons);
                        RelativeLayout.LayoutParams layoutCompress = new RelativeLayout.LayoutParams(RelativeLayout.LayoutParams.WRAP_CONTENT, RelativeLayout.LayoutParams.WRAP_CONTENT);
                        layoutCompress.addRule(RelativeLayout.ALIGN_PARENT_BOTTOM, RelativeLayout.TRUE);
                        layoutCompress.addRule(RelativeLayout.CENTER_HORIZONTAL, RelativeLayout.TRUE);
                        linearFAB.setLayoutParams(layoutCompress);
                        linearFAB.requestLayout();
                        linearFAB.setOrientation(LinearLayout.HORIZONTAL);

                        megaChatApi.answerChatCall(chatId, true, this);
                        clearHandlers();

                        answerCallFAB.clearAnimation();
                        videoFAB.clearAnimation();
                    } else {
                        if (callChat.hasLocalVideo()) {
                            log(" disableVideo");
                            megaChatApi.disableVideo(chatId, this);
                        } else {
                            log(" enableVideo");
                            megaChatApi.enableVideo(chatId, this);
                        }
                    }

                    if ((callChat.getStatus() == MegaChatCall.CALL_STATUS_IN_PROGRESS) || (callChat.getStatus() == MegaChatCall.CALL_STATUS_REQUEST_SENT)) {
                        ((MegaApplication) getApplication()).sendSignalPresenceActivity();
                    }
                }
                break;
            }
            case R.id.micro_fab: {
                log("Click on micro fab");
                if (callChat == null) {
                    if (megaChatApi != null) {
                        callChat = megaChatApi.getChatCall(chatId);
                    }
                }
                if (callChat != null) {
                    if (callChat.hasLocalAudio()) {
                        megaChatApi.disableAudio(chatId, this);
                    } else {
                        megaChatApi.enableAudio(chatId, this);
                    }
                    if ((callChat.getStatus() == MegaChatCall.CALL_STATUS_IN_PROGRESS) || (callChat.getStatus() == MegaChatCall.CALL_STATUS_REQUEST_SENT)) {
                        ((MegaApplication) getApplication()).sendSignalPresenceActivity();
                    }
                }
                break;
            }
            case R.id.hang_fab: {
                log("Click on hang fab");
                megaChatApi.hangChatCall(chatId, this);

                if (callChat == null) {
                    if (megaChatApi != null) {
                        callChat = megaChatApi.getChatCall(chatId);
                    }
                }
                if (callChat != null) {
                    if ((callChat.getStatus() == MegaChatCall.CALL_STATUS_IN_PROGRESS) || (callChat.getStatus() == MegaChatCall.CALL_STATUS_REQUEST_SENT)) {
                        ((MegaApplication) getApplication()).sendSignalPresenceActivity();
                    }
                }
                break;
            }
            case R.id.answer_call_fab: {
                log("Click on answer fab");
                if (callChat == null) {
                    if (megaChatApi != null) {
                        callChat = megaChatApi.getChatCall(chatId);
                    }
                }
                if (callChat != null) {
                    if (callChat.getStatus() == MegaChatCall.CALL_STATUS_RING_IN) {
                        linearFAB = (LinearLayout) findViewById(R.id.linear_buttons);
                        RelativeLayout.LayoutParams layoutCompress = new RelativeLayout.LayoutParams(RelativeLayout.LayoutParams.WRAP_CONTENT, RelativeLayout.LayoutParams.WRAP_CONTENT);
                        layoutCompress.addRule(RelativeLayout.ALIGN_PARENT_BOTTOM, RelativeLayout.TRUE);
                        layoutCompress.addRule(RelativeLayout.CENTER_HORIZONTAL, RelativeLayout.TRUE);
                        linearFAB.setLayoutParams(layoutCompress);
                        linearFAB.requestLayout();
                        linearFAB.setOrientation(LinearLayout.HORIZONTAL);
                        megaChatApi.answerChatCall(chatId, false, this);
                        clearHandlers();
                        answerCallFAB.clearAnimation();
                        videoFAB.clearAnimation();
                    }

                    if ((callChat.getStatus() == MegaChatCall.CALL_STATUS_IN_PROGRESS) || (callChat.getStatus() == MegaChatCall.CALL_STATUS_REQUEST_SENT)) {
                        ((MegaApplication) getApplication()).sendSignalPresenceActivity();
                    }
                }
                break;
            }
        }
    }

//    public void checkPermissionsWriteLog(){
//        log("checkPermissionsWriteLog()");
//        if (Build.VERSION.SDK_INT >= Build.VERSION_CODES.M) {
//            boolean hasWriteLogPermission = (ContextCompat.checkSelfPermission(this, Manifest.permission.WRITE_CALL_LOG) == PackageManager.PERMISSION_GRANTED);
//            if (!hasWriteLogPermission) {
//                ActivityCompat.requestPermissions(this, new String[]{Manifest.permission.WRITE_CALL_LOG}, Constants.WRITE_LOG);
//            }
//        }
//    }

    public boolean checkPermissions() {
        log("checkPermissions:Camera && Audio");
        if (Build.VERSION.SDK_INT >= Build.VERSION_CODES.M) {
            boolean hasCameraPermission = (ContextCompat.checkSelfPermission(this, Manifest.permission.CAMERA) == PackageManager.PERMISSION_GRANTED);
            if (!hasCameraPermission) {
                ActivityCompat.requestPermissions(this, new String[]{Manifest.permission.CAMERA}, Constants.REQUEST_CAMERA);
                return false;
            }
            boolean hasRecordAudioPermission = (ContextCompat.checkSelfPermission(this, Manifest.permission.RECORD_AUDIO) == PackageManager.PERMISSION_GRANTED);
            if (!hasRecordAudioPermission) {
                ActivityCompat.requestPermissions(this, new String[]{Manifest.permission.RECORD_AUDIO}, Constants.RECORD_AUDIO);
                return false;
            }
            return true;
        }
        return true;
    }

    public void showInitialFABConfiguration() {
        log("showInitialFABConfiguration");
        if (callChat == null) {
            if (megaChatApi != null) {
                callChat = megaChatApi.getChatCall(chatId);
            }
        }

        if (callChat != null) {
            if (callChat.getStatus() == MegaChatCall.CALL_STATUS_RING_IN) {
                relativeCall.setVisibility(View.VISIBLE);
                linearArrowCall.setVisibility(GONE);
                answerCallFAB.show();
                answerCallFAB.setVisibility(View.VISIBLE);
                hangFAB.show();
                hangFAB.setVisibility(View.VISIBLE);
                relativeVideo.setVisibility(View.VISIBLE);
                linearArrowVideo.setVisibility(GONE);
                videoFAB.setVisibility(View.VISIBLE);
                videoFAB.setBackgroundTintList(ColorStateList.valueOf(ContextCompat.getColor(this, R.color.accentColor)));
                videoFAB.setImageDrawable(ContextCompat.getDrawable(this, R.drawable.ic_videocam_white));
                microFAB.setVisibility(GONE);

                if (callChat.hasVideoInitialCall()) {
                    RelativeLayout.LayoutParams layoutExtend = new RelativeLayout.LayoutParams(RelativeLayout.LayoutParams.WRAP_CONTENT, RelativeLayout.LayoutParams.MATCH_PARENT);
                    layoutExtend.addRule(RelativeLayout.ALIGN_PARENT_BOTTOM, RelativeLayout.TRUE);
                    layoutExtend.addRule(RelativeLayout.CENTER_HORIZONTAL, RelativeLayout.TRUE);
                    linearFAB.setLayoutParams(layoutExtend);
                    linearFAB.requestLayout();
                    linearFAB.setOrientation(LinearLayout.HORIZONTAL);

                    answerCallFAB.setOnClickListener(this);
                    videoFAB.setOnClickListener(null);

                    linearArrowVideo.setVisibility(View.VISIBLE);
                    videoFAB.startAnimation(shake);

                    animationAlphaArrows(fourArrowVideo);
                    handlerArrow1 = new Handler();
                    handlerArrow1.postDelayed(new Runnable() {
                        public void run() {
                            animationAlphaArrows(thirdArrowVideo);
                            handlerArrow2 = new Handler();
                            handlerArrow2.postDelayed(new Runnable() {
                                public void run() {
                                    animationAlphaArrows(secondArrowVideo);
                                    handlerArrow3 = new Handler();
                                    handlerArrow3.postDelayed(new Runnable() {
                                        public void run() {
                                            animationAlphaArrows(firstArrowVideo);
                                        }
                                    }, 250);
                                }
                            }, 250);
                        }
                    }, 250);


                    videoFAB.setOnTouchListener(new OnSwipeTouchListener(this) {
                        public void onSwipeTop() {
                            videoFAB.clearAnimation();

                            TranslateAnimation translateAnim = new TranslateAnimation(0, 0, 0, -380);
                            translateAnim.setDuration(translationAnimationDuration);
                            translateAnim.setFillAfter(true);
                            translateAnim.setFillBefore(true);
                            translateAnim.setRepeatCount(0);

                            AlphaAnimation alphaAnim = new AlphaAnimation(1.0f, 0.0f);
                            alphaAnim.setDuration(alphaAnimationDuration);
                            alphaAnim.setFillAfter(true);
                            alphaAnim.setFillBefore(true);
                            alphaAnim.setRepeatCount(0);

                            AnimationSet s = new AnimationSet(false);//false means don't share interpolators
                            s.addAnimation(translateAnim);
                            s.addAnimation(alphaAnim);

                            videoFAB.startAnimation(s);
                            firstArrowVideo.clearAnimation();
                            secondArrowVideo.clearAnimation();
                            thirdArrowVideo.clearAnimation();
                            fourArrowVideo.clearAnimation();
                            linearArrowVideo.setVisibility(GONE);

                            translateAnim.setAnimationListener(new Animation.AnimationListener() {
                                @Override
                                public void onAnimationStart(Animation animation) {
                                }

                                @Override
                                public void onAnimationRepeat(Animation animation) {
                                }

                                @Override
                                public void onAnimationEnd(Animation animation) {

                                    linearFAB.setOrientation(LinearLayout.HORIZONTAL);
                                    RelativeLayout.LayoutParams layoutCompress = new RelativeLayout.LayoutParams(RelativeLayout.LayoutParams.WRAP_CONTENT, RelativeLayout.LayoutParams.WRAP_CONTENT);
                                    layoutCompress.addRule(RelativeLayout.ALIGN_PARENT_BOTTOM, RelativeLayout.TRUE);
                                    layoutCompress.addRule(RelativeLayout.CENTER_HORIZONTAL, RelativeLayout.TRUE);
                                    linearFAB.setLayoutParams(layoutCompress);
                                    linearFAB.requestLayout();
                                    answerVideoCall();
                                }
                            });
                        }

                        public void onSwipeRight() {
                        }

                        public void onSwipeLeft() {
                        }

                        public void onSwipeBottom() {
                        }

                    });

                } else {

                    RelativeLayout.LayoutParams layoutExtend = new RelativeLayout.LayoutParams(RelativeLayout.LayoutParams.WRAP_CONTENT, RelativeLayout.LayoutParams.MATCH_PARENT);
                    layoutExtend.addRule(RelativeLayout.ALIGN_PARENT_BOTTOM, RelativeLayout.TRUE);
                    layoutExtend.addRule(RelativeLayout.CENTER_HORIZONTAL, RelativeLayout.TRUE);
                    linearFAB.setLayoutParams(layoutExtend);
                    linearFAB.requestLayout();
                    linearFAB.setOrientation(LinearLayout.HORIZONTAL);

                    answerCallFAB.startAnimation(shake);

                    linearArrowCall.setVisibility(View.VISIBLE);
                    animationAlphaArrows(fourArrowCall);
                    handlerArrow4 = new Handler();
                    handlerArrow4.postDelayed(new Runnable() {
                        public void run() {
                            animationAlphaArrows(thirdArrowCall);
                            handlerArrow5 = new Handler();
                            handlerArrow5.postDelayed(new Runnable() {
                                public void run() {
                                    animationAlphaArrows(secondArrowCall);
                                    handlerArrow6 = new Handler();
                                    handlerArrow6.postDelayed(new Runnable() {
                                        public void run() {
                                            animationAlphaArrows(firstArrowCall);
                                        }
                                    }, 250);
                                }
                            }, 250);
                        }
                    }, 250);

                    answerCallFAB.setOnTouchListener(new OnSwipeTouchListener(this) {
                        public void onSwipeTop() {
                            answerCallFAB.clearAnimation();

                            TranslateAnimation translateAnim = new TranslateAnimation(0, 0, 0, -380);
                            translateAnim.setDuration(translationAnimationDuration);
                            translateAnim.setFillAfter(true);
                            translateAnim.setFillBefore(true);
                            translateAnim.setRepeatCount(0);

                            AlphaAnimation alphaAnim = new AlphaAnimation(1.0f, 0.0f);
                            alphaAnim.setDuration(alphaAnimationDuration);
                            alphaAnim.setFillAfter(true);
                            alphaAnim.setFillBefore(true);
                            alphaAnim.setRepeatCount(0);

                            AnimationSet s = new AnimationSet(false);//false means don't share interpolators
                            s.addAnimation(translateAnim);
                            s.addAnimation(alphaAnim);

                            answerCallFAB.startAnimation(s);
                            firstArrowCall.clearAnimation();
                            secondArrowCall.clearAnimation();
                            thirdArrowCall.clearAnimation();
                            fourArrowCall.clearAnimation();
                            linearArrowCall.setVisibility(GONE);

                            translateAnim.setAnimationListener(new Animation.AnimationListener() {
                                @Override
                                public void onAnimationStart(Animation animation) {
                                }

                                @Override
                                public void onAnimationRepeat(Animation animation) {
                                }

                                @Override
                                public void onAnimationEnd(Animation animation) {
                                    RelativeLayout.LayoutParams layoutCompress = new RelativeLayout.LayoutParams(RelativeLayout.LayoutParams.WRAP_CONTENT, RelativeLayout.LayoutParams.WRAP_CONTENT);
                                    layoutCompress.addRule(RelativeLayout.ALIGN_PARENT_BOTTOM, RelativeLayout.TRUE);
                                    layoutCompress.addRule(RelativeLayout.CENTER_HORIZONTAL, RelativeLayout.TRUE);
                                    linearFAB.setLayoutParams(layoutCompress);
                                    linearFAB.requestLayout();
                                    linearFAB.setOrientation(LinearLayout.HORIZONTAL);

                                    answerAudioCall();
                                }
                            });
                        }

                        public void onSwipeRight() {
                        }

                        public void onSwipeLeft() {
                        }

                        public void onSwipeBottom() {
                        }

                    });

                }

            } else {
                relativeVideo.setVisibility(View.VISIBLE);
                videoFAB.show();
                videoFAB.setVisibility(View.VISIBLE);

                microFAB.show();
                microFAB.setVisibility(View.VISIBLE);

                relativeCall.setVisibility(GONE);
                answerCallFAB.setVisibility(GONE);

                hangFAB.show();
                hangFAB.setVisibility(View.VISIBLE);
            }

            if ((bigRecyclerViewLayout != null) && (bigRecyclerView != null) && (parentBigCameraGroupCall != null)) {
                RelativeLayout.LayoutParams bigRecyclerViewParams = new RelativeLayout.LayoutParams(RelativeLayout.LayoutParams.MATCH_PARENT, RelativeLayout.LayoutParams.WRAP_CONTENT);
                bigRecyclerViewParams.addRule(RelativeLayout.ALIGN_PARENT_LEFT, RelativeLayout.TRUE);
                bigRecyclerViewParams.addRule(RelativeLayout.ALIGN_BOTTOM, R.id.parent_layout_big_camera_group_call);
                bigRecyclerViewParams.addRule(RelativeLayout.BELOW, 0);
                bigRecyclerViewLayout.setLayoutParams(bigRecyclerViewParams);
                bigRecyclerViewLayout.requestLayout();
            }
        }
    }

    public void updateLocalVideoStatus() {
        log("updateLocalVideoStatus");
        if ((callChat == null) && (megaChatApi != null)) {
            callChat = megaChatApi.getChatCall(chatId);
        }
        if (callChat != null) {
            int callStatus = callChat.getStatus();
            if (chat.isGroup()) {
                if (callChat != null) {
                    if (callChat.hasLocalVideo()) {
                        log("updateLocalVideoStatus:group:Video local connected");
                        videoFAB.setBackgroundTintList(ColorStateList.valueOf(getResources().getColor(R.color.accentColor)));
                        videoFAB.setImageDrawable(getResources().getDrawable(R.drawable.ic_videocam_white));
                        if ((peersOnCall != null) && (peersOnCall.size() > 0)) {
                            for (int i = 0; i < peersOnCall.size(); i++) {
                                if ((peersOnCall.get(i).getPeerId() == megaChatApi.getMyUserHandle()) && (peersOnCall.get(i).getClientId() == megaChatApi.getMyClientidHandle(chatId))) {
                                    if (!peersOnCall.get(i).isVideoOn()) {
                                        log("updateLocalVideoStatus: activate Local Video");
                                        peersOnCall.get(i).setVideoOn(true);
                                        if (peersOnCall.size() < MAX_PEERS_GRID) {
                                            if (adapterGrid != null) {
                                                adapterGrid.notifyItemChanged(i);
                                            } else {
                                                updatePeers();

                                            }
                                        } else {
                                            if (adapterList != null) {
                                                adapterList.notifyItemChanged(i);
                                            } else {
                                                updatePeers();

                                            }
                                        }
                                    }
                                    updateSubtitleNumberOfVideos();
                                    break;
                                }
                            }
                        }
                    } else {
                        log("onUpdateLocalVideoStatus:group:Video local NOT connected");
                        videoFAB.setBackgroundTintList(ColorStateList.valueOf(ContextCompat.getColor(this, R.color.disable_fab_chat_call)));
                        videoFAB.setImageDrawable(getResources().getDrawable(R.drawable.ic_video_off));
                        if ((peersOnCall != null) && (peersOnCall.size() != 0)) {
                            for (int i = 0; i < peersOnCall.size(); i++) {
                                 if ((peersOnCall.get(i).getPeerId() == megaChatApi.getMyUserHandle()) && (peersOnCall.get(i).getClientId() == megaChatApi.getMyClientidHandle(chatId))) {
                                     if (peersOnCall.get(i).isVideoOn()) {
                                         log("updateLocalVideoStatus: desactivate Local Video");
                                         peersOnCall.get(i).setVideoOn(false);
                                         if (peersOnCall.size() < MAX_PEERS_GRID) {
                                             if (adapterGrid != null) {
                                                 adapterGrid.notifyItemChanged(i);
                                             } else {
                                                 updatePeers();
                                             }
                                         } else {
                                             if (adapterList != null) {
                                                 adapterList.notifyItemChanged(i);
                                             } else {
                                                 updatePeers();
                                             }
                                         }
                                     }
                                     updateSubtitleNumberOfVideos();
                                     break;
                                 }
                            }
                        }
                    }
                }
            } else {
                log("updateLocalVideoStatus:individual");
                if (callChat != null) {
                    if (callChat.hasLocalVideo()) {
                        log("updateLocalVideoStatus:Video local connected");
                        videoFAB.setBackgroundTintList(ColorStateList.valueOf(getResources().getColor(R.color.accentColor)));
                        videoFAB.setImageDrawable(getResources().getDrawable(R.drawable.ic_videocam_white));

                        if (callStatus == MegaChatCall.CALL_STATUS_REQUEST_SENT) {
                            log("callStatus: CALL_STATUS_REQUEST_SENT");

                            if (localCameraFragmentFS == null) {
                                localCameraFragmentFS = LocalCameraCallFullScreenFragment.newInstance(chatId);
                                FragmentTransaction ftFS = getSupportFragmentManager().beginTransaction();
                                ftFS.replace(R.id.fragment_container_local_cameraFS, localCameraFragmentFS, "localCameraFragmentFS");
                                ftFS.commitNowAllowingStateLoss();
                            }
                            contactAvatarLayout.setVisibility(GONE);
                            parentLocalFS.setVisibility(View.VISIBLE);
                            fragmentContainerLocalCameraFS.setVisibility(View.VISIBLE);

                        } else if (callStatus == MegaChatCall.CALL_STATUS_IN_PROGRESS) {
                            log("callStatus: CALL_STATUS_IN_PROGRESS");

                            if (localCameraFragment == null) {
                                localCameraFragment = LocalCameraCallFragment.newInstance(chatId);
                                FragmentTransaction ft = getSupportFragmentManager().beginTransaction();
                                ft.replace(R.id.fragment_container_local_camera, localCameraFragment, "localCameraFragment");
                                ft.commitNowAllowingStateLoss();

                            }
                            myAvatarLayout.setVisibility(GONE);
                            parentLocal.setVisibility(View.VISIBLE);
                            fragmentContainerLocalCamera.setVisibility(View.VISIBLE);
                        }

                    } else {
                        log("updateLocalVideoStatus:Video local NOT connected");
                        videoFAB.setBackgroundTintList(ColorStateList.valueOf(ContextCompat.getColor(this, R.color.disable_fab_chat_call)));
                        videoFAB.setImageDrawable(getResources().getDrawable(R.drawable.ic_video_off));
                        if (callStatus == MegaChatCall.CALL_STATUS_REQUEST_SENT) {
                            log("callStatus: CALL_STATUS_REQUEST_SENT");

                            if (localCameraFragmentFS != null) {
                                localCameraFragmentFS.removeSurfaceView();
                                FragmentTransaction ftFS = getSupportFragmentManager().beginTransaction();
                                ftFS.remove(localCameraFragmentFS);
                                localCameraFragmentFS = null;
                            }
                            parentLocalFS.setVisibility(View.GONE);
                            fragmentContainerLocalCameraFS.setVisibility(View.GONE);
                            contactAvatarLayout.setVisibility(View.VISIBLE);

                        } else if (callStatus == MegaChatCall.CALL_STATUS_IN_PROGRESS) {
                            log("callStatus: CALL_STATUS_IN_PROGRESS ");
                            if (localCameraFragment != null) {
                                localCameraFragment.removeSurfaceView();
                                FragmentTransaction ft = getSupportFragmentManager().beginTransaction();
                                ft.remove(localCameraFragment);
                                localCameraFragment = null;
                            }
                            parentLocal.setVisibility(View.GONE);
                            fragmentContainerLocalCamera.setVisibility(View.GONE);
                            myAvatarLayout.setVisibility(View.VISIBLE);
                        }
                    }
                }
            }
        }
    }

    public void updateLocalAudioStatus() {
        log("updateLocalAudioStatus");

        if ((callChat == null) && (megaChatApi != null)) {
            callChat = megaChatApi.getChatCall(chatId);
        }
        if (callChat != null) {
            if (chat.isGroup()) {
                if (callChat.hasLocalAudio()) {
                    log("updateLocalAudioStatus:group:Audio local connected");
                    microFAB.setBackgroundTintList(ColorStateList.valueOf(ContextCompat.getColor(this, R.color.accentColor)));
                    microFAB.setImageDrawable(ContextCompat.getDrawable(this, R.drawable.ic_record_audio_w));
                    if (peersOnCall != null && !peersOnCall.isEmpty()) {
                        int position = peersOnCall.size() - 1;
                        if (!peersOnCall.get(position).isAudioOn()) {
                            peersOnCall.get(position).setAudioOn(true);
                            if (peersOnCall.size() < MAX_PEERS_GRID) {
                                if (adapterGrid != null) {
                                    adapterGrid.changesInAudio(position, null);
                                } else {
                                    updatePeers();

                                }
                            } else {
                                if (adapterList != null) {
                                    adapterList.changesInAudio(position, null);
                                } else {
                                    updatePeers();

                                }
                            }
                        }
                    }
                } else {
                    log("updateLocalAudioStatus:group:Audio local NOT connected");
                    microFAB.setBackgroundTintList(ColorStateList.valueOf(ContextCompat.getColor(this, R.color.disable_fab_chat_call)));
                    microFAB.setImageDrawable(ContextCompat.getDrawable(this, R.drawable.ic_mic_off));
                    if (peersOnCall != null && !peersOnCall.isEmpty()) {
                        int position = peersOnCall.size() - 1;
                        if (peersOnCall.get(position).isAudioOn()) {
                            peersOnCall.get(position).setAudioOn(false);
                            if (peersOnCall.size() < MAX_PEERS_GRID) {
                                if (adapterGrid != null) {
                                    adapterGrid.changesInAudio(position, null);
                                } else {
                                    updatePeers();

                                }
                            } else {
                                if (adapterList != null) {
                                    adapterList.changesInAudio(position, null);
                                } else {
                                    updatePeers();

                                }
                            }
                        }
                    }
                }
            } else {
                if (callChat.hasLocalAudio()) {
                    log("updateLocalAudioStatus:individual:Audio local connected");
                    microFAB.setBackgroundTintList(ColorStateList.valueOf(ContextCompat.getColor(this, R.color.accentColor)));
                    microFAB.setImageDrawable(ContextCompat.getDrawable(this, R.drawable.ic_record_audio_w));
                } else {
                    log("updateLocalAudioStatus:individual:Audio local NOT connected");
                    microFAB.setBackgroundTintList(ColorStateList.valueOf(ContextCompat.getColor(this, R.color.disable_fab_chat_call)));
                    microFAB.setImageDrawable(ContextCompat.getDrawable(this, R.drawable.ic_mic_off));
                }
            }
        }

    }

    public void updateRemoteVideoStatus(long userPeerId, long userClientId) {
        log("updateRemoteVideoStatus (peerid = "+userPeerId+", clientid = "+userClientId+")");
        if ((callChat == null) && (megaChatApi != null)) {
            callChat = megaChatApi.getChatCall(chatId);
        }
        if (callChat != null) {
            if (chat.isGroup()) {
                MegaChatSession userSession = callChat.getMegaChatSession(userPeerId, userClientId);
                if (userSession != null && userSession.hasVideo()) {
                    log("updateRemoteVideoStatus: Contact -> Video remote connected");

                    if ((peersOnCall != null) && (peersOnCall.size() != 0)) {
                        for (int i = 0; i < peersOnCall.size(); i++) {
                            if ((peersOnCall.get(i).getPeerId() == userPeerId) && (peersOnCall.get(i).getClientId() == userClientId)) {
                                if (!peersOnCall.get(i).isVideoOn()) {
                                    log("updateRemoteVideo: Contact Connected video");
                                    peersOnCall.get(i).setVideoOn(true);
                                    if (peersOnCall.size() < MAX_PEERS_GRID) {
                                        if (adapterGrid != null) {
                                            adapterGrid.notifyItemChanged(i);
                                        } else {
                                            updatePeers();

                                        }
                                    } else {
                                        if (adapterList != null) {
                                            adapterList.notifyItemChanged(i);
                                            if (peerSelected != null) {
                                                if ((peerSelected.getPeerId() == userPeerId) && (peerSelected.getClientId() == userClientId)) {
                                                    createBigFragment(peerSelected.getPeerId(), peerSelected.getClientId());
                                                    avatarBigCameraGroupCallMicro.setVisibility(GONE);
                                                    if (peerSelected.isAudioOn()) {
                                                        //Disable audio icon GONE
                                                        microFragmentBigCameraGroupCall.setVisibility(GONE);
                                                    } else {
                                                        //Disable audio icon VISIBLE
                                                        microFragmentBigCameraGroupCall.setVisibility(View.VISIBLE);
                                                    }
                                                }
                                            }
                                        } else {
                                            updatePeers();

                                            if (peerSelected != null) {
                                                if ((peerSelected.getPeerId() == userPeerId) && (peerSelected.getClientId() == userClientId)) {
                                                    createBigFragment(peerSelected.getPeerId(), peerSelected.getClientId());
                                                    avatarBigCameraGroupCallMicro.setVisibility(GONE);
                                                    if (peerSelected.isAudioOn()) {
                                                        //Disable audio icon GONE
                                                        microFragmentBigCameraGroupCall.setVisibility(GONE);
                                                    } else {
                                                        //Disable audio icon VISIBLE
                                                        microFragmentBigCameraGroupCall.setVisibility(View.VISIBLE);
                                                    }
                                                }
                                            }
                                        }
                                    }
                                }
                                updateSubtitleNumberOfVideos();
                                break;
                            }
                        }
                    }
                } else {
                    log("updateRemoteVideoStatus: Contact -> Video remote NO connected");
                    if ((peersOnCall != null) && (peersOnCall.size() != 0)) {
                        for (int i = 0; i < peersOnCall.size(); i++) {
                            if ((peersOnCall.get(i).getPeerId() == userPeerId) && (peersOnCall.get(i).getClientId() == userClientId)) {
                                if (peersOnCall.get(i).isVideoOn()) {
                                    peersOnCall.get(i).setVideoOn(false);
                                    log("updateRemoteVideo: Contact Disconnected video");

                                    if (peersOnCall.size() < MAX_PEERS_GRID) {
                                        if (adapterGrid != null) {
                                            adapterGrid.notifyItemChanged(i);
                                        } else {
                                            updatePeers();

                                        }
                                    } else {
                                        if (adapterList != null) {
                                            adapterList.notifyItemChanged(i);
                                            if (peerSelected != null) {
                                                if ((peerSelected.getPeerId() == userPeerId) && (peerSelected.getClientId() == userClientId)) {
                                                    createBigAvatar(peerSelected.getPeerId(), peerSelected.getClientId(), peerSelected.getName());
                                                    microFragmentBigCameraGroupCall.setVisibility(GONE);
                                                    if (peerSelected.isAudioOn()) {
                                                        //Disable audio icon GONE
                                                        avatarBigCameraGroupCallMicro.setVisibility(GONE);
                                                    } else {
                                                        //Disable audio icon VISIBLE
                                                        avatarBigCameraGroupCallMicro.setVisibility(View.VISIBLE);
                                                    }
                                                }
                                            }
                                        } else {
                                            updatePeers();

                                            if (peerSelected != null) {
                                                if ((peerSelected.getPeerId() == userPeerId) && (peerSelected.getClientId() == userClientId)) {
                                                    createBigAvatar(peerSelected.getPeerId(), peerSelected.getClientId(), peerSelected.getName());
                                                    microFragmentBigCameraGroupCall.setVisibility(GONE);
                                                    if (peerSelected.isAudioOn()) {
                                                        //Disable audio icon GONE
                                                        avatarBigCameraGroupCallMicro.setVisibility(GONE);
                                                    } else {
                                                        //Disable audio icon VISIBLE
                                                        avatarBigCameraGroupCallMicro.setVisibility(View.VISIBLE);
                                                    }
                                                }
                                            }
                                        }
                                    }
                                }
                                updateSubtitleNumberOfVideos();
                                break;
                            }
                        }
                    }
                }

            } else {
                log("updateRemoteVideoStatus:individual");
                MegaChatSession userSession = callChat.getMegaChatSession(callChat.getSessionsPeerid().get(0), callChat.getSessionsClientid().get(0));
                if (isRemoteVideo == REMOTE_VIDEO_NOT_INIT) {
                    if (userSession != null && userSession.hasVideo()) {
                        log("updateRemoteVideoStatus:REMOTE_VIDEO_NOT_INIT Contact Video remote connected");
                        isRemoteVideo = REMOTE_VIDEO_ENABLED;

                        if (remoteCameraFragmentFS == null) {
                            remoteCameraFragmentFS = RemoteCameraCallFullScreenFragment.newInstance(chatId, callChat.getSessionsPeerid().get(0), callChat.getSessionsClientid().get(0));
                            FragmentTransaction ft = getSupportFragmentManager().beginTransaction();
                            ft.replace(R.id.fragment_container_remote_cameraFS, remoteCameraFragmentFS, "remoteCameraFragmentFS");
                            ft.commitNowAllowingStateLoss();
                        }
                        contactAvatarLayout.setOnClickListener(null);
                        contactAvatarLayout.setVisibility(GONE);
                        parentRemoteFS.setVisibility(View.VISIBLE);
                        fragmentContainerRemoteCameraFS.setVisibility(View.VISIBLE);

                    } else {
                        log("updateRemoteVideoStatus:REMOTE_VIDEO_NOT_INIT Contact Video remote NOT connected");
                        isRemoteVideo = REMOTE_VIDEO_DISABLED;
                        if (remoteCameraFragmentFS != null) {
                            remoteCameraFragmentFS.removeSurfaceView();
                            FragmentTransaction ft = getSupportFragmentManager().beginTransaction();
                            ft.remove(remoteCameraFragmentFS);
                            remoteCameraFragmentFS = null;
                        }
                        contactAvatarLayout.setVisibility(View.VISIBLE);
                        contactAvatarLayout.setOnClickListener(this);
                        parentRemoteFS.setVisibility(View.GONE);
                        fragmentContainerRemoteCameraFS.setVisibility(View.GONE);
                    }
                } else {
                    if ((isRemoteVideo == REMOTE_VIDEO_ENABLED) && (userSession != null) && (!userSession.hasVideo())) {
                        log("updateRemoteVideoStatus:REMOTE_VIDEO_ENABLED Contact Video remote connected");

                        isRemoteVideo = REMOTE_VIDEO_DISABLED;

                        if (remoteCameraFragmentFS != null) {
                            remoteCameraFragmentFS.removeSurfaceView();
                            FragmentTransaction ft = getSupportFragmentManager().beginTransaction();
                            ft.remove(remoteCameraFragmentFS);
                            remoteCameraFragmentFS = null;
                        }
                        contactAvatarLayout.setVisibility(View.VISIBLE);
                        contactAvatarLayout.setOnClickListener(this);
                        parentRemoteFS.setVisibility(View.GONE);
                        fragmentContainerRemoteCameraFS.setVisibility(View.GONE);

                    } else if ((isRemoteVideo == REMOTE_VIDEO_DISABLED) && (userSession != null) && (userSession.hasVideo())) {
                        log("updateRemoteVideoStatus:REMOTE_VIDEO_DISABLED Contact Video remote connected");

                        isRemoteVideo = REMOTE_VIDEO_ENABLED;

                        if (remoteCameraFragmentFS == null) {
                            remoteCameraFragmentFS = RemoteCameraCallFullScreenFragment.newInstance(chatId, callChat.getSessionsPeerid().get(0), callChat.getSessionsClientid().get(0));
                            FragmentTransaction ft = getSupportFragmentManager().beginTransaction();
                            ft.replace(R.id.fragment_container_remote_cameraFS, remoteCameraFragmentFS, "remoteCameraFragmentFS");
                            ft.commitNowAllowingStateLoss();
                        }
                        contactAvatarLayout.setOnClickListener(null);
                        contactAvatarLayout.setVisibility(GONE);
                        parentRemoteFS.setVisibility(View.VISIBLE);
                        fragmentContainerRemoteCameraFS.setVisibility(View.VISIBLE);

                    }
                }
            }
        }
    }

    public void updateRemoteAudioStatus(long userPeerId, long userClientId) {
        log("updateRemoteAudioStatus (peerid = "+userPeerId+", clientid = "+userClientId+")");

        if ((callChat == null) && (megaChatApi != null)) {
            callChat = megaChatApi.getChatCall(chatId);
        }
        if (callChat != null) {
            if (chat.isGroup()) {
                MegaChatSession userSession = callChat.getMegaChatSession(userPeerId, userClientId);
                if (userSession != null && userSession.hasAudio()) {
                    log("updateRemoteAudioStatus:group Contact -> Audio remote connected");
                    if (peersOnCall != null && !peersOnCall.isEmpty()) {
                        for (int i = 0; i < peersOnCall.size(); i++) {

                            if ((peersOnCall.get(i).getPeerId() == userPeerId) && (peersOnCall.get(i).getClientId() == userClientId)) {
                                if (!peersOnCall.get(i).isAudioOn()) {
                                    log("updateRemoteAudioStatus: Contact Connected audio");
                                    peersOnCall.get(i).setAudioOn(true);
                                    if (peersOnCall.size() < MAX_PEERS_GRID) {
                                        if (adapterGrid != null) {
                                            adapterGrid.changesInAudio(i, null);
                                        } else {
                                            updatePeers();

                                        }
                                    } else {
                                        if (adapterList != null) {
                                            adapterList.changesInAudio(i, null);
                                        } else {
                                            updatePeers();
                                        }
                                        if (peerSelected != null) {
                                            if ((peerSelected.getPeerId() == userPeerId) && (peerSelected.getClientId() == userClientId)) {
                                                avatarBigCameraGroupCallMicro.setVisibility(GONE);
                                                microFragmentBigCameraGroupCall.setVisibility(GONE);
                                            }
                                        }
                                    }
                                    break;
                                }
                            }
                        }
                    }
                } else {
                    log("updateRemoteAudioStatus: Contact -> Audio remote NO connected");

                    if (peersOnCall != null && !peersOnCall.isEmpty()) {
                        for (int i = 0; i < peersOnCall.size(); i++) {
                            if ((peersOnCall.get(i).getPeerId() == userPeerId) && (peersOnCall.get(i).getClientId() == userClientId)) {
                                if (peersOnCall.get(i).isAudioOn()) {
                                    log("updateRemoteAudioStatus: Contact Disconnected audio");
                                    peersOnCall.get(i).setAudioOn(false);

                                    if (peersOnCall.size() < MAX_PEERS_GRID) {
                                        if (adapterGrid != null) {
                                            adapterGrid.changesInAudio(i, null);
                                        } else {
                                            updatePeers();

                                        }
                                    } else {
                                        if (adapterList != null) {
                                            adapterList.changesInAudio(i, null);
                                        } else {
                                            updatePeers();

                                        }

                                        if (peerSelected != null) {
                                            if ((peerSelected.getPeerId() == userPeerId) && (peerSelected.getClientId() == userClientId)) {
                                                if (peerSelected.isVideoOn()) {
                                                    avatarBigCameraGroupCallMicro.setVisibility(GONE);
                                                    microFragmentBigCameraGroupCall.setVisibility(View.VISIBLE);
                                                } else {
                                                    avatarBigCameraGroupCallMicro.setVisibility(View.VISIBLE);
                                                    microFragmentBigCameraGroupCall.setVisibility(GONE);
                                                }
                                            }
                                        }
                                    }
                                    break;
                                }
                            }
                        }
                    }
                }
            } else {
                log("updateRemoteAudioStatus:individual");
                supportInvalidateOptionsMenu();
            }
        }
    }

    @Override
    public void onRequestPermissionsResult(int requestCode, String[] permissions, int[] grantResults) {
        log("onRequestPermissionsResult");

        super.onRequestPermissionsResult(requestCode, permissions, grantResults);
        switch (requestCode) {
            case Constants.REQUEST_CAMERA: {
                log("REQUEST_CAMERA");
                if (grantResults.length > 0 && grantResults[0] == PackageManager.PERMISSION_GRANTED) {
                    if (checkPermissions()) {
//                        checkPermissionsWriteLog();
                        showInitialFABConfiguration();
                    }
                } else {
                    hangFAB.setVisibility(View.VISIBLE);
                }
                break;
            }
            case Constants.RECORD_AUDIO: {
                log("RECORD_AUDIO");
                if (grantResults.length > 0 && grantResults[0] == PackageManager.PERMISSION_GRANTED) {
                    if (checkPermissions()) {
//                        checkPermissionsWriteLog();
                        showInitialFABConfiguration();
                    }
                } else {
                    hangFAB.setVisibility(View.VISIBLE);
                }
                break;
            }
            case Constants.WRITE_LOG: {
                log("WRITE_LOG");
//                if (grantResults.length > 0 && grantResults[0] == PackageManager.PERMISSION_GRANTED) {
//                    checkPermissionsWriteLog();
//                }
                break;
            }
        }
    }

    public static void log(String message) {
        Util.log("ChatCallActivity", message);
    }

    @Override
    public void onSensorChanged(SensorEvent event) {

        if (event.values[0] == 0) {
            //Turn off Screen
            if (!wakeLock.isHeld()) {
                wakeLock.acquire();
            }
        } else {
            //Turn on Screen
            if (wakeLock.isHeld()) {
                wakeLock.release();
            }
        }
    }

    public void remoteCameraClick() {
        log("remoteCameraClick");
        if ((callChat == null) && (megaChatApi != null)) {
            callChat = megaChatApi.getChatCall(chatId);
        }
        if (callChat != null) {
            if (callChat.getStatus() == MegaChatCall.CALL_STATUS_IN_PROGRESS) {
                if (aB.isShowing()) {
                    hideActionBar();
                    hideFABs();
                } else {
                    showActionBar();
                    showInitialFABConfiguration();
                }
            }
        }
    }

    public void itemClicked(InfoPeerGroupCall peer) {

        log("itemClicked:userSelected: -> (peerId = "+peer.getPeerId()+", clientId = "+peer.getClientId()+")");
        if ((peerSelected.getPeerId() == peer.getPeerId()) && (peerSelected.getClientId() == peer.getClientId())) {
            //I touched the same user that is now in big fragment:
            if (isManualMode) {
                isManualMode = false;
                log("manual mode - False");
            } else {
                isManualMode = true;
                log("manual mode - True");
            }
            if (adapterList != null) {
                adapterList.updateMode(isManualMode);
                if((peersOnCall!=null)&&(peersOnCall.size()>0)){
                    for (int i = 0; i < peersOnCall.size(); i++) {
                        if ((peersOnCall.get(i).getPeerId() == peer.getPeerId()) && (peersOnCall.get(i).getClientId() == peer.getClientId())) {
                            peersOnCall.get(i).setGreenLayer(true);
                            adapterList.changesInGreenLayer(i, null);
                        } else {
                            if (peersOnCall.get(i).hasGreenLayer()) {
                                peersOnCall.get(i).setGreenLayer(false);
                                adapterList.changesInGreenLayer(i, null);
                            }
                        }
                    }
                }
            }

        } else {
            if ((peer.getPeerId() == megaChatApi.getMyUserHandle()) && (peer.getClientId() == megaChatApi.getMyClientidHandle(chatId))) {
                //Me
                log("itemClicked:Click myself - do nothing");
            } else {
                //contact
                if (!isManualMode) {
                    isManualMode = true;
                    if (adapterList != null) {
                        adapterList.updateMode(true);
                    }
                    log("manual mode - True");
                }
                peerSelected = peer;
                updateUserSelected();
            }
        }
    }

    @Override
    public void onAccuracyChanged(Sensor sensor, int accuracy) {
    }

    public static String getDateFromMillis(long d) {
        SimpleDateFormat df = new SimpleDateFormat("HH:mm:ss");
        df.setTimeZone(TimeZone.getTimeZone("GMT"));
        return df.format(d);
    }

    private void startClock() {
        long seconds = 0;
        if ((callChat == null) && (megaChatApi != null)) {
            callChat = megaChatApi.getChatCall(chatId);
        }
        if (callChat != null) {
            seconds = callChat.getDuration();
        }
        long baseTime = SystemClock.uptimeMillis() - (seconds * 1000);
        myChrono.setBase(baseTime);
        customHandler.postDelayed(updateTimerThread, 1000);
    }

    final Runnable updateTimerThread = new Runnable() {
        public void run() {
            long elapsedTime = SystemClock.uptimeMillis() - myChrono.getBase();
            subtitleToobar.setText(getDateFromMillis(elapsedTime));
            customHandler.postDelayed(this, 0);
        }
    };

    private class MyRingerTask extends TimerTask {
        @Override
        public void run() {
            runOnUiThread(new Runnable() {
                @Override
                public void run() {
                    if (ringtone != null && !ringtone.isPlaying()) {
                        ringtone.play();
                    }
                }
            });
        }
    }

    @Override
    public boolean onKeyDown(int keyCode, KeyEvent event) {
        log("onKeyDown");
        switch (keyCode) {
            case KeyEvent.KEYCODE_VOLUME_UP: {
                try {
                    if ((callChat == null) && (megaChatApi != null)) {
                        callChat = megaChatApi.getChatCall(chatId);
                    }
                    if (callChat != null) {
                        if (callChat.getStatus() == MegaChatCall.CALL_STATUS_RING_IN) {
                            audioManager.adjustStreamVolume(AudioManager.STREAM_RING, AudioManager.ADJUST_RAISE, AudioManager.FLAG_SHOW_UI);
                        } else if (callChat.getStatus() == MegaChatCall.CALL_STATUS_REQUEST_SENT) {
                            audioManager.adjustStreamVolume(AudioManager.STREAM_MUSIC, AudioManager.ADJUST_RAISE, AudioManager.FLAG_SHOW_UI);
                        } else {
                            audioManager.adjustStreamVolume(AudioManager.STREAM_VOICE_CALL, AudioManager.ADJUST_RAISE, AudioManager.FLAG_SHOW_UI);
                        }
                    }
                } catch (SecurityException e) {
                    return super.onKeyDown(keyCode, event);
                }
                return true;
            }
            case KeyEvent.KEYCODE_VOLUME_DOWN: {
                try {
                    if ((callChat == null) && (megaChatApi != null)) {
                        callChat = megaChatApi.getChatCall(chatId);
                    }
                    if (callChat != null) {
                        if (callChat.getStatus() == MegaChatCall.CALL_STATUS_RING_IN) {
                            audioManager.adjustStreamVolume(AudioManager.STREAM_RING, AudioManager.ADJUST_LOWER, AudioManager.FLAG_SHOW_UI);
                        } else if (callChat.getStatus() == MegaChatCall.CALL_STATUS_REQUEST_SENT) {
                            audioManager.adjustStreamVolume(AudioManager.STREAM_MUSIC, AudioManager.ADJUST_LOWER, AudioManager.FLAG_SHOW_UI);
                        } else {
                            audioManager.adjustStreamVolume(AudioManager.STREAM_VOICE_CALL, AudioManager.ADJUST_LOWER, AudioManager.FLAG_SHOW_UI);
                        }
                    }
                } catch (SecurityException e) {
                    return super.onKeyDown(keyCode, event);
                }
                return true;
            }
            default: {
                return super.onKeyDown(keyCode, event);
            }
        }
    }

    public void answerAudioCall() {
        log("answerAudioCall");
        clearHandlers();
        if (megaChatApi != null) {
            if (megaChatApi.isSignalActivityRequired()) {
                megaChatApi.signalPresenceActivity();
            }
            megaChatApi.answerChatCall(chatId, false, this);
        }
    }

    public void answerVideoCall() {
        log("answerVideoCall");
        clearHandlers();
        if (megaChatApi != null) {
            if (megaChatApi.isSignalActivityRequired()) {
                megaChatApi.signalPresenceActivity();
            }
            megaChatApi.answerChatCall(chatId, true, this);
        }
    }

    public void animationAlphaArrows(final ImageView arrow) {
        AlphaAnimation alphaAnimArrows = new AlphaAnimation(1.0f, 0.0f);
        alphaAnimArrows.setDuration(alphaAnimationDurationArrow);
        alphaAnimArrows.setFillAfter(true);
        alphaAnimArrows.setFillBefore(true);
        alphaAnimArrows.setRepeatCount(Animation.INFINITE);
        arrow.startAnimation(alphaAnimArrows);
    }

    public void updateSubTitle() {
        log("updateSubTitle");
        int sessionStatus = -1;
        if ((callChat == null) && (megaChatApi != null)) {
            callChat = megaChatApi.getChatCall(chatId);
        }
        if (callChat != null) {
            if (callChat.getStatus() == MegaChatCall.CALL_STATUS_REQUEST_SENT) {
                log("updateSubTitle:REQUEST_SENT");
                subtitleToobar.setText(getString(R.string.outgoing_call_starting));

            } else if (callChat.getStatus() <= MegaChatCall.CALL_STATUS_RING_IN) {
                log("updateSubTitle:RING_IN");
                subtitleToobar.setText(getString(R.string.incoming_call_starting));

            } else if (callChat.getStatus() == MegaChatCall.CALL_STATUS_IN_PROGRESS) {
                log("updateSubTitle:IN_PROGRESS");
                if ((chat == null) && (megaChatApi != null)) {
                    chat = megaChatApi.getChatRoom(chatId);
                }
                if (chat != null) {
                    if (chat.isGroup()) {
                        startClock();
//                        updateSubtitleNumberOfVideos();
                    } else {
                        linearParticipants.setVisibility(GONE);
                        MegaChatSession userSession = callChat.getMegaChatSession(callChat.getSessionsPeerid().get(0), callChat.getSessionsClientid().get(0));
                        if (userSession != null) {
                            sessionStatus = userSession.getStatus();
                            log("sessionStatus: " + sessionStatus);
                            if (sessionStatus == MegaChatSession.SESSION_STATUS_IN_PROGRESS) {
                                startClock();
                            } else {
                                subtitleToobar.setText(getString(R.string.chat_connecting));
                            }
                        } else {
                            log("Error getting the session of the user");
                            subtitleToobar.setText(null);
                        }
                    }
                }

            } else {
                subtitleToobar.setText(null);
            }
        }
    }


    public void updateSubtitleNumberOfVideos() {
        log("updateSubtitleNumberOfVideos() ");
        int cont = 0;
        if ((peersOnCall != null) && (peersOnCall.size() > 0)) {
            for (int i = 0; i < peersOnCall.size(); i++) {
                if (peersOnCall.get(i).isVideoOn()) {
                    cont++;
                }
            }
        }
        if(cont==0){
            linearParticipants.setVisibility(View.GONE);
        }else{
            if((totalVideosAllowed == 0)&&(megaChatApi != null)){
                totalVideosAllowed = megaChatApi.getMaxVideoCallParticipants();
            }
            if(totalVideosAllowed!=0){
                participantText.setText(cont + "/" + totalVideosAllowed);
                linearParticipants.setVisibility(View.VISIBLE);
            }else{
                linearParticipants.setVisibility(View.GONE);

            }
        }
    }

    public void updatePeers() {
        log("updatePeer ");

        if(callChat==null){
            callChat = megaChatApi.getChatCall(chatId);
        }

        if(callChat!=null){
            log("updatePeer STATUS = "+callChat.getStatus());

            if((callChat.getStatus() == MegaChatCall.CALL_STATUS_RING_IN) || ((callChat.getStatus() >= MegaChatCall.CALL_STATUS_TERMINATING_USER_PARTICIPATION)&&(callChat.getStatus() <= MegaChatCall.CALL_STATUS_USER_NO_PRESENT))){
                //I'M NOT IN THE CALL. peersBeforeCall
                //Call INCOMING
                boolean callInProgress = false;

                log("updatePeers:incoming call: peersBeforeCall");

                if ((peersOnCall != null) && (peersOnCall.size() != 0)) {
                    peersOnCall.clear();
                }

                isNecessaryCreateAdapter = true;
                linearParticipants.setVisibility(View.GONE);

                if ((peersBeforeCall != null) && (peersBeforeCall.size() != 0)) {
                    log("updatePeers:incoming call: peersBeforeCall not empty");
                    if (peersBeforeCall.size() < MAX_PEERS_GRID) {
                        log("updatePeers:incoming call: peersBeforeCall 1-6 ");
                        //1-6
                        if (adapterList != null) {
                            adapterList.onDestroy();
                            adapterList = null;
                        }
                        avatarBigCameraGroupCallLayout.setVisibility(View.GONE);

                        bigRecyclerView.setAdapter(null);
                        bigRecyclerView.setVisibility(GONE);
                        bigRecyclerViewLayout.setVisibility(GONE);

                        parentBigCameraGroupCall.setOnClickListener(null);
                        parentBigCameraGroupCall.setVisibility(View.GONE);

                        recyclerViewLayout.setVisibility(View.VISIBLE);
                        recyclerView.setVisibility(View.VISIBLE);
                        if (peersBeforeCall.size() < 4) {
                            recyclerViewLayout.setPadding(0, 0, 0, 0);
                            recyclerView.setColumnWidth((int) widthScreenPX);
                        } else {
                            if (peersBeforeCall.size() == 4) {
                                recyclerViewLayout.setPadding(0, Util.scaleWidthPx(136, outMetrics), 0, 0);
                            } else {
                                recyclerViewLayout.setPadding(0, 0, 0, 0);
                            }
                            recyclerView.setColumnWidth((int) widthScreenPX / 2);
                        }
                        if (adapterGrid == null) {
                            log("updatePeer:(1-6) incoming call - create adapter");
                            recyclerView.setAdapter(null);
                            adapterGrid = new GroupCallAdapter(this, recyclerView, peersBeforeCall, chatId, callInProgress, true);
                            recyclerView.setAdapter(adapterGrid);
                        } else {
                            log("updatePeer:(1-6) incoming call - notifyDataSetChanged");
                            adapterGrid.notifyDataSetChanged();
                        }
                    } else {
                        log("updatePeers:incoming call: peersBeforeCall 7+ ");

                        //7 +
                        if (adapterGrid != null) {
                            adapterGrid.onDestroy();
                            adapterGrid = null;
                        }
                        recyclerView.setAdapter(null);
                        recyclerView.setVisibility(GONE);
                        recyclerViewLayout.setVisibility(View.GONE);

                        parentBigCameraGroupCall.setOnClickListener(this);
                        parentBigCameraGroupCall.setVisibility(View.VISIBLE);

                        bigRecyclerViewLayout.setVisibility(View.VISIBLE);
                        bigRecyclerView.setVisibility(View.VISIBLE);
                        if (adapterList == null) {
                            log("updatePeer:(7 +) incoming call - create adapter");
                            bigRecyclerView.setAdapter(null);
                            adapterList = new GroupCallAdapter(this, bigRecyclerView, peersBeforeCall, chatId, callInProgress, false);
                            bigRecyclerView.setAdapter(adapterList);
                        } else {
                            log("updatePeer:(7 +) incoming call - notifyDataSetChanged");
                            adapterList.notifyDataSetChanged();
                        }
                        updateUserSelected();
                    }

                } else {
                    log("updatePeers:incoming call: peersBeforeCall empty");
                    if (adapterGrid != null) {
                        adapterGrid.onDestroy();
                        adapterGrid = null;
                    }
                    if (adapterList != null) {
                        adapterList.onDestroy();
                        adapterList = null;
                    }
                    recyclerView.setAdapter(null);
                    recyclerView.setVisibility(GONE);
                    recyclerViewLayout.setVisibility(View.GONE);

                    bigRecyclerView.setAdapter(null);
                    bigRecyclerView.setVisibility(GONE);
                    bigRecyclerViewLayout.setVisibility(GONE);

                    parentBigCameraGroupCall.setOnClickListener(null);
                    parentBigCameraGroupCall.setVisibility(View.GONE);
                }

            }else{
                //I'M IN THE CALL. peersOnCall
                log("updatePeers:in progress call: peersOnCall");
                boolean callInProgress = true;

                if ((peersBeforeCall != null) && (peersBeforeCall.size() != 0)) {
                    peersBeforeCall.clear();
                }

                if ((peersOnCall != null) && (peersOnCall.size() != 0)) {
                    log("updatePeers:in progress call: peersOnCall not empty");
                    if (peersOnCall.size() < MAX_PEERS_GRID) {
                        log("updatePeers:in progress call: peersOnCall 1-6");
                        //1-6
                        if (adapterList != null) {
                            adapterList.onDestroy();
                            adapterList = null;
                        }

                        if (bigCameraGroupCallFragment != null) {
                            bigCameraGroupCallFragment.removeSurfaceView();
                            FragmentTransaction ftFS = getSupportFragmentManager().beginTransaction();
                            ftFS.remove(bigCameraGroupCallFragment);
                            bigCameraGroupCallFragment = null;
                        }
                        avatarBigCameraGroupCallLayout.setVisibility(View.GONE);
                        bigRecyclerView.setAdapter(null);
                        bigRecyclerView.setVisibility(GONE);
                        bigRecyclerViewLayout.setVisibility(GONE);

                        parentBigCameraGroupCall.setOnClickListener(null);
                        parentBigCameraGroupCall.setVisibility(View.GONE);
                        recyclerViewLayout.setVisibility(View.VISIBLE);
                        recyclerView.setVisibility(View.VISIBLE);

                        if (peersOnCall.size() < 4) {
                            recyclerViewLayout.setPadding(0, 0, 0, 0);
                            recyclerView.setColumnWidth((int) widthScreenPX);
                        } else {
                            if (peersOnCall.size() == 4) {
                                recyclerViewLayout.setPadding(0, Util.scaleWidthPx(136, outMetrics), 0, 0);
                            } else {
                                recyclerViewLayout.setPadding(0, 0, 0, 0);
                            }
                            recyclerView.setColumnWidth((int) widthScreenPX / 2);
                        }
                        if (adapterGrid == null) {
                            log("updatePeer:(1-6) in progress call - create adapter(1º)");
                            recyclerView.setAdapter(null);
                            adapterGrid = new GroupCallAdapter(this, recyclerView, peersOnCall, chatId, callInProgress, true);
                            recyclerView.setAdapter(adapterGrid);

                        } else {

                            if (isNecessaryCreateAdapter) {
                                log("updatePeer:(1-6) in progress call - create adapter(2º)");
                                adapterGrid.onDestroy();
                                recyclerView.setAdapter(null);
                                adapterGrid = new GroupCallAdapter(this, recyclerView, peersOnCall, chatId, callInProgress, true);
                                recyclerView.setAdapter(adapterGrid);
                            } else {

                                log("updatePeer:(1-6) in progress call - notifyDataSetChanged");
                                adapterGrid.notifyDataSetChanged();
                            }
                        }

                    } else {
                        log("updatePeers:in progress call: peersOnCall 7+");
                        //7 +
                        if (adapterGrid != null) {
                            adapterGrid.onDestroy();
                            adapterGrid = null;
                        }
                        recyclerView.setAdapter(null);
                        recyclerView.setVisibility(GONE);
                        recyclerViewLayout.setVisibility(View.GONE);
                        parentBigCameraGroupCall.setOnClickListener(this);
                        parentBigCameraGroupCall.setVisibility(View.VISIBLE);

                        bigRecyclerViewLayout.setVisibility(View.VISIBLE);
                        bigRecyclerView.setVisibility(View.VISIBLE);

                        if (adapterList == null) {
                            log("updatePeer:(7 +) in progress call - create adapter");
                            bigRecyclerView.setAdapter(null);
                            adapterList = new GroupCallAdapter(this, bigRecyclerView, peersOnCall, chatId, callInProgress, false);
                            bigRecyclerView.setAdapter(adapterList);
                        } else {
                            if (isNecessaryCreateAdapter) {
                                log("updatePeer:(7 +) in progress call - create adapter");
                                adapterList.onDestroy();
                                bigRecyclerView.setAdapter(null);
                                adapterList = new GroupCallAdapter(this, bigRecyclerView, peersOnCall, chatId, callInProgress, false);
                                bigRecyclerView.setAdapter(adapterList);
                            } else {
                                log("updatePeer:(7 +) in progress call - notifyDataSetChanged");
                                adapterList.notifyDataSetChanged();
                            }
                        }
                        updateUserSelected();
                    }
                    isNecessaryCreateAdapter = false;

                } else {
                    log("updatePeers:in progress call: peersOnCall empty");
                    if (adapterGrid != null) {
                        adapterGrid.onDestroy();
                        adapterGrid = null;
                    }
                    if (adapterList != null) {
                        adapterList.onDestroy();
                        adapterList = null;
                    }
                    recyclerView.setAdapter(null);
                    recyclerView.setVisibility(View.GONE);
                    recyclerViewLayout.setVisibility(View.GONE);
                    bigRecyclerView.setAdapter(null);
                    bigRecyclerView.setVisibility(GONE);
                    bigRecyclerViewLayout.setVisibility(GONE);
                    parentBigCameraGroupCall.setOnClickListener(null);
                    parentBigCameraGroupCall.setVisibility(View.GONE);
                }
            }
        }
    }

    public void updateUserSelected() {
        log("updateUserSelected");
        if((callChat.getStatus() == MegaChatCall.CALL_STATUS_RING_IN) || ((callChat.getStatus() >= MegaChatCall.CALL_STATUS_TERMINATING_USER_PARTICIPATION)&&(callChat.getStatus() <= MegaChatCall.CALL_STATUS_USER_NO_PRESENT))) {
            //I'M NOT IN THE CALL. peersBeforeCall
            //Call INCOMING
            log("updateUserSelected: INCOMING");
            //Call INCOMING
            parentBigCameraGroupCall.setVisibility(View.VISIBLE);
            if (peerSelected == null) {
                //First time:
                //Remove Camera element, because with incoming, avatar is the only showed
                if (bigCameraGroupCallFragment != null) {
                    bigCameraGroupCallFragment.removeSurfaceView();
                    FragmentTransaction ftFS = getSupportFragmentManager().beginTransaction();
                    ftFS.remove(bigCameraGroupCallFragment);
                    bigCameraGroupCallFragment = null;
                }
                fragmentBigCameraGroupCall.setVisibility(View.GONE);

                //Create Avatar, get the last peer of peersBeforeCall
                if ((peersBeforeCall != null) && (peersBeforeCall.size() > 0)) {
                    avatarBigCameraGroupCallLayout.setVisibility(View.VISIBLE);
                    InfoPeerGroupCall peerTemp = peersBeforeCall.get((peersBeforeCall.size()) - 1);
                    setProfileBigAvatarGroupCall(peerTemp.getPeerId(), peerTemp.getClientId(), peerTemp.getName());
                } else {
                    avatarBigCameraGroupCallLayout.setVisibility(View.GONE);
                }
            }
        }else{
            //I'M IN THE CALL. peersOnCall
            //Call IN PROGRESS
            log("updateUserSelected: IN PROGRESS");

            if (peerSelected == null) {
                log("updateUserSelected:peerSelected == null");

                //First case:
                if (!isManualMode) {
                    if ((peersOnCall != null) && (peersOnCall.size() != 0)) {
                        int position = 0;

                        peerSelected = peersOnCall.get(position);
                        log("updateUserSelected:InProgress - new peerSelected (peerId = "+peerSelected.getPeerId()+", clientId = "+peerSelected.getClientId()+")");

                        for (int i = 0; i < peersOnCall.size(); i++) {
                            if (i == position) {
                                if (!peersOnCall.get(position).hasGreenLayer()) {
                                    peersOnCall.get(position).setGreenLayer(true);
                                    if (adapterList != null) {
                                        adapterList.changesInGreenLayer(position, null);
                                    }
                                }
                            } else {
                                if (peersOnCall.get(i).hasGreenLayer()) {
                                    peersOnCall.get(i).setGreenLayer(false);
                                    if (adapterList != null) {
                                        adapterList.changesInGreenLayer(i, null);
                                    }
                                }
                            }
                        }
                        if (peerSelected.isVideoOn()) {
                            //Video ON
                            createBigFragment(peerSelected.getPeerId(), peerSelected.getClientId());
                            avatarBigCameraGroupCallMicro.setVisibility(GONE);
                            if (peerSelected.isAudioOn()) {
                                //Disable audio icon GONE
                                microFragmentBigCameraGroupCall.setVisibility(GONE);
                            } else {
                                //Disable audio icon VISIBLE
                                microFragmentBigCameraGroupCall.setVisibility(View.VISIBLE);
                            }
                        } else {
                            //Video OFF
                            createBigAvatar(peerSelected.getPeerId(), peerSelected.getClientId(), peerSelected.getName());
                            microFragmentBigCameraGroupCall.setVisibility(GONE);
                            if (peerSelected.isAudioOn()) {
                                //Disable audio icon GONE
                                avatarBigCameraGroupCallMicro.setVisibility(GONE);
                            } else {
                                //Disable audio icon VISIBLE
                                avatarBigCameraGroupCallMicro.setVisibility(View.VISIBLE);
                            }
                        }
                    }
                }
            }else{
                log("updateUserSelected:peerSelected != null");

                //find if peerSelected is removed:
                if ((peersOnCall != null) && (peersOnCall.size() != 0)) {
                    boolean peerContained = false;
                    for (int i = 0; i < peersOnCall.size(); i++) {
                        if ((peersOnCall.get(i).getPeerId() == peerSelected.getPeerId()) && (peersOnCall.get(i).getClientId() == peerSelected.getClientId())) {
                            peerContained = true;
                            break;
                        }
                    }
                    if (!peerContained) {
                        //it was removed
                        if ((peersOnCall != null) && (peersOnCall.size() != 0)) {
                            int position = 0;
                            peerSelected = peersOnCall.get(position);
                            log("updateUserSelected:InProgress - new peerSelected (peerId = "+peerSelected.getPeerId()+", clientId = "+peerSelected.getClientId()+")");

                            for (int i = 0; i < peersOnCall.size(); i++) {
                                if (i == position) {
                                    isManualMode = false;
                                    if (adapterList != null) {
                                        adapterList.updateMode(false);
                                    }
                                    if (!peersOnCall.get(position).hasGreenLayer()) {
                                        peersOnCall.get(position).setGreenLayer(true);
                                        if (adapterList != null) {
                                            adapterList.changesInGreenLayer(position, null);
                                        }
                                    }
                                } else {
                                    if (peersOnCall.get(i).hasGreenLayer()) {
                                        peersOnCall.get(i).setGreenLayer(false);
                                        if (adapterList != null) {
                                            adapterList.changesInGreenLayer(i, null);
                                        }
                                    }
                                }
                            }

                            if (peerSelected.isVideoOn()) {
                                //Video ON
                                createBigFragment(peerSelected.getPeerId(), peerSelected.getClientId());
                                avatarBigCameraGroupCallMicro.setVisibility(GONE);
                                if (peerSelected.isAudioOn()) {
                                    //Disable audio icon GONE
                                    microFragmentBigCameraGroupCall.setVisibility(GONE);
                                } else {
                                    //Disable audio icon VISIBLE
                                    microFragmentBigCameraGroupCall.setVisibility(View.VISIBLE);
                                }
                            } else {
                                //Video OFF
                                createBigAvatar(peerSelected.getPeerId(), peerSelected.getClientId(), peerSelected.getName());
                                microFragmentBigCameraGroupCall.setVisibility(GONE);
                                if (peerSelected.isAudioOn()) {
                                    //Disable audio icon GONE
                                    avatarBigCameraGroupCallMicro.setVisibility(GONE);
                                } else {
                                    //Disable audio icon VISIBLE
                                    avatarBigCameraGroupCallMicro.setVisibility(View.VISIBLE);
                                }
                            }
                        }

                    } else {
                        log("updateUserSelected:InProgress - peerSelected (peerId = "+peerSelected.getPeerId()+", clientId = "+peerSelected.getClientId()+")");
                        if((peersOnCall!=null)&&(peersOnCall.size()>0)){
                            for (int i = 0; i < peersOnCall.size(); i++) {
                                if ((peersOnCall.get(i).getPeerId() == peerSelected.getPeerId()) && (peersOnCall.get(i).getClientId() == peerSelected.getClientId())) {
                                    peersOnCall.get(i).setGreenLayer(true);
                                    if (adapterList != null) {
                                        adapterList.changesInGreenLayer(i, null);
                                    }
                                } else {
                                    if (peersOnCall.get(i).hasGreenLayer()) {
                                        peersOnCall.get(i).setGreenLayer(false);
                                        if (adapterList != null) {
                                            adapterList.changesInGreenLayer(i, null);
                                        }
                                    }
                                }
                            }
                        }


                        if (peerSelected.isVideoOn()) {
                            //Video ON
                            createBigFragment(peerSelected.getPeerId(), peerSelected.getClientId());
                            avatarBigCameraGroupCallMicro.setVisibility(GONE);
                            if (peerSelected.isAudioOn()) {
                                //Audio on, icon GONE
                                microFragmentBigCameraGroupCall.setVisibility(GONE);
                            } else {
                                //Audio off, icon VISIBLE
                                microFragmentBigCameraGroupCall.setVisibility(View.VISIBLE);
                            }
                        } else {
                            //Video OFF
                            createBigAvatar(peerSelected.getPeerId(), peerSelected.getClientId(), peerSelected.getName());
                            microFragmentBigCameraGroupCall.setVisibility(GONE);
                            if (peerSelected.isAudioOn()) {
                                //Audio on, icon GONE
                                avatarBigCameraGroupCallMicro.setVisibility(GONE);
                            } else {
                                //Audio off, icon VISIBLE
                                avatarBigCameraGroupCallMicro.setVisibility(View.VISIBLE);
                            }
                        }
                    }
                }
            }
        }

    }

    public void createBigFragment(long peerId, long clientId) {
        log("createBigFragment()");
        //Remove big Camera
        if (bigCameraGroupCallFragment != null) {
            bigCameraGroupCallFragment.removeSurfaceView();
            FragmentTransaction ftFS = getSupportFragmentManager().beginTransaction();
            ftFS.remove(bigCameraGroupCallFragment);
            bigCameraGroupCallFragment = null;
        }

        //Create big Camera
        if (bigCameraGroupCallFragment == null) {
            bigCameraGroupCallFragment = BigCameraGroupCallFragment.newInstance(chatId, peerId, clientId);
            FragmentTransaction ftFS = getSupportFragmentManager().beginTransaction();
            ftFS.replace(R.id.fragment_big_camera_group_call, bigCameraGroupCallFragment, "bigCameraGroupCallFragment");
            ftFS.commitNowAllowingStateLoss();
        }

        fragmentBigCameraGroupCall.setVisibility(View.VISIBLE);
        parentBigCameraGroupCall.setVisibility(View.VISIBLE);
        //Remove Avatar
        avatarBigCameraGroupCallLayout.setVisibility(View.GONE);
    }

    public void createBigAvatar(long peerId, long clientId, String fullName) {
        log("createBigAvatar()");
        //Remove big Camera
        if (bigCameraGroupCallFragment != null) {
            bigCameraGroupCallFragment.removeSurfaceView();
            FragmentTransaction ftFS = getSupportFragmentManager().beginTransaction();
            ftFS.remove(bigCameraGroupCallFragment);
            bigCameraGroupCallFragment = null;
        }

        fragmentBigCameraGroupCall.setVisibility(View.GONE);
        //Create Avatar
        avatarBigCameraGroupCallImage.setImageBitmap(null);
        setProfileBigAvatarGroupCall(peerId, clientId, fullName);
        parentBigCameraGroupCall.setVisibility(View.VISIBLE);
        avatarBigCameraGroupCallLayout.setVisibility(View.VISIBLE);
    }

    private void clearSurfacesViews() {
        if (localCameraFragment != null) {
            localCameraFragment.removeSurfaceView();
            FragmentTransaction ft = getSupportFragmentManager().beginTransaction();
            ft.remove(localCameraFragment);
            localCameraFragment = null;
        }

        if (localCameraFragmentFS != null) {
            localCameraFragmentFS.removeSurfaceView();
            FragmentTransaction ftFS = getSupportFragmentManager().beginTransaction();
            ftFS.remove(localCameraFragmentFS);
            localCameraFragmentFS = null;
        }
        if (remoteCameraFragmentFS != null) {
            remoteCameraFragmentFS.removeSurfaceView();
            FragmentTransaction ft = getSupportFragmentManager().beginTransaction();
            ft.remove(remoteCameraFragmentFS);
            remoteCameraFragmentFS = null;
        }

        if (bigCameraGroupCallFragment != null) {
            bigCameraGroupCallFragment.removeSurfaceView();
            FragmentTransaction ftFS = getSupportFragmentManager().beginTransaction();
            ftFS.remove(bigCameraGroupCallFragment);
            bigCameraGroupCallFragment = null;
        }
    }

    private void clearHandlers() {
        log("clearHandlers");
        if (handlerArrow1 != null) {
            handlerArrow1.removeCallbacksAndMessages(null);
        }
        if (handlerArrow2 != null) {
            handlerArrow2.removeCallbacksAndMessages(null);
        }
        if (handlerArrow3 != null) {
            handlerArrow3.removeCallbacksAndMessages(null);
        }
        if (handlerArrow4 != null) {
            handlerArrow4.removeCallbacksAndMessages(null);
        }
        if (handlerArrow5 != null) {
            handlerArrow5.removeCallbacksAndMessages(null);
        }
        if (handlerArrow6 != null) {
            handlerArrow6.removeCallbacksAndMessages(null);
        }

        if (customHandler != null) {
            if (updateTimerThread != null) {
                customHandler.removeCallbacks(updateTimerThread);
            }
            customHandler.removeCallbacksAndMessages(null);
        }
    }

<<<<<<< HEAD
    public void showSnackbar(String s){
        log("showSnackbar: "+s);
        showSnackbar(fragmentContainer, s);
=======
    public void showSnackbar(String s) {
        log("showSnackbar: " + s);
        Snackbar snackbar = Snackbar.make(fragmentContainer, s, Snackbar.LENGTH_LONG);
        TextView snackbarTextView = (TextView) snackbar.getView().findViewById(android.support.design.R.id.snackbar_text);
        snackbarTextView.setMaxLines(5);
        snackbar.show();
>>>>>>> 4b098eef
    }

    private String getName(long peerid) {
        String name = " ";
        if((megaChatApi != null)&&(chat!=null)) {
            if (peerid == megaChatApi.getMyUserHandle()) {
                name = megaChatApi.getMyFullname();
                if (name == null) {
                    name = megaChatApi.getMyEmail();
                }
            } else {
                name = chat.getPeerFullnameByHandle(peerid);
                if (name == null) {
                    name = megaChatApi.getContactEmail(peerid);
                    if (name == null) {
                        CallNonContactNameListener listener = new CallNonContactNameListener(context, peerid);
                        megaChatApi.getUserEmail(peerid, listener);

                    }
                }
            }
        }
        return name;
    }

    public void updateNonContactName(long peerid, String peerName) {
        log("*updateNonContactName: UserEmail = " + peerName);
        if ((peersBeforeCall != null) && (peersBeforeCall.size() != 0)) {
            for (InfoPeerGroupCall peer : peersBeforeCall) {
                if (peerid == peer.getPeerId()) {
                    peer.setName(peerName);
                }
            }
        }
        if ((peersOnCall != null) && (peersOnCall.size() != 0)) {
            for (InfoPeerGroupCall peer : peersOnCall) {
                if (peerid == peer.getPeerId()) {
                    peer.setName(peerName);
                }
            }
        }
    }

    private void checkParticipants(MegaChatCall call) {
        log("checkParticipants");
        if((call==null)&&(megaChatApi!=null)){
            call = megaChatApi.getChatCall(chatId);
        }
        if(call!=null){
            if((call.getStatus() == MegaChatCall.CALL_STATUS_RING_IN) || ((call.getStatus() >= MegaChatCall.CALL_STATUS_TERMINATING_USER_PARTICIPATION)&&(call.getStatus() <= MegaChatCall.CALL_STATUS_USER_NO_PRESENT))) {
                log("******checkParticipants: INCOMING");
                //peersBeforeCall
                if ((megaChatApi != null) && (call.getPeeridParticipants().size() > 0)) {
                    boolean isMe = false;
                    for (int i = 0; i < call.getPeeridParticipants().size(); i++) {
                        long userPeerid = call.getPeeridParticipants().get(i);
                        long userClientid = call.getClientidParticipants().get(i);
                        if ((userPeerid == megaChatApi.getMyUserHandle()) && (userClientid == megaChatApi.getMyClientidHandle(chatId))) {
                            isMe = true;
                            break;
                        }
                    }
                    if (!isMe) {
                        if ((peersBeforeCall != null) && (peersBeforeCall.size() > 0)) {
                            boolean changes = false;
                            for (int i = 0; i < call.getPeeridParticipants().size(); i++) {
                                boolean peerContain = false;
                                long userPeerid = call.getPeeridParticipants().get(i);
                                long userClientid = call.getClientidParticipants().get(i);

                                for (InfoPeerGroupCall peerBeforeCall : peersBeforeCall) {
                                    if ((peerBeforeCall.getPeerId() == userPeerid) && (peerBeforeCall.getClientId() == userClientid)) {
                                        peerContain = true;
                                        break;
                                    }
                                }
                                if (!peerContain) {
                                    InfoPeerGroupCall userPeer = new InfoPeerGroupCall(userPeerid, userClientid, getName(userPeerid), false, false, false, true, null);
                                    log("checkParticipants "+userPeer.getPeerId()+" added in peersBeforeCall");
                                    if(peersBeforeCall!=null){
                                        peersBeforeCall.add((peersBeforeCall.size() == 0 ? 0 : (peersBeforeCall.size() - 1)), userPeer);
                                        changes = true;
                                    }
                                }
                            }

                            if((peersBeforeCall!=null)&&(peersBeforeCall.size() > 0)){
                                for (int i = 0; i < peersBeforeCall.size(); i++) {
                                    boolean peerContained = false;
                                    for (int j = 0; j < call.getPeeridParticipants().size(); j++) {
                                        long userPeerid = call.getPeeridParticipants().get(j);
                                        long userClientid = call.getClientidParticipants().get(j);
                                        if ((peersBeforeCall.get(i).getPeerId() == userPeerid) && (peersBeforeCall.get(i).getClientId() == userClientid)) {
                                            peerContained = true;
                                        }
                                    }
                                    if (!peerContained) {
                                        log("checkParticipants "+peersBeforeCall.get(i).getPeerId()+" removed from peersBeforeCall");
                                        peersBeforeCall.remove(i);
                                        changes = true;
                                    }
                                }
                            }

                            if (changes) {
                                updatePeers();

                            }
                        } else {
                            log("peersBeforeCall is empty -> add all");
                            for (int i = 0; i < call.getPeeridParticipants().size(); i++) {
                                long userPeerid = call.getPeeridParticipants().get(i);
                                long userClientid = call.getClientidParticipants().get(i);
                                InfoPeerGroupCall userPeer = new InfoPeerGroupCall(userPeerid, userClientid, getName(userPeerid), false, false, false, true, null);
                                log("checkParticipants "+userPeer.getPeerId()+" added in peersBeforeCall");
                                if(peersBeforeCall!=null){
                                    peersBeforeCall.add((peersBeforeCall.size() == 0 ? 0 : (peersBeforeCall.size() - 1)), userPeer);
                                }
                            }
                            updatePeers();
                        }
                    }
                }

            }else{
                log("****checkParticipants: IN PROGRESS");
                //peersOnCall

                if((megaChatApi != null) && (peersOnCall != null)){
                    if ((peersOnCall.size() != 0)&& (call.getPeeridParticipants().size() > 0)) {
                        boolean changes = false;
                        //Get all participant and check it (some will be added and others will be removed)
                        for (int i = 0; i < call.getPeeridParticipants().size(); i++) {
                            boolean peerContain = false;
                            long userPeerid = call.getPeeridParticipants().get(i);
                            long userClientid = call.getClientidParticipants().get(i);

                            for (InfoPeerGroupCall peerOnCall : peersOnCall) {
                                if ((peerOnCall.getPeerId() == userPeerid) && (peerOnCall.getClientId() == userClientid)) {
                                    peerContain = true;
                                    break;
                                }
                            }
                            if (!peerContain) {
                                if ((userPeerid == megaChatApi.getMyUserHandle()) && (userClientid == megaChatApi.getMyClientidHandle(chatId))) {
                                    //me
                                    InfoPeerGroupCall myPeer = new InfoPeerGroupCall(userPeerid, userClientid, getName(userPeerid), call.hasLocalVideo(), call.hasLocalAudio(), false, true, null);
                                    log("checkParticipants I added in peersOnCall");
                                    peersOnCall.add(myPeer);
                                    changes = true;

                                } else {
                                    //contact
                                    MegaChatSession sessionPeer = call.getMegaChatSession(userPeerid,userClientid);
                                    if((sessionPeer!=null)&&(sessionPeer.getStatus() <= MegaChatSession.SESSION_STATUS_IN_PROGRESS)) {
                                        InfoPeerGroupCall userPeer = new InfoPeerGroupCall(userPeerid, userClientid, getName(userPeerid), false, false, false, true, null);
                                        peersOnCall.add((peersOnCall.size() == 0 ? 0 : (peersOnCall.size() - 1)), userPeer);
                                        changes = true;
                                        log("checkParticipants "+userPeer.getPeerId()+" added in peersOnCall");
                                    }
                                }
                            }
                        }

                        for (int i = 0; i < peersOnCall.size(); i++) {
                            boolean peerContained = false;
                            for (int j = 0; j < call.getPeeridParticipants().size(); j++) {
                                long userPeerid = call.getPeeridParticipants().get(j);
                                long userClientid = call.getClientidParticipants().get(j);
                                if ((peersOnCall.get(i).getPeerId() == userPeerid) && (peersOnCall.get(i).getClientId() == userClientid)) {
                                    peerContained = true;
                                    break;
                                }
                            }
                            if (!peerContained) {
                                log("checkParticipants "+peersOnCall.get(i).getPeerId()+" removed of peersOnCall");
                                peersOnCall.remove(i);
                                changes = true;
                            }
                        }
                        if (changes) {
                            updatePeers();
                        }

                    } else {
                        log("checkParticipants:peersOnCall is empty, add all");
                        //peersOnCall empty
                        boolean changes = false;

                        for (int i = 0; i < call.getPeeridParticipants().size(); i++) {
                            long userPeerid = call.getPeeridParticipants().get(i);
                            long userClientid = call.getClientidParticipants().get(i);

                            if ((userPeerid == megaChatApi.getMyUserHandle()) && (userClientid == megaChatApi.getMyClientidHandle(chatId))) {
                                InfoPeerGroupCall myPeer = new InfoPeerGroupCall(userPeerid, userClientid, getName(userPeerid), call.hasLocalVideo(), call.hasLocalAudio(), false, true, null);
                                log("checkParticipants I added in peersOnCall");
                                peersOnCall.add(myPeer);
                                changes = true;
                            } else {
                                MegaChatSession sessionPeer = call.getMegaChatSession(userPeerid,userClientid);
                                if((sessionPeer!=null)&&(sessionPeer.getStatus() <= MegaChatSession.SESSION_STATUS_IN_PROGRESS)) {
                                    InfoPeerGroupCall userPeer = new InfoPeerGroupCall(userPeerid, userClientid, getName(userPeerid), false, false, false, true, null);
                                    log("checkParticipants " + userPeer.getPeerId() + " added in peersOnCall ");
                                    peersOnCall.add((peersOnCall.size() == 0 ? 0 : (peersOnCall.size() - 1)), userPeer);
                                    changes = true;
                                }
                            }
                        }
                        if (changes) {
                            updatePeers();

                        }
                    }
                    if ((megaChatApi!=null)&&(peersOnCall != null) && (peersOnCall.size() > 0)) {
                        log("checkParticipants update Video&&Audio local&&remoto");
                        for (int i = 0; i < peersOnCall.size(); i++) {
                            if ((peersOnCall.get(i).getPeerId() == megaChatApi.getMyUserHandle()) && (peersOnCall.get(i).getClientId() == megaChatApi.getMyClientidHandle(chatId))) {
                                //Me
                                updateLocalVideoStatus();
                                updateLocalAudioStatus();
                            } else {
                                //Contact
                                updateRemoteVideoStatus(peersOnCall.get(i).getPeerId(), peersOnCall.get(i).getClientId());
                                updateRemoteAudioStatus(peersOnCall.get(i).getPeerId(), peersOnCall.get(i).getClientId());
                            }
                        }
                    }
                }
            }
        }
    }

}<|MERGE_RESOLUTION|>--- conflicted
+++ resolved
@@ -77,12 +77,9 @@
 import mega.privacy.android.app.components.RoundedImageView;
 import mega.privacy.android.app.components.CustomizedGridCallRecyclerView;
 import mega.privacy.android.app.lollipop.LoginActivityLollipop;
-<<<<<<< HEAD
-=======
 import mega.privacy.android.app.lollipop.listeners.CallNonContactNameListener;
 import mega.privacy.android.app.lollipop.listeners.ChatNonContactNameListener;
 import mega.privacy.android.app.lollipop.listeners.ChatUserAvatarListener;
->>>>>>> 4b098eef
 import mega.privacy.android.app.lollipop.listeners.UserAvatarListener;
 import mega.privacy.android.app.lollipop.megachat.ChatItemPreferences;
 import mega.privacy.android.app.lollipop.megachat.chatAdapters.GroupCallAdapter;
@@ -105,11 +102,7 @@
 import nz.mega.sdk.MegaRequest;
 import nz.mega.sdk.MegaRequestListenerInterface;
 import nz.mega.sdk.MegaUser;
-<<<<<<< HEAD
-=======
-
 import android.provider.CallLog;
->>>>>>> 4b098eef
 
 import static android.provider.Settings.System.DEFAULT_RINGTONE_URI;
 import static android.view.View.GONE;
@@ -3885,18 +3878,9 @@
         }
     }
 
-<<<<<<< HEAD
     public void showSnackbar(String s){
         log("showSnackbar: "+s);
         showSnackbar(fragmentContainer, s);
-=======
-    public void showSnackbar(String s) {
-        log("showSnackbar: " + s);
-        Snackbar snackbar = Snackbar.make(fragmentContainer, s, Snackbar.LENGTH_LONG);
-        TextView snackbarTextView = (TextView) snackbar.getView().findViewById(android.support.design.R.id.snackbar_text);
-        snackbarTextView.setMaxLines(5);
-        snackbar.show();
->>>>>>> 4b098eef
     }
 
     private String getName(long peerid) {
