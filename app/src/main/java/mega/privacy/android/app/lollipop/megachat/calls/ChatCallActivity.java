package mega.privacy.android.app.lollipop.megachat.calls;

import android.Manifest;
import android.animation.Animator;
import android.animation.AnimatorListenerAdapter;
import android.annotation.SuppressLint;
import android.content.BroadcastReceiver;
import android.content.Context;
import android.content.Intent;
import android.content.IntentFilter;
import android.content.pm.PackageManager;
import android.content.res.ColorStateList;
import android.graphics.Bitmap;
import android.graphics.BitmapFactory;
import android.os.Build;
import android.os.Bundle;
import android.os.Handler;
import com.google.android.material.floatingactionbutton.FloatingActionButton;
import androidx.core.app.ActivityCompat;
import androidx.fragment.app.FragmentTransaction;
import androidx.core.content.ContextCompat;
import androidx.appcompat.app.ActionBar;
import androidx.localbroadcastmanager.content.LocalBroadcastManager;
import androidx.recyclerview.widget.DefaultItemAnimator;
import androidx.recyclerview.widget.LinearLayoutManager;
import androidx.recyclerview.widget.RecyclerView;
import androidx.appcompat.widget.Toolbar;
import android.view.KeyEvent;
import android.view.Menu;
import android.view.MenuItem;
import android.view.MenuInflater;
import android.view.View;
import android.view.ViewGroup;
import android.view.Window;
import android.view.WindowManager;
import android.view.animation.AlphaAnimation;
import android.view.animation.Animation;
import android.view.animation.AnimationSet;
import android.view.animation.AnimationUtils;
import android.view.animation.TranslateAnimation;
import android.widget.Chronometer;
import android.widget.FrameLayout;
import android.widget.ImageView;
import android.widget.LinearLayout;
import android.widget.RelativeLayout;
import android.widget.TextView;
import java.io.File;
import java.util.ArrayList;
import mega.privacy.android.app.BaseActivity;
import mega.privacy.android.app.MegaApplication;
import mega.privacy.android.app.R;
import mega.privacy.android.app.components.CustomizedGridCallRecyclerView;
import mega.privacy.android.app.components.OnSwipeTouchListener;
import mega.privacy.android.app.components.twemoji.EmojiTextView;
import mega.privacy.android.app.fcm.IncomingCallService;
import mega.privacy.android.app.listeners.ChatChangeVideoStreamListener;
import mega.privacy.android.app.lollipop.LoginActivityLollipop;
import nz.mega.sdk.MegaApiAndroid;
import nz.mega.sdk.MegaApiJava;
import nz.mega.sdk.MegaChatApi;
import nz.mega.sdk.MegaChatApiAndroid;
import nz.mega.sdk.MegaChatApiJava;
import nz.mega.sdk.MegaChatCall;
import nz.mega.sdk.MegaChatError;
import nz.mega.sdk.MegaChatRequest;
import nz.mega.sdk.MegaChatRequestListenerInterface;
import nz.mega.sdk.MegaChatRoom;
import nz.mega.sdk.MegaChatSession;
import nz.mega.sdk.MegaError;
import nz.mega.sdk.MegaHandleList;
import nz.mega.sdk.MegaRequest;
import nz.mega.sdk.MegaRequestListenerInterface;

import static mega.privacy.android.app.utils.CacheFolderManager.*;
import static mega.privacy.android.app.utils.CallUtil.*;
import static mega.privacy.android.app.utils.ChatUtil.*;
import static mega.privacy.android.app.utils.Constants.*;
import static mega.privacy.android.app.utils.FileUtils.*;
import static mega.privacy.android.app.utils.IncomingCallNotification.*;
import static mega.privacy.android.app.utils.LogUtil.*;
import static mega.privacy.android.app.utils.TextUtil.*;
import static mega.privacy.android.app.utils.Util.*;
import static mega.privacy.android.app.utils.VideoCaptureUtils.*;
import static mega.privacy.android.app.constants.BroadcastConstants.*;
import static nz.mega.sdk.MegaChatApiJava.MEGACHAT_INVALID_HANDLE;

public class ChatCallActivity extends BaseActivity implements MegaChatRequestListenerInterface, MegaRequestListenerInterface, View.OnClickListener, KeyEvent.Callback {

    final private static int MIN_PEERS_LIST = 7;
    final private static int ARROW_ANIMATION = 250;
    final private static int INFO_ANIMATION = 4000;
    final private static int MOVE_ANIMATION = 500;
    final private static int ALPHA_ANIMATION = 600;
    final private static int ALPHA_ARROW_ANIMATION = 1000;
    final private static int DURATION_TOOLBAR_ANIMATION = 500;
    final private static int NECESSARY_CHANGE_OF_SIZES = 3;
    final private static int TYPE_JOIN = 1;
    final private static int TYPE_LEFT = -1;
    private final static int TITLE_TOOLBAR = 250;
    private final static String SMALL_FRAGMENT = "cameraFragmentSmall";
    private final static String FULLSCREEN_FRAGMENT = "cameraFragmentFullScreen";
    private final static String PEERSELECTED_FRAGMENT = "cameraFragmentPeerSelected";

    private long chatId;
    private MegaChatRoom chat;
    private MegaChatCall callChat;

    private float widthScreenPX;

    private InfoPeerGroupCall peerSelected;
    private ArrayList<InfoPeerGroupCall> peersOnCall = new ArrayList<>();

    private Animation shake;

    private Toolbar tB;
    private ActionBar aB;
    private MenuItem cameraSwapMenuItem;
    private EmojiTextView titleToolbar;
    private TextView subtitleToobar;
    private Chronometer callInProgressChrono;
    private RelativeLayout mutateContactCallLayout;
    private EmojiTextView mutateCallText;
    private RelativeLayout mutateOwnCallLayout;
    private RelativeLayout callOnHoldLayout;
    private EmojiTextView callOnHoldText;
    private LinearLayout linearParticipants;
    private TextView participantText;
    private EmojiTextView infoUsersBar;
    private RelativeLayout reconnectingLayout;
    private RelativeLayout anotherCallLayout;
    private EmojiTextView anotherCallTitle;
    private TextView anotherCallSubtitle;
    private TextView reconnectingText;

    private RelativeLayout smallElementsIndividualCallLayout;
    private RelativeLayout bigElementsIndividualCallLayout;
    private RelativeLayout bigElementsGroupCallLayout;

    private RelativeLayout recyclerViewLayout;
    private CustomizedGridCallRecyclerView recyclerView;
    private GroupCallAdapter adapterGrid;

    private RelativeLayout bigRecyclerViewLayout;
    private RecyclerView bigRecyclerView;
    private LinearLayoutManager layoutManager;
    private GroupCallAdapter adapterList;

    private RelativeLayout fragmentContainer;

    private FloatingActionButton onHoldFAB;
    private FloatingActionButton videoFAB;
    private FloatingActionButton microFAB;
    private FloatingActionButton rejectFAB;
    private FloatingActionButton hangFAB;
    private FloatingActionButton speakerFAB;
    private FloatingActionButton answerCallFAB;

    private LinearLayout linearFAB;
    private RelativeLayout relativeCall;
    private LinearLayout linearArrowCall;
    private ImageView firstArrowCall;
    private ImageView secondArrowCall;
    private ImageView thirdArrowCall;
    private ImageView fourArrowCall;
    private RelativeLayout relativeVideo;
    private LinearLayout linearArrowVideo;
    private ImageView firstArrowVideo;
    private ImageView secondArrowVideo;
    private ImageView thirdArrowVideo;
    private ImageView fourArrowVideo;
    private Handler handlerArrow1, handlerArrow2, handlerArrow3, handlerArrow4, handlerArrow5, handlerArrow6;

    private boolean isManualMode = false;
    private int statusBarHeight = 0;
    private int totalVideosAllowed;
    private boolean inTemporaryState = false;

    private FragmentIndividualCall cameraFragmentSmall;
    private ViewGroup smallCameraLayout;
    private FrameLayout smallFragmentContainer;

    private FragmentIndividualCall cameraFragmentFullScreen;
    private ViewGroup fullScreenCameraLayout;
    private FrameLayout fullScreenFragmentContainer;

    private FragmentPeerSelected cameraFragmentPeerSelected;
    private ViewGroup peerSelectedCameraLayout;
    private FrameLayout peerSelectedFragmentContainer;

    @Override
    public boolean onCreateOptionsMenu(Menu menu) {
        logDebug("onCreateOptionsMenu");
        MenuInflater inflater = getMenuInflater();
        inflater.inflate(R.menu.call_action, menu);
        cameraSwapMenuItem = menu.findItem(R.id.cab_menu_camera_swap);
        cameraSwapMenuItem.setEnabled(true);
        cameraSwapMenuItem.setIcon(mutateIcon(this, R.drawable.ic_camera_swap, R.color.background_chat));
        return super.onCreateOptionsMenu(menu);
    }

    @Override
    public boolean onPrepareOptionsMenu(Menu menu) {
        cameraSwapMenuItem.setVisible(isNecessaryToShowSwapCameraOption());
        return super.onPrepareOptionsMenu(menu);
    }

    /**
     * Method for determining whether to display the camera switching icon.
     *
     * @return True, if it is. False, if not.
     */
    private boolean isNecessaryToShowSwapCameraOption() {
        if (callChat == null)
            return false;

        int callStatus = callChat.getStatus();
        return callChat.getStatus() != MegaChatCall.CALL_STATUS_RING_IN &&
                callStatus >= MegaChatCall.CALL_STATUS_HAS_LOCAL_STREAM &&
                (callStatus <= MegaChatCall.CALL_STATUS_IN_PROGRESS || callStatus == MegaChatCall.CALL_STATUS_RECONNECTING) &&
                callChat.hasLocalVideo() &&
                !callChat.isOnHold();
    }

    @Override
    public boolean onOptionsItemSelected(MenuItem item) {
        logDebug("onOptionsItemSelected");
        app.sendSignalPresenceActivity();
        int id = item.getItemId();
        switch (id) {
            case android.R.id.home: {
                onBackPressed();
                break;
            }
            case R.id.cab_menu_camera_swap:{
                swapCamera(new ChatChangeVideoStreamListener(getApplicationContext()));
                break;
            }
        }
        return super.onOptionsItemSelected(item);
    }

    /**
     * Check the audio and video values in local and remote.
     *
     * @param session The session set up with a specific user.
     */
    public void updateAVFlags(MegaChatSession session) {
        if (!chat.isGroup()) {
            updateLocalAV();
            updateRemoteAV(session);
        }

        updateSubTitle();
    }

    /**
     * Method for painting the initial UI.
     *
     * @param chatId Identifier of the chat room to which the call belongs.
     */
    private void initialUI(long chatId) {
        logDebug("Initializing call UI");
        //Contact's avatar
        if (chatId == MEGACHAT_INVALID_HANDLE || megaChatApi == null) return;

        chat = megaChatApi.getChatRoom(chatId);
        callChat = megaChatApi.getChatCall(chatId);
        if (callChat == null) {
            finishActivity();
            return;
        }

        logDebug("Start call Service");
        Intent intentService = new Intent(this, CallService.class);
        intentService.putExtra(CHAT_ID, callChat.getChatid());
        if (Build.VERSION.SDK_INT >= Build.VERSION_CODES.O) {
            this.startForegroundService(intentService);
        } else {
            this.startService(intentService);
        }
<<<<<<< HEAD

        titleToolbar.setText(chat.getTitle());
=======
        application.createChatAudioManager();
        titleToolbar.setText(getTitleChat(chat));
>>>>>>> 61f57a84
        updateSubTitle();

        if (chat.isGroup()) {
            smallElementsIndividualCallLayout.setVisibility(View.GONE);
            bigElementsIndividualCallLayout.setVisibility(View.GONE);
            bigElementsGroupCallLayout.setVisibility(View.VISIBLE);
        } else {
            smallElementsIndividualCallLayout.setVisibility(View.VISIBLE);
            bigElementsIndividualCallLayout.setVisibility(View.VISIBLE);
            bigElementsGroupCallLayout.setVisibility(View.GONE);
            bigRecyclerView.setVisibility(View.GONE);
            bigRecyclerViewLayout.setVisibility(View.GONE);
        }

        checkInitialCallStatus();
        if (checkPermissions()) {
            showInitialFABConfiguration();
        }

        checkCallOnHold();
        updateAnotherCallOnHoldBar(callChat.getChatid());
    }

    /**
     * Method for creating the small camera in individual calls.
     */
    private void createSmallFragment() {
        if (getCall() == null || callChat.getStatus() == MegaChatCall.CALL_STATUS_REQUEST_SENT || callChat.getStatus() == MegaChatCall.CALL_STATUS_RING_IN || cameraFragmentSmall != null)
            return;

        cameraFragmentSmall = FragmentIndividualCall.newInstance(chatId, megaChatApi.getMyUserHandle(), megaChatApi.getMyClientidHandle(chatId), true);

        FragmentTransaction ft = getSupportFragmentManager().beginTransaction();
        ft.replace(R.id.small_camera_fragment, cameraFragmentSmall, SMALL_FRAGMENT);
        ft.commitNowAllowingStateLoss();

        smallCameraLayout.setVisibility(View.VISIBLE);
        smallFragmentContainer.setVisibility(View.VISIBLE);
    }

    /**
     * Method for removing the small camera in individual calls
     */
    private void removeSmallFragment() {
        if (cameraFragmentSmall == null)
            return;

        cameraFragmentSmall.onDestroy();
        FragmentTransaction ft = getSupportFragmentManager().beginTransaction();
        ft.remove(cameraFragmentSmall);
        cameraFragmentSmall = null;
    }

    /**
     * Method for creating the full screen camera in individual calls.
     */
    private void createFullScreenFragment() {

        if (getCall() == null || cameraFragmentFullScreen != null)
            return;

        long peerId;
        long clientId;
        if (callChat.getStatus() == MegaChatCall.CALL_STATUS_REQUEST_SENT) {
            peerId = megaChatApi.getMyUserHandle();
            clientId = megaChatApi.getMyClientidHandle(chatId);
        } else {
            peerId = callChat.getSessionsPeerid().get(0);
            clientId = callChat.getSessionsClientid().get(0);
        }
        cameraFragmentFullScreen = FragmentIndividualCall.newInstance(chatId, peerId, clientId, false);

        FragmentTransaction ftFS = getSupportFragmentManager().beginTransaction();
        ftFS.replace(R.id.full_screen_fragment, cameraFragmentFullScreen, FULLSCREEN_FRAGMENT);
        ftFS.commitNowAllowingStateLoss();

        fullScreenCameraLayout.setVisibility(View.VISIBLE);
        fullScreenFragmentContainer.setVisibility(View.VISIBLE);
    }

    /**
     * Method for removing the full screen camera in individual calls
     */
    private void removeFullScreenFragment() {
        if (cameraFragmentFullScreen == null)
            return;

        cameraFragmentFullScreen.onDestroy();
        FragmentTransaction ft = getSupportFragmentManager().beginTransaction();
        ft.remove(cameraFragmentFullScreen);
        cameraFragmentFullScreen = null;
    }

    /**
     * Method for creating the selected participant's fragment.
     */
    private void createPeerSelectedFragment() {
        if (getCall() == null || !chat.isGroup() || cameraFragmentPeerSelected != null || peerSelected == null)
            return;

        cameraFragmentPeerSelected = FragmentPeerSelected.newInstance(chatId, peerSelected.getPeerId(), peerSelected.getClientId());
        FragmentTransaction ft = getSupportFragmentManager().beginTransaction();
        ft.replace(R.id.fragment_peer_selected, cameraFragmentPeerSelected, PEERSELECTED_FRAGMENT);
        ft.commitNowAllowingStateLoss();

        peerSelectedFragmentContainer.setVisibility(View.VISIBLE);
        peerSelectedCameraLayout.setVisibility(View.VISIBLE);
    }

    /**
     * Method for removing the selected participant's fragment.
     */
    private void removePeerSelectedFragment() {
        if (cameraFragmentPeerSelected == null)
            return;

        cameraFragmentPeerSelected.onDestroy();
        FragmentTransaction ft = getSupportFragmentManager().beginTransaction();
        ft.remove(cameraFragmentPeerSelected);
        cameraFragmentPeerSelected = null;
        peerSelectedCameraLayout.setVisibility(View.GONE);
    }

    /**
     * Check the initial state of the call and update UI.
     */
    private void checkInitialCallStatus() {
        if (chatId == MEGACHAT_INVALID_HANDLE || megaChatApi == null || getCall() == null) return;

        chat = megaChatApi.getChatRoom(chatId);
        int callStatus = callChat.getStatus();
        createSmallFragment();
        createFullScreenFragment();

        if (callStatus == MegaChatCall.CALL_STATUS_REQUEST_SENT || callStatus == MegaChatCall.CALL_STATUS_RING_IN) {
            app.setCallLayoutStatus(chatId, true);
        }

        if (callStatus == MegaChatCall.CALL_STATUS_RING_IN) {
            displayLinearFAB(true);
            checkOutgoingOrIncomingCall();
            return;
        }

        displayLinearFAB(false);
        if (callStatus == MegaChatCall.CALL_STATUS_REQUEST_SENT) {
            checkOutgoingOrIncomingCall();
        } else if (callStatus == MegaChatCall.CALL_STATUS_IN_PROGRESS || callStatus == MegaChatCall.CALL_STATUS_RECONNECTING || callStatus == MegaChatCall.CALL_STATUS_JOINING) {
            checkCurrentParticipants();
            updateSubTitle(); }
        if ((callStatus >= MegaChatCall.CALL_STATUS_REQUEST_SENT && callStatus <= MegaChatCall.CALL_STATUS_IN_PROGRESS) || callStatus == MegaChatCall.CALL_STATUS_RECONNECTING) {
            if (callStatus == MegaChatCall.CALL_STATUS_RECONNECTING) {
                showReconnecting();
            }
        }

        updateAVFlags(getSesionIndividualCall());
        updateLocalSpeakerStatus();
    }

    @Override
    protected void onNewIntent(Intent intent){
        super.onNewIntent(intent);
        Bundle extras = intent.getExtras();
        logDebug("Action: " + getIntent().getAction());
        if (extras == null)
            return;

        long newChatId = extras.getLong(CHAT_ID, MEGACHAT_INVALID_HANDLE);
        if (megaChatApi == null)
            return;

        if (chatId != MEGACHAT_INVALID_HANDLE && chatId == newChatId) {
            logDebug("Same calls");
            chat = megaChatApi.getChatRoom(chatId);
            checkInitialCallStatus();

        } else if (newChatId != MEGACHAT_INVALID_HANDLE) {
            logDebug("Different call");
            refreshUI();
            chatId = newChatId;
            initialUI(chatId);
        }
    }

    /**
     * Refresh the UI, when a different calls starts.
     */
    private void refreshUI() {
        removeSmallFragment();
        removeFullScreenFragment();
        removePeerSelectedFragment();
        anotherCallLayout.setVisibility(View.GONE);
        callOnHoldLayout.setVisibility(View.GONE);
        mutateOwnCallLayout.setVisibility(View.GONE);
        mutateContactCallLayout.setVisibility(View.GONE);
        reconnectingLayout.setVisibility(View.GONE);
        mutateContactCallLayout.setVisibility(View.GONE);
        infoUsersBar.setVisibility(View.GONE);
    }

    private BroadcastReceiver proximitySensorReceiver = new BroadcastReceiver() {
        @Override
        public void onReceive(Context context, Intent intent) {
            if (intent == null)
                return;

            boolean isNear = intent.getBooleanExtra(UPDATE_PROXIMITY_SENSOR_STATUS, false);
            boolean realStatus = MegaApplication.getVideoStatus(chatId);
            if (!realStatus) {
                inTemporaryState = false;
            } else if (isNear) {
                inTemporaryState = true;
                megaChatApi.disableVideo(chatId, ChatCallActivity.this);
            } else {
                inTemporaryState = false;
                megaChatApi.enableVideo(chatId, ChatCallActivity.this);
            }
        }
    };

    /**
     * Method for controlling changes in the call.
     */
    private BroadcastReceiver chatCallUpdateReceiver = new BroadcastReceiver() {
        @Override
        public void onReceive(Context context, Intent intent) {
            if (intent == null || intent.getAction() == null)
                return;

            long chatIdReceived = intent.getLongExtra(UPDATE_CHAT_CALL_ID, MEGACHAT_INVALID_HANDLE);
            if (chatIdReceived != getCurrentChatid()) {
                logWarning("Call in different chat");
                long callIdReceived = intent.getLongExtra(UPDATE_CALL_ID, MEGACHAT_INVALID_HANDLE);
                if (callChat != null && callIdReceived != callChat.getId() && (intent.getAction().equals(ACTION_CALL_STATUS_UPDATE) || intent.getAction().equals(ACTION_CHANGE_CALL_ON_HOLD))) {
                    checkAnotherCallOnHold();
                }
                return;
            }

            long callIdReceived  = intent.getLongExtra(UPDATE_CALL_ID, MEGACHAT_INVALID_HANDLE);
            if (callIdReceived == MEGACHAT_INVALID_HANDLE) {
                logWarning("Call recovered is incorrect");
                return;
            }

            updateCall(callIdReceived);

            if (intent.getAction().equals(ACTION_CALL_STATUS_UPDATE)) {
                int callStatus = intent.getIntExtra(UPDATE_CALL_STATUS, INVALID_CALL_STATUS);
                logDebug("The call status is "+callStatusToString(callStatus));
                if (callStatus != INVALID_CALL_STATUS) {
                    switch (callStatus) {
                        case MegaChatCall.CALL_STATUS_HAS_LOCAL_STREAM:
                            updateLocalAV();
                            break;
                        case MegaChatCall.CALL_STATUS_IN_PROGRESS:
                            checkInProgressCall();
                            break;
                        case MegaChatCall.CALL_STATUS_JOINING:
                            break;
                        case MegaChatCall.CALL_STATUS_TERMINATING_USER_PARTICIPATION:
                        case MegaChatCall.CALL_STATUS_DESTROYED:
                            checkTerminatingCall();
                            break;
                        case MegaChatCall.CALL_STATUS_USER_NO_PRESENT:
                            checkUserNoPresentInCall();
                            break;
                        case MegaChatCall.CALL_STATUS_RECONNECTING:
                            checkReconnectingCall();
                            break;
                    }
                }
            }

            if (intent.getAction().equals(ACTION_CHANGE_CALL_ON_HOLD)) {
                logDebug("The call on hold change");
                checkCallOnHold();
            }

            if (intent.getAction().equals(ACTION_CHANGE_LOCAL_AVFLAGS)) {
                updateLocalAV();
            }

            if (intent.getAction().equals(ACTION_CHANGE_COMPOSITION)) {
                int typeChange = intent.getIntExtra(TYPE_CHANGE_COMPOSITION, 0);
                long peerIdReceived = intent.getLongExtra(UPDATE_PEER_ID, MEGACHAT_INVALID_HANDLE);
                long clientIdReceived = intent.getLongExtra(UPDATE_CLIENT_ID, MEGACHAT_INVALID_HANDLE);
                checkCompositionChanges(typeChange, peerIdReceived, clientIdReceived);
            }
        }
    };

    /**
     * Method for controlling changes in sessions.
     */
    private BroadcastReceiver chatSessionUpdateReceiver = new BroadcastReceiver() {
        @Override
        public void onReceive(Context context, Intent intent) {
            if (intent == null || intent.getAction() == null)
                return;

            long chatIdReceived = intent.getLongExtra(UPDATE_CHAT_CALL_ID, MEGACHAT_INVALID_HANDLE);
            if (chatIdReceived != getCurrentChatid()) {
                logWarning("Call in different chat");
                return;
            }

            long callId = intent.getLongExtra(UPDATE_CALL_ID, MEGACHAT_INVALID_HANDLE);
            if (callId == MEGACHAT_INVALID_HANDLE) {
                logWarning("Call recovered is incorrect");
                return;
            }

            updateCall(callId);
            if(!intent.getAction().equals(ACTION_UPDATE_CALL)){

                long peerId = intent.getLongExtra(UPDATE_PEER_ID, MEGACHAT_INVALID_HANDLE);
                long clientId = intent.getLongExtra(UPDATE_CLIENT_ID, MEGACHAT_INVALID_HANDLE);
                MegaChatSession session = getSessionCall(peerId, clientId);

                if (intent.getAction().equals(ACTION_CHANGE_REMOTE_AVFLAGS)) {
                    updateRemoteAV(session);
                }

                if (intent.getAction().equals(ACTION_CHANGE_AUDIO_LEVEL)) {
                    checkAudioLevel(session);
                }

                if (intent.getAction().equals(ACTION_CHANGE_NETWORK_QUALITY)) {
                    checkNetworkQuality(session);
                }

                if (intent.getAction().equals(ACTION_CHANGE_SESSION_ON_HOLD)) {
                    logDebug("The session on hold change");
                    if(chat.isGroup()){
                        checkSessionOnHold(peerId, clientId);
                    }else{
                        checkCallOnHold();
                    }
                }

                if (intent.getAction().equals(ACTION_SESSION_STATUS_UPDATE)) {

                    int sessionStatus = intent.getIntExtra(UPDATE_SESSION_STATUS, INVALID_CALL_STATUS);
                    logDebug("The session status changed to "+sessionStatusToString(sessionStatus));

                    if (sessionStatus == MegaChatSession.SESSION_STATUS_DESTROYED) {
                        int termCode = intent.getIntExtra(UPDATE_SESSION_TERM_CODE, -1);
                        if (termCode == MegaChatCall.TERM_CODE_ERROR) {
                            checkReconnectingCall();
                            return;
                        }

                        if (termCode == MegaChatCall.TERM_CODE_USER_HANGUP) {
                            checkHangCall(callId);
                        }
                    }

                    if (sessionStatus == MegaChatSession.SESSION_STATUS_IN_PROGRESS) {
                        if(cameraFragmentFullScreen != null){
                            cameraFragmentFullScreen.changeUser(chatId, callChat.getId(), peerId, clientId);
                        }
                        hideReconnecting();
                        updateAVFlags(session);
                        updateSubtitleNumberOfVideos();
                    }
                }
            }
        }
    };

    @Override
    protected void onCreate(Bundle savedInstanceState) {
        logDebug("onCreate");
        super.onCreate(savedInstanceState);
        cancelIncomingCallNotification(this);
        setContentView(R.layout.activity_calls_chat);
        app.setShowPinScreen(true);

        int resourceId = getResources().getIdentifier("status_bar_height", "dimen", "android");
        if (resourceId > 0) {
            statusBarHeight = getResources().getDimensionPixelSize(resourceId);
        }

        widthScreenPX = getOutMetrics().widthPixels;

        if (megaChatApi != null) {
            megaChatApi.retryPendingConnections(false, null);
        }

        if (megaApi == null || megaApi.getRootNode() == null || megaChatApi == null || megaChatApi.getInitState() == MegaChatApi.INIT_ERROR) {
            logWarning("Refresh session - sdk || karere");
            Intent intent = new Intent(this, LoginActivityLollipop.class);
            intent.putExtra(VISIBLE_FRAGMENT, LOGIN_FRAGMENT);
            intent.setFlags(Intent.FLAG_ACTIVITY_CLEAR_TOP);
            startActivity(intent);
            finish();
            return;
        }

        getWindow().addFlags(WindowManager.LayoutParams.FLAG_KEEP_SCREEN_ON);
        fragmentContainer = findViewById(R.id.file_info_fragment_container);

        tB = findViewById(R.id.call_toolbar);
        if (tB == null) {
            logWarning("Toolbar is Null");
            return;
        }
        tB.setVisibility(View.VISIBLE);
        setSupportActionBar(tB);
        aB = getSupportActionBar();
        aB.setHomeAsUpIndicator(R.drawable.ic_arrow_back_white);
        aB.setHomeButtonEnabled(true);
        aB.setDisplayHomeAsUpEnabled(true);
        aB.setDisplayShowHomeEnabled(true);
        aB.setTitle(null);
        aB.setSubtitle(null);

        titleToolbar = tB.findViewById(R.id.title_toolbar);
        titleToolbar.setText(" ");
        titleToolbar.setMaxWidthEmojis(px2dp(TITLE_TOOLBAR, getOutMetrics()));

        subtitleToobar = tB.findViewById(R.id.subtitle_toolbar);
        callInProgressChrono = tB.findViewById(R.id.simple_chronometer);
        linearParticipants = tB.findViewById(R.id.ll_participants);
        participantText = tB.findViewById(R.id.participants_text);
        linearParticipants.setVisibility(View.GONE);
        totalVideosAllowed = megaChatApi.getMaxVideoCallParticipants();
        callOnHoldLayout = findViewById(R.id.call_on_hold_layout);
        callOnHoldText = findViewById(R.id.call_on_hold_text);
        callOnHoldLayout.setVisibility(View.GONE);
        mutateOwnCallLayout = findViewById(R.id.mutate_own_call);
        mutateOwnCallLayout.setVisibility(View.GONE);
        mutateContactCallLayout = findViewById(R.id.mutate_contact_call);
        mutateContactCallLayout.setVisibility(View.GONE);
        mutateCallText = findViewById(R.id.text_mutate_contact_call);
        smallElementsIndividualCallLayout = findViewById(R.id.small_elements_individual_call);
        smallElementsIndividualCallLayout.setVisibility(View.GONE);
        bigElementsIndividualCallLayout = findViewById(R.id.big_elements_individual_call);
        bigElementsIndividualCallLayout.setVisibility(View.GONE);
        linearFAB = findViewById(R.id.linear_buttons);
        displayLinearFAB(false);
        infoUsersBar = findViewById(R.id.info_users_bar);
        infoUsersBar.setVisibility(View.GONE);
        reconnectingLayout = findViewById(R.id.reconnecting_layout);
        reconnectingLayout.setVisibility(View.GONE);
        reconnectingText = findViewById(R.id.reconnecting_text);

        anotherCallLayout = findViewById(R.id.another_call_layout);
        anotherCallLayout.setOnClickListener(this);
        anotherCallTitle = findViewById(R.id.another_call_title);
        anotherCallSubtitle = findViewById(R.id.another_call_subtitle);
        anotherCallLayout.setVisibility(View.GONE);

        isManualMode = false;

        relativeCall = findViewById(R.id.relative_answer_call_fab);
        relativeCall.requestLayout();
        relativeCall.setVisibility(View.GONE);

        linearArrowCall = findViewById(R.id.linear_arrow_call);
        linearArrowCall.setVisibility(View.GONE);
        firstArrowCall = findViewById(R.id.first_arrow_call);
        secondArrowCall = findViewById(R.id.second_arrow_call);
        thirdArrowCall = findViewById(R.id.third_arrow_call);
        fourArrowCall = findViewById(R.id.four_arrow_call);

        relativeVideo = findViewById(R.id.relative_video_fab);
        relativeVideo.requestLayout();
        relativeVideo.setVisibility(View.GONE);

        linearArrowVideo = findViewById(R.id.linear_arrow_video);
        linearArrowVideo.setVisibility(View.GONE);
        firstArrowVideo = findViewById(R.id.first_arrow_video);
        secondArrowVideo = findViewById(R.id.second_arrow_video);
        thirdArrowVideo = findViewById(R.id.third_arrow_video);
        fourArrowVideo = findViewById(R.id.four_arrow_video);

        answerCallFAB = findViewById(R.id.answer_call_fab);
        enableFab(answerCallFAB);
        answerCallFAB.hide();

        onHoldFAB = findViewById(R.id.on_hold_fab);
        onHoldFAB.setOnClickListener(this);
        enableFab(onHoldFAB);
        onHoldFAB.hide();

        videoFAB = findViewById(R.id.video_fab);
        videoFAB.setOnClickListener(this);
        enableFab(videoFAB);
        videoFAB.hide();

        rejectFAB = findViewById(R.id.reject_fab);
        rejectFAB.setOnClickListener(this);
        enableFab(rejectFAB);
        rejectFAB.hide();

        speakerFAB = findViewById(R.id.speaker_fab);
        speakerFAB.setOnClickListener(this);
        enableFab(speakerFAB);
        speakerFAB.hide();

        microFAB = findViewById(R.id.micro_fab);
        microFAB.setOnClickListener(this);
        enableFab(microFAB);
        microFAB.hide();

        hangFAB = findViewById(R.id.hang_fab);
        hangFAB.setOnClickListener(this);
        enableFab(hangFAB);
        hangFAB.hide();

        shake = AnimationUtils.loadAnimation(this, R.anim.shake);

        //Cameras in Group call
        bigElementsGroupCallLayout = findViewById(R.id.big_elements_group_call);
        bigElementsGroupCallLayout.setVisibility(View.GONE);

        //Recycler View for 1-6 peers
        recyclerViewLayout = findViewById(R.id.rl_recycler_view);
        recyclerViewLayout.setPadding(0, 0, 0, 0);
        recyclerViewLayout.setVisibility(View.GONE);
        recyclerView = findViewById(R.id.recycler_view_cameras);
        recyclerView.setPadding(0, 0, 0, 0);
        recyclerView.setColumnWidth((int) widthScreenPX);
        recyclerView.setItemAnimator(new DefaultItemAnimator());
        recyclerView.setVisibility(View.GONE);

        //Big elements group calls
        peerSelectedCameraLayout = findViewById(R.id.peer_selected_layout);
        RelativeLayout.LayoutParams params = (RelativeLayout.LayoutParams) peerSelectedCameraLayout.getLayoutParams();
        params.setMargins(0, getActionBarHeight(this), 0, 0);
        peerSelectedCameraLayout.setLayoutParams(params);
        peerSelectedFragmentContainer = findViewById(R.id.fragment_peer_selected);
        peerSelectedFragmentContainer.setVisibility(View.GONE);
        peerSelectedCameraLayout.setVisibility(View.GONE);

        //Recycler View for 7-8 peers (because 9-10 without video)
        bigRecyclerViewLayout = findViewById(R.id.rl_big_recycler_view);
        layoutManager = new LinearLayoutManager(this, LinearLayoutManager.HORIZONTAL, false);
        bigRecyclerView = findViewById(R.id.big_recycler_view_cameras);
        bigRecyclerView.setLayoutManager(layoutManager);
        placeCarouselParticipants(true);
        bigRecyclerView.setVisibility(View.GONE);
        bigRecyclerViewLayout.setVisibility(View.GONE);

        /*Small*/
        smallCameraLayout = findViewById(R.id.small_camera_parent);
        smallFragmentContainer = findViewById(R.id.small_camera_fragment);
        RelativeLayout.LayoutParams paramsSmall = (RelativeLayout.LayoutParams) smallFragmentContainer.getLayoutParams();
        paramsSmall.addRule(RelativeLayout.ALIGN_PARENT_RIGHT, RelativeLayout.TRUE);
        paramsSmall.addRule(RelativeLayout.ALIGN_PARENT_BOTTOM, RelativeLayout.TRUE);
        smallFragmentContainer.setLayoutParams(paramsSmall);
        smallFragmentContainer.setOnTouchListener(new OnDragTouchListener(smallFragmentContainer, smallCameraLayout));
        smallCameraLayout.setVisibility(View.GONE);
        smallFragmentContainer.setVisibility(View.GONE);

        /*FullScreen*/
        fullScreenCameraLayout = findViewById(R.id.full_screen_parent);
        fullScreenFragmentContainer = findViewById(R.id.full_screen_fragment);
        RelativeLayout.LayoutParams paramsFS = (RelativeLayout.LayoutParams) fullScreenFragmentContainer.getLayoutParams();
        paramsFS.addRule(RelativeLayout.ALIGN_PARENT_RIGHT, RelativeLayout.TRUE);
        paramsFS.addRule(RelativeLayout.ALIGN_PARENT_BOTTOM, RelativeLayout.TRUE);
        fullScreenFragmentContainer.setLayoutParams(paramsFS);
        fullScreenCameraLayout.setVisibility(View.GONE);
        fullScreenFragmentContainer.setVisibility(View.GONE);

        Bundle extras = getIntent().getExtras();
        if (extras != null) {
            chatId = extras.getLong(CHAT_ID, MEGACHAT_INVALID_HANDLE);
            if (Build.VERSION.SDK_INT >= Build.VERSION_CODES.LOLLIPOP) {
                Window window = this.getWindow();
                window.addFlags(WindowManager.LayoutParams.FLAG_DRAWS_SYSTEM_BAR_BACKGROUNDS);
                window.clearFlags(WindowManager.LayoutParams.FLAG_TRANSLUCENT_STATUS);
                window.setStatusBarColor(ContextCompat.getColor(this, R.color.black));
            }

            if (Build.VERSION.SDK_INT <= Build.VERSION_CODES.GINGERBREAD) {
                requestWindowFeature(Window.FEATURE_NO_TITLE);
                this.getWindow().setFlags(WindowManager.LayoutParams.FLAG_FULLSCREEN, WindowManager.LayoutParams.FLAG_FULLSCREEN);
            }

            videoFAB.setBackgroundTintList(ColorStateList.valueOf(ContextCompat.getColor(this, R.color.disable_fab_chat_call)));
            videoFAB.setImageDrawable(ContextCompat.getDrawable(this, R.drawable.ic_video_off));
            speakerFAB.setBackgroundTintList(ColorStateList.valueOf(ContextCompat.getColor(this, R.color.disable_fab_chat_call)));
            speakerFAB.setImageDrawable(ContextCompat.getDrawable(this, R.drawable.ic_speaker_off));
            onHoldFAB.setBackgroundTintList(ColorStateList.valueOf(ContextCompat.getColor(this, R.color.disable_fab_chat_call)));
            onHoldFAB.setImageDrawable(ContextCompat.getDrawable(this, R.drawable.ic_call_hold_fab));
            microFAB.setBackgroundTintList(ColorStateList.valueOf(ContextCompat.getColor(this, R.color.accentColor)));
            microFAB.setImageDrawable(ContextCompat.getDrawable(this, R.drawable.ic_record_audio_w));

            initialUI(chatId);
        }

        IntentFilter filterCall = new IntentFilter(BROADCAST_ACTION_INTENT_CALL_UPDATE);
        filterCall.addAction(ACTION_UPDATE_CALL);
        filterCall.addAction(ACTION_CALL_STATUS_UPDATE);
        filterCall.addAction(ACTION_CHANGE_LOCAL_AVFLAGS);
        filterCall.addAction(ACTION_CHANGE_COMPOSITION);
        filterCall.addAction(ACTION_CHANGE_CALL_ON_HOLD);
        LocalBroadcastManager.getInstance(this).registerReceiver(chatCallUpdateReceiver, filterCall);

        IntentFilter filterSession = new IntentFilter(BROADCAST_ACTION_INTENT_SESSION_UPDATE);
        filterSession.addAction(ACTION_UPDATE_CALL);
        filterSession.addAction(ACTION_SESSION_STATUS_UPDATE);
        filterSession.addAction(ACTION_CHANGE_REMOTE_AVFLAGS);
        filterSession.addAction(ACTION_CHANGE_AUDIO_LEVEL);
        filterSession.addAction(ACTION_CHANGE_NETWORK_QUALITY);
        filterSession.addAction(ACTION_CHANGE_SESSION_ON_HOLD);
        LocalBroadcastManager.getInstance(this).registerReceiver(chatSessionUpdateReceiver, filterSession);

        IntentFilter filterProximitySensor = new IntentFilter(BROADCAST_ACTION_INTENT_PROXIMITY_SENSOR);
        LocalBroadcastManager.getInstance(this).registerReceiver(proximitySensorReceiver, filterProximitySensor);
    }

    @Override
    public void onRequestStart(MegaApiJava api, MegaRequest request) {
        logDebug("Type: " + request.getType());
    }

    @Override
    public void onRequestUpdate(MegaApiJava api, MegaRequest request) {
        logDebug("onRequestUpdate");
    }

    @SuppressLint("NewApi")
    @Override
    public void onRequestFinish(MegaApiJava api, MegaRequest request, MegaError e) {
        logDebug("Type: " + request.getType());
        if (request.getType() == MegaRequest.TYPE_GET_ATTR_USER && e.getErrorCode() != MegaError.API_OK) {

            Bitmap avatar = getImageAvatarCall(this, chat, chat.getPeerHandle(0));
            if (avatar == null) {
                logWarning("No avatar found, no change needed");
                return;
            }

            if (!chat.isGroup()) {
                if (chat.getPeerEmail(0).compareTo(request.getEmail()) == 0) {
                    if (cameraFragmentFullScreen != null) {
                        cameraFragmentFullScreen.setAvatar(chat.getPeerHandle(0), avatar);
                    }
                }
            } else if (lessThanSevenParticipants() && adapterGrid != null) {
                adapterGrid.updateAvatarImage(request.getEmail());

            } else if (!lessThanSevenParticipants() && adapterList != null) {
                adapterList.updateAvatarImage(request.getEmail());
                if (chat != null && peerSelected != null && chat.getPeerEmailByHandle(peerSelected.getPeerId()) != null && chat.getPeerEmailByHandle(peerSelected.getPeerId()).compareTo(request.getEmail()) == 0) {
                    if (cameraFragmentPeerSelected != null) {
                        cameraFragmentPeerSelected.setAvatar(peerSelected.getPeerId(), avatar);
                    }
                }
            }
        }
    }

    @Override
    public void onRequestTemporaryError(MegaApiJava api, MegaRequest request, MegaError e) {
    }

    /**
     * Method to know if the action bar is being displayed.
     *
     * @return True if it's visible. False if it's hidden.
     */
    public boolean isActionBarShowing() {
        return aB.isShowing();
    }

    /**
     * Method to hide the action bar.
     */
    private void hideActionBar() {
        if (aB == null || !isActionBarShowing()) return;
        if (tB == null) {
            aB.hide();
            return;
        }
        tB.animate().translationY(-220).setDuration(DURATION_TOOLBAR_ANIMATION).withEndAction(() -> {
            aB.hide();
            if (checkIfNecessaryUpdateMuteIcon()) {
                adapterGrid.updateMuteIcon();
            }
        }).start();
    }

    /**
     * Method to show the action bar.
     */
    private void showActionBar() {
        if (aB == null || isActionBarShowing()) return;
        if (tB == null) {
            aB.show();
            return;
        }

        tB.animate().translationY(0).setDuration(DURATION_TOOLBAR_ANIMATION).withEndAction(() -> {
            aB.show();
            if (checkIfNecessaryUpdateMuteIcon()) {
                adapterGrid.updateMuteIcon();
            }
        }).start();
    }

    /**
     * Method for finding out if the muted icon needs to be updated.
     *
     * @return True, if it needs to be updated. False, if not.
     */
    private boolean checkIfNecessaryUpdateMuteIcon() {
        return chat.isGroup() && adapterGrid != null && (peersOnCall.size() == 2 || peersOnCall.size() == 5 || peersOnCall.size() == MAX_PARTICIPANTS_GRID);
    }

    /**
     * Method to hide the FAB buttons.
     */
    private void hideFABs() {
        videoFAB.hide();
        linearArrowVideo.setVisibility(View.GONE);
        relativeVideo.setVisibility(View.GONE);
        microFAB.hide();
        speakerFAB.hide();
        onHoldFAB.hide();
        rejectFAB.hide();
        answerCallFAB.hide();
        hangFAB.hide();

        linearArrowCall.setVisibility(View.GONE);
        relativeCall.setVisibility(View.GONE);
        placeCarouselParticipants(false);
    }

    /**
     * Method for resetting the height and width of videos in group calls.
     */
    private void restoreHeightAndWidth() {
        if (peersOnCall == null || peersOnCall.isEmpty()) return;
        logDebug("restoreHeightAndWidth");
        for (InfoPeerGroupCall peer : peersOnCall) {
            if (peer.getListener() == null) break;
            if (peer.getListener().getHeight() != 0) {
                peer.getListener().setHeight(0);
            }
            if (peer.getListener().getWidth() != 0) {
                peer.getListener().setWidth(0);
            }
        }
    }

    @Override
    public void onPause() {
        super.onPause();
        app.unregisterProximitySensor();
    }

    @Override
    protected void onResume() {
        logDebug("onResume");
        super.onResume();
        stopService(new Intent(this, IncomingCallService.class));
        restoreHeightAndWidth();
        app.startProximitySensor();

        this.getWindow().addFlags(WindowManager.LayoutParams.FLAG_DISMISS_KEYGUARD);
        this.getWindow().addFlags(WindowManager.LayoutParams.FLAG_SHOW_WHEN_LOCKED);
        this.getWindow().addFlags(WindowManager.LayoutParams.FLAG_TURN_SCREEN_ON);

        sendSignalPresence();
    }

    private void destroyAdapter() {
        if (lessThanSevenParticipants() && adapterGrid != null) {
            adapterGrid.onDestroy();
            adapterGrid = null;
        }
        if (!lessThanSevenParticipants() && adapterList != null) {
            adapterList.onDestroy();
            adapterList = null;
        }
    }

    @Override
    public void onDestroy() {
        app.unregisterProximitySensor();

        removeFullScreenFragment();
        removeSmallFragment();
        removePeerSelectedFragment();

        clearHandlers();
        activateChrono(false, callInProgressChrono, callChat);
        restoreHeightAndWidth();

        peerSelected = null;
        if (adapterList != null) {
            adapterList.updateMode(false);
        }
        isManualMode = false;
        destroyAdapter();

        peersOnCall.clear();
        if (recyclerView != null) {
            recyclerView.setAdapter(null);
        }
        if (bigRecyclerView != null) {
            bigRecyclerView.setAdapter(null);
        }

        LocalBroadcastManager.getInstance(this).unregisterReceiver(chatCallUpdateReceiver);
        LocalBroadcastManager.getInstance(this).unregisterReceiver(chatSessionUpdateReceiver);
        LocalBroadcastManager.getInstance(this).unregisterReceiver(proximitySensorReceiver);

        super.onDestroy();
    }

    private void finishActivity() {
        if (Build.VERSION.SDK_INT >= Build.VERSION_CODES.LOLLIPOP) {
            super.finishAndRemoveTask();
        } else {
            super.finish();
        }
    }

    @Override
    public void onBackPressed() {
        logDebug("onBackPressed");
        super.onBackPressed();
        finishActivity();
    }

    @Override
    public void onRequestStart(MegaChatApiJava api, MegaChatRequest request) {
        logDebug("Type: " + request.getType());
    }

    @Override
    public void onRequestUpdate(MegaChatApiJava api, MegaChatRequest request) {
        logDebug("Type: " + request.getType());
    }

    @Override
    public void onRequestFinish(MegaChatApiJava api, MegaChatRequest request, MegaChatError e) {
        logDebug("Type: " + request.getType());

        if (request.getType() == MegaChatRequest.TYPE_HANG_CHAT_CALL) {
            logDebug("TYPE_HANG_CHAT_CALL");
            if (getCall() == null) return;
            app.setSpeakerStatus(callChat.getChatid(), false);
            finishActivity();

        } else if (request.getType() == MegaChatRequest.TYPE_ANSWER_CHAT_CALL) {

            if (e.getErrorCode() == MegaChatError.ERROR_OK) {
                if (request.getFlag() == true) {
                    logDebug("Ok answer with video");
                } else {
                    logDebug("Ok answer with NO video - ");
                }

                updateLocalAV();
            } else {
                logWarning("Error call: " + e.getErrorString());

                if (e.getErrorCode() == MegaChatError.ERROR_TOOMANY) {
                    showErrorAlertDialogGroupCall(getString(R.string.call_error_too_many_participants), true, this);
                } else {
                    if (getCall() == null) return;
                    app.setSpeakerStatus(callChat.getChatid(), false);
                    finishActivity();
                }
            }
        } else if (request.getType() == MegaChatRequest.TYPE_DISABLE_AUDIO_VIDEO_CALL) {

            if (e.getErrorCode() != MegaChatError.ERROR_OK) {
                logWarning("Error changing audio or video: " + e.getErrorString());
                if (e.getErrorCode() == MegaChatError.ERROR_TOOMANY) {
                    showSnackbar(getString(R.string.call_error_too_many_video));
                }
            }
        } else if (request.getType() == MegaChatRequest.TYPE_SET_CALL_ON_HOLD) {
            if (e.getErrorCode() == MegaChatError.ERROR_NOENT) {
                logWarning("Error. No calls in this chat " + e.getErrorString());
            } else if (e.getErrorCode() == MegaChatError.ERROR_ACCESS) {
                logWarning("Error. The call is not in progress " + e.getErrorString());
                showSnackbar(getString(R.string.call_error_call_on_hold));
            } else if (e.getErrorCode() == MegaChatError.ERROR_ARGS) {
                logWarning("Error. The call was already in that state " + e.getErrorString());
            }
        }
    }

    @Override
    public void onRequestTemporaryError(MegaChatApiJava api, MegaChatRequest request, MegaChatError e) {
    }

    /**
     * Method for hidding the reconnect call bar.
     */
    public void hideReconnecting() {
        if (!reconnectingLayout.isShown()) return;
        logDebug("Hidding Reconnecting bar and showing You are back bar");
        reconnectingLayout.setBackgroundColor(ContextCompat.getColor(this, R.color.accentColor));
        reconnectingText.setText(getString(R.string.connected_message));
        reconnectingLayout.setAlpha(1);
        reconnectingLayout.setVisibility(View.VISIBLE);
        reconnectingLayout.animate()
                .alpha(0f)
                .setDuration(INFO_ANIMATION)
                .setListener(new AnimatorListenerAdapter() {
                    @Override
                    public void onAnimationEnd(Animator animation) {
                        reconnectingLayout.setVisibility(View.GONE);
                    }
                });
        updateSubTitle();
    }

    /**
     * Method for displaying the reconnect call bar.
     */
    private void showReconnecting() {
        reconnectingLayout.clearAnimation();
        if (reconnectingLayout.isShown() && !reconnectingText.getText().equals(getString(R.string.connected_message)))
            return;

        reconnectingLayout.setBackgroundColor(ContextCompat.getColor(this, R.color.reconnecting_bar));
        reconnectingText.setText(getString(R.string.reconnecting_message));
        reconnectingLayout.setVisibility(View.VISIBLE);
        reconnectingLayout.setAlpha(1);
    }

    private void connectingCall() {
        subtitleToobar.setVisibility(View.VISIBLE);
        activateChrono(false, callInProgressChrono, callChat);
        subtitleToobar.setText(getString(R.string.chat_connecting));
    }

    private void updateInfoUsersBar(String text) {
        logDebug("updateInfoUsersBar");
        infoUsersBar.setText(text);
        infoUsersBar.setBackgroundColor(ContextCompat.getColor(this, R.color.accentColor));
        infoUsersBar.setAlpha(1);
        infoUsersBar.setVisibility(View.VISIBLE);
        infoUsersBar.animate().alpha(0).setDuration(INFO_ANIMATION);
    }

    private void sendSignalPresence() {
        if (getCall() == null) return;
        if (callChat.getStatus() != MegaChatCall.CALL_STATUS_IN_PROGRESS && callChat.getStatus() != MegaChatCall.CALL_STATUS_REQUEST_SENT)
            return;

        app.sendSignalPresenceActivity();
    }

    /**
     * Method for positioning the fab buttons.
     *
     * @param isIncomingCall True, if the call is incoming and the arrows should be displayed. False, if not.
     */
    private void displayLinearFAB(boolean isIncomingCall) {
        logDebug("displayLinearFAB");
        RelativeLayout.LayoutParams layoutParams;
        if (isIncomingCall) {
            layoutParams = new RelativeLayout.LayoutParams(RelativeLayout.LayoutParams.WRAP_CONTENT, RelativeLayout.LayoutParams.MATCH_PARENT);
        } else {
            layoutParams = new RelativeLayout.LayoutParams(RelativeLayout.LayoutParams.WRAP_CONTENT, RelativeLayout.LayoutParams.WRAP_CONTENT);

        }
        layoutParams.addRule(RelativeLayout.ALIGN_PARENT_BOTTOM, RelativeLayout.TRUE);
        layoutParams.addRule(RelativeLayout.CENTER_HORIZONTAL, RelativeLayout.TRUE);
        linearFAB.setLayoutParams(layoutParams);
        linearFAB.requestLayout();
        linearFAB.setOrientation(LinearLayout.HORIZONTAL);
    }

    @Override
    public void onClick(View v) {
        logDebug("onClick");
        if (getCall() == null) return;

        switch (v.getId()) {
            case R.id.another_call_layout:
                returnToAnotherCall();
                break;

            case R.id.video_fab:
                logDebug("Video FAB");
                if (callChat.getStatus() == MegaChatCall.CALL_STATUS_RING_IN) {
                    displayLinearFAB(false);
                    megaChatApi.answerChatCall(chatId, true, this);
                    clearHandlers();
                    answerCallFAB.clearAnimation();
                    videoFAB.clearAnimation();

                } else if (callChat.hasLocalVideo()) {
                    megaChatApi.disableVideo(chatId, this);
                } else {
                    logDebug("Enable Video");
                    megaChatApi.enableVideo(chatId, this);
                }
                sendSignalPresence();
                break;

            case R.id.micro_fab:
                logDebug("Click on micro fab");
                if (callChat.hasLocalAudio()) {
                    megaChatApi.disableAudio(chatId, this);
                } else {
                    megaChatApi.enableAudio(chatId, this);
                }
                sendSignalPresence();
                break;

            case R.id.speaker_fab:
                logDebug("Click on speaker fab");
                if (app.getSpeakerStatus(callChat.getChatid())) {
                    app.setSpeakerStatus(callChat.getChatid(), false);
                } else {
                    app.setSpeakerStatus(callChat.getChatid(), true);
                }
                updateLocalSpeakerStatus();
                sendSignalPresence();
                break;

            case R.id.on_hold_fab:
                logDebug("Click on call on hold fab");
                MegaChatCall callOnHold = getAnotherCallOnHold(callChat.getId());
                if (callOnHold == null) {
                    if (getCall() == null)
                        break;

                    if (callChat.isOnHold()) {
                        checkAnotherCallActive();
                    } else {
                        megaChatApi.setCallOnHold(chatId, true, this);
                        sendSignalPresence();
                    }
                } else {
                    returnToAnotherCallOnHold(callOnHold);
                }
                break;

            case R.id.reject_fab:
            case R.id.hang_fab:
                logDebug("Click on reject fab or hang fab");
                megaChatApi.hangChatCall(chatId, this);
                sendSignalPresence();
                break;

            case R.id.answer_call_fab:
                logDebug("Click on answer fab");
                if (callChat.getStatus() == MegaChatCall.CALL_STATUS_RING_IN) {
                    displayLinearFAB(false);
                    megaChatApi.answerChatCall(chatId, false, this);
                    clearHandlers();
                    answerCallFAB.clearAnimation();
                    videoFAB.clearAnimation();
                }
                sendSignalPresence();
                break;
        }
    }

    private boolean checkPermissions() {
        logDebug("Camera && Audio");
        if (Build.VERSION.SDK_INT >= Build.VERSION_CODES.M) {
            boolean hasCameraPermission = (ContextCompat.checkSelfPermission(this, Manifest.permission.CAMERA) == PackageManager.PERMISSION_GRANTED);
            if (!hasCameraPermission) {
                ActivityCompat.requestPermissions(this, new String[]{Manifest.permission.CAMERA}, REQUEST_CAMERA);
                return false;
            }
            boolean hasRecordAudioPermission = (ContextCompat.checkSelfPermission(this, Manifest.permission.RECORD_AUDIO) == PackageManager.PERMISSION_GRANTED);
            if (!hasRecordAudioPermission) {
                ActivityCompat.requestPermissions(this, new String[]{Manifest.permission.RECORD_AUDIO}, RECORD_AUDIO);
                return false;
            }
            return true;
        }
        return true;
    }

    /**
     * Method for updating FAB buttons.
     */
    private void showInitialFABConfiguration() {
        if (getCall() == null)
            return;

        logDebug("Call Status "+callStatusToString(callChat.getStatus()));

        if (callChat.getStatus() == MegaChatCall.CALL_STATUS_RING_IN) {
            relativeCall.setVisibility(View.VISIBLE);
            answerCallFAB.show();
            linearArrowCall.setVisibility(View.GONE);
            relativeVideo.setVisibility(View.VISIBLE);

            videoFAB.setBackgroundTintList(ColorStateList.valueOf(ContextCompat.getColor(this, R.color.accentColor)));
            videoFAB.setImageDrawable(ContextCompat.getDrawable(this, R.drawable.ic_videocam_white));
            if(!videoFAB.isShown()) videoFAB.show();

            linearArrowVideo.setVisibility(View.GONE);
            rejectFAB.show();
            speakerFAB.hide();
            onHoldFAB.hide();
            microFAB.hide();
            hangFAB.hide();

            if (callChat.hasVideoInitialCall()) {
                displayLinearFAB(true);

                answerCallFAB.setOnClickListener(this);
                videoFAB.setOnClickListener(null);
                linearArrowVideo.setVisibility(View.VISIBLE);

                videoFAB.startAnimation(shake);

                animationAlphaArrows(fourArrowVideo);
                handlerArrow1 = new Handler();
                handlerArrow1.postDelayed(new Runnable() {
                    public void run() {
                        animationAlphaArrows(thirdArrowVideo);
                        handlerArrow2 = new Handler();
                        handlerArrow2.postDelayed(new Runnable() {
                            public void run() {
                                animationAlphaArrows(secondArrowVideo);
                                handlerArrow3 = new Handler();
                                handlerArrow3.postDelayed(new Runnable() {
                                    public void run() {
                                        animationAlphaArrows(firstArrowVideo);
                                    }
                                }, ARROW_ANIMATION);
                            }
                        }, ARROW_ANIMATION);
                    }
                }, ARROW_ANIMATION);

                videoFAB.setOnTouchListener(new OnSwipeTouchListener(this) {
                    public void onSwipeTop() {
                        videoFAB.clearAnimation();
                        animationButtons(true);
                    }
                });

            } else {
                displayLinearFAB(true);

                linearArrowCall.setVisibility(View.VISIBLE);

                answerCallFAB.startAnimation(shake);

                animationAlphaArrows(fourArrowCall);
                handlerArrow4 = new Handler();
                handlerArrow4.postDelayed(new Runnable() {
                    public void run() {
                        animationAlphaArrows(thirdArrowCall);
                        handlerArrow5 = new Handler();
                        handlerArrow5.postDelayed(new Runnable() {
                            public void run() {
                                animationAlphaArrows(secondArrowCall);
                                handlerArrow6 = new Handler();
                                handlerArrow6.postDelayed(new Runnable() {
                                    public void run() {
                                        animationAlphaArrows(firstArrowCall);
                                    }
                                }, ARROW_ANIMATION);
                            }
                        }, ARROW_ANIMATION);
                    }
                }, ARROW_ANIMATION);

                answerCallFAB.setOnTouchListener(new OnSwipeTouchListener(this) {
                    public void onSwipeTop() {
                        answerCallFAB.clearAnimation();
                        animationButtons(false);
                    }
                });
            }

        } else if (callChat.getStatus() == MegaChatCall.CALL_STATUS_REQUEST_SENT || callChat.getStatus() == MegaChatCall.CALL_STATUS_IN_PROGRESS || callChat.getStatus() == MegaChatCall.CALL_STATUS_JOINING || callChat.getStatus() == MegaChatCall.CALL_STATUS_RECONNECTING) {

            if (!microFAB.isShown()) microFAB.show();
            updateMicroFABStatus();

            if (!speakerFAB.isShown()) speakerFAB.show();
            updateLocalSpeakerStatus();

            if (!onHoldFAB.isShown()) onHoldFAB.show();
            updateOnHoldFABStatus();

            if (!videoFAB.isShown()) videoFAB.show();
            updateVideoFABStatus();

            if(!hangFAB.isShown()) hangFAB.show();

            rejectFAB.hide();
            answerCallFAB.hide();

            relativeVideo.setVisibility(View.VISIBLE);
            linearArrowVideo.setVisibility(View.GONE);
            relativeCall.setVisibility(View.INVISIBLE);
            linearArrowCall.setVisibility(View.GONE);
        }

        placeCarouselParticipants(true);
    }

    private void animationButtons(final boolean isVideo) {
        logDebug("isVideo: " + isVideo);

        TranslateAnimation translateAnim = new TranslateAnimation(0, 0, 0, -380);
        translateAnim.setDuration(MOVE_ANIMATION);
        translateAnim.setFillAfter(true);
        translateAnim.setFillBefore(true);
        translateAnim.setRepeatCount(0);

        AlphaAnimation alphaAnim = new AlphaAnimation(1.0f, 0.0f);
        alphaAnim.setDuration(ALPHA_ANIMATION);
        alphaAnim.setFillAfter(true);
        alphaAnim.setFillBefore(true);
        alphaAnim.setRepeatCount(0);

        AnimationSet s = new AnimationSet(false);//false means don't share interpolators
        s.addAnimation(translateAnim);
        s.addAnimation(alphaAnim);

        if (!isVideo) {
            answerCallFAB.startAnimation(s);
        } else {
            videoFAB.startAnimation(s);
        }

        firstArrowVideo.clearAnimation();
        secondArrowVideo.clearAnimation();
        thirdArrowVideo.clearAnimation();
        fourArrowVideo.clearAnimation();
        linearArrowVideo.setVisibility(View.GONE);

        translateAnim.setAnimationListener(new Animation.AnimationListener() {
            @Override
            public void onAnimationStart(Animation animation) {
            }

            @Override
            public void onAnimationRepeat(Animation animation) {
            }

            @Override
            public void onAnimationEnd(Animation animation) {
                displayLinearFAB(false);
                if (!isVideo) {
                    answerCallFAB.hide();
                    answerCall(false);
                } else {
                    videoFAB.hide();
                    answerCall(true);
                }
            }
        });
    }

    /**
     * Method for positioning the carousel of participants.
     *
     * @param isAlignBotton True, if it must be placed below the selected video. False, if it must be placed above.
     */
    private void placeCarouselParticipants(boolean isAlignBotton) {

        if (bigRecyclerViewLayout == null || bigRecyclerView == null || peerSelectedCameraLayout == null)
            return;

        RelativeLayout.LayoutParams bigRecyclerViewParams = new RelativeLayout.LayoutParams(RelativeLayout.LayoutParams.MATCH_PARENT, RelativeLayout.LayoutParams.WRAP_CONTENT);
        bigRecyclerViewParams.addRule(RelativeLayout.ALIGN_PARENT_LEFT, RelativeLayout.TRUE);

        if (isAlignBotton) {
            bigRecyclerViewParams.addRule(RelativeLayout.ALIGN_BOTTOM, peerSelectedCameraLayout.getId());
            bigRecyclerViewParams.addRule(RelativeLayout.BELOW, 0);

        } else {
            bigRecyclerViewParams.addRule(RelativeLayout.ALIGN_BOTTOM, 0);
            bigRecyclerViewParams.addRule(RelativeLayout.BELOW, peerSelectedCameraLayout.getId());
        }

        bigRecyclerViewLayout.setLayoutParams(bigRecyclerViewParams);
        bigRecyclerViewLayout.requestLayout();
    }

    /**
     * Check local audio and video values.
     */
    private void updateLocalAV() {
        updateLocalVideoStatus();
        updateLocalAudioStatus();
        updateSubtitleNumberOfVideos();
    }

    /**
     * Update the local video.
     */
    private void updateLocalVideoStatus() {
        if (getCall() == null)
            return;

        logDebug("Call Status " + callStatusToString(callChat.getStatus()));
        boolean isVideoOn = callChat.hasLocalVideo();
        if (!inTemporaryState) {
            app.setVideoStatus(callChat.getChatid(), isVideoOn);
        }

        if(!videoFAB.isShown()) videoFAB.show();
        updateVideoFABStatus();

        if (!chat.isGroup()) {
            if (cameraFragmentFullScreen != null) {
                cameraFragmentFullScreen.checkValues(megaChatApi.getMyUserHandle(), megaChatApi.getMyClientidHandle(chatId));
            }

            if (cameraFragmentSmall != null) {
                cameraFragmentSmall.checkValues(megaChatApi.getMyUserHandle(), megaChatApi.getMyClientidHandle(chatId));
            }

        } else {

            if (peersOnCall.isEmpty())
                return;

            for (int i = 0; i < peersOnCall.size(); i++) {
                InfoPeerGroupCall peerInfo = peersOnCall.get(i);
                if (isItMe(chatId, peerInfo.getPeerId(), peerInfo.getClientId())) {
                    if (isVideoOn == peerInfo.isVideoOn())
                        break;

                    peerInfo.setVideoOn(isVideoOn);
                    updateChangesVideo(i);
                    break;
                }
            }
        }

        invalidateOptionsMenu();
        checkTypeCall();
    }

    /**
     * Update the local audio.
     */
    private void updateLocalAudioStatus() {
        if (getCall() == null) return;

        logDebug("Call Status " + callStatusToString(callChat.getStatus()));
        boolean isAudioOn = callChat.hasLocalAudio();
        updateMicroFABStatus();

        if (!chat.isGroup()) {
            //Individual call
            refreshOwnMicro();
            if (cameraFragmentSmall != null) {
                cameraFragmentSmall.showMuteIcon(megaChatApi.getMyUserHandle(), megaChatApi.getMyClientidHandle(chatId));
            }

        } else {
            //Group call
            if (peersOnCall.isEmpty()) return;

            int position = peersOnCall.size() - 1;
            InfoPeerGroupCall infoPeer = peersOnCall.get(position);

            if (isAudioOn == infoPeer.isAudioOn())
                return;

            infoPeer.setAudioOn(isAudioOn);
            updateChangesAudio(position);
        }
    }

    /**
     * Update video FAB status depending on the state of the local video.
     */
    private void updateVideoFABStatus() {
        if (!videoFAB.isShown())
            return;

        if (callChat.hasLocalVideo()) {
            //Enable video FAB
            videoFAB.setBackgroundTintList(ColorStateList.valueOf(getResources().getColor(R.color.accentColor)));
            videoFAB.setImageDrawable(getResources().getDrawable(R.drawable.ic_videocam_white));
        } else {
            //Disable video FAB
            videoFAB.setBackgroundTintList(ColorStateList.valueOf(ContextCompat.getColor(this, R.color.disable_fab_chat_call)));
            videoFAB.setImageDrawable(getResources().getDrawable(R.drawable.ic_video_off));
        }
    }

    /**
     * Method for updating speaker status, ON or OFF..
     */
    private void updateLocalSpeakerStatus() {
        if (getCall() == null || !statusCallInProgress(callChat.getStatus()))
            return;

        boolean isSpeakerOn = MegaApplication.getSpeakerStatus(callChat.getChatid());
        app.createRTCAudioManager(isSpeakerOn);

        if (isSpeakerOn) {
            speakerFAB.setBackgroundTintList(ColorStateList.valueOf(getResources().getColor(R.color.accentColor)));
            speakerFAB.setImageDrawable(getResources().getDrawable(R.drawable.ic_speaker_on));
        } else {
            speakerFAB.setBackgroundTintList(ColorStateList.valueOf(ContextCompat.getColor(this, R.color.disable_fab_chat_call)));
            speakerFAB.setImageDrawable(ContextCompat.getDrawable(this, R.drawable.ic_speaker_off));
        }
        app.setAudioManagerValues(callChat.getStatus());
    }

    /**
     * Update micro FAB status depending on the state of the local audio.
     */
    private void updateMicroFABStatus() {
        if (callChat.hasLocalAudio()) {
            //Enable video FAB
            microFAB.setBackgroundTintList(ColorStateList.valueOf(getResources().getColor(R.color.accentColor)));
            microFAB.setImageDrawable(getResources().getDrawable(R.drawable.ic_record_audio_w));
        } else {
            //Disable video FAB
            microFAB.setBackgroundTintList(ColorStateList.valueOf(ContextCompat.getColor(this, R.color.disable_fab_chat_call)));
            microFAB.setImageDrawable(getResources().getDrawable(R.drawable.ic_mic_off));
        }
    }

    /**
     * Method to control when a call waiting is switched to active.
     */
    private void checkAnotherCallActive() {
        ArrayList<Long> chatsIDsWithCallActive = getCallsParticipating();

        if (chatsIDsWithCallActive != null || !chatsIDsWithCallActive.isEmpty()) {
            for (Long anotherChatId : chatsIDsWithCallActive) {
                if (callChat.getChatid() != anotherChatId && megaChatApi.getChatCall(anotherChatId) != null && !megaChatApi.getChatCall(anotherChatId).isOnHold()) {
                    megaChatApi.setCallOnHold(anotherChatId, true, this);
                    break;
                }
            }
        }

        megaChatApi.setCallOnHold(chatId, false, this);
        sendSignalPresence();
    }

    /**
     * Method for returning to a call on hold and activating it. The call will be put on hold.
     */
    private void returnToAnotherCallOnHold(MegaChatCall callOnHold) {
        if (callOnHold == null) {
            logWarning("There is no other call on hold");
            return;
        }

        MegaChatRoom chatCallOnHold = megaChatApi.getChatRoom(callOnHold.getChatid());
        if(chatCallOnHold == null){
            logWarning("The chats does not exist");
            return;
        }

        megaChatApi.setCallOnHold(chatId, true, this);
        megaChatApi.setCallOnHold(chatCallOnHold.getChatId(), false, this);

        sendSignalPresence();

        MegaApplication.setSpeakerStatus(chatCallOnHold.getChatId(), false);
        MegaApplication.setShowPinScreen(false);
        Intent intentOpenCall = new Intent(this, ChatCallActivity.class);
        intentOpenCall.addFlags(Intent.FLAG_ACTIVITY_CLEAR_TOP);
        intentOpenCall.putExtra(CHAT_ID, chatCallOnHold.getChatId());
        startActivity(intentOpenCall);
    }

    /**
     * Method for returning to a call on hold or call active.
     */
    private void returnToAnotherCall() {
        if (getCall() == null)
            return;

        ArrayList<Long> chatsIDsWithCallActive = getCallsParticipating();
        if (chatsIDsWithCallActive == null || chatsIDsWithCallActive.isEmpty())
            return;

        for (Long anotherChatId : chatsIDsWithCallActive) {
            if (callChat.getChatid() != anotherChatId) {
                logDebug("Returning to another call");
                MegaApplication.setSpeakerStatus(anotherChatId, false);
                MegaApplication.setShowPinScreen(false);
                Intent intentOpenCall = new Intent(this, ChatCallActivity.class);
                intentOpenCall.addFlags(Intent.FLAG_ACTIVITY_CLEAR_TOP);
                intentOpenCall.putExtra(CHAT_ID, anotherChatId);
                startActivity(intentOpenCall);
                return;
            }
        }
    }

    /**
     * Update the bar if there are calls on hold in other chats or not.
     *
     * @param currentChatId The current chat ID.
     */
    private void updateAnotherCallOnHoldBar(long currentChatId) {
        ArrayList<Long> chatsIDsWithCallActive = getCallsParticipating();
        if (chatsIDsWithCallActive == null || chatsIDsWithCallActive.isEmpty()) {
            anotherCallLayout.setVisibility(View.GONE);
            return;
        }

        if (getCall() != null && callChat.isOnHold()) {
            for (Long anotherChatId : chatsIDsWithCallActive) {
                if (anotherChatId != currentChatId) {
                    MegaChatCall call = megaChatApi.getChatCall(anotherChatId);
                    if (!call.isOnHold()) {
                        anotherCallLayout(call.isOnHold(), anotherChatId);
                        return;
                    }
                }
            }
        } else {
            for (Long anotherChatId : chatsIDsWithCallActive) {
                if (anotherChatId != currentChatId) {
                    MegaChatCall call = megaChatApi.getChatCall(anotherChatId);
                    if (call.isOnHold()) {
                        anotherCallLayout(call.isOnHold(), anotherChatId);
                        return;
                    }
                }
            }
        }
        anotherCallLayout.setVisibility(View.GONE);
    }

    private void anotherCallLayout(boolean isOnHold, long anotherChatId) {
        MegaChatRoom anotherChat = megaChatApi.getChatRoom(anotherChatId);
        anotherCallTitle.setText(anotherChat.getTitle());
        anotherCallSubtitle.setText(getString(isOnHold ? R.string.call_on_hold : R.string.call_in_progress_layout));
        anotherCallLayout.setBackgroundColor(ContextCompat.getColor(this, isOnHold ? R.color.turn_on_notifications_statusbar : R.color.accentColor));
        anotherCallSubtitle.setAlpha(isOnHold ? 0.6f : 1f);
        anotherCallLayout.setVisibility(View.VISIBLE);
    }

    /**
     * Update the button if there are calls on hold in other chats or not.
     *
     * @param callOnHold The call on hold.
     */
    private void updateOnHoldFabButton(MegaChatCall callOnHold) {
        if (callOnHold != null) {
            onHoldFAB.setBackgroundTintList(ColorStateList.valueOf(getResources().getColor(R.color.disable_fab_chat_call)));
            onHoldFAB.setImageDrawable(getResources().getDrawable(R.drawable.ic_call_swap));
        } else {
            onHoldFAB.setImageDrawable(getResources().getDrawable(R.drawable.ic_call_hold_fab));
            onHoldFAB.setBackgroundTintList(ColorStateList.valueOf(getResources().getColor(callChat.isOnHold() || isSessionOnHold() ? R.color.accentColor : R.color.disable_fab_chat_call)));
        }
    }

    /**
     * Update pause FAB status depending on the state of the call.
     */
    private void updateOnHoldFABStatus() {

        if (getCall() == null) {
            return;
        }

        if (callChat.getStatus() == MegaChatCall.CALL_STATUS_REQUEST_SENT || callChat.getStatus() == MegaChatCall.CALL_STATUS_RECONNECTING || (isSessionOnHold() && !chat.isGroup())) {
            disableFab(onHoldFAB);
        } else {
            enableFab(onHoldFAB);
        }

        updateOnHoldFabButton(getAnotherCallOnHold(callChat.getId()));
        updateFABwithCallOnHold();
    }

    private void disableFab(final FloatingActionButton fab) {
        fab.setEnabled(false);
        fab.setAlpha(0.5f);
    }

    private void enableFab(final FloatingActionButton fab) {
        fab.setEnabled(true);
        fab.setAlpha(1f);
    }

    /**
     * Method to enable or disable the buttons depending on the call on hold.
     */
    private void updateFABwithCallOnHold() {
        if (callChat.isOnHold()) {
            disableFab(speakerFAB);
            disableFab(videoFAB);
            disableFab(microFAB);
        } else {
            enableFab(microFAB);
            enableFab(speakerFAB);
            if (!chat.isGroup() && isSessionOnHold()) {
                disableFab(videoFAB);
            } else {
                enableFab(videoFAB);
            }
        }
    }

    /**
     * Check if is an audio call.
     */
    private void checkTypeCall() {
        if (isOnlyAudioCall()) {
            showActionBar();
            showInitialFABConfiguration();
        }
    }

    /**
     * Check remote audio and video values.
     *
     * @param session of user that has changed its values.
     */
    public void updateRemoteAV(MegaChatSession session) {
        if (getCall() == null || session == null)
            return;

        updateRemoteAudioStatus(session);
        updateRemoteVideoStatus(session);
        updateSubtitleNumberOfVideos();
    }

    /**
     * Update the remote audio.
     *
     * @param session The session.
     */
    private void updateRemoteAudioStatus(MegaChatSession session) {
        if (chat.isGroup()) {
            for (int i = 0; i < peersOnCall.size(); i++) {
                if (peersOnCall.get(i).getPeerId() == session.getPeerid() && peersOnCall.get(i).getClientId() == session.getClientid()) {
                    if ((session.hasAudio() && peersOnCall.get(i).isAudioOn()) || (!session.hasAudio() && !peersOnCall.get(i).isAudioOn()))
                        break;

                    peersOnCall.get(i).setAudioOn(session.hasAudio());
                    updateChangesAudio(i);
                    if (cameraFragmentPeerSelected != null && !lessThanSevenParticipants() && peerSelected != null && peerSelected.getPeerId() == session.getPeerid() && peerSelected.getClientId() == session.getClientid()) {
                        cameraFragmentPeerSelected.showMuteIcon(peerSelected.getPeerId(), peerSelected.getClientId());
                    }
                    break;
                }
            }
        } else {
            refreshContactMicro(session);
        }
    }

    /**
     * Method for updating the contact muted call bar.
     */
    private void refreshContactMicro(MegaChatSession session) {
        if (session == null || chat.isGroup()) {
            mutateContactCallLayout.setVisibility(View.GONE);
            return;
        }

        logDebug("Session status is " + sessionStatusToString(session.getStatus()));
        if (session.isOnHold() || callChat.isOnHold() || session.getStatus() == MegaChatSession.SESSION_STATUS_INITIAL || session.hasAudio()) {
            mutateContactCallLayout.setVisibility(View.GONE);
        }else{
            String name = chat.getPeerFirstname(0);
            if (isTextEmpty(name)) {
                if (megaChatApi != null) {
                    name = megaChatApi.getContactEmail(callChat.getSessionsPeerid().get(0));
                }
                if (name == null) {
                    name = " ";
                }
            }
            mutateCallText.setText(getString(R.string.muted_contact_micro, name));
            mutateContactCallLayout.setVisibility(View.VISIBLE);
        }
        refreshOwnMicro();
    }

    /**
     * Update the remote video.
     *
     * @param session The session.
     */
    private void updateRemoteVideoStatus(MegaChatSession session) {
        if (chat.isGroup()) {
            updateRemoteVideoGroupCall(session);
        } else {
            updateRemoteVideoIndividualCall(session);
        }
        checkTypeCall();
    }

    /**
     * Update the remote video in a individual call.
     *
     * @param session The session.
     */
    private void updateRemoteVideoIndividualCall(MegaChatSession session) {
        if (cameraFragmentFullScreen != null) {
            cameraFragmentFullScreen.checkValues(session.getPeerid(), session.getClientid());
        }
        if (!callChat.hasLocalVideo() && cameraFragmentSmall != null) {
            cameraFragmentSmall.checkIndividualAudioCall();
        }
    }

    /**
     * Update the remote video of a participant in a group call.
     *
     * @param session The session of participant.
     */
    private void updateRemoteVideoGroupCall(MegaChatSession session) {
        for (int i = 0; i < peersOnCall.size(); i++) {
            if (peersOnCall.get(i).getPeerId() == session.getPeerid() && peersOnCall.get(i).getClientId() == session.getClientid()) {
                if ((session.hasVideo() && peersOnCall.get(i).isVideoOn()) || (!session.hasVideo() && !peersOnCall.get(i).isVideoOn()))
                    break;

                peersOnCall.get(i).setVideoOn(session.hasVideo());
                updateChangesVideo(i);

                if (!lessThanSevenParticipants() && peerSelected != null && peerSelected.getPeerId() == session.getPeerid() && peerSelected.getClientId() == session.getClientid()) {
                    updateParticipantSelectedStatus();
                }
                break;
            }
        }
    }

    /**
     * Method for finding out if there are less than 7 participants in the group call.
     *
     * @return True, if there's less. False, if there's more.
     */
    private boolean lessThanSevenParticipants() {
        return chat.isGroup() && peersOnCall != null && peersOnCall.size() <= MAX_PARTICIPANTS_GRID;
    }

    private void updateChangesAudio(int position) {
        if (lessThanSevenParticipants() && adapterGrid != null) {
            adapterGrid.updateParticipantAudio(position);
            return;
        }
        if (!lessThanSevenParticipants() && adapterList != null) {
            adapterList.updateParticipantAudio(position);
            return;
        }
        updateUI();
    }

    /**
     * Method to update the group call UI if there are changes in a participant's video.
     *
     * @param position The position of the participant in the array.
     */
    private void updateChangesVideo(int position) {
        if (lessThanSevenParticipants() && adapterGrid != null) {
            adapterGrid.notifyItemChanged(position);
            adapterGrid.updateAvatarsPosition();
            return;
        }
        if (!lessThanSevenParticipants() && adapterList != null) {
            adapterList.notifyItemChanged(position);
            adapterList.updateAvatarsPosition();
            return;
        }
        updateUI();
    }

    @Override
    public void onRequestPermissionsResult(int requestCode, String[] permissions, int[] grantResults) {
        logDebug("onRequestPermissionsResult");

        super.onRequestPermissionsResult(requestCode, permissions, grantResults);
        switch (requestCode) {
            case REQUEST_CAMERA: {
                logDebug("REQUEST_CAMERA");
                if (grantResults.length > 0 && grantResults[0] == PackageManager.PERMISSION_GRANTED) {
                    if (checkPermissions()) {
                        showInitialFABConfiguration();
                    }
                } else {
                    rejectFAB.show();
                }
                break;
            }
            case RECORD_AUDIO: {
                logDebug("RECORD_AUDIO");
                if (grantResults.length > 0 && grantResults[0] == PackageManager.PERMISSION_GRANTED) {
                    if (checkPermissions()) {
                        showInitialFABConfiguration();
                    }
                } else {
                    rejectFAB.show();
                }
                break;
            }
        }
    }

    /**
     * Method for finding out if a group call is audio-only.
     *
     * @return True if it's audio only. False if it's video.
     */
    private boolean isOnlyAudioCall() {
        return getCall() != null && callChat.getNumParticipants(MegaChatCall.VIDEO) <= 0;
    }

    /**
     * Method to hide or show the buttons when clicked on the screen.
     */
    public void remoteCameraClick() {
        if(getCall() == null)
            return;
        if (callChat.getStatus() != MegaChatCall.CALL_STATUS_IN_PROGRESS && callChat.getStatus() != MegaChatCall.CALL_STATUS_JOINING && callChat.getStatus() != MegaChatCall.CALL_STATUS_RECONNECTING) {
            if (!aB.isShowing()) {
                showActionBar();
                showInitialFABConfiguration();
            }
            return;
        }

        if (aB.isShowing()) {
            if (isOnlyAudioCall())
                return;

            hideActionBar();
            hideFABs();
            return;
        }

        showActionBar();
        showInitialFABConfiguration();
    }

    /**
     * Method to control when a participant is touched to select him..
     *
     * @param peer The participant touched.
     */
    public void itemClicked(InfoPeerGroupCall peer) {
        logDebug("userSelected: -> (peerId = " + peer.getPeerId() + ", clientId = " + peer.getClientId() + ")");
        if (peerSelected.getPeerId() == peer.getPeerId() && peerSelected.getClientId() == peer.getClientId()) {

            //I touched the same user that is now in big fragment:
            if (isManualMode) {
                isManualMode = false;
                logDebug("Manual mode - False");
            } else {
                isManualMode = true;
                logDebug("Manual mode - True");
            }
            if (adapterList == null || peersOnCall.isEmpty())
                return;

            adapterList.updateMode(isManualMode);
            for (int i = 0; i < peersOnCall.size(); i++) {
                if (peersOnCall.get(i).getPeerId() == peer.getPeerId() && peersOnCall.get(i).getClientId() == peer.getClientId()) {
                    peersOnCall.get(i).setGreenLayer(true);
                } else if (peersOnCall.get(i).hasGreenLayer()) {
                    peersOnCall.get(i).setGreenLayer(false);
                }
                adapterList.updatePeerSelected(i);
            }

        } else if (isItMe(chatId, peer.getPeerId(), peer.getClientId())) {
            //Me
            logDebug("Click myself - do nothing");
        } else {
            //contact
            if (!isManualMode) {
                isManualMode = true;
                if (adapterList != null) {
                    adapterList.updateMode(true);
                }
                logDebug("Manual mode - True");
            }
            peerSelected = peer;
            updateParticipantSelected();
        }
    }

    /**
     * Method for answering a call.
     *
     * @param isVideoCall True, if it's a video call. False, if it's an audio call.
     */
    private void answerCall(boolean isVideoCall) {
        logDebug("answerCall");
        if(getCall() == null)
            return;

        clearHandlers();
        if (megaChatApi.isSignalActivityRequired()) {
            megaChatApi.signalPresenceActivity();
        }
        app.setSpeakerStatus(callChat.getChatid(), isVideoCall);
        megaChatApi.answerChatCall(chatId, isVideoCall, this);
    }

    /**
     * Show the arrow animations.
     * @param arrow The ImageView.
     */
    private void animationAlphaArrows(final ImageView arrow) {
        logDebug("animationAlphaArrows");

        AlphaAnimation alphaAnimArrows = new AlphaAnimation(1.0f, 0.0f);
        alphaAnimArrows.setDuration(ALPHA_ARROW_ANIMATION);
        alphaAnimArrows.setFillAfter(true);
        alphaAnimArrows.setFillBefore(true);
        alphaAnimArrows.setRepeatCount(Animation.INFINITE);
        arrow.startAnimation(alphaAnimArrows);
    }

    /**
     * Method for updating the subtitle.
     */
    private void updateSubTitle() {

        if (getCall() == null) return;
        logDebug("Call Status: "+callStatusToString(callChat.getStatus()));

        switch (callChat.getStatus()){
            case MegaChatCall.CALL_STATUS_RECONNECTING:{
                activateChrono(false, callInProgressChrono, callChat);
                subtitleToobar.setVisibility(View.GONE);
                return;
            }

            case MegaChatCall.CALL_STATUS_REQUEST_SENT:{
                subtitleToobar.setVisibility(View.VISIBLE);
                activateChrono(false, callInProgressChrono, callChat);
                subtitleToobar.setText(getString(R.string.outgoing_call_starting));
                return;
            }

            case MegaChatCall.CALL_STATUS_RING_IN:{
                subtitleToobar.setVisibility(View.VISIBLE);
                activateChrono(false, callInProgressChrono, callChat);
                subtitleToobar.setText(getString(R.string.incoming_call_starting));
                return;
            }

            case MegaChatCall.CALL_STATUS_IN_PROGRESS:
            case MegaChatCall.CALL_STATUS_JOINING:{
                if (chat.isGroup()) {
                    boolean isInProgress = false;
                    MegaHandleList listPeerids = callChat.getSessionsPeerid();
                    MegaHandleList listClientids = callChat.getSessionsClientid();
                    for (int i = 0; i < listPeerids.size(); i++) {
                        MegaChatSession userSession = callChat.getMegaChatSession(listPeerids.get(i), listClientids.get(i));
                        if (userSession != null && userSession.getStatus() == MegaChatSession.SESSION_STATUS_IN_PROGRESS) {
                            isInProgress = true;
                            break;
                        }
                    }
                    if (isInProgress) {
                        logDebug("Session in progress");
                        subtitleToobar.setVisibility(View.GONE);
                        activateChrono(true, callInProgressChrono, callChat);
                        return;
                    }

                    logWarning("Error getting the session of the user or session not in progress");
                    connectingCall();
                    return;
                }

                logDebug("Individual call in progress");
                linearParticipants.setVisibility(View.GONE);
                MegaChatSession userSession = callChat.getMegaChatSession(callChat.getSessionsPeerid().get(0), callChat.getSessionsClientid().get(0));
                if (userSession == null) {
                    logWarning("User session is null");
                    connectingCall();
                    return;
                }

                if (userSession.getStatus() == MegaChatSession.SESSION_STATUS_IN_PROGRESS) {
                    subtitleToobar.setVisibility(View.GONE);
                    activateChrono(true, callInProgressChrono, callChat);
                    return;
                }
            }
        }

        subtitleToobar.setVisibility(View.GONE);
        activateChrono(false, callInProgressChrono, callChat);
    }

    /**
     * Method for updating the subtitle of the group call.
     */
    private void updateSubtitleNumberOfVideos() {
        if (chat == null || getCall() == null)
            return;

        if (!chat.isGroup() || !statusCallInProgress(callChat.getStatus())) {
            linearParticipants.setVisibility(View.GONE);
            return;
        }

        logDebug("Updating the number of participants with video on");
        int usersWithVideo = callChat.getNumParticipants(MegaChatCall.VIDEO);
        if (usersWithVideo <= 0) {
            linearParticipants.setVisibility(View.GONE);
            return;
        }

        if (totalVideosAllowed == 0 && megaChatApi != null) {
            totalVideosAllowed = megaChatApi.getMaxVideoCallParticipants();
        }
        if (totalVideosAllowed == 0) {
            linearParticipants.setVisibility(View.GONE);
            return;
        }

        participantText.setText(usersWithVideo + "/" + totalVideosAllowed);
        linearParticipants.setVisibility(View.VISIBLE);
        return;
    }

    /**
     * Method for cleaning several views.
     */
    private void clearViews() {
        destroyAdapter();

        recyclerView.setAdapter(null);
        recyclerView.setVisibility(View.GONE);
        recyclerViewLayout.setVisibility(View.GONE);

        bigRecyclerView.setAdapter(null);
        bigRecyclerView.setVisibility(View.GONE);
        bigRecyclerViewLayout.setVisibility(View.GONE);

        removePeerSelectedFragment();
    }

    /**
     * Method for updating the layer of the selected participant.
     *
     * @param position Participant's position in adapter.
     */
    private void updateGreenLayer(int position) {
        if (lessThanSevenParticipants() || adapterList == null)
            return;

        adapterList.updatePeerSelected(position);
    }

    /**
     * Method for updating the status of the selected participant.
     */
    private void updateParticipantSelectedStatus() {
        if (cameraFragmentPeerSelected != null && peerSelected != null) {
            cameraFragmentPeerSelected.checkValues(peerSelected.getPeerId(), peerSelected.getClientId());
        }
    }

    /**
     * Method for updating the selected participant.
     */
    private void updateParticipantSelected() {
        logDebug("Call status: "+callStatusToString(callChat.getStatus()));

        if (!statusCallInProgress(callChat.getStatus())) {
            if (peerSelected != null)
                return;

            if (peersOnCall.isEmpty()) {
                removePeerSelectedFragment();
                return;
            }
            peerSelected = peersOnCall.get((peersOnCall.size()) - 1);

        } else {

            if (peersOnCall.isEmpty() || (peerSelected == null && isManualMode))
                return;

            if (peerSelected == null) {
                peerSelected = peersOnCall.get(0);
                updateParticipantSelectedLayer(peerSelected, false);
            } else {
                if (peersOnCall.contains(peerSelected)) {
                    updateParticipantSelectedLayer(peerSelected, false);
                } else {
                    peerSelected = peersOnCall.get(0);
                    updateParticipantSelectedLayer(peerSelected, true);
                }
            }
        }

        if (cameraFragmentPeerSelected != null) {
            cameraFragmentPeerSelected.changePeerSelected(chatId, callChat.getId(), peerSelected.getPeerId(), peerSelected.getClientId());
        } else {
            createPeerSelectedFragment();
        }
    }

    /**
     * Method for updating the layer of the participant selected.
     *
     * @param peerSelected     Peer ID of participant selected.
     * @param updateManualMode Participant selection mode.
     */
    private void updateParticipantSelectedLayer(InfoPeerGroupCall peerSelected, boolean updateManualMode){
        for(InfoPeerGroupCall peer:peersOnCall) {
            if (peerSelected.getPeerId() == peer.getPeerId() && peerSelected.getClientId() == peer.getClientId()) {
                if(updateManualMode){
                    isManualMode = false;
                    if (adapterList != null) {
                        adapterList.updateMode(false);
                    }
                }
                if (!peer.hasGreenLayer()) {
                    peer.setGreenLayer(true);
                    updateGreenLayer(peersOnCall.indexOf(peer));
                }
            } else if (peer.hasGreenLayer()) {
                peer.setGreenLayer(false);
                updateGreenLayer(peersOnCall.indexOf(peer));
            }
        }
    }

    /**
     * Method to update the selected participant's interface when the call is on hold.
     */
    private void updateParticipantSelectedInCallOnHold(){
        if(peerSelected == null)
            return;

        MegaChatSession session = getSessionCall(peerSelected.getPeerId(), peerSelected.getClientId());
        if (callChat.isOnHold() || session != null && session.isOnHold()) {
            if (callChat.isOnHold()) {
                callOnHoldText.setText(getString(R.string.call_on_hold));
            } else if (session.isOnHold()) {
                callOnHoldText.setText(getString(R.string.session_on_hold, peerSelected.getName()));
            }
            callOnHoldLayout.setVisibility(View.VISIBLE);
        } else {
            callOnHoldLayout.setVisibility(View.GONE);
        }

        if (cameraFragmentPeerSelected != null) {
            cameraFragmentPeerSelected.showOnHoldImage(peerSelected.getPeerId(), peerSelected.getClientId());
            cameraFragmentPeerSelected.showMuteIcon(peerSelected.getPeerId(), peerSelected.getClientId());
        }
    }

    private void clearHandlers() {
        logDebug("clearHandlers");
        if (handlerArrow1 != null) {
            handlerArrow1.removeCallbacksAndMessages(null);
        }
        if (handlerArrow2 != null) {
            handlerArrow2.removeCallbacksAndMessages(null);
        }
        if (handlerArrow3 != null) {
            handlerArrow3.removeCallbacksAndMessages(null);
        }
        if (handlerArrow4 != null) {
            handlerArrow4.removeCallbacksAndMessages(null);
        }
        if (handlerArrow5 != null) {
            handlerArrow5.removeCallbacksAndMessages(null);
        }
        if (handlerArrow6 != null) {
            handlerArrow6.removeCallbacksAndMessages(null);
        }
        activateChrono(false, callInProgressChrono, callChat);
    }

    /**
     * Method for obtaining the name of a participant.
     *
     * @param peerid Peer ID.
     * @return The name of this participant.
     */
    private String getName(long peerid) {
        return getUserNameCall(chat, peerid);
    }

    /**
     * Method for obtaining the mail of a participant.
     *
     * @param peerid Peer ID.
     * @return The mail of this participant.
     */
    private String getEmail(long peerid) {
        return getUserMailCall(chat, peerid);
    }

    public void showSnackbar(String s) {
        logDebug("showSnackbar: " + s);
        showSnackbar(fragmentContainer, s);
    }

    /**
     * Hide or show the muted call bar.
     *
     * @param option True, if it must be shown. False, if it must be hidden.
     */
    private void checkMutateOwnCallLayout(int option) {
        if ( mutateOwnCallLayout == null || mutateOwnCallLayout.getVisibility() == option)
            return;

        mutateOwnCallLayout.setVisibility(option);
    }

    /**
     * Method for updating the own muted call bar.
     */
    public void refreshOwnMicro() {
        if (chat.isGroup() || getCall() == null){
            checkMutateOwnCallLayout(View.GONE);
            return;
        }

        boolean shoudShown = !callChat.isOnHold() && !isSessionOnHold() && !callChat.hasLocalAudio();

        if (!shoudShown || mutateContactCallLayout.getVisibility() == View.VISIBLE) {
            checkMutateOwnCallLayout(View.GONE);
            return;
        }
        checkMutateOwnCallLayout(View.VISIBLE);
    }

    /**
     * Method to get the chat ID of this call.
     *
     * @return The chat ID.
     */
    public long getCurrentChatid() {
        return chatId;
    }

    /**
     * Method for updating the call.
     *
     * @param callId Call ID.
     */
    private void updateCall(long callId) {
        this.callChat = megaChatApi.getChatCallByCallId(callId);
    }

    /**
     * Method to get the call.
     *
     * @return The current call.
     */
    public MegaChatCall getCall() {
        if (megaChatApi == null) return null;
        return callChat = megaChatApi.getChatCall(chatId);
    }

    /**
     * Method to get number of participants.
     *
     * @return number of paticipants.
     */
    public int getNumParticipants() {
        if(peersOnCall == null)
            return (int) MEGACHAT_INVALID_HANDLE;

        return peersOnCall.size();
    }

    /**
     * Method to get the session of an individual call.
     *
     * @return The session.
     */
    private MegaChatSession getSesionIndividualCall() {
        return callChat.getMegaChatSession(callChat.getSessionsPeerid().get(0), callChat.getSessionsClientid().get(0));
    }

    /**
     * Method to get the session with a participant in a group call.
     *
     * @param peerid   Peer ID of this session.
     * @param clientid Client ID of this session.
     * @return The session with this participant.
     */
    public MegaChatSession getSessionCall(long peerid, long clientid) {
        if(callChat == null)
            return null;

        return callChat.getMegaChatSession(peerid, clientid);
    }

    /**
     * Method to know if the call is in progress.
     *
     * @param callStatus The current call status.
     * @return True if it is. False if it is not.
     */
    private boolean statusCallInProgress(int callStatus) {
        return callStatus != MegaChatCall.CALL_STATUS_RING_IN &&
                (callStatus < MegaChatCall.CALL_STATUS_TERMINATING_USER_PARTICIPATION ||
                        callStatus > MegaChatCall.CALL_STATUS_USER_NO_PRESENT);
    }

    /**
     * Check whether or not there are calls on hold in other chats.
     */
    private void checkAnotherCallOnHold() {
        MegaChatCall callOnHold = getAnotherCallOnHold(callChat.getId());

        updateOnHoldFabButton(callOnHold);
        updateAnotherCallOnHoldBar(callChat.getChatid());
    }

    /**
     * Check for changes in call composition received in CHANGE_TYPE_CALL_COMPOSITION.
     *
     * @param typeChange       Indicates if the change is TYPE_JOIN, TYPE_LEFT or no change.
     * @param peerIdReceived   Identifier of the user to whom the change is applied.
     * @param clientIdReceived Identifier of the client to whom the change is applied.
     */
    private void checkCompositionChanges(int typeChange, long peerIdReceived, long clientIdReceived) {
        if (getCall() == null || !chat.isGroup() || reconnectingLayout.isShown())
            return;

        logDebug("The type of changes in composition is " + typeChange);
        if (typeChange == TYPE_JOIN) {
            userJoined(peerIdReceived, clientIdReceived);
        } else if (typeChange == TYPE_LEFT) {
            userLeft(peerIdReceived, clientIdReceived);
        } else {
            return;
        }

        updateSubTitle();
        updateSubtitleNumberOfVideos();
        checkTypeCall();
    }

    /**
     * Perform the necessary actions when the status of the call is CALL_STATUS_REQUEST_SENT or CALL_STATUS_RING_IN.
     */
    private void checkOutgoingOrIncomingCall() {
        if (chat.isGroup()) {
            checkCurrentParticipants();
            updateSubTitle();
        } else {
            updateSubtitleNumberOfVideos();
        }
    }

    /**
     * Perform the necessary actions when the status of the call is CALL_STATUS_IN_PROGRESS.
     */
    private void checkInProgressCall() {
        if (getCall() == null)
            return;

        if (reconnectingLayout.isShown()) {
            hideReconnecting();
            checkCurrentParticipants();
            updateSubTitle();
            return;
        }

        if (!chat.isGroup()) {
            createSmallFragment();
            createFullScreenFragment();
            updateAVFlags(getSesionIndividualCall());
        }

        answerCallFAB.setOnTouchListener(null);
        videoFAB.setOnTouchListener(null);
        videoFAB.setOnClickListener(this);

        showInitialFABConfiguration();
        updateSubtitleNumberOfVideos();
    }

    /**
     * Perform the necessary actions when the status of the session is SESSION_STATUS_DESTROYED and the term code is TERM_CODE_USER_HANGUP.
     */
    private void checkHangCall(long callId){
        MegaChatCall call = megaChatApi.getChatCallByCallId(callId);
        if(call != null && statusCallInProgress(call.getStatus()) && call.getStatus() != MegaChatCall.CALL_STATUS_RECONNECTING){
            return;
        }
        checkTerminatingCall();
    }

    /**
     * Perform the necessary actions when the call is over.
     */
    private void checkTerminatingCall() {
        clearHandlers();
        app.removeChatAudioManager();
        app.removeRTCAudioManager();
        MegaApplication.setSpeakerStatus(chatId, false);
        finishActivity();
    }

    /**
     * Perform the necessary actions when the status of the call is CALL_STATUS_USER_NO_PRESENT.
     */
    private void checkUserNoPresentInCall() {
        if (getCall() == null || reconnectingLayout.isShown())
            return;

        clearHandlers();
    }

    /**
     * Perform the necessary actions when the status of the call is CALL_STATUS_RECONNECTING.
     */
    private void checkReconnectingCall() {
        if (getCall() == null || (chat.isGroup() && callChat.getStatus() != MegaChatCall.CALL_STATUS_RECONNECTING) || reconnectingLayout.isShown())
            return;

        activateChrono(false, callInProgressChrono, callChat);
        subtitleToobar.setVisibility(View.GONE);
        showReconnecting();
    }

    /**
     * Method to know if the call is audio only.
     *
     * @return True if it is an audio call. False if it is a video call.
     */
    public boolean isIndividualAudioCall() {
        if (chat.isGroup())
            return true;

        MegaChatSession session = getSesionIndividualCall();
        if (session != null && session.isOnHold() && MegaApplication.isWasLocalVideoEnable())
            return false;

        return session == null || (!callChat.hasLocalVideo() && !session.hasVideo());
    }

    /**
     * Method for knowing if the session is on hold.
     *
     * @return True if it's on hold. False if it's not.
     */
    public boolean isSessionOnHold() {
        if (!chat.isGroup()) {
            MegaChatSession session = getSesionIndividualCall();
            if (session == null)
                return false;

            return session.isOnHold();
        }
        return false;
    }

    /**
     * Make the necessary actions when the session is on hold in group calls.
     *
     * @param peerid   Peer ID.
     * @param clientid Client ID.
     */
    private void checkSessionOnHold(long peerid, long clientid) {
        if (getCall() == null)
            return;

        if (lessThanSevenParticipants() && adapterGrid != null) {
            adapterGrid.updateSessionOnHold(peerid, clientid);
        } else if (!lessThanSevenParticipants() && adapterList != null) {
            adapterList.updateSessionOnHold(peerid, clientid);
            if (peerSelected != null && peerid == peerSelected.getPeerId() && clientid == peerSelected.getClientId()) {
                updateParticipantSelectedInCallOnHold();
            }
        }
    }

    /**
     * Perform the necessary actions when the call is on hold.
     */
    private void checkCallOnHold() {
        if (getCall() == null)
            return;

        updateLocalVideoStatus();

        if (chat.isGroup()) {
            if (callChat.isOnHold()) {
                callOnHoldText.setText(getString(R.string.call_on_hold));
                callOnHoldLayout.setVisibility(View.VISIBLE);
            } else {
                callOnHoldLayout.setVisibility(View.GONE);
            }

            if (lessThanSevenParticipants() && adapterGrid != null) {
                adapterGrid.updateCallOnHold();
            } else if (!lessThanSevenParticipants() && adapterList != null) {
                adapterList.updateCallOnHold();
                if (peerSelected != null) {
                    updateParticipantSelectedStatus();
                }
            }
        } else {
            MegaChatSession session = getSesionIndividualCall();
            if (session != null) {
                updateRemoteVideoStatus(session);
            }

            if (callChat.isOnHold() || isSessionOnHold()) {
                callOnHoldText.setText(getString(R.string.call_on_hold));
                callOnHoldLayout.setVisibility(View.VISIBLE);
                checkMutateOwnCallLayout(View.GONE);

                if (mutateContactCallLayout.getVisibility() == View.VISIBLE) {
                    mutateContactCallLayout.setVisibility(View.GONE);
                }
            } else {
                callOnHoldLayout.setVisibility(View.GONE);
                refreshContactMicro(session);
            }
        }

        updateOnHoldFABStatus();
        invalidateOptionsMenu();
    }

    /**
     * Check for changes in the network quality received in CHANGE_TYPE_SESSION_NETWORK_QUALITY.
     *
     * @param session of a user in which the change has occurred.
     */
    private void checkNetworkQuality(MegaChatSession session) {
        if (!chat.isGroup() || peersOnCall.isEmpty() || session == null || session.getStatus() != MegaChatSession.SESSION_STATUS_IN_PROGRESS)
            return;

        logDebug("Network quality changed");
        int qualityLevel = session.getNetworkQuality();
        for (int i = 0; i < peersOnCall.size(); i++) {
            if (peersOnCall.get(i).getPeerId() == session.getPeerid() && peersOnCall.get(i).getClientId() == session.getClientid()) {
                if (qualityLevel == 0 && peersOnCall.get(i).isGoodQuality()) {
                    //Bad quality
                    peersOnCall.get(i).setGoodQuality(false);
                }

                if (qualityLevel > 0 && !peersOnCall.get(i).isGoodQuality()) {
                    //Good quality
                    peersOnCall.get(i).setGoodQuality(true);
                }

                if (lessThanSevenParticipants() && adapterGrid != null) {
                    adapterGrid.updateParticipantQuality(i);
                } else if (!lessThanSevenParticipants() && adapterList != null) {
                    adapterList.updateParticipantQuality(i);
                } else {
                    updateUI();
                }
            }
        }
    }

    /**
     * Check for changes in the audio level received in CHANGE_TYPE_SESSION_AUDIO_LEVEL.
     *
     * @param session of a user in which the change has occurred.
     */
    private void checkAudioLevel(MegaChatSession session) {
        if (!chat.isGroup() || peersOnCall.isEmpty() || lessThanSevenParticipants() || isManualMode || session == null || !session.getAudioDetected())
            return;

        for (InfoPeerGroupCall peer: peersOnCall) {
            int position = peersOnCall.indexOf(peer);
            if (peersOnCall.get(position).getPeerId() == session.getPeerid() && peersOnCall.get(position).getClientId() == session.getClientid()) {
                peerSelected = peer;
                updateParticipantSelected();
                break;
            }
        }
    }

    /**
     * Check the current participants in the call and update UI.
     */
    private void checkCurrentParticipants() {
        if (megaChatApi == null || getCall() == null || peersOnCall == null || callChat.getPeeridParticipants() == null)
            return;
        logDebug("Checking the current participants in the call. Call status: " + callStatusToString(callChat.getStatus()));
        boolean changes = false;

        if (!peersOnCall.isEmpty()) peersOnCall.clear();

        //Check the participants to be added
        for (int i = 0; i < callChat.getPeeridParticipants().size(); i++) {
            boolean peerContain = false;
            long userPeerid = callChat.getPeeridParticipants().get(i);
            long userClientid = callChat.getClientidParticipants().get(i);

            for (InfoPeerGroupCall peer : peersOnCall) {
                if (peer.getPeerId() == userPeerid && peer.getClientId() == userClientid) {
                    peerContain = true;
                    break;
                }
            }

            if (!peerContain) {
                addContactIntoArray(userPeerid, userClientid);
                changes = true;
            }
        }

        if (changes) updateUI();

        if (peersOnCall.isEmpty() || !statusCallInProgress(callChat.getStatus())) return;

        logDebug("Update Video&Audio local&remote");
        updateSubTitle();

        for (int i = 0; i < peersOnCall.size(); i++) {
            if (isItMe(chatId, peersOnCall.get(i).getPeerId(), peersOnCall.get(i).getClientId())) {
                updateLocalAV();
            } else {
                updateRemoteAV(callChat.getMegaChatSession(peersOnCall.get(i).getPeerId(), peersOnCall.get(i).getClientId()));
            }
        }
    }

    /**
     * Check when the number of participants changes in the call and update UI.
     */
    private void checkParticipantChanges(boolean isAdded, int posRemoved, int posInserted) {

        logDebug("Checking for changes in the number of participants");
        if ((lessThanSevenParticipants() && adapterGrid == null) ||
                (lessThanSevenParticipants() && !isAdded && peersOnCall.size() == MAX_PARTICIPANTS_GRID) ||
                (!lessThanSevenParticipants() && adapterList == null) ||
                (!lessThanSevenParticipants() && isAdded && peersOnCall.size() == MIN_PEERS_LIST)) {
            updateUI();
            return;
        }

        if (lessThanSevenParticipants()) {
            recyclerView.getRecycledViewPool().clear();
            if (peersOnCall.size() < NECESSARY_CHANGE_OF_SIZES) {
                if (isAdded) {
                    adapterGrid.notifyItemInserted(posInserted);
                } else {
                    adapterGrid.notifyItemRemoved(posRemoved);
                }
                adapterGrid.notifyDataSetChanged();

            } else if (peersOnCall.size() == NECESSARY_CHANGE_OF_SIZES) {
                if (isAdded) {
                    adapterGrid.notifyItemInserted(posInserted);
                    adapterGrid.notifyDataSetChanged();

                } else {
                    adapterGrid.notifyItemRemoved(posRemoved);
                    adapterGrid.notifyItemRangeChanged(posRemoved, peersOnCall.size());
                }

            } else {
                int rangeToUpdate;
                if (isAdded) {
                    adapterGrid.notifyItemInserted(posInserted);
                    rangeToUpdate = posInserted - 1;
                } else {
                    adapterGrid.notifyItemRemoved(posRemoved);
                    rangeToUpdate = posRemoved;
                }
                adapterGrid.notifyItemRangeChanged(rangeToUpdate, peersOnCall.size());
            }

            updateRecyclerView();
            adapterGrid.updateAvatarsPosition();
        } else {
            int posUpdated;
            bigRecyclerView.getRecycledViewPool().clear();
            if (isAdded) {
                posUpdated = posInserted - 1;
                adapterList.notifyItemInserted(posUpdated);
            } else {
                posUpdated = posRemoved;
                adapterList.notifyItemRemoved(posUpdated);
            }
            adapterList.notifyItemRangeChanged(posUpdated, peersOnCall.size());
            adapterList.updateAvatarsPosition();
            updateParticipantSelected();
        }
    }

    /**
     * Method for updating the margins and number of columns of the recycler view.
     */
    private void updateRecyclerView() {
        int height = getActionBarHeight(this);
        int marginTop = height;
        if (peersOnCall.size() < NECESSARY_CHANGE_OF_SIZES) {
            marginTop = 0;
        } else if (peersOnCall.size() == NECESSARY_CHANGE_OF_SIZES || peersOnCall.size() == 4) {
            marginTop = height + px2dp(60, getOutMetrics());
        }

        recyclerViewLayout.setPadding(0, marginTop, 0, 0);
        if (peersOnCall.size() < NECESSARY_CHANGE_OF_SIZES) {
            recyclerView.setColumnWidth((int) widthScreenPX);
        } else {
            recyclerView.setColumnWidth((int) widthScreenPX / 2);
        }
    }

    /**
     *  Update the adapter depends of the number of participants.
     */
    private void updateUI() {
        if (getCall() == null) return;
        if (peersOnCall.isEmpty()) {
            clearViews();
            return;
        }
        logDebug("Updating the UI, number of participants = " + peersOnCall.size());
        if (!statusCallInProgress(callChat.getStatus())) {
            linearParticipants.setVisibility(View.GONE);
        }

        if (lessThanSevenParticipants()) {
            destroyAdapter();
            removePeerSelectedFragment();

            peerSelectedCameraLayout.setVisibility(View.GONE);
            bigRecyclerView.setAdapter(null);
            bigRecyclerView.setVisibility(View.GONE);
            bigRecyclerViewLayout.setVisibility(View.GONE);
            recyclerViewLayout.setVisibility(View.VISIBLE);
            recyclerView.setVisibility(View.VISIBLE);

            updateRecyclerView();

            if (adapterGrid == null) {
                logDebug("Need to create the adapter");
                recyclerView.setAdapter(null);
                adapterGrid = new GroupCallAdapter(this, recyclerView, peersOnCall, chatId);
                recyclerView.setAdapter(adapterGrid);
            } else {
                logDebug("Notify of changes");
                recyclerView.getRecycledViewPool().clear();
                adapterGrid.notifyDataSetChanged();
                adapterGrid.updateAvatarsPosition();
            }

            if (statusCallInProgress(callChat.getStatus())) {
                adapterGrid.updateMuteIcon();
            }
        } else {

            destroyAdapter();
            recyclerView.setAdapter(null);
            recyclerView.setVisibility(View.GONE);
            recyclerViewLayout.setVisibility(View.GONE);
            bigRecyclerViewLayout.setVisibility(View.VISIBLE);
            bigRecyclerView.setVisibility(View.VISIBLE);

            if (adapterList == null) {
                logDebug("Need to create the adapter");
                bigRecyclerView.setAdapter(null);
                adapterList = new GroupCallAdapter(this, bigRecyclerView, peersOnCall, chatId);
                bigRecyclerView.setAdapter(adapterList);
            } else {
                logDebug("Notify of changes");
                bigRecyclerView.getRecycledViewPool().clear();
                adapterList.notifyDataSetChanged();
                adapterList.updateAvatarsPosition();
            }

            if (statusCallInProgress(callChat.getStatus())) {
                adapterList.updateMuteIcon();
            }

            updateParticipantSelected();
        }
    }

    /**
     * Method for updating the UI when a user joined in the group call.
     *
     * @param userPeerId   Peer ID.
     * @param userClientId Client ID.
     */
    private void userJoined(long userPeerId, long userClientId) {
        logDebug("Participant joined the group call");

        if (peersOnCall.isEmpty()) {
            addContactIntoArray(userPeerId, userClientId);
            return;
        }

        boolean containsUser = false;
        for (InfoPeerGroupCall peer : peersOnCall) {
            if (peer.getPeerId() == userPeerId && peer.getClientId() == userClientId) {
                containsUser = true;
                break;
            }
        }

        if (!containsUser) {
            addContactIntoArray(userPeerId, userClientId);
            int callStatus = callChat.getStatus();
            if ((statusCallInProgress(callStatus) && callStatus != MegaChatCall.CALL_STATUS_RECONNECTING) && (userPeerId != megaChatApi.getMyUserHandle() || userClientId != megaChatApi.getMyClientidHandle(chatId))) {
                updateInfoUsersBar(getString(R.string.contact_joined_the_call, getName(userPeerId)));
            }

            checkParticipantChanges(true, -1, (peersOnCall.size() == 0 ? 0 : (peersOnCall.size() - 1)));

            if (statusCallInProgress(callStatus)) {
                updateRemoteAV(callChat.getMegaChatSession(userPeerId, userClientId));
            }
        }
    }

    /**
     * Method for updating the UI when a user leaves the group call.
     *
     * @param userPeerId   Peer ID.
     * @param userClientId Client ID.
     */
    private void userLeft(long userPeerId, long userClientId) {
        logDebug("Participant left the group call");

        if (peersOnCall.isEmpty())
            return;

        for (InfoPeerGroupCall peer : peersOnCall) {
            if (peer.getPeerId() == userPeerId && peer.getClientId() == userClientId) {
                int callStatus = callChat.getStatus();

                if ((statusCallInProgress(callStatus) && callStatus != MegaChatCall.CALL_STATUS_RECONNECTING) && (userPeerId != megaChatApi.getMyUserHandle() || userClientId != megaChatApi.getMyClientidHandle(chatId))) {
                    updateInfoUsersBar(getString(R.string.contact_left_the_call, getName(userPeerId)));
                }

                int position = peersOnCall.indexOf(peer);
                removeContact(peer);
                checkParticipantChanges(false, position, -1);
                break;

            }
        }
    }

    /**
     * Method for adding a participant to the array.
     *
     * @param userPeerid   Peer ID.
     * @param userClientid Client ID.
     */
    private void addContactIntoArray(long userPeerid, long userClientid) {
        if (getCall() == null) return;

        if (isItMe(chatId, userPeerid, userClientid)) {
            InfoPeerGroupCall myPeer = new InfoPeerGroupCall(userPeerid, userClientid, getName(userPeerid), getEmail(userPeerid), callChat.hasLocalVideo(), callChat.hasLocalAudio(), false, true, null);
            peersOnCall.add(myPeer);
            logDebug("I've been added to the array");
        } else {
            InfoPeerGroupCall userPeer = new InfoPeerGroupCall(userPeerid, userClientid, getName(userPeerid), getEmail(userPeerid));
            peersOnCall.add((peersOnCall.size() == 0 ? 0 : (peersOnCall.size() - 1)), userPeer);
            logDebug("Participant has been added to the array");
        }
    }

    /**
     * Method for Removing a Participant from the Array.
     *
     * @param peer The participant.
     */
    private void removeContact(InfoPeerGroupCall peer) {
        if (isItMe(chatId, peer.getPeerId(), peer.getClientId()))
            return;

        logDebug("Participant has been removed from the array");
        peersOnCall.remove(peer);
    }
}<|MERGE_RESOLUTION|>--- conflicted
+++ resolved
@@ -278,13 +278,9 @@
         } else {
             this.startService(intentService);
         }
-<<<<<<< HEAD
-
-        titleToolbar.setText(chat.getTitle());
-=======
-        application.createChatAudioManager();
+
+        app.createChatAudioManager();
         titleToolbar.setText(getTitleChat(chat));
->>>>>>> 61f57a84
         updateSubTitle();
 
         if (chat.isGroup()) {
