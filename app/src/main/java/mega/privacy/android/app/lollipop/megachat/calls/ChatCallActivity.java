package mega.privacy.android.app.lollipop.megachat.calls;

import android.Manifest;
import android.annotation.SuppressLint;
import android.content.Context;
import android.content.Intent;
import android.content.pm.PackageManager;
import android.content.res.ColorStateList;
import android.graphics.Bitmap;
import android.graphics.BitmapFactory;
import android.graphics.Canvas;
import android.graphics.Color;
import android.graphics.Paint;
import android.hardware.Sensor;
import android.hardware.SensorEvent;
import android.hardware.SensorEventListener;
import android.hardware.SensorManager;
import android.media.AudioManager;
import android.media.MediaPlayer;
import android.media.Ringtone;
import android.media.RingtoneManager;
import android.media.ToneGenerator;
import android.os.Build;
import android.os.Bundle;
import android.os.Handler;
import android.os.PowerManager;
import android.os.SystemClock;
import android.os.Vibrator;
import android.support.design.widget.AppBarLayout;
import android.support.design.widget.FloatingActionButton;
import android.support.v4.app.ActivityCompat;
import android.support.v4.app.FragmentTransaction;
import android.support.v4.content.ContextCompat;
import android.support.v7.app.ActionBar;
import android.support.v7.app.AppCompatActivity;
import android.support.v7.widget.DefaultItemAnimator;
import android.support.v7.widget.Toolbar;
import android.util.DisplayMetrics;
import android.view.Display;
import android.view.KeyEvent;
import android.view.Menu;
import android.view.MenuInflater;
import android.view.MenuItem;
import android.view.View;
import android.view.ViewGroup;
import android.view.Window;
import android.view.WindowManager;
import android.view.animation.AlphaAnimation;
import android.view.animation.Animation;
import android.view.animation.AnimationSet;
import android.view.animation.AnimationUtils;
import android.view.animation.TranslateAnimation;
import android.widget.Chronometer;
import android.widget.FrameLayout;
import android.widget.ImageView;
import android.widget.LinearLayout;
import android.widget.RelativeLayout;
import android.widget.TextView;

import java.io.File;
import java.text.SimpleDateFormat;
import java.util.ArrayList;
import java.util.Locale;
import java.util.TimeZone;
import java.util.Timer;
import java.util.TimerTask;

import mega.privacy.android.app.DatabaseHandler;
import mega.privacy.android.app.MegaApplication;
import mega.privacy.android.app.R;
import mega.privacy.android.app.components.CustomizedGridLayoutManager;
import mega.privacy.android.app.components.OnSwipeTouchListener;
import mega.privacy.android.app.components.RoundedImageView;
import mega.privacy.android.app.components.CustomizedGridCallRecyclerView;
import mega.privacy.android.app.lollipop.LoginActivityLollipop;
import mega.privacy.android.app.lollipop.listeners.UserAvatarListener;
import mega.privacy.android.app.lollipop.megachat.ChatItemPreferences;
import mega.privacy.android.app.lollipop.megachat.chatAdapters.GroupCallAdapter;
import mega.privacy.android.app.utils.Constants;
import mega.privacy.android.app.utils.ThumbnailUtilsLollipop;
import mega.privacy.android.app.utils.Util;
import nz.mega.sdk.MegaApiAndroid;
import nz.mega.sdk.MegaApiJava;
import nz.mega.sdk.MegaChatApi;
import nz.mega.sdk.MegaChatApiAndroid;
import nz.mega.sdk.MegaChatApiJava;
import nz.mega.sdk.MegaChatCall;
import nz.mega.sdk.MegaChatCallListenerInterface;
import nz.mega.sdk.MegaChatError;
import nz.mega.sdk.MegaChatRequest;
import nz.mega.sdk.MegaChatRequestListenerInterface;
import nz.mega.sdk.MegaChatRoom;
import nz.mega.sdk.MegaChatSession;
import nz.mega.sdk.MegaError;
import nz.mega.sdk.MegaRequest;
import nz.mega.sdk.MegaRequestListenerInterface;
import nz.mega.sdk.MegaUser;

import static android.provider.Settings.System.DEFAULT_RINGTONE_URI;
import static android.view.View.GONE;
import static mega.privacy.android.app.utils.Util.context;

public class ChatCallActivity extends AppCompatActivity implements MegaChatRequestListenerInterface, MegaChatCallListenerInterface, MegaRequestListenerInterface, View.OnClickListener, SensorEventListener, KeyEvent.Callback {

    DatabaseHandler dbH = null;
    ChatItemPreferences chatPrefs = null;
    MegaUser myUser;
    Chronometer myChrono;

    public static int REMOTE_VIDEO_NOT_INIT = -1;
    public static int REMOTE_VIDEO_ENABLED = 1;
    public static int REMOTE_VIDEO_DISABLED = 0;

    float widthScreenPX, heightScreenPX;

    // flagMyAvatar if true - small avatar circle is contact's avatar
    // flagMyAvatar if false - small avatar circle is my avatar
    boolean flagMyAvatar;

    // flagContactAvatar if true - big avatar circle is contact's avatar
    // flagContactAvatar if false - big avatar circle is my avatar
    boolean flagContactAvatar;

    long chatId;
    MegaChatRoom chat;
    MegaChatCall callChat;
    private MegaApiAndroid megaApi = null;
    MegaChatApiAndroid megaChatApi = null;
    private Handler handler;
    Display display;
    DisplayMetrics outMetrics;
    float density;
    float scaleW;
    float scaleH;
    AppBarLayout appBarLayout;
    Toolbar tB;
    ActionBar aB;

    boolean avatarRequested = false;

    ArrayList<InfoPeerGroupCall> peersOnCall = new ArrayList<>();

    Timer timer = null;
    Timer ringerTimer = null;
    long milliseconds = 0;

    RelativeLayout smallElementsIndividualCallLayout;
    RelativeLayout bigElementsIndividualCallLayout;
    RelativeLayout bigElementsGroupCallLayout;

    CustomizedGridCallRecyclerView recyclerView;
    GroupCallAdapter adapter;

    int isRemoteVideo = REMOTE_VIDEO_NOT_INIT;

    Ringtone ringtone = null;
    Vibrator vibrator = null;
    ToneGenerator toneGenerator = null;

    //my avatar
    RelativeLayout myAvatarLayout;
    RoundedImageView myImage;
    TextView myInitialLetter;

    //contact avatar
    RelativeLayout contactAvatarLayout;
    RoundedImageView contactImage;
    TextView contactInitialLetter;

    static ChatCallActivity chatCallActivityActivity = null;

    private MenuItem remoteAudioIcon;

    FloatingActionButton videoFAB;
    FloatingActionButton microFAB;
    FloatingActionButton hangFAB;
    FloatingActionButton answerCallFAB;

    AudioManager audioManager;
    MediaPlayer thePlayer;

    FrameLayout fragmentContainerLocalCamera;
    FrameLayout fragmentContainerLocalCameraFS;
    FrameLayout fragmentContainerRemoteCameraFS;

    ViewGroup parentLocal;
    ViewGroup parentLocalFS;
    ViewGroup parentRemoteFS;

    private LocalCameraCallFragment localCameraFragment;
    private LocalCameraCallFullScreenFragment localCameraFragmentFS = null;
    private RemoteCameraCallFullScreenFragment remoteCameraFragmentFS = null;

    private SensorManager mSensorManager;
    private Sensor mSensor;

    private PowerManager powerManager;
    private PowerManager.WakeLock wakeLock;
    private int field = 0x00000020;

    AppRTCAudioManager rtcAudioManager;

    Animation shake;

    long translationAnimationDuration = 500;
    long alphaAnimationDuration = 600;
    long alphaAnimationDurationArrow = 1000;

    LinearLayout linearFAB;
    RelativeLayout relativeCall;
    LinearLayout linearArrowCall;
    ImageView firstArrowCall;
    ImageView secondArrowCall;
    ImageView thirdArrowCall;
    ImageView fourArrowCall;

    RelativeLayout relativeVideo;
    LinearLayout linearArrowVideo;
    ImageView firstArrowVideo;
    ImageView secondArrowVideo;
    ImageView thirdArrowVideo;
    ImageView fourArrowVideo;

    long startTime, timeInMilliseconds = 0;
    Handler customHandler = new Handler();

    @Override
    public boolean onCreateOptionsMenu(Menu menu) {
        log("onCreateOptionsMenu");

        MenuInflater inflater = getMenuInflater();
        inflater.inflate(R.menu.activity_calls_chat, menu);

        return super.onCreateOptionsMenu(menu);
    }

    @Override
    public boolean onPrepareOptionsMenu(Menu menu) {
        log("onPrepareOptionsMenu");

        remoteAudioIcon = menu.findItem(R.id.info_remote_audio);
        if(chat.isGroup()){
            remoteAudioIcon.setVisible(false);
        }
        else{
            MegaChatSession userSession = callChat.getMegaChatSession(chat.getPeerHandle(0));

            if(callChat!=null && userSession!=null){
                if(userSession.hasAudio()){
                    log("Audio remote connected");
                    remoteAudioIcon.setIcon(ContextCompat.getDrawable(this, R.drawable.ic_volume_up_white));
                }
                else{
                    log("Audio remote NOT connected");
                    remoteAudioIcon.setIcon(ContextCompat.getDrawable(this, R.drawable.ic_volume_off_white));
                }
            }
            else{
                log("callChat is Null");
            }
            remoteAudioIcon.setVisible(true);
            remoteAudioIcon.setEnabled(false);
        }

        return super.onPrepareOptionsMenu(menu);
    }

    @Override
    public boolean onOptionsItemSelected(MenuItem item) {
        log("onOptionsItemSelected");
//        ((MegaApplication) getApplication()).sendSignalPresenceActivity();
//
//        int id = item.getItemId();
//        switch (id) {
//            case android.R.id.home: {
//                log("Hang call");
//                megaChatApi.hangChatCall(chatId, null);
//                MegaApplication.activityPaused();
//                if(Build.VERSION.SDK_INT >= Build.VERSION_CODES.LOLLIPOP) {
//                    super.finishAndRemoveTask();
//                }
//                else {
//                    super.finish();
//                }
//                break;
//            }
//        }
        return super.onOptionsItemSelected(item);
    }

    public void updateScreenStatusInProgress(){
        log("updateScreenStatusInProgress");

        if(chat.isGroup()){
            relativeVideo.getLayoutParams().height= RelativeLayout.LayoutParams.WRAP_CONTENT;
            relativeVideo.getLayoutParams().width= RelativeLayout.LayoutParams.WRAP_CONTENT;
        }
        else{
            relativeVideo.getLayoutParams().height= RelativeLayout.LayoutParams.WRAP_CONTENT;
            relativeVideo.getLayoutParams().width= RelativeLayout.LayoutParams.WRAP_CONTENT;
            flagMyAvatar = false;
            setProfileMyAvatar();
            flagContactAvatar = true;
            setProfileContactAvatar();
            updateLocalVideoStatus();
            updateLocalAudioStatus();
            updateRemoteAudioStatus(-1);
            updateRemoteVideoStatus(-1);
        }

        stopAudioSignals();
        startClock();
    }

    public void updateNumberOfPeers(){
        if(chat.isGroup()){
            int totalParticipants = callChat.getNumParticipants();
            //redesign of screens:


        }
    }

    public void updateSubTitle(){
        log("updateSubTitle");
        int sessionStatus = -1;

        if(callChat.getStatus()<=MegaChatCall.CALL_STATUS_RING_IN){
            aB.setSubtitle(getString(R.string.call_starting));
        }else if(callChat.getStatus()==MegaChatCall.CALL_STATUS_IN_PROGRESS){
            if(chat.isGroup()){
                startClock();
                int totalParticipants = callChat.getNumParticipants() + 1;
                log("update subtitle: "+totalParticipants +" of "+chat.getPeerCount());
            }
            else{
                MegaChatSession userSession = callChat.getMegaChatSession(chat.getPeerHandle(0));
                if(userSession!=null){
                    sessionStatus = userSession.getStatus();
                    log("sessionStatus: "+sessionStatus);
                    if(sessionStatus==MegaChatSession.SESSION_STATUS_IN_PROGRESS){
                        startClock();
                    }
                    else{
                        aB.setSubtitle(getString(R.string.chat_connecting));
                    }
                }
                else{
                    log("Error getting the session of the user");
                    aB.setSubtitle(null);
                }
            }
        }
        else{
            aB.setSubtitle(null);
        }
    }

    protected void onNewIntent(Intent intent) {
        super.onNewIntent(intent);
        log("onNewIntent");

        Bundle extras = intent.getExtras();
        log(getIntent().getAction());
        if (extras != null) {
            long newChatId = extras.getLong("chatHandle", -1);
            log("New chat id: "+newChatId);
            if(chatId==newChatId){
                log("Its the same call");
            }
            else{
                log("New intent to the activity with a new chatId");
                //Check the new call if in progress
                chatId = newChatId;
                chat = megaChatApi.getChatRoom(chatId);
                callChat = megaChatApi.getChatCall(chatId);

                aB.setTitle(chat.getTitle());
                updateSubTitle();

                updateScreenStatusInProgress();

                log("Start call Service");
                Intent intentService = new Intent(this, CallService.class);
                intentService.putExtra("chatHandle", callChat.getChatid());
                this.startService(intentService);
            }
        }
    }

    @Override
    protected void onCreate(Bundle savedInstanceState) {
        log("onCreate");
        super.onCreate(savedInstanceState);
        setContentView(R.layout.activity_calls_chat);

        chatCallActivityActivity = this;

        MegaApplication.setShowPinScreen(true);

        display = getWindowManager().getDefaultDisplay();
        outMetrics = new DisplayMetrics();
        display.getMetrics(outMetrics);
        widthScreenPX = outMetrics.widthPixels;
        heightScreenPX = outMetrics.heightPixels;
        density = getResources().getDisplayMetrics().density;
        appBarLayout = (AppBarLayout) findViewById(R.id.app_bar);

        scaleW = Util.getScaleW(outMetrics, density);
        scaleH = Util.getScaleH(outMetrics, density);

        MegaApplication app = (MegaApplication) getApplication();
        if (megaApi == null) {
            megaApi = app.getMegaApi();
        }

        log("retryPendingConnections()");
        if (megaApi != null) {
            log("---------retryPendingConnections");
            megaApi.retryPendingConnections();
        }

        if (megaChatApi == null) {
            megaChatApi = app.getMegaChatApi();
        }

        if(megaApi==null||megaApi.getRootNode()==null){
            log("Refresh session - sdk");
            Intent intent = new Intent(this, LoginActivityLollipop.class);
            intent.putExtra("visibleFragment", Constants. LOGIN_FRAGMENT);
            intent.setFlags(Intent.FLAG_ACTIVITY_CLEAR_TOP);
            startActivity(intent);
            finish();
            return;
        }
        if(megaChatApi==null||megaChatApi.getInitState()== MegaChatApi.INIT_ERROR){
            log("Refresh session - karere");
            Intent intent = new Intent(this, LoginActivityLollipop.class);
            intent.putExtra("visibleFragment", Constants. LOGIN_FRAGMENT);
            intent.setFlags(Intent.FLAG_ACTIVITY_CLEAR_TOP);
            startActivity(intent);
            finish();
            return;
        }

        megaChatApi.addChatCallListener(this);
        myUser = megaApi.getMyUser();

        dbH = DatabaseHandler.getDbHandler(getApplicationContext());
        handler = new Handler();

        mSensorManager = (SensorManager) getSystemService(SENSOR_SERVICE);
        mSensor = mSensorManager.getDefaultSensor(Sensor.TYPE_PROXIMITY);

        try {
            field = PowerManager.class.getClass().getField("PROXIMITY_SCREEN_OFF_WAKE_LOCK").getInt(null);
        } catch (Throwable ignored) {}

        powerManager = (PowerManager) getSystemService(POWER_SERVICE);
        wakeLock = powerManager.newWakeLock(field, getLocalClassName());

// Wake screen for Xiaomi devices
//        if (!powerManager.isInteractive()){ // if screen is not already on, turn it on (get wake_lock for 10 seconds)
//            PowerManager.WakeLock wl = powerManager.newWakeLock(PowerManager.FULL_WAKE_LOCK |PowerManager.ACQUIRE_CAUSES_WAKEUP |PowerManager.ON_AFTER_RELEASE,"MH24_SCREENLOCK");
//            wl.acquire(10000);
//            PowerManager.WakeLock wl_cpu = powerManager.newWakeLock(PowerManager.PARTIAL_WAKE_LOCK,"MH24_SCREENLOCK");
//            wl_cpu.acquire(10000);
//        }

        getWindow().addFlags(WindowManager.LayoutParams.FLAG_KEEP_SCREEN_ON);

        tB = (Toolbar) findViewById(R.id.call_toolbar);
        if (tB == null) {
            log("Tb is Null");
            return;
        }
        tB.setVisibility(View.VISIBLE);
        setSupportActionBar(tB);
        aB = getSupportActionBar();
        log("aB.setHomeAsUpIndicator_1");
        aB.setHomeAsUpIndicator(R.drawable.ic_arrow_back_white);
        aB.setHomeButtonEnabled(false);
        aB.setDisplayHomeAsUpEnabled(false);
        aB.setTitle(" ");
        myChrono = new Chronometer(context);

        smallElementsIndividualCallLayout = (RelativeLayout) findViewById(R.id.small_elements_individual_call);
        smallElementsIndividualCallLayout.setVisibility(GONE);

        bigElementsIndividualCallLayout = (RelativeLayout) findViewById(R.id.big_elements_individual_call);
        bigElementsIndividualCallLayout.setVisibility(GONE);

        linearFAB = (LinearLayout) findViewById(R.id.linear_buttons);
        RelativeLayout.LayoutParams layoutCompress = new RelativeLayout.LayoutParams(RelativeLayout.LayoutParams.WRAP_CONTENT, RelativeLayout.LayoutParams.WRAP_CONTENT);
        layoutCompress.addRule(RelativeLayout.ALIGN_PARENT_BOTTOM, RelativeLayout.TRUE);
        layoutCompress.addRule(RelativeLayout.CENTER_HORIZONTAL, RelativeLayout.TRUE);
        linearFAB.setLayoutParams(layoutCompress);
        linearFAB.setOrientation(LinearLayout.HORIZONTAL);

        relativeCall = (RelativeLayout) findViewById(R.id.relative_answer_call_fab);
        relativeCall.setVisibility(GONE);

        linearArrowCall = (LinearLayout) findViewById(R.id.linear_arrow_call);
        firstArrowCall = (ImageView) findViewById(R.id.first_arrow_call);
        secondArrowCall = (ImageView) findViewById(R.id.second_arrow_call);
        thirdArrowCall = (ImageView) findViewById(R.id.third_arrow_call);
        fourArrowCall = (ImageView) findViewById(R.id.four_arrow_call);

        relativeVideo = (RelativeLayout) findViewById(R.id.relative_video_fab);
        relativeVideo.setVisibility(GONE);

        linearArrowVideo = (LinearLayout) findViewById(R.id.linear_arrow_video);
        firstArrowVideo = (ImageView) findViewById(R.id.first_arrow_video);
        secondArrowVideo = (ImageView) findViewById(R.id.second_arrow_video);
        thirdArrowVideo = (ImageView) findViewById(R.id.third_arrow_video);
        fourArrowVideo = (ImageView) findViewById(R.id.four_arrow_video);

        answerCallFAB = (FloatingActionButton) findViewById(R.id.answer_call_fab);
        answerCallFAB.setVisibility(GONE);

        videoFAB = (FloatingActionButton) findViewById(R.id.video_fab);
        videoFAB.setOnClickListener(this);
        videoFAB.setVisibility(GONE);

        microFAB = (FloatingActionButton) findViewById(R.id.micro_fab);
        microFAB.setOnClickListener(this);
        microFAB.setVisibility(GONE);

        hangFAB = (FloatingActionButton) findViewById(R.id.hang_fab);
        hangFAB.setOnClickListener(this);
        hangFAB.setVisibility(GONE);

        shake = AnimationUtils.loadAnimation(this, R.anim.shake);
        rtcAudioManager = AppRTCAudioManager.create(getApplicationContext());

        //Cameras in Group call
        bigElementsGroupCallLayout = (RelativeLayout) findViewById(R.id.big_elements_group_call);
        bigElementsGroupCallLayout.setVisibility(GONE);

        recyclerView = (CustomizedGridCallRecyclerView) findViewById(R.id.recycler_view_cameras);
        recyclerView.setPadding(0, 0, 0, 0);
        recyclerView.setClipToPadding(false);
        recyclerView.setHasFixedSize(true);
        recyclerView.setColumnWidth((int) widthScreenPX);
        CustomizedGridLayoutManager gridLayoutManager = (CustomizedGridLayoutManager) recyclerView.getLayoutManager();
        recyclerView.setItemAnimator(new DefaultItemAnimator());

        //Local camera small
        parentLocal = (ViewGroup) findViewById(R.id.parent_layout_local_camera);
        fragmentContainerLocalCamera = (FrameLayout) findViewById(R.id.fragment_container_local_camera);
        RelativeLayout.LayoutParams params = (RelativeLayout.LayoutParams)fragmentContainerLocalCamera.getLayoutParams();
        params.addRule(RelativeLayout.ALIGN_PARENT_RIGHT,RelativeLayout.TRUE);
        params.addRule(RelativeLayout.ALIGN_PARENT_BOTTOM,RelativeLayout.TRUE);
        fragmentContainerLocalCamera.setLayoutParams(params);
        fragmentContainerLocalCamera.setOnTouchListener(new OnDragTouchListener(fragmentContainerLocalCamera,parentLocal));
        parentLocal.setVisibility(View.GONE);
        fragmentContainerLocalCamera.setVisibility(View.GONE);

        //Local camera Full Screen
        parentLocalFS = (ViewGroup) findViewById(R.id.parent_layout_local_camera_FS);
        fragmentContainerLocalCameraFS = (FrameLayout) findViewById(R.id.fragment_container_local_cameraFS);
        RelativeLayout.LayoutParams paramsFS = (RelativeLayout.LayoutParams)fragmentContainerLocalCameraFS.getLayoutParams();
        paramsFS.addRule(RelativeLayout.ALIGN_PARENT_RIGHT,RelativeLayout.TRUE);
        paramsFS.addRule(RelativeLayout.ALIGN_PARENT_BOTTOM, RelativeLayout.TRUE);
        fragmentContainerLocalCameraFS.setLayoutParams(paramsFS);
        parentLocalFS.setVisibility(View.GONE);
        fragmentContainerLocalCameraFS.setVisibility(View.GONE);

        //Remote camera Full Screen
        parentRemoteFS = (ViewGroup) findViewById(R.id.parent_layout_remote_camera_FS);
        fragmentContainerRemoteCameraFS = (FrameLayout) findViewById(R.id.fragment_container_remote_cameraFS);
        RelativeLayout.LayoutParams paramsRemoteFS = (RelativeLayout.LayoutParams)fragmentContainerRemoteCameraFS.getLayoutParams();
        paramsRemoteFS.addRule(RelativeLayout.ALIGN_PARENT_RIGHT,RelativeLayout.TRUE);
        paramsRemoteFS.addRule(RelativeLayout.ALIGN_PARENT_BOTTOM,RelativeLayout.TRUE);
        fragmentContainerRemoteCameraFS.setLayoutParams(paramsRemoteFS);
        fragmentContainerRemoteCameraFS.setOnTouchListener(new OnDragTouchListener(fragmentContainerRemoteCameraFS, parentRemoteFS));
        parentRemoteFS.setVisibility(View.GONE);
        fragmentContainerRemoteCameraFS.setVisibility(View.GONE);

        Bundle extras = getIntent().getExtras();
        if (extras != null) {

            if (Build.VERSION.SDK_INT >= Build.VERSION_CODES.LOLLIPOP) {
                Window window = this.getWindow();
                window.addFlags(WindowManager.LayoutParams.FLAG_DRAWS_SYSTEM_BAR_BACKGROUNDS);
                window.clearFlags(WindowManager.LayoutParams.FLAG_TRANSLUCENT_STATUS);
                window.setStatusBarColor(ContextCompat.getColor(this, R.color.black));
            }
            if (Build.VERSION.SDK_INT <= Build.VERSION_CODES.GINGERBREAD){
                requestWindowFeature(Window.FEATURE_NO_TITLE);
                this.getWindow().setFlags(WindowManager.LayoutParams.FLAG_FULLSCREEN, WindowManager.LayoutParams.FLAG_FULLSCREEN);
            }

            myAvatarLayout = (RelativeLayout) findViewById(R.id.call_chat_my_image_rl);
            myAvatarLayout.setVisibility(View.GONE);
            myImage = (RoundedImageView) findViewById(R.id.call_chat_my_image);
            myInitialLetter = (TextView) findViewById(R.id.call_chat_my_image_initial_letter);

            contactAvatarLayout = (RelativeLayout) findViewById(R.id.call_chat_contact_image_rl);
            contactAvatarLayout.setVisibility(View.GONE);
            contactImage = (RoundedImageView) findViewById(R.id.call_chat_contact_image);
            contactInitialLetter = (TextView) findViewById(R.id.call_chat_contact_image_initial_letter);

            videoFAB.setBackgroundTintList(ColorStateList.valueOf(ContextCompat.getColor(this, R.color.disable_fab_chat_call)));
<<<<<<< HEAD
            videoFAB.setImageDrawable(ContextCompat.getDrawable(this,R.drawable.ic_video_off));
=======
            videoFAB.setImageDrawable(ContextCompat.getDrawable(this, R.drawable.ic_video_off));
>>>>>>> 874d50c5

            //Contact's avatar
            chatId = extras.getLong("chatHandle", -1);
            log("Chat handle to call: " + chatId);
            if (chatId != -1) {
                chat = megaChatApi.getChatRoom(chatId);
                callChat = megaChatApi.getChatCall(chatId);

                if (callChat == null){
                    megaChatApi.removeChatCallListener(this);
                    MegaApplication.activityPaused();
                    if(Build.VERSION.SDK_INT >= Build.VERSION_CODES.LOLLIPOP) {
                        super.finishAndRemoveTask();
                    }
                    else {
                        super.finish();
                    }
                    return;
                }

                log("Start call Service");
                Intent intentService = new Intent(this, CallService.class);
                intentService.putExtra("chatHandle", callChat.getChatid());
                this.startService(intentService);

                audioManager = (AudioManager) getSystemService(Context.AUDIO_SERVICE);

                int callStatus = callChat.getStatus();
                log("The status of the callChat is: " + callStatus);

                aB.setTitle(chat.getTitle());
                updateSubTitle();

                if(chat.isGroup()){
                    smallElementsIndividualCallLayout.setVisibility(View.GONE);
                    bigElementsIndividualCallLayout.setVisibility(View.GONE);
                    bigElementsGroupCallLayout.setVisibility(View.VISIBLE);

                }else{
                    smallElementsIndividualCallLayout.setVisibility(View.VISIBLE);
                    bigElementsIndividualCallLayout.setVisibility(View.VISIBLE);
                    bigElementsGroupCallLayout.setVisibility(View.GONE);
                }

                if(callStatus==MegaChatCall.CALL_STATUS_RING_IN){
                    log("Incoming call");

                    ringtone = RingtoneManager.getRingtone(this, DEFAULT_RINGTONE_URI);

                    ringerTimer = new Timer();
                    MyRingerTask myRingerTask = new MyRingerTask();
                    ringerTimer.schedule(myRingerTask, 0, 500);

                    vibrator = (Vibrator) getSystemService(Context.VIBRATOR_SERVICE);
                    long[] pattern = {0, 1000, 500, 500, 1000};
                    if (vibrator != null){
                        if (vibrator.hasVibrator()){
                            //FOR API>=26
                            //vibrator.vibrate(createWaveform(pattern, 0), USAGE_NOTIFICATION_RINGTONE); ??
                            vibrator.vibrate(pattern, 0);
                        }
                    }

                    if(chat.isGroup()){
                        relativeVideo.getLayoutParams().width= RelativeLayout.LayoutParams.WRAP_CONTENT;
                        relativeVideo.getLayoutParams().height= RelativeLayout.LayoutParams.MATCH_PARENT;
                        relativeVideo.requestLayout();


                    }else{
                        relativeVideo.getLayoutParams().width= RelativeLayout.LayoutParams.WRAP_CONTENT;
                        relativeVideo.getLayoutParams().height= RelativeLayout.LayoutParams.MATCH_PARENT;
                        relativeVideo.requestLayout();


                        myAvatarLayout.setVisibility(View.VISIBLE);
                        contactAvatarLayout.setVisibility(View.VISIBLE);
                        flagMyAvatar = true;
                        setProfileMyAvatar();
                        flagContactAvatar = false;
                        setProfileContactAvatar();
                    }
                }else if(callStatus==MegaChatCall.CALL_STATUS_IN_PROGRESS){
                    log("CALL_STATUS_IN_PROGRESS");
                    updateScreenStatusInProgress();

                }else{
                    log("Outgoing call");

                    int volume = audioManager.getStreamVolume(AudioManager.STREAM_MUSIC);
                    if (volume == 0) {
                        toneGenerator = new ToneGenerator(AudioManager.STREAM_VOICE_CALL, 100);
                        toneGenerator.startTone(ToneGenerator.TONE_SUP_RINGTONE, 60000);
                    }
                    else {
                        thePlayer = MediaPlayer.create(getApplicationContext(), R.raw.outgoing_voice_video_call);
                        thePlayer.setLooping(true);
                        thePlayer.start();
                    }

                    if(chat.isGroup()){
                        relativeVideo.getLayoutParams().width= RelativeLayout.LayoutParams.WRAP_CONTENT;
                        relativeVideo.getLayoutParams().height= RelativeLayout.LayoutParams.WRAP_CONTENT;
                        relativeVideo.requestLayout();

                        InfoPeerGroupCall myPeer = new InfoPeerGroupCall(megaChatApi.getMyUserHandle(),  megaChatApi.getMyFullname(), true, false, null);
                        peersOnCall.add(myPeer);

                        if (adapter == null){
                            adapter = new GroupCallAdapter(this, recyclerView, peersOnCall, chatId, GroupCallAdapter.ITEM_VIEW_TYPE_GRID);
                        }else{
                            adapter.setNodes(peersOnCall);
                            adapter.setAdapterType(GroupCallAdapter.ITEM_VIEW_TYPE_GRID);
                        }
                        adapter.notifyDataSetChanged();


                        recyclerView.setAdapter(adapter);
                        adapter.setNodes(peersOnCall);
                        if (adapter.getItemCount() == 0){
                            recyclerView.setVisibility(View.GONE);
                        }else{
                            recyclerView.setVisibility(View.VISIBLE);
                        }

                    }else{
                        relativeVideo.getLayoutParams().height= RelativeLayout.LayoutParams.WRAP_CONTENT;
                        relativeVideo.getLayoutParams().width= RelativeLayout.LayoutParams.WRAP_CONTENT;
                        relativeVideo.requestLayout();

                        flagMyAvatar = false;
                        setProfileMyAvatar();
                        flagContactAvatar = true;
                        setProfileContactAvatar();
                        myAvatarLayout.setVisibility(View.VISIBLE);

                    }
                    log("**** updateLocalVideo");
                    updateLocalVideoStatus();


                }
            }
        }

        if(checkPermissions()){
            showInitialFABConfiguration();
        }
    }

    @Override
    public void onRequestStart(MegaApiJava api, MegaRequest request) {
        log("onRequestStart: " + request.getType());
    }

    @Override
    public void onRequestUpdate(MegaApiJava api, MegaRequest request) {
        log("onRequestUpdate");

    }

    @SuppressLint("NewApi")
    @Override
    public void onRequestFinish(MegaApiJava api, MegaRequest request, MegaError e) {
        log("onRequestFinish(): "+request.getEmail());
    }


    @Override
    public void onRequestTemporaryError(MegaApiJava api, MegaRequest request, MegaError e) {}

    public void createDefaultAvatar(long userHandle,  String fullName) {
        log("createDefaultAvatar");

        Bitmap defaultAvatar = Bitmap.createBitmap(outMetrics.widthPixels, outMetrics.widthPixels, Bitmap.Config.ARGB_8888);
        Canvas c = new Canvas(defaultAvatar);
        Paint p = new Paint();
        p.setAntiAlias(true);
        p.setColor(Color.TRANSPARENT);

        String color = megaApi.getUserAvatarColor(MegaApiAndroid.userHandleToBase64(userHandle));
        if (color != null) {
            log("The color to set the avatar is " + color);
            p.setColor(Color.parseColor(color));
        } else {
            log("Default color to the avatar");
            p.setColor(ContextCompat.getColor(this, R.color.lollipop_primary_color));
        }

        int radius;
        if (defaultAvatar.getWidth() < defaultAvatar.getHeight()) {
            radius = defaultAvatar.getWidth() / 2;
        }else {
            radius = defaultAvatar.getHeight() / 2;
        }
        c.drawCircle(defaultAvatar.getWidth()/2, defaultAvatar.getHeight()/2, radius, p);
        if(flagContactAvatar){
            myImage.setImageBitmap(defaultAvatar);
            String contactFirstLetter = fullName.charAt(0) + "";
            contactFirstLetter = contactFirstLetter.toUpperCase(Locale.getDefault());
            myInitialLetter.setText(contactFirstLetter);
            myInitialLetter.setTextSize(40);
            myInitialLetter.setTextColor(Color.WHITE);
            myInitialLetter.setVisibility(View.VISIBLE);
        }else {
            contactImage.setImageBitmap(defaultAvatar);
            String contactFirstLetter = fullName.charAt(0) + "";
            contactFirstLetter = contactFirstLetter.toUpperCase(Locale.getDefault());
            contactInitialLetter.setText(contactFirstLetter);
            contactInitialLetter.setTextSize(60);
            contactInitialLetter.setTextColor(Color.WHITE);
            contactInitialLetter.setVisibility(View.VISIBLE);
        }
    }

    public void setProfileContactAvatar(){
        log("setProfileContactAvatar");
        Bitmap bitmap = null;
        File avatar = null;
        if (context.getExternalCacheDir() != null) {
            avatar = new File(context.getExternalCacheDir().getAbsolutePath(), chat.getPeerEmail(0) + ".jpg");
        } else {
            avatar = new File(context.getCacheDir().getAbsolutePath(), chat.getPeerEmail(0) + ".jpg");
        }

        if (avatar.exists()) {
            if (avatar.length() > 0) {
                BitmapFactory.Options bOpts = new BitmapFactory.Options();
                bOpts.inPurgeable = true;
                bOpts.inInputShareable = true;
                bitmap = BitmapFactory.decodeFile(avatar.getAbsolutePath(), bOpts);
                bitmap = ThumbnailUtilsLollipop.getRoundedRectBitmap(context, bitmap, 3);
                if (bitmap != null) {
                    if(flagContactAvatar){
                        myImage.setImageBitmap(bitmap);
                        myInitialLetter.setVisibility(GONE);
                    }else{
                        contactImage.setImageBitmap(bitmap);
                        contactInitialLetter.setVisibility(GONE);
                    }
                }
                else{
                    UserAvatarListener listener = new UserAvatarListener(this);
                    avatar.delete();
                    if(!avatarRequested){
                        avatarRequested = true;
                        if (context.getExternalCacheDir() != null){
                            megaApi.getUserAvatar(chat.getPeerEmail(0), context.getExternalCacheDir().getAbsolutePath() + "/" + chat.getPeerEmail(0) + ".jpg", listener);
                        }
                        else{
                            megaApi.getUserAvatar(chat.getPeerEmail(0), context.getCacheDir().getAbsolutePath() + "/" + chat.getPeerEmail(0) + ".jpg", listener);
                        }
                    }

                    createDefaultAvatar(chat.getPeerHandle(0), chat.getPeerFullname(0));
                }
            }
            else{
                UserAvatarListener listener = new UserAvatarListener(this);

                if(!avatarRequested){
                    avatarRequested = true;
                    if (context.getExternalCacheDir() != null){
                        megaApi.getUserAvatar(chat.getPeerEmail(0), context.getExternalCacheDir().getAbsolutePath() + "/" + chat.getPeerEmail(0) + ".jpg", listener);
                    }
                    else{
                        megaApi.getUserAvatar(chat.getPeerEmail(0), context.getCacheDir().getAbsolutePath() + "/" + chat.getPeerEmail(0) + ".jpg", listener);
                    }
                }

                createDefaultAvatar(chat.getPeerHandle(0), chat.getPeerFullname(0));
            }
        }
        else{
            UserAvatarListener listener = new UserAvatarListener(this);

            if(!avatarRequested){
                avatarRequested = true;
                if (context.getExternalCacheDir() != null){
                    megaApi.getUserAvatar(chat.getPeerEmail(0), context.getExternalCacheDir().getAbsolutePath() + "/" + chat.getPeerEmail(0) + ".jpg", listener);
                }
                else{
                    megaApi.getUserAvatar(chat.getPeerEmail(0), context.getCacheDir().getAbsolutePath() + "/" + chat.getPeerEmail(0) + ".jpg", listener);
                }
            }

            createDefaultAvatar(chat.getPeerHandle(0), chat.getPeerFullname(0));
        }
    }

    public void createMyDefaultAvatar() {
        log("createMyDefaultAvatar");

        String myFullName = megaChatApi.getMyFullname();
        String myFirstLetter=myFullName.charAt(0) + "";
        myFirstLetter = myFirstLetter.toUpperCase(Locale.getDefault());
        long userHandle = megaChatApi.getMyUserHandle();

        Bitmap defaultAvatar = Bitmap.createBitmap(outMetrics.widthPixels,outMetrics.widthPixels, Bitmap.Config.ARGB_8888);
        Canvas c = new Canvas(defaultAvatar);
        Paint p = new Paint();
        p.setAntiAlias(true);
        p.setColor(Color.TRANSPARENT);

        String color = megaApi.getUserAvatarColor(MegaApiAndroid.userHandleToBase64(userHandle));

        if(color!=null){
            log("The color to set the avatar is "+color);
            p.setColor(Color.parseColor(color));
        }
        else{
            log("Default color to the avatar");
<<<<<<< HEAD
            p.setColor(ContextCompat.getColor(this, R.color.lollipop_primary_color));
=======
            p.setColor(ContextCompat.getColor(context, R.color.lollipop_primary_color));
>>>>>>> 874d50c5
        }

        int radius;
        if (defaultAvatar.getWidth() < defaultAvatar.getHeight())
            radius = defaultAvatar.getWidth()/2;
        else
            radius = defaultAvatar.getHeight()/2;

        c.drawCircle(defaultAvatar.getWidth()/2, defaultAvatar.getHeight()/2, radius, p);
        if(flagMyAvatar){
            myImage.setImageBitmap(defaultAvatar);
            myInitialLetter.setText(myFirstLetter);
            myInitialLetter.setTextSize(40);
            myInitialLetter.setTextColor(Color.WHITE);
            myInitialLetter.setVisibility(View.VISIBLE);
        }else{
            contactImage.setImageBitmap(defaultAvatar);
            contactInitialLetter.setText(myFirstLetter);
            contactInitialLetter.setTextSize(60);
            contactInitialLetter.setTextColor(Color.WHITE);
            contactInitialLetter.setVisibility(View.VISIBLE);
        }

    }

    public void setProfileMyAvatar() {
        log("setProfileMyAvatar: "+ flagMyAvatar);
        Bitmap myBitmap = null;
        File avatar = null;
        if (context != null) {
            log("context is not null");
            if (context.getExternalCacheDir() != null) {
                avatar = new File(context.getExternalCacheDir().getAbsolutePath(), megaChatApi.getMyEmail() + ".jpg");
            } else {
                avatar = new File(context.getCacheDir().getAbsolutePath(), megaChatApi.getMyEmail() + ".jpg");
            }
        }
        if (avatar.exists()) {
            if (avatar.length() > 0) {
                BitmapFactory.Options bOpts = new BitmapFactory.Options();
                bOpts.inPurgeable = true;
                bOpts.inInputShareable = true;
                myBitmap = BitmapFactory.decodeFile(avatar.getAbsolutePath(), bOpts);
                myBitmap = ThumbnailUtilsLollipop.getRoundedRectBitmap(context, myBitmap, 3);
                if (myBitmap != null) {
                    if(flagMyAvatar){
                        myImage.setImageBitmap(myBitmap);
                        myInitialLetter.setVisibility(GONE);
                    }else{
                        contactImage.setImageBitmap(myBitmap);
                        contactInitialLetter.setVisibility(GONE);
                    }
                }
                else{
                    createMyDefaultAvatar();
                }
            }
            else {
                createMyDefaultAvatar();
            }
        } else {
            createMyDefaultAvatar();
        }
    }

    protected void hideActionBar(){
        if (aB != null && aB.isShowing()) {
            if(tB != null) {
               tB.animate().translationY(-220).setDuration(800L)
                        .withEndAction(new Runnable() {
                            @Override
                            public void run() {
                                aB.hide();
                            }
                        }).start();

            } else {
                aB.hide();
            }
        }
    }

    protected void showActionBar(){
        if (aB != null && !aB.isShowing()) {
            aB.show();
            if(tB != null) {
                tB.animate().translationY(0).setDuration(800L).start();

            }
        }
    }

    protected void hideFABs(){
        if(videoFAB.getVisibility() == View.VISIBLE){
            videoFAB.hide();
        }
        if(microFAB.getVisibility() == View.VISIBLE){
            microFAB.hide();
        }
        if(hangFAB.getVisibility() == View.VISIBLE){
            hangFAB.hide();
        }
        if(answerCallFAB.getVisibility() == View.VISIBLE){
            answerCallFAB.hide();
            relativeCall.setVisibility(GONE);

        }
    }

    @Override
    public void onPause(){
        log("onPause");

        mSensorManager.unregisterListener(this);
        super.onPause();
    }

    @Override
    protected void onResume() {
        log("onResume");

//        this.width=0;
//        this.height=0;
        super.onResume();
        mSensorManager.registerListener(this, mSensor, SensorManager.SENSOR_DELAY_NORMAL);
        this.getWindow().addFlags(WindowManager.LayoutParams.FLAG_DISMISS_KEYGUARD);
        this.getWindow().addFlags(WindowManager.LayoutParams.FLAG_SHOW_WHEN_LOCKED);
        this.getWindow().addFlags(WindowManager.LayoutParams.FLAG_TURN_SCREEN_ON);
        MegaApplication.activityResumed();
        if((callChat.getStatus()==MegaChatCall.CALL_STATUS_IN_PROGRESS)||(callChat.getStatus()==MegaChatCall.CALL_STATUS_REQUEST_SENT)){
            ((MegaApplication) getApplication()).sendSignalPresenceActivity();
        }
    }

    @Override
    public void onDestroy(){
        log("onDestroy");

        if (megaChatApi != null) {
            megaChatApi.removeChatCallListener(this);
//            megaChatApi.removeChatVideoListener(chatId, userHandle, this);
        }

        if (customHandler != null){
            customHandler.removeCallbacksAndMessages(null);
        }

        stopAudioSignals();

        MegaApplication.activityPaused();

        super.onDestroy();
    }

    @Override
    public void onBackPressed() {
        log("onBackPressed");
//		if (overflowMenuLayout != null){
//			if (overflowMenuLayout.getVisibility() == View.VISIBLE){
//				overflowMenuLayout.setVisibility(View.GONE);
//				return;
//			}
//		}
//        super.onBackPressed();
        super.onBackPressed();

        if (megaChatApi != null) {
            megaChatApi.removeChatCallListener(this);
//            megaChatApi.removeChatVideoListener(chatId, userHandle, this);
        }

        if (customHandler != null){
            customHandler.removeCallbacksAndMessages(null);
        }

        if(Build.VERSION.SDK_INT >= Build.VERSION_CODES.LOLLIPOP) {
            super.finishAndRemoveTask();
        }
        else {
            super.finish();
        }
    }

    @Override
    public void onRequestStart(MegaChatApiJava api, MegaChatRequest request) {
        log("onRequestStart: "+request.getType());
    }

    @Override
    public void onRequestUpdate(MegaChatApiJava api, MegaChatRequest request) {
        log("onRequestUpdate: "+request.getType());


    }

    @Override
    public void onRequestFinish(MegaChatApiJava api, MegaChatRequest request, MegaChatError e) {
        log("onRequestFinish: "+request.getType());

        if(request.getType() == MegaChatRequest.TYPE_HANG_CHAT_CALL){
            MegaApplication.activityPaused();
            if(Build.VERSION.SDK_INT >= Build.VERSION_CODES.LOLLIPOP) {
                super.finishAndRemoveTask();
            }
            else {
                super.finish();
            }
        }
        else if(request.getType() == MegaChatRequest.TYPE_ANSWER_CHAT_CALL){
            if(e.getErrorCode()==MegaChatError.ERROR_OK){
                videoFAB.setVisibility(View.VISIBLE);
                relativeVideo.setVisibility(View.VISIBLE);

                microFAB.setVisibility(View.VISIBLE);
                answerCallFAB.setVisibility(GONE);
                relativeCall.setVisibility(GONE);
                linearArrowVideo.setVisibility(GONE);

                if(request.getFlag()==true){
                    log("Ok answer with video");
//                    updateLocalVideoStatus();

                }
                else{
                    log("Ok answer with NO video - ");
//                    updateLocalVideoStatus();
                }
                updateLocalVideoStatus();
            }
            else{
                log("Error call: "+e.getErrorString());
                MegaApplication.activityPaused();
                if(Build.VERSION.SDK_INT >= Build.VERSION_CODES.LOLLIPOP) {
                    super.finishAndRemoveTask();
                }
                else {
                    super.finish();
                }
//                showSnackbar(getString(R.string.clear_history_error));
            }
        }
        else if(request.getType() == MegaChatRequest.TYPE_DISABLE_AUDIO_VIDEO_CALL){

            if(e.getErrorCode()==MegaChatError.ERROR_OK){
//                if(request.getParamType()==MegaChatRequest.AUDIO){
//                    if(request.getFlag()==true){
//                        log("Enable audio");
//                        microFAB.setBackgroundTintList(ColorStateList.valueOf(Color.BLACK));
//                    }
//                    else{
//                        log("Disable audio");
//                        microFAB.setBackgroundTintList(ColorStateList.valueOf(ContextCompat.getColor(this, R.color.accentColor)));
//                    }
//                }
//                else if(request.getParamType()==MegaChatRequest.VIDEO){
//                    if(request.getFlag()==true){
//                        log("Enable video");
//                        myAvatarLayout.setVisibility(View.VISIBLE);
//                        myImageBorder.setVisibility(GONE);
//                        videoFAB.setBackgroundTintList(ColorStateList.valueOf(ContextCompat.getColor(this, R.color.accentColor)));
//                    }
//                    else{
//                        log("Disable video");
//                        myAvatarLayout.setVisibility(GONE);
//                        myImageBorder.setVisibility(View.VISIBLE);
//                        videoFAB.setBackgroundTintList(ColorStateList.valueOf(Color.BLACK));
//                    }
//                }
            }
            else{
                log("Error changing audio or video: "+e.getErrorString());
//                showSnackbar(getString(R.string.clear_history_error));
            }
        }
    }

    @Override
    public void onRequestTemporaryError(MegaChatApiJava api, MegaChatRequest request, MegaChatError e) {
    }

    @Override
    public void onChatCallUpdate(MegaChatApiJava api, MegaChatCall call) {
        log("onChatCallUpdate() ");

        if(call.getChatid()==chatId){
            log("onChatCallUpdate: "+call.getStatus());
            this.callChat = call;

            if(callChat.hasChanged(MegaChatCall.CHANGE_TYPE_STATUS)){
                int callStatus = callChat.getStatus();
                switch (callStatus){
                    case MegaChatCall.CALL_STATUS_IN_PROGRESS:{
                        log("onChatCallUpdate() - CALL_STATUS_IN_PROGRESS");

                        videoFAB.setOnClickListener(null);
                        answerCallFAB.setOnTouchListener(null);
                        videoFAB.setOnTouchListener(null);
                        videoFAB.setOnClickListener(this);

                        updateSubTitle();

                        stopAudioSignals();

                        rtcAudioManager.start(null);

                        showInitialFABConfiguration();

                        break;
                    }
                    case MegaChatCall.CALL_STATUS_TERMINATING_USER_PARTICIPATION:{
                        log("onChatCallUpdate() - CALL_STATUS_TERMINATING_USER_PARTICIPATION");

                        log("Terminating call of chat: "+chatId);
                        if(chat.isGroup()){
                            long userHandle = call.getPeerSessionStatusChange();
                            log(userHandle+": finished the participation on the call");
                        }

                        break;
                    }
                    case MegaChatCall.CALL_STATUS_DESTROYED:{
                        log("onChatCallUpdate() - CALL_STATUS_DESTROYED");

                        log("CALL_STATUS_DESTROYED:TERM code of the call: "+call.getTermCode());

                        stopAudioSignals();

                        rtcAudioManager.stop();
                        MegaApplication.activityPaused();

                        if(Build.VERSION.SDK_INT >= Build.VERSION_CODES.LOLLIPOP) {
                            super.finishAndRemoveTask();
                        }
                        else {
                            super.finish();
                        }
                        break;
                    }
                }
            }
            else if(call.hasChanged(MegaChatCall.CHANGE_TYPE_SESSION_STATUS)){
                log("Session status have changed");

                if(chat.isGroup()){
                    long userHandle = call.getPeerSessionStatusChange();

                    MegaChatSession userSession = callChat.getMegaChatSession(userHandle);
                    if(userSession.getStatus()==MegaChatSession.SESSION_STATUS_IN_PROGRESS){
                        log(userHandle+": joined the group call - create fragment!");
                        updateSubTitle();
                        InfoPeerGroupCall userPeer = new InfoPeerGroupCall(userHandle,  "Monica Garcia",true, false, null);
                        log("userHandle added: "+userHandle);
                        peersOnCall.add(0,userPeer);
                        adapter.setNodes(peersOnCall);
                        adapter.notifyDataSetChanged();

                    }
                    updateRemoteVideoStatus(userHandle);
                    updateRemoteAudioStatus(userHandle);
                }
                else{
                    if(call.getPeerSessionStatusChange()==chat.getPeerHandle(0)){
                        updateSubTitle();
                    }
                    updateRemoteVideoStatus(-1);
                    updateRemoteAudioStatus(-1);
                    updateLocalVideoStatus();
                    updateLocalAudioStatus();
                }
                updateRemoteVideoStatus();
                updateRemoteAudioStatus();
            }
            else if(call.hasChanged(MegaChatCall.CHANGE_TYPE_REMOTE_AVFLAGS)){
                log("Remote flags have changed");
                if(chat.isGroup()){
                    updateRemoteVideoStatus(call.getPeerSessionStatusChange());
                    updateRemoteAudioStatus(call.getPeerSessionStatusChange());
                }
                else{
                    if(call.getPeerSessionStatusChange()==chat.getPeerHandle(0)){
                        updateRemoteVideoStatus(-1);
                        updateRemoteAudioStatus(-1);
                    }
                }
            }
            else if(call.hasChanged(MegaChatCall.CHANGE_TYPE_LOCAL_AVFLAGS)){
                log("Local flags have changed");
                updateLocalAudioStatus();
                updateLocalVideoStatus();

            }
            else if(call.hasChanged(MegaChatCall.CHANGE_TYPE_RINGING_STATUS)){
                log("CHANGE_TYPE_RINGING_STATUS");

            }
            else{
                log("CHANGE_TYPE_RINGING_STATUS: "+call.getChanges());

            }
        }
    }

    public void stopAudioSignals(){
        log("stopAudioSignals");

        try{
            if(thePlayer!=null){
                thePlayer.stop();
                thePlayer.release();
            }
        }
        catch(Exception e){
            log("Exception stopping player");
        }

        try{
            if (toneGenerator != null) {
                toneGenerator.stopTone();
                toneGenerator.release();
            }
        }
        catch(Exception e){
            log("Exception stopping tone generator");
        }

        try{
            if(ringtone != null){
                ringtone.stop();
            }
        }
        catch(Exception e){
            log("Exception stopping ring tone");
        }

        try{
            if (timer != null){
                timer.cancel();
            }

            if (ringerTimer != null) {
                log("Cancel ringer timer");
                ringerTimer.cancel();
            }

        }
        catch(Exception e){
            log("Exception stopping ringing timer");
        }

        try{
            if (vibrator != null){
                if (vibrator.hasVibrator()) {
                    vibrator.cancel();
                }
            }
        }
        catch(Exception e){
            log("Exception stopping vibrator");
        }

        thePlayer=null;
        toneGenerator = null;
        timer = null;
        ringerTimer = null;
    }

    int width = 0;
    int height = 0;
    Bitmap bitmap;

    @Override
    public void onClick(View v) {
        log("onClick");

        switch (v.getId()) {
            case R.id.call_chat_contact_image_rl:{
                remoteCameraClick();
                break;
            }
            case R.id.video_fab:{

                if(callChat.getStatus()==MegaChatCall.CALL_STATUS_RING_IN){
                    megaChatApi.answerChatCall(chatId, true, this);
                    answerCallFAB.clearAnimation();
                }
                else{
                    if(callChat.hasLocalVideo()){
                        megaChatApi.disableVideo(chatId, this);
                    }
                    else{
                        megaChatApi.enableVideo(chatId, this);
                    }
                }

                if((callChat.getStatus()==MegaChatCall.CALL_STATUS_IN_PROGRESS)||(callChat.getStatus()==MegaChatCall.CALL_STATUS_REQUEST_SENT)){
                    ((MegaApplication) getApplication()).sendSignalPresenceActivity();
                }
                break;
            }
            case R.id.micro_fab: {

                if(callChat.hasLocalAudio()){
                    megaChatApi.disableAudio(chatId, this);
                }
                else{
                    megaChatApi.enableAudio(chatId, this);
                }
                if((callChat.getStatus()==MegaChatCall.CALL_STATUS_IN_PROGRESS)||(callChat.getStatus()==MegaChatCall.CALL_STATUS_REQUEST_SENT)){
                    ((MegaApplication) getApplication()).sendSignalPresenceActivity();
                }
                break;
            }
            case R.id.hang_fab: {
                log("Click on hang fab");
                megaChatApi.hangChatCall(chatId, this);

                if((callChat.getStatus()==MegaChatCall.CALL_STATUS_IN_PROGRESS)||(callChat.getStatus()==MegaChatCall.CALL_STATUS_REQUEST_SENT)){
                    ((MegaApplication) getApplication()).sendSignalPresenceActivity();
                }
                break;
            }
            case R.id.answer_call_fab:{
                log("Click on answer fab");
                megaChatApi.answerChatCall(chatId, false, this);
                videoFAB.clearAnimation();

                ((MegaApplication) getApplication()).sendSignalPresenceActivity();
                break;
            }
        }
    }

    public boolean checkPermissions(){
        log("checkPermissions() ");

        if (Build.VERSION.SDK_INT >= Build.VERSION_CODES.M) {

            boolean hasCameraPermission = (ContextCompat.checkSelfPermission(this, Manifest.permission.CAMERA) == PackageManager.PERMISSION_GRANTED);
            if (!hasCameraPermission) {
                ActivityCompat.requestPermissions(this, new String[]{Manifest.permission.CAMERA}, Constants.REQUEST_CAMERA);
                return false;
            }

            boolean hasRecordAudioPermission = (ContextCompat.checkSelfPermission(this, Manifest.permission.RECORD_AUDIO) == PackageManager.PERMISSION_GRANTED);
            if (!hasRecordAudioPermission) {
                ActivityCompat.requestPermissions(this, new String[]{Manifest.permission.RECORD_AUDIO}, Constants.RECORD_AUDIO);
                return false;
            }

            return true;
        }
        return true;
    }

    public void showInitialFABConfiguration(){
        log("showInitialFABConfiguration() ");

        if(callChat.getStatus()==MegaChatCall.CALL_STATUS_RING_IN){
            relativeCall.setVisibility(View.VISIBLE);
            linearArrowCall.setVisibility(GONE);
            answerCallFAB.show();
            answerCallFAB.setVisibility(View.VISIBLE);
            hangFAB.show();
            hangFAB.setVisibility(View.VISIBLE);

            relativeVideo.setVisibility(View.VISIBLE);
            linearArrowVideo.setVisibility(GONE);
            videoFAB.setVisibility(View.VISIBLE);
<<<<<<< HEAD
            videoFAB.setBackgroundTintList(ColorStateList.valueOf(ContextCompat.getColor(this,R.color.accentColor)));
            videoFAB.setImageDrawable(ContextCompat.getDrawable(this,R.drawable.ic_videocam_white));
=======
            videoFAB.setBackgroundTintList(ColorStateList.valueOf(ContextCompat.getColor(this, R.color.accentColor)));
            videoFAB.setImageDrawable(ContextCompat.getDrawable(this, R.drawable.ic_videocam_white));
>>>>>>> 874d50c5

            microFAB.setVisibility(GONE);

            if (callChat.hasVideoInitialCall()) {

                answerCallFAB.setOnClickListener(this);
                videoFAB.setOnClickListener(null);

                linearArrowVideo.setVisibility(View.VISIBLE);
                videoFAB.startAnimation(shake);

                RelativeLayout.LayoutParams layoutExtend = new RelativeLayout.LayoutParams(RelativeLayout.LayoutParams.WRAP_CONTENT, RelativeLayout.LayoutParams.MATCH_PARENT);
                layoutExtend.addRule(RelativeLayout.ALIGN_PARENT_BOTTOM, RelativeLayout.TRUE);
                layoutExtend.addRule(RelativeLayout.CENTER_HORIZONTAL, RelativeLayout.TRUE);
                linearFAB.setLayoutParams(layoutExtend);
                linearFAB.setOrientation(LinearLayout.HORIZONTAL);

                animationAlphaArrows(fourArrowVideo);
                Handler handler = new Handler();
                handler.postDelayed(new Runnable() {
                    public void run() {
                        animationAlphaArrows(thirdArrowVideo);
                        Handler handler = new Handler();
                        handler.postDelayed(new Runnable() {
                            public void run() {
                                animationAlphaArrows(secondArrowVideo);
                                Handler handler = new Handler();
                                handler.postDelayed(new Runnable() {
                                    public void run() {
                                        animationAlphaArrows(firstArrowVideo);
                                    }
                                }, 250);
                            }
                        }, 250);
                    }
                }, 250);
                videoFAB.setOnTouchListener(new OnSwipeTouchListener(this) {
                    public void onSwipeTop() {
                        log("onSwipeTop");
                        videoFAB.clearAnimation();

                        TranslateAnimation translateAnim = new TranslateAnimation( 0, 0 , 0, -380 );
                        translateAnim.setDuration(translationAnimationDuration);
                        translateAnim.setFillAfter(true);
                        translateAnim.setFillBefore(true);
                        translateAnim.setRepeatCount(0);

                        AlphaAnimation alphaAnim = new AlphaAnimation(1.0f, 0.0f);
                        alphaAnim.setDuration(alphaAnimationDuration);
                        alphaAnim.setFillAfter(true);
                        alphaAnim.setFillBefore(true);
                        alphaAnim.setRepeatCount(0);

                        AnimationSet s = new AnimationSet(false);//false means don't share interpolators
                        s.addAnimation(translateAnim);
                        s.addAnimation(alphaAnim);

                        videoFAB.startAnimation(s);
                        firstArrowVideo.clearAnimation();
                        secondArrowVideo.clearAnimation();
                        thirdArrowVideo.clearAnimation();
                        fourArrowVideo.clearAnimation();
                        linearArrowVideo.setVisibility(GONE);

                        translateAnim.setAnimationListener(new Animation.AnimationListener(){
                            @Override
                            public void onAnimationStart(Animation animation) {
                            }

                            @Override
                            public void onAnimationRepeat(Animation animation) {
                            }

                            @Override
                            public void onAnimationEnd(Animation animation) {

                                RelativeLayout.LayoutParams layoutCompress = new RelativeLayout.LayoutParams(RelativeLayout.LayoutParams.WRAP_CONTENT, RelativeLayout.LayoutParams.MATCH_PARENT);
                                layoutCompress.addRule(RelativeLayout.ALIGN_PARENT_BOTTOM, RelativeLayout.TRUE);
                                layoutCompress.addRule(RelativeLayout.CENTER_HORIZONTAL, RelativeLayout.TRUE);
                                linearFAB.setLayoutParams(layoutCompress);
                                linearFAB.setOrientation(LinearLayout.HORIZONTAL);

                                answerVideoCall();
                            }
                        });
                    }
                    public void onSwipeRight() {}
                    public void onSwipeLeft() {}
                    public void onSwipeBottom() {}

                });


            }else{

                answerCallFAB.startAnimation(shake);

                RelativeLayout.LayoutParams layoutExtend = new RelativeLayout.LayoutParams(RelativeLayout.LayoutParams.WRAP_CONTENT, RelativeLayout.LayoutParams.MATCH_PARENT);
                layoutExtend.addRule(RelativeLayout.ALIGN_PARENT_BOTTOM, RelativeLayout.TRUE);
                layoutExtend.addRule(RelativeLayout.CENTER_HORIZONTAL, RelativeLayout.TRUE);
                linearFAB.setLayoutParams(layoutExtend);
                linearFAB.setOrientation(LinearLayout.HORIZONTAL);

                linearArrowCall.setVisibility(View.VISIBLE);
                animationAlphaArrows(fourArrowCall);
                Handler handler = new Handler();
                handler.postDelayed(new Runnable() {
                    public void run() {
                        animationAlphaArrows(thirdArrowCall);
                        Handler handler = new Handler();
                        handler.postDelayed(new Runnable() {
                            public void run() {
                                animationAlphaArrows(secondArrowCall);
                                Handler handler = new Handler();
                                handler.postDelayed(new Runnable() {
                                    public void run() {
                                        animationAlphaArrows(firstArrowCall);
                                    }
                                }, 250);
                            }
                        }, 250);
                    }
                }, 250);

                answerCallFAB.setOnTouchListener(new OnSwipeTouchListener(this) {
                    public void onSwipeTop() {
                        log("onSwipeTop");
                        answerCallFAB.clearAnimation();

                        TranslateAnimation translateAnim = new TranslateAnimation( 0, 0 , 0, -380 );
                        translateAnim.setDuration(translationAnimationDuration);
                        translateAnim.setFillAfter(true);
                        translateAnim.setFillBefore(true);
                        translateAnim.setRepeatCount(0);

                        AlphaAnimation alphaAnim = new AlphaAnimation(1.0f, 0.0f);
                        alphaAnim.setDuration(alphaAnimationDuration);
                        alphaAnim.setFillAfter(true);
                        alphaAnim.setFillBefore(true);
                        alphaAnim.setRepeatCount(0);

                        AnimationSet s = new AnimationSet(false);//false means don't share interpolators
                        s.addAnimation(translateAnim);
                        s.addAnimation(alphaAnim);

                        answerCallFAB.startAnimation(s);
                        firstArrowCall.clearAnimation();
                        secondArrowCall.clearAnimation();
                        thirdArrowCall.clearAnimation();
                        fourArrowCall.clearAnimation();
                        linearArrowCall.setVisibility(GONE);

                        translateAnim.setAnimationListener(new Animation.AnimationListener(){
                            @Override
                            public void onAnimationStart(Animation animation) {
                            }

                            @Override
                            public void onAnimationRepeat(Animation animation) {
                            }

                            @Override
                            public void onAnimationEnd(Animation animation) {

                                RelativeLayout.LayoutParams layoutCompress = new RelativeLayout.LayoutParams(RelativeLayout.LayoutParams.WRAP_CONTENT, RelativeLayout.LayoutParams.MATCH_PARENT);
                                layoutCompress.addRule(RelativeLayout.ALIGN_PARENT_BOTTOM, RelativeLayout.TRUE);
                                layoutCompress.addRule(RelativeLayout.CENTER_HORIZONTAL, RelativeLayout.TRUE);
                                linearFAB.setLayoutParams(layoutCompress);
                                linearFAB.setOrientation(LinearLayout.HORIZONTAL);

                                answerAudioCall();
                            }
                        });
                    }
                    public void onSwipeRight() {}
                    public void onSwipeLeft() {}
                    public void onSwipeBottom() {}

                });

            }

        }else{
            relativeVideo.setVisibility(View.VISIBLE);
            videoFAB.show();
            videoFAB.setVisibility(View.VISIBLE);

            microFAB.show();
            microFAB.setVisibility(View.VISIBLE);

            relativeCall.setVisibility(GONE);
            answerCallFAB.setVisibility(GONE);

            hangFAB.show();
            hangFAB.setVisibility(View.VISIBLE);
        }
    }



    public void updateLocalVideoStatus(){
        log("updateLocalVideoStatus: ");
        int callStatus = callChat.getStatus();

        if(chat.isGroup()){
            log("is group");
            if(callChat !=null){

            }
        }else{
            log("is individual");

            if (callChat.hasLocalVideo()) {
                log("Video local connected");
                    videoFAB.setBackgroundTintList(ColorStateList.valueOf(getResources().getColor(R.color.accentColor)));
                    videoFAB.setImageDrawable(getResources().getDrawable(R.drawable.ic_videocam_white));

                    if(callStatus==MegaChatCall.CALL_STATUS_REQUEST_SENT){
                        if(localCameraFragmentFS == null){
                            localCameraFragmentFS = LocalCameraCallFullScreenFragment.newInstance(chatId);
                            FragmentTransaction ftFS = getSupportFragmentManager().beginTransaction();
                            ftFS.replace(R.id.fragment_container_local_cameraFS, localCameraFragmentFS, "localCameraFragmentFS");
                            ftFS.commitNowAllowingStateLoss();
                        }
                        contactAvatarLayout.setVisibility(GONE);
                        parentLocalFS.setVisibility(View.VISIBLE);
                        fragmentContainerLocalCameraFS.setVisibility(View.VISIBLE);

                    }else{
                        if(localCameraFragment == null){
                            localCameraFragment = LocalCameraCallFragment.newInstance(chatId);
                            FragmentTransaction ft = getSupportFragmentManager().beginTransaction();
                            ft.replace(R.id.fragment_container_local_camera, localCameraFragment, "localCameraFragment");
                            ft.commitNowAllowingStateLoss();
                        }

                        myAvatarLayout.setVisibility(GONE);
                        parentLocal.setVisibility(View.VISIBLE);
                        fragmentContainerLocalCamera.setVisibility(View.VISIBLE);
                    }

<<<<<<< HEAD
            }else {
                log("Video local NOT connected");
                videoFAB.setBackgroundTintList(ColorStateList.valueOf(ContextCompat.getColor(this, R.color.disable_fab_chat_call)));
                videoFAB.setImageDrawable(getResources().getDrawable(R.drawable.ic_video_off));
=======
            log("Video local connected");
            if (myAvatarLayout.getVisibility() == View.VISIBLE) {
                videoFAB.setBackgroundTintList(ColorStateList.valueOf(ContextCompat.getColor(this, R.color.accentColor)));
                videoFAB.setImageDrawable(ContextCompat.getDrawable(this, R.drawable.ic_videocam_white));
>>>>>>> 874d50c5

                if(callStatus==MegaChatCall.CALL_STATUS_REQUEST_SENT){

                    if (localCameraFragmentFS != null) {
                        localCameraFragmentFS.setVideoFrame(false);
                        FragmentTransaction ftFS = getSupportFragmentManager().beginTransaction();
                        ftFS.remove(localCameraFragmentFS);
                        localCameraFragmentFS = null;

                    }
                    contactAvatarLayout.setVisibility(View.VISIBLE);
                    parentLocalFS.setVisibility(View.GONE);
                    fragmentContainerLocalCameraFS.setVisibility(View.GONE);


                }else{
                    if (localCameraFragment != null) {
                        localCameraFragment.setVideoFrame(false);
                        FragmentTransaction ft = getSupportFragmentManager().beginTransaction();
                        ft.remove(localCameraFragment);
                        localCameraFragment = null;
                    }
                    myAvatarLayout.setVisibility(View.VISIBLE);
                    parentLocal.setVisibility(View.GONE);
                    fragmentContainerLocalCamera.setVisibility(View.GONE);
                }

            }
        }


<<<<<<< HEAD
=======
            }else{
                parent.setVisibility(View.GONE);
                fragmentContainerLocalCamera.setVisibility(View.GONE);
                if (localCameraFragment != null) {
                    localCameraFragment.setVideoFrame(false);
                    FragmentTransaction ft = getSupportFragmentManager().beginTransaction();
                    ft.remove(localCameraFragment);
                    localCameraFragment = null;
                }
                myAvatarLayout.setVisibility(View.VISIBLE);
            }

            videoFAB.setBackgroundTintList(ColorStateList.valueOf(ContextCompat.getColor(this, R.color.disable_fab_chat_call)));
            videoFAB.setImageDrawable(ContextCompat.getDrawable(this, R.drawable.ic_video_off));
        }
>>>>>>> 874d50c5
    }

    public void updateLocalAudioStatus(){
        log("updateLocalAudioStatus");
        if(callChat.hasLocalAudio()){

            log("Audio local connected");
            microFAB.setBackgroundTintList(ColorStateList.valueOf(ContextCompat.getColor(this, R.color.accentColor)));
            microFAB.setImageDrawable(ContextCompat.getDrawable(this, R.drawable.ic_record_audio_w));

        }else{
            log("Audio local NOT connected");
            microFAB.setBackgroundTintList(ColorStateList.valueOf(ContextCompat.getColor(this, R.color.disable_fab_chat_call)));
<<<<<<< HEAD
            microFAB.setImageDrawable(ContextCompat.getDrawable(this,R.drawable.ic_mic_off));
=======
            microFAB.setImageDrawable(ContextCompat.getDrawable(this, R.drawable.ic_mic_off));
>>>>>>> 874d50c5
        }
    }

    public void updateRemoteVideoStatus(long userHandle){
        log("updateRemoteVideoStatus");
        if(chat.isGroup()){
            MegaChatSession userSession = callChat.getMegaChatSession(userHandle);
            if(userSession!=null && userSession.hasVideo()) {
                log(userHandle+": Video remote connected");
            }else {
                log(userHandle+": Video remote NOT connected");
            }
        }
        else{
            MegaChatSession userSession = callChat.getMegaChatSession(chat.getPeerHandle(0));

            if(isRemoteVideo== REMOTE_VIDEO_NOT_INIT){

                if(userSession!=null && userSession.hasVideo()){
                    log("Video remote connected");
                    isRemoteVideo = REMOTE_VIDEO_ENABLED;
                    if (contactAvatarLayout.getVisibility() == View.VISIBLE) {
                        if(remoteCameraFragmentFS == null){
                            remoteCameraFragmentFS = RemoteCameraCallFullScreenFragment.newInstance(chatId, chat.getPeerHandle(0));
                            FragmentTransaction ft = getSupportFragmentManager().beginTransaction();
                            ft.replace(R.id.fragment_container_remote_cameraFS, remoteCameraFragmentFS, "remoteCameraFragmentFS");
                            ft.commitNowAllowingStateLoss();
                        }

                        contactAvatarLayout.setOnClickListener(null);
                        contactAvatarLayout.setVisibility(GONE);
                        parentRemoteFS.setVisibility(View.VISIBLE);
                        fragmentContainerRemoteCameraFS.setVisibility(View.VISIBLE);

                    } else {
                        log("No needed to refresh");
                    }

                }else{
                    log("Video remote NOT connected");

                    isRemoteVideo = REMOTE_VIDEO_DISABLED;

                    if (remoteCameraFragmentFS != null) {
                        remoteCameraFragmentFS.setVideoFrame(false);
                        FragmentTransaction ft = getSupportFragmentManager().beginTransaction();
                        ft.remove(remoteCameraFragmentFS);
                        remoteCameraFragmentFS = null;
                    }
                    contactAvatarLayout.setVisibility(View.VISIBLE);
                    contactAvatarLayout.setOnClickListener(this);
                    parentRemoteFS.setVisibility(View.GONE);
                    fragmentContainerRemoteCameraFS.setVisibility(View.GONE);
                }
            }else{
                if((isRemoteVideo==REMOTE_VIDEO_ENABLED)&&(!userSession.hasVideo())){

                    isRemoteVideo = REMOTE_VIDEO_DISABLED;

                    if (remoteCameraFragmentFS != null) {
                        remoteCameraFragmentFS.setVideoFrame(false);
                        FragmentTransaction ft = getSupportFragmentManager().beginTransaction();
                        ft.remove(remoteCameraFragmentFS);
                        remoteCameraFragmentFS = null;
                    }
                    contactAvatarLayout.setVisibility(View.VISIBLE);
                    contactAvatarLayout.setOnClickListener(this);
                    parentRemoteFS.setVisibility(View.GONE);
                    fragmentContainerRemoteCameraFS.setVisibility(View.GONE);

                }else if((isRemoteVideo==REMOTE_VIDEO_DISABLED)&&(userSession.hasVideo())){

                    isRemoteVideo = REMOTE_VIDEO_ENABLED;
                    if (contactAvatarLayout.getVisibility() == View.VISIBLE) {

                        if(remoteCameraFragmentFS == null){
                            remoteCameraFragmentFS = RemoteCameraCallFullScreenFragment.newInstance(chatId, chat.getPeerHandle(0));
                            FragmentTransaction ft = getSupportFragmentManager().beginTransaction();
                            ft.replace(R.id.fragment_container_remote_cameraFS, remoteCameraFragmentFS, "remoteCameraFragmentFS");
                            ft.commitNowAllowingStateLoss();
                        }


                        contactAvatarLayout.setOnClickListener(null);
                        contactAvatarLayout.setVisibility(GONE);
                        parentRemoteFS.setVisibility(View.VISIBLE);
                        fragmentContainerRemoteCameraFS.setVisibility(View.VISIBLE);

                    } else {
                        log("No needed to refresh");
                    }
                }
            }
        }
    }

    public void updateRemoteAudioStatus(long userHandle){
        log("updateRemoteAudioStatus");
        if(chat.isGroup()){
            if(chat.isGroup()){
                MegaChatSession userSession = callChat.getMegaChatSession(userHandle);
                if(userSession!=null && userSession.hasAudio()) {
                    log(userHandle+": Audio remote connected");
                }else {
                    log(userHandle+": Audio remote NOT connected");
                }
            }
        }
        else{
            supportInvalidateOptionsMenu();
        }
    }

    @Override
    public void onRequestPermissionsResult(int requestCode, String[] permissions, int[] grantResults) {
        log("onRequestPermissionsResult() ");

        super.onRequestPermissionsResult(requestCode, permissions, grantResults);
        switch (requestCode) {
            case Constants.REQUEST_CAMERA: {
                log("REQUEST_CAMERA");
                if (grantResults.length > 0 && grantResults[0] == PackageManager.PERMISSION_GRANTED) {
                    if(checkPermissions()){
                       showInitialFABConfiguration();
                    }
                }
                else{
                    hangFAB.setVisibility(View.VISIBLE);
                }
                break;
            }
            case Constants.RECORD_AUDIO: {
                log("RECORD_AUDIO");
                if (grantResults.length > 0 && grantResults[0] == PackageManager.PERMISSION_GRANTED) {
                    if(checkPermissions()){
                        showInitialFABConfiguration();
                    }
                }
                else{
                    hangFAB.setVisibility(View.VISIBLE);
                }
                break;
            }
        }
    }

    public static void log(String message) {
        Util.log("ChatCallActivity", message);
    }

    @Override
    public void onSensorChanged(SensorEvent event) {

        if (event.values[0] == 0) {
            //Turn off Screen
            if(!wakeLock.isHeld()) {
                wakeLock.acquire();
            }
        } else {
            //Turn on Screen
            if(wakeLock.isHeld()) {
                wakeLock.release();
            }
        }
    }

    public void remoteCameraClick(){

        if(aB.isShowing()){
            hideActionBar();
            hideFABs();
        }else{
            showActionBar();
            showInitialFABConfiguration();
        }


    }
    

    @Override
    public void onAccuracyChanged(Sensor sensor, int accuracy) {}

    public static String getDateFromMillis(long d) {
        SimpleDateFormat df = new SimpleDateFormat("HH:mm:ss");
        df.setTimeZone(TimeZone.getTimeZone("GMT"));
        return df.format(d);
    }

    private void startClock(){
        log("startClock");
        long seconds = 0;

        if(callChat!=null){
            seconds = callChat.getDuration();
        }
        long baseTime = SystemClock.uptimeMillis() - (seconds*1000);
        myChrono.setBase(baseTime);
        customHandler.postDelayed(updateTimerThread, 1000);
    }

    private Runnable updateTimerThread = new Runnable() {
        public void run() {
            long elapsedTime = SystemClock.uptimeMillis() - myChrono.getBase();
            aB.setSubtitle(getDateFromMillis(elapsedTime));
            customHandler.postDelayed(this, 0);
        }
    };

    private class MyRingerTask extends TimerTask {

        @Override
        public void run() {
            runOnUiThread(new Runnable(){

                @Override
                public void run() {
                    if (ringtone != null && !ringtone.isPlaying())
                    {
                        ringtone.play();
                    }
                }});
        }
    }

    @Override
    public boolean onKeyDown(int keyCode, KeyEvent event) {
        switch (keyCode) {

            case KeyEvent.KEYCODE_VOLUME_UP: {
                try {
                    if (callChat.getStatus() == MegaChatCall.CALL_STATUS_RING_IN) {
                        audioManager.adjustStreamVolume(AudioManager.STREAM_RING, AudioManager.ADJUST_RAISE, AudioManager.FLAG_SHOW_UI);
                    } else if (callChat.getStatus() == MegaChatCall.CALL_STATUS_REQUEST_SENT) {
                        audioManager.adjustStreamVolume(AudioManager.STREAM_MUSIC, AudioManager.ADJUST_RAISE, AudioManager.FLAG_SHOW_UI);
                    } else {
                        audioManager.adjustStreamVolume(AudioManager.STREAM_VOICE_CALL, AudioManager.ADJUST_RAISE, AudioManager.FLAG_SHOW_UI);
                    }
                }
                catch(SecurityException e) {
                    return super.onKeyDown(keyCode, event);
                }

                return true;
            }
            case KeyEvent.KEYCODE_VOLUME_DOWN: {
                try {
                    if (callChat.getStatus() == MegaChatCall.CALL_STATUS_RING_IN) {
                        audioManager.adjustStreamVolume(AudioManager.STREAM_RING, AudioManager.ADJUST_LOWER, AudioManager.FLAG_SHOW_UI);
                    } else if (callChat.getStatus() == MegaChatCall.CALL_STATUS_REQUEST_SENT) {
                        audioManager.adjustStreamVolume(AudioManager.STREAM_MUSIC, AudioManager.ADJUST_LOWER, AudioManager.FLAG_SHOW_UI);
                    } else {
                        audioManager.adjustStreamVolume(AudioManager.STREAM_VOICE_CALL, AudioManager.ADJUST_LOWER, AudioManager.FLAG_SHOW_UI);
                    }
                } catch(SecurityException e) {
                    return super.onKeyDown(keyCode, event);
                }

                return true;
            }
            default: {
                return super.onKeyDown(keyCode, event);
            }
        }
    }

    public void answerAudioCall(){
        if (megaChatApi.isSignalActivityRequired()) {
            megaChatApi.signalPresenceActivity();
        }
        megaChatApi.answerChatCall(chatId, false, this);
    }
    public void answerVideoCall(){
        log("answerVideoCall");
        if (megaChatApi.isSignalActivityRequired()) {
            megaChatApi.signalPresenceActivity();
        }
        megaChatApi.answerChatCall(chatId, true, this);
    }

    public void animationAlphaArrows(final ImageView arrow){
        AlphaAnimation alphaAnimArrows = new AlphaAnimation(1.0f, 0.0f);
        alphaAnimArrows.setDuration(alphaAnimationDurationArrow);
        alphaAnimArrows.setFillAfter(true);
        alphaAnimArrows.setFillBefore(true);
        alphaAnimArrows.setRepeatCount(Animation.INFINITE);
        arrow.startAnimation(alphaAnimArrows);
    }
}<|MERGE_RESOLUTION|>--- conflicted
+++ resolved
@@ -602,11 +602,8 @@
             contactInitialLetter = (TextView) findViewById(R.id.call_chat_contact_image_initial_letter);
 
             videoFAB.setBackgroundTintList(ColorStateList.valueOf(ContextCompat.getColor(this, R.color.disable_fab_chat_call)));
-<<<<<<< HEAD
+
             videoFAB.setImageDrawable(ContextCompat.getDrawable(this,R.drawable.ic_video_off));
-=======
-            videoFAB.setImageDrawable(ContextCompat.getDrawable(this, R.drawable.ic_video_off));
->>>>>>> 874d50c5
 
             //Contact's avatar
             chatId = extras.getLong("chatHandle", -1);
@@ -919,11 +916,8 @@
         }
         else{
             log("Default color to the avatar");
-<<<<<<< HEAD
+
             p.setColor(ContextCompat.getColor(this, R.color.lollipop_primary_color));
-=======
-            p.setColor(ContextCompat.getColor(context, R.color.lollipop_primary_color));
->>>>>>> 874d50c5
         }
 
         int radius;
@@ -1293,8 +1287,6 @@
                     updateLocalVideoStatus();
                     updateLocalAudioStatus();
                 }
-                updateRemoteVideoStatus();
-                updateRemoteAudioStatus();
             }
             else if(call.hasChanged(MegaChatCall.CHANGE_TYPE_REMOTE_AVFLAGS)){
                 log("Remote flags have changed");
@@ -1492,13 +1484,9 @@
             relativeVideo.setVisibility(View.VISIBLE);
             linearArrowVideo.setVisibility(GONE);
             videoFAB.setVisibility(View.VISIBLE);
-<<<<<<< HEAD
+
             videoFAB.setBackgroundTintList(ColorStateList.valueOf(ContextCompat.getColor(this,R.color.accentColor)));
             videoFAB.setImageDrawable(ContextCompat.getDrawable(this,R.drawable.ic_videocam_white));
-=======
-            videoFAB.setBackgroundTintList(ColorStateList.valueOf(ContextCompat.getColor(this, R.color.accentColor)));
-            videoFAB.setImageDrawable(ContextCompat.getDrawable(this, R.drawable.ic_videocam_white));
->>>>>>> 874d50c5
 
             microFAB.setVisibility(GONE);
 
@@ -1697,8 +1685,6 @@
         }
     }
 
-
-
     public void updateLocalVideoStatus(){
         log("updateLocalVideoStatus: ");
         int callStatus = callChat.getStatus();
@@ -1713,44 +1699,37 @@
 
             if (callChat.hasLocalVideo()) {
                 log("Video local connected");
-                    videoFAB.setBackgroundTintList(ColorStateList.valueOf(getResources().getColor(R.color.accentColor)));
-                    videoFAB.setImageDrawable(getResources().getDrawable(R.drawable.ic_videocam_white));
-
-                    if(callStatus==MegaChatCall.CALL_STATUS_REQUEST_SENT){
-                        if(localCameraFragmentFS == null){
-                            localCameraFragmentFS = LocalCameraCallFullScreenFragment.newInstance(chatId);
-                            FragmentTransaction ftFS = getSupportFragmentManager().beginTransaction();
-                            ftFS.replace(R.id.fragment_container_local_cameraFS, localCameraFragmentFS, "localCameraFragmentFS");
-                            ftFS.commitNowAllowingStateLoss();
-                        }
-                        contactAvatarLayout.setVisibility(GONE);
-                        parentLocalFS.setVisibility(View.VISIBLE);
-                        fragmentContainerLocalCameraFS.setVisibility(View.VISIBLE);
-
-                    }else{
-                        if(localCameraFragment == null){
-                            localCameraFragment = LocalCameraCallFragment.newInstance(chatId);
-                            FragmentTransaction ft = getSupportFragmentManager().beginTransaction();
-                            ft.replace(R.id.fragment_container_local_camera, localCameraFragment, "localCameraFragment");
-                            ft.commitNowAllowingStateLoss();
-                        }
-
-                        myAvatarLayout.setVisibility(GONE);
-                        parentLocal.setVisibility(View.VISIBLE);
-                        fragmentContainerLocalCamera.setVisibility(View.VISIBLE);
-                    }
-
-<<<<<<< HEAD
+                videoFAB.setBackgroundTintList(ColorStateList.valueOf(getResources().getColor(R.color.accentColor)));
+                videoFAB.setImageDrawable(getResources().getDrawable(R.drawable.ic_videocam_white));
+
+                if(callStatus==MegaChatCall.CALL_STATUS_REQUEST_SENT){
+                    if(localCameraFragmentFS == null){
+                        localCameraFragmentFS = LocalCameraCallFullScreenFragment.newInstance(chatId);
+                        FragmentTransaction ftFS = getSupportFragmentManager().beginTransaction();
+                        ftFS.replace(R.id.fragment_container_local_cameraFS, localCameraFragmentFS, "localCameraFragmentFS");
+                        ftFS.commitNowAllowingStateLoss();
+                    }
+                    contactAvatarLayout.setVisibility(GONE);
+                    parentLocalFS.setVisibility(View.VISIBLE);
+                    fragmentContainerLocalCameraFS.setVisibility(View.VISIBLE);
+
+                }else{
+                    if(localCameraFragment == null){
+                        localCameraFragment = LocalCameraCallFragment.newInstance(chatId);
+                        FragmentTransaction ft = getSupportFragmentManager().beginTransaction();
+                        ft.replace(R.id.fragment_container_local_camera, localCameraFragment, "localCameraFragment");
+                        ft.commitNowAllowingStateLoss();
+                    }
+
+                    myAvatarLayout.setVisibility(GONE);
+                    parentLocal.setVisibility(View.VISIBLE);
+                    fragmentContainerLocalCamera.setVisibility(View.VISIBLE);
+                }
+
             }else {
                 log("Video local NOT connected");
                 videoFAB.setBackgroundTintList(ColorStateList.valueOf(ContextCompat.getColor(this, R.color.disable_fab_chat_call)));
                 videoFAB.setImageDrawable(getResources().getDrawable(R.drawable.ic_video_off));
-=======
-            log("Video local connected");
-            if (myAvatarLayout.getVisibility() == View.VISIBLE) {
-                videoFAB.setBackgroundTintList(ColorStateList.valueOf(ContextCompat.getColor(this, R.color.accentColor)));
-                videoFAB.setImageDrawable(ContextCompat.getDrawable(this, R.drawable.ic_videocam_white));
->>>>>>> 874d50c5
 
                 if(callStatus==MegaChatCall.CALL_STATUS_REQUEST_SENT){
 
@@ -1777,29 +1756,8 @@
                     parentLocal.setVisibility(View.GONE);
                     fragmentContainerLocalCamera.setVisibility(View.GONE);
                 }
-
-            }
-        }
-
-
-<<<<<<< HEAD
-=======
-            }else{
-                parent.setVisibility(View.GONE);
-                fragmentContainerLocalCamera.setVisibility(View.GONE);
-                if (localCameraFragment != null) {
-                    localCameraFragment.setVideoFrame(false);
-                    FragmentTransaction ft = getSupportFragmentManager().beginTransaction();
-                    ft.remove(localCameraFragment);
-                    localCameraFragment = null;
-                }
-                myAvatarLayout.setVisibility(View.VISIBLE);
-            }
-
-            videoFAB.setBackgroundTintList(ColorStateList.valueOf(ContextCompat.getColor(this, R.color.disable_fab_chat_call)));
-            videoFAB.setImageDrawable(ContextCompat.getDrawable(this, R.drawable.ic_video_off));
-        }
->>>>>>> 874d50c5
+            }
+        }
     }
 
     public void updateLocalAudioStatus(){
@@ -1813,11 +1771,7 @@
         }else{
             log("Audio local NOT connected");
             microFAB.setBackgroundTintList(ColorStateList.valueOf(ContextCompat.getColor(this, R.color.disable_fab_chat_call)));
-<<<<<<< HEAD
             microFAB.setImageDrawable(ContextCompat.getDrawable(this,R.drawable.ic_mic_off));
-=======
-            microFAB.setImageDrawable(ContextCompat.getDrawable(this, R.drawable.ic_mic_off));
->>>>>>> 874d50c5
         }
     }
 
