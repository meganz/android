package mega.privacy.android.app.lollipop.megachat.calls;

import android.Manifest;
import android.animation.Animator;
import android.animation.AnimatorListenerAdapter;
import android.annotation.SuppressLint;
import android.content.BroadcastReceiver;
import android.content.Context;
import android.content.Intent;
import android.content.IntentFilter;
import android.content.pm.PackageManager;
import android.content.res.ColorStateList;
import android.graphics.Bitmap;
import android.graphics.Color;
import android.os.Build;
import android.os.Bundle;
import android.os.CountDownTimer;
import android.os.Handler;
import com.google.android.material.floatingactionbutton.FloatingActionButton;
import androidx.core.app.ActivityCompat;
import androidx.fragment.app.FragmentTransaction;
import androidx.core.content.ContextCompat;
import androidx.appcompat.app.ActionBar;
import androidx.recyclerview.widget.DefaultItemAnimator;
import androidx.recyclerview.widget.LinearLayoutManager;
import androidx.recyclerview.widget.RecyclerView;
import androidx.appcompat.widget.Toolbar;
import android.view.KeyEvent;
import android.view.Menu;
import android.view.MenuItem;
import android.view.MenuInflater;
import android.view.View;
import android.view.ViewGroup;
import android.view.Window;
import android.view.WindowManager;
import android.view.animation.AlphaAnimation;
import android.view.animation.Animation;
import android.view.animation.AnimationSet;
import android.view.animation.AnimationUtils;
import android.view.animation.TranslateAnimation;
import android.widget.Chronometer;
import android.widget.FrameLayout;
import android.widget.ImageView;
import android.widget.LinearLayout;
import android.widget.RelativeLayout;
import android.widget.TextView;
import java.util.ArrayList;
import mega.privacy.android.app.BaseActivity;
import mega.privacy.android.app.MegaApplication;
import mega.privacy.android.app.R;
import mega.privacy.android.app.components.CustomizedGridCallRecyclerView;
import mega.privacy.android.app.components.OnSwipeTouchListener;
import mega.privacy.android.app.components.twemoji.EmojiTextView;
import mega.privacy.android.app.fcm.IncomingCallService;
import mega.privacy.android.app.listeners.ChatChangeVideoStreamListener;
import mega.privacy.android.app.lollipop.LoginActivityLollipop;

import mega.privacy.android.app.lollipop.controllers.ChatController;
import nz.mega.sdk.MegaApiJava;
import nz.mega.sdk.MegaChatApi;
import nz.mega.sdk.MegaChatApiJava;
import nz.mega.sdk.MegaChatCall;
import nz.mega.sdk.MegaChatError;
import nz.mega.sdk.MegaChatRequest;
import nz.mega.sdk.MegaChatRequestListenerInterface;
import nz.mega.sdk.MegaChatRoom;
import nz.mega.sdk.MegaChatSession;
import nz.mega.sdk.MegaError;
import nz.mega.sdk.MegaHandleList;
import nz.mega.sdk.MegaRequest;
import nz.mega.sdk.MegaRequestListenerInterface;

import static mega.privacy.android.app.utils.CallUtil.*;
import static mega.privacy.android.app.utils.ChatUtil.*;
import static mega.privacy.android.app.utils.Constants.*;
import static mega.privacy.android.app.utils.ContactUtil.*;
import static mega.privacy.android.app.utils.FileUtil.*;
import static mega.privacy.android.app.utils.IncomingCallNotification.*;
import static mega.privacy.android.app.utils.LogUtil.*;
import static mega.privacy.android.app.utils.TextUtil.*;
import static mega.privacy.android.app.utils.Util.*;
import static mega.privacy.android.app.utils.VideoCaptureUtils.*;
import static mega.privacy.android.app.constants.BroadcastConstants.*;
import static nz.mega.sdk.MegaChatApiJava.MEGACHAT_INVALID_HANDLE;

public class ChatCallActivity extends BaseActivity implements MegaChatRequestListenerInterface, MegaRequestListenerInterface, View.OnClickListener, KeyEvent.Callback {

    final private static int MIN_PEERS_LIST = 7;
    final private static int ARROW_ANIMATION = 250;
    final private static int INFO_ANIMATION = 4000;
    final private static int MOVE_ANIMATION = 500;
    final private static int ALPHA_ANIMATION = 600;
    final private static int ALPHA_ARROW_ANIMATION = 1000;
    final private static int DURATION_TOOLBAR_ANIMATION = 500;
    final private static int NECESSARY_CHANGE_OF_SIZES = 3;
    final private static int TYPE_JOIN = 1;
    final private static int TYPE_LEFT = -1;
    private final static int TITLE_TOOLBAR = 250;
    private final static String SMALL_FRAGMENT = "cameraFragmentSmall";
    private final static String FULLSCREEN_FRAGMENT = "cameraFragmentFullScreen";
    private final static String PEERSELECTED_FRAGMENT = "cameraFragmentPeerSelected";
    private static final int TIMEOUT = 5000;
    private long chatId;
    private MegaChatRoom chat;
    private MegaChatCall callChat;
    private long chatIdToHang = MEGACHAT_INVALID_HANDLE;
    private boolean answerWithVideo = false;
    private float widthScreenPX;

    private InfoPeerGroupCall peerSelected;
    private ArrayList<InfoPeerGroupCall> peersOnCall = new ArrayList<>();

    private Animation shake;

    private Toolbar tB;
    private ActionBar aB;
    private MenuItem cameraSwapMenuItem;
    private EmojiTextView titleToolbar;
    private TextView subtitleToobar;
    private Chronometer callInProgressChrono;
    private RelativeLayout mutateContactCallLayout;
    private EmojiTextView mutateCallText;
    private RelativeLayout mutateOwnCallLayout;
    private RelativeLayout callOnHoldLayout;
    private EmojiTextView callOnHoldText;
    private LinearLayout linearParticipants;
    private TextView participantText;
    private EmojiTextView infoUsersBar;
    private RelativeLayout reconnectingLayout;
    private RelativeLayout anotherCallLayout;
    private RelativeLayout anotherCallLayoutLayer;
    private EmojiTextView anotherCallTitle;
    private TextView anotherCallSubtitle;
    private TextView reconnectingText;

    private RelativeLayout smallElementsIndividualCallLayout;
    private RelativeLayout bigElementsIndividualCallLayout;
    private RelativeLayout bigElementsGroupCallLayout;

    private RelativeLayout recyclerViewLayout;
    private CustomizedGridCallRecyclerView recyclerView;
    private GroupCallAdapter adapterGrid;

    private RelativeLayout bigRecyclerViewLayout;
    private RecyclerView bigRecyclerView;
    private LinearLayoutManager layoutManager;
    private GroupCallAdapter adapterList;

    private RelativeLayout fragmentContainer;

    private FloatingActionButton onHoldFAB;
    private FloatingActionButton videoFAB;
    private FloatingActionButton microFAB;
    private FloatingActionButton rejectFAB;
    private FloatingActionButton hangFAB;
    private FloatingActionButton speakerFAB;
    private FloatingActionButton answerCallFAB;

    private LinearLayout linearFAB;
    private RelativeLayout relativeCall;
    private LinearLayout linearArrowCall;
    private ImageView firstArrowCall;
    private ImageView secondArrowCall;
    private ImageView thirdArrowCall;
    private ImageView fourArrowCall;
    private RelativeLayout relativeVideo;
    private LinearLayout linearArrowVideo;
    private ImageView firstArrowVideo;
    private ImageView secondArrowVideo;
    private ImageView thirdArrowVideo;
    private ImageView fourArrowVideo;
    private Handler handlerArrow1, handlerArrow2, handlerArrow3, handlerArrow4, handlerArrow5, handlerArrow6;

    private boolean isManualMode = false;
    private int statusBarHeight = 0;
    private int totalVideosAllowed;
    private boolean inTemporaryState = false;
    private FragmentIndividualCall cameraFragmentSmall;
    private ViewGroup smallCameraLayout;
    private FrameLayout smallFragmentContainer;

    private FragmentIndividualCall cameraFragmentFullScreen;
    private ViewGroup fullScreenCameraLayout;
    private FrameLayout fullScreenFragmentContainer;

    private FragmentPeerSelected cameraFragmentPeerSelected;
    private ViewGroup peerSelectedCameraLayout;
    private FrameLayout peerSelectedFragmentContainer;
    private CountDownTimer countDownTimer;
    private ChatController chatC;

    @Override
    public boolean onCreateOptionsMenu(Menu menu) {
        logDebug("onCreateOptionsMenu");
        MenuInflater inflater = getMenuInflater();
        inflater.inflate(R.menu.call_action, menu);
        cameraSwapMenuItem = menu.findItem(R.id.cab_menu_camera_swap);
        cameraSwapMenuItem.setEnabled(true);
        cameraSwapMenuItem.setIcon(mutateIcon(this, R.drawable.ic_camera_swap, R.color.background_chat));
        return super.onCreateOptionsMenu(menu);
    }

    @Override
    public boolean onPrepareOptionsMenu(Menu menu) {
        cameraSwapMenuItem.setVisible(isNecessaryToShowSwapCameraOption());
        return super.onPrepareOptionsMenu(menu);
    }

    /**
     * Method for determining whether to display the camera switching icon.
     *
     * @return True, if it is. False, if not.
     */
    private boolean isNecessaryToShowSwapCameraOption() {
        if (callChat == null)
            return false;

        int callStatus = callChat.getStatus();
        return callChat.getStatus() != MegaChatCall.CALL_STATUS_RING_IN &&
                callStatus >= MegaChatCall.CALL_STATUS_HAS_LOCAL_STREAM &&
                (callStatus <= MegaChatCall.CALL_STATUS_IN_PROGRESS || callStatus == MegaChatCall.CALL_STATUS_RECONNECTING) &&
                callChat.hasLocalVideo() &&
                !callChat.isOnHold();
    }

    @Override
    public boolean onOptionsItemSelected(MenuItem item) {
        logDebug("onOptionsItemSelected");
        app.sendSignalPresenceActivity();
        int id = item.getItemId();
        switch (id) {
            case android.R.id.home: {
                onBackPressed();
                break;
            }
            case R.id.cab_menu_camera_swap:{
                swapCamera(new ChatChangeVideoStreamListener(getApplicationContext()));
                break;
            }
        }
        return super.onOptionsItemSelected(item);
    }

    /**
     * Check the audio and video values in local and remote.
     *
     * @param session The session set up with a specific user.
     */
    public void updateAVFlags(MegaChatSession session) {
        if (!chat.isGroup()) {
            updateLocalAV();
            updateRemoteAV(session);
        }

        updateSubTitle();
    }

    /**
     * Method for painting the initial UI.
     *
     * @param chatId Identifier of the chat room to which the call belongs.
     */
    private void initialUI(long chatId) {
        logDebug("Initializing call UI");
        //Contact's avatar
        if (chatId == MEGACHAT_INVALID_HANDLE || megaChatApi == null) return;

        chat = megaChatApi.getChatRoom(chatId);
        callChat = megaChatApi.getChatCall(chatId);
        if (callChat == null) {
            finishActivity();
            return;
        }

        titleToolbar.setText(getTitleChat(chat));
        updateSubTitle();

        if (chat.isGroup()) {
            smallElementsIndividualCallLayout.setVisibility(View.GONE);
            bigElementsIndividualCallLayout.setVisibility(View.GONE);
            bigElementsGroupCallLayout.setVisibility(View.VISIBLE);
        } else {
            smallElementsIndividualCallLayout.setVisibility(View.VISIBLE);
            bigElementsIndividualCallLayout.setVisibility(View.VISIBLE);
            bigElementsGroupCallLayout.setVisibility(View.GONE);
            bigRecyclerView.setVisibility(View.GONE);
            bigRecyclerViewLayout.setVisibility(View.GONE);
        }

        checkInitialCallStatus();
        showInitialFABConfiguration();
        checkCallOnHold();
        updateAnotherCallOnHoldBar(callChat.getChatid());
    }

    /**
     * Method for creating the small camera in individual calls.
     */
    private void createSmallFragment() {
        if (getCall() == null || callChat.getStatus() == MegaChatCall.CALL_STATUS_REQUEST_SENT || callChat.getStatus() == MegaChatCall.CALL_STATUS_RING_IN || cameraFragmentSmall != null)
            return;

        cameraFragmentSmall = FragmentIndividualCall.newInstance(chatId, megaChatApi.getMyUserHandle(), megaChatApi.getMyClientidHandle(chatId), true);

        FragmentTransaction ft = getSupportFragmentManager().beginTransaction();
        ft.replace(R.id.small_camera_fragment, cameraFragmentSmall, SMALL_FRAGMENT);
        ft.commitNowAllowingStateLoss();

        smallCameraLayout.setVisibility(View.VISIBLE);
        smallFragmentContainer.setVisibility(View.VISIBLE);
    }

    /**
     * Method for removing the small camera in individual calls
     */
    private void removeSmallFragment() {
        if (cameraFragmentSmall == null)
            return;

        cameraFragmentSmall.onDestroy();
        FragmentTransaction ft = getSupportFragmentManager().beginTransaction();
        ft.remove(cameraFragmentSmall);
        cameraFragmentSmall = null;
    }

    /**
     * Method for creating the full screen camera in individual calls.
     */
    private void createFullScreenFragment() {

        if (getCall() == null || cameraFragmentFullScreen != null)
            return;

        long peerId;
        long clientId;
        if (callChat.getStatus() == MegaChatCall.CALL_STATUS_REQUEST_SENT) {
            peerId = megaChatApi.getMyUserHandle();
            clientId = megaChatApi.getMyClientidHandle(chatId);
        } else {
            peerId = callChat.getSessionsPeerid().get(0);
            clientId = callChat.getSessionsClientid().get(0);
        }
        cameraFragmentFullScreen = FragmentIndividualCall.newInstance(chatId, peerId, clientId, false);

        FragmentTransaction ftFS = getSupportFragmentManager().beginTransaction();
        ftFS.replace(R.id.full_screen_fragment, cameraFragmentFullScreen, FULLSCREEN_FRAGMENT);
        ftFS.commitNowAllowingStateLoss();

        fullScreenCameraLayout.setVisibility(View.VISIBLE);
        fullScreenFragmentContainer.setVisibility(View.VISIBLE);
    }

    /**
     * Method for removing the full screen camera in individual calls
     */
    private void removeFullScreenFragment() {
        if (cameraFragmentFullScreen == null)
            return;

        cameraFragmentFullScreen.onDestroy();
        FragmentTransaction ft = getSupportFragmentManager().beginTransaction();
        ft.remove(cameraFragmentFullScreen);
        cameraFragmentFullScreen = null;
    }

    /**
     * Method for creating the selected participant's fragment.
     */
    private void createPeerSelectedFragment() {
        if (getCall() == null || !chat.isGroup() || cameraFragmentPeerSelected != null || peerSelected == null)
            return;

        cameraFragmentPeerSelected = FragmentPeerSelected.newInstance(chatId, peerSelected.getPeerId(), peerSelected.getClientId());
        FragmentTransaction ft = getSupportFragmentManager().beginTransaction();
        ft.replace(R.id.fragment_peer_selected, cameraFragmentPeerSelected, PEERSELECTED_FRAGMENT);
        ft.commitNowAllowingStateLoss();

        peerSelectedFragmentContainer.setVisibility(View.VISIBLE);
        peerSelectedCameraLayout.setVisibility(View.VISIBLE);
    }

    /**
     * Method for removing the selected participant's fragment.
     */
    private void removePeerSelectedFragment() {
        if (cameraFragmentPeerSelected == null)
            return;

        cameraFragmentPeerSelected.onDestroy();
        FragmentTransaction ft = getSupportFragmentManager().beginTransaction();
        ft.remove(cameraFragmentPeerSelected);
        cameraFragmentPeerSelected = null;
        peerSelectedCameraLayout.setVisibility(View.GONE);
    }

    /**
     * Check the initial state of the call and update UI.
     */
    private void checkInitialCallStatus() {
        if (chatId == MEGACHAT_INVALID_HANDLE || megaChatApi == null || getCall() == null)
            return;

        chat = megaChatApi.getChatRoom(chatId);
        int callStatus = callChat.getStatus();
        createSmallFragment();
        createFullScreenFragment();

        if ((callStatus >= MegaChatCall.CALL_STATUS_REQUEST_SENT &&
                callStatus <= MegaChatCall.CALL_STATUS_IN_PROGRESS) ||
                (callStatus >= MegaChatCall.CALL_STATUS_USER_NO_PRESENT &&
                        callStatus <= MegaChatCall.CALL_STATUS_RECONNECTING)) {

            MegaApplication.setCallLayoutStatus(chatId, true);
        }

        if (callStatus == MegaChatCall.CALL_STATUS_RING_IN) {
            displayLinearFAB(true);
            checkOutgoingOrIncomingCall();
            return;
        }

        displayLinearFAB(false);
        if (callStatus == MegaChatCall.CALL_STATUS_REQUEST_SENT) {
            checkOutgoingOrIncomingCall();
        } else if (callStatus == MegaChatCall.CALL_STATUS_IN_PROGRESS || callStatus == MegaChatCall.CALL_STATUS_RECONNECTING || callStatus == MegaChatCall.CALL_STATUS_JOINING) {
            checkCurrentParticipants();
            updateSubTitle(); }
        if ((callStatus >= MegaChatCall.CALL_STATUS_REQUEST_SENT && callStatus <= MegaChatCall.CALL_STATUS_IN_PROGRESS) || callStatus == MegaChatCall.CALL_STATUS_RECONNECTING) {
            if (callStatus == MegaChatCall.CALL_STATUS_RECONNECTING) {
                showReconnecting();
            }
        }

        updateAVFlags(getSesionIndividualCall(callChat));
        updateLocalSpeakerStatus();
    }

    @Override
    protected void onNewIntent(Intent intent){
        super.onNewIntent(intent);
        Bundle extras = intent.getExtras();
        logDebug("Action: " + getIntent().getAction());
        if (extras == null)
            return;

        long newChatId = extras.getLong(CHAT_ID, MEGACHAT_INVALID_HANDLE);
        if (megaChatApi == null) {
            return;
        }

        if (chatId != MEGACHAT_INVALID_HANDLE && chatId == newChatId) {
            logDebug("Same call");
            chat = megaChatApi.getChatRoom(chatId);
            checkInitialCallStatus();

        } else if (newChatId != MEGACHAT_INVALID_HANDLE) {
            logDebug("Different call");
            refreshUI();
            chatId = newChatId;
            initialUI(chatId);
        }
    }

    /**
     * Refresh the UI, when a different calls starts.
     */
    private void refreshUI() {
        removeSmallFragment();
        removeFullScreenFragment();
        removePeerSelectedFragment();
        anotherCallLayout.setVisibility(View.GONE);
        callOnHoldLayout.setVisibility(View.GONE);
        mutateOwnCallLayout.setVisibility(View.GONE);
        mutateContactCallLayout.setVisibility(View.GONE);
        reconnectingLayout.setVisibility(View.GONE);
        mutateContactCallLayout.setVisibility(View.GONE);
        infoUsersBar.setVisibility(View.GONE);
    }

    /**
     * Method for controlling changes in the call.
     */
    private BroadcastReceiver chatCallUpdateReceiver = new BroadcastReceiver() {
        @Override
        public void onReceive(Context context, Intent intent) {
            if (intent == null || intent.getAction() == null)
                return;

            long chatIdReceived = intent.getLongExtra(UPDATE_CHAT_CALL_ID, MEGACHAT_INVALID_HANDLE);
            if (chatIdReceived != getCurrentChatid()) {
                logWarning("Call in different chat");
                long callIdReceived = intent.getLongExtra(UPDATE_CALL_ID, MEGACHAT_INVALID_HANDLE);
                if (callChat != null && callIdReceived != callChat.getId() && (intent.getAction().equals(ACTION_CALL_STATUS_UPDATE) || intent.getAction().equals(ACTION_CHANGE_CALL_ON_HOLD))) {
                    checkAnotherCallOnHold();
                }
                return;
            }

            long callIdReceived  = intent.getLongExtra(UPDATE_CALL_ID, MEGACHAT_INVALID_HANDLE);
            if (callIdReceived == MEGACHAT_INVALID_HANDLE) {
                logWarning("Call recovered is incorrect");
                return;
            }

            updateCall(callIdReceived);
            if (intent.getAction().equals(ACTION_CALL_STATUS_UPDATE)) {
                int callStatus = intent.getIntExtra(UPDATE_CALL_STATUS, INVALID_CALL_STATUS);
                logDebug("The call status is "+callStatusToString(callStatus)+".  Call id "+callChat);
                if (callStatus != INVALID_CALL_STATUS) {
                    switch (callStatus) {
                        case MegaChatCall.CALL_STATUS_HAS_LOCAL_STREAM:
                            updateLocalAV();
                            break;
                        case MegaChatCall.CALL_STATUS_IN_PROGRESS:
                            checkInProgressCall();
                            break;
                        case MegaChatCall.CALL_STATUS_JOINING:
                            break;
                        case MegaChatCall.CALL_STATUS_TERMINATING_USER_PARTICIPATION:
                        case MegaChatCall.CALL_STATUS_DESTROYED:
                            checkTerminatingCall();
                            break;
                        case MegaChatCall.CALL_STATUS_USER_NO_PRESENT:
                            checkUserNoPresentInCall();
                            break;
                        case MegaChatCall.CALL_STATUS_RECONNECTING:
                            checkReconnectingCall();
                            break;
                    }
                }
            }

            if (intent.getAction().equals(ACTION_CHANGE_CALL_ON_HOLD)) {
                checkCallOnHold();
            }

            if (intent.getAction().equals(ACTION_CHANGE_LOCAL_AVFLAGS)) {
                updateLocalAV();
            }

            if (intent.getAction().equals(ACTION_CHANGE_COMPOSITION)) {
                int typeChange = intent.getIntExtra(TYPE_CHANGE_COMPOSITION, 0);
                long peerIdReceived = intent.getLongExtra(UPDATE_PEER_ID, MEGACHAT_INVALID_HANDLE);
                long clientIdReceived = intent.getLongExtra(UPDATE_CLIENT_ID, MEGACHAT_INVALID_HANDLE);
                checkCompositionChanges(typeChange, peerIdReceived, clientIdReceived);
            }
        }
    };

    /**
     * Method for controlling changes in sessions.
     */
    private BroadcastReceiver chatSessionUpdateReceiver = new BroadcastReceiver() {
        @Override
        public void onReceive(Context context, Intent intent) {
            if (intent == null || intent.getAction() == null)
                return;

            long chatIdReceived = intent.getLongExtra(UPDATE_CHAT_CALL_ID, MEGACHAT_INVALID_HANDLE);
            if (chatIdReceived != getCurrentChatid()) {
                logWarning("Call in different chat");
                long callIdReceived = intent.getLongExtra(UPDATE_CALL_ID, MEGACHAT_INVALID_HANDLE);
                if (callChat != null && callIdReceived != callChat.getId() && (intent.getAction().equals(ACTION_SESSION_STATUS_UPDATE) || intent.getAction().equals(ACTION_CHANGE_SESSION_ON_HOLD))) {
                    checkAnotherCallOnHold();
                }
                return;
            }

            long callId = intent.getLongExtra(UPDATE_CALL_ID, MEGACHAT_INVALID_HANDLE);
            if (callId == MEGACHAT_INVALID_HANDLE) {
                logWarning("Call recovered is incorrect");
                return;
            }

            updateCall(callId);
            if(!intent.getAction().equals(ACTION_UPDATE_CALL)){

                long peerId = intent.getLongExtra(UPDATE_PEER_ID, MEGACHAT_INVALID_HANDLE);
                long clientId = intent.getLongExtra(UPDATE_CLIENT_ID, MEGACHAT_INVALID_HANDLE);
                MegaChatSession session = getSessionCall(peerId, clientId);

                if (intent.getAction().equals(ACTION_CHANGE_REMOTE_AVFLAGS)) {
                    updateRemoteAV(session);
                }

                if (intent.getAction().equals(ACTION_CHANGE_AUDIO_LEVEL)) {
                    checkAudioLevel(session);
                }

                if (intent.getAction().equals(ACTION_CHANGE_NETWORK_QUALITY)) {
                    checkNetworkQuality(session);
                }

                if (intent.getAction().equals(ACTION_CHANGE_SESSION_ON_HOLD)) {
                    logDebug("The session on hold change");
                    if(chat.isGroup()){
                        checkSessionOnHold(peerId, clientId);
                    }else{
                        checkCallOnHold();
                    }
                }

                if (intent.getAction().equals(ACTION_SESSION_STATUS_UPDATE)) {

                    int sessionStatus = intent.getIntExtra(UPDATE_SESSION_STATUS, INVALID_CALL_STATUS);
                    logDebug("The session status changed to "+sessionStatusToString(sessionStatus));

                    if (sessionStatus == MegaChatSession.SESSION_STATUS_DESTROYED) {
                        int termCode = intent.getIntExtra(UPDATE_SESSION_TERM_CODE, -1);
                        if (termCode == MegaChatCall.TERM_CODE_ERROR) {
                            checkReconnectingCall();
                            return;
                        }

                        if (termCode == MegaChatCall.TERM_CODE_USER_HANGUP) {
                            checkHangCall(callId);
                        }
                    }

                    if (sessionStatus == MegaChatSession.SESSION_STATUS_IN_PROGRESS) {
                        if(cameraFragmentFullScreen != null){
                            cameraFragmentFullScreen.changeUser(chatId, callChat.getId(), peerId, clientId);
                        }
                        hideReconnecting();
                        updateAVFlags(session);
                        updateSubtitleNumberOfVideos();
                    }
                }
            }
        }
    };

    private BroadcastReceiver proximitySensorReceiver = new BroadcastReceiver() {
        @Override
        public void onReceive(Context context, Intent intent) {
            if (intent == null)
                return;

            boolean isNear = intent.getBooleanExtra(UPDATE_PROXIMITY_SENSOR_STATUS, false);
            boolean realStatus = MegaApplication.getVideoStatus(chatId);
            if (!realStatus) {
                inTemporaryState = false;
            } else if (isNear) {
                inTemporaryState = true;
                megaChatApi.disableVideo(chatId, ChatCallActivity.this);
            } else {
                inTemporaryState = false;
                megaChatApi.enableVideo(chatId, ChatCallActivity.this);
            }
        }
    };

    @Override
    protected void onCreate(Bundle savedInstanceState) {
        super.onCreate(savedInstanceState);
        cancelIncomingCallNotification(this);
        setContentView(R.layout.activity_calls_chat);
        app.setShowPinScreen(true);
        chatC = new ChatController(this);
        statusBarHeight = getStatusBarHeight();

        widthScreenPX = getOutMetrics().widthPixels;

        if (megaChatApi != null) {
            megaChatApi.retryPendingConnections(false, null);
        }

        if (megaApi == null || megaApi.getRootNode() == null || megaChatApi == null || megaChatApi.getInitState() == MegaChatApi.INIT_ERROR) {
            logWarning("Refresh session - sdk || karere");
            Intent intent = new Intent(this, LoginActivityLollipop.class);
            intent.putExtra(VISIBLE_FRAGMENT, LOGIN_FRAGMENT);
            intent.setFlags(Intent.FLAG_ACTIVITY_CLEAR_TOP);
            startActivity(intent);
            finish();
            return;
        }
        getWindow().addFlags(WindowManager.LayoutParams.FLAG_KEEP_SCREEN_ON);
        fragmentContainer = findViewById(R.id.file_info_fragment_container);

        tB = findViewById(R.id.call_toolbar);
        if (tB == null) {
            logWarning("Toolbar is Null");
            return;
        }
        tB.setVisibility(View.VISIBLE);
        setSupportActionBar(tB);
        aB = getSupportActionBar();
        aB.setHomeAsUpIndicator(R.drawable.ic_arrow_back_white);
        aB.setHomeButtonEnabled(true);
        aB.setDisplayHomeAsUpEnabled(true);
        aB.setDisplayShowHomeEnabled(true);
        aB.setTitle(null);
        aB.setSubtitle(null);

        titleToolbar = tB.findViewById(R.id.title_toolbar);
        titleToolbar.setText(" ");
        titleToolbar.setMaxWidthEmojis(px2dp(TITLE_TOOLBAR, getOutMetrics()));

        subtitleToobar = tB.findViewById(R.id.subtitle_toolbar);
        callInProgressChrono = tB.findViewById(R.id.simple_chronometer);
        linearParticipants = tB.findViewById(R.id.ll_participants);
        participantText = tB.findViewById(R.id.participants_text);
        linearParticipants.setVisibility(View.GONE);
        totalVideosAllowed = megaChatApi.getMaxVideoCallParticipants();
        callOnHoldLayout = findViewById(R.id.call_on_hold_layout);
        callOnHoldText = findViewById(R.id.call_on_hold_text);
        callOnHoldLayout.setVisibility(View.GONE);
        mutateOwnCallLayout = findViewById(R.id.mutate_own_call);
        mutateOwnCallLayout.setVisibility(View.GONE);
        mutateContactCallLayout = findViewById(R.id.mutate_contact_call);
        mutateContactCallLayout.setVisibility(View.GONE);
        mutateCallText = findViewById(R.id.text_mutate_contact_call);
        smallElementsIndividualCallLayout = findViewById(R.id.small_elements_individual_call);
        smallElementsIndividualCallLayout.setVisibility(View.GONE);
        bigElementsIndividualCallLayout = findViewById(R.id.big_elements_individual_call);
        bigElementsIndividualCallLayout.setVisibility(View.GONE);
        bigElementsIndividualCallLayout.setOnClickListener(this);
        linearFAB = findViewById(R.id.linear_buttons);
        displayLinearFAB(false);
        infoUsersBar = findViewById(R.id.info_users_bar);
        infoUsersBar.setVisibility(View.GONE);
        reconnectingLayout = findViewById(R.id.reconnecting_layout);
        reconnectingLayout.setVisibility(View.GONE);
        reconnectingText = findViewById(R.id.reconnecting_text);

        anotherCallLayout = findViewById(R.id.another_call_layout);
        anotherCallLayout.setOnClickListener(this);
        anotherCallLayoutLayer = findViewById(R.id.another_call_layout_layer);
        anotherCallTitle = findViewById(R.id.another_call_title);
        anotherCallSubtitle = findViewById(R.id.another_call_subtitle);
        anotherCallLayout.setVisibility(View.GONE);

        isManualMode = false;

        relativeCall = findViewById(R.id.relative_answer_call_fab);
        relativeCall.requestLayout();
        relativeCall.setVisibility(View.GONE);

        linearArrowCall = findViewById(R.id.linear_arrow_call);
        linearArrowCall.setVisibility(View.GONE);
        firstArrowCall = findViewById(R.id.first_arrow_call);
        secondArrowCall = findViewById(R.id.second_arrow_call);
        thirdArrowCall = findViewById(R.id.third_arrow_call);
        fourArrowCall = findViewById(R.id.four_arrow_call);

        relativeVideo = findViewById(R.id.relative_video_fab);
        relativeVideo.requestLayout();
        relativeVideo.setVisibility(View.GONE);

        linearArrowVideo = findViewById(R.id.linear_arrow_video);
        linearArrowVideo.setVisibility(View.GONE);
        firstArrowVideo = findViewById(R.id.first_arrow_video);
        secondArrowVideo = findViewById(R.id.second_arrow_video);
        thirdArrowVideo = findViewById(R.id.third_arrow_video);
        fourArrowVideo = findViewById(R.id.four_arrow_video);

        answerCallFAB = findViewById(R.id.answer_call_fab);
        enableFab(answerCallFAB);
        answerCallFAB.hide();

        onHoldFAB = findViewById(R.id.on_hold_fab);
        onHoldFAB.setOnClickListener(this);
        enableFab(onHoldFAB);
        onHoldFAB.hide();

        videoFAB = findViewById(R.id.video_fab);
        videoFAB.setOnClickListener(this);
        enableFab(videoFAB);
        videoFAB.hide();

        rejectFAB = findViewById(R.id.reject_fab);
        rejectFAB.setOnClickListener(this);
        enableFab(rejectFAB);
        rejectFAB.hide();

        speakerFAB = findViewById(R.id.speaker_fab);
        speakerFAB.setOnClickListener(this);
        enableFab(speakerFAB);
        speakerFAB.hide();

        microFAB = findViewById(R.id.micro_fab);
        microFAB.setOnClickListener(this);
        enableFab(microFAB);
        microFAB.hide();

        hangFAB = findViewById(R.id.hang_fab);
        hangFAB.setOnClickListener(this);
        enableFab(hangFAB);
        hangFAB.hide();

        shake = AnimationUtils.loadAnimation(this, R.anim.shake);

        //Cameras in Group call
        bigElementsGroupCallLayout = findViewById(R.id.big_elements_group_call);
        bigElementsGroupCallLayout.setVisibility(View.GONE);

        //Recycler View for 1-6 peers
        recyclerViewLayout = findViewById(R.id.rl_recycler_view);
        recyclerViewLayout.setPadding(0, 0, 0, 0);
        recyclerViewLayout.setVisibility(View.GONE);
        recyclerView = findViewById(R.id.recycler_view_cameras);
        recyclerView.setPadding(0, 0, 0, 0);
        recyclerView.setColumnWidth((int) widthScreenPX);
        recyclerView.setItemAnimator(new DefaultItemAnimator());
        recyclerView.setVisibility(View.GONE);

        //Big elements group calls
<<<<<<< HEAD
        peerSelectedCameraLayout = findViewById(R.id.peer_selected_layout);
        RelativeLayout.LayoutParams params = (RelativeLayout.LayoutParams) peerSelectedCameraLayout.getLayoutParams();
        params.setMargins(0, getActionBarHeight(this), 0, 0);
        peerSelectedCameraLayout.setLayoutParams(params);
        peerSelectedFragmentContainer = findViewById(R.id.fragment_peer_selected);
        peerSelectedFragmentContainer.setVisibility(View.GONE);
        peerSelectedCameraLayout.setVisibility(View.GONE);
=======
        parentBigCameraGroupCall = findViewById(R.id.parent_layout_big_camera_group_call);
        ViewGroup.LayoutParams paramsBigCameraGroupCall = parentBigCameraGroupCall.getLayoutParams();
        if (widthScreenPX < heightScreenPX) {
            paramsBigCameraGroupCall.width = (int) widthScreenPX;
            paramsBigCameraGroupCall.height = (int) widthScreenPX;
        } else {
            paramsBigCameraGroupCall.width = (int) heightScreenPX;
            paramsBigCameraGroupCall.height = (int) heightScreenPX;
        }

        parentBigCameraGroupCall.setLayoutParams(paramsBigCameraGroupCall);
        fragmentBigCameraGroupCall = findViewById(R.id.fragment_big_camera_group_call);
        fragmentBigCameraGroupCall.setVisibility(View.GONE);
        microFragmentBigCameraGroupCall = findViewById(R.id.micro_fragment_big_camera_group_call);
        microFragmentBigCameraGroupCall.setVisibility(View.GONE);

        avatarBigCameraGroupCallLayout = findViewById(R.id.rl_avatar_big_camera_group_call);
        avatarBigCameraGroupCallMicro = findViewById(R.id.micro_avatar_big_camera_group_call);
        avatarBigCameraGroupCallImage = findViewById(R.id.image_big_camera_group_call);
        avatarBigCameraGroupCallInitialLetter = findViewById(R.id.initial_letter_big_camera_group_call);

        avatarBigCameraGroupCallMicro.setVisibility(View.GONE);
        avatarBigCameraGroupCallLayout.setVisibility(View.GONE);
        parentBigCameraGroupCall.setVisibility(View.GONE);
>>>>>>> 4366c4a5

        //Recycler View for 7-8 peers (because 9-10 without video)
        bigRecyclerViewLayout = findViewById(R.id.rl_big_recycler_view);
        layoutManager = new LinearLayoutManager(this, LinearLayoutManager.HORIZONTAL, false);
        bigRecyclerView = findViewById(R.id.big_recycler_view_cameras);
        bigRecyclerView.setLayoutManager(layoutManager);
        placeCarouselParticipants(true);
        bigRecyclerView.setVisibility(View.GONE);
        bigRecyclerViewLayout.setVisibility(View.GONE);

        /*Small*/
        smallCameraLayout = findViewById(R.id.small_camera_parent);
        smallFragmentContainer = findViewById(R.id.small_camera_fragment);
        RelativeLayout.LayoutParams paramsSmall = (RelativeLayout.LayoutParams) smallFragmentContainer.getLayoutParams();
        paramsSmall.addRule(RelativeLayout.ALIGN_PARENT_RIGHT, RelativeLayout.TRUE);
        paramsSmall.addRule(RelativeLayout.ALIGN_PARENT_BOTTOM, RelativeLayout.TRUE);
        smallFragmentContainer.setLayoutParams(paramsSmall);
        smallFragmentContainer.setOnTouchListener(new OnDragTouchListener(smallFragmentContainer, smallCameraLayout));
        smallCameraLayout.setVisibility(View.GONE);
        smallFragmentContainer.setVisibility(View.GONE);

        /*FullScreen*/
        fullScreenCameraLayout = findViewById(R.id.full_screen_parent);
        fullScreenFragmentContainer = findViewById(R.id.full_screen_fragment);
        RelativeLayout.LayoutParams paramsFS = (RelativeLayout.LayoutParams) fullScreenFragmentContainer.getLayoutParams();
        paramsFS.addRule(RelativeLayout.ALIGN_PARENT_RIGHT, RelativeLayout.TRUE);
        paramsFS.addRule(RelativeLayout.ALIGN_PARENT_BOTTOM, RelativeLayout.TRUE);
        fullScreenFragmentContainer.setLayoutParams(paramsFS);
        fullScreenCameraLayout.setVisibility(View.GONE);
        fullScreenFragmentContainer.setVisibility(View.GONE);

        Bundle extras = getIntent().getExtras();
        if (extras != null) {
            chatId = extras.getLong(CHAT_ID, MEGACHAT_INVALID_HANDLE);
            if (Build.VERSION.SDK_INT >= Build.VERSION_CODES.LOLLIPOP) {
                Window window = this.getWindow();
                window.addFlags(WindowManager.LayoutParams.FLAG_DRAWS_SYSTEM_BAR_BACKGROUNDS);
                window.clearFlags(WindowManager.LayoutParams.FLAG_TRANSLUCENT_STATUS);
                window.setStatusBarColor(ContextCompat.getColor(this, R.color.black));
            }

            if (Build.VERSION.SDK_INT <= Build.VERSION_CODES.GINGERBREAD) {
                requestWindowFeature(Window.FEATURE_NO_TITLE);
                this.getWindow().setFlags(WindowManager.LayoutParams.FLAG_FULLSCREEN, WindowManager.LayoutParams.FLAG_FULLSCREEN);
            }

<<<<<<< HEAD
=======
            myAvatarLayout = findViewById(R.id.call_chat_my_image_rl);
            myAvatarLayout.setVisibility(View.GONE);
            myImage = findViewById(R.id.call_chat_my_image);
            contactAvatarLayout = findViewById(R.id.call_chat_contact_image_rl);
            contactAvatarLayout.setVisibility(View.GONE);
            contactImage = findViewById(R.id.call_chat_contact_image);
>>>>>>> 4366c4a5
            videoFAB.setBackgroundTintList(ColorStateList.valueOf(ContextCompat.getColor(this, R.color.disable_fab_chat_call)));
            videoFAB.setImageDrawable(ContextCompat.getDrawable(this, R.drawable.ic_video_off));
            speakerFAB.setBackgroundTintList(ColorStateList.valueOf(ContextCompat.getColor(this, R.color.disable_fab_chat_call)));
            speakerFAB.setImageDrawable(ContextCompat.getDrawable(this, R.drawable.ic_speaker_off));
            onHoldFAB.setBackgroundTintList(ColorStateList.valueOf(ContextCompat.getColor(this, R.color.disable_fab_chat_call)));
            onHoldFAB.setImageDrawable(ContextCompat.getDrawable(this, R.drawable.ic_call_hold_fab));
            microFAB.setBackgroundTintList(ColorStateList.valueOf(ContextCompat.getColor(this, R.color.accentColor)));
            microFAB.setImageDrawable(ContextCompat.getDrawable(this, R.drawable.ic_record_audio_w));

            initialUI(chatId);
        }

        IntentFilter filterCall = new IntentFilter(ACTION_UPDATE_CALL);
        filterCall.addAction(ACTION_CALL_STATUS_UPDATE);
        filterCall.addAction(ACTION_CHANGE_LOCAL_AVFLAGS);
        filterCall.addAction(ACTION_CHANGE_COMPOSITION);
        filterCall.addAction(ACTION_CHANGE_CALL_ON_HOLD);
        registerReceiver(chatCallUpdateReceiver, filterCall);

        IntentFilter filterSession = new IntentFilter(ACTION_UPDATE_CALL);
        filterSession.addAction(ACTION_SESSION_STATUS_UPDATE);
        filterSession.addAction(ACTION_CHANGE_REMOTE_AVFLAGS);
        filterSession.addAction(ACTION_CHANGE_AUDIO_LEVEL);
        filterSession.addAction(ACTION_CHANGE_NETWORK_QUALITY);
        filterSession.addAction(ACTION_CHANGE_SESSION_ON_HOLD);
        registerReceiver(chatSessionUpdateReceiver, filterSession);

        IntentFilter filterProximitySensor = new IntentFilter(BROADCAST_ACTION_INTENT_PROXIMITY_SENSOR);
        registerReceiver(proximitySensorReceiver, filterProximitySensor);
    }

    @Override
    public void onRequestStart(MegaApiJava api, MegaRequest request) {
        logDebug("Type: " + request.getType());
    }

    @Override
    public void onRequestUpdate(MegaApiJava api, MegaRequest request) {
        logDebug("onRequestUpdate");
    }

    @SuppressLint("NewApi")
    @Override
    public void onRequestFinish(MegaApiJava api, MegaRequest request, MegaError e) {
        logDebug("Type: " + request.getType());
        if (request.getType() == MegaRequest.TYPE_GET_ATTR_USER && e.getErrorCode() != MegaError.API_OK) {

            Bitmap avatar = getImageAvatarCall(this, chat, chat.getPeerHandle(0));
            if (avatar == null) {
                logWarning("No avatar found, no change needed");
                return;
            }

            if (!chat.isGroup()) {
                if (chat.getPeerEmail(0).compareTo(request.getEmail()) == 0) {
                    if (cameraFragmentFullScreen != null) {
                        cameraFragmentFullScreen.setAvatar(chat.getPeerHandle(0), avatar);
                    }
                }
            } else if (lessThanSevenParticipants() && adapterGrid != null) {
                adapterGrid.updateAvatarImage(request.getEmail());

            } else if (!lessThanSevenParticipants() && adapterList != null) {
                adapterList.updateAvatarImage(request.getEmail());
                if (chat != null && peerSelected != null && chat.getPeerEmailByHandle(peerSelected.getPeerId()) != null && chat.getPeerEmailByHandle(peerSelected.getPeerId()).compareTo(request.getEmail()) == 0) {
                    if (cameraFragmentPeerSelected != null) {
                        cameraFragmentPeerSelected.setAvatar(peerSelected.getPeerId(), avatar);
                    }
                }
            }
        }
    }

    @Override
    public void onRequestTemporaryError(MegaApiJava api, MegaRequest request, MegaError e) {
    }

    /**
     * Method to know if the action bar is being displayed.
     *
     * @return True if it's visible. False if it's hidden.
     */
    public boolean isActionBarShowing() {
        return aB.isShowing();
    }

    /**
     * Method to hide the action bar.
     */
    private void hideActionBar() {
        if (aB == null || !isActionBarShowing()) return;
        if (tB == null) {
            aB.hide();
            return;
        }
        tB.animate().translationY(-220).setDuration(DURATION_TOOLBAR_ANIMATION).withEndAction(() -> {
            aB.hide();
            if (checkIfNecessaryUpdateMuteIcon()) {
                adapterGrid.updateMuteIcon();
            }
        }).start();
    }

    /**
     * Method to show the action bar.
     */
    private void showActionBar() {
        if (aB == null || isActionBarShowing()) return;
        if (tB == null) {
            aB.show();
            return;
        }

        tB.animate().translationY(0).setDuration(DURATION_TOOLBAR_ANIMATION).withEndAction(() -> {
            aB.show();
            if (checkIfNecessaryUpdateMuteIcon()) {
                adapterGrid.updateMuteIcon();
            }
        }).start();
    }

    /**
     * Method for finding out if the muted icon needs to be updated.
     *
     * @return True, if it needs to be updated. False, if not.
     */
    private boolean checkIfNecessaryUpdateMuteIcon() {
        return chat.isGroup() && adapterGrid != null && (peersOnCall.size() == 2 || peersOnCall.size() == 5 || peersOnCall.size() == MAX_PARTICIPANTS_GRID);
    }

    /**
     * Method to hide the FAB buttons.
     */
    private void hideFABs() {
        videoFAB.hide();
        linearArrowVideo.setVisibility(View.GONE);
        relativeVideo.setVisibility(View.GONE);
        microFAB.hide();
        speakerFAB.hide();
        onHoldFAB.hide();
        rejectFAB.hide();
        answerCallFAB.hide();
        hangFAB.hide();

        linearArrowCall.setVisibility(View.GONE);
        relativeCall.setVisibility(View.GONE);
        placeCarouselParticipants(false);
    }

    /**
     * Method for resetting the height and width of videos in group calls.
     */
    private void restoreHeightAndWidth() {
        if (peersOnCall == null || peersOnCall.isEmpty()) return;
        logDebug("restoreHeightAndWidth");
        for (InfoPeerGroupCall peer : peersOnCall) {
            if (peer.getListener() == null) break;
            if (peer.getListener().getHeight() != 0) {
                peer.getListener().setHeight(0);
            }
            if (peer.getListener().getWidth() != 0) {
                peer.getListener().setWidth(0);
            }
        }
    }

    @Override
    public void onPause() {
        super.onPause();
        app.unregisterProximitySensor();
    }

    @Override
    protected void onResume() {
        super.onResume();
        stopService(new Intent(this, IncomingCallService.class));
        restoreHeightAndWidth();
        app.startProximitySensor();
        this.getWindow().addFlags(WindowManager.LayoutParams.FLAG_DISMISS_KEYGUARD);
        this.getWindow().addFlags(WindowManager.LayoutParams.FLAG_SHOW_WHEN_LOCKED);
        this.getWindow().addFlags(WindowManager.LayoutParams.FLAG_TURN_SCREEN_ON);

        sendSignalPresence();
    }

    private void destroyAdapter() {
        if (lessThanSevenParticipants() && adapterGrid != null) {
            adapterGrid.onDestroy();
            adapterGrid = null;
        }
        if (!lessThanSevenParticipants() && adapterList != null) {
            adapterList.onDestroy();
            adapterList = null;
        }
    }

    @Override
    public void onDestroy() {
        app.unregisterProximitySensor();

        removeFullScreenFragment();
        removeSmallFragment();
        removePeerSelectedFragment();

        clearHandlers();
        activateChrono(false, callInProgressChrono, callChat);
        restoreHeightAndWidth();

        peerSelected = null;
        if (adapterList != null) {
            adapterList.updateMode(false);
        }
        isManualMode = false;
        destroyAdapter();

        peersOnCall.clear();
        if (recyclerView != null) {
            recyclerView.setAdapter(null);
        }
        if (bigRecyclerView != null) {
            bigRecyclerView.setAdapter(null);
        }

        unregisterReceiver(chatCallUpdateReceiver);
        unregisterReceiver(chatSessionUpdateReceiver);
        unregisterReceiver(proximitySensorReceiver);

        super.onDestroy();
    }

    private void finishActivity() {
        if (Build.VERSION.SDK_INT >= Build.VERSION_CODES.LOLLIPOP) {
            super.finishAndRemoveTask();
        } else {
            super.finish();
        }
    }

    @Override
    public void onBackPressed() {
        logDebug("onBackPressed");
        super.onBackPressed();
        finishActivity();
    }

    @Override
    public void onRequestStart(MegaChatApiJava api, MegaChatRequest request) {
        logDebug("Type: " + request.getType());
    }

    @Override
    public void onRequestUpdate(MegaChatApiJava api, MegaChatRequest request) {
        logDebug("Type: " + request.getType());
    }

    @Override
    public void onRequestFinish(MegaChatApiJava api, MegaChatRequest request, MegaChatError e) {
        logDebug("Type: " + request.getType());

        if (request.getType() == MegaChatRequest.TYPE_HANG_CHAT_CALL) {
            logDebug("TYPE_HANG_CHAT_CALL");
            if (getCall() == null) return;

            if(chatIdToHang == chatId){
                app.setSpeakerStatus(callChat.getChatid(), false);
                finishActivity();
            }else{
                app.setSpeakerStatus(callChat.getChatid(), answerWithVideo);
                megaChatApi.answerChatCall(chatId, answerWithVideo, ChatCallActivity.this);
                clearAnimations();
            }
        } else if (request.getType() == MegaChatRequest.TYPE_ANSWER_CHAT_CALL) {

            if (e.getErrorCode() == MegaChatError.ERROR_OK) {
                if (request.getFlag() == true) {
                    logDebug("Ok answer with video");
                } else {
                    logDebug("Ok answer with NO video - ");
                }

                updateLocalAV();
            } else {
                logWarning("Error call: " + e.getErrorString());

                if (e.getErrorCode() == MegaChatError.ERROR_TOOMANY) {
                    showErrorAlertDialogGroupCall(getString(R.string.call_error_too_many_participants), true, this);
                } else {
                    if (getCall() == null) return;
                    app.setSpeakerStatus(callChat.getChatid(), false);
                    finishActivity();
                }
            }
        } else if (request.getType() == MegaChatRequest.TYPE_DISABLE_AUDIO_VIDEO_CALL) {

            if (e.getErrorCode() != MegaChatError.ERROR_OK) {
                logWarning("Error changing audio or video: " + e.getErrorString());
                if (e.getErrorCode() == MegaChatError.ERROR_TOOMANY) {
                    showSnackbar(getString(R.string.call_error_too_many_video));
                }
            }
        } else if (request.getType() == MegaChatRequest.TYPE_SET_CALL_ON_HOLD) {
            if (e.getErrorCode() == MegaChatError.ERROR_NOENT) {
                logWarning("Error. No calls in this chat " + e.getErrorString());
            } else if (e.getErrorCode() == MegaChatError.ERROR_ACCESS) {
                logWarning("Error. The call is not in progress " + e.getErrorString());
                showSnackbar(getString(R.string.call_error_call_on_hold));
            } else if (e.getErrorCode() == MegaChatError.ERROR_ARGS) {
                logWarning("Error. The call was already in that state " + e.getErrorString());
            }
        }
    }

    @Override
    public void onRequestTemporaryError(MegaChatApiJava api, MegaChatRequest request, MegaChatError e) {
    }

    /**
     * Method for hidding the reconnect call bar.
     */
    public void hideReconnecting() {
        if (!reconnectingLayout.isShown()) return;
        logDebug("Hidding Reconnecting bar and showing You are back bar");
        reconnectingLayout.setBackgroundColor(ContextCompat.getColor(this, R.color.accentColor));
        reconnectingText.setText(getString(R.string.connected_message));
        reconnectingLayout.setAlpha(1);
        reconnectingLayout.setVisibility(View.VISIBLE);
        reconnectingLayout.animate()
                .alpha(0f)
                .setDuration(INFO_ANIMATION)
                .setListener(new AnimatorListenerAdapter() {
                    @Override
                    public void onAnimationEnd(Animator animation) {
                        reconnectingLayout.setVisibility(View.GONE);
                    }
                });
        updateSubTitle();
    }

    /**
     * Method for displaying the reconnect call bar.
     */
    private void showReconnecting() {
        reconnectingLayout.clearAnimation();
        if (reconnectingLayout.isShown() && !reconnectingText.getText().equals(getString(R.string.connected_message)))
            return;

        reconnectingLayout.setBackgroundColor(ContextCompat.getColor(this, R.color.reconnecting_bar));
        reconnectingText.setText(getString(R.string.reconnecting_message));
        reconnectingLayout.setVisibility(View.VISIBLE);
        reconnectingLayout.setAlpha(1);
    }

    private void connectingCall() {
        subtitleToobar.setVisibility(View.VISIBLE);
        activateChrono(false, callInProgressChrono, callChat);
        subtitleToobar.setText(getString(R.string.chat_connecting));
    }

    private void updateInfoUsersBar(String text) {
        logDebug("updateInfoUsersBar");
        infoUsersBar.setText(text);
        infoUsersBar.setBackgroundColor(ContextCompat.getColor(this, R.color.accentColor));
        infoUsersBar.setAlpha(1);
        infoUsersBar.setVisibility(View.VISIBLE);
        infoUsersBar.animate().alpha(0).setDuration(INFO_ANIMATION);
    }

    private void sendSignalPresence() {
        if (getCall() == null) return;
        if (callChat.getStatus() != MegaChatCall.CALL_STATUS_IN_PROGRESS && callChat.getStatus() != MegaChatCall.CALL_STATUS_REQUEST_SENT)
            return;

        app.sendSignalPresenceActivity();
    }

    /**
     * Method for positioning the fab buttons.
     *
     * @param isIncomingCall True, if the call is incoming and the arrows should be displayed. False, if not.
     */
    private void displayLinearFAB(boolean isIncomingCall) {
        logDebug("displayLinearFAB");
        RelativeLayout.LayoutParams layoutParams;
        if (isIncomingCall) {
            layoutParams = new RelativeLayout.LayoutParams(RelativeLayout.LayoutParams.WRAP_CONTENT, RelativeLayout.LayoutParams.MATCH_PARENT);
        } else {
            layoutParams = new RelativeLayout.LayoutParams(RelativeLayout.LayoutParams.WRAP_CONTENT, RelativeLayout.LayoutParams.WRAP_CONTENT);

        }
        layoutParams.addRule(RelativeLayout.ALIGN_PARENT_BOTTOM, RelativeLayout.TRUE);
        layoutParams.addRule(RelativeLayout.CENTER_HORIZONTAL, RelativeLayout.TRUE);
        linearFAB.setLayoutParams(layoutParams);
        linearFAB.requestLayout();
        linearFAB.setOrientation(LinearLayout.HORIZONTAL);
    }

    @Override
    public void onClick(View v) {
        logDebug("onClick");
        if (getCall() == null) return;

        switch (v.getId()) {
<<<<<<< HEAD
            case R.id.another_call_layout:
                returnToAnotherCall();
                break;

            case R.id.video_fab:
=======
            case R.id.big_elements_individual_call:
                remoteCameraClick();
                break;

            case R.id.video_fab: {
>>>>>>> 4366c4a5
                logDebug("Video FAB");
                if (callChat.getStatus() == MegaChatCall.CALL_STATUS_RING_IN) {
                    if (canNotJoinCall(this, callChat, chat)) break;

                    displayLinearFAB(false);
                    checkAnswerCall(true);

                } else if (callChat.hasLocalVideo()) {
                    megaChatApi.disableVideo(chatId, this);
                } else {
                    logDebug("Enable Video");
                    megaChatApi.enableVideo(chatId, this);
                }
                sendSignalPresence();
                break;

            case R.id.micro_fab:
                logDebug("Click on micro fab");
                if (callChat.hasLocalAudio()) {
                    megaChatApi.disableAudio(chatId, this);
                } else {
                    megaChatApi.enableAudio(chatId, this);
                }
                sendSignalPresence();
                break;

            case R.id.speaker_fab:
                logDebug("Click on speaker fab");
                if (app.getSpeakerStatus(callChat.getChatid())) {
                    app.setSpeakerStatus(callChat.getChatid(), false);
                } else {
                    app.setSpeakerStatus(callChat.getChatid(), true);
                }
                updateLocalSpeakerStatus();
                sendSignalPresence();
                break;

            case R.id.on_hold_fab:
                logDebug("Click on call on hold fab");
                MegaChatCall callOnHold = getAnotherCallOnHold(callChat.getId());
                if (callOnHold == null) {
                    if (getCall() == null)
                        break;

                    if (callChat.isOnHold()) {
                        checkAnotherCallActive();
                    } else {
                        megaChatApi.setCallOnHold(chatId, true, this);
                        sendSignalPresence();
                    }
                } else {
                    returnToAnotherCallOnHold(callOnHold);
                }
                break;

            case R.id.reject_fab:
            case R.id.hang_fab:
                logDebug("Click on reject fab or hang fab");
                chatIdToHang = chatId;
                megaChatApi.hangChatCall(chatId, this);
                sendSignalPresence();
                break;

            case R.id.answer_call_fab:
                logDebug("Click on answer fab");
                if (callChat.getStatus() == MegaChatCall.CALL_STATUS_RING_IN) {
                    if (canNotJoinCall(this, callChat, chat)) break;

                    displayLinearFAB(false);
                    checkAnswerCall(false);
                }
                sendSignalPresence();
                break;
        }
    }

    private boolean checkPermissions() {
        if (Build.VERSION.SDK_INT >= Build.VERSION_CODES.M) {
            boolean hasCameraPermission = (ContextCompat.checkSelfPermission(this, Manifest.permission.CAMERA) == PackageManager.PERMISSION_GRANTED);
            if (!hasCameraPermission) {
                ActivityCompat.requestPermissions(this, new String[]{Manifest.permission.CAMERA}, REQUEST_CAMERA);
                return false;
            }
            boolean hasRecordAudioPermission = (ContextCompat.checkSelfPermission(this, Manifest.permission.RECORD_AUDIO) == PackageManager.PERMISSION_GRANTED);
            if (!hasRecordAudioPermission) {
                ActivityCompat.requestPermissions(this, new String[]{Manifest.permission.RECORD_AUDIO}, RECORD_AUDIO);
                return false;
            }
        }
        return true;
    }

    /**
     * Method for updating FAB buttons.
     */
    private void showInitialFABConfiguration() {
        if (getCall() == null)
            return;

        if(!checkPermissions()){
            rejectFAB.hide();
            answerCallFAB.hide();
            microFAB.hide();
            videoFAB.hide();
            hangFAB.show();
            onHoldFAB.hide();
            return;
        }
        logDebug("Call Status "+callStatusToString(callChat.getStatus()));

        if (callChat.getStatus() == MegaChatCall.CALL_STATUS_RING_IN) {
            relativeCall.setVisibility(View.VISIBLE);
            answerCallFAB.show();
            linearArrowCall.setVisibility(View.GONE);
            relativeVideo.setVisibility(View.VISIBLE);
            videoFAB.setBackgroundTintList(ColorStateList.valueOf(ContextCompat.getColor(this, R.color.accentColor)));
            videoFAB.setImageDrawable(ContextCompat.getDrawable(this, R.drawable.ic_videocam_white));
            if(!videoFAB.isShown()) videoFAB.show();

            linearArrowVideo.setVisibility(View.GONE);
            rejectFAB.show();
            speakerFAB.hide();
            onHoldFAB.hide();
            microFAB.hide();
            hangFAB.hide();

            if (callChat.hasVideoInitialCall()) {
                displayLinearFAB(true);

                answerCallFAB.setOnClickListener(this);
                videoFAB.setOnClickListener(null);
                linearArrowVideo.setVisibility(View.VISIBLE);

                videoFAB.startAnimation(shake);

                animationAlphaArrows(fourArrowVideo);
                handlerArrow1 = new Handler();
                handlerArrow1.postDelayed(new Runnable() {
                    public void run() {
                        animationAlphaArrows(thirdArrowVideo);
                        handlerArrow2 = new Handler();
                        handlerArrow2.postDelayed(new Runnable() {
                            public void run() {
                                animationAlphaArrows(secondArrowVideo);
                                handlerArrow3 = new Handler();
                                handlerArrow3.postDelayed(new Runnable() {
                                    public void run() {
                                        animationAlphaArrows(firstArrowVideo);
                                    }
                                }, ARROW_ANIMATION);
                            }
                        }, ARROW_ANIMATION);
                    }
                }, ARROW_ANIMATION);

                videoFAB.setOnTouchListener(new OnSwipeTouchListener(this) {
                    public void onSwipeTop() {
                        videoFAB.clearAnimation();
                        animationButtons(true);
                    }
                });

            } else {
                displayLinearFAB(true);

                linearArrowCall.setVisibility(View.VISIBLE);

                answerCallFAB.startAnimation(shake);

                animationAlphaArrows(fourArrowCall);
                handlerArrow4 = new Handler();
                handlerArrow4.postDelayed(new Runnable() {
                    public void run() {
                        animationAlphaArrows(thirdArrowCall);
                        handlerArrow5 = new Handler();
                        handlerArrow5.postDelayed(new Runnable() {
                            public void run() {
                                animationAlphaArrows(secondArrowCall);
                                handlerArrow6 = new Handler();
                                handlerArrow6.postDelayed(new Runnable() {
                                    public void run() {
                                        animationAlphaArrows(firstArrowCall);
                                    }
                                }, ARROW_ANIMATION);
                            }
                        }, ARROW_ANIMATION);
                    }
                }, ARROW_ANIMATION);

                answerCallFAB.setOnTouchListener(new OnSwipeTouchListener(this) {
                    public void onSwipeTop() {
                        answerCallFAB.clearAnimation();
                        animationButtons(false);
                    }
                });
            }

        } else if (callChat.getStatus() == MegaChatCall.CALL_STATUS_REQUEST_SENT || callChat.getStatus() == MegaChatCall.CALL_STATUS_IN_PROGRESS || callChat.getStatus() == MegaChatCall.CALL_STATUS_JOINING || callChat.getStatus() == MegaChatCall.CALL_STATUS_RECONNECTING) {

            if (!microFAB.isShown()) microFAB.show();
            updateMicroFABStatus();

            if (!speakerFAB.isShown()) speakerFAB.show();
            updateLocalSpeakerStatus();

            if (!onHoldFAB.isShown()) onHoldFAB.show();
            updateOnHoldFABStatus();

            if (!videoFAB.isShown()) videoFAB.show();
            updateVideoFABStatus();

            if(!hangFAB.isShown()) hangFAB.show();

            rejectFAB.hide();
            answerCallFAB.hide();

            relativeVideo.setVisibility(View.VISIBLE);
            linearArrowVideo.setVisibility(View.GONE);
            relativeCall.setVisibility(View.INVISIBLE);
            linearArrowCall.setVisibility(View.GONE);
        }

        placeCarouselParticipants(true);
    }

    private void animationButtons(final boolean isVideo) {
        logDebug("isVideo: " + isVideo);

        TranslateAnimation translateAnim = new TranslateAnimation(0, 0, 0, -380);
        translateAnim.setDuration(MOVE_ANIMATION);
        translateAnim.setFillAfter(true);
        translateAnim.setFillBefore(true);
        translateAnim.setRepeatCount(0);

        AlphaAnimation alphaAnim = new AlphaAnimation(1.0f, 0.0f);
        alphaAnim.setDuration(ALPHA_ANIMATION);
        alphaAnim.setFillAfter(true);
        alphaAnim.setFillBefore(true);
        alphaAnim.setRepeatCount(0);

        AnimationSet s = new AnimationSet(false);//false means don't share interpolators
        s.addAnimation(translateAnim);
        s.addAnimation(alphaAnim);

        if (!isVideo) {
            answerCallFAB.startAnimation(s);
        } else {
            videoFAB.startAnimation(s);
        }

        firstArrowVideo.clearAnimation();
        secondArrowVideo.clearAnimation();
        thirdArrowVideo.clearAnimation();
        fourArrowVideo.clearAnimation();
        linearArrowVideo.setVisibility(View.GONE);

        translateAnim.setAnimationListener(new Animation.AnimationListener() {
            @Override
            public void onAnimationStart(Animation animation) {
            }

            @Override
            public void onAnimationRepeat(Animation animation) {
            }

            @Override
            public void onAnimationEnd(Animation animation) {
                displayLinearFAB(false);
                if (!isVideo) {
                    answerCallFAB.hide();
                    answerCall(false);
                } else {
                    videoFAB.hide();
                    answerCall(true);
                }
            }
        });
    }

    /**
     * Method for positioning the carousel of participants.
     *
     * @param isAlignBotton True, if it must be placed below the selected video. False, if it must be placed above.
     */
    private void placeCarouselParticipants(boolean isAlignBotton) {

        if (bigRecyclerViewLayout == null || bigRecyclerView == null || peerSelectedCameraLayout == null)
            return;

        RelativeLayout.LayoutParams bigRecyclerViewParams = new RelativeLayout.LayoutParams(RelativeLayout.LayoutParams.MATCH_PARENT, RelativeLayout.LayoutParams.WRAP_CONTENT);
        bigRecyclerViewParams.addRule(RelativeLayout.ALIGN_PARENT_LEFT, RelativeLayout.TRUE);

        if (isAlignBotton) {
            bigRecyclerViewParams.addRule(RelativeLayout.ALIGN_BOTTOM, peerSelectedCameraLayout.getId());
            bigRecyclerViewParams.addRule(RelativeLayout.BELOW, 0);

        } else {
            bigRecyclerViewParams.addRule(RelativeLayout.ALIGN_BOTTOM, 0);
            bigRecyclerViewParams.addRule(RelativeLayout.BELOW, peerSelectedCameraLayout.getId());
        }

        bigRecyclerViewLayout.setLayoutParams(bigRecyclerViewParams);
        bigRecyclerViewLayout.requestLayout();
    }

    /**
     * Check local audio and video values.
     */
    private void updateLocalAV() {
        if (getCall() != null && callChat.getStatus() != MegaChatCall.CALL_STATUS_RING_IN) {
            updateLocalVideoStatus();
            updateLocalAudioStatus();
            updateSubtitleNumberOfVideos();
        }
    }

    /**
     * Update the local video.
     */
    private void updateLocalVideoStatus() {
        if (getCall() == null)
            return;

        boolean isVideoOn = callChat.hasLocalVideo();
        if (!inTemporaryState) {
            app.setVideoStatus(callChat.getChatid(), isVideoOn);
        }

        if(!videoFAB.isShown()) videoFAB.show();
        updateVideoFABStatus();

        if (!chat.isGroup()) {
            if (cameraFragmentFullScreen != null) {
                cameraFragmentFullScreen.checkValues(megaChatApi.getMyUserHandle(), megaChatApi.getMyClientidHandle(chatId));
            }

            if (cameraFragmentSmall != null) {
                cameraFragmentSmall.checkValues(megaChatApi.getMyUserHandle(), megaChatApi.getMyClientidHandle(chatId));
            }

        } else {

            if (peersOnCall.isEmpty())
                return;

            for (int i = 0; i < peersOnCall.size(); i++) {
                InfoPeerGroupCall peerInfo = peersOnCall.get(i);
                if (isItMe(chatId, peerInfo.getPeerId(), peerInfo.getClientId())) {
                    if (isVideoOn == peerInfo.isVideoOn())
                        break;

                    peerInfo.setVideoOn(isVideoOn);
                    updateChangesVideo(i);
                    break;
                }
            }
        }

        invalidateOptionsMenu();
        checkTypeCall();
    }

    /**
     * Update the local audio.
     */
    private void updateLocalAudioStatus() {
        if (getCall() == null) return;

        logDebug("Call Status " + callStatusToString(callChat.getStatus()));
        boolean isAudioOn = callChat.hasLocalAudio();
        updateMicroFABStatus();

        if (!chat.isGroup()) {
            //Individual call
            refreshOwnMicro();
            if (cameraFragmentSmall != null) {
                cameraFragmentSmall.showMuteIcon(megaChatApi.getMyUserHandle(), megaChatApi.getMyClientidHandle(chatId));
            }

        } else {
            //Group call
            if (peersOnCall.isEmpty()) return;

            int position = peersOnCall.size() - 1;
            InfoPeerGroupCall infoPeer = peersOnCall.get(position);

            if (isAudioOn == infoPeer.isAudioOn())
                return;

            infoPeer.setAudioOn(isAudioOn);
            updateChangesAudio(position);
        }
    }

    /**
     * Update video FAB status depending on the state of the local video.
     */
    private void updateVideoFABStatus() {
        if (!videoFAB.isShown())
            return;

        if (callChat.hasLocalVideo()) {
            //Enable video FAB
            videoFAB.setBackgroundTintList(ColorStateList.valueOf(getResources().getColor(R.color.accentColor)));
            videoFAB.setImageDrawable(getResources().getDrawable(R.drawable.ic_videocam_white));
        } else {
            //Disable video FAB
            videoFAB.setBackgroundTintList(ColorStateList.valueOf(ContextCompat.getColor(this, R.color.disable_fab_chat_call)));
            videoFAB.setImageDrawable(getResources().getDrawable(R.drawable.ic_video_off));
        }
    }

    /**
     * Method for updating speaker status, ON or OFF..
     */
    private void updateLocalSpeakerStatus() {
        if (getCall() == null || (!statusCallInProgress(callChat.getStatus()) && callChat.getStatus() != MegaChatCall.CALL_STATUS_RING_IN))
            return;

        boolean isSpeakerOn = MegaApplication.getSpeakerStatus(callChat.getChatid());
        app.updateSpeakerStatus(isSpeakerOn, callChat.getStatus());

        if (isSpeakerOn) {
            speakerFAB.setBackgroundTintList(ColorStateList.valueOf(getResources().getColor(R.color.accentColor)));
            speakerFAB.setImageDrawable(getResources().getDrawable(R.drawable.ic_speaker_on));
        } else {
            speakerFAB.setBackgroundTintList(ColorStateList.valueOf(ContextCompat.getColor(this, R.color.disable_fab_chat_call)));
            speakerFAB.setImageDrawable(ContextCompat.getDrawable(this, R.drawable.ic_speaker_off));
        }
    }

    /**
     * Update micro FAB status depending on the state of the local audio.
     */
    private void updateMicroFABStatus() {
        if (callChat.hasLocalAudio()) {
            //Enable video FAB
            microFAB.setBackgroundTintList(ColorStateList.valueOf(getResources().getColor(R.color.accentColor)));
            microFAB.setImageDrawable(getResources().getDrawable(R.drawable.ic_record_audio_w));
        } else {
            //Disable video FAB
            microFAB.setBackgroundTintList(ColorStateList.valueOf(ContextCompat.getColor(this, R.color.disable_fab_chat_call)));
            microFAB.setImageDrawable(getResources().getDrawable(R.drawable.ic_mic_off));
        }
    }

    /**
     * Method to control when a call waiting is switched to active.
     */
    private void checkAnotherCallActive() {
        ArrayList<Long> chatsIDsWithCallActive = getCallsParticipating();

        if (chatsIDsWithCallActive != null || !chatsIDsWithCallActive.isEmpty()) {
            for (Long anotherChatId : chatsIDsWithCallActive) {
                if (callChat.getChatid() != anotherChatId && megaChatApi.getChatCall(anotherChatId) != null && !megaChatApi.getChatCall(anotherChatId).isOnHold()) {
                    megaChatApi.setCallOnHold(anotherChatId, true, this);
                    break;
                }
            }
        }

        megaChatApi.setCallOnHold(chatId, false, this);
        sendSignalPresence();
    }

    /**
     * Method for returning to a call on hold and activating it. The call will be put on hold.
     */
    private void returnToAnotherCallOnHold(MegaChatCall callOnHold) {
        if (callOnHold == null) {
            logWarning("There is no other call on hold");
            return;
        }

        MegaChatRoom chatCallOnHold = megaChatApi.getChatRoom(callOnHold.getChatid());
        if(chatCallOnHold == null){
            logWarning("The chats does not exist");
            return;
        }

        megaChatApi.setCallOnHold(chatId, true, this);
        megaChatApi.setCallOnHold(chatCallOnHold.getChatId(), false, this);

        sendSignalPresence();

        MegaApplication.setSpeakerStatus(chatCallOnHold.getChatId(), false);
        MegaApplication.setShowPinScreen(false);
        Intent intentOpenCall = new Intent(this, ChatCallActivity.class);
        intentOpenCall.addFlags(Intent.FLAG_ACTIVITY_CLEAR_TOP);
        intentOpenCall.putExtra(CHAT_ID, chatCallOnHold.getChatId());
        startActivity(intentOpenCall);
    }

    /**
     * Method for returning to a call on hold or call active.
     */
    private void returnToAnotherCall() {
        if (getCall() == null)
            return;

        ArrayList<Long> chatsIDsWithCallActive = getCallsParticipating();
        if (chatsIDsWithCallActive == null || chatsIDsWithCallActive.isEmpty())
            return;

        for (Long anotherChatId : chatsIDsWithCallActive) {
            if (callChat.getChatid() != anotherChatId) {
                logDebug("Returning to another call");
                MegaApplication.setSpeakerStatus(anotherChatId, false);
                MegaApplication.setShowPinScreen(false);
                Intent intentOpenCall = new Intent(this, ChatCallActivity.class);
                intentOpenCall.addFlags(Intent.FLAG_ACTIVITY_CLEAR_TOP);
                intentOpenCall.putExtra(CHAT_ID, anotherChatId);
                startActivity(intentOpenCall);
                return;
            }
        }
    }

    /**
     * Update the bar if there are calls on hold in other chats or not.
     *
     * @param currentChatId The current chat ID.
     */
    private void updateAnotherCallOnHoldBar(long currentChatId) {
        ArrayList<Long> chatsIDsWithCallActive = getCallsParticipating();
        if (chatsIDsWithCallActive == null || chatsIDsWithCallActive.isEmpty()) {
            anotherCallLayout.setVisibility(View.GONE);
            return;
        }

        if (getCall() != null && callChat.isOnHold()) {
            for (Long anotherChatId : chatsIDsWithCallActive) {
                if (anotherChatId != currentChatId) {
                    MegaChatCall call = megaChatApi.getChatCall(anotherChatId);
                    if (!call.isOnHold()) {
                        anotherCallLayout(call.isOnHold(), anotherChatId);
                        return;
                    }
                }
            }
        } else {
            for (Long anotherChatId : chatsIDsWithCallActive) {
                if (anotherChatId != currentChatId) {
                    MegaChatCall call = megaChatApi.getChatCall(anotherChatId);
                    if (call.isOnHold()) {
                        anotherCallLayout(call.isOnHold(), anotherChatId);
                        return;
                    }
                }
            }
        }
        anotherCallLayout.setVisibility(View.GONE);
    }

    private void anotherCallLayout(boolean isOnHold, long anotherChatId) {
        MegaChatRoom anotherChat = megaChatApi.getChatRoom(anotherChatId);
        if (!anotherChat.isGroup()) {
            MegaChatCall anotherCall = megaChatApi.getChatCall(anotherChatId);
            if (anotherCall != null) {
                MegaChatSession sessionAnotherChat = anotherCall.getMegaChatSession(anotherCall.getSessionsPeerid().get(0), anotherCall.getSessionsClientid().get(0));
                if (sessionAnotherChat != null && sessionAnotherChat.isOnHold()) {
                    isOnHold = true;
                }
            }
        }
        anotherCallTitle.setText(anotherChat.getTitle());
        anotherCallSubtitle.setText(getString(isOnHold ? R.string.call_on_hold : R.string.call_in_progress_layout));
        anotherCallSubtitle.setAlpha(1f);
        if (isOnHold) {
            anotherCallLayout.setAlpha(0.9f);
            anotherCallLayoutLayer.setBackgroundColor(ContextCompat.getColor(this, R.color.transparent_black2));
        } else {
            anotherCallLayout.setAlpha(1f);
            anotherCallLayoutLayer.setBackgroundColor(Color.TRANSPARENT);
        }
        anotherCallLayout.setVisibility(View.VISIBLE);
    }

    /**
     * Update the button if there are calls on hold in other chats or not.
     *
     * @param callOnHold The call on hold.
     */
    private void updateOnHoldFabButton(MegaChatCall callOnHold) {
        if (callOnHold != null) {
            onHoldFAB.setBackgroundTintList(ColorStateList.valueOf(getResources().getColor(R.color.disable_fab_chat_call)));
            onHoldFAB.setImageDrawable(getResources().getDrawable(R.drawable.ic_call_swap));
        } else {
            onHoldFAB.setImageDrawable(getResources().getDrawable(R.drawable.ic_call_hold_fab));
            onHoldFAB.setBackgroundTintList(ColorStateList.valueOf(getResources().getColor(callChat.isOnHold() ||
                    isSessionOnHold(chat.getChatId()) ? R.color.accentColor : R.color.disable_fab_chat_call)));
        }
    }

    /**
     * Update pause FAB status depending on the state of the call.
     */
    private void updateOnHoldFABStatus() {

        if (getCall() == null) {
            return;
        }

        if (callChat.getStatus() == MegaChatCall.CALL_STATUS_REQUEST_SENT ||
                callChat.getStatus() == MegaChatCall.CALL_STATUS_RECONNECTING ||
                (!callChat.isOnHold() && isSessionOnHold(chat.getChatId()) && !chat.isGroup())) {
            disableFab(onHoldFAB);
        } else {
            enableFab(onHoldFAB);
        }

        updateOnHoldFabButton(getAnotherCallOnHold(callChat.getId()));
        updateFABwithCallOnHold();
    }

    private void disableFab(final FloatingActionButton fab) {
        fab.setEnabled(false);
        fab.setAlpha(0.5f);
    }

    private void enableFab(final FloatingActionButton fab) {
        fab.setEnabled(true);
        fab.setAlpha(1f);
    }

    /**
     * Method to enable or disable the buttons depending on the call on hold.
     */
    private void updateFABwithCallOnHold() {
        if (callChat.isOnHold()) {
            disableFab(speakerFAB);
            disableFab(videoFAB);
            disableFab(microFAB);
        } else {
            enableFab(microFAB);
            enableFab(speakerFAB);
            if (!chat.isGroup() && isSessionOnHold(chat.getChatId())) {
                disableFab(videoFAB);
            } else {
                enableFab(videoFAB);
            }
        }
    }

    /**
     * Check if is an audio call.
     */
    private void checkTypeCall() {
        if (isOnlyAudioCall()) {
            showActionBar();
            showInitialFABConfiguration();
        }
    }

    /**
     * Check remote audio and video values.
     *
     * @param session of user that has changed its values.
     */
    public void updateRemoteAV(MegaChatSession session) {
        if (getCall() == null || session == null)
            return;

        updateRemoteAudioStatus(session);
        updateRemoteVideoStatus(session);
        updateSubtitleNumberOfVideos();
    }

    /**
     * Update the remote audio.
     *
     * @param session The session.
     */
    private void updateRemoteAudioStatus(MegaChatSession session) {
        if (chat.isGroup()) {
            for (int i = 0; i < peersOnCall.size(); i++) {
                if (peersOnCall.get(i).getPeerId() == session.getPeerid() && peersOnCall.get(i).getClientId() == session.getClientid()) {
                    if ((session.hasAudio() && peersOnCall.get(i).isAudioOn()) || (!session.hasAudio() && !peersOnCall.get(i).isAudioOn()))
                        break;

                    peersOnCall.get(i).setAudioOn(session.hasAudio());
                    updateChangesAudio(i);
                    if (cameraFragmentPeerSelected != null && !lessThanSevenParticipants() && peerSelected != null && peerSelected.getPeerId() == session.getPeerid() && peerSelected.getClientId() == session.getClientid()) {
                        cameraFragmentPeerSelected.showMuteIcon(peerSelected.getPeerId(), peerSelected.getClientId());
                    }
                    break;
                }
            }
        } else {
            refreshContactMicro(session);
        }
    }

    /**
     * Method for updating the contact muted call bar.
     */
    private void refreshContactMicro(MegaChatSession session) {
        if (session == null || chat.isGroup()) {
            mutateContactCallLayout.setVisibility(View.GONE);
            return;
        }

        logDebug("Session status is " + sessionStatusToString(session.getStatus()));
        if (session.isOnHold() || callChat.isOnHold() || session.getStatus() == MegaChatSession.SESSION_STATUS_INITIAL || session.hasAudio()) {
            mutateContactCallLayout.setVisibility(View.GONE);
        }else{
            String name = chatC.getParticipantFirstName(chat.getPeerHandle(0));
            if (isTextEmpty(name)) {
                if (megaChatApi != null) {
                    name = megaChatApi.getContactEmail(callChat.getSessionsPeerid().get(0));
                }
                if (name == null) {
                    name = " ";
                }
            }
            mutateCallText.setText(getString(R.string.muted_contact_micro, name));
            mutateContactCallLayout.setVisibility(View.VISIBLE);
        }
        refreshOwnMicro();
    }

    /**
     * Update the remote video.
     *
     * @param session The session.
     */
    private void updateRemoteVideoStatus(MegaChatSession session) {
        if (chat.isGroup()) {
            updateRemoteVideoGroupCall(session);
        } else {
            updateRemoteVideoIndividualCall(session);
        }
        checkTypeCall();
    }

    /**
     * Update the remote video in a individual call.
     *
     * @param session The session.
     */
    private void updateRemoteVideoIndividualCall(MegaChatSession session) {
        if (cameraFragmentFullScreen != null) {
            cameraFragmentFullScreen.checkValues(session.getPeerid(), session.getClientid());
        }
        if (!callChat.hasLocalVideo() && cameraFragmentSmall != null) {
            cameraFragmentSmall.checkIndividualAudioCall();
        }
    }

    /**
     * Update the remote video of a participant in a group call.
     *
     * @param session The session of participant.
     */
    private void updateRemoteVideoGroupCall(MegaChatSession session) {
        for (int i = 0; i < peersOnCall.size(); i++) {
            if (peersOnCall.get(i).getPeerId() == session.getPeerid() && peersOnCall.get(i).getClientId() == session.getClientid()) {
                if ((session.hasVideo() && peersOnCall.get(i).isVideoOn()) || (!session.hasVideo() && !peersOnCall.get(i).isVideoOn()))
                    break;

                peersOnCall.get(i).setVideoOn(session.hasVideo());
                updateChangesVideo(i);

                if (!lessThanSevenParticipants() && peerSelected != null && peerSelected.getPeerId() == session.getPeerid() && peerSelected.getClientId() == session.getClientid()) {
                    updateParticipantSelectedStatus();
                }
                break;
            }
        }
    }

    /**
     * Method for finding out if there are less than 7 participants in the group call.
     *
     * @return True, if there's less. False, if there's more.
     */
    private boolean lessThanSevenParticipants() {
        return chat.isGroup() && peersOnCall != null && peersOnCall.size() <= MAX_PARTICIPANTS_GRID;
    }

    private void updateChangesAudio(int position) {
        if (lessThanSevenParticipants() && adapterGrid != null) {
            adapterGrid.updateParticipantAudio(position);
            return;
        }
        if (!lessThanSevenParticipants() && adapterList != null) {
            adapterList.updateParticipantAudio(position);
            return;
        }
        updateUI();
    }

    /**
     * Method to update the group call UI if there are changes in a participant's video.
     *
     * @param position The position of the participant in the array.
     */
    private void updateChangesVideo(int position) {
        if (lessThanSevenParticipants() && adapterGrid != null) {
            adapterGrid.notifyItemChanged(position);
            adapterGrid.updateAvatarsPosition();
            return;
        }
        if (!lessThanSevenParticipants() && adapterList != null) {
            adapterList.notifyItemChanged(position);
            adapterList.updateAvatarsPosition();
            return;
        }
        updateUI();
    }

    @Override
    public void onRequestPermissionsResult(int requestCode, String[] permissions, int[] grantResults) {
        super.onRequestPermissionsResult(requestCode, permissions, grantResults);
        switch (requestCode) {
            case REQUEST_CAMERA:
            case RECORD_AUDIO:
                if (grantResults.length > 0 && grantResults[0] == PackageManager.PERMISSION_GRANTED) {
                    showInitialFABConfiguration();
                } else {
                    hangFAB.show();
                }
                break;
        }
    }

    /**
     * Method for finding out if a group call is audio-only.
     *
     * @return True if it's audio only. False if it's video.
     */
    private boolean isOnlyAudioCall() {
        return getCall() != null && callChat.getNumParticipants(MegaChatCall.VIDEO) <= 0;
    }

    /**
     * Method to hide or show the buttons when clicked on the screen.
     */
    public void remoteCameraClick() {
        stopCountDownTimer();

        if (getCall() == null || (callChat.getStatus() != MegaChatCall.CALL_STATUS_IN_PROGRESS && callChat.getStatus() != MegaChatCall.CALL_STATUS_JOINING && callChat.getStatus() != MegaChatCall.CALL_STATUS_RECONNECTING))
            return;

        if (callChat.getStatus() != MegaChatCall.CALL_STATUS_IN_PROGRESS && callChat.getStatus() != MegaChatCall.CALL_STATUS_JOINING && callChat.getStatus() != MegaChatCall.CALL_STATUS_RECONNECTING) {
            if (!aB.isShowing()) {
                showActionBar();
                showInitialFABConfiguration();
            }
            return;
        }

        if (aB.isShowing()) {
            if (isOnlyAudioCall())
                return;

            hideActionBar();
            hideFABs();
            return;
        }

        showActionBar();
        showInitialFABConfiguration();
    }

    /**
     * Method to control when a participant is touched to select him..
     *
     * @param peer The participant touched.
     */
    public void itemClicked(InfoPeerGroupCall peer) {
        logDebug("userSelected: -> (peerId = " + peer.getPeerId() + ", clientId = " + peer.getClientId() + ")");
        if (peerSelected.getPeerId() == peer.getPeerId() && peerSelected.getClientId() == peer.getClientId()) {

            //I touched the same user that is now in big fragment:
            if (isManualMode) {
                isManualMode = false;
                logDebug("Manual mode - False");
            } else {
                isManualMode = true;
                logDebug("Manual mode - True");
            }
            if (adapterList == null || peersOnCall.isEmpty())
                return;

            adapterList.updateMode(isManualMode);
            for (int i = 0; i < peersOnCall.size(); i++) {
                if (peersOnCall.get(i).getPeerId() == peer.getPeerId() && peersOnCall.get(i).getClientId() == peer.getClientId()) {
                    peersOnCall.get(i).setGreenLayer(true);
                } else if (peersOnCall.get(i).hasGreenLayer()) {
                    peersOnCall.get(i).setGreenLayer(false);
                }
                adapterList.updatePeerSelected(i);
            }

        } else if (isItMe(chatId, peer.getPeerId(), peer.getClientId())) {
            //Me
            logDebug("Click myself - do nothing");
        } else {
            //contact
            if (!isManualMode) {
                isManualMode = true;
                if (adapterList != null) {
                    adapterList.updateMode(true);
                }
                logDebug("Manual mode - True");
            }
            peerSelected = peer;
            updateParticipantSelected();
        }
    }

    /**
     * Method for answering a call.
     *
     * @param isVideoCall True, if it's a video call. False, if it's an audio call.
     */
    private void answerCall(boolean isVideoCall) {
        logDebug("answerCall");
        if(getCall() == null)
            return;

        checkAnswerCall(isVideoCall);
        if (megaChatApi.isSignalActivityRequired()) {
            megaChatApi.signalPresenceActivity();
        }
    }

    private void checkAnswerCall(boolean isVideoCall){
        long chatIdOfCallActive = existsAnotherCall(chatId);
        if(chatIdOfCallActive == chatId) {
            app.setSpeakerStatus(callChat.getChatid(), isVideoCall);
            megaChatApi.answerChatCall(chatId, isVideoCall, this);
            clearAnimations();
        }else{
            chatIdToHang = chatIdOfCallActive;
            answerWithVideo = isVideoCall;
            megaChatApi.hangChatCall(chatIdOfCallActive, this);
        }
    }

    private void clearAnimations(){
        clearHandlers();
        answerCallFAB.clearAnimation();
        videoFAB.clearAnimation();
    }

    /**
     * Show the arrow animations.
     * @param arrow The ImageView.
     */
    private void animationAlphaArrows(final ImageView arrow) {
        logDebug("animationAlphaArrows");

        AlphaAnimation alphaAnimArrows = new AlphaAnimation(1.0f, 0.0f);
        alphaAnimArrows.setDuration(ALPHA_ARROW_ANIMATION);
        alphaAnimArrows.setFillAfter(true);
        alphaAnimArrows.setFillBefore(true);
        alphaAnimArrows.setRepeatCount(Animation.INFINITE);
        arrow.startAnimation(alphaAnimArrows);
    }

    /**
     * Method for updating the subtitle.
     */
    private void updateSubTitle() {

        if (getCall() == null) return;
        logDebug("Call Status: "+callStatusToString(callChat.getStatus()));

        switch (callChat.getStatus()){
            case MegaChatCall.CALL_STATUS_RECONNECTING:{
                activateChrono(false, callInProgressChrono, callChat);
                subtitleToobar.setVisibility(View.GONE);
                return;
            }

            case MegaChatCall.CALL_STATUS_REQUEST_SENT:{
                subtitleToobar.setVisibility(View.VISIBLE);
                activateChrono(false, callInProgressChrono, callChat);
                subtitleToobar.setText(getString(R.string.outgoing_call_starting));
                return;
            }

            case MegaChatCall.CALL_STATUS_RING_IN:{
                subtitleToobar.setVisibility(View.VISIBLE);
                activateChrono(false, callInProgressChrono, callChat);
                subtitleToobar.setText(getString(R.string.incoming_call_starting));
                return;
            }

            case MegaChatCall.CALL_STATUS_IN_PROGRESS:
            case MegaChatCall.CALL_STATUS_JOINING:{
                if (chat.isGroup()) {
                    boolean isInProgress = false;
                    MegaHandleList listPeerids = callChat.getSessionsPeerid();
                    MegaHandleList listClientids = callChat.getSessionsClientid();
                    for (int i = 0; i < listPeerids.size(); i++) {
                        MegaChatSession userSession = callChat.getMegaChatSession(listPeerids.get(i), listClientids.get(i));
                        if (userSession != null && userSession.getStatus() == MegaChatSession.SESSION_STATUS_IN_PROGRESS) {
                            isInProgress = true;
                            break;
                        }
                    }
                    if (isInProgress) {
                        logDebug("Session in progress");
                        subtitleToobar.setVisibility(View.GONE);
                        activateChrono(true, callInProgressChrono, callChat);
                        return;
                    }

                    logWarning("Error getting the session of the user or session not in progress");
                    connectingCall();
                    return;
                }

                logDebug("Individual call in progress");
                linearParticipants.setVisibility(View.GONE);
                MegaChatSession userSession = callChat.getMegaChatSession(callChat.getSessionsPeerid().get(0), callChat.getSessionsClientid().get(0));
                if (userSession == null) {
                    logWarning("User session is null");
                    connectingCall();
                    return;
                }

                if (userSession.getStatus() == MegaChatSession.SESSION_STATUS_IN_PROGRESS) {
                    subtitleToobar.setVisibility(View.GONE);
                    activateChrono(true, callInProgressChrono, callChat);
                    return;
                }
            }
        }

        subtitleToobar.setVisibility(View.GONE);
        activateChrono(false, callInProgressChrono, callChat);
    }

    /**
     * Method for updating the subtitle of the group call.
     */
    private void updateSubtitleNumberOfVideos() {
        if (chat == null || getCall() == null)
            return;

        if (!chat.isGroup() || !statusCallInProgress(callChat.getStatus())) {
            linearParticipants.setVisibility(View.GONE);
            return;
        }

        logDebug("Updating the number of participants with video on");
        int usersWithVideo = callChat.getNumParticipants(MegaChatCall.VIDEO);
        if (usersWithVideo <= 0) {
            linearParticipants.setVisibility(View.GONE);
            return;
        }

        if (totalVideosAllowed == 0 && megaChatApi != null) {
            totalVideosAllowed = megaChatApi.getMaxVideoCallParticipants();
        }
        if (totalVideosAllowed == 0) {
            linearParticipants.setVisibility(View.GONE);
            return;
        }

        participantText.setText(usersWithVideo + "/" + totalVideosAllowed);
        linearParticipants.setVisibility(View.VISIBLE);
        return;
    }

    /**
     * Method for cleaning several views.
     */
    private void clearViews() {
        destroyAdapter();

        recyclerView.setAdapter(null);
        recyclerView.setVisibility(View.GONE);
        recyclerViewLayout.setVisibility(View.GONE);

        bigRecyclerView.setAdapter(null);
        bigRecyclerView.setVisibility(View.GONE);
        bigRecyclerViewLayout.setVisibility(View.GONE);

        removePeerSelectedFragment();
    }

    /**
     * Method for updating the layer of the selected participant.
     *
     * @param position Participant's position in adapter.
     */
    private void updateGreenLayer(int position) {
        if (lessThanSevenParticipants() || adapterList == null)
            return;

        adapterList.updatePeerSelected(position);
    }

    /**
     * Method for updating the status of the selected participant.
     */
    private void updateParticipantSelectedStatus() {
        if (cameraFragmentPeerSelected != null && peerSelected != null) {
            cameraFragmentPeerSelected.checkValues(peerSelected.getPeerId(), peerSelected.getClientId());
        }
    }

    /**
     * Method for updating the selected participant.
     */
    private void updateParticipantSelected() {
        logDebug("Call status: "+callStatusToString(callChat.getStatus()));

        if (!statusCallInProgress(callChat.getStatus())) {
            if (peerSelected != null)
                return;

            if (peersOnCall.isEmpty()) {
                removePeerSelectedFragment();
                return;
            }
            peerSelected = peersOnCall.get((peersOnCall.size()) - 1);

        } else {

            if (peersOnCall.isEmpty() || (peerSelected == null && isManualMode))
                return;

            if (peerSelected == null) {
                peerSelected = peersOnCall.get(0);
                updateParticipantSelectedLayer(peerSelected, false);
            } else {
                if (peersOnCall.contains(peerSelected)) {
                    updateParticipantSelectedLayer(peerSelected, false);
                } else {
                    peerSelected = peersOnCall.get(0);
                    updateParticipantSelectedLayer(peerSelected, true);
                }
            }
        }

        if (cameraFragmentPeerSelected != null) {
            cameraFragmentPeerSelected.changePeerSelected(chatId, callChat.getId(), peerSelected.getPeerId(), peerSelected.getClientId());
        } else {
            createPeerSelectedFragment();
        }
    }

    /**
     * Method for updating the layer of the participant selected.
     *
     * @param peerSelected     Peer ID of participant selected.
     * @param updateManualMode Participant selection mode.
     */
    private void updateParticipantSelectedLayer(InfoPeerGroupCall peerSelected, boolean updateManualMode){
        for(InfoPeerGroupCall peer:peersOnCall) {
            if (peerSelected.getPeerId() == peer.getPeerId() && peerSelected.getClientId() == peer.getClientId()) {
                if(updateManualMode){
                    isManualMode = false;
                    if (adapterList != null) {
                        adapterList.updateMode(false);
                    }
                }
                if (!peer.hasGreenLayer()) {
                    peer.setGreenLayer(true);
                    updateGreenLayer(peersOnCall.indexOf(peer));
                }
            } else if (peer.hasGreenLayer()) {
                peer.setGreenLayer(false);
                updateGreenLayer(peersOnCall.indexOf(peer));
            }
        }
    }

    /**
     * Method to update the selected participant's interface when the call is on hold.
     */
    private void updateParticipantSelectedInCallOnHold(){
        if(peerSelected == null)
            return;

        MegaChatSession session = getSessionCall(peerSelected.getPeerId(), peerSelected.getClientId());
        if (callChat.isOnHold() || session != null && session.isOnHold()) {
            if (callChat.isOnHold()) {
                callOnHoldText.setText(getString(R.string.call_on_hold));
            } else if (session.isOnHold()) {
                callOnHoldText.setText(getString(R.string.session_on_hold, peerSelected.getName()));
            }
            callOnHoldLayout.setVisibility(View.VISIBLE);
        } else {
            callOnHoldLayout.setVisibility(View.GONE);
        }

        if (cameraFragmentPeerSelected != null) {
            cameraFragmentPeerSelected.showOnHoldImage(peerSelected.getPeerId(), peerSelected.getClientId());
            cameraFragmentPeerSelected.showMuteIcon(peerSelected.getPeerId(), peerSelected.getClientId());
        }
    }
    private void clearHandlers() {
        logDebug("clearHandlers");
        if (handlerArrow1 != null) {
            handlerArrow1.removeCallbacksAndMessages(null);
        }
        if (handlerArrow2 != null) {
            handlerArrow2.removeCallbacksAndMessages(null);
        }
        if (handlerArrow3 != null) {
            handlerArrow3.removeCallbacksAndMessages(null);
        }
        if (handlerArrow4 != null) {
            handlerArrow4.removeCallbacksAndMessages(null);
        }
        if (handlerArrow5 != null) {
            handlerArrow5.removeCallbacksAndMessages(null);
        }
        if (handlerArrow6 != null) {
            handlerArrow6.removeCallbacksAndMessages(null);
        }
        activateChrono(false, callInProgressChrono, callChat);
    }

    /**
     * Method for obtaining the name of a participant.
     *
     * @param peerid Peer ID.
     * @return The name of this participant.
     */
    private String getName(long peerid) {
        if (peerid == megaChatApi.getMyUserHandle()) {
            return megaChatApi.getMyFullname();
        }

        return chatC.getParticipantFirstName(peerid);
    }

    /**
     * Method for obtaining the mail of a participant.
     *
     * @param peerid Peer ID.
     * @return The mail of this participant.
     */
    private String getEmail(long peerid) {
        return getUserMailCall(chat, peerid);
    }

    public void showSnackbar(String s) {
        logDebug("showSnackbar: " + s);
        showSnackbar(fragmentContainer, s);
    }

    /**
     * Hide or show the muted call bar.
     *
     * @param option True, if it must be shown. False, if it must be hidden.
     */
    private void checkMutateOwnCallLayout(int option) {
        if ( mutateOwnCallLayout == null || mutateOwnCallLayout.getVisibility() == option)
            return;

        mutateOwnCallLayout.setVisibility(option);
    }

    /**
     * Method for updating the own muted call bar.
     */
    public void refreshOwnMicro() {
        if (chat.isGroup() || getCall() == null){
            checkMutateOwnCallLayout(View.GONE);
            return;
        }

        boolean shoudShown = !callChat.isOnHold() && !isSessionOnHold(chat.getChatId()) && !callChat.hasLocalAudio();

        if (!shoudShown || mutateContactCallLayout.getVisibility() == View.VISIBLE) {
            checkMutateOwnCallLayout(View.GONE);
            return;
        }
        checkMutateOwnCallLayout(View.VISIBLE);
    }

    /**
     * Method to get the chat ID of this call.
     *
     * @return The chat ID.
     */
    public long getCurrentChatid() {
        return chatId;
    }

    /**
     * Method for updating the call.
     *
     * @param callId Call ID.
     */
    private void updateCall(long callId) {
        this.callChat = megaChatApi.getChatCallByCallId(callId);
    }

    /**
     * Method to get the call.
     *
     * @return The current call.
     */
    public MegaChatCall getCall() {
        if (megaChatApi == null) return null;
        return callChat = megaChatApi.getChatCall(chatId);
    }

    /**
     * Method to get number of participants.
     *
     * @return number of paticipants.
     */
    public int getNumParticipants() {
        if(peersOnCall == null)
            return (int) MEGACHAT_INVALID_HANDLE;

        return peersOnCall.size();
    }

    /**
     * Method to get the session with a participant in a group call.
     *
     * @param peerid   Peer ID of this session.
     * @param clientid Client ID of this session.
     * @return The session with this participant.
     */
    public MegaChatSession getSessionCall(long peerid, long clientid) {
        if(callChat == null)
            return null;

        return callChat.getMegaChatSession(peerid, clientid);
    }

    /**
     * Method to know if the call is in progress.
     *
     * @param callStatus The current call status.
     * @return True if it is. False if it is not.
     */
    private boolean statusCallInProgress(int callStatus) {
        return callStatus != MegaChatCall.CALL_STATUS_RING_IN &&
                (callStatus < MegaChatCall.CALL_STATUS_TERMINATING_USER_PARTICIPATION ||
                        callStatus > MegaChatCall.CALL_STATUS_USER_NO_PRESENT);
    }

    /**
     * Check whether or not there are calls on hold in other chats.
     */
    private void checkAnotherCallOnHold() {
        MegaChatCall callOnHold = getAnotherCallOnHold(callChat.getId());

        updateOnHoldFabButton(callOnHold);
        updateAnotherCallOnHoldBar(callChat.getChatid());
    }

    /**
     * Check for changes in call composition received in CHANGE_TYPE_CALL_COMPOSITION.
     *
     * @param typeChange       Indicates if the change is TYPE_JOIN, TYPE_LEFT or no change.
     * @param peerIdReceived   Identifier of the user to whom the change is applied.
     * @param clientIdReceived Identifier of the client to whom the change is applied.
     */
    private void checkCompositionChanges(int typeChange, long peerIdReceived, long clientIdReceived) {
        if (getCall() == null || !chat.isGroup() || reconnectingLayout.isShown())
            return;

        logDebug("The type of changes in composition is " + typeChange);
        if (typeChange == TYPE_JOIN) {
            userJoined(peerIdReceived, clientIdReceived);
        } else if (typeChange == TYPE_LEFT) {
            userLeft(peerIdReceived, clientIdReceived);
        } else {
            return;
        }

        updateSubTitle();
        updateSubtitleNumberOfVideos();
        checkTypeCall();
    }

    /**
     * Perform the necessary actions when the status of the call is CALL_STATUS_REQUEST_SENT or CALL_STATUS_RING_IN.
     */
    private void checkOutgoingOrIncomingCall() {
        if (chat.isGroup()) {
            checkCurrentParticipants();
            updateSubTitle();
        } else {
            updateSubtitleNumberOfVideos();
        }
    }

    /**
     * Perform the necessary actions when the status of the call is CALL_STATUS_IN_PROGRESS.
     */
    private void checkInProgressCall() {
        if (getCall() == null)
            return;

        if (reconnectingLayout.isShown()) {
            hideReconnecting();
            checkCurrentParticipants();
            updateSubTitle();
            return;
        }

        if (!chat.isGroup()) {
            createSmallFragment();
            createFullScreenFragment();
            updateAVFlags(getSesionIndividualCall(callChat));
        }

        answerCallFAB.setOnTouchListener(null);
        videoFAB.setOnTouchListener(null);
        videoFAB.setOnClickListener(this);

        showInitialFABConfiguration();
        updateSubtitleNumberOfVideos();

        updateLocalSpeakerStatus();
        stopCountDownTimer();

        countDownTimer = new CountDownTimer(TIMEOUT, 1000) {
            public void onTick(long millisUntilFinished) {
            }

            public void onFinish() {
                remoteCameraClick();
            }
        }.start();
    }

    /**
     * Perform the necessary actions when the status of the session is SESSION_STATUS_DESTROYED and the term code is TERM_CODE_USER_HANGUP.
     */
    private void checkHangCall(long callId){
        MegaChatCall call = megaChatApi.getChatCallByCallId(callId);
        if(call != null && statusCallInProgress(call.getStatus()) && call.getStatus() != MegaChatCall.CALL_STATUS_RECONNECTING){
            return;
        }

        checkTerminatingCall();
    }

    /**
     * Perform the necessary actions when the call is over.
     */
    private void checkTerminatingCall() {
        ArrayList<Long> calls = getCallsParticipating();
        MegaApplication.setCallLayoutStatus(chatId, false);

        if(calls == null || calls.isEmpty()){
            clearHandlers();
            MegaApplication.setSpeakerStatus(chatId, false);
            finishActivity();
        }else{
            for(Long chatId:calls) {
                MegaApplication.setSpeakerStatus(chatId, false);
                MegaApplication.setShowPinScreen(false);
                Intent intentOpenCall = new Intent(this, ChatCallActivity.class);
                intentOpenCall.addFlags(Intent.FLAG_ACTIVITY_CLEAR_TOP);
                intentOpenCall.putExtra(CHAT_ID, chatId);
                startActivity(intentOpenCall);
                break;
            }
        }
    }

    /**
     * Perform the necessary actions when the status of the call is CALL_STATUS_USER_NO_PRESENT.
     */
    private void checkUserNoPresentInCall() {
        if (getCall() == null || reconnectingLayout.isShown())
            return;

        clearHandlers();
    }

    /**
     * Perform the necessary actions when the status of the call is CALL_STATUS_RECONNECTING.
     */
    private void checkReconnectingCall() {
        if (getCall() == null || (chat.isGroup() && callChat.getStatus() != MegaChatCall.CALL_STATUS_RECONNECTING) || reconnectingLayout.isShown())
            return;

        activateChrono(false, callInProgressChrono, callChat);
        subtitleToobar.setVisibility(View.GONE);
        showReconnecting();
    }

    /**
     * Method to know if the call is audio only.
     *
     * @return True if it is an audio call. False if it is a video call.
     */
    public boolean isIndividualAudioCall() {
        if (chat.isGroup())
            return true;

        MegaChatSession session = getSesionIndividualCall(callChat);
        if (session != null && session.isOnHold() && MegaApplication.isWasLocalVideoEnable())
            return false;

        return session == null || (!callChat.hasLocalVideo() && !session.hasVideo());
    }

    /**
     * Make the necessary actions when the session is on hold in group calls.
     *
     * @param peerid   Peer ID.
     * @param clientid Client ID.
     */
    private void checkSessionOnHold(long peerid, long clientid) {
        if (getCall() == null)
            return;

        if (lessThanSevenParticipants() && adapterGrid != null) {
            adapterGrid.updateSessionOnHold(peerid, clientid);
        } else if (!lessThanSevenParticipants() && adapterList != null) {
            adapterList.updateSessionOnHold(peerid, clientid);
            if (peerSelected != null && peerid == peerSelected.getPeerId() && clientid == peerSelected.getClientId()) {
                updateParticipantSelectedInCallOnHold();
            }
        }
    }

    /**
     * Perform the necessary actions when the call is on hold.
     */
    private void checkCallOnHold() {
        if (getCall() == null)
            return;

        updateLocalVideoStatus();

        if (chat.isGroup()) {
            if (callChat.isOnHold()) {
                callOnHoldText.setText(getString(R.string.call_on_hold));
                callOnHoldLayout.setVisibility(View.VISIBLE);
            } else {
                callOnHoldLayout.setVisibility(View.GONE);
            }

            if (lessThanSevenParticipants() && adapterGrid != null) {
                adapterGrid.updateCallOnHold();
            } else if (!lessThanSevenParticipants() && adapterList != null) {
                adapterList.updateCallOnHold();
                if (peerSelected != null) {
                    updateParticipantSelectedStatus();
                }
            }
        } else {
            MegaChatSession session = getSesionIndividualCall(callChat);
            if (session != null) {
                updateRemoteVideoStatus(session);
            }

            if (callChat.isOnHold() || isSessionOnHold(chat.getChatId())) {
                callOnHoldText.setText(getString(R.string.call_on_hold));
                callOnHoldLayout.setVisibility(View.VISIBLE);
                checkMutateOwnCallLayout(View.GONE);

                if (mutateContactCallLayout.getVisibility() == View.VISIBLE) {
                    mutateContactCallLayout.setVisibility(View.GONE);
                }
            } else {
                callOnHoldLayout.setVisibility(View.GONE);
                refreshContactMicro(session);
            }
        }

        updateOnHoldFABStatus();
        invalidateOptionsMenu();
    }

    /**
     * Check for changes in the network quality received in CHANGE_TYPE_SESSION_NETWORK_QUALITY.
     *
     * @param session of a user in which the change has occurred.
     */
    private void checkNetworkQuality(MegaChatSession session) {
        if (!chat.isGroup() || peersOnCall.isEmpty() || session == null || session.getStatus() != MegaChatSession.SESSION_STATUS_IN_PROGRESS)
            return;

        logDebug("Network quality changed");
        int qualityLevel = session.getNetworkQuality();
        for (int i = 0; i < peersOnCall.size(); i++) {
            if (peersOnCall.get(i).getPeerId() == session.getPeerid() && peersOnCall.get(i).getClientId() == session.getClientid()) {
                if (qualityLevel == 0 && peersOnCall.get(i).isGoodQuality()) {
                    //Bad quality
                    peersOnCall.get(i).setGoodQuality(false);
                }

                if (qualityLevel > 0 && !peersOnCall.get(i).isGoodQuality()) {
                    //Good quality
                    peersOnCall.get(i).setGoodQuality(true);
                }

                if (lessThanSevenParticipants() && adapterGrid != null) {
                    adapterGrid.updateParticipantQuality(i);
                } else if (!lessThanSevenParticipants() && adapterList != null) {
                    adapterList.updateParticipantQuality(i);
                } else {
                    updateUI();
                }
                break;
            }
        }

        int participantsWithPoorConnection = 1;
        int totalParticipants = peersOnCall.size();
        for (InfoPeerGroupCall participant : peersOnCall) {
            if ((participant.getPeerId() != megaChatApi.getMyUserHandle() || participant.getClientId() != megaChatApi.getMyClientidHandle(chatId)) && !participant.isGoodQuality()) {
                participantsWithPoorConnection++;
            }
        }

        if (participantsWithPoorConnection == totalParticipants) {
            if (reconnectingLayout.getVisibility() != View.VISIBLE) {
                reconnectingLayout.setBackgroundColor(ContextCompat.getColor(this, R.color.reconnecting_bar));
                reconnectingText.setText(getString(R.string.poor_internet_connection_message));
                reconnectingLayout.setVisibility(View.VISIBLE);
                reconnectingLayout.setAlpha(1);
            }
        } else if (reconnectingLayout.getVisibility() == View.VISIBLE && reconnectingText.getText().equals(getString(R.string.poor_internet_connection_message))) {
            reconnectingLayout.setVisibility(View.GONE);
        }
    }

    /**
     * Check for changes in the audio level received in CHANGE_TYPE_SESSION_AUDIO_LEVEL.
     *
     * @param session of a user in which the change has occurred.
     */
    private void checkAudioLevel(MegaChatSession session) {
        if (!chat.isGroup() || peersOnCall.isEmpty() || lessThanSevenParticipants() || isManualMode || session == null || !session.getAudioDetected())
            return;

        for (InfoPeerGroupCall peer: peersOnCall) {
            int position = peersOnCall.indexOf(peer);
            if (peersOnCall.get(position).getPeerId() == session.getPeerid() && peersOnCall.get(position).getClientId() == session.getClientid()) {
                peerSelected = peer;
                updateParticipantSelected();
                break;
            }
        }
    }

    /**
     * Check the current participants in the call and update UI.
     */
    private void checkCurrentParticipants() {
        if (megaChatApi == null || getCall() == null || peersOnCall == null || callChat.getPeeridParticipants() == null)
            return;
        logDebug("Checking the current participants in the call. Call status: " + callStatusToString(callChat.getStatus()));
        boolean changes = false;

        if (!peersOnCall.isEmpty()) peersOnCall.clear();

        //Check the participants to be added
        for (int i = 0; i < callChat.getPeeridParticipants().size(); i++) {
            boolean peerContain = false;
            long userPeerid = callChat.getPeeridParticipants().get(i);
            long userClientid = callChat.getClientidParticipants().get(i);

            for (InfoPeerGroupCall peer : peersOnCall) {
                if (peer.getPeerId() == userPeerid && peer.getClientId() == userClientid) {
                    peerContain = true;
                    break;
                }
            }

            if (!peerContain) {
                addContactIntoArray(userPeerid, userClientid);
                changes = true;
            }
        }

        if (changes) updateUI();

        if (peersOnCall.isEmpty() || !statusCallInProgress(callChat.getStatus())) return;

        logDebug("Update Video&Audio local&remote");
        updateSubTitle();

        for (int i = 0; i < peersOnCall.size(); i++) {
            if (isItMe(chatId, peersOnCall.get(i).getPeerId(), peersOnCall.get(i).getClientId())) {
                updateLocalAV();
            } else {
                updateRemoteAV(callChat.getMegaChatSession(peersOnCall.get(i).getPeerId(), peersOnCall.get(i).getClientId()));
            }
        }
    }


    /**
     * Check when the number of participants changes in the call and update UI.
     */
    private void checkParticipantChanges(boolean isAdded, int posRemoved, int posInserted) {
        logDebug("Checking for changes in the number of participants");
        if ((lessThanSevenParticipants() && adapterGrid == null) ||
                (lessThanSevenParticipants() && !isAdded && peersOnCall.size() == MAX_PARTICIPANTS_GRID) ||
                (!lessThanSevenParticipants() && adapterList == null) ||
                (!lessThanSevenParticipants() && isAdded && peersOnCall.size() == MIN_PEERS_LIST)) {
            updateUI();
            return;
        }

        if (lessThanSevenParticipants()) {
            recyclerView.getRecycledViewPool().clear();
            if (peersOnCall.size() < NECESSARY_CHANGE_OF_SIZES) {
                if (isAdded) {
                    adapterGrid.notifyItemInserted(posInserted);
                } else {
                    adapterGrid.notifyItemRemoved(posRemoved);
                }
                adapterGrid.notifyDataSetChanged();

            } else if (peersOnCall.size() == NECESSARY_CHANGE_OF_SIZES) {
                if (isAdded) {
                    adapterGrid.notifyItemInserted(posInserted);
                    adapterGrid.notifyDataSetChanged();

                } else {
                    adapterGrid.notifyItemRemoved(posRemoved);
                    adapterGrid.notifyItemRangeChanged(posRemoved, peersOnCall.size());
                }
            } else {
                int rangeToUpdate;
                if (isAdded) {
                    adapterGrid.notifyItemInserted(posInserted);
                    rangeToUpdate = posInserted - 1;
                } else {
                    adapterGrid.notifyItemRemoved(posRemoved);
                    rangeToUpdate = posRemoved;
                }
                adapterGrid.notifyItemRangeChanged(rangeToUpdate, peersOnCall.size());
            }

            updateRecyclerView();
            adapterGrid.updateAvatarsPosition();
        } else {
            int posUpdated;
            bigRecyclerView.getRecycledViewPool().clear();
            if (isAdded) {
                posUpdated = posInserted - 1;
                adapterList.notifyItemInserted(posUpdated);
            } else {
                posUpdated = posRemoved;
                adapterList.notifyItemRemoved(posUpdated);
            }
            adapterList.notifyItemRangeChanged(posUpdated, peersOnCall.size());
            adapterList.updateAvatarsPosition();
            updateParticipantSelected();
        }
    }

    /**
     * Method for updating the margins and number of columns of the recycler view.
     */
    private void updateRecyclerView() {
        int height = getActionBarHeight(this);
        int marginTop = height;
        if (peersOnCall.size() < NECESSARY_CHANGE_OF_SIZES) {
            marginTop = 0;
        } else if (peersOnCall.size() == NECESSARY_CHANGE_OF_SIZES || peersOnCall.size() == 4) {
            marginTop = height + px2dp(60, getOutMetrics());
        }

        recyclerViewLayout.setPadding(0, marginTop, 0, 0);
        if (peersOnCall.size() < NECESSARY_CHANGE_OF_SIZES) {
            recyclerView.setColumnWidth((int) widthScreenPX);
        } else {
            recyclerView.setColumnWidth((int) widthScreenPX / 2);
        }
    }

    /**
     *  Update the adapter depends of the number of participants.
     */
    private void updateUI() {
        if (getCall() == null) return;
        if (peersOnCall.isEmpty()) {
            clearViews();
            return;
        }
        logDebug("Updating the UI, number of participants = " + peersOnCall.size());
        if (!statusCallInProgress(callChat.getStatus())) {
            linearParticipants.setVisibility(View.GONE);
        }

        if (lessThanSevenParticipants()) {
            destroyAdapter();
            removePeerSelectedFragment();

            peerSelectedCameraLayout.setVisibility(View.GONE);
            bigRecyclerView.setAdapter(null);
            bigRecyclerView.setVisibility(View.GONE);
            bigRecyclerViewLayout.setVisibility(View.GONE);
            recyclerViewLayout.setVisibility(View.VISIBLE);
            recyclerView.setVisibility(View.VISIBLE);

            updateRecyclerView();

            if (adapterGrid == null) {
                logDebug("Need to create the adapter");
                recyclerView.setAdapter(null);
                adapterGrid = new GroupCallAdapter(this, recyclerView, peersOnCall, chatId);
                recyclerView.setAdapter(adapterGrid);
            } else {
                logDebug("Notify of changes");
                recyclerView.getRecycledViewPool().clear();
                adapterGrid.notifyDataSetChanged();
                adapterGrid.updateAvatarsPosition();
            }

            if (statusCallInProgress(callChat.getStatus())) {
                adapterGrid.updateMuteIcon();
            }
        } else {

            destroyAdapter();
            recyclerView.setAdapter(null);
            recyclerView.setVisibility(View.GONE);
            recyclerViewLayout.setVisibility(View.GONE);
            bigRecyclerViewLayout.setVisibility(View.VISIBLE);
            bigRecyclerView.setVisibility(View.VISIBLE);

            if (adapterList == null) {
                logDebug("Need to create the adapter");
                bigRecyclerView.setAdapter(null);
                adapterList = new GroupCallAdapter(this, bigRecyclerView, peersOnCall, chatId);
                bigRecyclerView.setAdapter(adapterList);
            } else {
                logDebug("Notify of changes");
                bigRecyclerView.getRecycledViewPool().clear();
                adapterList.notifyDataSetChanged();
                adapterList.updateAvatarsPosition();
            }

            if (statusCallInProgress(callChat.getStatus())) {
                adapterList.updateMuteIcon();
            }

            updateParticipantSelected();
        }
    }

    /**
     * Method for updating the UI when a user joined in the group call.
     *
     * @param userPeerId   Peer ID.
     * @param userClientId Client ID.
     */
    private void userJoined(long userPeerId, long userClientId) {
        logDebug("Participant joined the group call");

        if (peersOnCall.isEmpty()) {
            addContactIntoArray(userPeerId, userClientId);
            return;
        }

        boolean containsUser = false;
        for (InfoPeerGroupCall peer : peersOnCall) {
            if (peer.getPeerId() == userPeerId && peer.getClientId() == userClientId) {
                containsUser = true;
                break;
            }
        }

        if (!containsUser) {
            addContactIntoArray(userPeerId, userClientId);
            int callStatus = callChat.getStatus();
            if ((statusCallInProgress(callStatus) && callStatus != MegaChatCall.CALL_STATUS_RECONNECTING) && (userPeerId != megaChatApi.getMyUserHandle() || userClientId != megaChatApi.getMyClientidHandle(chatId))) {
                updateInfoUsersBar(getString(R.string.contact_joined_the_call, getName(userPeerId)));
            }

            checkParticipantChanges(true, -1, (peersOnCall.size() == 0 ? 0 : (peersOnCall.size() - 1)));

            if (statusCallInProgress(callStatus)) {
                updateRemoteAV(callChat.getMegaChatSession(userPeerId, userClientId));
            }
        }
    }

    /**
     * Method for updating the UI when a user leaves the group call.
     *
     * @param userPeerId   Peer ID.
     * @param userClientId Client ID.
     */
    private void userLeft(long userPeerId, long userClientId) {
        logDebug("Participant left the group call");

        if (peersOnCall.isEmpty())
            return;

        for (InfoPeerGroupCall peer : peersOnCall) {
            if (peer.getPeerId() == userPeerId && peer.getClientId() == userClientId) {
                int callStatus = callChat.getStatus();

                if ((statusCallInProgress(callStatus) && callStatus != MegaChatCall.CALL_STATUS_RECONNECTING) && (userPeerId != megaChatApi.getMyUserHandle() || userClientId != megaChatApi.getMyClientidHandle(chatId))) {
                    updateInfoUsersBar(getString(R.string.contact_left_the_call, getName(userPeerId)));
                }

                int position = peersOnCall.indexOf(peer);
                removeContact(peer);
                checkParticipantChanges(false, position, -1);
                break;

            }
        }
    }

    /**
     * Method for adding a participant to the array.
     *
     * @param userPeerid   Peer ID.
     * @param userClientid Client ID.
     */
    private void addContactIntoArray(long userPeerid, long userClientid) {
        if (getCall() == null) return;

        if (isItMe(chatId, userPeerid, userClientid)) {
            InfoPeerGroupCall myPeer = new InfoPeerGroupCall(userPeerid, userClientid, getName(userPeerid), getEmail(userPeerid), callChat.hasLocalVideo(), callChat.hasLocalAudio(), false, true, null);
            peersOnCall.add(myPeer);
            logDebug("I've been added to the array");
        } else {
            InfoPeerGroupCall userPeer = new InfoPeerGroupCall(userPeerid, userClientid, getName(userPeerid), getEmail(userPeerid));
            peersOnCall.add((peersOnCall.size() == 0 ? 0 : (peersOnCall.size() - 1)), userPeer);
            logDebug("Participant has been added to the array");
        }

        checkAudioLevelMonitor();
    }

    /**
     * Method for Removing a Participant from the Array.
     *
     * @param peer The participant.
     */
    private void removeContact(InfoPeerGroupCall peer) {
        if (isItMe(chatId, peer.getPeerId(), peer.getClientId()))
            return;

        logDebug("Participant has been removed from the array");
        peersOnCall.remove(peer);
        checkAudioLevelMonitor();
    }

    /**
     * Method to enable or disable the audio level monitor.
     */
    private void checkAudioLevelMonitor() {
        if (peersOnCall.size() >= MIN_PEERS_LIST) {
            if (!megaChatApi.isAudioLevelMonitorEnabled(chatId)) {
                megaChatApi.enableAudioLevelMonitor(true, chatId);
            }
        } else if (megaChatApi.isAudioLevelMonitorEnabled(chatId)) {
            megaChatApi.enableAudioLevelMonitor(false, chatId);
        }
    }

    /**
     * Stop the countdown timer.
     */
    private void stopCountDownTimer() {
        if (countDownTimer != null) {
            countDownTimer.cancel();
            countDownTimer = null;
        }
    }
}<|MERGE_RESOLUTION|>--- conflicted
+++ resolved
@@ -805,7 +805,6 @@
         recyclerView.setVisibility(View.GONE);
 
         //Big elements group calls
-<<<<<<< HEAD
         peerSelectedCameraLayout = findViewById(R.id.peer_selected_layout);
         RelativeLayout.LayoutParams params = (RelativeLayout.LayoutParams) peerSelectedCameraLayout.getLayoutParams();
         params.setMargins(0, getActionBarHeight(this), 0, 0);
@@ -813,32 +812,6 @@
         peerSelectedFragmentContainer = findViewById(R.id.fragment_peer_selected);
         peerSelectedFragmentContainer.setVisibility(View.GONE);
         peerSelectedCameraLayout.setVisibility(View.GONE);
-=======
-        parentBigCameraGroupCall = findViewById(R.id.parent_layout_big_camera_group_call);
-        ViewGroup.LayoutParams paramsBigCameraGroupCall = parentBigCameraGroupCall.getLayoutParams();
-        if (widthScreenPX < heightScreenPX) {
-            paramsBigCameraGroupCall.width = (int) widthScreenPX;
-            paramsBigCameraGroupCall.height = (int) widthScreenPX;
-        } else {
-            paramsBigCameraGroupCall.width = (int) heightScreenPX;
-            paramsBigCameraGroupCall.height = (int) heightScreenPX;
-        }
-
-        parentBigCameraGroupCall.setLayoutParams(paramsBigCameraGroupCall);
-        fragmentBigCameraGroupCall = findViewById(R.id.fragment_big_camera_group_call);
-        fragmentBigCameraGroupCall.setVisibility(View.GONE);
-        microFragmentBigCameraGroupCall = findViewById(R.id.micro_fragment_big_camera_group_call);
-        microFragmentBigCameraGroupCall.setVisibility(View.GONE);
-
-        avatarBigCameraGroupCallLayout = findViewById(R.id.rl_avatar_big_camera_group_call);
-        avatarBigCameraGroupCallMicro = findViewById(R.id.micro_avatar_big_camera_group_call);
-        avatarBigCameraGroupCallImage = findViewById(R.id.image_big_camera_group_call);
-        avatarBigCameraGroupCallInitialLetter = findViewById(R.id.initial_letter_big_camera_group_call);
-
-        avatarBigCameraGroupCallMicro.setVisibility(View.GONE);
-        avatarBigCameraGroupCallLayout.setVisibility(View.GONE);
-        parentBigCameraGroupCall.setVisibility(View.GONE);
->>>>>>> 4366c4a5
 
         //Recycler View for 7-8 peers (because 9-10 without video)
         bigRecyclerViewLayout = findViewById(R.id.rl_big_recycler_view);
@@ -885,15 +858,6 @@
                 this.getWindow().setFlags(WindowManager.LayoutParams.FLAG_FULLSCREEN, WindowManager.LayoutParams.FLAG_FULLSCREEN);
             }
 
-<<<<<<< HEAD
-=======
-            myAvatarLayout = findViewById(R.id.call_chat_my_image_rl);
-            myAvatarLayout.setVisibility(View.GONE);
-            myImage = findViewById(R.id.call_chat_my_image);
-            contactAvatarLayout = findViewById(R.id.call_chat_contact_image_rl);
-            contactAvatarLayout.setVisibility(View.GONE);
-            contactImage = findViewById(R.id.call_chat_contact_image);
->>>>>>> 4366c4a5
             videoFAB.setBackgroundTintList(ColorStateList.valueOf(ContextCompat.getColor(this, R.color.disable_fab_chat_call)));
             videoFAB.setImageDrawable(ContextCompat.getDrawable(this, R.drawable.ic_video_off));
             speakerFAB.setBackgroundTintList(ColorStateList.valueOf(ContextCompat.getColor(this, R.color.disable_fab_chat_call)));
@@ -1296,19 +1260,15 @@
         if (getCall() == null) return;
 
         switch (v.getId()) {
-<<<<<<< HEAD
             case R.id.another_call_layout:
                 returnToAnotherCall();
                 break;
 
-            case R.id.video_fab:
-=======
             case R.id.big_elements_individual_call:
                 remoteCameraClick();
                 break;
 
-            case R.id.video_fab: {
->>>>>>> 4366c4a5
+            case R.id.video_fab:
                 logDebug("Video FAB");
                 if (callChat.getStatus() == MegaChatCall.CALL_STATUS_RING_IN) {
                     if (canNotJoinCall(this, callChat, chat)) break;
@@ -1382,6 +1342,7 @@
                 }
                 sendSignalPresence();
                 break;
+
         }
     }
 
