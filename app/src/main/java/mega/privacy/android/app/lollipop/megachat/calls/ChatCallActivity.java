--- conflicted
+++ resolved
@@ -95,21 +95,15 @@
     final private static int TYPE_JOIN = 1;
     final private static int TYPE_LEFT = -1;
     private final static int TITLE_TOOLBAR = 250;
-<<<<<<< HEAD
     private final static String SMALL_FRAGMENT = "cameraFragmentSmall";
     private final static String FULLSCREEN_FRAGMENT = "cameraFragmentFullScreen";
     private final static String PEERSELECTED_FRAGMENT = "cameraFragmentPeerSelected";
-
-=======
     private static final int TIMEOUT = 5000;
-    private float widthScreenPX, heightScreenPX;
->>>>>>> 96a78f23
     private long chatId;
     private MegaChatRoom chat;
     private MegaChatCall callChat;
     private long chatIdToHang = MEGACHAT_INVALID_HANDLE;
     private boolean answerWithVideo = false;
-
     private float widthScreenPX;
 
     private InfoPeerGroupCall peerSelected;
@@ -180,8 +174,6 @@
     private int statusBarHeight = 0;
     private int totalVideosAllowed;
     private boolean inTemporaryState = false;
-<<<<<<< HEAD
-
     private FragmentIndividualCall cameraFragmentSmall;
     private ViewGroup smallCameraLayout;
     private FrameLayout smallFragmentContainer;
@@ -193,9 +185,7 @@
     private FragmentPeerSelected cameraFragmentPeerSelected;
     private ViewGroup peerSelectedCameraLayout;
     private FrameLayout peerSelectedFragmentContainer;
-=======
     private CountDownTimer countDownTimer;
->>>>>>> 96a78f23
     private ChatController chatC;
 
     @Override
@@ -281,7 +271,6 @@
             return;
         }
 
-        app.createChatAudioManager();
         titleToolbar.setText(getTitleChat(chat));
         updateSubTitle();
 
@@ -407,12 +396,8 @@
      * Check the initial state of the call and update UI.
      */
     private void checkInitialCallStatus() {
-<<<<<<< HEAD
-        if (chatId == MEGACHAT_INVALID_HANDLE || megaChatApi == null || getCall() == null) return;
-=======
         if (chatId == MEGACHAT_INVALID_HANDLE || megaChatApi == null || getCall() == null)
             return;
->>>>>>> 96a78f23
 
         chat = megaChatApi.getChatRoom(chatId);
         int callStatus = callChat.getStatus();
@@ -1047,12 +1032,7 @@
         super.onResume();
         stopService(new Intent(this, IncomingCallService.class));
         restoreHeightAndWidth();
-<<<<<<< HEAD
         app.startProximitySensor();
-
-=======
-        application.startProximitySensor();
->>>>>>> 96a78f23
         this.getWindow().addFlags(WindowManager.LayoutParams.FLAG_DISMISS_KEYGUARD);
         this.getWindow().addFlags(WindowManager.LayoutParams.FLAG_SHOW_WHEN_LOCKED);
         this.getWindow().addFlags(WindowManager.LayoutParams.FLAG_TURN_SCREEN_ON);
@@ -1287,17 +1267,8 @@
                     if (canNotJoinCall(this, callChat, chat)) break;
 
                     displayLinearFAB(false);
-<<<<<<< HEAD
                     checkAnswerCall(true);
-=======
-
-                    MegaApplication.setSpeakerStatus(callChat.getChatid(), true);
-                    megaChatApi.answerChatCall(chatId, true, this);
-                    clearHandlers();
-                    answerCallFAB.clearAnimation();
-                    videoFAB.clearAnimation();
-
->>>>>>> 96a78f23
+
                 } else if (callChat.hasLocalVideo()) {
                     megaChatApi.disableVideo(chatId, this);
                 } else {
@@ -1360,15 +1331,7 @@
                     if (canNotJoinCall(this, callChat, chat)) break;
 
                     displayLinearFAB(false);
-<<<<<<< HEAD
                     checkAnswerCall(false);
-=======
-                    MegaApplication.setSpeakerStatus(callChat.getChatid(), false);
-                    megaChatApi.answerChatCall(chatId, false, this);
-                    clearHandlers();
-                    answerCallFAB.clearAnimation();
-                    videoFAB.clearAnimation();
->>>>>>> 96a78f23
                 }
                 sendSignalPresence();
                 break;
@@ -1619,15 +1582,9 @@
      * Update the local video.
      */
     private void updateLocalVideoStatus() {
-<<<<<<< HEAD
         if (getCall() == null)
             return;
 
-        logDebug("Call Status " + callStatusToString(callChat.getStatus()));
-=======
-        if (getCall() == null) return;
-        int callStatus = callChat.getStatus();
->>>>>>> 96a78f23
         boolean isVideoOn = callChat.hasLocalVideo();
         if (!inTemporaryState) {
             app.setVideoStatus(callChat.getChatid(), isVideoOn);
@@ -1721,11 +1678,11 @@
      * Method for updating speaker status, ON or OFF..
      */
     private void updateLocalSpeakerStatus() {
-        if (getCall() == null || !statusCallInProgress(callChat.getStatus()))
+        if (getCall() == null || (!statusCallInProgress(callChat.getStatus()) && callChat.getStatus() != MegaChatCall.CALL_STATUS_RING_IN))
             return;
 
         boolean isSpeakerOn = MegaApplication.getSpeakerStatus(callChat.getChatid());
-        app.createRTCAudioManager(isSpeakerOn);
+        app.updateSpeakerStatus(isSpeakerOn, callChat.getStatus());
 
         if (isSpeakerOn) {
             speakerFAB.setBackgroundTintList(ColorStateList.valueOf(getResources().getColor(R.color.accentColor)));
@@ -1734,7 +1691,6 @@
             speakerFAB.setBackgroundTintList(ColorStateList.valueOf(ContextCompat.getColor(this, R.color.disable_fab_chat_call)));
             speakerFAB.setImageDrawable(ContextCompat.getDrawable(this, R.drawable.ic_speaker_off));
         }
-        app.setAudioManagerValues(callChat.getStatus());
     }
 
     /**
@@ -2117,56 +2073,6 @@
         updateUI();
     }
 
-<<<<<<< HEAD
-=======
-    /**
-     * Method for updating speaker status, ON or OFF.
-     */
-    private void updateLocalSpeakerStatus() {
-        if (getCall() == null || (!statusCallInProgress(callChat.getStatus()) && callChat.getStatus() != MegaChatCall.CALL_STATUS_RING_IN)) return;
-        boolean isSpeakerOn = application.getSpeakerStatus(callChat.getChatid());
-        application.updateSpeakerStatus(isSpeakerOn, callChat.getStatus());
-
-        if (isSpeakerOn) {
-            speakerFAB.setBackgroundTintList(ColorStateList.valueOf(getResources().getColor(R.color.accentColor)));
-            speakerFAB.setImageDrawable(getResources().getDrawable(R.drawable.ic_speaker_on));
-        } else {
-            speakerFAB.setBackgroundTintList(ColorStateList.valueOf(ContextCompat.getColor(this, R.color.disable_fab_chat_call)));
-            speakerFAB.setImageDrawable(ContextCompat.getDrawable(this, R.drawable.ic_speaker_off));
-        }
-    }
-
-    private void optionsRemoteCameraFragmentFS(boolean isNecessaryCreate) {
-        if (isNecessaryCreate) {
-            isRemoteVideo = REMOTE_VIDEO_ENABLED;
-            if (remoteCameraFragmentFS == null) {
-                remoteCameraFragmentFS = RemoteCameraCallFullScreenFragment.newInstance(chatId, callChat.getSessionsPeerid().get(0), callChat.getSessionsClientid().get(0));
-                FragmentTransaction ft = getSupportFragmentManager().beginTransaction();
-                ft.replace(R.id.fragment_container_remote_cameraFS, remoteCameraFragmentFS, "remoteCameraFragmentFS");
-                ft.commitNowAllowingStateLoss();
-            }
-            contactAvatarLayout.setVisibility(View.GONE);
-            parentRemoteFS.setVisibility(View.VISIBLE);
-            fragmentContainerRemoteCameraFS.setVisibility(View.VISIBLE);
-            return;
-        }
-
-        isRemoteVideo = REMOTE_VIDEO_DISABLED;
-        removeRemoteCameraFragmentFS();
-        contactAvatarLayout.setVisibility(View.VISIBLE);
-        parentRemoteFS.setVisibility(View.GONE);
-        fragmentContainerRemoteCameraFS.setVisibility(View.GONE);
-    }
-
-    private void removeRemoteCameraFragmentFS() {
-        if (remoteCameraFragmentFS == null) return;
-        remoteCameraFragmentFS.removeSurfaceView();
-        FragmentTransaction ft = getSupportFragmentManager().beginTransaction();
-        ft.remove(remoteCameraFragmentFS);
-        remoteCameraFragmentFS = null;
-    }
-
->>>>>>> 96a78f23
     @Override
     public void onRequestPermissionsResult(int requestCode, String[] permissions, int[] grantResults) {
         super.onRequestPermissionsResult(requestCode, permissions, grantResults);
@@ -2195,14 +2101,11 @@
      * Method to hide or show the buttons when clicked on the screen.
      */
     public void remoteCameraClick() {
-<<<<<<< HEAD
-        if(getCall() == null)
-=======
         stopCountDownTimer();
 
         if (getCall() == null || (callChat.getStatus() != MegaChatCall.CALL_STATUS_IN_PROGRESS && callChat.getStatus() != MegaChatCall.CALL_STATUS_JOINING && callChat.getStatus() != MegaChatCall.CALL_STATUS_RECONNECTING))
->>>>>>> 96a78f23
-            return;
+            return;
+
         if (callChat.getStatus() != MegaChatCall.CALL_STATUS_IN_PROGRESS && callChat.getStatus() != MegaChatCall.CALL_STATUS_JOINING && callChat.getStatus() != MegaChatCall.CALL_STATUS_RECONNECTING) {
             if (!aB.isShowing()) {
                 showActionBar();
@@ -2778,8 +2681,7 @@
 
         showInitialFABConfiguration();
         updateSubtitleNumberOfVideos();
-<<<<<<< HEAD
-=======
+
         updateLocalSpeakerStatus();
         stopCountDownTimer();
 
@@ -2791,7 +2693,6 @@
                 remoteCameraClick();
             }
         }.start();
->>>>>>> 96a78f23
     }
 
     /**
@@ -2810,12 +2711,9 @@
      * Perform the necessary actions when the call is over.
      */
     private void checkTerminatingCall() {
-<<<<<<< HEAD
         ArrayList<Long> calls = getCallsParticipating();
         if(calls == null || calls.isEmpty()){
             clearHandlers();
-            app.removeChatAudioManager();
-            app.removeRTCAudioManager();
             MegaApplication.setSpeakerStatus(chatId, false);
             finishActivity();
         }else{
@@ -2829,11 +2727,6 @@
                 break;
             }
         }
-=======
-        clearHandlers();
-        MegaApplication.setSpeakerStatus(chatId, false);
-        finishActivity();
->>>>>>> 96a78f23
     }
 
     /**
