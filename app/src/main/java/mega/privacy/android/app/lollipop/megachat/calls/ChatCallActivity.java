--- conflicted
+++ resolved
@@ -83,14 +83,9 @@
 import nz.mega.sdk.MegaRequestListenerInterface;
 import static mega.privacy.android.app.utils.CacheFolderManager.*;
 import static mega.privacy.android.app.utils.ChatUtil.*;
-<<<<<<< HEAD
 import static mega.privacy.android.app.utils.ContactUtil.*;
 import static mega.privacy.android.app.utils.FileUtils.*;
-import static mega.privacy.android.app.utils.ChatUtil.*;
-=======
->>>>>>> d55b0d9b
 import static mega.privacy.android.app.utils.Constants.*;
-import static mega.privacy.android.app.utils.FileUtils.*;
 import static mega.privacy.android.app.utils.IncomingCallNotification.*;
 import static mega.privacy.android.app.utils.LogUtil.*;
 import static mega.privacy.android.app.utils.Util.*;
@@ -778,7 +773,28 @@
         return bitmap;
     }
 
-<<<<<<< HEAD
+    private void setBitmap(Bitmap bitmap, long peerId){
+        if (getCall() == null) return;
+        if (callChat.getStatus() == MegaChatCall.CALL_STATUS_REQUEST_SENT) {
+            if (peerId == megaChatApi.getMyUserHandle()) {
+                contactImage.setImageBitmap(bitmap);
+                contactImage.setVisibility(View.VISIBLE);
+            } else {
+                myImage.setImageBitmap(bitmap);
+                myImage.setVisibility(View.VISIBLE);
+            }
+            return;
+        }
+
+        if (peerId == megaChatApi.getMyUserHandle()) {
+            myImage.setImageBitmap(bitmap);
+            myImage.setVisibility(View.VISIBLE);
+        } else {
+            contactImage.setImageBitmap(bitmap);
+            contactImage.setVisibility(View.VISIBLE);
+        }
+    }
+
     /*Individual Call: Profile*/
     private void setProfileAvatar(long peerId) {
         logDebug("peerId: " + peerId);
@@ -795,50 +811,6 @@
             if(nickname != null){
                 name = nickname;
             }
-        }
-
-        Bitmap bitmap = profileAvatar(peerId, email);
-        if (bitmap == null) {
-            createDefaultAvatar(peerId, name);
-            return;
-        }
-
-=======
-    private void setBitmap(Bitmap bitmap, long peerId){
->>>>>>> d55b0d9b
-        if (getCall() == null) return;
-        if (callChat.getStatus() == MegaChatCall.CALL_STATUS_REQUEST_SENT) {
-            if (peerId == megaChatApi.getMyUserHandle()) {
-                contactImage.setImageBitmap(bitmap);
-                contactImage.setVisibility(View.VISIBLE);
-            } else {
-                myImage.setImageBitmap(bitmap);
-                myImage.setVisibility(View.VISIBLE);
-            }
-            return;
-        }
-
-        if (peerId == megaChatApi.getMyUserHandle()) {
-            myImage.setImageBitmap(bitmap);
-            myImage.setVisibility(View.VISIBLE);
-        } else {
-            contactImage.setImageBitmap(bitmap);
-            contactImage.setVisibility(View.VISIBLE);
-        }
-    }
-
-    /*Individual Call: Profile*/
-    private void setProfileAvatar(long peerId) {
-        logDebug("peerId: " + peerId);
-
-        String email;
-        String name;
-        if (peerId == megaChatApi.getMyUserHandle()) {
-            email = megaChatApi.getMyEmail();
-            name = megaChatApi.getMyFullname();
-        } else {
-            email = chat.getPeerEmail(0);
-            name = chat.getPeerFullname(0);
         }
         /*Default Avatar*/
         Bitmap defaultBitmapAvatar = getDefaultAvatar(this, getColorAvatar(this, megaApi, peerId), name, AVATAR_SIZE, true);
