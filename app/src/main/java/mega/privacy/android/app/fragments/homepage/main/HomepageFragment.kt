--- conflicted
+++ resolved
@@ -12,13 +12,8 @@
 import android.os.Bundle
 import android.view.*
 import android.view.View.OnClickListener
-<<<<<<< HEAD
-import android.view.ViewGroup
-import android.view.Window
-=======
 import android.view.ViewTreeObserver.OnGlobalLayoutListener
 import androidx.core.content.ContextCompat
->>>>>>> e82d2d40
 import androidx.core.view.isVisible
 import androidx.fragment.app.Fragment
 import androidx.fragment.app.viewModels
@@ -52,11 +47,8 @@
 import mega.privacy.android.app.utils.RunOnUIThreadUtils.runDelay
 import mega.privacy.android.app.utils.Util
 import mega.privacy.android.app.utils.Util.isOnline
-<<<<<<< HEAD
+import nz.mega.sdk.MegaBanner
 import nz.mega.sdk.MegaChatApi
-=======
-import nz.mega.sdk.MegaBanner
->>>>>>> e82d2d40
 import nz.mega.sdk.MegaChatApiJava.MEGACHAT_INVALID_HANDLE
 
 
@@ -292,7 +284,6 @@
         viewModel.avatar.observe(viewLifecycleOwner) {
             searchInputView.setAvatar(it)
         }
-<<<<<<< HEAD
         viewModel.chatStatus.observe(viewLifecycleOwner) {
             val iconRes = if (Util.isDarkMode(requireContext())) {
                 when (it) {
@@ -313,10 +304,6 @@
             }
 
             searchInputView.setChatStatus(iconRes != 0, iconRes)
-=======
-        viewModel.chatStatusDrawableId.observe(viewLifecycleOwner) {
-            searchInputView.setChatStatus(it != 0, it)
->>>>>>> e82d2d40
         }
 
         searchInputView.setAvatarClickListener {
@@ -415,7 +402,7 @@
             )
             .setIndicatorGravity(IndicatorGravity.CENTER)
             .setIndicatorSliderColor(
-                ContextCompat.getColor(requireContext(), R.color.grey_info_menu),
+                ContextCompat.getColor(requireContext(), R.color.grey_300_grey_600),
                 ContextCompat.getColor(requireContext(), R.color.white)
             )
             .setOnPageClickListener(null)
@@ -514,22 +501,7 @@
             val maxElevation = bottomSheet.root.elevation
 
             override fun onStateChanged(bottomSheet: View, newState: Int) {
-<<<<<<< HEAD
-                val layoutParams = bottomSheet.layoutParams
-                val maxHeight = rootView.height - searchInputView.bottom
-
-                if (bottomSheet.height > maxHeight) {
-                    layoutParams.height = maxHeight
-                    bottomSheet.layoutParams = layoutParams
-=======
                 setBottomSheetHeight()
-
-                if (newState == BottomSheetBehavior.STATE_EXPANDED) {
-                    tabLayout.setBackgroundResource(R.drawable.bg_cardview_white)
-                } else {
-                    tabLayout.setBackgroundResource(R.drawable.bg_cardview_white_top)
->>>>>>> e82d2d40
-                }
             }
 
             override fun onSlide(bottomSheet: View, slideOffset: Float) {
@@ -769,14 +741,7 @@
         // The background tint of the FAB
         val backgroundTintAnim = ObjectAnimator.ofArgb(
             fabMaskMain.background.mutate(), "tint",
-<<<<<<< HEAD
             if (isExpand) Color.WHITE else getThemeColor(requireContext(), R.attr.colorSecondary)
-=======
-            if (isExpand) Color.WHITE else ContextCompat.getColor(
-                requireContext(),
-                R.color.accentColor
-            )
->>>>>>> e82d2d40
         )
 
         AnimatorSet().apply {
