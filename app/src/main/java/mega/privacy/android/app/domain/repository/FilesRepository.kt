--- conflicted
+++ resolved
@@ -66,8 +66,6 @@
      * @return camera sort order
      */
     suspend fun getCameraSortOrder(): Int
-<<<<<<< HEAD
-=======
 
     /**
      * Gets Inbox node.
@@ -83,5 +81,4 @@
      * @return True if the node has children, false otherwise.
      */
     suspend fun hasChildren(node: MegaNode): Boolean
->>>>>>> 3f26ba2a
 }