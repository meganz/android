package mega.privacy.android.app.domain.repository

import kotlinx.coroutines.flow.Flow
import mega.privacy.android.app.domain.entity.FolderVersionInfo
import nz.mega.sdk.MegaNode

/**
 * Files repository
 *
 */
interface FilesRepository {
    /**
     * Get folder version info
     *
     * @return info
     */
    suspend fun getRootFolderVersionInfo(): FolderVersionInfo

    /**
     * Monitor node updates
     *
     * @return a flow of all global node updates
     */
    fun monitorNodeUpdates(): Flow<List<MegaNode>>

    /**
<<<<<<< HEAD
     * Get the root node
     *
     * @return A node corresponding to the root node, null if cannot be retrieved
     */
    fun getRootNode(): MegaNode?

    /**
     * Get the rubbish root node
     *
     * @return A node corresponding to the rubbish bin node, null if cannot be retrieved
     */
    fun getRubbishBinNode(): MegaNode?

    /**
     * Get children of a parent node
     *
     * @param parentNode parent node
     * @param order order for the returned list
     * @return Children nodes of a parent node
     */
    fun getChildrenNode(parentNode: MegaNode, order: Int? = null): List<MegaNode>

    /**
     * Get the node corresponding to a handle
     *
     * @param handle
     */
    fun getNodeByHandle(handle: Long): MegaNode

=======
     * Get cloud sort order
     * @return cloud sort order
     */
    suspend fun getCloudSortOrder(): Int
>>>>>>> c48df5de
}<|MERGE_RESOLUTION|>--- conflicted
+++ resolved
@@ -24,7 +24,6 @@
     fun monitorNodeUpdates(): Flow<List<MegaNode>>
 
     /**
-<<<<<<< HEAD
      * Get the root node
      *
      * @return A node corresponding to the root node, null if cannot be retrieved
@@ -54,10 +53,9 @@
      */
     fun getNodeByHandle(handle: Long): MegaNode
 
-=======
+    /**
      * Get cloud sort order
      * @return cloud sort order
      */
     suspend fun getCloudSortOrder(): Int
->>>>>>> c48df5de
 }