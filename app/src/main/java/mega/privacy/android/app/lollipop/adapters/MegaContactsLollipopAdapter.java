package mega.privacy.android.app.lollipop.adapters;

import android.app.Activity;
import android.content.Context;
import android.graphics.Bitmap;
import android.graphics.BitmapFactory;
import android.graphics.Color;
import android.graphics.drawable.ColorDrawable;
import android.support.v4.content.ContextCompat;
import android.support.v7.widget.RecyclerView;
import android.util.DisplayMetrics;
import android.util.SparseBooleanArray;
import android.view.Display;
import android.view.LayoutInflater;
import android.view.View;
import android.view.View.OnClickListener;
import android.view.ViewGroup;
import android.view.animation.Animation;
import android.view.animation.AnimationUtils;
import android.widget.ImageButton;
import android.widget.ImageView;
import android.widget.LinearLayout;
import android.widget.RelativeLayout;
import java.io.File;
import java.util.ArrayList;
import java.util.List;
import mega.privacy.android.app.DatabaseHandler;
import mega.privacy.android.app.MegaApplication;
import mega.privacy.android.app.MegaContactAdapter;
import mega.privacy.android.app.R;
import mega.privacy.android.app.components.MarqueeTextView;
import mega.privacy.android.app.components.RoundedImageView;
import mega.privacy.android.app.components.scrollBar.SectionTitleProvider;
import mega.privacy.android.app.components.twemoji.EmojiTextView;
import mega.privacy.android.app.lollipop.AddContactActivityLollipop;
import mega.privacy.android.app.lollipop.ManagerActivityLollipop;
import mega.privacy.android.app.lollipop.listeners.UserAvatarListener;
import mega.privacy.android.app.lollipop.managerSections.ContactsFragmentLollipop;
import nz.mega.sdk.MegaApiAndroid;
import nz.mega.sdk.MegaChatApi;
import nz.mega.sdk.MegaChatApiAndroid;
import nz.mega.sdk.MegaNode;
import nz.mega.sdk.MegaUser;

import static mega.privacy.android.app.utils.CacheFolderManager.*;
import static mega.privacy.android.app.utils.Constants.*;
import static mega.privacy.android.app.utils.FileUtils.*;
import static mega.privacy.android.app.utils.LogUtil.*;
import static mega.privacy.android.app.utils.ThumbnailUtilsLollipop.*;
import static mega.privacy.android.app.utils.Util.*;
import static mega.privacy.android.app.utils.AvatarUtil.*;


public class MegaContactsLollipopAdapter extends RecyclerView.Adapter<MegaContactsLollipopAdapter.ViewHolderContacts> implements OnClickListener, View.OnLongClickListener, SectionTitleProvider {
	
	public static final int ITEM_VIEW_TYPE_LIST = 0;
	public static final int ITEM_VIEW_TYPE_GRID = 1;
	public static final int ITEM_VIEW_TYPE_LIST_ADD_CONTACT = 2;
	public static final int ITEM_VIEW_TYPE_LIST_GROUP_CHAT = 3;
<<<<<<< HEAD
	private static final int MAX_WIDTH_CONTACT_NAME_LAND = 450;
	private static final int MAX_WIDTH_CONTACT_NAME_PORT = 200;
	private static final int MAX_WIDTH_CONTACT_NAME_GRID_LAND = 150;
	private static final int MAX_WIDTH_CONTACT_NAME_GRID_PORT = 120;
=======
>>>>>>> c55097b0
	private Context context;
	private int positionClicked;
	private ArrayList<MegaContactAdapter> contacts;
	private RecyclerView listFragment;
	private MegaApiAndroid megaApi;
	private MegaChatApiAndroid megaChatApi;
	private boolean multipleSelect;
	private DatabaseHandler dbH = null;
	private SparseBooleanArray selectedItems;
	private ContactsFragmentLollipop fragment;
	private int adapterType;
	private SparseBooleanArray selectedContacts;

	DisplayMetrics outMetrics;

	public MegaContactsLollipopAdapter(Context _context, ContactsFragmentLollipop _fragment, ArrayList<MegaContactAdapter> _contacts, RecyclerView _listView, int adapterType) {
		this.context = _context;
		this.contacts = _contacts;
		this.fragment = _fragment;
		this.positionClicked = -1;
		this.adapterType = adapterType;
		
		if (megaApi == null){
			megaApi = ((MegaApplication) ((Activity)context).getApplication()).getMegaApi();
		}

		if (megaChatApi == null) {
			megaChatApi = ((MegaApplication) ((Activity) context).getApplication()).getMegaChatApi();
		}
		
		listFragment = _listView;
	}

	@Override
	public String getSectionTitle(int position) {
		return contacts.get(position).getFullName().substring(0, 1).toUpperCase();
	}

	/*private view holder class*/
    public static class ViewHolderContacts extends RecyclerView.ViewHolder{
    	public ViewHolderContacts(View v) {
			super(v);
		}

        EmojiTextView textViewContactName;
        MarqueeTextView textViewContent;
        RelativeLayout itemLayout;
        public String contactMail;
    }
    
    public class ViewHolderContactsList extends ViewHolderContacts{
    	public ViewHolderContactsList(View v) {
			super(v);
		}
    	public RoundedImageView imageView;
		ImageView contactStateIcon;
		RelativeLayout threeDotsLayout;
		RelativeLayout declineLayout;
    }
    
    public class ViewHolderContactsGrid extends ViewHolderContacts{
    	public ViewHolderContactsGrid(View v) {
			super(v);
		}
		public ImageView imageView;
    	LinearLayout contactNameLayout;
		ImageView contactStateIcon;
		ImageView contactSelectedIcon;
		ImageButton imageButtonThreeDots;
    }
    
	ViewHolderContactsList holderList = null;
	ViewHolderContactsGrid holderGrid = null;

	@Override
	public ViewHolderContacts onCreateViewHolder(ViewGroup parent, int viewType) {
		logDebug("onCreateViewHolder");
		
		Display display = ((Activity)context).getWindowManager().getDefaultDisplay();
		outMetrics = new DisplayMetrics ();
	    display.getMetrics(outMetrics);

	    dbH = DatabaseHandler.getDbHandler(context);
	    
	    if (viewType == MegaContactsLollipopAdapter.ITEM_VIEW_TYPE_LIST){
	   
		    View v = LayoutInflater.from(parent.getContext()).inflate(R.layout.item_contact_list, parent, false);
	
		    holderList = new ViewHolderContactsList(v);
		    holderList.itemLayout = (RelativeLayout) v.findViewById(R.id.contact_list_item_layout);
		    holderList.imageView = (RoundedImageView) v.findViewById(R.id.contact_list_thumbnail);
		    holderList.textViewContactName = v.findViewById(R.id.contact_list_name);
		    holderList.textViewContent = (MarqueeTextView) v.findViewById(R.id.contact_list_content);
			holderList.textViewContent.setHorizontallyScrolling(true);
			holderList.threeDotsLayout = (RelativeLayout) v.findViewById(R.id.contact_list_three_dots_layout);
			holderList.contactStateIcon = (ImageView) v.findViewById(R.id.contact_list_drawable_state);
			holderList.declineLayout = (RelativeLayout) v.findViewById(R.id.contact_list_decline);

			if(!isScreenInPortrait(context)){
				logDebug("Landscape configuration");
				holderList.textViewContactName.setMaxWidthEmojis(px2dp(MAX_WIDTH_CONTACT_NAME_LAND, outMetrics));
				holderList.textViewContent.setMaxWidth(px2dp(MAX_WIDTH_CONTACT_NAME_LAND, outMetrics));
			}
			else{
				holderList.textViewContactName.setMaxWidthEmojis(px2dp(MAX_WIDTH_CONTACT_NAME_PORT, outMetrics));
				holderList.textViewContent.setMaxWidth(px2dp(MAX_WIDTH_CONTACT_NAME_PORT, outMetrics));
			}
		    holderList.itemLayout.setTag(holderList);
		    holderList.itemLayout.setOnClickListener(this);
			holderList.itemLayout.setOnLongClickListener(this);

			v.setTag(holderList);
	
			return holderList;
	    }
	    else if (viewType == MegaContactsLollipopAdapter.ITEM_VIEW_TYPE_GRID){
	    	
	    	View v = LayoutInflater.from(parent.getContext()).inflate(R.layout.item_contact_grid, parent, false);
	    	
	    	holderGrid = new ViewHolderContactsGrid(v);
	    	holderGrid.itemLayout = v.findViewById(R.id.contact_grid_item_layout);
		    holderGrid.imageView = v.findViewById(R.id.contact_grid_thumbnail);
		    holderGrid.contactNameLayout = v.findViewById(R.id.contact_grid_name_layout);
		    holderGrid.textViewContactName = v.findViewById(R.id.contact_grid_name);
		    holderGrid.imageButtonThreeDots = v.findViewById(R.id.contact_grid_three_dots);
			holderGrid.contactStateIcon = v.findViewById(R.id.contact_grid_drawable_state);
			holderGrid.contactSelectedIcon = v.findViewById(R.id.contact_grid_selected_icon);

			if(!isScreenInPortrait(context)){
				holderGrid.textViewContactName.setMaxWidthEmojis(px2dp(MAX_WIDTH_CONTACT_NAME_GRID_LAND, outMetrics));
			}
			else{
				holderGrid.textViewContactName.setMaxWidthEmojis(scaleWidthPx(MAX_WIDTH_CONTACT_NAME_GRID_PORT, outMetrics));
			}

		    holderGrid.itemLayout.setTag(holderGrid);
		    holderGrid.itemLayout.setOnClickListener(this);
			holderGrid.itemLayout.setOnLongClickListener(this);
		    
		    v.setTag(holderGrid);
		    
	    	return holderGrid;	    	
	    }
		else if (viewType == MegaContactsLollipopAdapter.ITEM_VIEW_TYPE_LIST_ADD_CONTACT){
			View v = LayoutInflater.from(parent.getContext()).inflate(R.layout.item_contact_list, parent, false);

			holderList = new ViewHolderContactsList(v);
			holderList.itemLayout = v.findViewById(R.id.contact_list_item_layout);
			holderList.imageView = v.findViewById(R.id.contact_list_thumbnail);
			holderList.textViewContactName = v.findViewById(R.id.contact_list_name);
			holderList.textViewContent = v.findViewById(R.id.contact_list_content);
			holderList.declineLayout = v.findViewById(R.id.contact_list_decline);
			holderList.contactStateIcon = v.findViewById(R.id.contact_list_drawable_state);
			holderList.declineLayout.setVisibility(View.GONE);

			if(!isScreenInPortrait(context)){
				holderList.textViewContactName.setMaxWidthEmojis(px2dp(MAX_WIDTH_CONTACT_NAME_LAND, outMetrics));
				holderList.textViewContent.setMaxWidth(px2dp(MAX_WIDTH_CONTACT_NAME_LAND, outMetrics));
			}
			else{
				holderList.textViewContactName.setMaxWidthEmojis(px2dp(MAX_WIDTH_CONTACT_NAME_PORT, outMetrics));
				holderList.textViewContent.setMaxWidth(px2dp(MAX_WIDTH_CONTACT_NAME_PORT, outMetrics));
			}

			holderList.threeDotsLayout = v.findViewById(R.id.contact_list_three_dots_layout);

			//Right margin
			RelativeLayout.LayoutParams actionButtonParams = (RelativeLayout.LayoutParams)holderList.threeDotsLayout.getLayoutParams();
			actionButtonParams.setMargins(0, 0, scaleWidthPx(10, outMetrics), 0);
			holderList.threeDotsLayout.setLayoutParams(actionButtonParams);

			holderList.itemLayout.setTag(holderList);
			holderList.itemLayout.setOnClickListener(this);
			holderList.threeDotsLayout.setVisibility(View.GONE);

			v.setTag(holderList);

			return holderList;
		}
		else if (viewType == MegaContactsLollipopAdapter.ITEM_VIEW_TYPE_LIST_GROUP_CHAT) {
			View v = LayoutInflater.from(parent.getContext()).inflate(R.layout.item_contact_list, parent, false);

			holderList = new ViewHolderContactsList(v);
			holderList.itemLayout = v.findViewById(R.id.contact_list_item_layout);
			holderList.imageView = v.findViewById(R.id.contact_list_thumbnail);
			holderList.textViewContactName = v.findViewById(R.id.contact_list_name);
			holderList.textViewContent = v.findViewById(R.id.contact_list_content);
			holderList.contactStateIcon = v.findViewById(R.id.contact_list_drawable_state);
			holderList.declineLayout = v.findViewById(R.id.contact_list_decline);
			holderList.declineLayout.setVisibility(View.VISIBLE);

			if(!isScreenInPortrait(context)){
				holderList.textViewContactName.setMaxWidthEmojis(px2dp(MAX_WIDTH_CONTACT_NAME_LAND, outMetrics));
				holderList.textViewContent.setMaxWidth(px2dp(MAX_WIDTH_CONTACT_NAME_LAND, outMetrics));
			}
			else{
				holderList.textViewContactName.setMaxWidthEmojis(px2dp(MAX_WIDTH_CONTACT_NAME_PORT, outMetrics));
				holderList.textViewContent.setMaxWidth(px2dp(MAX_WIDTH_CONTACT_NAME_PORT, outMetrics));
			}

			holderList.threeDotsLayout = v.findViewById(R.id.contact_list_three_dots_layout);
			holderList.declineLayout.setTag(holderList);
			holderList.declineLayout.setOnClickListener(this);

			holderList.threeDotsLayout.setVisibility(View.GONE);

			v.setTag(holderList);

			return holderList;
		}
	    else{
	    	return null;
	    }
	}
	
	@Override
	public void onBindViewHolder(ViewHolderContacts holder, int position) {
		logDebug("Position: " + position);

		if (adapterType == MegaContactsLollipopAdapter.ITEM_VIEW_TYPE_LIST){
			ViewHolderContactsList holderList = (ViewHolderContactsList) holder;
			onBindViewHolderList(holderList, position);
		}
		else if (adapterType == MegaContactsLollipopAdapter.ITEM_VIEW_TYPE_GRID){
			ViewHolderContactsGrid holderGrid = (ViewHolderContactsGrid) holder;
			onBindViewHolderGrid(holderGrid, position);
		}
		else if (adapterType == MegaContactsLollipopAdapter.ITEM_VIEW_TYPE_LIST_ADD_CONTACT){
			ViewHolderContactsList holderList = (ViewHolderContactsList) holder;
			onBindViewHolderListAddContact(holderList, position);
		}
		else if (adapterType == MegaContactsLollipopAdapter.ITEM_VIEW_TYPE_LIST_GROUP_CHAT) {
			ViewHolderContactsList holderList = (ViewHolderContactsList) holder;
			onBindViewHolderListGroupChat(holderList, position);
		}
	}
	
	public void onBindViewHolderGrid (ViewHolderContactsGrid holder, int position){
		holder.imageView.setImageBitmap(null);
		MegaContactAdapter contact = (MegaContactAdapter) getItem(position);
		holder.contactMail = contact.getMegaUser().getEmail();

		holder.contactStateIcon.setVisibility(View.VISIBLE);
		if (megaChatApi != null) {
			int userStatus = megaChatApi.getUserOnlineStatus(contact.getMegaUser().getHandle());
			if (userStatus == MegaChatApi.STATUS_ONLINE) {
				logDebug("This user is connected");
				holder.contactStateIcon.setVisibility(View.VISIBLE);
				holder.contactStateIcon.setImageDrawable(ContextCompat.getDrawable(context, R.drawable.circle_status_contact_online_grid));
			} else if (userStatus == MegaChatApi.STATUS_AWAY) {
				logDebug("This user is away");
				holder.contactStateIcon.setVisibility(View.VISIBLE);
				holder.contactStateIcon.setImageDrawable(ContextCompat.getDrawable(context, R.drawable.circle_status_contact_away_grid));
			} else if (userStatus == MegaChatApi.STATUS_BUSY) {
				logDebug("This user is busy");
				holder.contactStateIcon.setVisibility(View.VISIBLE);
				holder.contactStateIcon.setImageDrawable(ContextCompat.getDrawable(context, R.drawable.circle_status_contact_busy_grid));
			} else if (userStatus == MegaChatApi.STATUS_OFFLINE) {
				logDebug("This user is offline");
				holder.contactStateIcon.setVisibility(View.VISIBLE);
				holder.contactStateIcon.setImageDrawable(ContextCompat.getDrawable(context, R.drawable.circle_status_contact_offline_grid));
			} else if (userStatus == MegaChatApi.STATUS_INVALID) {
				logWarning("INVALID status: " + userStatus);
				holder.contactStateIcon.setVisibility(View.GONE);
			} else {
				logDebug("This user status is: " + userStatus);
				holder.contactStateIcon.setVisibility(View.GONE);
			}
		}
		
		if (multipleSelect && this.isItemChecked(position)) {
				holder.itemLayout.setBackgroundDrawable(ContextCompat.getDrawable(context, R.drawable.background_contact_grid_selected));
				holder.contactSelectedIcon.setImageResource(R.drawable.ic_select_folder);
		}
		else{
			holder.itemLayout.setBackgroundDrawable(ContextCompat.getDrawable(context, R.drawable.background_item_grid_new));
			holder.contactSelectedIcon.setImageDrawable(new ColorDrawable(Color.TRANSPARENT));
		}

		holder.textViewContactName.setText(contact.getFullName());

		createDefaultAvatar(holder, contact);

		UserAvatarListener listener = new UserAvatarListener(context, holder);

        File avatar = buildAvatarFile(context,holder.contactMail + ".jpg");
        Bitmap bitmap = null;
        if (isFileAvailable(avatar)) {
			if (avatar.length() > 0){
				BitmapFactory.Options bOpts = new BitmapFactory.Options();
				bOpts.inPurgeable = true;
				bOpts.inInputShareable = true;
				bitmap = BitmapFactory.decodeFile(avatar.getAbsolutePath(), bOpts);
				bitmap = getRoundedRectBitmap(context, bitmap, 3);
				if (bitmap == null) {
					avatar.delete();
                    megaApi.getUserAvatar(contact.getMegaUser(),buildAvatarFile(context,contact.getMegaUser().getEmail() + ".jpg").getAbsolutePath(),listener);
                }
				else{
					logDebug("Do not ask for user avatar - its in cache: " + avatar.getAbsolutePath());
					holder.imageView.setImageBitmap(bitmap);
				}
			}
			else{
                megaApi.getUserAvatar(contact.getMegaUser(),buildAvatarFile(context,contact.getMegaUser().getEmail() + ".jpg").getAbsolutePath(),listener);
			}
		}	
		else{
            megaApi.getUserAvatar(contact.getMegaUser(),buildAvatarFile(context,contact.getMegaUser().getEmail() + ".jpg").getAbsolutePath(),listener);
		}

		holder.imageButtonThreeDots.setTag(holder);
		holder.imageButtonThreeDots.setOnClickListener(this);	
	}

	public void onBindViewHolderListAddContact(ViewHolderContactsList holder, int position){
		logDebug("Position: " + position);

		holder.imageView.setImageBitmap(null);

		MegaContactAdapter contact = (MegaContactAdapter) getItem(position);
		holder.contactMail = contact.getMegaUser().getEmail();
		logDebug("Contact: " + contact.getMegaUser().getEmail() + ", Handle: " + contact.getMegaUser().getHandle());

		holder.contactStateIcon.setVisibility(View.VISIBLE);
		if (megaChatApi != null) {
			int userStatus = megaChatApi.getUserOnlineStatus(contact.getMegaUser().getHandle());
			if (userStatus == MegaChatApi.STATUS_ONLINE) {
				logDebug("This user is connected");
				holder.contactStateIcon.setVisibility(View.VISIBLE);
				holder.contactStateIcon.setImageDrawable(ContextCompat.getDrawable(context, R.drawable.circle_status_contact_online));
				holder.textViewContent.setText(context.getString(R.string.online_status));
				holder.textViewContent.setVisibility(View.VISIBLE);
			} else if (userStatus == MegaChatApi.STATUS_AWAY) {
				logDebug("This user is away");
				holder.contactStateIcon.setVisibility(View.VISIBLE);
				holder.contactStateIcon.setImageDrawable(ContextCompat.getDrawable(context, R.drawable.circle_status_contact_away));

				holder.textViewContent.setText(context.getString(R.string.away_status));
				holder.textViewContent.setVisibility(View.VISIBLE);
			} else if (userStatus == MegaChatApi.STATUS_BUSY) {
				logDebug("This user is busy");
				holder.contactStateIcon.setVisibility(View.VISIBLE);
				holder.contactStateIcon.setImageDrawable(ContextCompat.getDrawable(context, R.drawable.circle_status_contact_busy));

				holder.textViewContent.setText(context.getString(R.string.busy_status));
				holder.textViewContent.setVisibility(View.VISIBLE);
			} else if (userStatus == MegaChatApi.STATUS_OFFLINE) {
				logDebug("This user is offline");
				holder.contactStateIcon.setVisibility(View.VISIBLE);
				holder.contactStateIcon.setImageDrawable(ContextCompat.getDrawable(context, R.drawable.circle_status_contact_offline));

				holder.textViewContent.setText(context.getString(R.string.offline_status));
				holder.textViewContent.setVisibility(View.VISIBLE);
			} else if (userStatus == MegaChatApi.STATUS_INVALID) {
				logWarning("INVALID status: " + userStatus);
				holder.contactStateIcon.setVisibility(View.GONE);
				holder.textViewContent.setVisibility(View.GONE);
			} else {
				logDebug("This user status is: " + userStatus);
				holder.contactStateIcon.setVisibility(View.GONE);
				holder.textViewContent.setVisibility(View.GONE);
			}

			if (userStatus != MegaChatApi.STATUS_ONLINE && userStatus != MegaChatApi.STATUS_BUSY && userStatus != MegaChatApi.STATUS_INVALID) {
				if (!contact.getLastGreen().isEmpty()) {
					holder.textViewContent.setText(contact.getLastGreen());
					holder.textViewContent.isMarqueeIsNecessary(context);
				}
			}
		}

		holder.textViewContactName.setText(contact.getFullName());

		createDefaultAvatar(holder, contact);

		UserAvatarListener listener = new UserAvatarListener(context, holder);

		File avatar = buildAvatarFile(context, holder.contactMail + ".jpg");
		Bitmap bitmap = null;
		if (isFileAvailable(avatar)){
			if (avatar.length() > 0){
				BitmapFactory.Options bOpts = new BitmapFactory.Options();
				bOpts.inPurgeable = true;
				bOpts.inInputShareable = true;
				bitmap = BitmapFactory.decodeFile(avatar.getAbsolutePath(), bOpts);
				if (bitmap == null) {
					avatar.delete();
                    megaApi.getUserAvatar(contact.getMegaUser(),buildAvatarFile(context,contact.getMegaUser().getEmail() + ".jpg").getAbsolutePath(),listener);
                }
				else{
					holder.imageView.setImageBitmap(bitmap);
				}
			}
			else{
                megaApi.getUserAvatar(contact.getMegaUser(),buildAvatarFile(context,contact.getMegaUser().getEmail() + ".jpg").getAbsolutePath(),listener);
			}
		}
		else{
            megaApi.getUserAvatar(contact.getMegaUser(),buildAvatarFile(context,contact.getMegaUser().getEmail() + ".jpg").getAbsolutePath(),listener);
		}

		if (selectedContacts != null) {
			for (int i = 0; i < selectedContacts.size(); i++) {
				if (selectedContacts.get(position) == true) {
					holder.itemLayout.setBackgroundColor(ContextCompat.getColor(context, R.color.new_file_list_selected_row));
				}
				else{
					holder.itemLayout.setBackgroundColor(Color.WHITE);
				}
			}
		}
		else{
			holder.itemLayout.setBackgroundColor(Color.WHITE);
		}
	}

	public void onBindViewHolderListGroupChat(ViewHolderContactsList holder, int position){
		logDebug("Position: " + position);

		holder.imageView.setImageBitmap(null);
		MegaContactAdapter contact = (MegaContactAdapter) getItem(position);
		holder.contactMail = contact.getMegaUser().getEmail();
		if (holder.contactMail.equals(megaApi.getMyEmail())) {
			holder.declineLayout.setVisibility(View.GONE);
		}
		else {
			holder.declineLayout.setVisibility(View.VISIBLE);
		}
		logDebug("Contact: " + contact.getMegaUser().getEmail() + ", Handle: " + contact.getMegaUser().getHandle());

		holder.contactStateIcon.setVisibility(View.VISIBLE);
		if (megaChatApi != null) {
			int userStatus = megaChatApi.getUserOnlineStatus(contact.getMegaUser().getHandle());
			if (userStatus == MegaChatApi.STATUS_ONLINE) {
				logDebug("This user is connected");
				holder.contactStateIcon.setVisibility(View.VISIBLE);
				holder.contactStateIcon.setImageDrawable(ContextCompat.getDrawable(context, R.drawable.circle_status_contact_online));
				holder.textViewContent.setText(context.getString(R.string.online_status));
				holder.textViewContent.setVisibility(View.VISIBLE);
			} else if (userStatus == MegaChatApi.STATUS_AWAY) {
				logDebug("This user is away");
				holder.contactStateIcon.setVisibility(View.VISIBLE);
				holder.contactStateIcon.setImageDrawable(ContextCompat.getDrawable(context, R.drawable.circle_status_contact_away));

				holder.textViewContent.setText(context.getString(R.string.away_status));
				holder.textViewContent.setVisibility(View.VISIBLE);
			} else if (userStatus == MegaChatApi.STATUS_BUSY) {
				logDebug("This user is busy");
				holder.contactStateIcon.setVisibility(View.VISIBLE);
				holder.contactStateIcon.setImageDrawable(ContextCompat.getDrawable(context, R.drawable.circle_status_contact_busy));

				holder.textViewContent.setText(context.getString(R.string.busy_status));
				holder.textViewContent.setVisibility(View.VISIBLE);
			} else if (userStatus == MegaChatApi.STATUS_OFFLINE) {
				logDebug("This user is offline");
				holder.contactStateIcon.setVisibility(View.VISIBLE);
				holder.contactStateIcon.setImageDrawable(ContextCompat.getDrawable(context, R.drawable.circle_status_contact_offline));

				holder.textViewContent.setText(context.getString(R.string.offline_status));
				holder.textViewContent.setVisibility(View.VISIBLE);
			} else if (userStatus == MegaChatApi.STATUS_INVALID) {
				logWarning("INVALID status: " + userStatus);
				holder.contactStateIcon.setVisibility(View.GONE);
				holder.textViewContent.setVisibility(View.GONE);
			} else {
				logDebug("This user status is: " + userStatus);
				holder.contactStateIcon.setVisibility(View.GONE);
				holder.textViewContent.setVisibility(View.GONE);
			}

			if (userStatus != MegaChatApi.STATUS_ONLINE && userStatus != MegaChatApi.STATUS_BUSY && userStatus != MegaChatApi.STATUS_INVALID) {
				if (!contact.getLastGreen().isEmpty()) {
					holder.textViewContent.setText(contact.getLastGreen());
					holder.textViewContent.isMarqueeIsNecessary(context);
				}
			}
		}

		holder.textViewContactName.setText(contact.getFullName());

		createDefaultAvatar(holder, contact);

		UserAvatarListener listener = new UserAvatarListener(context, holder);

		File avatar = buildAvatarFile(context, holder.contactMail + ".jpg");
		Bitmap bitmap = null;
		if (isFileAvailable(avatar)){
			if (avatar.length() > 0){
				BitmapFactory.Options bOpts = new BitmapFactory.Options();
				bOpts.inPurgeable = true;
				bOpts.inInputShareable = true;
				bitmap = BitmapFactory.decodeFile(avatar.getAbsolutePath(), bOpts);
				if (bitmap == null) {
					avatar.delete();
                    megaApi.getUserAvatar(contact.getMegaUser(),buildAvatarFile(context,contact.getMegaUser().getEmail() + ".jpg").getAbsolutePath(),listener);
				}
				else{
					holder.imageView.setImageBitmap(bitmap);
				}
			}
			else{
                megaApi.getUserAvatar(contact.getMegaUser(),buildAvatarFile(context,contact.getMegaUser().getEmail() + ".jpg").getAbsolutePath(),listener);
			}
		}
		else{
            megaApi.getUserAvatar(contact.getMegaUser(),buildAvatarFile(context,contact.getMegaUser().getEmail() + ".jpg").getAbsolutePath(),listener);
		}

		if (selectedContacts != null) {
			for (int i = 0; i < selectedContacts.size(); i++) {
				if (selectedContacts.get(position) == true) {
					holder.itemLayout.setBackgroundColor(ContextCompat.getColor(context, R.color.new_file_list_selected_row));
				}
				else{
					holder.itemLayout.setBackgroundColor(Color.WHITE);
				}
			}
		}
		else{
			holder.itemLayout.setBackgroundColor(Color.WHITE);
		}
	}
	
	public void onBindViewHolderList(ViewHolderContactsList holder, int position){
		logDebug("Position: " + position);
		holder.imageView.setImageBitmap(null);
		holder.declineLayout.setVisibility(View.GONE);
		
		MegaContactAdapter contact = (MegaContactAdapter) getItem(position);
		holder.contactMail = contact.getMegaUser().getEmail();
		logDebug("Contact: " + contact.getMegaUser().getEmail() + ", Handle: " + contact.getMegaUser().getHandle());

		holder.contactStateIcon.setVisibility(View.VISIBLE);
		if (megaChatApi != null) {
			int userStatus = megaChatApi.getUserOnlineStatus(contact.getMegaUser().getHandle());
			if (userStatus == MegaChatApi.STATUS_ONLINE) {
				logDebug("This user is connected");
				holder.contactStateIcon.setVisibility(View.VISIBLE);
				holder.contactStateIcon.setImageDrawable(ContextCompat.getDrawable(context, R.drawable.circle_status_contact_online));
				holder.textViewContent.setText(context.getString(R.string.online_status));
				holder.textViewContent.setVisibility(View.VISIBLE);
			} else if (userStatus == MegaChatApi.STATUS_AWAY) {
				logDebug("This user is away");
				holder.contactStateIcon.setVisibility(View.VISIBLE);
				holder.contactStateIcon.setImageDrawable(ContextCompat.getDrawable(context, R.drawable.circle_status_contact_away));
				holder.textViewContent.setText(context.getString(R.string.away_status));
				holder.textViewContent.setVisibility(View.VISIBLE);
			} else if (userStatus == MegaChatApi.STATUS_BUSY) {
				logDebug("This user is busy");
				holder.contactStateIcon.setVisibility(View.VISIBLE);
				holder.contactStateIcon.setImageDrawable(ContextCompat.getDrawable(context, R.drawable.circle_status_contact_busy));
				holder.textViewContent.setText(context.getString(R.string.busy_status));
				holder.textViewContent.setVisibility(View.VISIBLE);
			} else if (userStatus == MegaChatApi.STATUS_OFFLINE) {
				logDebug("This user is offline");
				holder.contactStateIcon.setVisibility(View.VISIBLE);
				holder.contactStateIcon.setImageDrawable(ContextCompat.getDrawable(context, R.drawable.circle_status_contact_offline));
				holder.textViewContent.setText(context.getString(R.string.offline_status));
				holder.textViewContent.setVisibility(View.VISIBLE);
			} else if (userStatus == MegaChatApi.STATUS_INVALID) {
				logWarning("INVALID status: " + userStatus);
				holder.contactStateIcon.setVisibility(View.GONE);
				holder.textViewContent.setVisibility(View.GONE);
			} else {
				logDebug("This user status is: " + userStatus);
				holder.contactStateIcon.setVisibility(View.GONE);
				holder.textViewContent.setVisibility(View.GONE);
			}

			if (userStatus != MegaChatApi.STATUS_ONLINE && userStatus != MegaChatApi.STATUS_BUSY && userStatus != MegaChatApi.STATUS_INVALID) {
				if (!contact.getLastGreen().isEmpty()) {
					holder.textViewContent.setText(contact.getLastGreen());
					holder.textViewContent.isMarqueeIsNecessary(context);
				}
			}
		}

		holder.textViewContactName.setText(contact.getFullName());

		if (!multipleSelect) {
			holder.itemLayout.setBackgroundColor(Color.WHITE);

			createDefaultAvatar(holder, contact);

			UserAvatarListener listener = new UserAvatarListener(context, holder);

			File avatar = buildAvatarFile(context, holder.contactMail + ".jpg");
			Bitmap bitmap = null;
			if (isFileAvailable(avatar)){
				if (avatar.length() > 0){
					BitmapFactory.Options bOpts = new BitmapFactory.Options();
					bOpts.inPurgeable = true;
					bOpts.inInputShareable = true;
					bitmap = BitmapFactory.decodeFile(avatar.getAbsolutePath(), bOpts);
					if (bitmap == null) {
						avatar.delete();
                        megaApi.getUserAvatar(contact.getMegaUser(),buildAvatarFile(context,contact.getMegaUser().getEmail() + ".jpg").getAbsolutePath(),listener);
					}
					else{
						logDebug("Do not ask for user avatar - its in cache: " + avatar.getAbsolutePath());
						holder.imageView.setImageBitmap(bitmap);
					}
				}
				else{
                    megaApi.getUserAvatar(contact.getMegaUser(),buildAvatarFile(context,contact.getMegaUser().getEmail() + ".jpg").getAbsolutePath(),listener);
				}
			}
			else{
                megaApi.getUserAvatar(contact.getMegaUser(),buildAvatarFile(context,contact.getMegaUser().getEmail() + ".jpg").getAbsolutePath(),listener);
			}
		} else {

			if(this.isItemChecked(position)){
				holder.imageView.setImageResource(R.drawable.ic_select_avatar);
				holder.itemLayout.setBackgroundColor(ContextCompat.getColor(context, R.color.new_multiselect_color));
			}
			else{
				holder.itemLayout.setBackgroundColor(Color.WHITE);

				createDefaultAvatar(holder, contact);

				UserAvatarListener listener = new UserAvatarListener(context, holder);

				File avatar = buildAvatarFile(context, holder.contactMail + ".jpg");
				Bitmap bitmap = null;
				if (isFileAvailable(avatar)){
					if (avatar.length() > 0){
						BitmapFactory.Options bOpts = new BitmapFactory.Options();
						bOpts.inPurgeable = true;
						bOpts.inInputShareable = true;
						bitmap = BitmapFactory.decodeFile(avatar.getAbsolutePath(), bOpts);
						if (bitmap == null) {
							avatar.delete();
                            megaApi.getUserAvatar(contact.getMegaUser(),buildAvatarFile(context,contact.getMegaUser().getEmail() + ".jpg").getAbsolutePath(),listener);
						}
						else{
							holder.imageView.setImageBitmap(bitmap);
						}
					}
					else{
                        megaApi.getUserAvatar(contact.getMegaUser(),buildAvatarFile(context,contact.getMegaUser().getEmail() + ".jpg").getAbsolutePath(),listener);
					}
				}
				else{
                    megaApi.getUserAvatar(contact.getMegaUser(),buildAvatarFile(context,contact.getMegaUser().getEmail() + ".jpg").getAbsolutePath(),listener);
				}
			}
		}
		
		holder.threeDotsLayout.setTag(holder);
		holder.threeDotsLayout.setOnClickListener(this);
	}
	
	private void createDefaultAvatar(ViewHolderContacts holder, MegaContactAdapter contact){
		int color = getColorAvatar(context, megaApi, contact.getMegaUser());
		String fullName = contact.getFullName();

		if (holder instanceof ViewHolderContactsList){
			Bitmap bit = getDefaultAvatar(context, color, fullName, AVATAR_SIZE, true);
			((ViewHolderContactsList)holder).imageView.setImageBitmap(bit);

		}
		else if (holder instanceof ViewHolderContactsGrid){
			Bitmap bit = getDefaultAvatar(context, color, fullName, AVATAR_SIZE_GRID, false);
			((ViewHolderContactsGrid)holder).imageView.setImageBitmap(bit);
		}

	}


	@Override
    public int getItemCount() {
        return contacts.size();
    }
	
	@Override
	public int getItemViewType(int position) {
		return adapterType;
	}
	
	public Object getItem(int position) {
		logDebug("Position: " + position);
		return contacts.get(position);
	}

	@Override
	public long getItemId(int position) {
		return position;
	}

	public int getPositionClicked() {
		return positionClicked;
	}

	public void setPositionClicked(int p) {
		logDebug("Position: "  +p);
		positionClicked = p;
		notifyDataSetChanged();
	}
	
	public void setAdapterType(int adapterType){
		this.adapterType = adapterType;
	}
 
	public boolean isMultipleSelect() {
		return multipleSelect;
	}
	
	public void setMultipleSelect(boolean multipleSelect) {
		if (this.multipleSelect != multipleSelect) {
			this.multipleSelect = multipleSelect;
		}
		if(this.multipleSelect)
		{
			selectedItems = new SparseBooleanArray();
		}
	}

//	public void toggleAllSelection(int pos) {
//		log("toggleAllSelection: "+pos);
//		final int positionToflip = pos;
//
//		if (selectedItems.get(pos, false)) {
//			log("delete pos: "+pos);
//			selectedItems.delete(pos);
//		}
//		else {
//			log("PUT pos: "+pos);
//			selectedItems.put(pos, true);
//		}
//		notifyItemChanged(positionToflip);
//
//		if (adapterType == MegaNodeAdapter.ITEM_VIEW_TYPE_LIST){
//			log("adapter type is LIST");
//			MegaContactsLollipopAdapter.ViewHolderContactsList view = (MegaContactsLollipopAdapter.ViewHolderContactsList) listFragment.findViewHolderForLayoutPosition(pos);
//			if(view!=null){
//				log("Start animation: "+pos);
////				Animation flipAnimation = AnimationUtils.loadAnimation(context, R.anim.multiselect_flip);
//
////				view.imageView.startAnimation(flipAnimation);
//				ObjectAnimator imageViewObjectAnimator = ObjectAnimator.ofFloat(view.imageView ,
//						"rotationY", 360f, 0f);
//				imageViewObjectAnimator.setDuration(500);
//
//				imageViewObjectAnimator.addListener(new Animator.AnimatorListener() {
//					@Override
//					public void onAnimationStart(Animator animation) {
//						log("START animation--");
//					}
//
//					@Override
//					public void onAnimationEnd(Animator animation) {
//						if (selectedItems.size() <= 0){
//							log("Force hideMultiselect");
//							((ContactsFragmentLollipop) fragment).hideMultipleSelect();
//						}
//						log("END animation--");
//
//					}
//
//					@Override
//					public void onAnimationCancel(Animator animation) {
//
//					}
//
//					@Override
//					public void onAnimationRepeat(Animator animation) {
//
//					}
//				});
//
//				imageViewObjectAnimator.start();
//			}
//			else{
//				log("NULL view pos: "+positionToflip);
//                log("multiselect: "+isMultipleSelect());
//				notifyItemChanged(pos);
//			}
//		}
//		else {
//			log("adapter type is GRID");
//			if (selectedItems.size() <= 0){
//				((ContactsFragmentLollipop) fragment).hideMultipleSelect();
//			}
//			notifyItemChanged(positionToflip);
//		}
//	}
	
	public void toggleSelection(final int pos) {
		logDebug("Position: " + pos);

		final boolean delete;

		if (selectedItems.get(pos, false)) {
			logDebug("Delete pos: " + pos);
			selectedItems.delete(pos);
			delete = true;
		}
		else {
			logDebug("PUT pos: " + pos);
			selectedItems.put(pos, true);
			delete = false;
		}

		if (adapterType == MegaContactsLollipopAdapter.ITEM_VIEW_TYPE_LIST) {
			logDebug("Adapter type is LIST");
			MegaContactsLollipopAdapter.ViewHolderContactsList view = (MegaContactsLollipopAdapter.ViewHolderContactsList) listFragment.findViewHolderForLayoutPosition(pos);
			if(view!=null){
				logDebug("Start animation: " + pos);
				Animation flipAnimation = AnimationUtils.loadAnimation(context, R.anim.multiselect_flip);
				flipAnimation.setAnimationListener(new Animation.AnimationListener() {
					@Override
					public void onAnimationStart(Animation animation) {
						if (!delete) {
							notifyItemChanged(pos);
						}
					}

					@Override
					public void onAnimationEnd(Animation animation) {
						if (selectedItems.size() <= 0){
							((ContactsFragmentLollipop) fragment).hideMultipleSelect();
						}
						if (delete) {
							notifyItemChanged(pos);
						}
					}

					@Override
					public void onAnimationRepeat(Animation animation) {

					}
				});
				view.imageView.startAnimation(flipAnimation);
			}
			else{
				if (selectedItems.size() <= 0){
					((ContactsFragmentLollipop) fragment).hideMultipleSelect();
				}
				notifyItemChanged(pos);
			}
		}
		else{
			logDebug("Adapter type is GRID");
			MegaContactsLollipopAdapter.ViewHolderContactsGrid view = (MegaContactsLollipopAdapter.ViewHolderContactsGrid) listFragment.findViewHolderForLayoutPosition(pos);
			if(view!=null){
				logDebug("Start animation: " + pos);
				Animation flipAnimation = AnimationUtils.loadAnimation(context, R.anim.multiselect_flip);
				if (!delete) {
					notifyItemChanged(pos);
					flipAnimation.setDuration(200);
				}
				flipAnimation.setAnimationListener(new Animation.AnimationListener() {
					@Override
					public void onAnimationStart(Animation animation) {
						if (!delete) {
							notifyItemChanged(pos);
						}
					}

					@Override
					public void onAnimationEnd(Animation animation) {
						if (selectedItems.size() <= 0){
							((ContactsFragmentLollipop) fragment).hideMultipleSelect();
						}
						notifyItemChanged(pos);
					}

					@Override
					public void onAnimationRepeat(Animation animation) {

					}
				});
				view.contactSelectedIcon.startAnimation(flipAnimation);
			}
			else{
				if (selectedItems.size() <= 0){
					((ContactsFragmentLollipop) fragment).hideMultipleSelect();
				}
				notifyItemChanged(pos);
			}
		}
	}
	
	public void selectAll(){
		for (int i= 0; i<this.getItemCount();i++){
			if(!isItemChecked(i)){
				toggleSelection(i);
			}
		}
	}

	public void clearSelections() {
		logDebug("clearSelections");
		for (int i= 0; i<this.getItemCount();i++){
			if(isItemChecked(i)){
				toggleSelection(i);
			}
		}
	}

	public void clearSelectionsNoAnimations() {
		logDebug("clearSelections");
		for (int i= 0; i<this.getItemCount();i++){
			if(isItemChecked(i)){
				selectedItems.delete(i);
				notifyItemChanged(i);
			}
		}
	}

	private boolean isItemChecked(int position) {
		if(selectedItems!=null){
			return selectedItems.get(position);
		}
		return false;
    }

	public int getSelectedItemCount() {
		return selectedItems.size();
	}

	public List<Integer> getSelectedItems() {
		List<Integer> items = new ArrayList<Integer>(selectedItems.size());
		for (int i = 0; i < selectedItems.size(); i++) {
			items.add(selectedItems.keyAt(i));
		}
		return items;
	}	
	
	/*
	 * Get list of all selected contacts
	 */
	public ArrayList<MegaUser> getSelectedUsers() {
		ArrayList<MegaUser> users = new ArrayList<MegaUser>();
		
		for (int i = 0; i < selectedItems.size(); i++) {
			if (selectedItems.valueAt(i) == true) {
				MegaUser u = getContactAt(selectedItems.keyAt(i));
				if (u != null){
					users.add(u);
				}
			}
		}
		return users;
	}	
	
	/*
	 * Get contact at specified position
	 */
	public MegaUser getContactAt(int position) {
		MegaContactAdapter megaContactAdapter = null;
		try {
			if (contacts != null) {
				megaContactAdapter = contacts.get(position);
				return megaContactAdapter.getMegaUser();
			}
		} catch (IndexOutOfBoundsException e) {
			logError("EXCEPTION", e);
		}
		return null;
	}
    
	@Override
	public void onClick(View v) {
		logDebug("adapterType: " + adapterType);

		if (adapterType == MegaContactsLollipopAdapter.ITEM_VIEW_TYPE_LIST_ADD_CONTACT || adapterType == MegaContactsLollipopAdapter.ITEM_VIEW_TYPE_LIST_GROUP_CHAT) {
			ViewHolderContactsList holder = (ViewHolderContactsList) v.getTag();
			int currentPosition = holder.getAdapterPosition();
			try {
				MegaContactAdapter c = (MegaContactAdapter) getItem(currentPosition);
				switch (v.getId()){
					case R.id.contact_list_decline:
					case R.id.contact_list_item_layout: {
						logDebug("contact_list_item_layout");
						((AddContactActivityLollipop) context).itemClick(c.getMegaUser().getEmail(), adapterType);
						break;
					}
				}
			} catch (IndexOutOfBoundsException e) {
				logError("EXCEPTION", e);
			}
		}
		else {
			ViewHolderContacts holder = (ViewHolderContacts) v.getTag();
			int currentPosition = holder.getAdapterPosition();
			try {
				MegaContactAdapter c = (MegaContactAdapter) getItem(currentPosition);

				switch (v.getId()){
					case R.id.contact_list_three_dots_layout:
					case R.id.contact_grid_three_dots:{
						logDebug("click contact three dots!");
						if(multipleSelect){
							if (fragment != null){
								fragment.itemClick(currentPosition);
							}
						}
						else{
							((ManagerActivityLollipop) context).showContactOptionsPanel(c);
						}

						break;
					}
					case R.id.contact_list_item_layout:
					case R.id.contact_grid_item_layout:{
						logDebug("contact_item_layout");
						if (fragment != null){
							fragment.itemClick(currentPosition);
						}
						break;
					}
				}
			} catch (IndexOutOfBoundsException e) {
				logError("EXCEPTION", e);
			}
		}
	}

	@Override
	public boolean onLongClick(View view) {
		logDebug("OnLongCLick");

		ViewHolderContacts holder = (ViewHolderContacts) view.getTag();
		int currentPosition = holder.getAdapterPosition();

		fragment.activateActionMode();
		fragment.itemClick(currentPosition);

		return true;
	}

	public void setSelectedContacts(SparseBooleanArray selectedContacts){
		this.selectedContacts = selectedContacts;
		notifyDataSetChanged();
	}

	public MegaUser getDocumentAt(int position) {
		MegaContactAdapter megaContactAdapter = null;
		if(position < contacts.size())
		{
			megaContactAdapter = contacts.get(position);
			return megaContactAdapter.getMegaUser();
		}

		return null;
	}
	
	public void setContacts (ArrayList<MegaContactAdapter> contacts){
		logDebug("setContacts");
		this.contacts = contacts;
		positionClicked = -1;
		notifyDataSetChanged();
	}

	public void updateContactStatus(int position){
		logDebug("Position: " + position);

		notifyItemChanged(position);
	}

	/*public void startOneToOneChat(MegaUser user){
		log("startOneToOneChat");
		MegaChatRoom chat = megaChatApi.getChatRoomByUser(user.getHandle());
		MegaChatPeerList peers = MegaChatPeerList.createInstance();
		if(chat==null){
			log("No chat, create it!");
			peers.addPeer(user.getHandle(), MegaChatPeerList.PRIV_STANDARD);
			megaChatApi.createChat(false, peers, this);
		}
		else{
			log("There is already a chat, open it!");
			Intent intentOpenChat = new Intent(this, ChatActivityLollipop.class);
			intentOpenChat.setAction(ACTION_CHAT_SHOW_MESSAGES);
			intentOpenChat.putExtra("CHAT_ID", chat.getChatId());
			this.startActivity(intentOpenChat);
		}
	}*/

	public ArrayList<MegaContactAdapter> getContacts() {
		return contacts;
	}

	public RecyclerView getListFragment() {
		return listFragment;
	}

	public void setListFragment(RecyclerView listFragment) {
		this.listFragment = listFragment;
	}
}<|MERGE_RESOLUTION|>--- conflicted
+++ resolved
@@ -57,13 +57,6 @@
 	public static final int ITEM_VIEW_TYPE_GRID = 1;
 	public static final int ITEM_VIEW_TYPE_LIST_ADD_CONTACT = 2;
 	public static final int ITEM_VIEW_TYPE_LIST_GROUP_CHAT = 3;
-<<<<<<< HEAD
-	private static final int MAX_WIDTH_CONTACT_NAME_LAND = 450;
-	private static final int MAX_WIDTH_CONTACT_NAME_PORT = 200;
-	private static final int MAX_WIDTH_CONTACT_NAME_GRID_LAND = 150;
-	private static final int MAX_WIDTH_CONTACT_NAME_GRID_PORT = 120;
-=======
->>>>>>> c55097b0
 	private Context context;
 	private int positionClicked;
 	private ArrayList<MegaContactAdapter> contacts;
