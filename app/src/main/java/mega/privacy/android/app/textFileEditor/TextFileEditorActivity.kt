--- conflicted
+++ resolved
@@ -360,28 +360,15 @@
     private fun showMode(mode: String) {
         refreshMenuOptionsVisibility()
 
-<<<<<<< HEAD
         if (viewModel.needsReadContent()) {
-            val mi = ActivityManager.MemoryInfo()
-            (getSystemService(ACTIVITY_SERVICE) as ActivityManager).getMemoryInfo(mi)
-            readingContent = true
-            viewModel.readFileContent(mi)
-            binding.fileEditorScrollView.isVisible = false
-            binding.loadingImage.isVisible = true
-            binding.loadingProgressBar.isVisible = true
-        }
-=======
-        if (mode == VIEW_MODE) {
-            if (viewModel.needsReadContent()) {
-                requestedOrientation = ActivityInfo.SCREEN_ORIENTATION_LOCKED
-                viewModel.readFileContent()
-            }
-
-            if (viewModel.needsReadOrIsReadingContent()) {
-                showLoadingView()
-            }
->>>>>>> 579021cb
-
+            requestedOrientation = ActivityInfo.SCREEN_ORIENTATION_LOCKED
+            viewModel.readFileContent()
+        }
+
+        if (viewModel.needsReadOrIsReadingContent()) {
+            showLoadingView()
+        }
+        
         if (mode == VIEW_MODE) {
             supportActionBar?.title = null
             binding.nameText.isVisible = true
