package mega.privacy.android.app.lollipop.megachat;

import android.app.AlertDialog;
import android.content.Context;
import android.content.DialogInterface;
import android.content.Intent;
import android.graphics.Bitmap;
import android.graphics.Canvas;
import android.graphics.Color;
import android.graphics.Paint;
import android.os.Build;
import android.os.Bundle;
import android.support.design.widget.CoordinatorLayout;
import android.support.design.widget.Snackbar;
import android.support.v4.content.ContextCompat;
import android.support.v7.app.ActionBar;
import android.support.v7.widget.DefaultItemAnimator;
import android.support.v7.widget.LinearLayoutManager;
import android.support.v7.widget.RecyclerView;
import android.support.v7.widget.SwitchCompat;
import android.support.v7.widget.Toolbar;
import android.text.InputFilter;
import android.text.InputType;
import android.util.DisplayMetrics;
import android.util.TypedValue;
import android.view.Display;
import android.view.KeyEvent;
import android.view.LayoutInflater;
import android.view.Menu;
import android.view.MenuInflater;
import android.view.MenuItem;
import android.view.View;
import android.view.ViewGroup;
import android.view.Window;
import android.view.WindowManager;
import android.view.inputmethod.EditorInfo;
import android.view.inputmethod.InputMethodManager;
import android.widget.AdapterView;
import android.widget.Button;
import android.widget.CheckedTextView;
import android.widget.EditText;
import android.widget.ImageView;
import android.widget.LinearLayout;
import android.widget.RelativeLayout;
import android.widget.TextView;

import java.util.ArrayList;
import java.util.ListIterator;
import java.util.Locale;

import mega.privacy.android.app.DatabaseHandler;
import mega.privacy.android.app.MegaApplication;
import mega.privacy.android.app.R;
import mega.privacy.android.app.components.RoundedImageView;
import mega.privacy.android.app.components.SimpleDividerItemDecoration;
import mega.privacy.android.app.lollipop.AddContactActivityLollipop;
import mega.privacy.android.app.lollipop.LoginActivityLollipop;
import mega.privacy.android.app.lollipop.PinActivityLollipop;
import mega.privacy.android.app.lollipop.controllers.ChatController;
import mega.privacy.android.app.lollipop.controllers.ContactController;
import mega.privacy.android.app.lollipop.listeners.MultipleGroupChatRequestListener;
import mega.privacy.android.app.lollipop.megachat.chatAdapters.MegaParticipantsChatLollipopAdapter;
import mega.privacy.android.app.modalbottomsheet.chatmodalbottomsheet.ManageChatLinkBottomSheetDialogFragment;
import mega.privacy.android.app.modalbottomsheet.chatmodalbottomsheet.ParticipantBottomSheetDialogFragment;
import mega.privacy.android.app.utils.Constants;
import mega.privacy.android.app.utils.TimeChatUtils;
import mega.privacy.android.app.utils.Util;
import nz.mega.sdk.MegaApiAndroid;
import nz.mega.sdk.MegaApiJava;
import nz.mega.sdk.MegaChatApi;
import nz.mega.sdk.MegaChatApiAndroid;
import nz.mega.sdk.MegaChatApiJava;
import nz.mega.sdk.MegaChatError;
import nz.mega.sdk.MegaChatListItem;
import nz.mega.sdk.MegaChatListenerInterface;
import nz.mega.sdk.MegaChatPeerList;
import nz.mega.sdk.MegaChatPresenceConfig;
import nz.mega.sdk.MegaChatRequest;
import nz.mega.sdk.MegaChatRequestListenerInterface;
import nz.mega.sdk.MegaChatRoom;
import nz.mega.sdk.MegaContactRequest;
import nz.mega.sdk.MegaError;
import nz.mega.sdk.MegaRequest;
import nz.mega.sdk.MegaRequestListenerInterface;
import nz.mega.sdk.MegaUser;


public class GroupChatInfoActivityLollipop extends PinActivityLollipop implements MegaChatRequestListenerInterface, MegaChatListenerInterface, View.OnClickListener, MegaRequestListenerInterface, AdapterView.OnItemClickListener {

    GroupChatInfoActivityLollipop groupChatInfoActivity;

    public long chatHandle;
    MegaChatRoom chat;

    public long selectedHandleParticipant;

    AlertDialog permissionsDialog;
    AlertDialog changeTitleDialog;
    AlertDialog chatLinkDialog;

    MenuItem addParticipantItem;
    MenuItem changeTitleItem;

    private MegaApiAndroid megaApi = null;
    MegaChatApiAndroid megaChatApi = null;

    Display display;
    DisplayMetrics outMetrics;
    float density;
    float scaleW;
    float scaleH;
    float scaleText;

    DatabaseHandler dbH = null;
    ChatItemPreferences chatPrefs = null;
    ChatSettings chatSettings = null;
    boolean generalChatNotifications = true;

    CoordinatorLayout fragmentContainer;
    TextView initialLetter;
    RoundedImageView avatarImageView;

    android.support.v4.widget.NestedScrollView scrollView;

    LinearLayout infoLayout;
    RelativeLayout avatarLayout;
    TextView infoTitleChatText;
    TextView infoNumParticipantsText;
    RelativeLayout infoTextContainerLayout;
    ImageView editImageView;

    LinearLayout notificationsLayout;
    SwitchCompat notificationsSwitch;
    TextView notificationsTitle;
    TextView notificationSelectedText;
    View dividerNotifications;

    LinearLayout chatLinkLayout;
    TextView chatLinkTitleText;
    View chatLinkSeparator;
    String chatLink;
    ImageView chatLinkOptionsIcon;

    LinearLayout privateLayout;
    View privateSeparator;

    RelativeLayout clearChatLayout;
    View dividerClearLayout;
    RelativeLayout leaveChatLayout;
    View dividerLeaveLayout;

    RelativeLayout archiveChatLayout;
    TextView archiveChatTitle;
    ImageView archiveChatIcon;
    View archiveChatSeparator;

    RelativeLayout observersLayout;
    TextView observersNumberText;
    View observersSeparator;

    TextView participantsTitle;
    long participantsCount;

    RecyclerView recyclerView;
    MegaParticipantsChatLollipopAdapter adapter;
    ArrayList<MegaChatParticipant> participants;

    Toolbar toolbar;
    ActionBar aB;

    @Override
    protected void onCreate(Bundle savedInstanceState) {

        super.onCreate(savedInstanceState);
        log("onCreate");
        groupChatInfoActivity = this;
        if (megaApi == null) {
            MegaApplication app = (MegaApplication) getApplication();
            megaApi = app.getMegaApi();
        }

        if(megaApi==null||megaApi.getRootNode()==null){
            log("Refresh session - sdk");
            Intent intent = new Intent(this, LoginActivityLollipop.class);
            intent.putExtra("visibleFragment", Constants. LOGIN_FRAGMENT);
            intent.setFlags(Intent.FLAG_ACTIVITY_CLEAR_TOP);
            startActivity(intent);
            finish();
            return;
        }

        if (megaChatApi == null) {
            MegaApplication app = (MegaApplication) getApplication();
            megaChatApi = app.getMegaChatApi();
        }

        if(megaChatApi==null||megaChatApi.getInitState()== MegaChatApi.INIT_ERROR){
            log("Refresh session - karere");
            Intent intent = new Intent(this, LoginActivityLollipop.class);
            intent.putExtra("visibleFragment", Constants. LOGIN_FRAGMENT);
            intent.setFlags(Intent.FLAG_ACTIVITY_CLEAR_TOP);
            startActivity(intent);
            finish();
            return;
        }

        log("addChatListener");
        megaChatApi.addChatListener(this);

        display = getWindowManager().getDefaultDisplay();
        outMetrics = new DisplayMetrics();
        display.getMetrics(outMetrics);
        density = getResources().getDisplayMetrics().density;

        scaleW = Util.getScaleW(outMetrics, density);
        scaleH = Util.getScaleH(outMetrics, density);

        if (scaleH < scaleW){
            scaleText = scaleH;
        }
        else{
            scaleText = scaleW;
        }

        Bundle extras = getIntent().getExtras();
        if (extras != null) {
            chatHandle = extras.getLong("handle", -1);
            if (chatHandle == -1) {
                finish();
                return;
            }

            chat = megaChatApi.getChatRoom(chatHandle);

            dbH = DatabaseHandler.getDbHandler(getApplicationContext());
            chatPrefs = dbH.findChatPreferencesByHandle(String.valueOf(chatHandle));

            setContentView(R.layout.activity_group_chat_properties);

            if (Build.VERSION.SDK_INT >= Build.VERSION_CODES.LOLLIPOP) {
                Window window = this.getWindow();
                window.addFlags(WindowManager.LayoutParams.FLAG_DRAWS_SYSTEM_BAR_BACKGROUNDS);
                window.clearFlags(WindowManager.LayoutParams.FLAG_TRANSLUCENT_STATUS);
                window.setStatusBarColor(ContextCompat.getColor(this, R.color.lollipop_dark_primary_color));
            }

            fragmentContainer = (CoordinatorLayout) findViewById(R.id.fragment_container_group_chat);
            toolbar = (Toolbar) findViewById(R.id.toolbar_group_chat_properties);
            setSupportActionBar(toolbar);
            aB = getSupportActionBar();

            aB.setHomeAsUpIndicator(R.drawable.ic_arrow_back_white);
            aB.setHomeButtonEnabled(true);
            aB.setDisplayHomeAsUpEnabled(true);

            aB.setTitle(getString(R.string.group_chat_info_label));

            scrollView = (android.support.v4.widget.NestedScrollView) findViewById(R.id.scroll_view_group_chat_properties);

            //Info Layout
            avatarImageView = (RoundedImageView) findViewById(R.id.chat_group_properties_thumbnail);
            initialLetter = (TextView) findViewById(R.id.chat_group_properties_initial_letter);

            if (chat.getTitle().length() > 0){
                String chatTitle = chat.getTitle().trim();
                String firstLetter = chatTitle.charAt(0) + "";
                firstLetter = firstLetter.toUpperCase(Locale.getDefault());
                initialLetter.setText(firstLetter);
            }

            createGroupChatAvatar();

            infoLayout = (LinearLayout) findViewById(R.id.chat_group_contact_properties_info_layout);
            infoLayout.setVisibility(View.VISIBLE);
            LinearLayout.LayoutParams paramsInfo = (LinearLayout.LayoutParams) infoLayout.getLayoutParams();
            paramsInfo.leftMargin = Util.scaleWidthPx(16, outMetrics);
            paramsInfo.topMargin = Util.scaleHeightPx(2, outMetrics);
            infoLayout.setLayoutParams(paramsInfo);
            avatarLayout = (RelativeLayout) findViewById(R.id.chat_group_properties_avatar_layout);

            infoTextContainerLayout = (RelativeLayout) findViewById(R.id.chat_group_contact_properties_info_text_container);
            LinearLayout.LayoutParams paramsInfoText = (LinearLayout.LayoutParams) infoTextContainerLayout.getLayoutParams();
            paramsInfoText.leftMargin = Util.scaleWidthPx(16, outMetrics);
            infoTextContainerLayout.setLayoutParams(paramsInfoText);

            infoTitleChatText = (TextView) findViewById(R.id.chat_group_contact_properties_info_title);
            log("The full title of chat: "+chat.getTitle());
            infoTitleChatText.setText(chat.getTitle());
            infoNumParticipantsText = (TextView) findViewById(R.id.chat_group_contact_properties_info_participants);

            infoTitleChatText.setMaxWidth(Util.scaleWidthPx(240, outMetrics));

            editImageView = (ImageView) findViewById(R.id.chat_group_contact_properties_edit_icon);
            RelativeLayout.LayoutParams paramsEditIcon = (RelativeLayout.LayoutParams) editImageView.getLayoutParams();
            paramsEditIcon.leftMargin = Util.scaleWidthPx(8, outMetrics);
            editImageView.setLayoutParams(paramsEditIcon);
            editImageView.setOnClickListener(this);

            //Notifications Layout

            notificationsLayout = (LinearLayout) findViewById(R.id.chat_group_contact_properties_notifications_layout);
            notificationsLayout.setVisibility(View.VISIBLE);

            notificationsTitle = (TextView) findViewById(R.id.chat_group_contact_properties_notifications_title);
//            notificationSelectedText = (TextView) findViewById(R.id.chat_group_contact_properties_notifications_option);

            notificationsSwitch = (SwitchCompat) findViewById(R.id.chat_group_contact_properties_switch);
            notificationsSwitch.setOnClickListener(this);

            dividerNotifications = (View) findViewById(R.id.divider_notifications_layout);

            //Chat links
            chatLinkLayout = (LinearLayout) findViewById(R.id.chat_group_contact_properties_chat_link_layout);
            chatLinkTitleText = (TextView) findViewById(R.id.chat_group_contact_properties_chat_link);
            chatLinkSeparator = (View) findViewById(R.id.divider_chat_link_layout);
            chatLinkOptionsIcon = (ImageView) findViewById(R.id.chat_group_contact_properties_chat_link_points);

            //Private chat
            privateLayout = (LinearLayout) findViewById(R.id.chat_group_contact_properties_private_layout);
            privateSeparator = (View) findViewById(R.id.divider_private_layout);

            //Clear chat Layout
            clearChatLayout = (RelativeLayout) findViewById(R.id.chat_group_contact_properties_clear_layout);
            clearChatLayout.setOnClickListener(this);

            dividerClearLayout = (View) findViewById(R.id.divider_clear_layout);

            //Archive chat Layout
            archiveChatLayout = (RelativeLayout) findViewById(R.id.chat_group_contact_properties_archive_layout);
            archiveChatLayout.setOnClickListener(this);

            archiveChatSeparator = (View) findViewById(R.id.divider_archive_layout);

            archiveChatTitle = (TextView) findViewById(R.id.chat_group_contact_properties_archive);
            archiveChatIcon = (ImageView) findViewById(R.id.chat_group_contact_properties_archive_icon);

            //Leave chat Layout
            leaveChatLayout = (RelativeLayout) findViewById(R.id.chat_group_contact_properties_leave_layout);
            leaveChatLayout.setOnClickListener(this);
            dividerLeaveLayout = (View) findViewById(R.id.divider_leave_layout);

            //Observers layout
            observersLayout = (RelativeLayout) findViewById(R.id.chat_group_observers_layout);
            observersNumberText = (TextView) findViewById(R.id.chat_group_observers_number_text);
            observersSeparator = (View) findViewById(R.id.divider_observers_layout);

            participantsTitle = (TextView) findViewById(R.id.chat_group_contact_properties_title_text);

            recyclerView = (RecyclerView) findViewById(R.id.chat_group_contact_properties_list);
//            recyclerView.setPadding(0, 0, 0, Util.scaleHeightPx(85, outMetrics));
            recyclerView.addItemDecoration(new SimpleDividerItemDecoration(this, outMetrics));
            recyclerView.setHasFixedSize(true);
            LinearLayoutManager linearLayoutManager = new LinearLayoutManager(this);
            recyclerView.setLayoutManager(linearLayoutManager);
            recyclerView.setFocusable(false);
            recyclerView.setItemAnimator(new DefaultItemAnimator());
            recyclerView.setNestedScrollingEnabled(false);

            if(chat.isPreview()){
                notificationsLayout.setVisibility(View.GONE);
                dividerNotifications.setVisibility(View.GONE);
                chatLinkLayout.setVisibility(View.GONE);
                chatLinkSeparator.setVisibility(View.GONE);
                privateLayout.setVisibility(View.GONE);
                privateSeparator.setVisibility(View.GONE);
                clearChatLayout.setVisibility(View.GONE);
                dividerClearLayout.setVisibility(View.GONE);
                archiveChatLayout.setVisibility(View.GONE);
                archiveChatSeparator.setVisibility(View.GONE);
                leaveChatLayout.setVisibility(View.GONE);
                dividerLeaveLayout.setVisibility(View.GONE);
                editImageView.setVisibility(View.GONE);
            }
            else{

                setChatPermissions();

                if(chat.isArchived()){
                    archiveChatTitle.setText(getString(R.string.general_unarchive));
                    archiveChatIcon.setImageDrawable(ContextCompat.getDrawable(this, R.drawable.ic_b_unarchive));
                }
                else{
                    archiveChatTitle.setText(getString(R.string.general_archive));
                    archiveChatIcon.setImageDrawable(ContextCompat.getDrawable(this, R.drawable.ic_b_archive));
                }

                chatSettings = dbH.getChatSettings();
                if(chatSettings==null){
                    log("Chat settings null - notifications ON");
                    setUpIndividualChatNotifications();
                }
                else {
                    log("There is chat settings");
                    if (chatSettings.getNotificationsEnabled() == null) {
                        generalChatNotifications = true;

                    } else {
                        generalChatNotifications = Boolean.parseBoolean(chatSettings.getNotificationsEnabled());

                    }

                    if (generalChatNotifications) {
                        setUpIndividualChatNotifications();
                    } else {
                        log("General notifications OFF");
                        notificationsSwitch.setChecked(false);
                    }
                }
            }

            if(megaChatApi.isSignalActivityRequired()){
                megaChatApi.signalPresenceActivity();
            }

            //Set participants
            participants = new ArrayList<>();

            setParticipants();

            updatePreviewers();
        }
    }

    public void updatePreviewers(){
        log("updatePreviewers");

        if(chat.getNumPreviewers()<1){
            observersSeparator.setVisibility(View.GONE);
            observersLayout.setVisibility(View.GONE);
        }
        else{
            observersSeparator.setVisibility(View.VISIBLE);
            observersLayout.setVisibility(View.VISIBLE);
            observersNumberText.setText(chat.getNumPreviewers()+"");
        }
    }

    public void setUpIndividualChatNotifications(){
        log("setUpIndividualChatNotifications");
        //SET Preferences (if exist)
        if(chatPrefs!=null){
            log("There is individual chat preferences");
            boolean notificationsEnabled = true;
            if (chatPrefs.getNotificationsEnabled() != null){
                notificationsEnabled = Boolean.parseBoolean(chatPrefs.getNotificationsEnabled());
            }
            notificationsSwitch.setChecked(notificationsEnabled);

        }
        else{
            log("NO individual chat preferences");
            notificationsSwitch.setChecked(true);
        }
    }

    public void setChatPermissions(){
        log("setChatPermissions");

        if(chat.getOwnPrivilege()==MegaChatRoom.PRIV_MODERATOR){
            editImageView.setVisibility(View.VISIBLE);
            dividerClearLayout.setVisibility(View.VISIBLE);
            clearChatLayout.setVisibility(View.VISIBLE);
            dividerLeaveLayout.setVisibility(View.VISIBLE);

            if(chat.isPublic()){
                chatLinkLayout.setVisibility(View.VISIBLE);
                chatLinkLayout.setOnClickListener(this);
                chatLinkTitleText.setText(getString(R.string.get_chat_link_option));
                chatLinkOptionsIcon.setVisibility(View.INVISIBLE);
                chatLinkSeparator.setVisibility(View.VISIBLE);
                privateLayout.setVisibility(View.VISIBLE);
                privateLayout.setOnClickListener(this);
                privateSeparator.setVisibility(View.VISIBLE);

                megaChatApi.queryChatLink(chatHandle, this);
            }
            else{
                log("Private chat");
                chatLinkLayout.setVisibility(View.GONE);
                chatLinkSeparator.setVisibility(View.GONE);
                privateLayout.setVisibility(View.GONE);
                privateSeparator.setVisibility(View.GONE);
            }
        }
        else{
            editImageView.setVisibility(View.GONE);
            dividerClearLayout.setVisibility(View.GONE);
            clearChatLayout.setVisibility(View.GONE);
            chatLinkLayout.setVisibility(View.GONE);
            chatLinkSeparator.setVisibility(View.GONE);
            privateLayout.setVisibility(View.GONE);
            privateSeparator.setVisibility(View.GONE);
        }

        if(chat.getOwnPrivilege()<MegaChatRoom.PRIV_RO){
            leaveChatLayout.setVisibility(View.GONE);
            dividerLeaveLayout.setVisibility(View.GONE);
        }
    }

    @Override
    protected void onDestroy(){
        log("onDestroy()");

        megaChatApi.removeChatListener(this);

        super.onDestroy();
    }

    public void setParticipants(){
        log("setParticipants: "+participants.size());
        //Set the first element = me
        participantsCount = chat.getPeerCount();
        log("Participants count: "+participantsCount);
        long participantsLabel = participantsCount+1; //Add one to include me
        infoNumParticipantsText.setText(getString(R.string.number_of_participants, participantsLabel));

        for(int i=0;i<participantsCount;i++){
            int peerPrivilege = chat.getPeerPrivilege(i);
            if(peerPrivilege==MegaChatRoom.PRIV_RM){
                log("Continue");
                continue;
            }

            long peerHandle = chat.getPeerHandle(i);

            String fullName = getParticipantFullName(i);
            String participantEmail = chat.getPeerEmail(i);

            log("FullName of the peer: "+fullName + " privilege: "+peerPrivilege);

            MegaChatParticipant participant = new MegaChatParticipant(peerHandle, "", "", fullName, participantEmail, peerPrivilege);

            participants.add(participant);

            int userStatus = megaChatApi.getUserOnlineStatus(participant.getHandle());
            if(userStatus != MegaChatApi.STATUS_ONLINE && userStatus != MegaChatApi.STATUS_BUSY && userStatus != MegaChatApi.STATUS_INVALID){
                log("Request last green for user");
                megaChatApi.requestLastGreen(participant.getHandle(), null);
            }
        }

        String myFullName =  megaChatApi.getMyFullname();
        if(myFullName!=null){
            if(myFullName.trim().isEmpty()){
                myFullName =  megaChatApi.getMyEmail();
            }
        }
        else{
            myFullName =  megaChatApi.getMyEmail();
        }

        MegaChatParticipant me = new MegaChatParticipant(megaChatApi.getMyUserHandle(), null, null, getString(R.string.chat_me_text_bracket, myFullName), megaChatApi.getMyEmail(), chat.getOwnPrivilege());

        participants.add(me);

        log("number of participants with me: "+participants.size());
        if (adapter == null){
            adapter = new MegaParticipantsChatLollipopAdapter(this, participants, recyclerView);
            adapter.setHasStableIds(true);
            adapter.setPositionClicked(-1);
            recyclerView.setAdapter(adapter);
        }
        else{
            adapter.setParticipants(participants);
        }
    }

    public String getParticipantFullName(long i){

        String fullName = chat.getPeerFullname(i);

        if(fullName!=null){
            if(fullName.isEmpty()){
                log("1-Put email as fullname");
                fullName = chat.getPeerEmail(i);
                return fullName;
            }
            else{
                if (fullName.trim().length() <= 0){
                    log("2-Put email as fullname");
                    fullName = chat.getPeerEmail(i);
                    return fullName;
                }
                else{
                    return fullName;
                }
            }
        }
        else{
            log("3-Put email as fullname");
            fullName = chat.getPeerEmail(i);
            return fullName;
        }
    }

    @Override
    public boolean onCreateOptionsMenu(Menu menu) {
        log("onCreateOptionsMenuLollipop");

        // Inflate the menu items for use in the action bar
        MenuInflater inflater = getMenuInflater();
        inflater.inflate(R.menu.activity_group_chat_info, menu);

        addParticipantItem = menu.findItem(R.id.action_add_participants);
        changeTitleItem =menu.findItem(R.id.action_rename);

        int permission = chat.getOwnPrivilege();
        log("Permision: "+permission);

        if(permission==MegaChatRoom.PRIV_MODERATOR) {
            addParticipantItem.setVisible(true);
            changeTitleItem.setVisible(true);
        }
        else {
            addParticipantItem.setVisible(false);
            changeTitleItem.setVisible(false);
        }

        log("Call to super onCreateOptionsMenu");
        return super.onCreateOptionsMenu(menu);
    }


    public boolean onOptionsItemSelected(MenuItem item) {
        if(megaChatApi.isSignalActivityRequired()){
            megaChatApi.signalPresenceActivity();
        }

        switch (item.getItemId()) {
            // Respond to the action bar's Up/Home button
            case android.R.id.home: {
                finish();
                break;
            }
            case R.id.action_add_participants:{
                //
                chooseAddParticipantDialog();
                break;
            }
            case R.id.action_rename:{
                showRenameGroupDialog(false);
                break;
            }
        }
        return super.onOptionsItemSelected(item);
    }

    public void chooseAddParticipantDialog(){
        log("chooseAddContactDialog");

        if(megaChatApi.isSignalActivityRequired()){
            megaChatApi.signalPresenceActivity();
        }

        if(megaApi!=null && megaApi.getRootNode()!=null){
            ArrayList<MegaUser> contacts = megaApi.getContacts();
            if(contacts==null){
                showSnackbar("You have no MEGA contacts. Please, invite friends from the Contacts section");
            }
            else {
                if(contacts.isEmpty()){
                    showSnackbar("You have no MEGA contacts. Please, invite friends from the Contacts section");
                }
                else{
                    Intent in = new Intent(this, AddContactActivityLollipop.class);
                    in.putExtra("contactType", Constants.CONTACT_TYPE_MEGA);
                    in.putExtra("chat", true);
                    in.putExtra("chatId", chatHandle);
                    in.putExtra("aBtitle", getString(R.string.add_participants_menu_item));
                    startActivityForResult(in, Constants.REQUEST_ADD_PARTICIPANTS);
                }
            }
        }
        else{
            log("Online but not megaApi");
            Util.showErrorAlertDialog(getString(R.string.error_server_connection_problem), false, this);
        }
    }

    public void showRemoveParticipantConfirmation (long handle, MegaChatRoom chatToChange){
        log("showRemoveParticipantConfirmation");

        if(megaChatApi.isSignalActivityRequired()){
            megaChatApi.signalPresenceActivity();
        }

        DialogInterface.OnClickListener dialogClickListener = new DialogInterface.OnClickListener() {
            @Override
            public void onClick(DialogInterface dialog, int which) {
                switch (which){
                    case DialogInterface.BUTTON_POSITIVE:{
                        removeParticipant();
                        break;
                    }

                    case DialogInterface.BUTTON_NEGATIVE:
                        //No button clicked
                        break;
                }
            }
        };

        android.support.v7.app.AlertDialog.Builder builder = new android.support.v7.app.AlertDialog.Builder(groupChatInfoActivity, R.style.AppCompatAlertDialogStyle);
        String name = chatToChange.getPeerFullnameByHandle(handle);
        String message= getResources().getString(R.string.confirmation_remove_chat_contact,name);
        builder.setMessage(message).setPositiveButton(R.string.general_remove, dialogClickListener)
                .setNegativeButton(R.string.general_cancel, dialogClickListener).show();

    }

    public void removeParticipant(){
        log("removeParticipant: "+selectedHandleParticipant);
        log("before remove, participants: "+chat.getPeerCount());
        ChatController cC = new ChatController(groupChatInfoActivity);
        cC.removeParticipant(chatHandle, selectedHandleParticipant);
    }

    public void changeTitle(String title){
        log("changeTitle: "+title);
        ChatController cC = new ChatController(groupChatInfoActivity);
        cC.changeTitle(chatHandle, title);
    }

    public void startConversation(long handle){
        log("startConversation");
        MegaChatRoom chat = megaChatApi.getChatRoomByUser(handle);
        MegaChatPeerList peers = MegaChatPeerList.createInstance();
        if(chat==null){
            log("No chat, create it!");
            peers.addPeer(handle, MegaChatPeerList.PRIV_STANDARD);
            megaChatApi.createChat(false, peers, this);
        }
        else{
            log("There is already a chat, open it!");
            Intent intentOpenChat = new Intent(this, ChatActivityLollipop.class);
            intentOpenChat.setAction(Constants.ACTION_CHAT_SHOW_MESSAGES);
            intentOpenChat.putExtra("CHAT_ID", chat.getChatId());
            this.startActivity(intentOpenChat);
        }
    }

    public void showChangePermissionsDialog(long handle, MegaChatRoom chatToChange){
        //Change permissions

        if(megaChatApi.isSignalActivityRequired()){
            megaChatApi.signalPresenceActivity();
        }

        final long handleToChange = handle;

        LayoutInflater inflater = getLayoutInflater();
        View dialoglayout = inflater.inflate(R.layout.change_permissions_dialog, null);

        final LinearLayout administratorLayout = (LinearLayout) dialoglayout.findViewById(R.id.change_permissions_dialog_administrator_layout);
        final CheckedTextView administratorCheck = (CheckedTextView) dialoglayout.findViewById(R.id.change_permissions_dialog_administrator);
        administratorCheck.setCompoundDrawablePadding(Util.scaleWidthPx(10, outMetrics));
        ViewGroup.MarginLayoutParams administratorMLP = (ViewGroup.MarginLayoutParams) administratorCheck.getLayoutParams();
        administratorMLP.setMargins(Util.scaleWidthPx(17, outMetrics), 0, 0, 0);

        final TextView administratorTitle = (TextView) dialoglayout.findViewById(R.id.administrator_title);
        administratorTitle.setText(getString(R.string.administrator_permission_label_participants_panel));
        administratorTitle.setTextSize(TypedValue.COMPLEX_UNIT_SP, (16));
        final TextView administratorSubtitle = (TextView) dialoglayout.findViewById(R.id.administrator_subtitle);
        administratorSubtitle.setText(getString(R.string.file_properties_shared_folder_full_access));
        administratorSubtitle.setTextSize(TypedValue.COMPLEX_UNIT_SP, (14));
        final LinearLayout administratorTextLayout = (LinearLayout) dialoglayout.findViewById(R.id.administrator_text_layout);
        ViewGroup.MarginLayoutParams administratorSubtitleMLP = (ViewGroup.MarginLayoutParams) administratorTextLayout.getLayoutParams();
        administratorSubtitleMLP.setMargins(Util.scaleHeightPx(10, outMetrics), Util.scaleHeightPx(15, outMetrics), 0, Util.scaleHeightPx(15, outMetrics));

        final LinearLayout memberLayout = (LinearLayout) dialoglayout.findViewById(R.id.change_permissions_dialog_member_layout);
        final CheckedTextView memberCheck = (CheckedTextView) dialoglayout.findViewById(R.id.change_permissions_dialog_member);
        memberCheck.setCompoundDrawablePadding(Util.scaleWidthPx(10, outMetrics));
        ViewGroup.MarginLayoutParams memberMLP = (ViewGroup.MarginLayoutParams) memberCheck.getLayoutParams();
        memberMLP.setMargins(Util.scaleWidthPx(17, outMetrics), 0, 0, 0);

        final TextView memberTitle = (TextView) dialoglayout.findViewById(R.id.member_title);
        memberTitle.setText(getString(R.string.standard_permission_label_participants_panel));
        memberTitle.setTextSize(TypedValue.COMPLEX_UNIT_SP, (16));
        final TextView memberSubtitle = (TextView) dialoglayout.findViewById(R.id.member_subtitle);
        memberSubtitle.setText(getString(R.string.file_properties_shared_folder_read_write));
        memberSubtitle.setTextSize(TypedValue.COMPLEX_UNIT_SP, (14));
        final LinearLayout memberTextLayout = (LinearLayout) dialoglayout.findViewById(R.id.member_text_layout);
        ViewGroup.MarginLayoutParams memberSubtitleMLP = (ViewGroup.MarginLayoutParams) memberTextLayout.getLayoutParams();
        memberSubtitleMLP.setMargins(Util.scaleHeightPx(10, outMetrics), Util.scaleHeightPx(15, outMetrics), 0, Util.scaleHeightPx(15, outMetrics));

        final LinearLayout observerLayout = (LinearLayout) dialoglayout.findViewById(R.id.change_permissions_dialog_observer_layout);
        final CheckedTextView observerCheck = (CheckedTextView) dialoglayout.findViewById(R.id.change_permissions_dialog_observer);
        observerCheck.setCompoundDrawablePadding(Util.scaleWidthPx(10, outMetrics));
        ViewGroup.MarginLayoutParams observerMLP = (ViewGroup.MarginLayoutParams) observerCheck.getLayoutParams();
        observerMLP.setMargins(Util.scaleWidthPx(17, outMetrics), 0, 0, 0);

        final TextView observerTitle = (TextView) dialoglayout.findViewById(R.id.observer_title);
        observerTitle.setText(getString(R.string.observer_permission_label_participants_panel));
        observerTitle.setTextSize(TypedValue.COMPLEX_UNIT_SP, (16));
        final TextView observerSubtitle = (TextView) dialoglayout.findViewById(R.id.observer_subtitle);
        observerSubtitle.setText(getString(R.string.subtitle_read_only_permissions));
        observerSubtitle.setTextSize(TypedValue.COMPLEX_UNIT_SP, (14));
        final LinearLayout observerTextLayout = (LinearLayout) dialoglayout.findViewById(R.id.observer_text_layout);
        ViewGroup.MarginLayoutParams observerSubtitleMLP = (ViewGroup.MarginLayoutParams) observerTextLayout.getLayoutParams();
        observerSubtitleMLP.setMargins(Util.scaleHeightPx(10, outMetrics), Util.scaleHeightPx(15, outMetrics), 0, Util.scaleHeightPx(15, outMetrics));

        AlertDialog.Builder builder = new AlertDialog.Builder(this, R.style.AppCompatAlertDialogStyle);
        builder.setView(dialoglayout);

        builder.setTitle(getString(R.string.file_properties_shared_folder_permissions));
        permissionsDialog = builder.create();

        permissionsDialog.show();

        int permission = chatToChange.getPeerPrivilegeByHandle(handleToChange);

        if(permission==MegaChatRoom.PRIV_STANDARD) {
            administratorCheck.setChecked(false);
            memberCheck.setChecked(true);
            observerCheck.setChecked(false);
        }
        else if(permission==MegaChatRoom.PRIV_MODERATOR){
            administratorCheck.setChecked(true);
            memberCheck.setChecked(false);
            observerCheck.setChecked(false);
        }
        else{
            administratorCheck.setChecked(false);
            memberCheck.setChecked(false);
            observerCheck.setChecked(true);
        }

        final AlertDialog dialog = permissionsDialog;

        View.OnClickListener clickListener = new View.OnClickListener() {
            @Override
            public void onClick(View v) {
                switch (v.getId()) {
                    case R.id.change_permissions_dialog_administrator_layout: {
                        changePermissions(MegaChatRoom.PRIV_MODERATOR);
                        break;
                    }
                    case R.id.change_permissions_dialog_member_layout: {
                        changePermissions(MegaChatRoom.PRIV_STANDARD);
                        break;
                    }
                    case R.id.change_permissions_dialog_observer_layout: {
                        changePermissions(MegaChatRoom.PRIV_RO);
                        break;
                    }
                }
                if (dialog != null){
                    dialog.dismiss();
                }
            }
        };
        administratorLayout.setOnClickListener(clickListener);
        memberLayout.setOnClickListener(clickListener);
        observerLayout.setOnClickListener(clickListener);

        log("Change permissions");
    }

    public void changePermissions(int newPermissions){
        log("changePermissions: "+newPermissions);
        ChatController cC = new ChatController(groupChatInfoActivity);
        cC.alterParticipantsPermissions(chatHandle, selectedHandleParticipant, newPermissions);
    }

    public void createGroupChatAvatar(){
        log("createGroupChatAvatar()");

        Bitmap defaultAvatar = Bitmap.createBitmap(Constants.DEFAULT_AVATAR_WIDTH_HEIGHT,Constants.DEFAULT_AVATAR_WIDTH_HEIGHT, Bitmap.Config.ARGB_8888);
        Canvas c = new Canvas(defaultAvatar);
        Paint p = new Paint();
        p.setAntiAlias(true);
        p.setColor(ContextCompat.getColor(this,R.color.divider_upgrade_account));

        int radius;
        if (defaultAvatar.getWidth() < defaultAvatar.getHeight())
            radius = defaultAvatar.getWidth()/2;
        else
            radius = defaultAvatar.getHeight()/2;

        c.drawCircle(defaultAvatar.getWidth()/2, defaultAvatar.getHeight()/2, radius, p);
        avatarImageView.setImageBitmap(defaultAvatar);

        Display display = getWindowManager().getDefaultDisplay();
        outMetrics = new DisplayMetrics ();
        display.getMetrics(outMetrics);
        float density  = getResources().getDisplayMetrics().density;


        int avatarTextSize = getAvatarTextSize(density);
        log("DENSITY: " + density + ":::: " + avatarTextSize);


        String firstLetter = initialLetter.getText().toString();

        if(firstLetter.trim().isEmpty()){
            initialLetter.setVisibility(View.INVISIBLE);
        }
        else{
            if(firstLetter.equals("(")){
                initialLetter.setVisibility(View.INVISIBLE);
            }
            else{
                initialLetter.setText(firstLetter);
                initialLetter.setTextColor(Color.WHITE);
                initialLetter.setVisibility(View.VISIBLE);
                initialLetter.setTextSize(24);
            }
        }
    }

    private int getAvatarTextSize (float density){
        float textSize = 0.0f;

        if (density > 3.0){
            textSize = density * (DisplayMetrics.DENSITY_XXXHIGH / 72.0f);
        }
        else if (density > 2.0){
            textSize = density * (DisplayMetrics.DENSITY_XXHIGH / 72.0f);
        }
        else if (density > 1.5){
            textSize = density * (DisplayMetrics.DENSITY_XHIGH / 72.0f);
        }
        else if (density > 1.0){
            textSize = density * (72.0f / DisplayMetrics.DENSITY_HIGH / 72.0f);
        }
        else if (density > 0.75){
            textSize = density * (72.0f / DisplayMetrics.DENSITY_MEDIUM / 72.0f);
        }
        else{
            textSize = density * (72.0f / DisplayMetrics.DENSITY_LOW / 72.0f);
        }

        return (int)textSize;
    }

    public void showParticipantsPanel(MegaChatParticipant participant){
        log("showParticipantsPanel");

        if(participant!=null){
            this.selectedHandleParticipant = participant.getHandle();
        }
        else{
            log("participant is NULL");
            return;
        }

        ParticipantBottomSheetDialogFragment bottomSheetDialogFragment = new ParticipantBottomSheetDialogFragment();
        bottomSheetDialogFragment.show(getSupportFragmentManager(), bottomSheetDialogFragment.getTag());
    }

    public MegaChatRoom getChat() {
        return chat;
    }

    public void setChat(MegaChatRoom chat) {
        this.chat = chat;
    }

    @Override
    public void onClick(View view) {
        log("onClick");

        if(megaChatApi.isSignalActivityRequired()){
            megaChatApi.signalPresenceActivity();
        }

        switch (view.getId()) {

            case R.id.chat_group_contact_properties_edit_icon: {
                showRenameGroupDialog(false);
                break;
            }
            case R.id.chat_group_contact_properties_leave_layout: {
                showConfirmationLeaveChat(chat);
                break;
            }
            case R.id.chat_group_contact_properties_clear_layout: {
                log("Clear chat option");
                showConfirmationClearChat();
                break;
            }
            case R.id.chat_group_contact_properties_archive_layout:{
                ChatController chatC = new ChatController(this);
                chatC.archiveChat(chat);
                break;
            }
            case R.id.chat_group_contact_properties_switch:{
                log("click on switch notifications");
                if(!generalChatNotifications){
                    notificationsSwitch.setChecked(false);
                    showSnackbar("The chat notifications are disabled, go to settings to set up them");
                }
                else{
                    boolean enabled = notificationsSwitch.isChecked();

                    ChatController chatC = new ChatController(this);
                    if(enabled){
                        chatC.unmuteChat(chatHandle);
                    }
                    else{
                        chatC.muteChat(chatHandle);
                    }
                }

                break;

            }
            case R.id.chat_group_contact_properties_chat_link_layout:{
                if(chatLink==null){
                    if(chat.hasCustomTitle()){
                        showConfirmationCreateChatLinkDialog();
                    }
                    else{
                        showRenameGroupDialog(true);
                    }
                }
                else{
                    //Show options
                    ManageChatLinkBottomSheetDialogFragment manageChatLinkBottomSheetDialogFragment = new ManageChatLinkBottomSheetDialogFragment();
                    manageChatLinkBottomSheetDialogFragment.show(getSupportFragmentManager(), manageChatLinkBottomSheetDialogFragment.getTag());
                }
                break;
            }
            case R.id.chat_group_contact_properties_private_layout:{
                log("Make chat private");
                showConfirmationPrivateChatDialog();
                break;
            }
        }

    }

    public void copyLink(){
        log("copyLink");
        if(chatLink!=null){
            if(android.os.Build.VERSION.SDK_INT < android.os.Build.VERSION_CODES.HONEYCOMB) {
                android.text.ClipboardManager clipboard = (android.text.ClipboardManager) getSystemService(Context.CLIPBOARD_SERVICE);
                clipboard.setText(chatLink);
            } else {
                android.content.ClipboardManager clipboard = (android.content.ClipboardManager) getSystemService(Context.CLIPBOARD_SERVICE);
                android.content.ClipData clip = android.content.ClipData.newPlainText("Copied Text", chatLink);
                clipboard.setPrimaryClip(clip);
            }
            showSnackbar(getString(R.string.messages_copied_clipboard));
        }
        else {
            showSnackbar(getString(R.string.email_verification_text_error));
        }
    }


    public void showConfirmationRemoveChatLink (){
        log("showConfirmationRemoveChatLink");

        DialogInterface.OnClickListener dialogClickListener = new DialogInterface.OnClickListener() {
            @Override
            public void onClick(DialogInterface dialog, int which) {
                switch (which){
                    case DialogInterface.BUTTON_POSITIVE:
                        removeChatLink();
                        break;

                    case DialogInterface.BUTTON_NEGATIVE:
                        //No button clicked
                        break;
                }
            }
        };

        android.support.v7.app.AlertDialog.Builder builder = new android.support.v7.app.AlertDialog.Builder(this);
		builder.setTitle(getResources().getString(R.string.action_delete_link));
        String message= getResources().getString(R.string.context_remove_link_warning_text);
        builder.setMessage(message).setPositiveButton(R.string.delete_button, dialogClickListener)
                .setNegativeButton(R.string.general_cancel, dialogClickListener).show();
    }

    public void removeChatLink(){
        log("removeChatLink");
        megaChatApi.removeChatLink(chatHandle, this);
    }

    @Override
    protected void onActivityResult(int requestCode, int resultCode, Intent intent) {

        log("onActivityResult, resultCode: "+resultCode);

       if (requestCode == Constants.REQUEST_ADD_PARTICIPANTS && resultCode == RESULT_OK) {
            log("onActivityResult REQUEST_ADD_PARTICIPANTS OK");

            if (intent == null) {
                log("Return.....");
                return;
            }

            final ArrayList<String> contactsData = intent.getStringArrayListExtra(AddContactActivityLollipop.EXTRA_CONTACTS);
            MultipleGroupChatRequestListener multipleListener = null;

            if (contactsData != null) {

                if (contactsData.size() == 1) {
                    MegaUser user = megaApi.getContact(contactsData.get(0));
                    if (user != null) {
                        megaChatApi.inviteToChat(chatHandle, user.getHandle(), MegaChatPeerList.PRIV_STANDARD, this);
                    }
                } else {
                    log("Add multiple participants "+contactsData.size());
                    multipleListener = new MultipleGroupChatRequestListener(this);
                    for (int i = 0; i < contactsData.size(); i++) {
                        MegaUser user = megaApi.getContact(contactsData.get(i));
                        if (user != null) {
                            megaChatApi.inviteToChat(chatHandle, user.getHandle(), MegaChatPeerList.PRIV_STANDARD, multipleListener);
                        }
                    }
                }
            }
        }
        else{
            log("Error onActivityResult: REQUEST_ADD_PARTICIPANTS");
        }

        super.onActivityResult(requestCode, resultCode, intent);
    }

    public void showRenameGroupDialog(boolean fromGetLink){
        log("showRenameGroupDialog");

        LinearLayout layout = new LinearLayout(this);
        layout.setOrientation(LinearLayout.VERTICAL);
        LinearLayout.LayoutParams params = new LinearLayout.LayoutParams(LinearLayout.LayoutParams.MATCH_PARENT, LinearLayout.LayoutParams.WRAP_CONTENT);

        if(fromGetLink){
            final TextView alertRename = new TextView(this);
            alertRename.setText("Set a title to the chat before getting the chat link");

            LinearLayout.LayoutParams paramsText = new LinearLayout.LayoutParams(LinearLayout.LayoutParams.MATCH_PARENT, LinearLayout.LayoutParams.WRAP_CONTENT);
            paramsText.setMargins(Util.scaleWidthPx(24, outMetrics), Util.scaleHeightPx(8, outMetrics), Util.scaleWidthPx(12, outMetrics), 0);
            alertRename.setLayoutParams(paramsText);
            layout.addView(alertRename);

            params.setMargins(Util.scaleWidthPx(20, outMetrics), Util.scaleHeightPx(8, outMetrics), Util.scaleWidthPx(17, outMetrics), 0);

        }
        else{
            params.setMargins(Util.scaleWidthPx(20, outMetrics), Util.scaleHeightPx(16, outMetrics), Util.scaleWidthPx(17, outMetrics), 0);
        }

        final EditText input = new EditText(this);
        int maxLength = 30;
        input.setFilters(new InputFilter[] {new InputFilter.LengthFilter(maxLength)});

        layout.addView(input, params);

        input.setSingleLine();
        input.setText(chat.getTitle());
        input.setSelectAllOnFocus(true);
        input.setTextColor(ContextCompat.getColor(this, R.color.text_secondary));
        input.setTextSize(TypedValue.COMPLEX_UNIT_SP, 14);
        input.setImeOptions(EditorInfo.IME_ACTION_DONE);
        input.setInputType(InputType.TYPE_CLASS_TEXT);

        AlertDialog.Builder builder = new AlertDialog.Builder(this);

        input.setOnEditorActionListener(new TextView.OnEditorActionListener() {
            @Override
            public boolean onEditorAction(TextView v, int actionId,	KeyEvent event) {
                if (actionId == EditorInfo.IME_ACTION_DONE) {
                    String title = input.getText().toString();
                    if(title.equals("")||title.isEmpty()){
                        log("input is empty");
                        input.setError(getString(R.string.invalid_string));
                        input.requestFocus();
                    }
                    else {
                        log("action DONE ime - change title");
                        changeTitle(title);
                        changeTitleDialog.dismiss();
                    }
                }
                else{
                    log("other IME" + actionId);
                }
                return false;
            }
        });
        input.setImeActionLabel(getString(R.string.context_rename),EditorInfo.IME_ACTION_DONE);
        builder.setTitle(getString(R.string.context_rename));
        builder.setPositiveButton(getString(R.string.context_rename),
                new DialogInterface.OnClickListener() {
                    public void onClick(DialogInterface dialog, int whichButton) {
                        String title = input.getText().toString();
                        if(title.equals("")||title.isEmpty()){
                            log("input is empty");
                            input.setError(getString(R.string.invalid_string));
                            input.requestFocus();
                        }
                        else {
                            log("positive button pressed - change title");
                            changeTitle(title);
                            changeTitleDialog.dismiss();
                        }
                    }
                });


        builder.setOnDismissListener(new DialogInterface.OnDismissListener() {
            @Override
            public void onDismiss(DialogInterface dialog) {
                View view = getCurrentFocus();
                if (view != null) {
                    InputMethodManager inputManager = (InputMethodManager) getSystemService(Context.INPUT_METHOD_SERVICE);
                    inputManager.hideSoftInputFromWindow(view.getWindowToken(), InputMethodManager.HIDE_NOT_ALWAYS);
                }
            }
        });

        builder.setNegativeButton(getString(android.R.string.cancel), null);
        builder.setView(layout);
        changeTitleDialog = builder.create();
        changeTitleDialog.show();

        changeTitleDialog.getButton(android.support.v7.app.AlertDialog.BUTTON_POSITIVE).setOnClickListener(new View.OnClickListener() {
            @Override
            public void onClick(View v) {
                log("OK BTTN CHANGE");
                String title = input.getText().toString();
                if(title.equals("")||title.isEmpty()){
                    log("input is empty");
                    input.setError(getString(R.string.invalid_string));
                    input.requestFocus();
                }
                else {
                    log("positive button pressed - change title");
                    changeTitle(title);
                    changeTitleDialog.dismiss();
                }
            }
        });

    }

    public void showConfirmationClearChat(){
        log("showConfirmationClearChat");

        DialogInterface.OnClickListener dialogClickListener = new DialogInterface.OnClickListener() {
            @Override
            public void onClick(DialogInterface dialog, int which) {
                switch (which){
                    case DialogInterface.BUTTON_POSITIVE:
                        log("Clear chat!");
//						megaChatApi.truncateChat(chatHandle, MegaChatHandle.MEGACHAT_INVALID_HANDLE);
                        log("Clear history selected!");
                        ChatController chatC = new ChatController(groupChatInfoActivity);
                        chatC.clearHistory(chat);
                        break;

                    case DialogInterface.BUTTON_NEGATIVE:
                        //No button clicked
                        break;
                }
            }
        };

        android.support.v7.app.AlertDialog.Builder builder = new android.support.v7.app.AlertDialog.Builder(this, R.style.AppCompatAlertDialogStyle);
        String message= getResources().getString(R.string.confirmation_clear_group_chat);
        builder.setTitle(R.string.title_confirmation_clear_group_chat);
        builder.setMessage(message).setPositiveButton(R.string.general_clear, dialogClickListener)
                .setNegativeButton(R.string.general_cancel, dialogClickListener).show();
    }

    public void showConfirmationLeaveChat (final MegaChatRoom c){
        log("showConfirmationLeaveChat");

        DialogInterface.OnClickListener dialogClickListener = new DialogInterface.OnClickListener() {
            @Override
            public void onClick(DialogInterface dialog, int which) {
                switch (which){
                    case DialogInterface.BUTTON_POSITIVE: {
                        ChatController chatC = new ChatController(groupChatInfoActivity);
                        chatC.leaveChat(c);
                        break;
                    }
                    case DialogInterface.BUTTON_NEGATIVE:
                        //No button clicked
                        break;
                }
            }
        };

        android.support.v7.app.AlertDialog.Builder builder = new android.support.v7.app.AlertDialog.Builder(this, R.style.AppCompatAlertDialogStyle);
        builder.setTitle(getResources().getString(R.string.title_confirmation_leave_group_chat));
        String message= getResources().getString(R.string.confirmation_leave_group_chat);
        builder.setMessage(message).setPositiveButton(R.string.general_leave, dialogClickListener)
                .setNegativeButton(R.string.general_cancel, dialogClickListener).show();
    }

    public void inviteContact (String email){
        log("inviteContact");

        ContactController cC = new ContactController(this);
        cC.inviteContact(email);
    }

//    @Override
//    public void onBackPressed() {
//        log("onBackPressed");
//
//        super.onBackPressed();
//    }

    @Override
    public void onItemClick(AdapterView<?> adapterView, View view, int i, long l) {

    }

    @Override
    public void onRequestStart(MegaChatApiJava api, MegaChatRequest request) {

    }

    @Override
    public void onRequestUpdate(MegaChatApiJava api, MegaChatRequest request) {

    }

    @Override
    public void onRequestFinish(MegaChatApiJava api, MegaChatRequest request, MegaChatError e) {
        log("onRequestFinish CHAT: "+request.getType());

        if(request.getType() == MegaChatRequest.TYPE_UPDATE_PEER_PERMISSIONS){
            log("Permissions changed");
            int index=-1;
            MegaChatParticipant participantToUpdate=null;

            log("Participants count: "+participantsCount);
            for(int i=0;i<participantsCount;i++){

                if(request.getUserHandle()==participants.get(i).getHandle()){
                    participantToUpdate = participants.get(i);

                    participantToUpdate.setPrivilege(request.getPrivilege());
                    index=i;
                    break;
                }
            }

            if(index!=-1&&participantToUpdate!=null){
                participants.set(index,participantToUpdate);
//                adapter.setParticipants(participants);
                adapter.updateParticipant(index, participants);
            }

        }
        else if(request.getType() == MegaChatRequest.TYPE_ARCHIVE_CHATROOM){
            long chatHandle = request.getChatHandle();
            MegaChatRoom chat = megaChatApi.getChatRoom(chatHandle);
            String chatTitle = chat.getTitle();

            if(chatTitle==null){
                chatTitle = "";
            }
            else if(!chatTitle.isEmpty() && chatTitle.length()>60){
                chatTitle = chatTitle.substring(0,59)+"...";
            }

            if(!chatTitle.isEmpty() && chat.isGroup() && !chat.hasCustomTitle()){
                chatTitle = "\""+chatTitle+"\"";
            }

            if(e.getErrorCode()==MegaChatError.ERROR_OK){
                if(request.getFlag()){
                    log("Chat archived");
                    showSnackbar(getString(R.string.success_archive_chat, chatTitle));
                }
                else{
                    log("Chat unarchived");
                    showSnackbar(getString(R.string.success_unarchive_chat, chatTitle));
                }
            }
            else{
                if(request.getFlag()){
                    log("EEEERRRRROR WHEN ARCHIVING CHAT " + e.getErrorString());
                    showSnackbar(getString(R.string.error_archive_chat, chatTitle));
                }
                else{
                    log("EEEERRRRROR WHEN UNARCHIVING CHAT " + e.getErrorString());
                    showSnackbar(getString(R.string.error_unarchive_chat, chatTitle));
                }
            }

            if(chat.isArchived()){
                archiveChatTitle.setText(getString(R.string.general_unarchive));
                archiveChatIcon.setImageDrawable(ContextCompat.getDrawable(this,R.drawable.ic_b_unarchive));
            }
            else{
                archiveChatTitle.setText(getString(R.string.general_archive));
                archiveChatIcon.setImageDrawable(ContextCompat.getDrawable(this,R.drawable.ic_b_archive));
            }
        }
        else if(request.getType() == MegaChatRequest.TYPE_REMOVE_FROM_CHATROOM){
            log("Remove participant: "+request.getUserHandle());
            log("My user handle: "+megaChatApi.getMyUserHandle());

            if(e.getErrorCode()==MegaChatError.ERROR_OK){
                if(request.getUserHandle()==-1){
                    log("I left the chatroom");
                    finish();
                }
                else{
                    log("Removed from chat");

                    chat = megaChatApi.getChatRoom(chatHandle);
                    log("Peers after onChatListItemUpdate: "+chat.getPeerCount());
//                chat = megaChatApi.getChatRoom(chatHandle);
                    participants.clear();
                    setParticipants();

//                    for(int i=0;i<participantsCount;i++){
//
//                        if(request.getUserHandle()==participants.get(i).getHandle()){
//                            participantToUpdate = participants.get(i);
//
//                            participantToUpdate.setPrivilege(request.getPrivilege());
//                            index=i;
//                            break;
//                        }
//                    }
//
//                    if(index!=-1&&participantToUpdate!=null){
//                        participants.remove(index);
//                        adapter.removeParticipant(index, participants);
//                    }

                    showSnackbar(getString(R.string.remove_participant_success));
                }
            }
            else{

                if(request.getUserHandle()==-1){
                    log("EEEERRRRROR WHEN LEAVING CHAT" + e.getErrorString());
                    showSnackbar("Error.Chat not left");
                }
                else{
                    log("EEEERRRRROR WHEN TYPE_REMOVE_FROM_CHATROOM " + e.getErrorString());
                    showSnackbar(getString(R.string.remove_participant_error));
                }
            }
        }
        else if(request.getType() == MegaChatRequest.TYPE_EDIT_CHATROOM_NAME) {
            log("Change title");
            if(e.getErrorCode()==MegaChatError.ERROR_OK){
                if(request.getText()!=null) {
                    log("NEW title: "+request.getText());
                    infoTitleChatText.setText(request.getText());
                }
            }
            else{

                log("EEEERRRRROR WHEN TYPE_EDIT_CHATROOM_NAME " + e.getErrorString());
            }
        }
        else if(request.getType() == MegaChatRequest.TYPE_TRUNCATE_HISTORY){
            log("Truncate history request finish!!!");
            if(e.getErrorCode()==MegaChatError.ERROR_OK){
                log("Ok. Clear history done");
                showSnackbar(getString(R.string.clear_history_success));
            }
            else{
                log("Error clearing history: "+e.getErrorString());
                showSnackbar(getString(R.string.clear_history_error));
            }
        }
        else if(request.getType() == MegaChatRequest.TYPE_INVITE_TO_CHATROOM) {
            log("Invite to chatroom request finish!!!");
            if (e.getErrorCode() == MegaChatError.ERROR_OK) {
                log("Ok. Invited");
                showSnackbar(getString(R.string.add_participant_success));
                if(request.getChatHandle()==chatHandle){
                    log("Changes in my chat");
                    chat = megaChatApi.getChatRoom(chatHandle);
                    log("Peers after onChatListItemUpdate: "+chat.getPeerCount());
//                chat = megaChatApi.getChatRoom(chatHandle);
                    participants.clear();
                    setParticipants();
//                scrollView.invalidate();
//                scrollView.setFillViewport(false);
                }
                else{
                    log("Changes NOT interested in");
                }
//                chat = megaChatApi.getChatRoom(chatHandle);
//                participants.clear();
//                setParticipants(chat);
//                scrollView.invalidate();
//                scrollView.setFillViewport(false);
            }
            else if (e.getErrorCode() == MegaChatError.ERROR_EXIST){
                log("Error inviting ARGS: "+e.getErrorString());
                showSnackbar(getString(R.string.add_participant_error_already_exists));
            }
            else{
                log("Error inviting: "+e.getErrorString()+" "+e.getErrorCode());
                showSnackbar(getString(R.string.add_participant_error));
            }
        }
        else if(request.getType() == MegaChatRequest.TYPE_CREATE_CHATROOM){
            log("Create chat request finish!!!");
            if(e.getErrorCode()==MegaChatError.ERROR_OK){

                log("open new chat");
                Intent intent = new Intent(this, ChatActivityLollipop.class);
                intent.setAction(Constants.ACTION_CHAT_SHOW_MESSAGES);
                intent.putExtra("CHAT_ID", request.getChatHandle());
                this.startActivity(intent);
            }
            else{
                log("EEEERRRRROR WHEN CREATING CHAT " + e.getErrorString());
                showSnackbar(getString(R.string.create_chat_error));
            }
        }
        else if (request.getType() == MegaChatRequest.TYPE_CHAT_LINK_HANDLE){
            log("MegaChatRequest.TYPE_CHAT_LINK_HANDLE finished!!!");
            if(request.getFlag()==false){
                if(request.getNumRetry()==0){
                    if(e.getErrorCode()==MegaChatError.ERROR_OK){
                        chatLink = request.getText();
                        chatLinkTitleText.setText(getString(R.string.manage_chat_link_option));
                        chatLinkOptionsIcon.setVisibility(View.VISIBLE);
                    }
                    else{

                        if(e.getErrorCode()==MegaChatError.ERROR_ACCESS){
                            log("NOT privileges or private chatroom");
                        }
                        else if(e.getErrorCode()==MegaChatError.ERROR_NOENT){
                            chatLinkTitleText.setText(getString(R.string.get_chat_link_option));
                            chatLinkOptionsIcon.setVisibility(View.INVISIBLE);
                        }
                        else{
                            log("Error TYPE_CHAT_LINK_HANDLE "+e.getErrorCode());
                        }
                    }
                }
                else if(request.getNumRetry()==1){
                    log("Chat link exported!");
                    if(e.getErrorCode()==MegaChatError.ERROR_OK){
                        chatLink = request.getText();
                        chatLinkTitleText.setText(getString(R.string.manage_chat_link_option));
                        chatLinkOptionsIcon.setVisibility(View.VISIBLE);

                        copyLink();
                    }
                    else{
                        log("Error TYPE_CHAT_LINK_HANDLE "+e.getErrorCode());
                        showSnackbar(getString(R.string.general_error) + ": " + e.getErrorString());
                    }
                }
            }
            else{
                if(request.getNumRetry()==0){
                    log("Removing chat link");
                    if(e.getErrorCode()==MegaChatError.ERROR_OK){
                        chatLink = null;
                        chatLinkTitleText.setText(getString(R.string.get_chat_link_option));
                        chatLinkOptionsIcon.setVisibility(View.INVISIBLE);
                    }
                    else{
                        if(e.getErrorCode()==MegaChatError.ERROR_ARGS){
                            log("NOT public chatroom");
                        }
                        else if(e.getErrorCode()==MegaChatError.ERROR_NOENT){
                            log("Chatroom not FOUND");
                        }
                        else if(e.getErrorCode()==MegaChatError.ERROR_ACCESS){
                            log("NOT privileges or private chatroom");
                        }
                        showSnackbar(getString(R.string.general_error) + ": " + e.getErrorString());
                    }
                }
            }

            updatePreviewers();

        }
        else if (request.getType() == MegaChatRequest.TYPE_SET_PRIVATE_MODE){
            log("MegaChatRequest.TYPE_SET_PRIVATE_MODE finished!!!");
            if(e.getErrorCode()==MegaChatError.ERROR_OK){
                chatLink = null;
                log("Chat is PRIVATE now");
                chatLinkLayout.setVisibility(View.GONE);
                chatLinkSeparator.setVisibility(View.GONE);
                privateLayout.setVisibility(View.GONE);
                privateSeparator.setVisibility(View.GONE);

                updatePreviewers();
            }
            else{
                log("Error on closeChatLink");
                if(e.getErrorCode()==MegaChatError.ERROR_ARGS){
                    log("NOT public chatroom");
                }
                else if(e.getErrorCode()==MegaChatError.ERROR_NOENT){
                    log("Chatroom not FOUND");
                }
                else if(e.getErrorCode()==MegaChatError.ERROR_ACCESS){
                    log("NOT privileges or private chatroom");
                }
                showSnackbar(getString(R.string.general_error) + ": " + e.getErrorString());
            }
        }
    }

    public void showSnackbar(String s){
        log("showSnackbar: "+s);
        Snackbar snackbar = Snackbar.make(fragmentContainer, s, Snackbar.LENGTH_LONG);
        TextView snackbarTextView = (TextView)snackbar.getView().findViewById(android.support.design.R.id.snackbar_text);
        snackbarTextView.setMaxLines(5);
        snackbar.show();
    }


    @Override
    public void onRequestTemporaryError(MegaChatApiJava api, MegaChatRequest request, MegaChatError e) {

    }

    @Override
    public void onRequestStart(MegaApiJava api, MegaRequest request) {

    }

    @Override
    public void onRequestUpdate(MegaApiJava api, MegaRequest request) {

    }

    @Override
    public void onRequestFinish(MegaApiJava api, MegaRequest request, MegaError e) {
        log("onRequestFinish "+request.getRequestString());

        if (request.getType() == MegaRequest.TYPE_INVITE_CONTACT){
            log("MegaRequest.TYPE_INVITE_CONTACT finished: "+request.getNumber());

            if(request.getNumber()== MegaContactRequest.INVITE_ACTION_REMIND){
                showSnackbar(getString(R.string.context_contact_invitation_resent));
            }
            else{
                if (e.getErrorCode() == MegaError.API_OK){
                    log("OK INVITE CONTACT: "+request.getEmail());
                    if(request.getNumber()==MegaContactRequest.INVITE_ACTION_ADD)
                    {
                        showSnackbar(getString(R.string.context_contact_request_sent, request.getEmail()));
                    }
                }
                else{
                    log("Code: "+e.getErrorString());
                    if(e.getErrorCode()==MegaError.API_EEXIST)
                    {
                        showSnackbar(getString(R.string.context_contact_already_invited, request.getEmail()));
                    }
                    else if(request.getNumber()==MegaContactRequest.INVITE_ACTION_ADD && e.getErrorCode()==MegaError.API_EARGS)
                    {
                        showSnackbar(getString(R.string.error_own_email_as_contact));
                    }
                    else{
                        showSnackbar(getString(R.string.general_error) + ": " + e.getErrorString());
                    }
                    log("ERROR: " + e.getErrorCode() + "___" + e.getErrorString());
                }
            }
        }
    }

    @Override
    public void onRequestTemporaryError(MegaApiJava api, MegaRequest request, MegaError e) {

    }

    public static void log(String message) {
        Util.log("GroupChatInfoActivity", message);
    }

    @Override
    public void onChatListItemUpdate(MegaChatApiJava api, MegaChatListItem item) {
        log("onChatListItemUpdate");

        if(item.getChatId()==chatHandle){
            log("Changes in my chat");
            chat = megaChatApi.getChatRoom(chatHandle);

            if(item.hasChanged(MegaChatListItem.CHANGE_TYPE_PARTICIPANTS)){
                log("Change participants");
                participants.clear();
                setParticipants();
            }
            else if(item.hasChanged(MegaChatListItem.CHANGE_TYPE_OWN_PRIV)){
                log("listItemUpdate: Change status: MegaChatListItem.CHANGE_TYPE_OWN_PRIV");
                setChatPermissions();
                participants.clear();
                setParticipants();
            }
            else if(item.hasChanged(MegaChatListItem.CHANGE_TYPE_TITLE)) {

                log("NEW title: "+chat.getTitle());
                infoTitleChatText.setText(chat.getTitle());

                if (chat.getTitle().length() > 0){
                    String chatTitle = chat.getTitle().trim();
                    String firstLetter = chatTitle.charAt(0) + "";
                    firstLetter = firstLetter.toUpperCase(Locale.getDefault());
                    initialLetter.setText(firstLetter);
                }

                createGroupChatAvatar();
            }
            else if(item.hasChanged(MegaChatListItem.CHANGE_TYPE_CLOSED)) {
                log("CHANGE_TYPE_CLOSED");
            }
            else if(item.hasChanged(MegaChatListItem.CHANGE_TYPE_UNREAD_COUNT)) {
                log("CHANGE_TYPE_UNREAD_COUNT");
            }
            else if(item.hasChanged(MegaChatListItem.CHANGE_TYPE_UPDATE_PREVIEWERS)){
                updatePreviewers();
            }
            else{
                log("Changes other: "+item.getChanges());
                log("Chat title: "+item.getTitle());
            }
        }
        else{
            log("Changes NOT interested in");
        }

    }

    @Override
    public void onChatInitStateUpdate(MegaChatApiJava api, int newState) {
        log("onChatInitStateUpdate");
    }

    @Override
    public void onChatOnlineStatusUpdate(MegaChatApiJava api, long userHandle, int status, boolean inProgress) {
        log("onChatOnlineStatusUpdate");

        if(inProgress){
            status = -1;
        }
        if(userHandle == megaChatApi.getMyUserHandle()){
            log("My own status update");
            int position = participants.size()-1;
            if(chat.getOwnPrivilege()==MegaChatRoom.PRIV_MODERATOR){
                adapter.updateContactStatus(position+1);
            }
            else{
                adapter.updateContactStatus(position);
            }
        }
        else{
            log("Status update for the user: "+userHandle);

            int indexToReplace = -1;
            ListIterator<MegaChatParticipant> itrReplace = participants.listIterator();
            while (itrReplace.hasNext()) {
                MegaChatParticipant participant = itrReplace.next();
                if (participant != null) {
                    if (participant.getHandle() == userHandle) {
                        if(status != MegaChatApi.STATUS_ONLINE && status != MegaChatApi.STATUS_BUSY && status != MegaChatApi.STATUS_INVALID){
                            log("Request last green for user");
                            megaChatApi.requestLastGreen(userHandle, this);
                        }
                        else{
                            participant.setLastGreen("");
                        }
                        indexToReplace = itrReplace.nextIndex() - 1;
                        break;
                    }
                } else {
                    break;
                }
            }
            if (indexToReplace != -1) {
                log("Index to replace: " + indexToReplace);
                if(chat.getOwnPrivilege()==MegaChatRoom.PRIV_MODERATOR){
                    adapter.updateContactStatus(indexToReplace+1);
                }
                else{
                    adapter.updateContactStatus(indexToReplace);
                }
            }
        }
    }

    @Override
    public void onChatPresenceConfigUpdate(MegaChatApiJava api, MegaChatPresenceConfig config) {
        log("onChatPresenceConfigUpdate");
    }

    @Override
    public void onChatConnectionStateUpdate(MegaChatApiJava api, long chatid, int newState) {

    }

<<<<<<< HEAD
    public void showConfirmationPrivateChatDialog(){
        log("showConfirmationPrivateChatDialog");

        AlertDialog.Builder dialogBuilder = new AlertDialog.Builder(this);

        LayoutInflater inflater = this.getLayoutInflater();
        View dialogView = inflater.inflate(R.layout.dialog_chat_link_options, null);
        dialogBuilder.setView(dialogView);

        Button actionButton = (Button) dialogView.findViewById(R.id.chat_link_button_action);
        actionButton.setText(getString(R.string.general_enable));

        TextView title = (TextView) dialogView.findViewById(R.id.chat_link_title);
        title.setText(getString(R.string.make_chat_private_option));

        TextView text = (TextView) dialogView.findViewById(R.id.text_chat_link);

        chatLinkDialog = dialogBuilder.create();

        actionButton.setOnClickListener(new View.OnClickListener(){
            public void onClick(View v) {
                chatLinkDialog.dismiss();
                megaChatApi.setPublicChatToPrivate(chatHandle, groupChatInfoActivity);
            }

        });

        chatLinkDialog.show();
    }

    public void showConfirmationCreateChatLinkDialog(){
        log("showConfirmationCreateChatLinkDialog");

        AlertDialog.Builder dialogBuilder = new AlertDialog.Builder(this);

        LayoutInflater inflater = this.getLayoutInflater();
        View dialogView = inflater.inflate(R.layout.dialog_chat_link_options, null);
        dialogBuilder.setView(dialogView);

        Button actionButton = (Button) dialogView.findViewById(R.id.chat_link_button_action);
        actionButton.setText(getString(R.string.general_create));

        TextView title = (TextView) dialogView.findViewById(R.id.chat_link_title);
        title.setText(getString(R.string.get_chat_link_option));

        TextView text = (TextView) dialogView.findViewById(R.id.text_chat_link);

        chatLinkDialog = dialogBuilder.create();

        actionButton.setOnClickListener(new View.OnClickListener(){
            public void onClick(View v) {
                chatLinkDialog.dismiss();
                megaChatApi.createChatLink(chatHandle, groupChatInfoActivity);
            }

        });

        chatLinkDialog.show();
=======
    @Override
    public void onChatPresenceLastGreen(MegaChatApiJava api, long userhandle, int lastGreen) {
        log("onChatPresenceLastGreen");
        int state = megaChatApi.getUserOnlineStatus(userhandle);
        if(state != MegaChatApi.STATUS_ONLINE && state != MegaChatApi.STATUS_BUSY && state != MegaChatApi.STATUS_INVALID){
            String formattedDate = TimeChatUtils.lastGreenDate(lastGreen);

            if(userhandle != megaChatApi.getMyUserHandle()){
                log("Status last green for the user: "+userhandle);
                int indexToReplace = -1;
                ListIterator<MegaChatParticipant> itrReplace = participants.listIterator();
                while (itrReplace.hasNext()) {
                    MegaChatParticipant participant = itrReplace.next();
                    if (participant != null) {
                        if (participant.getHandle() == userhandle) {
                            participant.setLastGreen(formattedDate);
                            indexToReplace = itrReplace.nextIndex() - 1;
                            break;
                        }
                    } else {
                        break;
                    }
                }
                if (indexToReplace != -1) {
                    log("Index to replace: " + indexToReplace);
                    if(chat.getOwnPrivilege()==MegaChatRoom.PRIV_MODERATOR){
                        adapter.updateContactStatus(indexToReplace+1);
                    }
                    else{
                        adapter.updateContactStatus(indexToReplace);
                    }
                }
            }

            log("Date last green: "+formattedDate);
        }
>>>>>>> ba4bb3a1
    }
}<|MERGE_RESOLUTION|>--- conflicted
+++ resolved
@@ -1800,7 +1800,7 @@
 
     }
 
-<<<<<<< HEAD
+
     public void showConfirmationPrivateChatDialog(){
         log("showConfirmationPrivateChatDialog");
 
@@ -1831,7 +1831,7 @@
         chatLinkDialog.show();
     }
 
-    public void showConfirmationCreateChatLinkDialog(){
+    public void showConfirmationCreateChatLinkDialog() {
         log("showConfirmationCreateChatLinkDialog");
 
         AlertDialog.Builder dialogBuilder = new AlertDialog.Builder(this);
@@ -1850,7 +1850,7 @@
 
         chatLinkDialog = dialogBuilder.create();
 
-        actionButton.setOnClickListener(new View.OnClickListener(){
+        actionButton.setOnClickListener(new View.OnClickListener() {
             public void onClick(View v) {
                 chatLinkDialog.dismiss();
                 megaChatApi.createChatLink(chatHandle, groupChatInfoActivity);
@@ -1859,7 +1859,8 @@
         });
 
         chatLinkDialog.show();
-=======
+    }
+
     @Override
     public void onChatPresenceLastGreen(MegaChatApiJava api, long userhandle, int lastGreen) {
         log("onChatPresenceLastGreen");
@@ -1896,6 +1897,5 @@
 
             log("Date last green: "+formattedDate);
         }
->>>>>>> ba4bb3a1
     }
 }