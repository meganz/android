--- conflicted
+++ resolved
@@ -242,20 +242,8 @@
         if (megaChatApi != null) {
             megaChatApi.removeChatListener(this);
         }
-<<<<<<< HEAD
-        LocalBroadcastManager.getInstance(this).unregisterReceiver(nicknameReceiver);
-=======
 
         LocalBroadcastManager.getInstance(this).unregisterReceiver(contactUpdateReceiver);
-    }
-
-    private String checkParticipantName(long handle, int position) {
-        String fullName = getNicknameContact(handle);
-
-        if (fullName == null) fullName = getParticipantFullName(position);
-
-        return fullName;
->>>>>>> 460787bb
     }
 
     public void setParticipants() {
