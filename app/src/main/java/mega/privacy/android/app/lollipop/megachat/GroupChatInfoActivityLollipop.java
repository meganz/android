--- conflicted
+++ resolved
@@ -901,18 +901,8 @@
 
     public void showParticipantsPanel(MegaChatParticipant participant){
         logDebug("Participant Handle: " + participant.getHandle());
-<<<<<<< HEAD
 
         if (participant == null || isBottomSheetDialogShown(bottomSheetDialogFragment)) return;
-=======
-        if (participant != null) {
-            this.selectedHandleParticipant = participant.getHandle();
-        }
-        else{
-            logWarning("participant is NULL");
-            return;
-        }
->>>>>>> 601be68e
 
         selectedHandleParticipant = participant.getHandle();
         bottomSheetDialogFragment = new ParticipantBottomSheetDialogFragment();
