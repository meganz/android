--- conflicted
+++ resolved
@@ -587,10 +587,7 @@
                 int pos = participants.indexOf(participant);
                 String fullName = checkParticipantName(contactHandle, pos);
                 participants.get(pos).setFullName(fullName);
-<<<<<<< HEAD
                 pos = chat.getOwnPrivilege() == MegaChatRoom.PRIV_MODERATOR ? pos + 1 : pos;
-=======
->>>>>>> 61f57a84
                 adapter.updateParticipant(pos, participants);
                 break;
             }
@@ -859,11 +856,7 @@
 
     public void createGroupChatAvatar(){
         logDebug("createGroupChatAvatar()");
-<<<<<<< HEAD
-        avatarImageView.setImageBitmap(getDefaultAvatar(getSpecificAvatarColor(AVATAR_GROUP_CHAT_COLOR), chat.getTitle(), AVATAR_SIZE, true));
-=======
         avatarImageView.setImageBitmap(getDefaultAvatar(getSpecificAvatarColor(AVATAR_GROUP_CHAT_COLOR), getTitleChat(chat), AVATAR_SIZE, true));
->>>>>>> 61f57a84
     }
 
     public void showParticipantsPanel(MegaChatParticipant participant){
