package mega.privacy.android.app.lollipop.megachat;

import android.app.AlertDialog;
import android.content.BroadcastReceiver;
import android.content.Context;
import android.content.DialogInterface;
import android.content.Intent;
import android.content.IntentFilter;
import android.os.Bundle;
import androidx.annotation.NonNull;
import androidx.core.content.ContextCompat;
import androidx.localbroadcastmanager.content.LocalBroadcastManager;
import androidx.appcompat.app.ActionBar;
import androidx.recyclerview.widget.DefaultItemAnimator;
import androidx.recyclerview.widget.LinearLayoutManager;
import androidx.recyclerview.widget.RecyclerView;
import androidx.appcompat.widget.Toolbar;
import android.text.InputFilter;
import android.text.InputType;
import android.util.TypedValue;
import android.view.LayoutInflater;
import android.view.Menu;
import android.view.MenuInflater;
import android.view.MenuItem;
import android.view.View;
import android.view.ViewGroup;
import android.view.inputmethod.EditorInfo;
import android.view.inputmethod.InputMethodManager;
import android.widget.Button;
import android.widget.CheckedTextView;
import android.widget.LinearLayout;
import android.widget.TextView;

import java.util.ArrayList;
import java.util.HashMap;
import java.util.ListIterator;

import mega.privacy.android.app.R;
import mega.privacy.android.app.components.GroupParticipantsDividerItemDecoration;
import mega.privacy.android.app.components.twemoji.EmojiEditText;
import mega.privacy.android.app.listeners.GetPeerAttributesListener;
import mega.privacy.android.app.lollipop.AddContactActivityLollipop;
import mega.privacy.android.app.lollipop.LoginActivityLollipop;
import mega.privacy.android.app.lollipop.PinActivityLollipop;
import mega.privacy.android.app.lollipop.controllers.ChatController;
import mega.privacy.android.app.lollipop.controllers.ContactController;
import mega.privacy.android.app.lollipop.listeners.CreateGroupChatWithPublicLink;
import mega.privacy.android.app.lollipop.listeners.MultipleGroupChatRequestListener;
import mega.privacy.android.app.lollipop.megachat.chatAdapters.MegaParticipantsChatLollipopAdapter;
import mega.privacy.android.app.modalbottomsheet.chatmodalbottomsheet.ParticipantBottomSheetDialogFragment;
import nz.mega.sdk.MegaApiJava;
import nz.mega.sdk.MegaChatApi;
import nz.mega.sdk.MegaChatApiJava;
import nz.mega.sdk.MegaChatError;
import nz.mega.sdk.MegaChatListItem;
import nz.mega.sdk.MegaChatListenerInterface;
import nz.mega.sdk.MegaChatPeerList;
import nz.mega.sdk.MegaChatPresenceConfig;
import nz.mega.sdk.MegaChatRequest;
import nz.mega.sdk.MegaChatRequestListenerInterface;
import nz.mega.sdk.MegaChatRoom;
import nz.mega.sdk.MegaContactRequest;
import nz.mega.sdk.MegaError;
import nz.mega.sdk.MegaHandleList;
import nz.mega.sdk.MegaRequest;
import nz.mega.sdk.MegaRequestListenerInterface;
import nz.mega.sdk.MegaUser;

import static mega.privacy.android.app.modalbottomsheet.ModalBottomSheetUtil.*;
import static mega.privacy.android.app.utils.ChatUtil.*;
import static mega.privacy.android.app.utils.Constants.*;
import static mega.privacy.android.app.utils.ContactUtil.*;
import static mega.privacy.android.app.utils.LogUtil.*;
import static mega.privacy.android.app.utils.TimeUtils.*;
import static mega.privacy.android.app.utils.Util.*;
import static mega.privacy.android.app.utils.TextUtil.*;
import static mega.privacy.android.app.constants.BroadcastConstants.*;
import static nz.mega.sdk.MegaApiJava.INVALID_HANDLE;

public class GroupChatInfoActivityLollipop extends PinActivityLollipop implements MegaChatRequestListenerInterface, MegaChatListenerInterface, MegaRequestListenerInterface {

    private static final int MAX_PARTICIPANTS_TO_MAKE_THE_CHAT_PRIVATE = 100;
    private static final int MAX_LENGTH_CHAT_TITLE = 60;
    private static final int PARTICIPANTS_EXTRA = 10;

    private ChatController chatC;
    private long chatHandle;
    private long selectedHandleParticipant;
    private long participantsCount;

    private GroupChatInfoActivityLollipop groupChatInfoActivity;
    private MegaChatRoom chat;
    private AlertDialog permissionsDialog;
    private AlertDialog changeTitleDialog;
    private AlertDialog chatLinkDialog;

    private ChatItemPreferences chatPrefs = null;
    private ChatSettings chatSettings = null;

    private LinearLayout containerLayout;
    private Toolbar toolbar;
    private ActionBar aB;
    private RecyclerView recyclerView;
    private LinearLayoutManager linearLayoutManager;

    private MegaParticipantsChatLollipopAdapter adapter;
    private ArrayList<MegaChatParticipant> participants = new ArrayList<>();

    private String chatLink;
    private boolean chatMuted;

    private HashMap<Integer, MegaChatParticipant> pendingParticipantRequests = new HashMap<>();

    private ParticipantBottomSheetDialogFragment bottomSheetDialogFragment;

    private BroadcastReceiver nicknameReceiver = new BroadcastReceiver() {
        @Override
        public void onReceive(Context context, Intent intent) {
            if (intent == null) return;
            long userHandle = intent.getLongExtra(EXTRA_USER_HANDLE, 0);
            updateAdapter(userHandle);
        }
    };

    @Override
    protected void onCreate(Bundle savedInstanceState) {
        super.onCreate(savedInstanceState);
        logDebug("onCreate");
        groupChatInfoActivity = this;
        chatC = new ChatController(this);

        if (megaChatApi == null || megaChatApi.getInitState() == MegaChatApi.INIT_ERROR) {
            logDebug("Refresh session - karere");
            Intent intent = new Intent(this, LoginActivityLollipop.class);
            intent.putExtra(VISIBLE_FRAGMENT, LOGIN_FRAGMENT);
            intent.setFlags(Intent.FLAG_ACTIVITY_CLEAR_TOP);
            startActivity(intent);
            finish();
            return;
        }

        logDebug("addChatListener");
        megaChatApi.addChatListener(this);

        Bundle extras = getIntent().getExtras();
        if (extras != null) {
            chatHandle = extras.getLong("handle", -1);
            if (chatHandle == INVALID_HANDLE) {
                finish();
                return;
            }

            chat = megaChatApi.getChatRoom(chatHandle);
            if (chat == null) {
                logError("Chatroom NULL cannot be recovered");
                finish();
                return;
            }

            chatPrefs = dbH.findChatPreferencesByHandle(String.valueOf(chatHandle));
            setContentView(R.layout.activity_group_chat_properties);

            getWindow().setStatusBarColor(ContextCompat.getColor(this, R.color.dark_primary_color));

            containerLayout = findViewById(R.id.fragment_container_group_chat);

            toolbar = findViewById(R.id.toolbar_group_chat_properties);
            setSupportActionBar(toolbar);
            aB = getSupportActionBar();
            aB.setHomeButtonEnabled(true);
            aB.setDisplayHomeAsUpEnabled(true);
            aB.setTitle(getString(R.string.group_chat_info_label).toUpperCase());

<<<<<<< HEAD
=======
            scrollView = findViewById(R.id.scroll_view_group_chat_properties);
            new ListenScrollChangesHelper().addViewToListen(scrollView, new ListenScrollChangesHelper.OnScrollChangeListenerCompat() {
                @Override
                public void onScrollChange(View v, int scrollX, int scrollY, int oldScrollX, int oldScrollY) {
                    if (scrollView.canScrollVertically(-1)) {
                        changeActionBarElevation(true);
                    } else {
                        changeActionBarElevation(false);
                    }
                }
            });

            //Info Layout
            avatarImageView = findViewById(R.id.chat_group_properties_thumbnail);
            createGroupChatAvatar();

            infoLayout = findViewById(R.id.chat_group_contact_properties_info_layout);
            infoLayout.setVisibility(View.VISIBLE);
            avatarLayout = findViewById(R.id.chat_group_properties_avatar_layout);

            infoTextContainerLayout = findViewById(R.id.chat_group_contact_properties_info_text_container);
            LinearLayout.LayoutParams paramsInfoText = (LinearLayout.LayoutParams) infoTextContainerLayout.getLayoutParams();
            paramsInfoText.leftMargin = scaleWidthPx(16, outMetrics);
            infoTextContainerLayout.setLayoutParams(paramsInfoText);

            infoTitleChatText = findViewById(R.id.chat_group_contact_properties_info_title);
            if(isScreenInPortrait(this)){
                infoTitleChatText.setMaxWidthEmojis(px2dp(MAX_WIDTH_CHAT_TITLE_PORT, outMetrics));
            }else{
                infoTitleChatText.setMaxWidthEmojis(px2dp(MAX_WIDTH_CHAT_TITLE_LAND, outMetrics));

            }
            infoTitleChatText.setText(getTitleChat(chat));

            editImageView = findViewById(R.id.chat_group_contact_properties_edit_icon);
            editImageView.setOnClickListener(this);

            //Notifications Layout
            notificationsLayout = findViewById(R.id.chat_group_contact_properties_notifications_layout);
            notificationsLayout.setVisibility(View.VISIBLE);

            notificationsTitle = findViewById(R.id.chat_group_contact_properties_notifications_title);
            notificationsSwitch = findViewById(R.id.chat_group_contact_properties_switch);
            notificationsSwitch.setOnClickListener(this);

            dividerNotifications = findViewById(R.id.divider_notifications_layout);

            infoNumParticipantsText = findViewById(R.id.chat_group_contact_properties_info_participants);

            //Chat links
            chatLinkLayout = findViewById(R.id.chat_group_contact_properties_chat_link_layout);
            chatLinkTitleText = findViewById(R.id.chat_group_contact_properties_chat_link);
            chatLinkSeparator = findViewById(R.id.divider_chat_link_layout);

            //Private chat
            privateLayout = findViewById(R.id.chat_group_contact_properties_private_layout);
            privateSeparator = findViewById(R.id.divider_private_layout);

            //Chat Shared Files Layout

            sharedFilesLayout = findViewById(R.id.chat_group_contact_properties_chat_files_shared_layout);
            sharedFilesLayout.setOnClickListener(this);

            dividerSharedFilesLayout = findViewById(R.id.divider_chat_files_shared_layout);

            //Clear chat Layout
            clearChatLayout = findViewById(R.id.chat_group_contact_properties_clear_layout);
            clearChatLayout.setOnClickListener(this);

            dividerClearLayout = findViewById(R.id.divider_clear_layout);

            //Archive chat Layout
            archiveChatLayout = findViewById(R.id.chat_group_contact_properties_archive_layout);
            archiveChatLayout.setOnClickListener(this);

            archiveChatSeparator = findViewById(R.id.divider_archive_layout);

            archiveChatTitle = findViewById(R.id.chat_group_contact_properties_archive);
            archiveChatIcon = findViewById(R.id.chat_group_contact_properties_archive_icon);

            //Leave chat Layout
            leaveChatLayout = findViewById(R.id.chat_group_contact_properties_leave_layout);
            leaveChatLayout.setOnClickListener(this);
            dividerLeaveLayout = findViewById(R.id.divider_leave_layout);

            //Observers layout
            observersLayout = findViewById(R.id.chat_group_observers_layout);
            observersNumberText = findViewById(R.id.chat_group_observers_number_text);
            observersSeparator = findViewById(R.id.divider_observers_layout);

            participantsTitle = findViewById(R.id.chat_group_contact_properties_title_text);

>>>>>>> 61f57a84
            recyclerView = findViewById(R.id.chat_group_contact_properties_list);
            recyclerView.addItemDecoration(new GroupParticipantsDividerItemDecoration(this, getOutMetrics()));
            recyclerView.setHasFixedSize(true);
            linearLayoutManager = new LinearLayoutManager(this);
            recyclerView.setLayoutManager(linearLayoutManager);
            recyclerView.setFocusable(false);
            recyclerView.setItemAnimator(new DefaultItemAnimator());
            recyclerView.setNestedScrollingEnabled(false);
            recyclerView.addOnScrollListener(new RecyclerView.OnScrollListener() {
                @Override
                public void onScrolled(@NonNull RecyclerView recyclerView, int dx, int dy) {
                    super.onScrolled(recyclerView, dx, dy);
                    changeViewElevation(aB, recyclerView.canScrollVertically(-1), getOutMetrics());
                    if (recyclerView.getScrollState() == RecyclerView.SCROLL_STATE_IDLE) {
                        checkIfShouldAskForUsersAttributes();
                    }
                }

                @Override
                public void onScrollStateChanged(@NonNull RecyclerView recyclerView, int newState) {
                    super.onScrollStateChanged(recyclerView, newState);
                    if (newState == RecyclerView.SCROLL_STATE_IDLE) {
                        checkIfShouldAskForUsersAttributes();
                    }
                }
            });

            if (!chat.isPreview()) {
                chatSettings = dbH.getChatSettings();

                if (chatSettings == null || areGeneralChatNotificationsAvailable()) {
                    if (chatPrefs != null) {
                        boolean notificationsEnabled = true;

                        if (chatPrefs.getNotificationsEnabled() != null) {
                            notificationsEnabled = Boolean.parseBoolean(chatPrefs.getNotificationsEnabled());
                        }

                        chatMuted = !notificationsEnabled;
                    } else {
                        chatMuted = false;
                    }
                } else {
                    chatMuted = true;
                }
            }

            if (megaChatApi.isSignalActivityRequired()) {
                megaChatApi.signalPresenceActivity();
            }

            LocalBroadcastManager.getInstance(this).registerReceiver(nicknameReceiver,
                    new IntentFilter(BROADCAST_ACTION_INTENT_FILTER_NICKNAME));

            setParticipants();
            updateAdapterHeader();
        }
    }

    @Override
    protected void onDestroy() {
        super.onDestroy();
        if (megaChatApi != null) {
            megaChatApi.removeChatListener(this);
        }
        LocalBroadcastManager.getInstance(this).unregisterReceiver(nicknameReceiver);
    }

    /**
     * Gets the text to show in name field of the participant.
     * If the participant has an alias, it returns the alias.
     * If the participant has a full name, it returns the full name.
     * Otherwise, it returns the email, even if it is empty.
     *
     * @param handle    identifier of the participant.
     * @return The text to show in name field.
     */
    private String getParticipantName(long handle) {
        String fullName = getContactNameDB(handle);

        if (fullName == null) {
            fullName = chat.getPeerFullnameByHandle(handle);
        }

        if (isTextEmpty(fullName)) {
            fullName = chat.getPeerEmailByHandle(handle);
        }
        return fullName;
    }

    public void setParticipants() {
        //Set the first element = me
        participantsCount = chat.getPeerCount();
        logDebug("Participants count: " + participantsCount);

        for (int i = 0; i < participantsCount; i++) {
            int peerPrivilege = chat.getPeerPrivilege(i);
            if (peerPrivilege == MegaChatRoom.PRIV_RM) {
                continue;
            }

            long peerHandle = chat.getPeerHandle(i);
            String fullName = getParticipantName(peerHandle);
            String participantEmail = chat.getPeerEmailByHandle(peerHandle);
            MegaChatParticipant participant = new MegaChatParticipant(peerHandle, "", "", fullName, participantEmail, peerPrivilege);
            participants.add(participant);

            int userStatus = megaChatApi.getUserOnlineStatus(participant.getHandle());
            if (userStatus != MegaChatApi.STATUS_ONLINE && userStatus != MegaChatApi.STATUS_BUSY && userStatus != MegaChatApi.STATUS_INVALID) {
                megaChatApi.requestLastGreen(participant.getHandle(), null);
            }
        }

        if (!chat.isPreview()) {
            String myFullName = megaChatApi.getMyFullname();
            if (isTextEmpty(myFullName)) {
                myFullName = megaChatApi.getMyEmail();
            }

            MegaChatParticipant me = new MegaChatParticipant(megaChatApi.getMyUserHandle(), null, null, getString(R.string.chat_me_text_bracket, myFullName), megaChatApi.getMyEmail(), chat.getOwnPrivilege());

            participants.add(me);
        }

        logDebug("Number of participants with me: " + participants.size());
        if (adapter == null) {
            adapter = new MegaParticipantsChatLollipopAdapter(this, participants, recyclerView);
            adapter.setHasStableIds(true);
            recyclerView.setAdapter(adapter);
        } else {
            adapter.setParticipants(participants);
        }
    }

    private void updateAdapter(long contactHandle) {
        for (MegaChatParticipant participant : participants) {
            if (participant.getHandle() == contactHandle) {
                int pos = participants.indexOf(participant);
                participants.get(pos).setFullName(getParticipantName(contactHandle));
                pos = chat.getOwnPrivilege() == MegaChatRoom.PRIV_MODERATOR ? pos + 1 : pos;
                adapter.updateParticipant(pos, participants);
                break;
            }
        }
    }

    @Override
    public boolean onCreateOptionsMenu(Menu menu) {
        // Inflate the menu items for use in the action bar
        MenuInflater inflater = getMenuInflater();
        inflater.inflate(R.menu.activity_group_chat_info, menu);

        MenuItem addParticipantItem = menu.findItem(R.id.action_add_participants);
        MenuItem changeTitleItem = menu.findItem(R.id.action_rename);

        int permission = chat.getOwnPrivilege();
        if (permission == MegaChatRoom.PRIV_MODERATOR) {
            addParticipantItem.setVisible(true);
            changeTitleItem.setVisible(true);
        } else {
            addParticipantItem.setVisible(false);
            changeTitleItem.setVisible(false);
        }

        return super.onCreateOptionsMenu(menu);
    }

    public boolean onOptionsItemSelected(MenuItem item) {
        if (megaChatApi.isSignalActivityRequired()) {
            megaChatApi.signalPresenceActivity();
        }

        switch (item.getItemId()) {
            case android.R.id.home:
                finish();
                break;

            case R.id.action_add_participants:
                chooseAddParticipantDialog();
                break;

            case R.id.action_rename:
                showRenameGroupDialog(false);
                break;

        }
        return super.onOptionsItemSelected(item);
    }

    public void chooseAddParticipantDialog() {
        logDebug("chooseAddContactDialog");

        if (megaChatApi.isSignalActivityRequired()) {
            megaChatApi.signalPresenceActivity();
        }

        if (megaApi != null && megaApi.getRootNode() != null) {
            ArrayList<MegaUser> contacts = megaApi.getContacts();
            if (contacts == null) {
                showSnackbar(getString(R.string.no_contacts_invite));
            } else {
                if (contacts.isEmpty()) {
                    showSnackbar(getString(R.string.no_contacts_invite));
                } else {
                    Intent in = new Intent(this, AddContactActivityLollipop.class);
                    in.putExtra("contactType", CONTACT_TYPE_MEGA);
                    in.putExtra("chat", true);
                    in.putExtra("chatId", chatHandle);
                    in.putExtra("aBtitle", getString(R.string.add_participants_menu_item));
                    startActivityForResult(in, REQUEST_ADD_PARTICIPANTS);
                }
            }
        } else {
            logWarning("Online but not megaApi");
            showErrorAlertDialog(getString(R.string.error_server_connection_problem), false, this);
        }
    }

    /**
     * Shows an alert dialog to confirm the deletion of a participant.
     *
     * @param handle        participant's handle
     * @param chatToChange  identifier of the chat where the participant has to be removed
     */
    public void showRemoveParticipantConfirmation(long handle, MegaChatRoom chatToChange) {
        logDebug("Participant Handle: " + handle + ", Chat ID: " + chatToChange.getChatId());

        if (megaChatApi.isSignalActivityRequired()) {
            megaChatApi.signalPresenceActivity();
        }

        androidx.appcompat.app.AlertDialog.Builder builder = new androidx.appcompat.app.AlertDialog.Builder(groupChatInfoActivity, R.style.AppCompatAlertDialogStyle);
        String name = chatToChange.getPeerFullnameByHandle(handle);
        builder.setMessage(getResources().getString(R.string.confirmation_remove_chat_contact, name))
                .setPositiveButton(R.string.general_remove, (dialog, which) -> removeParticipant())
                .setNegativeButton(R.string.general_cancel, null)
                .show();
    }

    private void removeParticipant() {
        logDebug("selectedHandleParticipant: " + selectedHandleParticipant);
        logDebug("before remove, participants: " + chat.getPeerCount());
        chatC.removeParticipant(chatHandle, selectedHandleParticipant);
    }

    public void showChangePermissionsDialog(long handle, MegaChatRoom chatToChange) {
        //Change permissions

        if (megaChatApi.isSignalActivityRequired()) {
            megaChatApi.signalPresenceActivity();
        }

        final long handleToChange = handle;

        LayoutInflater inflater = getLayoutInflater();
        View dialoglayout = inflater.inflate(R.layout.change_permissions_dialog, null);

        final LinearLayout administratorLayout = dialoglayout.findViewById(R.id.change_permissions_dialog_administrator_layout);
        final CheckedTextView administratorCheck = dialoglayout.findViewById(R.id.change_permissions_dialog_administrator);
        administratorCheck.setCompoundDrawablePadding(scaleWidthPx(10, getOutMetrics()));
        ViewGroup.MarginLayoutParams administratorMLP = (ViewGroup.MarginLayoutParams) administratorCheck.getLayoutParams();
        administratorMLP.setMargins(scaleWidthPx(17, getOutMetrics()), 0, 0, 0);

        final TextView administratorTitle = dialoglayout.findViewById(R.id.administrator_title);
        administratorTitle.setText(getString(R.string.administrator_permission_label_participants_panel));
        administratorTitle.setTextSize(TypedValue.COMPLEX_UNIT_SP, (16));
        final TextView administratorSubtitle = dialoglayout.findViewById(R.id.administrator_subtitle);
        administratorSubtitle.setText(getString(R.string.file_properties_shared_folder_full_access));
        administratorSubtitle.setTextSize(TypedValue.COMPLEX_UNIT_SP, (14));
        final LinearLayout administratorTextLayout = dialoglayout.findViewById(R.id.administrator_text_layout);
        ViewGroup.MarginLayoutParams administratorSubtitleMLP = (ViewGroup.MarginLayoutParams) administratorTextLayout.getLayoutParams();
        administratorSubtitleMLP.setMargins(scaleHeightPx(10, getOutMetrics()), scaleHeightPx(15, getOutMetrics()), 0, scaleHeightPx(15, getOutMetrics()));

        final LinearLayout memberLayout = dialoglayout.findViewById(R.id.change_permissions_dialog_member_layout);
        final CheckedTextView memberCheck = dialoglayout.findViewById(R.id.change_permissions_dialog_member);
        memberCheck.setCompoundDrawablePadding(scaleWidthPx(10, getOutMetrics()));
        ViewGroup.MarginLayoutParams memberMLP = (ViewGroup.MarginLayoutParams) memberCheck.getLayoutParams();
        memberMLP.setMargins(scaleWidthPx(17, getOutMetrics()), 0, 0, 0);

        final TextView memberTitle = dialoglayout.findViewById(R.id.member_title);
        memberTitle.setText(getString(R.string.standard_permission_label_participants_panel));
        memberTitle.setTextSize(TypedValue.COMPLEX_UNIT_SP, (16));
        final TextView memberSubtitle = dialoglayout.findViewById(R.id.member_subtitle);
        memberSubtitle.setText(getString(R.string.file_properties_shared_folder_read_write));
        memberSubtitle.setTextSize(TypedValue.COMPLEX_UNIT_SP, (14));
        final LinearLayout memberTextLayout = dialoglayout.findViewById(R.id.member_text_layout);
        ViewGroup.MarginLayoutParams memberSubtitleMLP = (ViewGroup.MarginLayoutParams) memberTextLayout.getLayoutParams();
        memberSubtitleMLP.setMargins(scaleHeightPx(10, getOutMetrics()), scaleHeightPx(15, getOutMetrics()), 0, scaleHeightPx(15, getOutMetrics()));

        final LinearLayout observerLayout = dialoglayout.findViewById(R.id.change_permissions_dialog_observer_layout);
        final CheckedTextView observerCheck = dialoglayout.findViewById(R.id.change_permissions_dialog_observer);
        observerCheck.setCompoundDrawablePadding(scaleWidthPx(10, getOutMetrics()));
        ViewGroup.MarginLayoutParams observerMLP = (ViewGroup.MarginLayoutParams) observerCheck.getLayoutParams();
        observerMLP.setMargins(scaleWidthPx(17, getOutMetrics()), 0, 0, 0);

        final TextView observerTitle = dialoglayout.findViewById(R.id.observer_title);
        observerTitle.setText(getString(R.string.observer_permission_label_participants_panel));
        observerTitle.setTextSize(TypedValue.COMPLEX_UNIT_SP, (16));
        final TextView observerSubtitle = dialoglayout.findViewById(R.id.observer_subtitle);
        observerSubtitle.setText(getString(R.string.subtitle_read_only_permissions));
        observerSubtitle.setTextSize(TypedValue.COMPLEX_UNIT_SP, (14));
        final LinearLayout observerTextLayout = dialoglayout.findViewById(R.id.observer_text_layout);
        ViewGroup.MarginLayoutParams observerSubtitleMLP = (ViewGroup.MarginLayoutParams) observerTextLayout.getLayoutParams();
        observerSubtitleMLP.setMargins(scaleHeightPx(10, getOutMetrics()), scaleHeightPx(15, getOutMetrics()), 0, scaleHeightPx(15, getOutMetrics()));

        AlertDialog.Builder builder = new AlertDialog.Builder(this, R.style.AppCompatAlertDialogStyle);
        builder.setView(dialoglayout);

        builder.setTitle(getString(R.string.file_properties_shared_folder_permissions));
        permissionsDialog = builder.create();

        permissionsDialog.show();

        int permission = chatToChange.getPeerPrivilegeByHandle(handleToChange);

        if (permission == MegaChatRoom.PRIV_STANDARD) {
            administratorCheck.setChecked(false);
            memberCheck.setChecked(true);
            observerCheck.setChecked(false);
        } else if (permission == MegaChatRoom.PRIV_MODERATOR) {
            administratorCheck.setChecked(true);
            memberCheck.setChecked(false);
            observerCheck.setChecked(false);
        } else {
            administratorCheck.setChecked(false);
            memberCheck.setChecked(false);
            observerCheck.setChecked(true);
        }

        final AlertDialog dialog = permissionsDialog;

        View.OnClickListener clickListener = v -> {
            switch (v.getId()) {
                case R.id.change_permissions_dialog_administrator_layout:
                    changePermissions(MegaChatRoom.PRIV_MODERATOR);
                    break;

                case R.id.change_permissions_dialog_member_layout:
                    changePermissions(MegaChatRoom.PRIV_STANDARD);
                    break;

                case R.id.change_permissions_dialog_observer_layout:
                    changePermissions(MegaChatRoom.PRIV_RO);
                    break;
            }

            if (dialog != null) {
                dialog.dismiss();
            }
        };
        administratorLayout.setOnClickListener(clickListener);
        memberLayout.setOnClickListener(clickListener);
        observerLayout.setOnClickListener(clickListener);

        logDebug("Change permissions");
    }


    private void changePermissions(int newPermissions) {
        logDebug("New permissions: " + newPermissions);
<<<<<<< HEAD
        chatC.alterParticipantsPermissions(chatHandle, selectedHandleParticipant, newPermissions);
=======
        ChatController cC = new ChatController(groupChatInfoActivity);
        cC.alterParticipantsPermissions(chatHandle, selectedHandleParticipant, newPermissions);
    }

    public void createGroupChatAvatar(){
        logDebug("createGroupChatAvatar()");
        avatarImageView.setImageBitmap(getDefaultAvatar(getSpecificAvatarColor(AVATAR_GROUP_CHAT_COLOR), getTitleChat(chat), AVATAR_SIZE, true));
>>>>>>> 61f57a84
    }

    public void showParticipantsPanel(MegaChatParticipant participant) {
        logDebug("Participant Handle: " + participant.getHandle());

        if (participant == null || isBottomSheetDialogShown(bottomSheetDialogFragment)) return;

        selectedHandleParticipant = participant.getHandle();
        bottomSheetDialogFragment = new ParticipantBottomSheetDialogFragment();
        bottomSheetDialogFragment.show(getSupportFragmentManager(), bottomSheetDialogFragment.getTag());
    }

    public MegaChatRoom getChat() {
        return chat;
    }

    public void copyLink() {
        logDebug("copyLink");
        if (chatLink != null) {
            android.content.ClipboardManager clipboard = (android.content.ClipboardManager) getSystemService(Context.CLIPBOARD_SERVICE);
            android.content.ClipData clip = android.content.ClipData.newPlainText("Copied Text", chatLink);
            clipboard.setPrimaryClip(clip);
            showSnackbar(getString(R.string.chat_link_copied_clipboard));
        } else {
            showSnackbar(getString(R.string.general_text_error));
        }
    }

    public void removeChatLink() {
        logDebug("removeChatLink");
        megaChatApi.removeChatLink(chatHandle, this);
    }

    @Override
    protected void onActivityResult(int requestCode, int resultCode, Intent intent) {
        logDebug("Result Code: " + resultCode);
        if (requestCode == REQUEST_ADD_PARTICIPANTS && resultCode == RESULT_OK) {
            logDebug("Participants successfully added");
            if (intent == null) {
                logWarning("Return.....");
                return;
            }

            final ArrayList<String> contactsData = intent.getStringArrayListExtra(AddContactActivityLollipop.EXTRA_CONTACTS);
            MultipleGroupChatRequestListener multipleListener = null;

            if (contactsData != null) {

                if (contactsData.size() == 1) {
                    MegaUser user = megaApi.getContact(contactsData.get(0));
                    if (user != null) {
                        megaChatApi.inviteToChat(chatHandle, user.getHandle(), MegaChatPeerList.PRIV_STANDARD, this);
                    }
                } else {
                    logDebug("Add multiple participants " + contactsData.size());
                    multipleListener = new MultipleGroupChatRequestListener(this);
                    for (int i = 0; i < contactsData.size(); i++) {
                        MegaUser user = megaApi.getContact(contactsData.get(i));
                        if (user != null) {
                            megaChatApi.inviteToChat(chatHandle, user.getHandle(), MegaChatPeerList.PRIV_STANDARD, multipleListener);
                        }
                    }
                }
            }
        } else {
            logError("Error adding participants");
        }

        super.onActivityResult(requestCode, resultCode, intent);
    }

    public void showRenameGroupDialog(boolean fromGetLink) {
        logDebug("fromGetLink: " + fromGetLink);
        LinearLayout layout = new LinearLayout(this);
        layout.setOrientation(LinearLayout.VERTICAL);
        LinearLayout.LayoutParams params = new LinearLayout.LayoutParams(LinearLayout.LayoutParams.MATCH_PARENT, LinearLayout.LayoutParams.WRAP_CONTENT);

        if (fromGetLink) {
            final TextView alertRename = new TextView(this);
            alertRename.setText(getString(R.string.message_error_set_title_get_link));

            LinearLayout.LayoutParams paramsText = new LinearLayout.LayoutParams(LinearLayout.LayoutParams.MATCH_PARENT, LinearLayout.LayoutParams.WRAP_CONTENT);
            paramsText.setMargins(scaleWidthPx(24, getOutMetrics()), scaleHeightPx(8, getOutMetrics()), scaleWidthPx(12, getOutMetrics()), 0);
            alertRename.setLayoutParams(paramsText);
            layout.addView(alertRename);
            params.setMargins(scaleWidthPx(20, getOutMetrics()), scaleHeightPx(8, getOutMetrics()), scaleWidthPx(17, getOutMetrics()), 0);

        } else {
            params.setMargins(scaleWidthPx(20, getOutMetrics()), scaleHeightPx(16, getOutMetrics()), scaleWidthPx(17, getOutMetrics()), 0);
        }

        final EmojiEditText input = new EmojiEditText(this);

        layout.addView(input, params);

        input.setOnLongClickListener(v -> false);
        input.setSingleLine();
        input.setSelectAllOnFocus(true);
        input.setTextColor(ContextCompat.getColor(this, R.color.text_secondary));
        input.setTextSize(TypedValue.COMPLEX_UNIT_SP, 14);
        input.setEmojiSize(px2dp(EMOJI_SIZE, getOutMetrics()));
        input.setImeOptions(EditorInfo.IME_ACTION_DONE);
        input.setInputType(InputType.TYPE_CLASS_TEXT);

        int maxAllowed = getMaxAllowed(getTitleChat(chat));
        input.setFilters(new InputFilter[]{new InputFilter.LengthFilter(maxAllowed)});
        input.setText(getTitleChat(chat));

        AlertDialog.Builder builder = new AlertDialog.Builder(this);
        input.setOnEditorActionListener((v, actionId, event) -> {
            if (actionId == EditorInfo.IME_ACTION_DONE) {
                changeTitle(input);
            } else {
                logDebug("Other IME" + actionId);
            }
            return false;
        });
        input.setImeActionLabel(getString(R.string.context_rename), EditorInfo.IME_ACTION_DONE);

        builder.setTitle(R.string.context_rename)
                .setPositiveButton(getString(R.string.context_rename), null)
                .setNegativeButton(android.R.string.cancel, null)
                .setView(layout)
                .setOnDismissListener(dialog -> hideKeyboard(groupChatInfoActivity, InputMethodManager.HIDE_NOT_ALWAYS));

        changeTitleDialog = builder.create();
        changeTitleDialog.show();
        changeTitleDialog.getButton(DialogInterface.BUTTON_POSITIVE).setOnClickListener(v -> changeTitle(input));
    }

    private void changeTitle(EmojiEditText input) {
        String title = input.getText().toString();
        if (title.equals("") || title.isEmpty() || title.trim().isEmpty()) {
            logWarning("Input is empty");
            input.setError(getString(R.string.invalid_string));
            input.requestFocus();
        } else if (!isAllowedTitle(title)) {
            logWarning("Title is too long");
            input.setError(getString(R.string.title_long));
            input.requestFocus();
        } else {
            logDebug("Positive button pressed - change title");
            chatC.changeTitle(chatHandle, title);
            changeTitleDialog.dismiss();
        }
    }

    public void showConfirmationClearChat() {
        AlertDialog.Builder builder = new AlertDialog.Builder(this, R.style.AppCompatAlertDialogStyle);
        String message = getResources().getString(R.string.confirmation_clear_group_chat);
        builder.setTitle(R.string.title_confirmation_clear_group_chat);
        builder.setMessage(message)
                .setPositiveButton(R.string.general_clear, (dialog, which) -> chatC.clearHistory(chat))
                .setNegativeButton(R.string.general_cancel, null)
                .show();
    }

    public void showConfirmationLeaveChat() {
        logDebug("Chat ID: " + chat.getChatId());

        AlertDialog.Builder builder = new AlertDialog.Builder(this, R.style.AppCompatAlertDialogStyle);
        builder.setTitle(getResources().getString(R.string.title_confirmation_leave_group_chat));
        String message = getResources().getString(R.string.confirmation_leave_group_chat);
        builder.setMessage(message)
                .setPositiveButton(R.string.general_leave, (dialog, which) -> chatC.leaveChat(chat))
                .setNegativeButton(R.string.general_cancel, null)
                .show();
    }

    public void inviteContact(String email) {
        new ContactController(this).inviteContact(email);
    }

    @Override
    public void onRequestStart(MegaChatApiJava api, MegaChatRequest request) {

    }

    @Override
    public void onRequestUpdate(MegaChatApiJava api, MegaChatRequest request) {

    }

    @Override
    public void onRequestFinish(MegaChatApiJava api, MegaChatRequest request, MegaChatError e) {
        logDebug("onRequestFinish CHAT: " + request.getType() + " " + e.getErrorCode());

        if (request.getType() == MegaChatRequest.TYPE_UPDATE_PEER_PERMISSIONS) {
            logDebug("Permissions changed");
            int index = -1;
            MegaChatParticipant participantToUpdate = null;

            logDebug("Participants count: " + participantsCount);
            for (int i = 0; i < participantsCount; i++) {
                if (request.getUserHandle() == participants.get(i).getHandle()) {
                    participantToUpdate = participants.get(i);

                    participantToUpdate.setPrivilege(request.getPrivilege());
                    index = i;
                    break;
                }
            }

            if (index != -1 && participantToUpdate != null) {
                participants.set(index, participantToUpdate);
                adapter.updateParticipant(index + 1, participants);
            }

        } else if (request.getType() == MegaChatRequest.TYPE_ARCHIVE_CHATROOM) {
            long chatHandle = request.getChatHandle();
            MegaChatRoom chat = megaChatApi.getChatRoom(chatHandle);
            String chatTitle = getTitleChat(chat);

            if (chatTitle == null) {
                chatTitle = "";
            } else if (!chatTitle.isEmpty() && chatTitle.length() > MAX_LENGTH_CHAT_TITLE) {
                chatTitle = chatTitle.substring(0, 59) + "...";
            }

            if (!chatTitle.isEmpty() && chat.isGroup() && !chat.hasCustomTitle()) {
                chatTitle = "\"" + chatTitle + "\"";
            }

            if (e.getErrorCode() == MegaChatError.ERROR_OK) {
                if (request.getFlag()) {
                    logDebug("Chat archived");
                    Intent intent = new Intent(BROADCAST_ACTION_INTENT_CHAT_ARCHIVED_GROUP);
                    intent.putExtra(CHAT_TITLE, chatTitle);
                    LocalBroadcastManager.getInstance(this).sendBroadcast(intent);
                    finish();
                } else {
                    logDebug("Chat unarchived");
                    showSnackbar(getString(R.string.success_unarchive_chat, chatTitle));
                }
            } else if (request.getFlag()) {
                logError("ERROR WHEN ARCHIVING CHAT " + e.getErrorString());
                showSnackbar(getString(R.string.error_archive_chat, chatTitle));
            } else {
                logError("ERROR WHEN UNARCHIVING CHAT " + e.getErrorString());
                showSnackbar(getString(R.string.error_unarchive_chat, chatTitle));
            }

            updateAdapterHeader();
        } else if (request.getType() == MegaChatRequest.TYPE_REMOVE_FROM_CHATROOM) {
            logDebug("Remove participant: " + request.getUserHandle());
            logDebug("My user handle: " + megaChatApi.getMyUserHandle());

            if (e.getErrorCode() == MegaChatError.ERROR_OK) {
                if (request.getUserHandle() == INVALID_HANDLE) {
                    logDebug("I left the chatroom");
                    finish();
                } else {
                    logDebug("Removed from chat");

                    chat = megaChatApi.getChatRoom(chatHandle);
                    logDebug("Peers after onChatListItemUpdate: " + chat.getPeerCount());
                    participants.clear();
                    setParticipants();
                    showSnackbar(getString(R.string.remove_participant_success));
                }
            } else if (request.getUserHandle() == -1) {
                logError("ERROR WHEN LEAVING CHAT" + e.getErrorString());
                showSnackbar("Error.Chat not left");
            } else {
                logError("ERROR WHEN TYPE_REMOVE_FROM_CHATROOM " + e.getErrorString());
                showSnackbar(getString(R.string.remove_participant_error));
            }
        } else if (request.getType() == MegaChatRequest.TYPE_EDIT_CHATROOM_NAME) {
            logDebug("Change title");
            if (e.getErrorCode() == MegaChatError.ERROR_OK) {
                if (request.getText() != null) {
                    updateAdapterHeader();
                }
            } else {
                logError("ERROR WHEN TYPE_EDIT_CHATROOM_NAME " + e.getErrorString());
            }
        } else if (request.getType() == MegaChatRequest.TYPE_TRUNCATE_HISTORY) {
            logDebug("Truncate history request finish!!!");
            if (e.getErrorCode() == MegaChatError.ERROR_OK) {
                logDebug("Ok. Clear history done");
                showSnackbar(getString(R.string.clear_history_success));
            } else {
                logError("Error clearing history: " + e.getErrorString());
                showSnackbar(getString(R.string.clear_history_error));
            }
        } else if (request.getType() == MegaChatRequest.TYPE_INVITE_TO_CHATROOM) {
            logDebug("Invite to chatroom request finish!!!");
            if (e.getErrorCode() == MegaChatError.ERROR_OK) {
                logDebug("Ok. Invited");
                showSnackbar(getString(R.string.add_participant_success));

                if (request.getChatHandle() == chatHandle) {
                    logDebug("Changes in my chat");
                    chat = megaChatApi.getChatRoom(chatHandle);
                    logDebug("Peers after onChatListItemUpdate: " + chat.getPeerCount());
                    participants.clear();
                    setParticipants();
                } else {
                    logWarning("Changes NOT interested in");
                }
            } else if (e.getErrorCode() == MegaChatError.ERROR_EXIST) {
                logError("Error inviting ARGS: " + e.getErrorString());
                showSnackbar(getString(R.string.add_participant_error_already_exists));
            } else {
                logError("Error inviting: " + e.getErrorString() + " " + e.getErrorCode());
                showSnackbar(getString(R.string.add_participant_error));
            }
        } else if (request.getType() == MegaChatRequest.TYPE_CREATE_CHATROOM) {
            logDebug("Create chat request finish!!!");
            if (e.getErrorCode() == MegaChatError.ERROR_OK) {
                logDebug("Open new chat");
                Intent intent = new Intent(this, ChatActivityLollipop.class);
                intent.setAction(ACTION_CHAT_SHOW_MESSAGES);
                intent.putExtra("CHAT_ID", request.getChatHandle());
                this.startActivity(intent);
            } else {
                logError("ERROR WHEN CREATING CHAT " + e.getErrorString());
                showSnackbar(getString(R.string.create_chat_error));
            }
        } else if (request.getType() == MegaChatRequest.TYPE_CHAT_LINK_HANDLE) {
            logDebug("MegaChatRequest.TYPE_CHAT_LINK_HANDLE finished!!!");
            if (request.getFlag() == false) {
                if (request.getNumRetry() == 0) {
//                    Query chat link
                    if (e.getErrorCode() == MegaChatError.ERROR_OK) {
                        chatLink = request.getText();
                        showShareChatLinkDialog(groupChatInfoActivity, chat, chatLink);
                        return;
                    } else if (e.getErrorCode() == MegaChatError.ERROR_ARGS) {
                        logError("The chatroom isn't grupal or public");
                    } else if (e.getErrorCode() == MegaChatError.ERROR_NOENT) {
                        logError("The chatroom doesn't exist or the chatid is invalid");
                    } else if (e.getErrorCode() == MegaChatError.ERROR_ACCESS) {
                        logError("The chatroom doesn't have a topic or the caller isn't an operator");
                    } else {
                        logError("Error TYPE_CHAT_LINK_HANDLE " + e.getErrorCode());
                    }
                    if (chat.getOwnPrivilege() == MegaChatRoom.PRIV_MODERATOR) {
                        if (chat.hasCustomTitle()) {
                            megaChatApi.createChatLink(chatHandle, groupChatInfoActivity);
                        } else {
                            showRenameGroupDialog(true);
                        }
                    } else {
                        showSnackbar(getString(R.string.no_chat_link_available));
                    }
                } else if (request.getNumRetry() == 1) {
//                    Create chat link
                    if (e.getErrorCode() == MegaChatError.ERROR_OK) {
                        chatLink = request.getText();
                        showShareChatLinkDialog(groupChatInfoActivity, chat, chatLink);
                    } else {
                        logError("Error TYPE_CHAT_LINK_HANDLE " + e.getErrorCode());
                        showSnackbar(getString(R.string.general_error) + ": " + e.getErrorString());
                    }
                }
            } else {
                if (request.getNumRetry() == 0) {
                    logDebug("Removing chat link");
                    if (e.getErrorCode() == MegaChatError.ERROR_OK) {
                        chatLink = null;
                        showSnackbar(getString(R.string.chat_link_deleted));
                    } else {
                        if (e.getErrorCode() == MegaChatError.ERROR_ARGS) {
                            logError("The chatroom isn't grupal or public");
                        } else if (e.getErrorCode() == MegaChatError.ERROR_NOENT) {
                            logError("The chatroom doesn't exist or the chatid is invalid");
                        } else if (e.getErrorCode() == MegaChatError.ERROR_ACCESS) {
                            logError("The chatroom doesn't have a topic or the caller isn't an operator");
                        } else {
                            logError("Error TYPE_CHAT_LINK_HANDLE " + e.getErrorCode());
                        }
                        showSnackbar(getString(R.string.general_error) + ": " + e.getErrorString());
                    }
                }
            }
            updateAdapterHeader();
        } else if (request.getType() == MegaChatRequest.TYPE_SET_PRIVATE_MODE) {
            logDebug("MegaChatRequest.TYPE_SET_PRIVATE_MODE finished!!!");
            if (e.getErrorCode() == MegaChatError.ERROR_OK) {
                chatLink = null;
                logDebug("Chat is PRIVATE now");
                updateAdapterHeader();
                return;
            } else if (e.getErrorCode() == MegaChatError.ERROR_ARGS) {
                logError("NOT public chatroom");
            } else if (e.getErrorCode() == MegaChatError.ERROR_NOENT) {
                logError("Chatroom not FOUND");
            } else if (e.getErrorCode() == MegaChatError.ERROR_ACCESS) {
                logError("NOT privileges or private chatroom");
            }

            showSnackbar(getString(R.string.general_error) + ": " + e.getErrorString());
        }
    }

    public void showSnackbar(String s) {
        showSnackbar(containerLayout, s);
    }

    @Override
    public void onRequestTemporaryError(MegaChatApiJava api, MegaChatRequest request, MegaChatError e) {

    }

    @Override
    public void onRequestStart(MegaApiJava api, MegaRequest request) {

    }

    @Override
    public void onRequestUpdate(MegaApiJava api, MegaRequest request) {

    }

    @Override
    public void onRequestFinish(MegaApiJava api, MegaRequest request, MegaError e) {
        logDebug("onRequestFinish " + request.getRequestString());

        if (request.getType() == MegaRequest.TYPE_INVITE_CONTACT) {
            logDebug("MegaRequest.TYPE_INVITE_CONTACT finished: " + request.getNumber());
            if (request.getNumber() == MegaContactRequest.INVITE_ACTION_REMIND) {
                showSnackbar(getString(R.string.context_contact_invitation_resent));
            } else {
                if (e.getErrorCode() == MegaError.API_OK) {
                    logDebug("OK INVITE CONTACT: " + request.getEmail());
                    if (request.getNumber() == MegaContactRequest.INVITE_ACTION_ADD) {
                        showSnackbar(getString(R.string.context_contact_request_sent, request.getEmail()));
                    }
                    return;
                } else if (e.getErrorCode() == MegaError.API_EEXIST) {
                    showSnackbar(getString(R.string.context_contact_already_invited, request.getEmail()));
                } else if (request.getNumber() == MegaContactRequest.INVITE_ACTION_ADD && e.getErrorCode() == MegaError.API_EARGS) {
                    showSnackbar(getString(R.string.error_own_email_as_contact));
                } else {
                    showSnackbar(getString(R.string.general_error) + ": " + e.getErrorString());
                }

                logError("ERROR: " + e.getErrorCode() + "___" + e.getErrorString());
            }
        }
    }

    @Override
    public void onRequestTemporaryError(MegaApiJava api, MegaRequest request, MegaError e) {

    }

    @Override
    public void onChatListItemUpdate(MegaChatApiJava api, MegaChatListItem item) {
        if (item.getChatId() != chatHandle) {
            return;
        }

        logDebug("Chat ID: " + item.getChatId());
        chat = megaChatApi.getChatRoom(chatHandle);

<<<<<<< HEAD
        if (item.hasChanged(MegaChatListItem.CHANGE_TYPE_PARTICIPANTS)) {
            logDebug("Change participants");
            participants.clear();
            setParticipants();
        } else if (item.hasChanged(MegaChatListItem.CHANGE_TYPE_OWN_PRIV)) {
            logDebug("Change status: CHANGE_TYPE_OWN_PRIV");
            updateAdapterHeader();
            participants.clear();
            setParticipants();
            supportInvalidateOptionsMenu();
        } else if (item.hasChanged(MegaChatListItem.CHANGE_TYPE_TITLE)) {
            logDebug("Change status: CHANGE_TYPE_TITLE");
            updateAdapterHeader();
        } else if (item.hasChanged(MegaChatListItem.CHANGE_TYPE_CLOSED)) {
            logDebug("CHANGE_TYPE_CLOSED");
        } else if (item.hasChanged(MegaChatListItem.CHANGE_TYPE_UNREAD_COUNT)) {
            logDebug("CHANGE_TYPE_UNREAD_COUNT");
        } else if (item.hasChanged(MegaChatListItem.CHANGE_TYPE_UPDATE_PREVIEWERS)) {
            updateAdapterHeader();
        } else {
            logDebug("Changes other: " + item.getChanges());
=======
            if(item.hasChanged(MegaChatListItem.CHANGE_TYPE_PARTICIPANTS)){
                logDebug("Change participants");
                participants.clear();
                setParticipants();
            }
            else if(item.hasChanged(MegaChatListItem.CHANGE_TYPE_OWN_PRIV)){
                logDebug("Change status: CHANGE_TYPE_OWN_PRIV");
                setChatPermissions();
                participants.clear();
                setParticipants();
            }
            else if(item.hasChanged(MegaChatListItem.CHANGE_TYPE_TITLE)) {
                logDebug("Change status: CHANGE_TYPE_TITLE");
                infoTitleChatText.setText(getTitleChat(chat));
                createGroupChatAvatar();
            }
            else if(item.hasChanged(MegaChatListItem.CHANGE_TYPE_CLOSED)) {
                logDebug("CHANGE_TYPE_CLOSED");
            }
            else if(item.hasChanged(MegaChatListItem.CHANGE_TYPE_UNREAD_COUNT)) {
                logDebug("CHANGE_TYPE_UNREAD_COUNT");
            }
            else if(item.hasChanged(MegaChatListItem.CHANGE_TYPE_UPDATE_PREVIEWERS)){
                updatePreviewers();
            }
            else {
                logDebug("Changes other: " + item.getChanges());
                logDebug("Chat ID: " + item.getChatId());
            }
        }
        else{
            logDebug("Changes NOT interested in");
>>>>>>> 61f57a84
        }
    }

    @Override
    public void onChatInitStateUpdate(MegaChatApiJava api, int newState) {
        logDebug("New state: " + newState);
    }

    @Override
    public void onChatOnlineStatusUpdate(MegaChatApiJava api, long userHandle, int status, boolean inProgress) {
        logDebug("User Handle: " + userHandle + ", Status: " + status + ", inProgress: " + inProgress);

        if (inProgress) {
            status = -1;
        }
        if (userHandle == megaChatApi.getMyUserHandle()) {
            logDebug("My own status update");
            int position = participants.size() - 1;
            if (chat.getOwnPrivilege() == MegaChatRoom.PRIV_MODERATOR) {
                adapter.updateContactStatus(position + 1);
            } else {
                adapter.updateContactStatus(position);
            }
        } else {
            logDebug("Status update for the user: " + userHandle);
            int indexToReplace = -1;
            ListIterator<MegaChatParticipant> itrReplace = participants.listIterator();
            while (itrReplace.hasNext()) {
                MegaChatParticipant participant = itrReplace.next();
                if (participant != null) {
                    if (participant.getHandle() == userHandle) {
                        if (status != MegaChatApi.STATUS_ONLINE && status != MegaChatApi.STATUS_BUSY && status != MegaChatApi.STATUS_INVALID) {
                            logDebug("Request last green for user");
                            megaChatApi.requestLastGreen(userHandle, this);
                        } else {
                            participant.setLastGreen("");
                        }
                        indexToReplace = itrReplace.nextIndex() - 1;
                        break;
                    }
                } else {
                    break;
                }
            }
            if (indexToReplace != -1) {
                logDebug("Index to replace: " + indexToReplace);
                if (chat.getOwnPrivilege() == MegaChatRoom.PRIV_MODERATOR) {
                    adapter.updateContactStatus(indexToReplace + 1);
                } else {
                    adapter.updateContactStatus(indexToReplace);
                }
            }
        }
    }

    @Override
    public void onChatPresenceConfigUpdate(MegaChatApiJava api, MegaChatPresenceConfig config) {
        logDebug("onChatPresenceConfigUpdate");
    }

    @Override
    public void onChatConnectionStateUpdate(MegaChatApiJava api, long chatid, int newState) {

    }

    public void showConfirmationPrivateChatDialog() {
        logDebug("showConfirmationPrivateChatDialog");
        AlertDialog.Builder dialogBuilder = new AlertDialog.Builder(this);

        LayoutInflater inflater = this.getLayoutInflater();
        View dialogView = inflater.inflate(R.layout.dialog_chat_link_options, null);
        dialogBuilder.setView(dialogView);

        Button actionButton = dialogView.findViewById(R.id.chat_link_button_action);
        actionButton.setText(getString(R.string.general_enable));

        TextView title = dialogView.findViewById(R.id.chat_link_title);
        title.setText(getString(R.string.make_chat_private_option));

        TextView text = dialogView.findViewById(R.id.text_chat_link);
        text.setText(getString(R.string.context_make_private_chat_warning_text));

        TextView secondText = dialogView.findViewById(R.id.second_text_chat_link);
        secondText.setVisibility(View.GONE);

        chatLinkDialog = dialogBuilder.create();

        actionButton.setOnClickListener(v -> {
            chatLinkDialog.dismiss();
            if (chat.getPeerCount() + 1 > MAX_PARTICIPANTS_TO_MAKE_THE_CHAT_PRIVATE) {
                showSnackbar(getString(R.string.warning_make_chat_private));
            } else {
                megaChatApi.setPublicChatToPrivate(chatHandle, groupChatInfoActivity);
            }
        });

        chatLinkDialog.show();
    }

    public void showConfirmationCreateChatLinkDialog() {
        logDebug("showConfirmationCreateChatLinkDialog");

        AlertDialog.Builder dialogBuilder = new AlertDialog.Builder(this);

        LayoutInflater inflater = this.getLayoutInflater();
        View dialogView = inflater.inflate(R.layout.dialog_chat_link_options, null);
        dialogBuilder.setView(dialogView);

        Button actionButton = dialogView.findViewById(R.id.chat_link_button_action);
        actionButton.setText(getString(R.string.get_chat_link_option));

        TextView title = dialogView.findViewById(R.id.chat_link_title);
        title.setText(getString(R.string.get_chat_link_option));

        TextView firstText = dialogView.findViewById(R.id.text_chat_link);
        firstText.setText(getString(R.string.context_create_chat_link_warning_text));

        LinearLayout.LayoutParams params = (LinearLayout.LayoutParams) firstText.getLayoutParams();
        params.bottomMargin = scaleHeightPx(12, getOutMetrics());
        firstText.setLayoutParams(params);

        chatLinkDialog = dialogBuilder.create();

        actionButton.setOnClickListener(v -> {
            chatLinkDialog.dismiss();
            createPublicGroupAndGetLink();
        });

        chatLinkDialog.show();
    }


    public void startConversation(long handle) {
        logDebug("Handle: " + handle);
        MegaChatRoom chat = megaChatApi.getChatRoomByUser(handle);
        MegaChatPeerList peers = MegaChatPeerList.createInstance();

        if (chat == null) {
            peers.addPeer(handle, MegaChatPeerList.PRIV_STANDARD);
            megaChatApi.createChat(false, peers, this);
        } else {
            Intent intentOpenChat = new Intent(this, ChatActivityLollipop.class);
            intentOpenChat.setAction(ACTION_CHAT_SHOW_MESSAGES);
            intentOpenChat.putExtra("CHAT_ID", chat.getChatId());
            this.startActivity(intentOpenChat);
        }
    }

    private void createPublicGroupAndGetLink() {
        long participantsCount = chat.getPeerCount();
        MegaChatPeerList peers = MegaChatPeerList.createInstance();
        for (int i = 0; i < participantsCount; i++) {
            logDebug("Add participant: " + chat.getPeerHandle(i) + ", privilege: " + chat.getPeerPrivilege(i));
            peers.addPeer(chat.getPeerHandle(i), chat.getPeerPrivilege(i));
        }

        CreateGroupChatWithPublicLink listener = new CreateGroupChatWithPublicLink(this, getTitleChat(chat));
        megaChatApi.createPublicChat(peers, getTitleChat(chat), listener);
    }


    public void onRequestFinishCreateChat(int errorCode, long chatHandle, boolean publicLink) {
        if (errorCode == MegaChatError.ERROR_OK) {
            Intent intent = new Intent(this, ChatActivityLollipop.class);
            intent.setAction(ACTION_CHAT_SHOW_MESSAGES);
            intent.putExtra("CHAT_ID", chatHandle);
            if (publicLink) {
                intent.putExtra("PUBLIC_LINK", errorCode);
            }
            this.startActivity(intent);
        } else {
            logError("ERROR WHEN CREATING CHAT " + errorCode);
            showSnackbar(getString(R.string.create_chat_error));
        }
    }

    @Override
    public void onChatPresenceLastGreen(MegaChatApiJava api, long userhandle, int lastGreen) {
        logDebug("User Handle: " + userhandle + ", Last green: " + lastGreen);
        int state = megaChatApi.getUserOnlineStatus(userhandle);
        if (state != MegaChatApi.STATUS_ONLINE && state != MegaChatApi.STATUS_BUSY && state != MegaChatApi.STATUS_INVALID) {
            String formattedDate = lastGreenDate(this, lastGreen);

            if (userhandle != megaChatApi.getMyUserHandle()) {
                logDebug("Status last green for the user: " + userhandle);
                ListIterator<MegaChatParticipant> itrReplace = participants.listIterator();
                while (itrReplace.hasNext()) {
                    MegaChatParticipant participant = itrReplace.next();
                    if (participant == null) break;

                    if (participant.getHandle() == userhandle) {
                        participant.setLastGreen(formattedDate);
                        if (chat.getOwnPrivilege() == MegaChatRoom.PRIV_MODERATOR) {
                            adapter.updateContactStatus(itrReplace.nextIndex());
                        } else {
                            adapter.updateContactStatus(itrReplace.nextIndex() - 1);
                        }
                        break;
                    }
                }
            }

            logDebug("Date last green: " + formattedDate);
        }
    }

    /**
     * Stores a MegaChatParticipant with their position in the adapter.
     *
     * @param position      position of the participant in the adapter.
     * @param participant   MegaChatParticipant to store.
     */
    public void addParticipantRequest(int position, MegaChatParticipant participant) {
        pendingParticipantRequests.put(position, participant);
    }

    /**
     * If there are participants visibles in the UI without attributes,
     * it launches a request to ask for them.
     */
    private void checkIfShouldAskForUsersAttributes() {
        if (pendingParticipantRequests.isEmpty()) return;

        HashMap<Integer, MegaChatParticipant> copyOfPendingParticipantRequests = new HashMap<>(pendingParticipantRequests);
        pendingParticipantRequests.clear();

        MegaHandleList handleList = MegaHandleList.createInstance();
        HashMap<Integer, MegaChatParticipant> participantRequests = new HashMap<>();
        int firstPosition = linearLayoutManager.findFirstVisibleItemPosition();
        int lastPosition = linearLayoutManager.findLastVisibleItemPosition();

        for (int i = firstPosition; i <= lastPosition; i++) {
            MegaChatParticipant participant = copyOfPendingParticipantRequests.get(i);
            if (participant != null) {
                participantRequests.put(i, participant);
                handleList.addMegaHandle(participant.getHandle());
            }

            copyOfPendingParticipantRequests.remove(i);
        }

        requestUserAttributes(handleList, participantRequests);

        checkIfShouldAskForMoreUsersAttributes(copyOfPendingParticipantRequests);
    }

    /**
     *  If there are participants not visibles in the UI but already scrolled without attributes,
     *  it launches a request to ask for them.
     *
     * @param pendingParticipantRequests HashMap in which the pending participants to check, and their positions in the adapter are stored
     */
    private void checkIfShouldAskForMoreUsersAttributes(HashMap<Integer, MegaChatParticipant> pendingParticipantRequests) {
        MegaHandleList handleList = MegaHandleList.createInstance();
        HashMap<Integer, MegaChatParticipant> participantRequests = new HashMap<>();
        int i = 0;

        for (Integer position : pendingParticipantRequests.keySet()) {
            MegaChatParticipant participant = pendingParticipantRequests.get(position);
            if (participant != null) {
                participantRequests.put(position, participant);
                handleList.addMegaHandle(participant.getHandle());
            }

            i++;

            boolean maxRequestReached = i % PARTICIPANTS_EXTRA == 0;
            if (i == pendingParticipantRequests.size() || maxRequestReached) {
                requestUserAttributes(handleList, participantRequests);

                if (maxRequestReached) {
                    handleList = MegaHandleList.createInstance();
                    participantRequests = new HashMap<>();
                }
            }
        }
    }

    /**
     * Requests the attributes of some MegaChatParticipants
     *
     * @param handleList            MegaHandleList in which the participant's handles are stored to ask for their attributes
     * @param participantRequests   HashMap in which the participants and their positions in the adapter are stored
     */
    private void requestUserAttributes(MegaHandleList handleList, HashMap<Integer, MegaChatParticipant> participantRequests) {
        if (handleList.size() > 0) {
            megaChatApi.loadUserAttributes(chatHandle, handleList, new GetPeerAttributesListener(this, participantRequests));
        }
    }

    /**
     * Updates in the adapter the requested participants in loadUserAttributes().
     *
     * @param chatHandle            identifier of the current MegaChatRoom
     * @param participantUpdates    list of requested participants
     * @param handleList            list of the participants' identifiers
     */
    public void updateParticipants(long chatHandle, final HashMap<Integer, MegaChatParticipant> participantUpdates, MegaHandleList handleList) {
        if (chatHandle != chat.getChatId() || megaChatApi.getChatRoom(chatHandle) == null || adapter == null)
            return;

        chat = megaChatApi.getChatRoom(chatHandle);

        for (int i = 0; i < handleList.size(); i++) {
            long handle = handleList.get(i);
            chatC.setNonContactAttributesInDB(chat, handle);

            for (Integer positionInAdapter : participantUpdates.keySet()) {
                if (participantUpdates.get(positionInAdapter).getHandle() == handle) {
                    int positionInArray = adapter.getParticipantPositionInArray(positionInAdapter);
                    if (positionInArray >= 0 && positionInArray < participants.size() && participants.get(positionInArray).getHandle() == handle) {
                        MegaChatParticipant participant = participantUpdates.get(positionInAdapter);
                        participant.setEmail(chat.getPeerEmailByHandle(handle));
                        participant.setFullName(getParticipantName(handle));
                        participant.setPrivilege(chat.getPeerPrivilegeByHandle(handle));

                        if (hasParticipantAttributes(participant)) {
                            participants.set(positionInArray, participant);
                            adapter.updateParticipant(positionInAdapter, participants);
                        }

                        participantUpdates.remove(positionInAdapter);
                        break;
                    }
                }
            }
        }
    }

    /**
     * Checks if a participant has attributes.
     * If so, the mail and full name do not have to be empty.
     *
     * @param participant   MegaChatParticipant to check.
     * @return True if the participant was correctly updated, false otherwise.
     */
    public boolean hasParticipantAttributes(MegaChatParticipant participant) {
        return !isTextEmpty(participant.getEmail()) && !isTextEmpty(participant.getFullName());
    }

    private void updateAdapterHeader() {
        if (adapter != null) {
            adapter.notifyItemChanged(0);
        }
    }

    public long getChatHandle() {
        return chatHandle;
    }

    public long getSelectedHandleParticipant() {
        return selectedHandleParticipant;
    }

    /**
     * Checks if the notifications of the chat are enabled.
     *
     * @return true if the notifications of the chat are enabled, false otherwise
     */
    public boolean areGeneralChatNotificationsAvailable() {
        return chatSettings != null || chatSettings.getNotificationsEnabled() == null ? true : Boolean.parseBoolean(chatSettings.getNotificationsEnabled());
    }

    public void setChatLink(String chatLink) {
        this.chatLink = chatLink;
    }

    public void setChatMuted() {
        chatMuted = !chatMuted;
    }

    public boolean isChatMuted() {
        return chatMuted;
    }
}<|MERGE_RESOLUTION|>--- conflicted
+++ resolved
@@ -171,101 +171,6 @@
             aB.setDisplayHomeAsUpEnabled(true);
             aB.setTitle(getString(R.string.group_chat_info_label).toUpperCase());
 
-<<<<<<< HEAD
-=======
-            scrollView = findViewById(R.id.scroll_view_group_chat_properties);
-            new ListenScrollChangesHelper().addViewToListen(scrollView, new ListenScrollChangesHelper.OnScrollChangeListenerCompat() {
-                @Override
-                public void onScrollChange(View v, int scrollX, int scrollY, int oldScrollX, int oldScrollY) {
-                    if (scrollView.canScrollVertically(-1)) {
-                        changeActionBarElevation(true);
-                    } else {
-                        changeActionBarElevation(false);
-                    }
-                }
-            });
-
-            //Info Layout
-            avatarImageView = findViewById(R.id.chat_group_properties_thumbnail);
-            createGroupChatAvatar();
-
-            infoLayout = findViewById(R.id.chat_group_contact_properties_info_layout);
-            infoLayout.setVisibility(View.VISIBLE);
-            avatarLayout = findViewById(R.id.chat_group_properties_avatar_layout);
-
-            infoTextContainerLayout = findViewById(R.id.chat_group_contact_properties_info_text_container);
-            LinearLayout.LayoutParams paramsInfoText = (LinearLayout.LayoutParams) infoTextContainerLayout.getLayoutParams();
-            paramsInfoText.leftMargin = scaleWidthPx(16, outMetrics);
-            infoTextContainerLayout.setLayoutParams(paramsInfoText);
-
-            infoTitleChatText = findViewById(R.id.chat_group_contact_properties_info_title);
-            if(isScreenInPortrait(this)){
-                infoTitleChatText.setMaxWidthEmojis(px2dp(MAX_WIDTH_CHAT_TITLE_PORT, outMetrics));
-            }else{
-                infoTitleChatText.setMaxWidthEmojis(px2dp(MAX_WIDTH_CHAT_TITLE_LAND, outMetrics));
-
-            }
-            infoTitleChatText.setText(getTitleChat(chat));
-
-            editImageView = findViewById(R.id.chat_group_contact_properties_edit_icon);
-            editImageView.setOnClickListener(this);
-
-            //Notifications Layout
-            notificationsLayout = findViewById(R.id.chat_group_contact_properties_notifications_layout);
-            notificationsLayout.setVisibility(View.VISIBLE);
-
-            notificationsTitle = findViewById(R.id.chat_group_contact_properties_notifications_title);
-            notificationsSwitch = findViewById(R.id.chat_group_contact_properties_switch);
-            notificationsSwitch.setOnClickListener(this);
-
-            dividerNotifications = findViewById(R.id.divider_notifications_layout);
-
-            infoNumParticipantsText = findViewById(R.id.chat_group_contact_properties_info_participants);
-
-            //Chat links
-            chatLinkLayout = findViewById(R.id.chat_group_contact_properties_chat_link_layout);
-            chatLinkTitleText = findViewById(R.id.chat_group_contact_properties_chat_link);
-            chatLinkSeparator = findViewById(R.id.divider_chat_link_layout);
-
-            //Private chat
-            privateLayout = findViewById(R.id.chat_group_contact_properties_private_layout);
-            privateSeparator = findViewById(R.id.divider_private_layout);
-
-            //Chat Shared Files Layout
-
-            sharedFilesLayout = findViewById(R.id.chat_group_contact_properties_chat_files_shared_layout);
-            sharedFilesLayout.setOnClickListener(this);
-
-            dividerSharedFilesLayout = findViewById(R.id.divider_chat_files_shared_layout);
-
-            //Clear chat Layout
-            clearChatLayout = findViewById(R.id.chat_group_contact_properties_clear_layout);
-            clearChatLayout.setOnClickListener(this);
-
-            dividerClearLayout = findViewById(R.id.divider_clear_layout);
-
-            //Archive chat Layout
-            archiveChatLayout = findViewById(R.id.chat_group_contact_properties_archive_layout);
-            archiveChatLayout.setOnClickListener(this);
-
-            archiveChatSeparator = findViewById(R.id.divider_archive_layout);
-
-            archiveChatTitle = findViewById(R.id.chat_group_contact_properties_archive);
-            archiveChatIcon = findViewById(R.id.chat_group_contact_properties_archive_icon);
-
-            //Leave chat Layout
-            leaveChatLayout = findViewById(R.id.chat_group_contact_properties_leave_layout);
-            leaveChatLayout.setOnClickListener(this);
-            dividerLeaveLayout = findViewById(R.id.divider_leave_layout);
-
-            //Observers layout
-            observersLayout = findViewById(R.id.chat_group_observers_layout);
-            observersNumberText = findViewById(R.id.chat_group_observers_number_text);
-            observersSeparator = findViewById(R.id.divider_observers_layout);
-
-            participantsTitle = findViewById(R.id.chat_group_contact_properties_title_text);
-
->>>>>>> 61f57a84
             recyclerView = findViewById(R.id.chat_group_contact_properties_list);
             recyclerView.addItemDecoration(new GroupParticipantsDividerItemDecoration(this, getOutMetrics()));
             recyclerView.setHasFixedSize(true);
@@ -626,17 +531,7 @@
 
     private void changePermissions(int newPermissions) {
         logDebug("New permissions: " + newPermissions);
-<<<<<<< HEAD
         chatC.alterParticipantsPermissions(chatHandle, selectedHandleParticipant, newPermissions);
-=======
-        ChatController cC = new ChatController(groupChatInfoActivity);
-        cC.alterParticipantsPermissions(chatHandle, selectedHandleParticipant, newPermissions);
-    }
-
-    public void createGroupChatAvatar(){
-        logDebug("createGroupChatAvatar()");
-        avatarImageView.setImageBitmap(getDefaultAvatar(getSpecificAvatarColor(AVATAR_GROUP_CHAT_COLOR), getTitleChat(chat), AVATAR_SIZE, true));
->>>>>>> 61f57a84
     }
 
     public void showParticipantsPanel(MegaChatParticipant participant) {
@@ -1094,7 +989,6 @@
         logDebug("Chat ID: " + item.getChatId());
         chat = megaChatApi.getChatRoom(chatHandle);
 
-<<<<<<< HEAD
         if (item.hasChanged(MegaChatListItem.CHANGE_TYPE_PARTICIPANTS)) {
             logDebug("Change participants");
             participants.clear();
@@ -1116,40 +1010,6 @@
             updateAdapterHeader();
         } else {
             logDebug("Changes other: " + item.getChanges());
-=======
-            if(item.hasChanged(MegaChatListItem.CHANGE_TYPE_PARTICIPANTS)){
-                logDebug("Change participants");
-                participants.clear();
-                setParticipants();
-            }
-            else if(item.hasChanged(MegaChatListItem.CHANGE_TYPE_OWN_PRIV)){
-                logDebug("Change status: CHANGE_TYPE_OWN_PRIV");
-                setChatPermissions();
-                participants.clear();
-                setParticipants();
-            }
-            else if(item.hasChanged(MegaChatListItem.CHANGE_TYPE_TITLE)) {
-                logDebug("Change status: CHANGE_TYPE_TITLE");
-                infoTitleChatText.setText(getTitleChat(chat));
-                createGroupChatAvatar();
-            }
-            else if(item.hasChanged(MegaChatListItem.CHANGE_TYPE_CLOSED)) {
-                logDebug("CHANGE_TYPE_CLOSED");
-            }
-            else if(item.hasChanged(MegaChatListItem.CHANGE_TYPE_UNREAD_COUNT)) {
-                logDebug("CHANGE_TYPE_UNREAD_COUNT");
-            }
-            else if(item.hasChanged(MegaChatListItem.CHANGE_TYPE_UPDATE_PREVIEWERS)){
-                updatePreviewers();
-            }
-            else {
-                logDebug("Changes other: " + item.getChanges());
-                logDebug("Chat ID: " + item.getChatId());
-            }
-        }
-        else{
-            logDebug("Changes NOT interested in");
->>>>>>> 61f57a84
         }
     }
 
