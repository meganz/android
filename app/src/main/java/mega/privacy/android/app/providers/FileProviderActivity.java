package mega.privacy.android.app.providers;

import android.Manifest;
import android.annotation.SuppressLint;
import android.app.Activity;
import android.app.ProgressDialog;
import android.app.SearchManager;
import android.content.ClipData;
import android.content.ClipboardManager;
import android.content.Context;
import android.content.Intent;
import android.content.pm.PackageManager;
import android.content.res.Configuration;
import android.net.Uri;
import android.os.Build;
import android.os.Bundle;
import android.os.CountDownTimer;
import android.os.StatFs;
<<<<<<< HEAD
import android.support.design.widget.TabLayout;
import android.support.design.widget.TextInputLayout;
import android.support.v4.app.ActivityCompat;
import android.support.v4.content.ContextCompat;
import android.support.v4.content.FileProvider;
import android.support.v4.view.MenuItemCompat;
import android.support.v4.view.ViewPager;
import android.support.v7.app.ActionBar;
import android.support.v7.widget.AppCompatEditText;
import android.support.v7.widget.SearchView;
import android.support.v7.widget.Toolbar;
=======
import com.google.android.material.tabs.TabLayout;
import com.google.android.material.textfield.TextInputLayout;
import androidx.core.app.ActivityCompat;
import androidx.core.content.ContextCompat;
import androidx.core.content.FileProvider;
import androidx.core.view.MenuItemCompat;
import androidx.viewpager.widget.ViewPager;
import androidx.appcompat.app.ActionBar;
import androidx.appcompat.widget.AppCompatEditText;
import androidx.appcompat.widget.SearchView;
import androidx.appcompat.widget.Toolbar;
>>>>>>> b3f63831
import android.text.Editable;
import android.text.TextWatcher;
import android.util.DisplayMetrics;
import android.view.Display;
import android.view.Gravity;
import android.view.KeyEvent;
import android.view.Menu;
import android.view.MenuInflater;
import android.view.MenuItem;
import android.view.View;
import android.view.View.OnClickListener;
import android.view.Window;
import android.view.WindowManager;
import android.view.inputmethod.EditorInfo;
import android.view.inputmethod.InputMethodManager;
import android.widget.Button;
import android.widget.LinearLayout;
import android.widget.ProgressBar;
import android.widget.RelativeLayout;
import android.widget.ScrollView;
import android.widget.TextView;
import android.widget.Toast;

import java.io.File;
import java.util.ArrayList;
import java.util.HashMap;
import java.util.List;
import java.util.Locale;
import java.util.Map;

import mega.privacy.android.app.BaseActivity;
import mega.privacy.android.app.DatabaseHandler;
import mega.privacy.android.app.DownloadService;
import mega.privacy.android.app.MegaApplication;
import mega.privacy.android.app.R;
import mega.privacy.android.app.UserCredentials;
import mega.privacy.android.app.components.EditTextPIN;
import mega.privacy.android.app.lollipop.providers.CloudDriveProviderFragmentLollipop;
import mega.privacy.android.app.lollipop.providers.IncomingSharesProviderFragmentLollipop;
import mega.privacy.android.app.lollipop.providers.ProviderPageAdapter;
import nz.mega.sdk.MegaApiAndroid;
import nz.mega.sdk.MegaApiJava;
import nz.mega.sdk.MegaChatApi;
import nz.mega.sdk.MegaChatApiAndroid;
import nz.mega.sdk.MegaChatApiJava;
import nz.mega.sdk.MegaChatError;
import nz.mega.sdk.MegaChatRequest;
import nz.mega.sdk.MegaChatRequestListenerInterface;
import nz.mega.sdk.MegaContactRequest;
import nz.mega.sdk.MegaError;
import nz.mega.sdk.MegaEvent;
import nz.mega.sdk.MegaGlobalListenerInterface;
import nz.mega.sdk.MegaNode;
import nz.mega.sdk.MegaRequest;
import nz.mega.sdk.MegaRequestListenerInterface;
import nz.mega.sdk.MegaTransfer;
import nz.mega.sdk.MegaTransferListenerInterface;
import nz.mega.sdk.MegaUser;
import nz.mega.sdk.MegaUserAlert;

import static mega.privacy.android.app.utils.Constants.*;
import static mega.privacy.android.app.utils.FileUtils.*;
import static mega.privacy.android.app.utils.JobUtil.*;
import static mega.privacy.android.app.utils.LogUtil.*;
import static mega.privacy.android.app.utils.Util.*;
import static nz.mega.sdk.MegaApiJava.*;


@SuppressLint("NewApi") 
public class FileProviderActivity extends PinFileProviderActivity implements OnClickListener, MegaRequestListenerInterface, MegaGlobalListenerInterface, MegaTransferListenerInterface, MegaChatRequestListenerInterface, View.OnFocusChangeListener, View.OnLongClickListener {

	public static final int INVALID_TAB = -1;
	public static final int CLOUD_TAB = 0;
	public static final int INCOMING_TAB = 1;

	private String lastEmail;
	private String lastPassword;

	private MenuItem searchMenuItem;

	private CountDownTimer timer;

	private Toolbar tB;
	private ActionBar aB;

	private ScrollView scrollView;
	private LinearLayout loginLogin;
	private LinearLayout loginCreateAccount;
	private LinearLayout loginLoggingIn;
	private TextView queryingSignupLinkText;
	private TextView confirmingAccountText;
	private ProgressBar loginProgressBar;
	private ProgressBar loginFetchNodesProgressBar;
	private TextView loggingInText;
	private TextView fetchingNodesText;
	private TextView prepareNodesText;
	private TextView serversBusyText;
	private TextView loginTitle;
	private TextView generatingKeysText;
	private DisplayMetrics outMetrics;
	private AppCompatEditText et_user;
	private TextInputLayout et_password_layout;
	private AppCompatEditText et_password;
	private TextView bRegisterLol;
	private Button bLoginLol;

	private MegaApiAndroid megaApi;
	private MegaChatApiAndroid megaChatApi;

	private boolean folderSelected = false;

	private int tabShown = INVALID_TAB;

	private CloudDriveProviderFragmentLollipop cDriveProviderLol;
	private IncomingSharesProviderFragmentLollipop iSharesProviderLol;

	private ProgressDialog statusDialog;

	private Button cancelButton;
	private Button attachButton;

	private TabLayout tabLayoutProvider;
	private LinearLayout providerSectionLayout;
	private ProviderPageAdapter mTabsAdapterProvider;
	private ViewPager viewPagerProvider;

	private ArrayList<MegaNode> nodes;
	private int incomingDeepBrowserTree = -1;
	private long gParentHandle = INVALID_HANDLE;
	private long incParentHandle = INVALID_HANDLE;


	private List<MegaNode> selectedNodes;
	private int totalTransfers;
	private int progressTransfersFinish;
	private ClipData clipDataTransfers;
	private ArrayList<Uri> contentUris = new ArrayList<>();

	private LinearLayout loginVerificationLayout;
	private InputMethodManager imm;
	private EditTextPIN firstPin;
	private EditTextPIN secondPin;
	private EditTextPIN thirdPin;
	private EditTextPIN fourthPin;
	private EditTextPIN fifthPin;
	private EditTextPIN sixthPin;
	private StringBuilder sb = new StringBuilder();
	private String pin = null;
	private TextView pinError;
	private RelativeLayout lostYourDeviceButton;
	private ProgressBar verify2faProgressBar;

	private boolean isFirstTime = true;
	private boolean isErrorShown;
	private boolean is2FAEnabled;
	private boolean pinLongClick;

	private FileProviderActivity fileProviderActivity;

	private String gSession = null;
	
	@Override
	public boolean onKeyDown(int keyCode, KeyEvent event) {
		if (keyCode == KeyEvent.KEYCODE_MENU) {
			// do nothing
			return true;
		}
		return super.onKeyDown(keyCode, event);
	}

	@Override
	protected void onCreate(Bundle savedInstanceState) {
		logDebug("onCreate first");
		requestWindowFeature(Window.FEATURE_NO_TITLE);

		super.onCreate(savedInstanceState);

		fileProviderActivity = this;

		Display display = getWindowManager().getDefaultDisplay();
		outMetrics = new DisplayMetrics();
		display.getMetrics(outMetrics);

		DatabaseHandler dbH = DatabaseHandler.getDbHandler(getApplicationContext());
		is2FAEnabled = false;

		if (savedInstanceState != null) {
			folderSelected = savedInstanceState.getBoolean("folderSelected", false);
			incParentHandle = savedInstanceState.getLong("incParentHandle", INVALID_HANDLE);
			gParentHandle = savedInstanceState.getLong("parentHandle", INVALID_HANDLE);
			incomingDeepBrowserTree = savedInstanceState.getInt("deepBrowserTree", -1);
			tabShown = savedInstanceState.getInt("tabShown", CLOUD_TAB);
		}

		megaApi = MegaApplication.getInstance().getMegaApi();
		megaChatApi = MegaApplication.getInstance().getMegaChatApi();

		megaApi.addGlobalListener(this);
		megaApi.addTransferListener(this);

		checkLogin();
		UserCredentials credentials = dbH.getCredentials();
		if (credentials == null) {
			loginLogin.setVisibility(View.VISIBLE);
			if (scrollView != null) {
				scrollView.setBackgroundColor(ContextCompat.getColor(this, R.color.white));
			}
			loginCreateAccount.setVisibility(View.INVISIBLE);
			loginLoggingIn.setVisibility(View.GONE);
			generatingKeysText.setVisibility(View.GONE);
			loggingInText.setVisibility(View.GONE);
			fetchingNodesText.setVisibility(View.GONE);
			prepareNodesText.setVisibility(View.GONE);
			if (serversBusyText != null) {
				serversBusyText.setVisibility(View.GONE);
			}
			loginProgressBar.setVisibility(View.GONE);
			queryingSignupLinkText.setVisibility(View.GONE);
			confirmingAccountText.setVisibility(View.GONE);
		} else {
			logDebug("dbH.getCredentials() NOT null");

			if (megaApi.getRootNode() == null) {
				changeStatusBarColor(this, this.getWindow(), R.color.transparent_black);

				logDebug("megaApi.getRootNode() == null");

				lastEmail = credentials.getEmail();
				String gSession = credentials.getSession();

				if (!MegaApplication.isLoggingIn()) {
					MegaApplication.setLoggingIn(true);
					loginLogin.setVisibility(View.GONE);
					loginCreateAccount.setVisibility(View.GONE);
					queryingSignupLinkText.setVisibility(View.GONE);
					confirmingAccountText.setVisibility(View.GONE);
					loginLoggingIn.setVisibility(View.VISIBLE);
					if (scrollView != null) {
						scrollView.setBackgroundColor(ContextCompat.getColor(this, R.color.white));
					}
					loginProgressBar.setVisibility(View.VISIBLE);
					loginFetchNodesProgressBar.setVisibility(View.GONE);
					loggingInText.setVisibility(View.VISIBLE);
					fetchingNodesText.setVisibility(View.GONE);
					prepareNodesText.setVisibility(View.GONE);
					if (serversBusyText != null) {
						serversBusyText.setVisibility(View.GONE);

					}

					int ret = megaChatApi.getInitState();

					if (ret == MegaChatApi.INIT_NOT_DONE || ret == MegaChatApi.INIT_ERROR) {
						ret = megaChatApi.init(gSession);
						logDebug("Result of init ---> " + ret);
						if (ret == MegaChatApi.INIT_NO_CACHE) {
							logDebug("Condition ret == MegaChatApi.INIT_NO_CACHE");
						} else if (ret == MegaChatApi.INIT_ERROR) {
							logWarning("Condition ret == MegaChatApi.INIT_ERROR");
							megaChatApi.logout(this);
						} else {
							logDebug("Chat correctly initialized");
						}
					}

					megaApi.fastLogin(gSession, this);
				}

			} else {

				setContentView(R.layout.activity_file_provider);

				logDebug("megaApi.getRootNode() NOT null");

				//Set toolbar
				tB = findViewById(R.id.toolbar_provider);
				setSupportActionBar(tB);
				aB = getSupportActionBar();
				aB.setDisplayHomeAsUpEnabled(true);
				aB.setDisplayShowHomeEnabled(true);

				cancelButton = findViewById(R.id.cancel_button);
				cancelButton.setOnClickListener(this);
				cancelButton.setText(getString(R.string.general_cancel));
				//Left and Right margin
				LinearLayout.LayoutParams cancelButtonParams = (LinearLayout.LayoutParams) cancelButton.getLayoutParams();
				cancelButtonParams.setMargins(scaleWidthPx(10, outMetrics), 0, 0, 0);
				cancelButton.setLayoutParams(cancelButtonParams);

				attachButton = findViewById(R.id.attach_button);
				attachButton.setOnClickListener(this);
				attachButton.setText(getString(R.string.general_attach));
				activateButton(false);

				//TABS section
				providerSectionLayout = findViewById(R.id.tabhost_provider);
				tabLayoutProvider = findViewById(R.id.sliding_tabs_provider);
				viewPagerProvider = findViewById(R.id.provider_tabs_pager);

				//Create tabs
				providerSectionLayout.setVisibility(View.VISIBLE);

				if (mTabsAdapterProvider == null) {

					logDebug("mTabsAdapterProvider == null");
					logDebug("tabShown: " + tabShown);
					logDebug("parentHandle INCOMING: " + incParentHandle);
					logDebug("parentHandle CLOUD: " + gParentHandle);
					viewPagerProvider.setCurrentItem(tabShown);
					if (tabShown == INVALID_TAB) {
						tabShown = CLOUD_TAB;
					}
					mTabsAdapterProvider = new ProviderPageAdapter(getSupportFragmentManager(), this);
					viewPagerProvider.setAdapter(mTabsAdapterProvider);
					tabLayoutProvider.setupWithViewPager(viewPagerProvider);
					viewPagerProvider.setCurrentItem(tabShown);
				} else {

					logDebug("mTabsAdapterProvider NOT null");
					logDebug("tabShown: " + tabShown);
					logDebug("parentHandle INCOMING: " + incParentHandle);
					logDebug("parentHandle CLOUD: " + gParentHandle);
					viewPagerProvider.setCurrentItem(tabShown);
					if (tabShown == INVALID_TAB) {
						tabShown = CLOUD_TAB;
					}
				}

				viewPagerProvider.addOnPageChangeListener(new ViewPager.OnPageChangeListener() {
					public void onPageScrollStateChanged(int state) {
					}

					public void onPageScrolled(int position, float positionOffset, int positionOffsetPixels) {
					}

					public void onPageSelected(int position) {
						logDebug("onTabChanged TabId :" + position);
						if (position == CLOUD_TAB) {
							tabShown = CLOUD_TAB;
							cDriveProviderLol = (CloudDriveProviderFragmentLollipop) getSupportFragmentManager().findFragmentByTag(getFragmentTag(R.id.provider_tabs_pager, CLOUD_TAB));

							if (cDriveProviderLol != null) {
								if (cDriveProviderLol.getParentHandle() == INVALID_HANDLE || cDriveProviderLol.getParentHandle() == megaApi.getRootNode().getHandle()) {
<<<<<<< HEAD
									aB.setTitle(getString(R.string.section_cloud_drive));
=======
									aB.setTitle(getString(R.string.file_provider_title).toUpperCase());
>>>>>>> b3f63831
								} else {
									aB.setTitle(megaApi.getNodeByHandle(cDriveProviderLol.getParentHandle()).getName());
								}
							}
						} else if (position == INCOMING_TAB) {
							tabShown = INCOMING_TAB;
							iSharesProviderLol = (IncomingSharesProviderFragmentLollipop) getSupportFragmentManager().findFragmentByTag(getFragmentTag(R.id.provider_tabs_pager, INCOMING_TAB));

							if (iSharesProviderLol != null) {
								if (iSharesProviderLol.getDeepBrowserTree() == 0) {
<<<<<<< HEAD
									aB.setTitle(getString(R.string.title_incoming_shares_explorer));
=======
									aB.setTitle(getString(R.string.file_provider_title).toUpperCase());
>>>>>>> b3f63831
								} else {
									aB.setTitle(megaApi.getNodeByHandle(iSharesProviderLol.getParentHandle()).getName());

								}
							}
						}
					}
				});

				getWindow().setFlags(WindowManager.LayoutParams.FLAG_WATCH_OUTSIDE_TOUCH, WindowManager.LayoutParams.FLAG_WATCH_OUTSIDE_TOUCH);
				getWindow().setFlags(WindowManager.LayoutParams.FLAG_NOT_TOUCH_MODAL, WindowManager.LayoutParams.FLAG_NOT_TOUCH_MODAL);

				changeStatusBarColor(this, getWindow(), R.color.dark_primary_color);
			}
		}
	}

	@Override
	public boolean onOptionsItemSelected(MenuItem item) {
		logDebug("onOptionsItemSelectedLollipop");

		int id = item.getItemId();
		switch (id) {
			case android.R.id.home: {
				this.onBackPressed();
			}
		}
		return super.onOptionsItemSelected(item);
	}

	@SuppressLint("NewApi")
	public void checkLogin() {

		setContentView(R.layout.fragment_login);

		scrollView = findViewById(R.id.scroll_view_login);

		loginTitle = findViewById(R.id.login_text_view);

		loginTitle.setText(R.string.login_to_mega);

		et_user = findViewById(R.id.login_email_text);

		et_password_layout = findViewById(R.id.login_password_text_layout);
		et_password = findViewById(R.id.login_password_text);

		et_password.setOnEditorActionListener((v, actionId, event) -> {
			if (actionId == EditorInfo.IME_ACTION_DONE) {
				submitForm();
				return true;
			}
			return false;
		});

		et_password.setOnFocusChangeListener((v, hasFocus) -> setPasswordToggle(et_password_layout, hasFocus));
<<<<<<< HEAD


=======


>>>>>>> b3f63831
		bLoginLol = findViewById(R.id.button_login_login);
		bLoginLol.setText(getString(R.string.login_text).toUpperCase(Locale.getDefault()));

		bLoginLol.setOnClickListener(this);

		loginCreateAccount = findViewById(R.id.login_create_account_layout);
		loginCreateAccount.setVisibility(View.INVISIBLE);

		bRegisterLol = findViewById(R.id.button_create_account_login);

		bRegisterLol.setText(getString(R.string.create_account).toUpperCase(Locale.getDefault()));

		bRegisterLol.setOnClickListener(this);

		loginLogin = findViewById(R.id.login_login_layout);
		loginLoggingIn = findViewById(R.id.login_logging_in_layout);
		loginProgressBar = findViewById(R.id.login_progress_bar);
		loginFetchNodesProgressBar = findViewById(R.id.login_fetching_nodes_bar);
		generatingKeysText = findViewById(R.id.login_generating_keys_text);
		queryingSignupLinkText = findViewById(R.id.login_query_signup_link_text);
		confirmingAccountText = findViewById(R.id.login_confirm_account_text);
		loggingInText = findViewById(R.id.login_logging_in_text);
		fetchingNodesText = findViewById(R.id.login_fetch_nodes_text);
		prepareNodesText = findViewById(R.id.login_prepare_nodes_text);
		serversBusyText = findViewById(R.id.login_servers_busy_text);

		tB = findViewById(R.id.toolbar);

		changeStatusBarColor(this, this.getWindow(), R.color.dark_primary_color);

		loginVerificationLayout = findViewById(R.id.login_2fa);
		loginVerificationLayout.setVisibility(View.GONE);
		lostYourDeviceButton = findViewById(R.id.lost_authentication_device);
		lostYourDeviceButton.setOnClickListener(this);
		pinError = findViewById(R.id.pin_2fa_error_login);
		pinError.setVisibility(View.GONE);
		verify2faProgressBar = findViewById(R.id.progressbar_verify_2fa);

		imm = (InputMethodManager) getSystemService(INPUT_METHOD_SERVICE);

		firstPin = findViewById(R.id.pin_first_login);
		firstPin.setOnLongClickListener(this);
		firstPin.setOnFocusChangeListener(this);
		imm.showSoftInput(firstPin, InputMethodManager.SHOW_FORCED);
		firstPin.addTextChangedListener(new TextWatcher() {
			@Override
			public void beforeTextChanged(CharSequence s, int start, int count, int after) {

			}

			@Override
			public void onTextChanged(CharSequence s, int start, int before, int count) {

			}

			@Override
			public void afterTextChanged(Editable s) {
				if (firstPin.length() != 0) {
					secondPin.requestFocus();
					secondPin.setCursorVisible(true);

					if (isFirstTime && !pinLongClick) {
						secondPin.setText("");
						thirdPin.setText("");
						fourthPin.setText("");
						fifthPin.setText("");
						sixthPin.setText("");
					} else if (pinLongClick) {
						pasteClipboard();
					} else {
						permitVerify();
					}
				} else {
					if (isErrorShown) {
						verifyQuitError();
					}
					permitVerify();
				}
			}
		});

		secondPin = findViewById(R.id.pin_second_login);
		secondPin.setOnLongClickListener(this);
		secondPin.setOnFocusChangeListener(this);
		imm.showSoftInput(secondPin, InputMethodManager.SHOW_FORCED);
		secondPin.addTextChangedListener(new TextWatcher() {
			@Override
			public void beforeTextChanged(CharSequence s, int start, int count, int after) {

			}

			@Override
			public void onTextChanged(CharSequence s, int start, int before, int count) {

			}

			@Override
			public void afterTextChanged(Editable s) {
				if (secondPin.length() != 0) {
					thirdPin.requestFocus();
					thirdPin.setCursorVisible(true);

					if (isFirstTime && !pinLongClick) {
						thirdPin.setText("");
						fourthPin.setText("");
						fifthPin.setText("");
						sixthPin.setText("");
					} else if (pinLongClick) {
						pasteClipboard();
					} else {
						permitVerify();
					}
				} else {
					if (isErrorShown) {
						verifyQuitError();
					}
					permitVerify();
				}
			}
		});

		thirdPin = findViewById(R.id.pin_third_login);
		thirdPin.setOnLongClickListener(this);
		thirdPin.setOnFocusChangeListener(this);
		imm.showSoftInput(thirdPin, InputMethodManager.SHOW_FORCED);
		thirdPin.addTextChangedListener(new TextWatcher() {
			@Override
			public void beforeTextChanged(CharSequence s, int start, int count, int after) {

			}

			@Override
			public void onTextChanged(CharSequence s, int start, int before, int count) {

			}

			@Override
			public void afterTextChanged(Editable s) {
				if (thirdPin.length() != 0) {
					fourthPin.requestFocus();
					fourthPin.setCursorVisible(true);

					if (isFirstTime && !pinLongClick) {
						fourthPin.setText("");
						fifthPin.setText("");
						sixthPin.setText("");
					} else if (pinLongClick) {
						pasteClipboard();
					} else {
						permitVerify();
					}
				} else {
					if (isErrorShown) {
						verifyQuitError();
					}
				}
			}
		});

		fourthPin = findViewById(R.id.pin_fouth_login);
		fourthPin.setOnLongClickListener(this);
		fourthPin.setOnFocusChangeListener(this);
		imm.showSoftInput(fourthPin, InputMethodManager.SHOW_FORCED);
		fourthPin.addTextChangedListener(new TextWatcher() {
			@Override
			public void beforeTextChanged(CharSequence s, int start, int count, int after) {

			}

			@Override
			public void onTextChanged(CharSequence s, int start, int before, int count) {

			}

			@Override
			public void afterTextChanged(Editable s) {
				if (fourthPin.length() != 0) {
					fifthPin.requestFocus();
					fifthPin.setCursorVisible(true);

					if (isFirstTime && !pinLongClick) {
						fifthPin.setText("");
						sixthPin.setText("");
					} else if (pinLongClick) {
						pasteClipboard();
					} else {
						permitVerify();
					}
				} else {
					if (isErrorShown) {
						verifyQuitError();
					}
				}
			}
		});

		fifthPin = findViewById(R.id.pin_fifth_login);
		fifthPin.setOnLongClickListener(this);
		fifthPin.setOnFocusChangeListener(this);
		imm.showSoftInput(fifthPin, InputMethodManager.SHOW_FORCED);
		fifthPin.addTextChangedListener(new TextWatcher() {
			@Override
			public void beforeTextChanged(CharSequence s, int start, int count, int after) {

			}

			@Override
			public void onTextChanged(CharSequence s, int start, int before, int count) {

			}

			@Override
			public void afterTextChanged(Editable s) {
				if (fifthPin.length() != 0) {
					sixthPin.requestFocus();
					sixthPin.setCursorVisible(true);

					if (isFirstTime && !pinLongClick) {
						sixthPin.setText("");
					} else if (pinLongClick) {
						pasteClipboard();
					} else {
						permitVerify();
					}
				} else {
					if (isErrorShown) {
						verifyQuitError();
					}
				}
			}
		});

		sixthPin = findViewById(R.id.pin_sixth_login);
		sixthPin.setOnLongClickListener(this);
		sixthPin.setOnFocusChangeListener(this);
		imm.showSoftInput(sixthPin, InputMethodManager.SHOW_FORCED);
		sixthPin.addTextChangedListener(new TextWatcher() {
			@Override
			public void beforeTextChanged(CharSequence s, int start, int count, int after) {

			}

			@Override
			public void onTextChanged(CharSequence s, int start, int before, int count) {

			}

			@Override
			public void afterTextChanged(Editable s) {
				if (sixthPin.length() != 0) {
					sixthPin.setCursorVisible(true);
					hideKeyboard(fileProviderActivity, 0);

					if (pinLongClick) {
						pasteClipboard();
					} else {
						permitVerify();
					}
				} else {
					if (isErrorShown) {
						verifyQuitError();
					}
				}
			}
		});
		getWindow().setSoftInputMode(WindowManager.LayoutParams.SOFT_INPUT_STATE_HIDDEN);

		firstPin.setGravity(Gravity.CENTER_HORIZONTAL);
		android.view.ViewGroup.LayoutParams paramsb1 = firstPin.getLayoutParams();
		if (getResources().getConfiguration().orientation == Configuration.ORIENTATION_PORTRAIT) {
			paramsb1.width = scaleWidthPx(42, outMetrics);
		} else {
			paramsb1.width = scaleWidthPx(25, outMetrics);
		}
		firstPin.setLayoutParams(paramsb1);
		LinearLayout.LayoutParams textParams = (LinearLayout.LayoutParams) firstPin.getLayoutParams();
		textParams.setMargins(0, 0, scaleWidthPx(8, outMetrics), 0);
		firstPin.setLayoutParams(textParams);

		secondPin.setGravity(Gravity.CENTER_HORIZONTAL);
		android.view.ViewGroup.LayoutParams paramsb2 = secondPin.getLayoutParams();
		if (getResources().getConfiguration().orientation == Configuration.ORIENTATION_PORTRAIT) {
			paramsb2.width = scaleWidthPx(42, outMetrics);
		} else {
			paramsb2.width = scaleWidthPx(25, outMetrics);
		}
		secondPin.setLayoutParams(paramsb2);
		textParams = (LinearLayout.LayoutParams) secondPin.getLayoutParams();
		textParams.setMargins(0, 0, scaleWidthPx(8, outMetrics), 0);
		secondPin.setLayoutParams(textParams);
		secondPin.setEt(firstPin);

		thirdPin.setGravity(Gravity.CENTER_HORIZONTAL);
		android.view.ViewGroup.LayoutParams paramsb3 = thirdPin.getLayoutParams();
		if (getResources().getConfiguration().orientation == Configuration.ORIENTATION_PORTRAIT) {
			paramsb3.width = scaleWidthPx(42, outMetrics);
		} else {
			paramsb3.width = scaleWidthPx(25, outMetrics);
		}
		thirdPin.setLayoutParams(paramsb3);
		textParams = (LinearLayout.LayoutParams) thirdPin.getLayoutParams();
		textParams.setMargins(0, 0, scaleWidthPx(25, outMetrics), 0);
		thirdPin.setLayoutParams(textParams);
		thirdPin.setEt(secondPin);

		fourthPin.setGravity(Gravity.CENTER_HORIZONTAL);
		android.view.ViewGroup.LayoutParams paramsb4 = fourthPin.getLayoutParams();
		if (getResources().getConfiguration().orientation == Configuration.ORIENTATION_PORTRAIT) {
			paramsb4.width = scaleWidthPx(42, outMetrics);
		} else {
			paramsb4.width = scaleWidthPx(25, outMetrics);
		}
		fourthPin.setLayoutParams(paramsb4);
		textParams = (LinearLayout.LayoutParams) fourthPin.getLayoutParams();
		textParams.setMargins(0, 0, scaleWidthPx(8, outMetrics), 0);
		fourthPin.setLayoutParams(textParams);
		fourthPin.setEt(thirdPin);

		fifthPin.setGravity(Gravity.CENTER_HORIZONTAL);
		android.view.ViewGroup.LayoutParams paramsb5 = fifthPin.getLayoutParams();
		if (getResources().getConfiguration().orientation == Configuration.ORIENTATION_PORTRAIT) {
			paramsb5.width = scaleWidthPx(42, outMetrics);
		} else {
			paramsb5.width = scaleWidthPx(25, outMetrics);
		}
		fifthPin.setLayoutParams(paramsb5);
		textParams = (LinearLayout.LayoutParams) fifthPin.getLayoutParams();
		textParams.setMargins(0, 0, scaleWidthPx(8, outMetrics), 0);
		fifthPin.setLayoutParams(textParams);
		fifthPin.setEt(fourthPin);

		sixthPin.setGravity(Gravity.CENTER_HORIZONTAL);
		android.view.ViewGroup.LayoutParams paramsb6 = sixthPin.getLayoutParams();
		if (getResources().getConfiguration().orientation == Configuration.ORIENTATION_PORTRAIT) {
			paramsb6.width = scaleWidthPx(42, outMetrics);
		} else {
			paramsb6.width = scaleWidthPx(25, outMetrics);
		}
		sixthPin.setLayoutParams(paramsb6);
		textParams = (LinearLayout.LayoutParams) sixthPin.getLayoutParams();
		textParams.setMargins(0, 0, 0, 0);
		sixthPin.setLayoutParams(textParams);
		sixthPin.setEt(fifthPin);
	}

	void permitVerify() {
		logDebug("permitVerify");
		if (firstPin.length() == 1 && secondPin.length() == 1 && thirdPin.length() == 1 && fourthPin.length() == 1 && fifthPin.length() == 1 && sixthPin.length() == 1) {
			hideKeyboard(this, 0);
			if (sb.length() > 0) {
				sb.delete(0, sb.length());
			}
			sb.append(firstPin.getText());
			sb.append(secondPin.getText());
			sb.append(thirdPin.getText());
			sb.append(fourthPin.getText());
			sb.append(fifthPin.getText());
			sb.append(sixthPin.getText());
			pin = sb.toString();
			logDebug("PIN: " + pin);
			if (!isErrorShown && pin != null) {
				verify2faProgressBar.setVisibility(View.VISIBLE);
				logDebug("lastEmail: " + lastEmail + " lastPasswd: " + lastPassword);
				megaApi.multiFactorAuthLogin(lastEmail, lastPassword, pin, this);
			}
		}
	}

	@Override
	public void onFocusChange(View v, boolean hasFocus) {
		switch (v.getId()) {
			case R.id.pin_first_login: {
				if (hasFocus) {
					firstPin.setText("");
				}
				break;
			}
			case R.id.pin_second_login: {
				if (hasFocus) {
					secondPin.setText("");
				}
				break;
			}
			case R.id.pin_third_login: {
				if (hasFocus) {
					thirdPin.setText("");
				}
				break;
			}
			case R.id.pin_fouth_login: {
				if (hasFocus) {
					fourthPin.setText("");
				}
				break;
			}
			case R.id.pin_fifth_login: {
				if (hasFocus) {
					fifthPin.setText("");
				}
				break;
			}
			case R.id.pin_sixth_login: {
				if (hasFocus) {
					sixthPin.setText("");
				}
				break;
			}
		}
	}

	void pasteClipboard() {
		logDebug("pasteClipboard");
		pinLongClick = false;
		ClipboardManager clipboard = (ClipboardManager) getSystemService(CLIPBOARD_SERVICE);
		ClipData clipData = clipboard.getPrimaryClip();
		if (clipData != null) {
			String code = clipData.getItemAt(0).getText().toString();
			logDebug("Code: " + code);
			if (code != null && code.length() == 6) {
				boolean areDigits = true;
				for (int i = 0; i < 6; i++) {
					if (!Character.isDigit(code.charAt(i))) {
						areDigits = false;
						break;
					}
				}
				if (areDigits) {
					firstPin.setText("" + code.charAt(0));
					secondPin.setText("" + code.charAt(1));
					thirdPin.setText("" + code.charAt(2));
					fourthPin.setText("" + code.charAt(3));
					fifthPin.setText("" + code.charAt(4));
					sixthPin.setText("" + code.charAt(5));
				} else {
					firstPin.setText("");
					secondPin.setText("");
					thirdPin.setText("");
					fourthPin.setText("");
					fifthPin.setText("");
					sixthPin.setText("");
				}
			}
		}
	}

	void verifyQuitError() {
		isErrorShown = false;
		pinError.setVisibility(View.GONE);
		firstPin.setTextColor(ContextCompat.getColor(this, R.color.name_my_account));
		secondPin.setTextColor(ContextCompat.getColor(this, R.color.name_my_account));
		thirdPin.setTextColor(ContextCompat.getColor(this, R.color.name_my_account));
		fourthPin.setTextColor(ContextCompat.getColor(this, R.color.name_my_account));
		fifthPin.setTextColor(ContextCompat.getColor(this, R.color.name_my_account));
		sixthPin.setTextColor(ContextCompat.getColor(this, R.color.name_my_account));
	}

	@Override
	public boolean onLongClick(View v) {
		switch (v.getId()) {
			case R.id.pin_first_login:
			case R.id.pin_second_login:
			case R.id.pin_third_login:
			case R.id.pin_fouth_login:
			case R.id.pin_fifth_login:
			case R.id.pin_sixth_login: {
				pinLongClick = true;
				v.requestFocus();
			}
		}
		return false;
	}

	@Override
	public boolean onCreateOptionsMenu(Menu menu) {
		logDebug("onCreateOptionsMenuLollipop");

		// Inflate the menu items for use in the action bar
		MenuInflater inflater = getMenuInflater();
		inflater.inflate(R.menu.activity_fileprovider, menu);
		getSupportActionBar().setDisplayShowCustomEnabled(true);

		final SearchManager searchManager = (SearchManager) getSystemService(Context.SEARCH_SERVICE);
		searchMenuItem = menu.findItem(R.id.action_search);
		final SearchView searchView = (SearchView) MenuItemCompat.getActionView(searchMenuItem);

		if (searchView != null) {
			searchView.setSearchableInfo(searchManager.getSearchableInfo(getComponentName()));
			searchView.setIconifiedByDefault(true);
		}
		searchMenuItem.setVisible(false);
		return super.onCreateOptionsMenu(menu);
	}

	public void changeTitle(String title) {
		if (aB != null) {
			aB.setTitle(title);
		}
	}

	private String getFragmentTag(int viewPagerId, int fragmentPosition) {
		return "android:switcher:" + viewPagerId + ":" + fragmentPosition;
	}

	public void downloadAndAttachAfterClick(long size, long[] hashes) {
		ProgressDialog temp = null;
		try {
			temp = new ProgressDialog(this);
			temp.setMessage(getString(R.string.context_preparing_provider));
			temp.show();
		} catch (Exception e) {
			return;
		}
		statusDialog = temp;

		progressTransfersFinish = 0;
		clipDataTransfers = null;

		downloadAndAttach(size, hashes);
	}

	public void downloadAndAttach(long size, long[] hashes) {

		logDebug("downloadAndAttach");

		if (Build.VERSION.SDK_INT >= Build.VERSION_CODES.M) {
			boolean hasStoragePermission = (ContextCompat.checkSelfPermission(this, Manifest.permission.WRITE_EXTERNAL_STORAGE) == PackageManager.PERMISSION_GRANTED);
			if (!hasStoragePermission) {
				ActivityCompat.requestPermissions(this,
						new String[]{Manifest.permission.WRITE_EXTERNAL_STORAGE},
						REQUEST_WRITE_STORAGE);
			}
		}

		File destination = null;

		destination = getCacheDir();
		String pathToDownload = destination.getPath();

		double availableFreeSpace = Double.MAX_VALUE;
		try {
			StatFs stat = new StatFs(destination.getPath());
			availableFreeSpace = (double) stat.getAvailableBlocks() * (double) stat.getBlockSize();
		} catch (Exception ex) {
		}
		Map<MegaNode, String> dlFiles = new HashMap<MegaNode, String>();
		if (hashes != null && hashes.length > 0) {
			for (long hash : hashes) {
				MegaNode tempNode = megaApi.getNodeByHandle(hash);
<<<<<<< HEAD
				String localPath = getLocalFile(this, tempNode.getName(), tempNode.getSize(), pathToDownload);
				if (localPath != null) {
=======
				String localPath = getLocalFile(this, tempNode.getName(), tempNode.getSize());
				if(localPath != null){
>>>>>>> b3f63831
					try {
						logDebug("COPY_FILE");
						File fileToShare = new File(pathToDownload, tempNode.getName());
						copyFile(new File(localPath), fileToShare);

						if (fileToShare.exists()) {
							Uri contentUri = FileProvider.getUriForFile(this, "mega.privacy.android.app.providers.fileprovider", fileToShare);
							grantUriPermission("*", contentUri, Intent.FLAG_GRANT_READ_URI_PERMISSION);
							logDebug("CONTENT URI: " + contentUri);
							if (totalTransfers == 0) {
								Intent result = new Intent();
								result.setFlags(Intent.FLAG_GRANT_READ_URI_PERMISSION);
								result.setData(contentUri);
								result.setAction(Intent.ACTION_GET_CONTENT);

								if (getParent() == null) {
									setResult(Activity.RESULT_OK, result);
								} else {
									getParent().setResult(Activity.RESULT_OK, result);
								}
								finish();
							} else {
								contentUris.add(contentUri);
								progressTransfersFinish++;
								//Send it
								if (progressTransfersFinish == totalTransfers) {
									Intent result = new Intent();
									result.setFlags(Intent.FLAG_GRANT_READ_URI_PERMISSION);
									if (clipDataTransfers == null) {
										clipDataTransfers = ClipData.newUri(getContentResolver(), "", contentUris.get(0));
									} else {
										clipDataTransfers.addItem(new ClipData.Item(contentUris.get(0)));
									}
									if (contentUris.size() >= 0) {
										for (int i = 1; i < contentUris.size(); i++) {
											clipDataTransfers.addItem(new ClipData.Item(contentUris.get(i)));
										}
									}
									result.setClipData(clipDataTransfers);
									result.setAction(Intent.ACTION_GET_CONTENT);

									if (getParent() == null) {
										setResult(Activity.RESULT_OK, result);
									} else {
										getParent().setResult(Activity.RESULT_OK, result);
									}
									totalTransfers = 0;
									finish();
								}
							}
						}

					} catch (Exception e) {
						finish();
					}
				}
				if (tempNode != null) {
					dlFiles.put(tempNode, pathToDownload);
				}
			}
		}
		if (dlFiles.size() > 0) {
			for (MegaNode document : dlFiles.keySet()) {

				String path = dlFiles.get(document);

				if (availableFreeSpace < document.getSize()) {
					showErrorAlertDialog(getString(R.string.error_not_enough_free_space) + " (" + new String(document.getName()) + ")", false, this);
					continue;
				}

				Intent service = new Intent(this, DownloadService.class);
				service.putExtra(DownloadService.EXTRA_HASH, document.getHandle());
				service.putExtra(DownloadService.EXTRA_SIZE, document.getSize());
				service.putExtra(DownloadService.EXTRA_PATH, path);
				service.putExtra(DownloadService.EXTRA_OPEN_FILE, false);
				startService(service);
			}
		}
	}


	@Override
	protected void onSaveInstanceState(Bundle bundle) {
		bundle.putBoolean("folderSelected", folderSelected);
		bundle.putInt("tabShown", tabShown);
		bundle.putInt("deepBrowserTree", incomingDeepBrowserTree);
		bundle.putLong("parentHandle", gParentHandle);
		bundle.putLong("incParentHandle", incParentHandle);
		bundle.putBoolean("is2FAEnabled", is2FAEnabled);
		bundle.putString("lastEmail", lastEmail);
		bundle.putString("lastPassword", lastPassword);
		super.onSaveInstanceState(bundle);
	}

	@Override
	protected void onResume() {
		super.onResume();

	}

	@Override
	public void onBackPressed() {
		logDebug("tabShown: " + tabShown);

		if (tabShown == CLOUD_TAB) {
			cDriveProviderLol = (CloudDriveProviderFragmentLollipop) getSupportFragmentManager().findFragmentByTag(getFragmentTag(R.id.provider_tabs_pager, CLOUD_TAB));

			if (cDriveProviderLol != null) {
				if (cDriveProviderLol.onBackPressed() == 0) {
					super.onBackPressed();
					return;
				}
			}
		} else if (tabShown == INCOMING_TAB) {
			iSharesProviderLol = (IncomingSharesProviderFragmentLollipop) getSupportFragmentManager().findFragmentByTag(getFragmentTag(R.id.provider_tabs_pager, INCOMING_TAB));

			if (iSharesProviderLol != null) {
				if (iSharesProviderLol.onBackPressed() == 0) {
					super.onBackPressed();
					return;
				}
			}
		} else {
			super.onBackPressed();
		}
	}

	@Override
	public void onClick(View v) {
		switch (v.getId()) {
			case R.id.button_login_login: {
				onLoginClick(v);
				break;
			}
			case R.id.cancel_button: {
				finish();
				break;
			}
			case R.id.attach_button: {
				ProgressDialog temp = null;
				try {
					temp = new ProgressDialog(this);
					temp.setMessage(getString(R.string.context_preparing_provider));
					temp.show();
				} catch (Exception e) {
					return;
				}
				statusDialog = temp;

				progressTransfersFinish = 0;
				clipDataTransfers = null;
				long[] hashes = new long[selectedNodes.size()];
				ArrayList<Long> totalHashes = new ArrayList<>();

				for (int i = 0; i < selectedNodes.size(); i++) {
					hashes[i] = selectedNodes.get(i).getHandle();
					getTotalTransfers(selectedNodes.get(i), totalHashes);
				}

				hashes = new long[totalTransfers];
				for (int i = 0; i < totalHashes.size(); i++) {
					hashes[i] = totalHashes.get(i);
				}
				downloadAndAttach(selectedNodes.size(), hashes);
				break;
			}
		}
	}

	public void getTotalTransfers(MegaNode n, ArrayList<Long> totalHashes) {
		int total = 0;
		if (n.isFile()) {
			totalTransfers++;
			totalHashes.add(n.getHandle());
		} else {
			ArrayList<MegaNode> nodes = megaApi.getChildren(n);
			for (int i = 0; i < nodes.size(); i++) {
				getTotalTransfers(nodes.get(i), totalHashes);
			}
			totalTransfers += total;
		}

	}

	public void onLoginClick(View v) {
		submitForm();
	}

	/*
	 * Validate email
	 */
	private String getEmailError() {
		String value = et_user.getText().toString();
		if (value.length() == 0) {
			return getString(R.string.error_enter_email);
		}
		if (!EMAIL_ADDRESS.matcher(value).matches()) {
			return getString(R.string.error_invalid_email);
		}
		return null;
	}

	/*
	 * Validate password
	 */
	private String getPasswordError() {
		String value = et_password.getText().toString();
		if (value.length() == 0) {
			return getString(R.string.error_enter_password);
		}
		return null;
	}

	private boolean validateForm() {
		String emailError = getEmailError();
		String passwordError = getPasswordError();

		et_user.setError(emailError);
		et_password.setError(passwordError);

		if (emailError != null) {
			et_user.requestFocus();
			return false;
		} else if (passwordError != null) {
			et_password.requestFocus();
			return false;
		}
		return true;
	}

	private void submitForm() {
		if (!validateForm()) {
			return;
		}

		InputMethodManager imm = (InputMethodManager) getSystemService(INPUT_METHOD_SERVICE);
		imm.hideSoftInputFromWindow(et_user.getWindowToken(), 0);

		if (!isOnline(this)) {
			loginLoggingIn.setVisibility(View.GONE);
			loginLogin.setVisibility(View.VISIBLE);
			if (scrollView != null) {
				scrollView.setBackgroundColor(ContextCompat.getColor(this, R.color.background_create_account));
			}
			loginCreateAccount.setVisibility(View.INVISIBLE);
			queryingSignupLinkText.setVisibility(View.GONE);
			confirmingAccountText.setVisibility(View.GONE);
			generatingKeysText.setVisibility(View.GONE);
			loggingInText.setVisibility(View.GONE);
			fetchingNodesText.setVisibility(View.GONE);
			prepareNodesText.setVisibility(View.GONE);
			if (serversBusyText != null) {
				serversBusyText.setVisibility(View.GONE);
			}

			showErrorAlertDialog(getString(R.string.error_server_connection_problem), false, this);
			return;
		}

		loginLogin.setVisibility(View.GONE);
		loginCreateAccount.setVisibility(View.GONE);
		loginLoggingIn.setVisibility(View.VISIBLE);
		if (scrollView != null) {
			scrollView.setBackgroundColor(ContextCompat.getColor(this, R.color.white));
		}
		generatingKeysText.setVisibility(View.VISIBLE);
		loginProgressBar.setVisibility(View.VISIBLE);
		loginFetchNodesProgressBar.setVisibility(View.GONE);
		queryingSignupLinkText.setVisibility(View.GONE);
		confirmingAccountText.setVisibility(View.GONE);

		lastEmail = et_user.getText().toString().toLowerCase(Locale.ENGLISH).trim();
		lastPassword = et_password.getText().toString();

		logDebug("Generating keys");

		onKeysGenerated(lastEmail, lastPassword);
	}

	@Override
	public void onRequestStart(MegaChatApiJava api, MegaChatRequest request) {

	}

	@Override
	public void onRequestUpdate(MegaChatApiJava api, MegaChatRequest request) {

	}

	@Override
	public void onRequestFinish(MegaChatApiJava api, MegaChatRequest request, MegaChatError e) {
		if (request.getType() == MegaChatRequest.TYPE_CONNECT) {
			MegaApplication.setLoggingIn(false);

			if (e.getErrorCode() == MegaChatError.ERROR_OK) {
				logDebug("Connected to chat!");
			} else {
				logError("ERROR WHEN CONNECTING " + e.getErrorString());
			}
		}
	}

	@Override
	public void onRequestTemporaryError(MegaChatApiJava api, MegaChatRequest request, MegaChatError e) {

	}

	private void onKeysGenerated(String email, String password) {
		logDebug("Key generation finished");

		this.lastEmail = email;
		this.lastPassword = password;

		onKeysGeneratedLogin();
	}

	private void onKeysGeneratedLogin() {

		if (!isOnline(this)) {
			loginLoggingIn.setVisibility(View.GONE);
			loginLogin.setVisibility(View.VISIBLE);
			if (scrollView != null) {
				scrollView.setBackgroundColor(ContextCompat.getColor(this, R.color.background_create_account));
			}
			loginCreateAccount.setVisibility(View.INVISIBLE);
			queryingSignupLinkText.setVisibility(View.GONE);
			confirmingAccountText.setVisibility(View.GONE);
			generatingKeysText.setVisibility(View.GONE);
			loggingInText.setVisibility(View.GONE);
			fetchingNodesText.setVisibility(View.GONE);
			prepareNodesText.setVisibility(View.GONE);
			if (serversBusyText != null) {
				serversBusyText.setVisibility(View.GONE);
			}

			showErrorAlertDialog(getString(R.string.error_server_connection_problem), false, this);
			return;
		}

		if (!MegaApplication.isLoggingIn()) {
			MegaApplication.setLoggingIn(true);
			loggingInText.setVisibility(View.VISIBLE);
			fetchingNodesText.setVisibility(View.GONE);
			prepareNodesText.setVisibility(View.GONE);
			if (serversBusyText != null) {
				serversBusyText.setVisibility(View.GONE);
			}
			logDebug("fastLogin with publicKey and privateKey");
			if (megaChatApi == null) {
				megaChatApi = ((MegaApplication) getApplication()).getMegaChatApi();
			}
			int ret = megaChatApi.init(null);
			logDebug("Result of init ---> " + ret);
			if (ret == MegaChatApi.INIT_WAITING_NEW_SESSION) {
				logDebug("Start fastLogin: condition ret == MegaChatApi.INIT_WAITING_NEW_SESSION");
				megaApi.login(lastEmail, lastPassword, this);
			} else {
				logError("ERROR INIT CHAT: " + ret);
				megaChatApi.logout(this);
			}
		}
	}

	public void showAB(Toolbar tB) {
		setSupportActionBar(tB);
		aB = getSupportActionBar();

		aB.show();
		aB.setHomeButtonEnabled(true);
		aB.setDisplayShowHomeEnabled(true);
		aB.setDisplayHomeAsUpEnabled(true);

		changeStatusBarColor(this, this.getWindow(), R.color.lollipop_dark_primary_color);
	}

	public void hideAB() {
		if (aB != null) {
			aB.hide();
		}

		changeStatusBarColor(this, this.getWindow(), R.color.dark_primary_color);
	}

	public void setParentHandle(long parentHandle) {
		this.gParentHandle = parentHandle;
	}

	public long getParentHandle() {
		return gParentHandle;
	}

	public long getIncParentHandle() {
		return incParentHandle;
	}

	public void setIncParentHandle(long incParentHandle) {
		this.incParentHandle = incParentHandle;
	}

	@Override
	public void onRequestStart(MegaApiJava api, MegaRequest request) {
		logDebug("onRequestStart");
	}

	@Override
	public void onRequestFinish(MegaApiJava api, MegaRequest request,
								MegaError e) {
		logDebug("onRequestFinish: " + request.getFile());

		logDebug("Timer cancel");
		try {
			if (timer != null) {
				timer.cancel();
				if (serversBusyText != null) {
					serversBusyText.setVisibility(View.GONE);
				}
			}
		} catch (Exception ex) {
			logError("TIMER EXCEPTION", ex);
		}

		if (request.getType() == MegaRequest.TYPE_LOGIN) {
			logDebug("REQUEST LOGIN");

			try {
				statusDialog.dismiss();
			} catch (Exception ex) {
			}

			if (e.getErrorCode() != MegaError.API_OK) {

				MegaApplication.setLoggingIn(false);

				String errorMessage;
				if (e.getErrorCode() == MegaError.API_ENOENT) {

					errorMessage = getString(R.string.error_incorrect_email_or_password);
				} else if (e.getErrorCode() == MegaError.API_ENOENT) {

					errorMessage = getString(R.string.error_server_connection_problem);
				} else if (e.getErrorCode() == MegaError.API_ESID) {

					errorMessage = getString(R.string.error_server_expired_session);
				} else if (e.getErrorCode() == MegaError.API_EMFAREQUIRED) {
					is2FAEnabled = true;
					showAB(tB);
					loginLogin.setVisibility(View.GONE);
					scrollView.setBackgroundColor(ContextCompat.getColor(this, R.color.white));
					loginCreateAccount.setVisibility(View.GONE);
					loginLoggingIn.setVisibility(View.GONE);
					generatingKeysText.setVisibility(View.GONE);
					loginProgressBar.setVisibility(View.GONE);
					loginFetchNodesProgressBar.setVisibility(View.GONE);
					queryingSignupLinkText.setVisibility(View.GONE);
					confirmingAccountText.setVisibility(View.GONE);
					fetchingNodesText.setVisibility(View.GONE);
					prepareNodesText.setVisibility(View.GONE);
					serversBusyText.setVisibility(View.GONE);
					loginVerificationLayout.setVisibility(View.VISIBLE);
					firstPin.requestFocus();
					firstPin.setCursorVisible(true);
					errorMessage = "";
				} else {

					errorMessage = e.getErrorString();
				}

				if (!is2FAEnabled) {
					loginLoggingIn.setVisibility(View.GONE);
					loginLogin.setVisibility(View.VISIBLE);
					if (scrollView != null) {
						scrollView.setBackgroundColor(ContextCompat.getColor(this, R.color.background_create_account));
					}
					loginCreateAccount.setVisibility(View.INVISIBLE);
					queryingSignupLinkText.setVisibility(View.GONE);
					confirmingAccountText.setVisibility(View.GONE);
					generatingKeysText.setVisibility(View.GONE);
					loggingInText.setVisibility(View.GONE);
					fetchingNodesText.setVisibility(View.GONE);
					prepareNodesText.setVisibility(View.GONE);
					if (serversBusyText != null) {
						serversBusyText.setVisibility(View.GONE);
					}

					showErrorAlertDialog(errorMessage, false, this);
				}

				DatabaseHandler dbH = DatabaseHandler.getDbHandler(getApplicationContext());
				if (dbH.getPreferences() != null) {
					dbH.clearPreferences();
					dbH.setFirstTime(false);
					stopRunningCameraUploadService(this);
				}
			} else {
				if (is2FAEnabled) {
					is2FAEnabled = false;
					loginVerificationLayout.setVisibility(View.GONE);
					hideAB();
				}
				loginLoggingIn.setVisibility(View.VISIBLE);
				if (scrollView != null) {
					scrollView.setBackgroundColor(ContextCompat.getColor(this, R.color.white));
				}
				generatingKeysText.setVisibility(View.VISIBLE);
				loginProgressBar.setVisibility(View.VISIBLE);
				loginFetchNodesProgressBar.setVisibility(View.GONE);
				queryingSignupLinkText.setVisibility(View.GONE);
				confirmingAccountText.setVisibility(View.GONE);
				loggingInText.setVisibility(View.VISIBLE);
				fetchingNodesText.setVisibility(View.VISIBLE);
				prepareNodesText.setVisibility(View.GONE);
				if (serversBusyText != null) {
					serversBusyText.setVisibility(View.GONE);
				}

				gSession = megaApi.dumpSession();

				logDebug("Logged in");

				megaApi.fetchNodes(this);
			}
		} else if (request.getType() == MegaRequest.TYPE_FETCH_NODES) {

			if (e.getErrorCode() != MegaError.API_OK) {

				loginLoggingIn.setVisibility(View.GONE);
				loginLogin.setVisibility(View.VISIBLE);
				if (scrollView != null) {
					scrollView.setBackgroundColor(ContextCompat.getColor(this, R.color.background_create_account));
				}
				loginCreateAccount.setVisibility(View.INVISIBLE);
				generatingKeysText.setVisibility(View.GONE);
				loggingInText.setVisibility(View.GONE);
				fetchingNodesText.setVisibility(View.GONE);
				prepareNodesText.setVisibility(View.GONE);
				if (serversBusyText != null) {
					serversBusyText.setVisibility(View.GONE);
				}
				queryingSignupLinkText.setVisibility(View.GONE);
				confirmingAccountText.setVisibility(View.GONE);

				String errorMessage;
				if (e.getErrorCode() == MegaError.API_ESID) {
					errorMessage = getString(R.string.error_server_expired_session);
				} else if (e.getErrorCode() == MegaError.API_ETOOMANY) {
					errorMessage = getString(R.string.too_many_attempts_login);
				} else if (e.getErrorCode() == MegaError.API_EINCOMPLETE) {
					errorMessage = getString(R.string.account_not_validated_login);
				} else if (e.getErrorCode() == MegaError.API_EBLOCKED) {
					errorMessage = getString(R.string.error_account_suspended);
				} else {
					errorMessage = e.getErrorString();
				}
				showSnackbar(errorMessage);
			} else {

				UserCredentials credentials = new UserCredentials(lastEmail, gSession, "", "", megaApi.getMyUserHandle());
				DatabaseHandler dbH = DatabaseHandler.getDbHandler(getApplicationContext());
				dbH.saveCredentials(credentials);

				setContentView(R.layout.activity_file_provider);
				tabShown = CLOUD_TAB;

				logDebug("Chat --> connect");
				if ((megaChatApi.getInitState() != MegaChatApi.INIT_ERROR)) {
					logDebug("Connection goes!!!");
					megaChatApi.connect(this);
				} else {
					logDebug("Not launch connect: " + megaChatApi.getInitState());
				}

				MegaApplication.setLoggingIn(false);
				afterFetchNodes();

				changeStatusBarColor(this, this.getWindow(), R.color.lollipop_dark_primary_color);
			}
		}
	}


	public void showSnackbar(String s) {
		if (scrollView != null) {
			BaseActivity.showSimpleSnackbar(this, outMetrics, scrollView, s);
		}
	}

	public void afterFetchNodes() {
		logDebug("afterFetchNodes");
		//Set toolbar
		tB = findViewById(R.id.toolbar_provider);

		RelativeLayout.LayoutParams params = (RelativeLayout.LayoutParams) tB.getLayoutParams();
		params.setMargins(0, 0, 0, 0);

		showAB(tB);

		cancelButton = findViewById(R.id.cancel_button);
		cancelButton.setOnClickListener(this);

		attachButton = findViewById(R.id.attach_button);
		attachButton.setOnClickListener(this);
		activateButton(false);

		//TABS section
		providerSectionLayout = findViewById(R.id.tabhost_provider);
		tabLayoutProvider = findViewById(R.id.sliding_tabs_provider);
		viewPagerProvider = findViewById(R.id.provider_tabs_pager);

		//Create tabs
		providerSectionLayout.setVisibility(View.VISIBLE);

		if (mTabsAdapterProvider == null) {
			mTabsAdapterProvider = new ProviderPageAdapter(getSupportFragmentManager(), this);
			viewPagerProvider.setAdapter(mTabsAdapterProvider);
			tabLayoutProvider.setupWithViewPager(viewPagerProvider);
		}

		viewPagerProvider.addOnPageChangeListener(new ViewPager.OnPageChangeListener() {
			public void onPageScrollStateChanged(int state) {
			}

			public void onPageScrolled(int position, float positionOffset, int positionOffsetPixels) {
			}

			public void onPageSelected(int position) {
				logDebug("onTabChanged TabId: " + position);
				if (position == CLOUD_TAB) {
					tabShown = CLOUD_TAB;
					cDriveProviderLol = (CloudDriveProviderFragmentLollipop) getSupportFragmentManager().findFragmentByTag(getFragmentTag(R.id.provider_tabs_pager, CLOUD_TAB));

					if (cDriveProviderLol != null) {
						if (cDriveProviderLol.getParentHandle() == INVALID_HANDLE || cDriveProviderLol.getParentHandle() == megaApi.getRootNode().getHandle()) {
<<<<<<< HEAD
							aB.setTitle(getString(R.string.section_cloud_drive));
=======
							aB.setTitle(getString(R.string.file_provider_title).toUpperCase());
>>>>>>> b3f63831
						} else {
							aB.setTitle(megaApi.getNodeByHandle(cDriveProviderLol.getParentHandle()).getName());
						}
					}
				} else if (position == INCOMING_TAB) {
					tabShown = INCOMING_TAB;
					iSharesProviderLol = (IncomingSharesProviderFragmentLollipop) getSupportFragmentManager().findFragmentByTag(getFragmentTag(R.id.provider_tabs_pager, INCOMING_TAB));

					if (iSharesProviderLol != null) {
						if (iSharesProviderLol.getDeepBrowserTree() == 0) {
<<<<<<< HEAD
							aB.setTitle(getString(R.string.title_incoming_shares_explorer));
=======
							aB.setTitle(getString(R.string.file_provider_title).toUpperCase());
>>>>>>> b3f63831
						} else {
							aB.setTitle(iSharesProviderLol.name);
						}
					}
				}
			}
		});

	}

	@Override
	public void onRequestTemporaryError(MegaApiJava api, MegaRequest request,
										MegaError e) {
		logWarning("onRequestTemporaryError: " + request.getRequestString());

		logDebug("Start timer");
		try {
			timer = new CountDownTimer(10000, 2000) {

				public void onTick(long millisUntilFinished) {
					logDebug("TemporaryError one more");
				}

				public void onFinish() {
					logDebug("The timer finished, message shown");
					if (serversBusyText != null) {
						serversBusyText.setVisibility(View.VISIBLE);
					}
				}
			}.start();
		} catch (Exception exception) {
			logError("EXCEPTION when starting count", exception);
		}
	}

	@Override
	public void onRequestUpdate(MegaApiJava api, MegaRequest request) {
		logDebug("onRequestUpdate");

		logDebug("Cancel timer");
		try {
			if (timer != null) {
				timer.cancel();
				if (serversBusyText != null) {
					serversBusyText.setVisibility(View.GONE);
				}
			}
		} catch (Exception e) {
			logError("TIMER EXCEPTION", e);
		}
	}

	@Override
	public void onUsersUpdate(MegaApiJava api, ArrayList<MegaUser> users) {
		logDebug("onUsersUpdate");
	}

	@Override
	public void onUserAlertsUpdate(MegaApiJava api, ArrayList<MegaUserAlert> userAlerts) {
		logDebug("onUserAlertsUpdate");
	}

	@Override
	public void onNodesUpdate(MegaApiJava api, ArrayList<MegaNode> updatedNodes) {
		logDebug("onNodesUpdate");
		if (cDriveProviderLol != null) {
			if (megaApi.getNodeByHandle(cDriveProviderLol.getParentHandle()) != null) {
				nodes = megaApi.getChildren(megaApi.getNodeByHandle(cDriveProviderLol.getParentHandle()));
				cDriveProviderLol.setNodes(nodes);
				cDriveProviderLol.getListView().invalidate();
			}
		}
	}

	@Override
	public void onReloadNeeded(MegaApiJava api) {
		// TODO Auto-generated method stub

	}

	@Override
	public void onDestroy() {
		if (megaApi != null) {
			megaApi.removeRequestListener(this);
			megaApi.removeTransferListener(this);
			megaApi.removeGlobalListener(this);
		}

		super.onDestroy();
	}

	@Override
	public void onTransferStart(MegaApiJava api, MegaTransfer transfer) {
		// TODO Auto-generated method stub

	}

	@Override
	public void onTransferFinish(MegaApiJava api, MegaTransfer transfer,
								 MegaError e) {
		logDebug("onTransferFinish: " + transfer.getPath());
		if (transfer.isStreamingTransfer()) {
			return;
		}

		try {
			//Get the URI of the file
			File fileToShare = new File(transfer.getPath());
			//		File newFile = new File(fileToShare, "default_image.jpg");
			Uri contentUri = FileProvider.getUriForFile(this, "mega.privacy.android.app.providers.fileprovider", fileToShare);
			grantUriPermission("*", contentUri, Intent.FLAG_GRANT_READ_URI_PERMISSION);

			if (totalTransfers == 0) {
				logDebug("CONTENT URI: " + contentUri);
				//Send it
				Intent result = new Intent();
				result.setFlags(Intent.FLAG_GRANT_READ_URI_PERMISSION);
				result.setData(contentUri);
				result.setAction(Intent.ACTION_GET_CONTENT);


				if (getParent() == null) {
					setResult(Activity.RESULT_OK, result);
				} else {
					Toast.makeText(this, "ENTROOO parent no null", Toast.LENGTH_LONG).show();
					getParent().setResult(Activity.RESULT_OK, result);
				}

				finish();
			} else {
				contentUris.add(contentUri);
				progressTransfersFinish++;
				if (progressTransfersFinish == totalTransfers) {
					Intent result = new Intent();
					result.setFlags(Intent.FLAG_GRANT_READ_URI_PERMISSION);
					if (clipDataTransfers == null) {
						clipDataTransfers = ClipData.newUri(getContentResolver(), "", contentUris.get(0));
					} else {
						clipDataTransfers.addItem(new ClipData.Item(contentUris.get(0)));
					}
					if (contentUris.size() >= 0) {
						for (int i = 1; i < contentUris.size(); i++) {
							clipDataTransfers.addItem(new ClipData.Item(contentUris.get(i)));
						}
					}
					result.setClipData(clipDataTransfers);
					result.setAction(Intent.ACTION_GET_CONTENT);

					if (getParent() == null) {
						setResult(Activity.RESULT_OK, result);
					} else {
						Toast.makeText(this, "ENTROOO parent no null", Toast.LENGTH_LONG).show();
						getParent().setResult(Activity.RESULT_OK, result);
					}
					totalTransfers = 0;
					finish();
				}
			}
		} catch (Exception exception) {
			finish();
		}
	}

	@Override
	public void onTransferUpdate(MegaApiJava api, MegaTransfer transfer) {
		// TODO Auto-generated method stub

	}

	@Override
	public void onTransferTemporaryError(MegaApiJava api,
										 MegaTransfer transfer, MegaError e) {

		//Answer to the Intent GET_CONTENT with null

	}

	@Override
	public boolean onTransferData(MegaApiJava api, MegaTransfer transfer,
								  byte[] buffer) {
		// TODO Auto-generated method stub
		return false;
	}

	@Override
	public void onAccountUpdate(MegaApiJava api) {
		// TODO Auto-generated method stub

	}

	@Override
	public void onContactRequestsUpdate(MegaApiJava api,
										ArrayList<MegaContactRequest> requests) {
		// TODO Auto-generated method stub

	}

	@Override
	public void onEvent(MegaApiJava api, MegaEvent event) {

	}

	public void activateButton(Boolean show) {
		attachButton.setEnabled(show);
		if (show) {
			attachButton.setTextColor(ContextCompat.getColor(this, R.color.accentColor));
		} else {
			attachButton.setTextColor(ContextCompat.getColor(this, R.color.invite_button_deactivated));
		}
	}

	public void attachFiles(List<MegaNode> nodes) {
		this.selectedNodes = nodes;

	}

	public int getIncomingDeepBrowserTree() {
		return incomingDeepBrowserTree;
	}

	public void setIncomingDeepBrowserTree(int incomingDeepBrowserTree) {
		this.incomingDeepBrowserTree = incomingDeepBrowserTree;
	}

	public int getTabShown() {
		return tabShown;
	}
}<|MERGE_RESOLUTION|>--- conflicted
+++ resolved
@@ -16,19 +16,6 @@
 import android.os.Bundle;
 import android.os.CountDownTimer;
 import android.os.StatFs;
-<<<<<<< HEAD
-import android.support.design.widget.TabLayout;
-import android.support.design.widget.TextInputLayout;
-import android.support.v4.app.ActivityCompat;
-import android.support.v4.content.ContextCompat;
-import android.support.v4.content.FileProvider;
-import android.support.v4.view.MenuItemCompat;
-import android.support.v4.view.ViewPager;
-import android.support.v7.app.ActionBar;
-import android.support.v7.widget.AppCompatEditText;
-import android.support.v7.widget.SearchView;
-import android.support.v7.widget.Toolbar;
-=======
 import com.google.android.material.tabs.TabLayout;
 import com.google.android.material.textfield.TextInputLayout;
 import androidx.core.app.ActivityCompat;
@@ -40,7 +27,6 @@
 import androidx.appcompat.widget.AppCompatEditText;
 import androidx.appcompat.widget.SearchView;
 import androidx.appcompat.widget.Toolbar;
->>>>>>> b3f63831
 import android.text.Editable;
 import android.text.TextWatcher;
 import android.util.DisplayMetrics;
@@ -384,11 +370,7 @@
 
 							if (cDriveProviderLol != null) {
 								if (cDriveProviderLol.getParentHandle() == INVALID_HANDLE || cDriveProviderLol.getParentHandle() == megaApi.getRootNode().getHandle()) {
-<<<<<<< HEAD
-									aB.setTitle(getString(R.string.section_cloud_drive));
-=======
 									aB.setTitle(getString(R.string.file_provider_title).toUpperCase());
->>>>>>> b3f63831
 								} else {
 									aB.setTitle(megaApi.getNodeByHandle(cDriveProviderLol.getParentHandle()).getName());
 								}
@@ -399,11 +381,7 @@
 
 							if (iSharesProviderLol != null) {
 								if (iSharesProviderLol.getDeepBrowserTree() == 0) {
-<<<<<<< HEAD
-									aB.setTitle(getString(R.string.title_incoming_shares_explorer));
-=======
 									aB.setTitle(getString(R.string.file_provider_title).toUpperCase());
->>>>>>> b3f63831
 								} else {
 									aB.setTitle(megaApi.getNodeByHandle(iSharesProviderLol.getParentHandle()).getName());
 
@@ -459,13 +437,8 @@
 		});
 
 		et_password.setOnFocusChangeListener((v, hasFocus) -> setPasswordToggle(et_password_layout, hasFocus));
-<<<<<<< HEAD
-
-
-=======
-
-
->>>>>>> b3f63831
+
+
 		bLoginLol = findViewById(R.id.button_login_login);
 		bLoginLol.setText(getString(R.string.login_text).toUpperCase(Locale.getDefault()));
 
@@ -1014,13 +987,8 @@
 		if (hashes != null && hashes.length > 0) {
 			for (long hash : hashes) {
 				MegaNode tempNode = megaApi.getNodeByHandle(hash);
-<<<<<<< HEAD
-				String localPath = getLocalFile(this, tempNode.getName(), tempNode.getSize(), pathToDownload);
-				if (localPath != null) {
-=======
 				String localPath = getLocalFile(this, tempNode.getName(), tempNode.getSize());
 				if(localPath != null){
->>>>>>> b3f63831
 					try {
 						logDebug("COPY_FILE");
 						File fileToShare = new File(pathToDownload, tempNode.getName());
@@ -1654,11 +1622,7 @@
 
 					if (cDriveProviderLol != null) {
 						if (cDriveProviderLol.getParentHandle() == INVALID_HANDLE || cDriveProviderLol.getParentHandle() == megaApi.getRootNode().getHandle()) {
-<<<<<<< HEAD
-							aB.setTitle(getString(R.string.section_cloud_drive));
-=======
 							aB.setTitle(getString(R.string.file_provider_title).toUpperCase());
->>>>>>> b3f63831
 						} else {
 							aB.setTitle(megaApi.getNodeByHandle(cDriveProviderLol.getParentHandle()).getName());
 						}
@@ -1669,11 +1633,7 @@
 
 					if (iSharesProviderLol != null) {
 						if (iSharesProviderLol.getDeepBrowserTree() == 0) {
-<<<<<<< HEAD
-							aB.setTitle(getString(R.string.title_incoming_shares_explorer));
-=======
 							aB.setTitle(getString(R.string.file_provider_title).toUpperCase());
->>>>>>> b3f63831
 						} else {
 							aB.setTitle(iSharesProviderLol.name);
 						}
