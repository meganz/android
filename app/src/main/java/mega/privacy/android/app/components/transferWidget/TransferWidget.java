--- conflicted
+++ resolved
@@ -2,11 +2,6 @@
 
 import static android.view.View.GONE;
 import static android.view.View.VISIBLE;
-<<<<<<< HEAD
-=======
-import static mega.privacy.android.app.components.transferWidget.TransfersManagement.isStorageOverQuota;
-import static mega.privacy.android.app.components.transferWidget.TransfersManagement.isOnTransferOverQuota;
->>>>>>> 26b6e5a4
 import static mega.privacy.android.app.utils.MegaTransferUtils.getNumPendingDownloadsNonBackground;
 import static nz.mega.sdk.MegaTransfer.TYPE_DOWNLOAD;
 import static nz.mega.sdk.MegaTransfer.TYPE_UPLOAD;
@@ -23,10 +18,7 @@
 
 import mega.privacy.android.app.MegaApplication;
 import mega.privacy.android.app.R;
-<<<<<<< HEAD
 import mega.privacy.android.app.globalmanagement.TransfersManagement;
-=======
->>>>>>> 26b6e5a4
 import mega.privacy.android.app.lollipop.DrawerItem;
 import mega.privacy.android.app.lollipop.ManagerActivityLollipop;
 import mega.privacy.android.app.utils.ColorUtils;
@@ -96,11 +88,7 @@
     public void update(int transferType) {
         if (context instanceof ManagerActivityLollipop) {
             if (((ManagerActivityLollipop) context).getDrawerItem() == DrawerItem.TRANSFERS) {
-<<<<<<< HEAD
                 transfersManagement.setFailedTransfers(false);
-=======
-                MegaApplication.getTransfersManagement().setFailedTransfers(false);
->>>>>>> 26b6e5a4
             }
 
             if (!isOnFileManagementManagerSection()) {
@@ -143,11 +131,7 @@
     public void updateState() {
         if (transfersManagement.areTransfersPaused()) {
             setPausedTransfers();
-<<<<<<< HEAD
-        } else if (transfersManagement.isOnTransferOverQuota() && megaApi.getNumPendingUploads() <= 0){
-=======
         } else if (isOverQuota()){
->>>>>>> 26b6e5a4
             setOverQuotaTransfers();
         } else {
             setProgressTransfers();
@@ -161,11 +145,7 @@
     private void setProgressTransfers() {
         if (transfersManagement.thereAreFailedTransfers()) {
             updateStatus(getDrawable(R.drawable.ic_transfers_error));
-<<<<<<< HEAD
-        } else if (transfersManagement.isOnTransferOverQuota()) {
-=======
         } else if (isOverQuota()) {
->>>>>>> 26b6e5a4
             updateStatus(getDrawable(R.drawable.ic_transfers_overquota));
         } else if (status.getVisibility() != GONE){
             status.setVisibility(GONE);
@@ -180,8 +160,8 @@
      * @return True if should show over quota state, false otherwise.
      */
     private boolean isOverQuota() {
-        boolean isTransferOverQuota = isOnTransferOverQuota();
-        boolean isStorageOverQuota = isStorageOverQuota();
+        boolean isTransferOverQuota = transfersManagement.isOnTransferOverQuota();
+        boolean isStorageOverQuota = transfersManagement.isStorageOverQuota();
 
         return (isTransferOverQuota && (megaApi.getNumPendingUploads() <= 0 || isStorageOverQuota))
                 || (isStorageOverQuota && (megaApi.getNumPendingDownloads() <= 0));
@@ -191,11 +171,7 @@
      * Sets the state of the widget as paused.
      */
     private void setPausedTransfers() {
-<<<<<<< HEAD
-        if (transfersManagement.isOnTransferOverQuota()) return;
-=======
         if (isOverQuota()) return;
->>>>>>> 26b6e5a4
 
         progressBar.setProgressDrawable(getDrawable(R.drawable.thin_circular_progress_bar));
         updateStatus(getDrawable(R.drawable.ic_transfers_paused));
@@ -213,11 +189,7 @@
      * Sets the state of the widget as failed.
      */
     private void setFailedTransfers() {
-<<<<<<< HEAD
-        if (transfersManagement.isOnTransferOverQuota()) return;
-=======
         if (isOverQuota()) return;
->>>>>>> 26b6e5a4
 
         if (transfersWidget.getVisibility() != VISIBLE) {
             transfersWidget.setVisibility(VISIBLE);
