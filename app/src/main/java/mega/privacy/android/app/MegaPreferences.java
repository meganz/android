package mega.privacy.android.app;

import static mega.privacy.android.app.utils.LogUtil.*;

public class MegaPreferences{

	String firstTime;
	String camSyncWifi;
	String camSyncEnabled;
	String camSyncHandle;
	String camSyncLocalPath;
	String camSyncFileUpload;
	String camSyncTimeStamp;
	String camVideoSyncTimeStamp;
	String passcodeLockEnabled;
	String passcodeLockCode;
	String storageAskAlways;
	String storageDownloadLocation;
	String lastFolderUpload;
	String lastFolderCloud;
	String secondaryMediaFolderEnabled;
	String localPathSecondaryFolder;
	String megaHandleSecondaryFolder;
	String secSyncTimeStamp;
	String secVideoSyncTimeStamp;
	String keepFileNames;
	String storageAdvancedDevices;
	String preferredViewList;
	String preferredViewListCameraUploads;
	String uriExternalSDCard;
	String cameraFolderExternalSDCard;
	String passcodeLockType;
	String preferredSortCloud;
	private String preferredSortCameraUpload;
	String preferredSortOthers;
	String firstTimeChat;
	String uploadVideoQuality;
	String conversionOnCharging;
	private String removeGPS;
	String chargingOnSize;
	String shouldClearCameraSyncRecords;
	String isAutoPlayEnabled;
	private String showInviteBanner;
	String sdCardUri;
	private String askForDisplayOver;
	private String askForSetDownloadLocation;
	private String mediaSDCardUri;
	private String isMediaOnSDCard;
	private String passcodeLockRequireTime;
	private String fingerprintLock;

	public final static int ONLY_PHOTOS = 1001;
	public final static int ONLY_VIDEOS = 1002;
	public final static int PHOTOS_AND_VIDEOS = 1003;
	public final static int CHARGING_ON_SIZE_DEFAULT = 200;

	MegaPreferences(String firstTime, String camSyncWifi, String camSyncEnabled,
					String camSyncHandle, String camSyncLocalPath, String camSyncFileUpload,
					String camSyncTimeStamp, String passcodeLockEnabled, String passcodeLockCode,
					String storageAskAlways, String storageDownloadLocation,
					String lastFolderUpload, String lastFolderCloud,
					String secondaryMediaFolderEnabled, String localPathSecondaryFolder,
					String megaHandleSecondaryFolder, String secSyncTimeStamp,
					String keepFileNames, String storageAdvancedDevices, String preferredViewList,
					String preferredViewListCameraUploads, String uriExternalSDCard,
					String cameraFolderExternalSDCard, String passcodeLockType,
<<<<<<< HEAD
					String preferredSortCloud, String preferredSortOthers, String firstTimeChat,
					String smallGridCamera, String uploadVideoQuality, String conversionOnCharging,
					String chargingOnSize, String shouldClearCameraSyncRecords,
					String camVideoSyncTimeStamp, String secVideoSyncTimeStamp,
					String isAutoPlayEnabled, String removeGPS, String showInviteBanner,
					String preferredSortCameraUpload, String sdCardUri, String askForDisplayOver,
					String askForSetDownloadLocation, String mediaSDCardUri, String isMediaOnSDCard,
					String passcodeLockRequireTime, String fingerprintLock) {

=======
					String preferredSortCloud, String preferredSortContacts,
					String preferredSortOthers, String firstTimeChat,
					String uploadVideoQuality, String conversionOnCharging, String chargingOnSize,
					String shouldClearCameraSyncRecords, String camVideoSyncTimeStamp,
					String secVideoSyncTimeStamp, String isAutoPlayEnabled, String removeGPS,
					String showInviteBanner, String preferredSortCameraUpload, String sdCardUri,
					String askForDisplayOver, String askForSetDownloadLocation,
					String mediaSDCardUri, String isMediaOnSDCard, String passcodeLockRequireTime,
					String fingerprintLock) {
>>>>>>> 2cca3dc6
		this.firstTime = firstTime;
		this.camSyncWifi = camSyncWifi;
		this.camSyncEnabled = camSyncEnabled;
		this.camSyncHandle = camSyncHandle;
		this.camSyncLocalPath = camSyncLocalPath;
		this.camSyncFileUpload = camSyncFileUpload;
		this.camSyncTimeStamp = camSyncTimeStamp;
		this.passcodeLockEnabled = passcodeLockEnabled;
		this.passcodeLockCode = passcodeLockCode;
		this.storageAskAlways = storageAskAlways;
		this.storageDownloadLocation = storageDownloadLocation;
		this.lastFolderUpload = lastFolderUpload;
		this.lastFolderCloud = lastFolderCloud;
		this.secondaryMediaFolderEnabled = secondaryMediaFolderEnabled;
		this.localPathSecondaryFolder = localPathSecondaryFolder;
		this.megaHandleSecondaryFolder = megaHandleSecondaryFolder;
		this.secSyncTimeStamp = secSyncTimeStamp;
		this.keepFileNames = keepFileNames;
		this.storageAdvancedDevices = storageAdvancedDevices;
		this.preferredViewList = preferredViewList;
		this.preferredViewListCameraUploads = preferredViewListCameraUploads;
		this.uriExternalSDCard = uriExternalSDCard;
		this.cameraFolderExternalSDCard = cameraFolderExternalSDCard;
		this.passcodeLockType = passcodeLockType;
		this.preferredSortCloud = preferredSortCloud;
		this.preferredSortOthers = preferredSortOthers;
		this.firstTimeChat = firstTimeChat;
		this.uploadVideoQuality = uploadVideoQuality;
		this.conversionOnCharging = conversionOnCharging;
		this.chargingOnSize = chargingOnSize;
		this.shouldClearCameraSyncRecords = shouldClearCameraSyncRecords;
		this.camVideoSyncTimeStamp = camVideoSyncTimeStamp;
		this.secVideoSyncTimeStamp = secVideoSyncTimeStamp;
		this.isAutoPlayEnabled = isAutoPlayEnabled;
		this.removeGPS = removeGPS;
		this.showInviteBanner = showInviteBanner;
		this.preferredSortCameraUpload = preferredSortCameraUpload;
		this.sdCardUri = sdCardUri;
		this.askForDisplayOver = askForDisplayOver;
		this.askForSetDownloadLocation = askForSetDownloadLocation;
		this.mediaSDCardUri = mediaSDCardUri;
		this.isMediaOnSDCard = isMediaOnSDCard;
		this.passcodeLockRequireTime = passcodeLockRequireTime;
		this.fingerprintLock = fingerprintLock;
	}

	public String getFirstTime (){
		return firstTime;
	}
	
	public void setFirstTime(String firstTime){
		this.firstTime = firstTime;
	}
	
	public String getCamSyncEnabled(){
		return camSyncEnabled;
	}
	
	public void setCamSyncEnabled(String camSyncEnabled){
		this.camSyncEnabled = camSyncEnabled;
	}
	
	public String getCamSyncHandle(){
		return camSyncHandle;
	}
	
	public void setCamSyncHandle(String camSyncHandle){
		this.camSyncHandle = camSyncHandle;
	}
	
	public String getCamSyncLocalPath(){
		return camSyncLocalPath;
	}
	
	public void setCamSyncLocalPath(String camSyncLocalPath){
		this.camSyncLocalPath = camSyncLocalPath;
	}
	
	public String getCamSyncWifi (){
		return camSyncWifi;
	}
	
	public void setCamSyncWifi(String camSyncWifi){
		this.camSyncWifi = camSyncWifi;
	}

    public String getShouldClearCameraSyncRecords() {
        return shouldClearCameraSyncRecords;
    }

    public void setShouldClearCameraSyncRecords(String shouldClearCameraSyncRecords) {
        this.shouldClearCameraSyncRecords = shouldClearCameraSyncRecords;
    }
	
	public String getCamSyncFileUpload(){
		return camSyncFileUpload;
	}
	
	public void setCamSyncFileUpload(String camSyncFileUpload){
		this.camSyncFileUpload = camSyncFileUpload;
	}
	
	public String getCamSyncTimeStamp(){
		return camSyncTimeStamp;
	}
	
	public void setCamSyncTimeStamp(String camSyncTimeStamp){
		this.camSyncTimeStamp = camSyncTimeStamp;
	}
	
	public String getPasscodeLockEnabled(){
		return passcodeLockEnabled;
	}
	
	public void setPasscodeLockEnabled(String passcodeLockEnabled){
		this.passcodeLockEnabled = passcodeLockEnabled;
	}
	
	public String getPasscodeLockCode(){
		return passcodeLockCode;
	}
	
	public void setPasscodeLockCode(String passcodeLockCode){
		this.passcodeLockCode = passcodeLockCode;
	}
	
	public String getStorageAskAlways(){
		return storageAskAlways;
	}
	
	public void setStorageAskAlways(String storageAskAlways){
		this.storageAskAlways = storageAskAlways;
	}
	
	public String getStorageDownloadLocation(){
		return storageDownloadLocation;
	}
	
	public void setStorageDownloadLocation(String storageDownloadLocation){
		this.storageDownloadLocation = storageDownloadLocation;
	}

    public String getPreferredSortCameraUpload() {
        return preferredSortCameraUpload;
    }

    public void setPreferredSortCameraUpload(String preferredSortCameraUpload) {
        this.preferredSortCameraUpload = preferredSortCameraUpload;
    }

    public String getLastFolderUpload() {
		if(lastFolderUpload == null || lastFolderUpload.length() == 0)
			return null;
		return lastFolderUpload;
	}

	public void setLastFolderUpload(String lastFolderUpload) {
		this.lastFolderUpload = lastFolderUpload;
	}

    public String getShowInviteBanner() {
        return showInviteBanner;
    }

    public String getLastFolderCloud() {
		if(lastFolderCloud == null || lastFolderCloud.length() == 0)
			return null;
		
		return lastFolderCloud;
	}

	public void setLastFolderCloud(String lastFolderCloud) {
		this.lastFolderCloud = lastFolderCloud;
	}

	public String getSecondaryMediaFolderEnabled() {
		return secondaryMediaFolderEnabled;
	}

	public void setSecondaryMediaFolderEnabled(String secondaryMediaFolderEnabled) {
		this.secondaryMediaFolderEnabled = secondaryMediaFolderEnabled;
	}

	public String getLocalPathSecondaryFolder() {
		return localPathSecondaryFolder;
	}

	public void setLocalPathSecondaryFolder(String localPathSecondaryFolder) {
		this.localPathSecondaryFolder = localPathSecondaryFolder;
	}

	public String getMegaHandleSecondaryFolder() {
		logDebug("getMegaHandleSecondaryFolder " + megaHandleSecondaryFolder);
		return megaHandleSecondaryFolder;
	}

	public void setMegaHandleSecondaryFolder(String megaHandleSecondaryFolder) {
		this.megaHandleSecondaryFolder = megaHandleSecondaryFolder;
	}

	public String getSecSyncTimeStamp() {
		return secSyncTimeStamp;
	}

	public void setSecSyncTimeStamp(String secSyncTimeStamp) {
		this.secSyncTimeStamp = secSyncTimeStamp;
	}

	public String getKeepFileNames() {
		return keepFileNames;
	}

	public void setKeepFileNames(String keepFileNames) {
		this.keepFileNames = keepFileNames;
	}

	public String getStorageAdvancedDevices() {
		return storageAdvancedDevices;
	}

	public void setStorageAdvancedDevices(String storageAdvancedDevices) {
		this.storageAdvancedDevices = storageAdvancedDevices;
	}

	public String getPreferredViewList() {
		return preferredViewList;
	}

	public void setPreferredViewList(String preferredViewList) {
		this.preferredViewList = preferredViewList;
	}

	public String getPreferredViewListCameraUploads() {
		return preferredViewListCameraUploads;
	}

	public void setPreferredViewListCameraUploads(
			String preferredViewListCameraUploads) {
		this.preferredViewListCameraUploads = preferredViewListCameraUploads;
	}
	
	public String getUriExternalSDCard(){
		return this.uriExternalSDCard;
	}
	
	public void setUriExternalSDCard(String uriExternalSDCard){
		this.uriExternalSDCard = uriExternalSDCard;
	}
	
	public String getCameraFolderExternalSDCard(){
		return this.cameraFolderExternalSDCard;
	}
	
	public void setCameraFolderExternalSDCard(String cameraFolderExternalSDCard){
		this.cameraFolderExternalSDCard = cameraFolderExternalSDCard;
	}

	public String getPasscodeLockType() {
		return passcodeLockType;
	}

	public void setPasscodeLockType(String passcodeLockType) {
		this.passcodeLockType = passcodeLockType;
	}


	public String getPreferredSortCloud() {
		return preferredSortCloud;
	}

	public void setPreferredSortCloud(String preferredSortCloud) {
		this.preferredSortCloud = preferredSortCloud;
	}

	public String getPreferredSortOthers() {
		return preferredSortOthers;
	}

	public void setPreferredSortOthers(String preferredSortOthers) {
		this.preferredSortOthers = preferredSortOthers;
	}

	public String getFirstTimeChat (){
		return firstTimeChat;
	}

	public void setFirstTimeChat(String firstTimeChat){
		this.firstTimeChat = firstTimeChat;
	}

    public String getUploadVideoQuality() {
        return uploadVideoQuality;
    }

    public void setUploadVideoQuality(String uploadVideoQuality) {
        this.uploadVideoQuality = uploadVideoQuality;
    }

    public String getConversionOnCharging() {
        return conversionOnCharging;
    }

    public void setConversionOnCharging(String conversionOnCharging) {
        this.conversionOnCharging = conversionOnCharging;
    }

    public String getSdCardUri() {
        return sdCardUri;
    }

    public void setSdCardUri(String sdCardUri) {
        this.sdCardUri = sdCardUri;
    }

    public String getChargingOnSize() {
        return chargingOnSize;
    }

    public void setChargingOnSize(String chargingOnSize) {
        this.chargingOnSize = chargingOnSize;
    }

    public String getCamVideoSyncTimeStamp() {
        return camVideoSyncTimeStamp;
    }

    public void setCamVideoSyncTimeStamp(String camVideoSyncTimeStamp) {
        this.camVideoSyncTimeStamp = camVideoSyncTimeStamp;
    }

    public String getSecVideoSyncTimeStamp() {
        return secVideoSyncTimeStamp;
    }

    public void setSecVideoSyncTimeStamp(String secVideoSyncTimeStamp) {
        this.secVideoSyncTimeStamp = secVideoSyncTimeStamp;
    }

    public String getRemoveGPS() {
        return removeGPS;
    }

    public void setRemoveGPS(String removeGPS) {
        this.removeGPS = removeGPS;
    }

    public String getAskForDisplayOver() {
        return askForDisplayOver;
    }

    public void setAskForDisplayOver(String askForDisplayOver) {
        this.askForDisplayOver = askForDisplayOver;
    }

    public String getAskForSetDownloadLocation() {
        return askForSetDownloadLocation;
    }

    public void setAskForSetDownloadLocation(String askForSetDownloadLocation) {
        this.askForSetDownloadLocation = askForSetDownloadLocation;
    }

    public String getMediaSDCardUri() {
        return mediaSDCardUri;
    }

    public void setMediaSDCardUri(String mediaSDCardUri) {
        this.mediaSDCardUri = mediaSDCardUri;
    }

    public String getIsMediaOnSDCard() {
        return isMediaOnSDCard;
    }

    public void setIsMediaOnSDCard(String isMediaOnSDCard) {
        this.isMediaOnSDCard = isMediaOnSDCard;
    }

    public String getIsAutoPlayEnabled() {
        return isAutoPlayEnabled;
    }

    public void setIsAutoPlayEnabled(String isAutoPlayEnabled) {
        this.isAutoPlayEnabled = isAutoPlayEnabled;
    }

    public void setShowInviteBanner(String showInviteBanner) {
        this.showInviteBanner = showInviteBanner;
    }

	public String getPasscodeLockRequireTime() {
		return passcodeLockRequireTime;
	}

	public void setPasscodeLockRequireTime(String passcodeLockRequireTime) {
		this.passcodeLockRequireTime = passcodeLockRequireTime;
	}

	public String getFingerprintLock() {
		return fingerprintLock;
	}

    @Override
    public String toString() {
        return "MegaPreferences{" +
                "camSyncTimeStamp='" + camSyncTimeStamp + '\'' +
                ", camVideoSyncTimeStamp='" + camVideoSyncTimeStamp + '\'' +
                ", secSyncTimeStamp='" + secSyncTimeStamp + '\'' +
                ", secVideoSyncTimeStamp='" + secVideoSyncTimeStamp + '\'' +
                '}';
    }

    public boolean isAutoPlayEnabled(){
        return Boolean.parseBoolean(isAutoPlayEnabled);
    }
}
<|MERGE_RESOLUTION|>--- conflicted
+++ resolved
@@ -64,27 +64,14 @@
 					String keepFileNames, String storageAdvancedDevices, String preferredViewList,
 					String preferredViewListCameraUploads, String uriExternalSDCard,
 					String cameraFolderExternalSDCard, String passcodeLockType,
-<<<<<<< HEAD
 					String preferredSortCloud, String preferredSortOthers, String firstTimeChat,
-					String smallGridCamera, String uploadVideoQuality, String conversionOnCharging,
+					String uploadVideoQuality, String conversionOnCharging,
 					String chargingOnSize, String shouldClearCameraSyncRecords,
 					String camVideoSyncTimeStamp, String secVideoSyncTimeStamp,
 					String isAutoPlayEnabled, String removeGPS, String showInviteBanner,
 					String preferredSortCameraUpload, String sdCardUri, String askForDisplayOver,
 					String askForSetDownloadLocation, String mediaSDCardUri, String isMediaOnSDCard,
 					String passcodeLockRequireTime, String fingerprintLock) {
-
-=======
-					String preferredSortCloud, String preferredSortContacts,
-					String preferredSortOthers, String firstTimeChat,
-					String uploadVideoQuality, String conversionOnCharging, String chargingOnSize,
-					String shouldClearCameraSyncRecords, String camVideoSyncTimeStamp,
-					String secVideoSyncTimeStamp, String isAutoPlayEnabled, String removeGPS,
-					String showInviteBanner, String preferredSortCameraUpload, String sdCardUri,
-					String askForDisplayOver, String askForSetDownloadLocation,
-					String mediaSDCardUri, String isMediaOnSDCard, String passcodeLockRequireTime,
-					String fingerprintLock) {
->>>>>>> 2cca3dc6
 		this.firstTime = firstTime;
 		this.camSyncWifi = camSyncWifi;
 		this.camSyncEnabled = camSyncEnabled;
