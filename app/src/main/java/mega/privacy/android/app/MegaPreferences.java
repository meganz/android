package mega.privacy.android.app;

import static mega.privacy.android.app.constants.SettingsConstants.VIDEO_QUALITY_ORIGINAL;
import static mega.privacy.android.app.utils.Constants.REQUIRE_PASSCODE_INVALID;
import static mega.privacy.android.app.utils.LogUtil.*;

public class MegaPreferences{
	
<<<<<<< HEAD
	String firstTime = "";
	String camSyncWifi = "";
	String camSyncCharging = "";
	String camSyncEnabled = "";
	String camSyncHandle = "";
	String camSyncLocalPath = "";
	String camSyncFileUpload = "";
	String camSyncTimeStamp = "";
	String camVideoSyncTimeStamp = "";
	String passcodeLockEnabled = "";
	String passcodeLockCode = "";
	String storageAskAlways = "";
	String storageDownloadLocation = "";
	String lastFolderUpload = "";
	String lastFolderCloud = "";
	String secondaryMediaFolderEnabled = "";
	String localPathSecondaryFolder = "";
	String megaHandleSecondaryFolder = "";
	String secSyncTimeStamp = "";
	String secVideoSyncTimeStamp = "";
	String keepFileNames = "";
	String storageAdvancedDevices = "";
	String preferredViewList = "";
	String preferredViewListCameraUploads = "";
	String uriExternalSDCard = "";
	String cameraFolderExternalSDCard = "";	
	String passcodeLockType = "";
	String preferredSortCloud = "";
=======
	String firstTime;
	String camSyncWifi;
	String camSyncCharging;
	String camSyncEnabled;
	String camSyncHandle;
	String camSyncLocalPath;
	String camSyncFileUpload;
	String camSyncTimeStamp;
	String camVideoSyncTimeStamp;
	String passcodeLockEnabled;
	String passcodeLockCode;
	String storageAskAlways;
	String storageDownloadLocation;
	String lastFolderUpload;
	String lastFolderCloud;
	String secondaryMediaFolderEnabled;
	String localPathSecondaryFolder;
	String megaHandleSecondaryFolder;
	String secSyncTimeStamp;
	String secVideoSyncTimeStamp;
	String keepFileNames;
	String storageAdvancedDevices;
	String preferredViewList;
	String preferredViewListCameraUploads;
	String uriExternalSDCard;
	String cameraFolderExternalSDCard;
	String passcodeLockType;
	String preferredSortCloud;
	String preferredSortContacts;
>>>>>>> 9ded9ce8
	private String preferredSortCameraUpload;
	String preferredSortOthers;
	String firstTimeChat;
	String smallGridCamera;
	String uploadVideoQuality = String.valueOf(VIDEO_QUALITY_ORIGINAL);
	String conversionOnCharging;
	private String removeGPS;
	String chargingOnSize;
	String shouldClearCameraSyncRecords;
	String isAutoPlayEnabled;
	private String showInviteBanner;
	String sdCardUri;
	private String askForDisplayOver;
	private String askForSetDownloadLocation;
	private String mediaSDCardUri;
	private String isMediaOnSDCard;
	private String passcodeLockRequireTime = String.valueOf(REQUIRE_PASSCODE_INVALID);
	private String fingerprintLock = "false";

	public final static int ONLY_PHOTOS = 1001;
	public final static int ONLY_VIDEOS = 1002;
	public final static int PHOTOS_AND_VIDEOS = 1003;
	public final static int CHARGING_ON_SIZE_DEFAULT = 200;

	MegaPreferences() {}

	MegaPreferences(String firstTime, String camSyncWifi, String camSyncEnabled,
					String camSyncHandle, String camSyncLocalPath, String camSyncFileUpload,
					String camSyncTimeStamp, String passcodeLockEnabled, String passcodeLockCode,
					String storageAskAlways, String storageDownloadLocation, String camSyncCharging,
					String lastFolderUpload, String lastFolderCloud,
					String secondaryMediaFolderEnabled, String localPathSecondaryFolder,
					String megaHandleSecondaryFolder, String secSyncTimeStamp,
					String keepFileNames, String storageAdvancedDevices, String preferredViewList,
					String preferredViewListCameraUploads, String uriExternalSDCard,
					String cameraFolderExternalSDCard, String passcodeLockType,
					String preferredSortCloud, String preferredSortOthers, String firstTimeChat,
					String smallGridCamera, String uploadVideoQuality, String conversionOnCharging,
					String chargingOnSize, String shouldClearCameraSyncRecords,
					String camVideoSyncTimeStamp, String secVideoSyncTimeStamp,
					String isAutoPlayEnabled, String removeGPS, String showInviteBanner,
					String preferredSortCameraUpload, String sdCardUri, String askForDisplayOver,
					String askForSetDownloadLocation, String mediaSDCardUri, String isMediaOnSDCard,
					String passcodeLockRequireTime, String fingerprintLock) {

		this.firstTime = firstTime;
		this.camSyncWifi = camSyncWifi;
		this.camSyncEnabled = camSyncEnabled;
		this.camSyncHandle = camSyncHandle;
		this.camSyncLocalPath = camSyncLocalPath;
		this.camSyncFileUpload = camSyncFileUpload;
		this.camSyncTimeStamp = camSyncTimeStamp;
		this.passcodeLockEnabled = passcodeLockEnabled;
		this.passcodeLockCode = passcodeLockCode;
		this.storageAskAlways = storageAskAlways;
		this.storageDownloadLocation = storageDownloadLocation;
		this.camSyncCharging = camSyncCharging;
		this.lastFolderUpload = lastFolderUpload;
		this.lastFolderCloud = lastFolderCloud;
		this.secondaryMediaFolderEnabled = secondaryMediaFolderEnabled;
		this.localPathSecondaryFolder = localPathSecondaryFolder;
		this.megaHandleSecondaryFolder = megaHandleSecondaryFolder;
		this.secSyncTimeStamp = secSyncTimeStamp;
		this.keepFileNames = keepFileNames;
		this.storageAdvancedDevices = storageAdvancedDevices;
		this.preferredViewList = preferredViewList;
		this.preferredViewListCameraUploads = preferredViewListCameraUploads;
		this.uriExternalSDCard = uriExternalSDCard;
		this.cameraFolderExternalSDCard = cameraFolderExternalSDCard;
		this.passcodeLockType = passcodeLockType;
		this.preferredSortCloud = preferredSortCloud;
		this.preferredSortOthers = preferredSortOthers;
		this.firstTimeChat = firstTimeChat;
		this.smallGridCamera = smallGridCamera;
		this.uploadVideoQuality = uploadVideoQuality;
		this.conversionOnCharging = conversionOnCharging;
		this.chargingOnSize = chargingOnSize;
		this.shouldClearCameraSyncRecords = shouldClearCameraSyncRecords;
		this.camVideoSyncTimeStamp = camVideoSyncTimeStamp;
		this.secVideoSyncTimeStamp = secVideoSyncTimeStamp;
		this.isAutoPlayEnabled = isAutoPlayEnabled;
		this.removeGPS = removeGPS;
		this.showInviteBanner = showInviteBanner;
		this.preferredSortCameraUpload = preferredSortCameraUpload;
		this.sdCardUri = sdCardUri;
		this.askForDisplayOver = askForDisplayOver;
		this.askForSetDownloadLocation = askForSetDownloadLocation;
		this.mediaSDCardUri = mediaSDCardUri;
		this.isMediaOnSDCard = isMediaOnSDCard;
		this.passcodeLockRequireTime = passcodeLockRequireTime;
		this.fingerprintLock = fingerprintLock;
	}

	public String getFirstTime (){
		return firstTime;
	}
	
	public void setFirstTime(String firstTime){
		this.firstTime = firstTime;
	}
	
	public String getCamSyncEnabled(){
		return camSyncEnabled;
	}
	
	public void setCamSyncEnabled(String camSyncEnabled){
		this.camSyncEnabled = camSyncEnabled;
	}
	
	public String getCamSyncHandle(){
		return camSyncHandle;
	}
	
	public void setCamSyncHandle(String camSyncHandle){
		this.camSyncHandle = camSyncHandle;
	}
	
	public String getCamSyncLocalPath(){
		return camSyncLocalPath;
	}
	
	public void setCamSyncLocalPath(String camSyncLocalPath){
		this.camSyncLocalPath = camSyncLocalPath;
	}
	
	public String getCamSyncWifi (){
		return camSyncWifi;
	}
	
	public void setCamSyncWifi(String camSyncWifi){
		this.camSyncWifi = camSyncWifi;
	}

    public String getShouldClearCameraSyncRecords() {
        return shouldClearCameraSyncRecords;
    }

    public void setShouldClearCameraSyncRecords(String shouldClearCameraSyncRecords) {
        this.shouldClearCameraSyncRecords = shouldClearCameraSyncRecords;
    }
    //	public String getCamSyncCharging (){
//		return camSyncCharging;
//	}
//
//	public void setCamSyncCharging(String camSyncCharging){
//		this.camSyncCharging = camSyncCharging;
//	}
	
	public String getCamSyncFileUpload(){
		return camSyncFileUpload;
	}
	
	public void setCamSyncFileUpload(String camSyncFileUpload){
		this.camSyncFileUpload = camSyncFileUpload;
	}
	
	public String getCamSyncTimeStamp(){
		return camSyncTimeStamp;
	}
	
	public void setCamSyncTimeStamp(String camSyncTimeStamp){
		this.camSyncTimeStamp = camSyncTimeStamp;
	}
	
	public String getPasscodeLockEnabled(){
		return passcodeLockEnabled;
	}
	
	public void setPasscodeLockEnabled(String passcodeLockEnabled){
		this.passcodeLockEnabled = passcodeLockEnabled;
	}
	
	public String getPasscodeLockCode(){
		return passcodeLockCode;
	}
	
	public void setPasscodeLockCode(String passcodeLockCode){
		this.passcodeLockCode = passcodeLockCode;
	}
	
	public String getStorageAskAlways(){
		return storageAskAlways;
	}
	
	public void setStorageAskAlways(String storageAskAlways){
		this.storageAskAlways = storageAskAlways;
	}
	
	public String getStorageDownloadLocation(){
		return storageDownloadLocation;
	}
	
	public void setStorageDownloadLocation(String storageDownloadLocation){
		this.storageDownloadLocation = storageDownloadLocation;
	}

    public String getPreferredSortCameraUpload() {
        return preferredSortCameraUpload;
    }

    public void setPreferredSortCameraUpload(String preferredSortCameraUpload) {
        this.preferredSortCameraUpload = preferredSortCameraUpload;
    }

    public String getLastFolderUpload() {
		if(lastFolderUpload == null || lastFolderUpload.length() == 0)
			return null;
		return lastFolderUpload;
	}

	public void setLastFolderUpload(String lastFolderUpload) {
		this.lastFolderUpload = lastFolderUpload;
	}

    public String getShowInviteBanner() {
        return showInviteBanner;
    }

    public String getLastFolderCloud() {
		if(lastFolderCloud == null || lastFolderCloud.length() == 0)
			return null;
		
		return lastFolderCloud;
	}

	public void setLastFolderCloud(String lastFolderCloud) {
		this.lastFolderCloud = lastFolderCloud;
	}

	public String getSecondaryMediaFolderEnabled() {
		return secondaryMediaFolderEnabled;
	}

	public void setSecondaryMediaFolderEnabled(String secondaryMediaFolderEnabled) {
		this.secondaryMediaFolderEnabled = secondaryMediaFolderEnabled;
	}

	public String getLocalPathSecondaryFolder() {
		return localPathSecondaryFolder;
	}

	public void setLocalPathSecondaryFolder(String localPathSecondaryFolder) {
		this.localPathSecondaryFolder = localPathSecondaryFolder;
	}

	public String getMegaHandleSecondaryFolder() {
		logDebug("getMegaHandleSecondaryFolder " + megaHandleSecondaryFolder);
		return megaHandleSecondaryFolder;
	}

	public void setMegaHandleSecondaryFolder(String megaHandleSecondaryFolder) {
		this.megaHandleSecondaryFolder = megaHandleSecondaryFolder;
	}

	public String getSecSyncTimeStamp() {
		return secSyncTimeStamp;
	}

	public void setSecSyncTimeStamp(String secSyncTimeStamp) {
		this.secSyncTimeStamp = secSyncTimeStamp;
	}

	public String getKeepFileNames() {
		return keepFileNames;
	}

	public void setKeepFileNames(String keepFileNames) {
		this.keepFileNames = keepFileNames;
	}

	public String getStorageAdvancedDevices() {
		return storageAdvancedDevices;
	}

	public void setStorageAdvancedDevices(String storageAdvancedDevices) {
		this.storageAdvancedDevices = storageAdvancedDevices;
	}

	public String getPreferredViewList() {
		return preferredViewList;
	}

	public void setPreferredViewList(String preferredViewList) {
		this.preferredViewList = preferredViewList;
	}

	public String getPreferredViewListCameraUploads() {
		return preferredViewListCameraUploads;
	}

	public void setPreferredViewListCameraUploads(
			String preferredViewListCameraUploads) {
		this.preferredViewListCameraUploads = preferredViewListCameraUploads;
	}
	
	public String getUriExternalSDCard(){
		return this.uriExternalSDCard;
	}
	
	public void setUriExternalSDCard(String uriExternalSDCard){
		this.uriExternalSDCard = uriExternalSDCard;
	}
	
	public String getCameraFolderExternalSDCard(){
		return this.cameraFolderExternalSDCard;
	}
	
	public void setCameraFolderExternalSDCard(String cameraFolderExternalSDCard){
		this.cameraFolderExternalSDCard = cameraFolderExternalSDCard;
	}

	public String getPasscodeLockType() {
		return passcodeLockType;
	}

	public void setPasscodeLockType(String passcodeLockType) {
		this.passcodeLockType = passcodeLockType;
	}


	public String getPreferredSortCloud() {
		return preferredSortCloud;
	}

	public void setPreferredSortCloud(String preferredSortCloud) {
		this.preferredSortCloud = preferredSortCloud;
	}

	public String getPreferredSortOthers() {
		return preferredSortOthers;
	}

	public void setPreferredSortOthers(String preferredSortOthers) {
		this.preferredSortOthers = preferredSortOthers;
	}

	public String getFirstTimeChat (){
		return firstTimeChat;
	}

	public void setFirstTimeChat(String firstTimeChat){
		this.firstTimeChat = firstTimeChat;
	}

	public String getSmallGridCamera() {
		return smallGridCamera;
	}

	public void setSmallGridCamera(String smallGridCamera) {
		this.smallGridCamera = smallGridCamera;
	}

    public String getUploadVideoQuality() {
        return uploadVideoQuality;
    }

    public void setUploadVideoQuality(String uploadVideoQuality) {
        this.uploadVideoQuality = uploadVideoQuality;
    }

    public String getConversionOnCharging() {
        return conversionOnCharging;
    }

    public void setConversionOnCharging(String conversionOnCharging) {
        this.conversionOnCharging = conversionOnCharging;
    }

    public String getSdCardUri() {
        return sdCardUri;
    }

    public void setSdCardUri(String sdCardUri) {
        this.sdCardUri = sdCardUri;
    }

    public String getChargingOnSize() {
        return chargingOnSize;
    }

    public void setChargingOnSize(String chargingOnSize) {
        this.chargingOnSize = chargingOnSize;
    }

    public String getCamVideoSyncTimeStamp() {
        return camVideoSyncTimeStamp;
    }

    public void setCamVideoSyncTimeStamp(String camVideoSyncTimeStamp) {
        this.camVideoSyncTimeStamp = camVideoSyncTimeStamp;
    }

    public String getSecVideoSyncTimeStamp() {
        return secVideoSyncTimeStamp;
    }

    public void setSecVideoSyncTimeStamp(String secVideoSyncTimeStamp) {
        this.secVideoSyncTimeStamp = secVideoSyncTimeStamp;
    }

    public String getRemoveGPS() {
        return removeGPS;
    }

    public void setRemoveGPS(String removeGPS) {
        this.removeGPS = removeGPS;
    }

	public String getAskForDisplayOver() {
		return askForDisplayOver;
	}

	public void setAskForDisplayOver(String askForDisplayOver) {
		this.askForDisplayOver = askForDisplayOver;
	}

	public String getAskForSetDownloadLocation() {
		return askForSetDownloadLocation;
	}

	public void setAskForSetDownloadLocation(String askForSetDownloadLocation) {
		this.askForSetDownloadLocation = askForSetDownloadLocation;
	}

	public String getMediaSDCardUri() {
		return mediaSDCardUri;
	}

	public void setMediaSDCardUri(String mediaSDCardUri) {
		this.mediaSDCardUri = mediaSDCardUri;
	}

	public String getIsMediaOnSDCard() {
		return isMediaOnSDCard;
	}

	public void setIsMediaOnSDCard(String isMediaOnSDCard) {
		this.isMediaOnSDCard = isMediaOnSDCard;
	}

	public String getIsAutoPlayEnabled() {
		return isAutoPlayEnabled;
	}

	public void setIsAutoPlayEnabled(String isAutoPlayEnabled) {
		this.isAutoPlayEnabled = isAutoPlayEnabled;
	}

	public void setShowInviteBanner(String showInviteBanner) {
		this.showInviteBanner = showInviteBanner;
	}

	public String getPasscodeLockRequireTime() {
		return passcodeLockRequireTime;
	}

	public void setPasscodeLockRequireTime(String passcodeLockRequireTime) {
		this.passcodeLockRequireTime = passcodeLockRequireTime;
	}

	public String getFingerprintLock() {
		return fingerprintLock;
	}

    @Override
    public String toString() {
        return "MegaPreferences{" +
                "camSyncTimeStamp='" + camSyncTimeStamp + '\'' +
                ", camVideoSyncTimeStamp='" + camVideoSyncTimeStamp + '\'' +
                ", secSyncTimeStamp='" + secSyncTimeStamp + '\'' +
                ", secVideoSyncTimeStamp='" + secVideoSyncTimeStamp + '\'' +
                '}';
    }

    public boolean isAutoPlayEnabled(){
        return Boolean.parseBoolean(isAutoPlayEnabled);
    }
}
<|MERGE_RESOLUTION|>--- conflicted
+++ resolved
@@ -5,37 +5,7 @@
 import static mega.privacy.android.app.utils.LogUtil.*;
 
 public class MegaPreferences{
-	
-<<<<<<< HEAD
-	String firstTime = "";
-	String camSyncWifi = "";
-	String camSyncCharging = "";
-	String camSyncEnabled = "";
-	String camSyncHandle = "";
-	String camSyncLocalPath = "";
-	String camSyncFileUpload = "";
-	String camSyncTimeStamp = "";
-	String camVideoSyncTimeStamp = "";
-	String passcodeLockEnabled = "";
-	String passcodeLockCode = "";
-	String storageAskAlways = "";
-	String storageDownloadLocation = "";
-	String lastFolderUpload = "";
-	String lastFolderCloud = "";
-	String secondaryMediaFolderEnabled = "";
-	String localPathSecondaryFolder = "";
-	String megaHandleSecondaryFolder = "";
-	String secSyncTimeStamp = "";
-	String secVideoSyncTimeStamp = "";
-	String keepFileNames = "";
-	String storageAdvancedDevices = "";
-	String preferredViewList = "";
-	String preferredViewListCameraUploads = "";
-	String uriExternalSDCard = "";
-	String cameraFolderExternalSDCard = "";	
-	String passcodeLockType = "";
-	String preferredSortCloud = "";
-=======
+
 	String firstTime;
 	String camSyncWifi;
 	String camSyncCharging;
@@ -64,8 +34,6 @@
 	String cameraFolderExternalSDCard;
 	String passcodeLockType;
 	String preferredSortCloud;
-	String preferredSortContacts;
->>>>>>> 9ded9ce8
 	private String preferredSortCameraUpload;
 	String preferredSortOthers;
 	String firstTimeChat;
