--- conflicted
+++ resolved
@@ -43,11 +43,8 @@
 	String shouldClearCameraSyncRecords;
 
 	String isAutoPlayEnabled = "";
-<<<<<<< HEAD
+	private String showInviteBanner = "";
 	String sdCardUri = "";
-=======
-	private String showInviteBanner = "";
->>>>>>> 06a50058
 
 	public final static int ONLY_PHOTOS = 1001;
 	public final static int ONLY_VIDEOS = 1002;
@@ -61,12 +58,8 @@
 	MegaPreferences(String firstTime, String camSyncWifi, String camSyncEnabled, String camSyncHandle, String camSyncLocalPath, String camSyncFileUpload, String camSyncTimeStamp, String pinLockEnabled, String pinLockCode, String storageAskAlways, 
 			String storageDownloadLocation, String camSyncCharging, String lastFolderUpload, String lastFolderCloud, String secondaryMediaFolderEnabled, String localPathSecondaryFolder, String megaHandleSecondaryFolder, String secSyncTimeStamp, 
 			String keepFileNames, String storageAdvancedDevices, String preferredViewList, String preferredViewListCameraUploads, String uriExternalSDCard, String cameraFolderExternalSDCard, String pinLockType, String preferredSortCloud, String preferredSortContacts,
-<<<<<<< HEAD
-			String preferredSortOthers, String firstTimeChat, String smallGridCamera,String uploadVideoQuality,String conversionOnCharging,String chargingOnSize,String shouldClearCameraSyncRecords,String camVideoSyncTimeStamp,
-            String secVideoSyncTimeStamp, String isAutoPlayEnabled, String removeGPS, String sdCardUri){
-=======
-			String preferredSortOthers, String firstTimeChat, String smallGridCamera,String uploadVideoQuality,String conversionOnCharging,String chargingOnSize,String shouldClearCameraSyncRecords,String camVideoSyncTimeStamp,String secVideoSyncTimeStamp, String isAutoPlayEnabled, String removeGPS,String showInviteBanner){
->>>>>>> 06a50058
+			String preferredSortOthers, String firstTimeChat, String smallGridCamera,String uploadVideoQuality,String conversionOnCharging,
+            String chargingOnSize,String shouldClearCameraSyncRecords,String camVideoSyncTimeStamp,String secVideoSyncTimeStamp, String isAutoPlayEnabled, String removeGPS,String showInviteBanner, String sdCardUri){
 		this.firstTime = firstTime;
 		this.camSyncWifi = camSyncWifi;
 		this.camSyncEnabled = camSyncEnabled;
@@ -105,11 +98,8 @@
 		this.secVideoSyncTimeStamp = secVideoSyncTimeStamp;
 		this.isAutoPlayEnabled = isAutoPlayEnabled;
 		this.removeGPS = removeGPS;
-<<<<<<< HEAD
+		this.showInviteBanner = showInviteBanner;
 		this.sdCardUri = sdCardUri;
-=======
-		this.showInviteBanner = showInviteBanner;
->>>>>>> 06a50058
 	}
 
 	public String getFirstTime (){
