package mega.privacy.android.app.lollipop.adapters;

import android.app.Activity;
import android.app.ActivityManager;
import android.content.Context;
import android.content.Intent;
import android.content.res.Resources;
import android.graphics.Bitmap;
import android.net.Uri;
import android.os.Build;
import android.support.annotation.Nullable;
import android.support.v4.content.FileProvider;
import android.support.v7.app.ActionBar;
import android.support.v7.app.AppCompatActivity;
import android.support.v7.view.ActionMode;
import android.support.v7.widget.RecyclerView;
import android.util.DisplayMetrics;
import android.util.SparseBooleanArray;
import android.view.Display;
import android.view.LayoutInflater;
import android.view.Menu;
import android.view.MenuInflater;
import android.view.MenuItem;
import android.view.View;
import android.view.ViewGroup;
import android.widget.ImageView;
import android.widget.LinearLayout;
import android.widget.RelativeLayout;
import android.widget.TextView;
import android.widget.Toast;

import java.io.File;
import java.util.ArrayList;
import java.util.List;

import mega.privacy.android.app.DatabaseHandler;
import mega.privacy.android.app.MegaApplication;
import mega.privacy.android.app.MegaPreferences;
import mega.privacy.android.app.MimeTypeList;
import mega.privacy.android.app.MimeTypeThumbnail;
import mega.privacy.android.app.R;
import mega.privacy.android.app.components.scrollBar.SectionTitleProvider;
import mega.privacy.android.app.lollipop.AudioVideoPlayerLollipop;
import mega.privacy.android.app.lollipop.FullScreenImageViewerLollipop;
import mega.privacy.android.app.lollipop.ManagerActivityLollipop;
import mega.privacy.android.app.lollipop.MegaMonthPicLollipop;
import mega.privacy.android.app.lollipop.MyAccountInfo;
import mega.privacy.android.app.lollipop.PdfViewerActivityLollipop;
import mega.privacy.android.app.lollipop.controllers.NodeController;
import mega.privacy.android.app.lollipop.managerSections.CameraUploadFragmentLollipop;
import mega.privacy.android.app.utils.Constants;
import mega.privacy.android.app.utils.MegaApiUtils;
import mega.privacy.android.app.utils.ThumbnailUtilsLollipop;
import mega.privacy.android.app.utils.Util;
import nz.mega.sdk.MegaApiAndroid;
import nz.mega.sdk.MegaApiJava;
import nz.mega.sdk.MegaError;
import nz.mega.sdk.MegaNode;
import nz.mega.sdk.MegaShare;

public class MegaPhotoSyncGridTitleAdapterLollipop extends RecyclerView.Adapter<MegaPhotoSyncGridTitleAdapterLollipop.ViewHolderPhotoTitleSyncGridTitle> implements SectionTitleProvider {

    private class Media {
        public String filePath;
        public long timestamp;
    }

    public static int PADDING_GRID_LARGE = 6;
    public static int PADDING_GRID_SMALL = 3;

    public static final int TYPE_ITEM_TITLE = 3;
    public static final int TYPE_ITEM_IMAGE = 1;
    public static final int TYPE_ITEM_VIDEO = 2;
    public static final int TYPE_NO_TYPE = 0;

    private MegaPhotoSyncGridTitleAdapterLollipop.ViewHolderPhotoTitleSyncGridTitle holder = null;

    private Context context;
    private MegaApplication app;
    private MegaApiAndroid megaApi;

    private ArrayList<MegaMonthPicLollipop> monthPics;
    private ArrayList<MegaNode> nodes;

    private long photosyncHandle = -1;

    private RecyclerView listFragment;
    private ImageView emptyImageViewFragment;
    private LinearLayout emptyTextViewFragment;
    private ActionBar aB;

    private int numberOfCells;
    private int gridWidth;

    private boolean multipleSelect;

    private SparseBooleanArray checkedItems = new SparseBooleanArray();

    private int orderGetChildren = MegaApiJava.ORDER_MODIFICATION_DESC;

    private Object fragment;
    private int type = Constants.CAMERA_UPLOAD_ADAPTER;

    private ActionMode actionMode;

    private int count;
    private int countTitles;
    private ItemInformation dateNode;
    private String dateNodeText = null;

    private List<ItemInformation> itemInformationList;

    DatabaseHandler dbH;
    MegaPreferences prefs;
    String downloadLocationDefaultPath = Util.downloadDIR;

    public static class ItemInformation{
        public int type = -1;
        public String name = null;
        public MegaNode n = null;
        public MegaMonthPicLollipop megaMonthPic = null;

        public ItemInformation(int type, String name, MegaMonthPicLollipop megaMonthPic){
            this.type = type;
            this.name = name;
            this.megaMonthPic = megaMonthPic;
        }

        public ItemInformation(int type, MegaNode n, MegaMonthPicLollipop megaMonthPic){
            this.type = type;
            this.n = n;
            this.megaMonthPic = megaMonthPic;
        }
    }

    private class ActionBarCallBack implements ActionMode.Callback {

        @Override
        public boolean onActionItemClicked(ActionMode mode, MenuItem item) {
            log("onActionItemClicked");
            List<MegaNode> documents = getSelectedDocuments();

            switch(item.getItemId()){
                case R.id.cab_menu_download:{
                    ArrayList<Long> handleList = new ArrayList<Long>();
                    for (int i=0;i<documents.size();i++){
                        handleList.add(documents.get(i).getHandle());
                    }
                    clearSelections();
                    NodeController nC = new NodeController(context);
                    nC.prepareForDownload(handleList);
                    break;
                }
                case R.id.cab_menu_copy:{
                    ArrayList<Long> handleList = new ArrayList<Long>();
                    for (int i=0;i<documents.size();i++){
                        handleList.add(documents.get(i).getHandle());
                    }
                    clearSelections();
                    NodeController nC = new NodeController(context);
                    nC.chooseLocationToCopyNodes(handleList);
                    break;
                }
                case R.id.cab_menu_move:{
                    ArrayList<Long> handleList = new ArrayList<Long>();
                    for (int i=0;i<documents.size();i++){
                        handleList.add(documents.get(i).getHandle());
                    }
                    clearSelections();
                    NodeController nC = new NodeController(context);
                    nC.chooseLocationToMoveNodes(handleList);
                    break;
                }
                case R.id.cab_menu_share_link:{
                    clearSelections();
                    if (documents.size()==1){
                        //NodeController nC = new NodeController(context);
                        //nC.exportLink(documents.get(0));
                        if(documents.get(0)==null){
                            log("The selected node is NULL");
                            break;
                        }
                        ((ManagerActivityLollipop) context).showGetLinkActivity(documents.get(0).getHandle());
                    }
                    break;
                }
                case R.id.cab_menu_share_link_remove:{

                    clearSelections();
                    if (documents.size()==1){
                        //NodeController nC = new NodeController(context);
                        //nC.removeLink(documents.get(0));
                        if(documents.get(0)==null){
                            log("The selected node is NULL");
                            break;
                        }
                        ((ManagerActivityLollipop) context).showConfirmationRemovePublicLink(documents.get(0));

                    }
                    break;

                }
                case R.id.cab_menu_trash:{
                    ArrayList<Long> handleList = new ArrayList<Long>();
                    for (int i=0;i<documents.size();i++){
                        handleList.add(documents.get(i).getHandle());
                    }
                    clearSelections();
                    ((ManagerActivityLollipop) context).askConfirmationMoveToRubbish(handleList);
                    break;
                }
                case R.id.cab_menu_select_all:{
                    ((ManagerActivityLollipop)context).changeStatusBarColor(Constants.COLOR_STATUS_BAR_RED);
                    selectAll();
                    break;
                }
                case R.id.cab_menu_unselect_all:{
                    clearSelections();
                    break;
                }
            }
            return false;
        }

        @Override
        public boolean onCreateActionMode(ActionMode mode, Menu menu) {
            log("onCreateActionMode");
            MenuInflater inflater = mode.getMenuInflater();
            inflater.inflate(R.menu.file_browser_action, menu);
            return true;
        }

        @Override
        public void onDestroyActionMode(ActionMode mode) {
            log("onDestroyActionMode");
            clearSelections();
            multipleSelect = false;
            actionMode = null;
        }

        @Override
        public boolean onPrepareActionMode(ActionMode mode, Menu menu) {
            log("onPrepareActionMode");
            List<MegaNode> selected = getSelectedDocuments();

            log("the num of items selected is "+selected.size());

            boolean showDownload = false;
            boolean showRename = false;
            boolean showCopy = false;
            boolean showMove = false;
            boolean showLink = false;
            boolean showTrash = false;
            boolean showRemoveLink = false;


            // Link
            if ((selected.size() == 1) && (megaApi.checkAccess(selected.get(0), MegaShare.ACCESS_OWNER).getErrorCode() == MegaError.API_OK)) {
                if(selected.get(0).isExported()){
                    //Node has public link
                    showRemoveLink=true;
                    showLink=false;

                }
                else{
                    showRemoveLink=false;
                    showLink=true;
                }
            }

            if (selected.size() != 0) {
                showDownload = true;
                showTrash = true;
                showMove = true;
                showCopy = true;

                for(int i=0; i<selected.size();i++)	{
                    if(megaApi.checkMove(selected.get(i), megaApi.getRubbishNode()).getErrorCode() != MegaError.API_OK)	{
                        showTrash = false;
                        showMove = false;
                        break;
                    }
                }

                if(selected.size() >= count - countTitles){
                    menu.findItem(R.id.cab_menu_select_all).setVisible(false);
                    menu.findItem(R.id.cab_menu_unselect_all).setVisible(true);
                }
                else{
                    menu.findItem(R.id.cab_menu_select_all).setVisible(true);
                    menu.findItem(R.id.cab_menu_unselect_all).setVisible(true);
                }
            }
            else{
                menu.findItem(R.id.cab_menu_select_all).setVisible(true);
                menu.findItem(R.id.cab_menu_unselect_all).setVisible(false);
            }

            if(showCopy){
                menu.findItem(R.id.cab_menu_copy).setShowAsAction(MenuItem.SHOW_AS_ACTION_ALWAYS);
            }

            if(showDownload){
                menu.findItem(R.id.cab_menu_download).setShowAsAction(MenuItem.SHOW_AS_ACTION_ALWAYS);
            }

            if(showLink){
                menu.findItem(R.id.cab_menu_share_link_remove).setShowAsAction(MenuItem.SHOW_AS_ACTION_NEVER);
                menu.findItem(R.id.cab_menu_share_link).setShowAsAction(MenuItem.SHOW_AS_ACTION_ALWAYS);
            }
            if(showRemoveLink){
                menu.findItem(R.id.cab_menu_share_link).setShowAsAction(MenuItem.SHOW_AS_ACTION_NEVER);
                menu.findItem(R.id.cab_menu_share_link_remove).setShowAsAction(MenuItem.SHOW_AS_ACTION_ALWAYS);
            }

            if(showMove){
                if(selected.size()==1){
                    menu.findItem(R.id.cab_menu_move).setShowAsAction(MenuItem.SHOW_AS_ACTION_NEVER);
                }else{
                    menu.findItem(R.id.cab_menu_move).setShowAsAction(MenuItem.SHOW_AS_ACTION_ALWAYS);
                }
            }

            menu.findItem(R.id.cab_menu_download).setVisible(showDownload);
            menu.findItem(R.id.cab_menu_rename).setVisible(showRename);
            menu.findItem(R.id.cab_menu_copy).setVisible(showCopy);
            menu.findItem(R.id.cab_menu_move).setVisible(showMove);
            menu.findItem(R.id.cab_menu_share_link).setVisible(showLink);
            menu.findItem(R.id.cab_menu_share_link_remove).setVisible(showRemoveLink);

            menu.findItem(R.id.cab_menu_trash).setVisible(showTrash);
            menu.findItem(R.id.cab_menu_leave_multiple_share).setVisible(false);

            return false;
        }

    }

    @Override
    public ViewHolderPhotoTitleSyncGridTitle onCreateViewHolder(ViewGroup parent, int viewType) {
        log("onCreateViewHolder");

        dbH = DatabaseHandler.getDbHandler(context);
        prefs = dbH.getPreferences();
        if (prefs != null){
            log("prefs != null");
            if (prefs.getStorageAskAlways() != null){
                if (!Boolean.parseBoolean(prefs.getStorageAskAlways())){
                    log("askMe==false");
                    if (prefs.getStorageDownloadLocation() != null){
                        if (prefs.getStorageDownloadLocation().compareTo("") != 0){
                            downloadLocationDefaultPath = prefs.getStorageDownloadLocation();
                        }
                    }
                }
            }
        }

        Display display = ((Activity) context).getWindowManager().getDefaultDisplay();
        DisplayMetrics outMetrics = new DisplayMetrics();
        display.getMetrics(outMetrics);
        float density = ((Activity) context).getResources().getDisplayMetrics().density;

        float scaleW = Util.getScaleW(outMetrics, density);
        float scaleH = Util.getScaleH(outMetrics, density);

        float dpHeight = outMetrics.heightPixels / density;
        float dpWidth  = outMetrics.widthPixels / density;

//		Toast.makeText(context, "W: " + dpWidth + "__H: " + dpHeight, Toast.LENGTH_SHORT).show();
//		Toast.makeText(context, "Wpx: " + outMetrics.widthPixels + "__H: " + outMetrics.heightPixels, Toast.LENGTH_SHORT).show();
        LayoutInflater inflater = (LayoutInflater) context.getSystemService(Context.LAYOUT_INFLATER_SERVICE);

        View v = inflater.inflate(R.layout.cell_photosync_grid_title, parent, false);

        int padding = 0;
        if(numberOfCells == CameraUploadFragmentLollipop.GRID_LARGE){
            log("numOfCells is GRID_LARGE");

            padding = PADDING_GRID_LARGE;
        }
        else if (numberOfCells == CameraUploadFragmentLollipop.GRID_SMALL){
            log("numOfCells is GRID_SMALL");
            padding = PADDING_GRID_SMALL;
        }
        else{
            log("numOfCells is "+numberOfCells);
            padding = 2;
//				iV.setPadding(padding, padding, padding, padding);
        }
        holder = new MegaPhotoSyncGridTitleAdapterLollipop.ViewHolderPhotoTitleSyncGridTitle(v, gridWidth, padding, this);
        holder.setDocument(-1l);
//		//Margins
//		RelativeLayout.LayoutParams contentTextParams = (RelativeLayout.LayoutParams)holder.textView.getLayoutParams();
//		contentTextParams.setMargins(Util.scaleWidthPx(63, outMetrics), Util.scaleHeightPx(5, outMetrics), 0, Util.scaleHeightPx(5, outMetrics));
//		holder.textView.setLayoutParams(contentTextParams);


        return holder;
    }

    @Override
    public void onBindViewHolder(ViewHolderPhotoTitleSyncGridTitle holder, int position) {
//        Display display = ((Activity) context).getWindowManager().getDefaultDisplay();
//        DisplayMetrics outMetrics = new DisplayMetrics();
//        display.getMetrics(outMetrics);
//        float density = ((Activity) context).getResources().getDisplayMetrics().density;
//
//        float scaleW = Util.getScaleW(outMetrics, density);
//        float scaleH = Util.getScaleH(outMetrics, density);

        ItemInformation itemInformation = getInformationOfPosition(position);
        switch (itemInformation.type){
            case TYPE_ITEM_TITLE:{
                holder.setDataTitle(itemInformation.name);
                break;
            }
            case TYPE_ITEM_IMAGE:{
                holder.setMegaMonthPicLollipop(itemInformation.megaMonthPic);
                int positionNodes = (int) itemInformation.megaMonthPic.getPosition(itemInformation.n);
                holder.setDataImage(itemInformation.n, isChecked(positionNodes), multipleSelect, position, positionNodes);
                holder.setGridWidth(gridWidth, numberOfCells);

                break;
            }
            case TYPE_ITEM_VIDEO:{
                holder.setMegaMonthPicLollipop(itemInformation.megaMonthPic);
                int positionNodes = (int) itemInformation.megaMonthPic.getPosition(itemInformation.n);
                holder.setDataVideo(itemInformation.n, isChecked(positionNodes), multipleSelect, numberOfCells, position, positionNodes);
                holder.setGridWidth(gridWidth, numberOfCells);
                break;
            }
            case TYPE_NO_TYPE:
                log("Error, NO TYPE");
                break;
        }


    }

    @Override
    public int getItemCount() {
        return count;
    }

    public class ViewHolderPhotoTitleSyncGridTitle extends RecyclerView.ViewHolder implements ThumbnailUtilsLollipop.ThumbnailInterface{
        private RelativeLayout layout_title;
        private TextView title;
        private ImageView photo;
        private RelativeLayout layout_videoInfo;
        private TextView videoDuration;
        private ImageView videoIcon;
        private RelativeLayout gradient_effect;
        private ImageView click_icon;
        private RelativeLayout click_unselected;
        private RelativeLayout content_layout;
        private long document;
        private MegaMonthPicLollipop megaMonthPicLollipop;
        private int positionAdapter;
        private int positionNodes;
        private RecyclerView.Adapter adapter;
        private int type = MegaPhotoSyncGridTitleAdapterLollipop.TYPE_NO_TYPE;
        private int margins = 0;
        private int gridWidth = 0;

        public ViewHolderPhotoTitleSyncGridTitle(View itemView, int gridWidth, int margins, RecyclerView.Adapter adapter) {
            super(itemView);
            layout_title = (RelativeLayout) itemView.findViewById(R.id.cell_photosync_grid_title_layout);
            layout_title.setVisibility(View.GONE);
            title = (TextView) itemView.findViewById(R.id.cell_photosync_grid_title_title);
            photo = (ImageView) itemView.findViewById(R.id.cell_photosync_grid_title_thumbnail);
            layout_videoInfo = (RelativeLayout) itemView.findViewById(R.id.cell_item_videoinfo_layout);
            layout_videoInfo.setVisibility(View.GONE);
            videoDuration = (TextView) itemView.findViewById(R.id.cell_photosync_grid_title_video_duration);
            gradient_effect = (RelativeLayout) itemView.findViewById(R.id.cell_photosync_title_gradient_effect);
            gradient_effect.setVisibility(View.GONE);
            click_icon = (ImageView) itemView.findViewById(R.id.cell_photosync_title_menu_long_click_select);
            click_icon.setVisibility(View.GONE);
            click_unselected = (RelativeLayout) itemView.findViewById(R.id.cell_photosync_title_menu_long_click_unselected);
            click_unselected.setVisibility(View.GONE);
            videoIcon = (ImageView) itemView.findViewById(R.id.cell_photosync_grid_title_video_icon);
            content_layout = (RelativeLayout) itemView.findViewById(R.id.cell_item_grid_title_layout);

            this.margins = margins;
            ViewGroup.MarginLayoutParams marginParams = (ViewGroup.MarginLayoutParams) content_layout.getLayoutParams();
            marginParams.setMargins(margins, margins, margins, margins);
            content_layout.setLayoutParams(marginParams);

            this.gridWidth = gridWidth;
            ViewGroup.LayoutParams params = (ViewGroup.LayoutParams) content_layout.getLayoutParams();
            params.height = gridWidth;
            params.width = gridWidth;
            content_layout.setLayoutParams(params);

            click_icon.setMaxHeight(gridWidth);
            click_icon.setMaxWidth(gridWidth);

            content_layout.setVisibility(View.GONE);

            this.adapter = adapter;

            positionAdapter = -1;
            positionNodes = -1;
            final MegaPhotoSyncGridTitleAdapterLollipop.ViewHolderPhotoTitleSyncGridTitle thisClass = this;
            photo.setOnClickListener(new View.OnClickListener() {

                @Override
                public void onClick(View v) {
                    if(type == MegaPhotoSyncGridTitleAdapterLollipop.TYPE_NO_TYPE || type == MegaPhotoSyncGridTitleAdapterLollipop.TYPE_ITEM_TITLE){
                        return;
                    }
                    long handle = document;

                    MegaNode n = megaApi.getNodeByHandle(handle);
                    if (n != null){
                        onNodeClick(thisClass, thisClass.getPositionNodes());
                    }
                }
            } );

            photo.setOnLongClickListener(new View.OnLongClickListener() {

                @Override
                public boolean onLongClick(View v) {
                    if(type == MegaPhotoSyncGridTitleAdapterLollipop.TYPE_NO_TYPE || type == MegaPhotoSyncGridTitleAdapterLollipop.TYPE_ITEM_TITLE){
                        return true;
                    }
                    long handle = document;

                    MegaNode n = megaApi.getNodeByHandle(handle);
                    if (n != null){
                        int positionInNodes = thisClass.getPositionNodes();
                        onNodeLongClick(thisClass, positionInNodes);
                    }

                    return true;
                }
            });
        }

        public void setDataTitle(String txt){
            layout_title.setVisibility(View.VISIBLE);
            content_layout.setVisibility(View.GONE);
            title.setText(txt);

            type = MegaPhotoSyncGridTitleAdapterLollipop.TYPE_ITEM_TITLE;
        }

        public void setDataImage(MegaNode n, boolean checked, boolean multipleSelect, int positionAdapter, int positionNodes){
            layout_title.setVisibility(View.GONE);
            content_layout.setVisibility(View.VISIBLE);
            layout_videoInfo.setVisibility(View.GONE);
            gradient_effect.setVisibility(View.GONE);

            this.positionAdapter = positionAdapter;
            this.positionNodes = positionNodes;


            type = MegaPhotoSyncGridTitleAdapterLollipop.TYPE_ITEM_IMAGE;

            if (multipleSelect){
                if (checked){
                    click_icon.setVisibility(View.VISIBLE);
                    click_unselected.setVisibility(View.GONE);
                }
                else{
                    click_icon.setVisibility(View.GONE);
                    click_unselected.setVisibility(View.VISIBLE);
                }
            }
            else{
                click_icon.setVisibility(View.GONE);
                click_unselected.setVisibility(View.GONE);
            }

            if(n == null){
                log("n is null");
                return;
            }

            document = n.getHandle();

//            LoadImage task = new LoadImage(n, type, 0);
//            task.execute(holder);

            Bitmap thumb = null;
            photo.setImageResource(MimeTypeThumbnail.typeForName(n.getName()).getIconResourceId());
            postSetImageView();

            if (n.hasThumbnail()){
                thumb = ThumbnailUtilsLollipop.getThumbnailFromCache(n);
                if (thumb != null){
                    photo.setImageBitmap(thumb);
                    postSetImageView();
                }
                else{
                    thumb = ThumbnailUtilsLollipop.getThumbnailFromFolder(n, context);
                    if (thumb != null){
                        photo.setImageBitmap(thumb);
                        postSetImageView();
                    }
                    else{
                        try{
                            thumb = ThumbnailUtilsLollipop.getThumbnailFromThumbnailInterface(n, context, this, megaApi, adapter);
                        }
                        catch(Exception e){} //Too many AsyncTasks

                        if (thumb != null){
                            photo.setImageBitmap(thumb);
                            postSetImageView();
                        }
                        else{
                            photo.setImageResource(MimeTypeThumbnail.typeForName(n.getName()).getIconResourceId());
                            postSetImageView();
                        }
                    }
                }
            }
            else{
                log(n.getName()+" NO ThUMB!!");
            }

        }

        public void setDataVideo(MegaNode n, boolean checked, boolean multipleSelect, int numberOfColumns, int positionAdapter, int positionNodes){
            layout_title.setVisibility(View.GONE);
            content_layout.setVisibility(View.VISIBLE);
            layout_videoInfo.setVisibility(View.VISIBLE);
            videoDuration.setVisibility(View.VISIBLE);
            gradient_effect.setVisibility(View.VISIBLE);

            this.positionAdapter = positionAdapter;
            this.positionNodes = positionNodes;

            type = MegaPhotoSyncGridTitleAdapterLollipop.TYPE_ITEM_VIDEO;

            if (multipleSelect){
                if (checked){
                    click_icon.setVisibility(View.VISIBLE);
                    click_unselected.setVisibility(View.GONE);
                }
                else{
                    click_icon.setVisibility(View.GONE);
                    click_unselected.setVisibility(View.VISIBLE);
                }
            }
            else{
                click_icon.setVisibility(View.GONE);
                click_unselected.setVisibility(View.GONE);
            }

            if(n == null){
                log("n is null");
                return;
            }

            document = n.getHandle();

//            LoadImage task = new LoadImage(n, type, numberOfColumns);
//            task.execute(this);

            Bitmap thumb = null;
            photo.setImageResource(MimeTypeThumbnail.typeForName(n.getName()).getIconResourceId());
            postSetImageView();
            if (n.hasThumbnail()){
                thumb = ThumbnailUtilsLollipop.getThumbnailFromCache(n);
                if (thumb != null){
                    photo.setImageBitmap(thumb);
                    postSetImageView();
                }
                else{
                    thumb = ThumbnailUtilsLollipop.getThumbnailFromFolder(n, context);
                    if (thumb != null){
                        photo.setImageBitmap(thumb);
                    }
                    else{
                        try{
                            thumb = ThumbnailUtilsLollipop.getThumbnailFromThumbnailInterface(n, context, this, megaApi, adapter);
                        }
                        catch(Exception e){} //Too many AsyncTasks

                        if (thumb != null){
                            photo.setImageBitmap(thumb);
                        }
                        else{
                            photo.setImageResource(MimeTypeThumbnail.typeForName(n.getName()).getIconResourceId());
                        }
                        postSetImageView();
                    }
                }
            }
            else{
                log(n.getName()+" NO ThUMB!!");
            }

            if(numberOfColumns == CameraUploadFragmentLollipop.GRID_LARGE){
                videoIcon.setImageResource(R.drawable.ic_play_arrow_white_24dp);
                log(n.getName()+" DURATION: "+n.getDuration());
                int duration = n.getDuration();
                if(duration>0){
                    int hours = duration / 3600;
                    int minutes = (duration % 3600) / 60;
                    int seconds = duration % 60;

                    String timeString;
                    if(hours>0){
                        timeString = String.format("%d:%d:%02d", hours, minutes, seconds);
                    }
                    else{
                        timeString = String.format("%d:%02d", minutes, seconds);
                    }

                    log("The duration is: "+hours+" "+minutes+" "+seconds);

                    videoDuration.setText(timeString);
                }
                else{
                    videoDuration.setVisibility(View.GONE);
                }
            }
            else{
                videoIcon.setImageResource(R.drawable.ic_play_arrow_white_18dp);
                videoDuration.setVisibility(View.GONE);
            }
        }

        public long getDocument() {
            return document;
        }

        @Override
        public ImageView getImageView() {
            return photo;
        }

        @Override
        public int getPositionOnAdapter() {
            return positionAdapter;
        }

        @Override
        public void postSetImageView() {
        }

        @Override
        public void preSetImageView() {

        }

        @Override
        public void setBitmap(Bitmap bitmap) {
            photo.setImageBitmap(bitmap);
        }

        public void setDocument(long document) {
            this.document = document;
        }

        public void setMegaMonthPicLollipop(MegaMonthPicLollipop megaMonthPicLollipop) {
            this.megaMonthPicLollipop = megaMonthPicLollipop;
        }

        public int getPositionNodes() {
            return positionNodes;
        }

        public void setPositionNodes(int positionNodes) {
            this.positionNodes = positionNodes;
        }

        public int getGridWidth() {
            return gridWidth;
        }

        public void setGridWidth(int gridWidth, int numberOfCells) {
            if(this.gridWidth != gridWidth){
                this.gridWidth = gridWidth;
                ViewGroup.LayoutParams params = (ViewGroup.LayoutParams) content_layout.getLayoutParams();
                params.height = gridWidth;
                params.width = gridWidth;
                content_layout.setLayoutParams(params);
                int padding = 0;
                if(numberOfCells == CameraUploadFragmentLollipop.GRID_LARGE){
                    log("numOfCells is GRID_LARGE");

                    padding = PADDING_GRID_LARGE;
                }
                else if (numberOfCells == CameraUploadFragmentLollipop.GRID_SMALL){
                    log("numOfCells is GRID_SMALL");
                    padding = PADDING_GRID_SMALL;
                }
                else{
                    log("numOfCells is "+numberOfCells);
                    padding = 2;
                }
                setMargins(padding);
            }
        }

        public int getMargins() {
            return margins;
        }

        public void setMargins(int margins) {
            if(this.margins != margins){
                this.margins = margins;
                ViewGroup.MarginLayoutParams marginParams = (ViewGroup.MarginLayoutParams) content_layout.getLayoutParams();
                marginParams.setMargins(margins, margins, margins, margins);
                content_layout.setLayoutParams(marginParams);
            }
        }

//        private class LoadImage extends AsyncTask<ViewHolderPhotoTitleSyncGridTitle, Void, Bitmap> {
//
//            private MegaNode n;
//            private int type;
//            private int numberOfColumns;
//
//            public LoadImage(MegaNode n, int type, int numberOfColumns) {
//                this.n = n;
//                this.type = type;
//                this.numberOfColumns = numberOfColumns;
//            }
//
//            @Override
//            protected void onPreExecute(){
//                if(type == TYPE_ITEM_IMAGE){
//                    photo.setImageResource(MimeTypeThumbnail.typeForName(n.getName()).getIconResourceId());
//                }
//                else{
//                    photo.setImageResource(MimeTypeThumbnail.typeForName(n.getName()).getIconResourceId());
//                    if(numberOfColumns == CameraUploadFragmentLollipop.GRID_LARGE){
//                        videoIcon.setImageResource(R.drawable.ic_play_arrow_white_24dp);
//                        log(n.getName()+" DURATION: "+n.getDuration());
//                        int duration = n.getDuration();
//                        if(duration>0){
//                            int hours = duration / 3600;
//                            int minutes = (duration % 3600) / 60;
//                            int seconds = duration % 60;
//
//                            String timeString;
//                            if(hours>0){
//                                timeString = String.format("%d:%d:%02d", hours, minutes, seconds);
//                            }
//                            else{
//                                timeString = String.format("%d:%02d", minutes, seconds);
//                            }
//
//                            log("The duration is: "+hours+" "+minutes+" "+seconds);
//
//                            videoDuration.setText(timeString);
//                        }
//                        else{
//                            videoDuration.setVisibility(View.GONE);
//                        }
//                    }
//                    else{
//                        videoIcon.setImageResource(R.drawable.ic_play_arrow_white_18dp);
//                        videoDuration.setVisibility(View.GONE);
//                    }
//                }
//            }
//
//            @Override
//            protected Bitmap doInBackground(ViewHolderPhotoTitleSyncGridTitle... holders) {
//                if (n.hasThumbnail()){
//                    Bitmap thumb = ThumbnailUtilsLollipop.getThumbnailFromCache(n);
//                    if (thumb != null){
//                        return thumb;
//                    }
//                    else{
//                        thumb = ThumbnailUtilsLollipop.getThumbnailFromFolder(n, context);
//                        if (thumb != null){
//                            return thumb;
//                        }
//                        else{
//                            try{
//                                thumb = ThumbnailUtilsLollipop.getThumbnailFromThumbnailInterface(n, context, holders[0], megaApi, adapter);
//                            }
//                            catch(Exception e){} //Too many AsyncTasks
//
//                            if (thumb != null){
//                                return thumb;
//                            }
//                        }
//                    }
//                }
//                else{
//                    log(n.getName()+" NO ThUMB!!");
//                }
//                return null;
//            }
//
//            @Override
//            protected void onPostExecute(Bitmap result){
//                if(result != null){
//                    photo.setImageBitmap(result);
//                    postSetImageView();
//                }
//            }
//        };

    }

    public MegaPhotoSyncGridTitleAdapterLollipop(Context _context, ArrayList<MegaMonthPicLollipop> _monthPics, long _photosyncHandle, RecyclerView listView, ImageView emptyImageView, LinearLayout emptyTextView, ActionBar aB, ArrayList<MegaNode> _nodes, int numberOfCells, int gridWidth, Object fragment, int type, int count, int countTitles, List<ItemInformation> itemInformationList) {
        this.context = _context;
        this.monthPics = _monthPics;
        this.photosyncHandle = _photosyncHandle;
        this.nodes = _nodes;

        this.listFragment = listView;
        this.emptyImageViewFragment = emptyImageView;
        this.emptyTextViewFragment = emptyTextView;
        this.aB = aB;
        this.fragment = fragment;
        this.type = type;
        this.numberOfCells = numberOfCells;
        this.gridWidth = gridWidth;

        if (megaApi == null){
            megaApi = ((MegaApplication) ((Activity)context).getApplication()).getMegaApi();
        }
        this.app = ((MegaApplication) ((Activity) context).getApplication());

        this.count = count;
        this.countTitles = countTitles;

        this.itemInformationList = itemInformationList;
    }

    public void setNumberOfCells(int numberOfCells, int gridWidth){
        this.numberOfCells = numberOfCells;
        this.gridWidth = gridWidth;
        notifyDataSetChanged();
    }

    public void setNodes(ArrayList<MegaMonthPicLollipop> monthPics, ArrayList<MegaNode> nodes, int count, int countTitles, List<ItemInformation> itemInformationList){
        this.monthPics = monthPics;
        this.nodes = nodes;
        this.count = count;
        this.countTitles = countTitles;
        this.itemInformationList = itemInformationList;
        notifyDataSetChanged();
    }

    public void setPhotoSyncHandle(long photoSyncHandle){
        this.photosyncHandle = photoSyncHandle;
        notifyDataSetChanged();
    }

    public Object getItem(int position) {
        return monthPics.get(position);
    }

    @Override
    public long getItemId(int position) {
        return position;
    }

    public boolean isMultipleSelect() {
        return multipleSelect;
    }

    public void setMultipleSelect(boolean multipleSelect){
        this.multipleSelect = multipleSelect;
    }

    public void setOrder(int orderGetChildren){
        this.orderGetChildren = orderGetChildren;
    }

    public long getPhotoSyncHandle(){
        return photosyncHandle;
    }

    @Override
    public String getSectionTitle(int position) {
        dateNode = getInformationOfPosition(position);
        if(dateNode != null){
            if(dateNode.megaMonthPic.monthYearString != null){
                if(dateNodeText == null){
                    dateNodeText = dateNode.megaMonthPic.monthYearString;
                }else if(!dateNodeText.equals(dateNode.megaMonthPic.monthYearString)){
                    dateNodeText = dateNode.megaMonthPic.monthYearString;
                }
            }
        }
        return dateNodeText;
    }

    /*
     * Disable selection
     */
    public void hideMultipleSelect() {
        log("hideMultipleSelect");
        this.multipleSelect = false;
        ((ManagerActivityLollipop)context).changeStatusBarColor(Constants.COLOR_STATUS_BAR_TRANSPARENT_BLACK);
//        clearSelections();

        if (actionMode != null) {
            actionMode.finish();
        }
    }

    public void selectAll(){
        this.multipleSelect = true;
        if(nodes != null){
            for(int i=0; i<nodes.size(); i++){
                if (nodes.get(i).isFolder()){
                    continue;
                }

                if (!MimeTypeList.typeForName(nodes.get(i).getName()).isImage() && (!MimeTypeList.typeForName(nodes.get(i).getName()).isVideo())){
                    continue;
                }
                checkedItems.append(i, true);
            }
        }
        if (actionMode == null){
            actionMode = ((AppCompatActivity)context).startSupportActionMode(new MegaPhotoSyncGridTitleAdapterLollipop.ActionBarCallBack());
        }

        updateActionModeTitle();

        notifyDataSetChanged();
    }

    public void clearSelections() {
        log("clearSelections");
        hideMultipleSelect();
        for (int i = 0; i < checkedItems.size(); i++) {
            if (checkedItems.valueAt(i) == true) {
                int checkedPosition = checkedItems.keyAt(i);
                checkedItems.append(checkedPosition, false);
            }
        }
        this.multipleSelect = false;
        updateActionModeTitle();
        notifyDataSetChanged();
    }

    public boolean isChecked(int totalPosition){
        if (!multipleSelect){
            return false;
        }
        else{

            if (checkedItems.get(totalPosition, false) == false){
                return false;
            }
            else{
                return true;
            }
        }
    }

    public void onNodeClick(MegaPhotoSyncGridTitleAdapterLollipop.ViewHolderPhotoTitleSyncGridTitle holder, int positionInNodes){
<<<<<<< HEAD
        log("onNodeClick");
=======

>>>>>>> 80fb701e
        if (!multipleSelect){
            MegaNode n = megaApi.getNodeByHandle(holder.getDocument());
            if (n != null){
                if (!n.isFolder()){
                    if (MimeTypeThumbnail.typeForName(n.getName()).isImage()){
                        Intent intent = new Intent(context, FullScreenImageViewerLollipop.class);
                        intent.putExtra("position", positionInNodes);
                        intent.putExtra("parentNodeHandle", megaApi.getParentNode(n).getHandle());
                        intent.putExtra("orderGetChildren", orderGetChildren);
                        if(((ManagerActivityLollipop)context).isFirstNavigationLevel() == true){
                            intent.putExtra("adapterType", Constants.PHOTO_SYNC_ADAPTER);

                        }else{
                            intent.putExtra("adapterType", Constants.SEARCH_BY_ADAPTER);
                            long[] arrayHandles = new long[nodes.size()];
                            for(int i = 0; i < nodes.size(); i++) {
                                arrayHandles[i] = nodes.get(i).getHandle();
                            }
                            intent.putExtra("handlesNodesSearch",arrayHandles);
                        }

                        MyAccountInfo accountInfo = ((ManagerActivityLollipop)context).getMyAccountInfo();
                        if(accountInfo!=null){
                            intent.putExtra("typeAccount", accountInfo.getAccountType());
                        }
                        log("Position in nodes: "+positionInNodes);
                        if (megaApi.getParentNode(nodes.get(positionInNodes)).getType() == MegaNode.TYPE_ROOT){
                            intent.putExtra("parentNodeHandle", -1L);
                        }
                        else{
                            intent.putExtra("parentNodeHandle", megaApi.getParentNode(nodes.get(positionInNodes)).getHandle());
                        }
                        context.startActivity(intent);
                    }
                    else if (MimeTypeThumbnail.typeForName(n.getName()).isVideo() || MimeTypeThumbnail.typeForName(n.getName()).isAudio() ){
                        MegaNode file = n;

                        if (megaApi.httpServerIsRunning() == 0) {
                            megaApi.httpServerStart();
                        }

                        ActivityManager.MemoryInfo mi = new ActivityManager.MemoryInfo();
                        ActivityManager activityManager = (ActivityManager) context.getSystemService(Context.ACTIVITY_SERVICE);
                        activityManager.getMemoryInfo(mi);

                        if(mi.totalMem>Constants.BUFFER_COMP){
                            log("Total mem: "+mi.totalMem+" allocate 32 MB");
                            megaApi.httpServerSetMaxBufferSize(Constants.MAX_BUFFER_32MB);
                        }
                        else{
                            log("Total mem: "+mi.totalMem+" allocate 16 MB");
                            megaApi.httpServerSetMaxBufferSize(Constants.MAX_BUFFER_16MB);
                        }

                        String url = megaApi.httpServerGetLocalLink(file);
                        String mimeType = MimeTypeList.typeForName(file.getName()).getType();
                        log("FILENAME: " + file.getName());

                        //Intent mediaIntent = new Intent(Intent.ACTION_VIEW);
                        Intent mediaIntent = new Intent(context, AudioVideoPlayerLollipop.class);
                        mediaIntent.putExtra("HANDLE", file.getHandle());
                        mediaIntent.putExtra("FILENAME", file.getName());
                        String localPath = Util.getLocalFile(context, file.getName(), file.getSize(), downloadLocationDefaultPath);
                        if (localPath != null){
                            File mediaFile = new File(localPath);
                            //mediaIntent.setDataAndType(Uri.parse(localPath), mimeType);
                            if (Build.VERSION.SDK_INT >= Build.VERSION_CODES.N) {
                                mediaIntent.setDataAndType(FileProvider.getUriForFile(context, "mega.privacy.android.app.providers.fileprovider", mediaFile), MimeTypeList.typeForName(file.getName()).getType());
                            }
                            else{
                                mediaIntent.setDataAndType(Uri.fromFile(mediaFile), MimeTypeList.typeForName(file.getName()).getType());
                            }
                            mediaIntent.addFlags(Intent.FLAG_GRANT_READ_URI_PERMISSION);
                        }
                        else {
                            mediaIntent.setDataAndType(Uri.parse(url), mimeType);
                        }
                        if (MegaApiUtils.isIntentAvailable(context, mediaIntent)){
                            context.startActivity(mediaIntent);
                        }
                        else{
                            Toast.makeText(context, context.getResources().getString(R.string.intent_not_available), Toast.LENGTH_LONG).show();
                            ArrayList<Long> handleList = new ArrayList<Long>();
                            handleList.add(n.getHandle());
                            NodeController nC = new NodeController(context);
                            nC.prepareForDownload(handleList);
                        }
                    }
                    else if (MimeTypeList.typeForName(n.getName()).isPdf()){
                        MegaNode file = n;

                        if (megaApi.httpServerIsRunning() == 0) {
                            megaApi.httpServerStart();
                        }

                        ActivityManager.MemoryInfo mi = new ActivityManager.MemoryInfo();
                        ActivityManager activityManager = (ActivityManager) context.getSystemService(Context.ACTIVITY_SERVICE);
                        activityManager.getMemoryInfo(mi);

                        if(mi.totalMem>Constants.BUFFER_COMP){
                            log("Total mem: "+mi.totalMem+" allocate 32 MB");
                            megaApi.httpServerSetMaxBufferSize(Constants.MAX_BUFFER_32MB);
                        }
                        else{
                            log("Total mem: "+mi.totalMem+" allocate 16 MB");
                            megaApi.httpServerSetMaxBufferSize(Constants.MAX_BUFFER_16MB);
                        }

                        String url = megaApi.httpServerGetLocalLink(file);
                        String mimeType = MimeTypeList.typeForName(file.getName()).getType();
                        log("FILENAME: " + file.getName() + "TYPE: "+mimeType);

                        Intent pdfIntent = new Intent(context, PdfViewerActivityLollipop.class);
                        pdfIntent.putExtra("APP", true);
                        String localPath = Util.getLocalFile(context, file.getName(), file.getSize(), downloadLocationDefaultPath);
                        if (localPath != null){
                            File mediaFile = new File(localPath);
                            if (Build.VERSION.SDK_INT >= Build.VERSION_CODES.N) {
                                pdfIntent.setDataAndType(FileProvider.getUriForFile(context, "mega.privacy.android.app.providers.fileprovider", mediaFile), MimeTypeList.typeForName(file.getName()).getType());
                            }
                            else{
                                pdfIntent.setDataAndType(Uri.fromFile(mediaFile), MimeTypeList.typeForName(file.getName()).getType());
                            }
                            pdfIntent.addFlags(Intent.FLAG_GRANT_READ_URI_PERMISSION);
                        }
                        else {
                            pdfIntent.setDataAndType(Uri.parse(url), mimeType);
                        }
                        pdfIntent.putExtra("HANDLE", file.getHandle());
                        if (MegaApiUtils.isIntentAvailable(context, pdfIntent)){
                            context.startActivity(pdfIntent);
                        }
                        else{
                            Toast.makeText(context, context.getResources().getString(R.string.intent_not_available), Toast.LENGTH_LONG).show();

                            ArrayList<Long> handleList = new ArrayList<Long>();
                            handleList.add(n.getHandle());
                            NodeController nC = new NodeController(context);
                            nC.prepareForDownload(handleList);
                        }
                    }
                    else{
                        ArrayList<Long> handleList = new ArrayList<Long>();
                        handleList.add(n.getHandle());
                        NodeController nC = new NodeController(context);
                        nC.prepareForDownload(handleList);
                    }
                    notifyDataSetChanged();
                }
            }
        }
        else{
            if (checkedItems.get(positionInNodes, false) == false){
                checkedItems.append(positionInNodes, true);
            }
            else{
                checkedItems.append(positionInNodes, false);
            }
            List<MegaNode> selectedNodes = getSelectedDocuments();
            if (selectedNodes.size() > 0){
                updateActionModeTitle();
                notifyItemChanged(holder.getPositionOnAdapter());
            }
            else{
//                hideMultipleSelect();
                clearSelections();
            }
        }
    }

    public void onNodeLongClick(MegaPhotoSyncGridTitleAdapterLollipop.ViewHolderPhotoTitleSyncGridTitle holder, int positionInNodes){
        log("onNodeLongClick");
        if (!multipleSelect){
            clearSelections();

            this.multipleSelect = true;
            checkedItems.append(positionInNodes, true);

            actionMode = ((AppCompatActivity)context).startSupportActionMode(new MegaPhotoSyncGridTitleAdapterLollipop.ActionBarCallBack());

            updateActionModeTitle();
            ((ManagerActivityLollipop)context).changeStatusBarColor(Constants.COLOR_STATUS_BAR_RED);

            notifyItemChanged(holder.getPositionOnAdapter());
        }
        else{
            onNodeClick(holder, positionInNodes);
        }
    }

    private void updateActionModeTitle() {

        log("updateActionModeTitle");
        if (actionMode == null){
            log("actionMode null");
            return;
        }

        if (context == null){
            log("context null");
            return;
        }

        List<MegaNode> documents = getSelectedDocuments();
        int files = 0;
        int folders = 0;
        for (MegaNode document : documents) {
            if (document.isFile()) {
                files++;
            } else if (document.isFolder()) {
                folders++;
            }
        }

        Resources res = context.getResources();
        String title;
        int sum=files+folders;

        if (files == 0 && folders == 0) {
            title = Integer.toString(sum);
        } else if (files == 0) {
            title = Integer.toString(folders);
        } else if (folders == 0) {
            title = Integer.toString(files);
        } else {
            title = Integer.toString(sum);
        }
        actionMode.setTitle(title);
        try {
            actionMode.invalidate();
        } catch (NullPointerException e) {
            e.printStackTrace();
            log("oninvalidate error");
        }


        // actionMode.
    }

    /*
     * Get list of all selected documents
     */
    public List<MegaNode> getSelectedDocuments() {
        log("getSelectedDocuments");
        ArrayList<MegaNode> documents = new ArrayList<MegaNode>();
        for (int i = 0; i < checkedItems.size(); i++) {
            if (checkedItems.valueAt(i) == true) {
                MegaNode document = null;
                try {
                    if (nodes != null) {
                        document = nodes.get(checkedItems.keyAt(i));
                    }
                }
                catch (IndexOutOfBoundsException e) {}

                if (document != null){
                    documents.add(document);
                }
            }
        }

        return documents;
    }

    private int getTypeOfPosition(int position){
        for(MegaMonthPicLollipop temp : monthPics){
            log("size of temp: "+temp.nodeHandles);
            if(position == 0){
                return TYPE_ITEM_TITLE;
            }
            if(position > 0 && position-1 < temp.nodeHandles.size()){
                MegaNode n = megaApi.getNodeByHandle(temp.nodeHandles.get(position - 1));
                if(Util.isVideoFile(n.getName())){
                    return TYPE_ITEM_VIDEO;
                }
                else{
                    return TYPE_ITEM_IMAGE;
                }
            }
            position -= (temp.nodeHandles.size() + 1);
        }
        return TYPE_NO_TYPE;
    }

    @Nullable
    private Object getItemOfPosition(int position){
        for(MegaMonthPicLollipop temp : monthPics){
            if(position == 0){
                log("Title is "+temp.monthYearString);
                return temp.monthYearString;
            }
            if(position > 0 && position < temp.nodeHandles.size() + 1){
                return megaApi.getNodeByHandle(temp.nodeHandles.get(position - 1));
            }
            if(temp.nodeHandles.size() == 0)
                continue;
            position -= (temp.nodeHandles.size() + 1);
        }
        return null;
    }

    private ItemInformation getInformationOfPosition(int position){
        return itemInformationList.get(position);
    }

    private long getNodesPositionOfPosition(int position){
        for(MegaMonthPicLollipop temp : monthPics){
            if(position == 0){
                return -1;
            }
            if(position < temp.nodeHandles.size() + 1){
                return temp.getPosition(temp.nodeHandles.get(position - 1));
            }
            position -= (temp.nodeHandles.size() + 1);
        }
        return -1;
    }

    private MegaMonthPicLollipop getMegaMonthPicOfPosition(int position){
        for(MegaMonthPicLollipop temp : monthPics){
            if(position < temp.nodeHandles.size() + 1){
                return temp;
            }
            position -= (temp.nodeHandles.size() + 1);
        }
        return null;
    }

    public int getSpanSizeOfPosition(int position){
        int type = TYPE_NO_TYPE;
        try{
            type = itemInformationList.get(position).type;
        } catch (Exception e){
            e.printStackTrace();
        }
        switch (type){
            case TYPE_ITEM_TITLE:{
                return numberOfCells;
            }
            case TYPE_ITEM_IMAGE:
            case TYPE_ITEM_VIDEO:{
                return 1;
            }
            case TYPE_NO_TYPE:
                break;
        }
        return 0;
    }
    
    private static void log(String log) {
        Util.log("MegaPhotoSyncGridTitleAdapterLollipop", log);
    }
}<|MERGE_RESOLUTION|>--- conflicted
+++ resolved
@@ -1055,11 +1055,8 @@
     }
 
     public void onNodeClick(MegaPhotoSyncGridTitleAdapterLollipop.ViewHolderPhotoTitleSyncGridTitle holder, int positionInNodes){
-<<<<<<< HEAD
         log("onNodeClick");
-=======
-
->>>>>>> 80fb701e
+
         if (!multipleSelect){
             MegaNode n = megaApi.getNodeByHandle(holder.getDocument());
             if (n != null){
