--- conflicted
+++ resolved
@@ -204,16 +204,10 @@
                     break;
                 case R.id.cab_menu_send_to_chat:
                     logDebug("Send files to chat");
-<<<<<<< HEAD
                     if (app.getStorageState() == STORAGE_STATE_PAYWALL) {
                         showOverDiskQuotaPaywallWarning();
                         break;
                     }
-                    NodeController nC = new NodeController(context);
-                    nC.checkIfNodesAreMineAndSelectChatsToSendNodes(
-                            (ArrayList<MegaNode>) documents);
-=======
->>>>>>> daf9a8cb
                     clearSelections();
                     new NodeController(context).checkIfNodesAreMineAndSelectChatsToSendNodes(
                         (ArrayList<MegaNode>) documents);
