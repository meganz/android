--- conflicted
+++ resolved
@@ -65,12 +65,9 @@
     abstract fun bindAppPreferencesGateway(implementation: AppPreferencesDatastore): AppPreferencesGateway
 
     @Binds
-<<<<<<< HEAD
-=======
     abstract fun bindFeatureFlagPreferencesGateway(implementation: FeatureFlagPreferencesDataStore): FeatureFlagPreferencesGateway
 
     @Binds
->>>>>>> 581d67df
     abstract fun bindDeviceGateway(implementation: AndroidDeviceGateway): DeviceGateway
 
     @Binds
