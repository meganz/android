--- conflicted
+++ resolved
@@ -19,17 +19,13 @@
 import mega.privacy.android.app.MimeTypeList
 import mega.privacy.android.app.constants.SettingsConstants
 import mega.privacy.android.app.di.MegaApi
-<<<<<<< HEAD
-import mega.privacy.android.app.usecase.exception.BusinessAccountOverdueException
-import mega.privacy.android.app.errors.QuotaOverdueMegaError
 import mega.privacy.android.app.globalmanagement.TransfersManagement
-=======
->>>>>>> 4494bd67
 import mega.privacy.android.app.imageviewer.data.ImageResult
 import mega.privacy.android.app.listeners.OptionalMegaRequestListenerInterface
 import mega.privacy.android.app.listeners.OptionalMegaTransferListenerInterface
 import mega.privacy.android.app.usecase.*
 import mega.privacy.android.app.usecase.chat.GetChatMessageUseCase
+import mega.privacy.android.app.usecase.exception.*
 import mega.privacy.android.app.utils.CacheFolderManager.*
 import mega.privacy.android.app.utils.Constants
 import mega.privacy.android.app.utils.ContextUtils.getScreenSize
@@ -248,11 +244,6 @@
                                         emitter.onNext(image)
                                         emitter.onComplete()
                                     }
-<<<<<<< HEAD
-                                    API_EBUSINESSPASTDUE ->
-                                        emitter.onError(BusinessAccountOverdueException())
-=======
->>>>>>> 4494bd67
                                     else ->
                                         emitter.onError(megaException)
                                 }
