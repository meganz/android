--- conflicted
+++ resolved
@@ -4,12 +4,7 @@
 import dagger.Provides
 import dagger.hilt.InstallIn
 import dagger.hilt.components.SingletonComponent
-<<<<<<< HEAD
-import mega.privacy.android.app.domain.usecase.DefaultGetCameraSortOrder
-import mega.privacy.android.app.domain.usecase.DefaultGetCloudSortOrder
-=======
 import mega.privacy.android.app.domain.repository.FilesRepository
->>>>>>> 3f26ba2a
 import mega.privacy.android.app.domain.usecase.GetCameraSortOrder
 import mega.privacy.android.app.domain.usecase.GetCloudSortOrder
 
@@ -23,24 +18,14 @@
     /**
      * Provide the GetCloudSortOrder implementation
      */
-<<<<<<< HEAD
-    @Binds
-    abstract fun bindGetCloudSortOrder(getCloudSortOrder: DefaultGetCloudSortOrder): GetCloudSortOrder
-=======
     @Provides
     fun provideGetCloudSortOrder(filesRepository: FilesRepository): GetCloudSortOrder =
         GetCloudSortOrder(filesRepository::getCloudSortOrder)
->>>>>>> 3f26ba2a
 
     /**
      * Provide the GetCameraSortOrder implementation
      */
-<<<<<<< HEAD
-    @Binds
-    abstract fun bindGetCameraSortOrder(getCameraSortOrder: DefaultGetCameraSortOrder): GetCameraSortOrder
-=======
     @Provides
     fun provideGetCameraSortOrder(filesRepository: FilesRepository): GetCameraSortOrder =
         GetCameraSortOrder(filesRepository::getCameraSortOrder)
->>>>>>> 3f26ba2a
 }