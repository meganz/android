package mega.privacy.android.app.lollipop;

import android.content.Intent;
import android.content.pm.PackageManager;
import android.graphics.PorterDuff;
import android.graphics.PorterDuffColorFilter;
import android.graphics.Typeface;
import android.graphics.drawable.Drawable;
import android.os.Bundle;
import android.support.annotation.NonNull;
import android.support.v4.content.ContextCompat;
import android.support.v7.app.ActionBar;
import android.support.v7.widget.Toolbar;
import android.text.Editable;
import android.text.InputType;
import android.text.TextWatcher;
import android.view.KeyEvent;
import android.view.MenuItem;
import android.view.View;
import android.view.inputmethod.EditorInfo;
import android.widget.Button;
import android.widget.CheckBox;
import android.widget.EditText;
import android.widget.ImageView;
import android.widget.LinearLayout;
import android.widget.ProgressBar;
import android.widget.RelativeLayout;
import android.widget.TextView;

import java.io.File;

import mega.privacy.android.app.DatabaseHandler;
import mega.privacy.android.app.MegaApplication;
import mega.privacy.android.app.R;
import mega.privacy.android.app.lollipop.controllers.AccountController;
import mega.privacy.android.app.modalbottomsheet.RecoveryKeyBottomSheetDialogFragment;
import nz.mega.sdk.MegaApiAndroid;
import nz.mega.sdk.MegaApiJava;
import nz.mega.sdk.MegaError;
import nz.mega.sdk.MegaRequest;
import nz.mega.sdk.MegaRequestListenerInterface;

<<<<<<< HEAD
import static mega.privacy.android.app.utils.FileUtils.*;
=======
import static mega.privacy.android.app.utils.Constants.*;
import static mega.privacy.android.app.utils.FileUtils.*;
import static mega.privacy.android.app.utils.LogUtil.*;
import static mega.privacy.android.app.utils.Util.*;
>>>>>>> 9a1abd10


public class TestPasswordActivity extends PinActivityLollipop implements View.OnClickListener, MegaRequestListenerInterface {

    LinearLayout passwordReminderLayout;
    ImageView passwordReminderCloseButton;
    CheckBox blockCheckBox;
    TextView dialogTest;
    Button testPasswordButton;
    Button passwordReminderBackupRecoveryKeyButton;
    Button passwordReminderDismissButton;

    LinearLayout testPasswordLayout;
    Toolbar tB;
    ActionBar aB;
    private EditText passwordEditText;
    private ImageView passwordToggle;
    private TextView passwordErrorText;
    private ImageView passwordErrorImage;
    private Button confirmPasswordButton;
    private Button testPasswordbackupRecoveryKeyButton;
    private Button testPasswordDismissButton;
    private RelativeLayout containerPasswordError;
    private TextView enterPwdHint;
    private Button proceedToLogout;

    private ProgressBar progressBar;

    private Drawable password_background;

    private boolean passwdVisibility = false;
    private boolean passwordCorrect = false;
    private boolean logout = false;

    MegaApiAndroid megaApi;
    DatabaseHandler dbH;

    int counter = 0;
    boolean testingPassword = false;
    boolean dismissPasswordReminder = false;
    int numRequests = 0;

    @Override
    public void onCreate(Bundle savedInstanceState) {
        super.onCreate(savedInstanceState);

        setContentView(R.layout.activity_test_password);
        if (getIntent() == null){
            logWarning("Intent NULL");
            return;
        }

        if (savedInstanceState != null){
            counter = savedInstanceState.getInt("counter", 0);
            testingPassword = savedInstanceState.getBoolean("testingPassword", false);
        }
        else {
            counter = 0;
            testingPassword = false;
        }

        logout = getIntent().getBooleanExtra("logout", false);

        getWindow().setStatusBarColor(ContextCompat.getColor(this, R.color.dark_primary_color));

        megaApi = ((MegaApplication)getApplication()).getMegaApi();

        passwordReminderLayout = (LinearLayout) findViewById(R.id.password_reminder_layout);
        passwordReminderCloseButton = (ImageView) findViewById(R.id.password_reminder_close_image_button);
        passwordReminderCloseButton.setOnClickListener(this);
        dialogTest = (TextView) findViewById(R.id.password_reminder_text);
        blockCheckBox = (CheckBox) findViewById(R.id.password_reminder_checkbox);
        blockCheckBox.setOnClickListener(this);
        testPasswordButton = (Button) findViewById(R.id.password_reminder_test_button);
        testPasswordButton.setOnClickListener(this);
        passwordReminderBackupRecoveryKeyButton = (Button) findViewById(R.id.password_reminder_recoverykey_button);
        passwordReminderBackupRecoveryKeyButton.setOnClickListener(this);
        passwordReminderDismissButton = (Button) findViewById(R.id.password_reminder_dismiss_button);
        passwordReminderDismissButton.setOnClickListener(this);

        testPasswordLayout = (LinearLayout) findViewById(R.id.test_password_layout);
        tB = (Toolbar) findViewById(R.id.toolbar);
        enterPwdHint = (TextView) findViewById(R.id.test_password_enter_pwd_hint);
        passwordEditText = (EditText) findViewById(R.id.test_password_edittext);
        passwordToggle = (ImageView) findViewById(R.id.toggle_button);
        passwordToggle.setOnClickListener(this);
        passwordErrorText = (TextView) findViewById(R.id.test_password_text_error_text);
        passwordErrorImage = (ImageView) findViewById(R.id.test_password_text_error_icon);
        confirmPasswordButton = (Button) findViewById(R.id.test_password_confirm_button);
        confirmPasswordButton.setOnClickListener(this);
        testPasswordbackupRecoveryKeyButton = (Button) findViewById(R.id.test_password_backup_button);
        testPasswordbackupRecoveryKeyButton.setOnClickListener(this);
        testPasswordDismissButton = (Button) findViewById(R.id.test_password_dismiss_button);
        testPasswordDismissButton.setOnClickListener(this);
        containerPasswordError = (RelativeLayout) findViewById(R.id.test_password_text_error);
        proceedToLogout = (Button) findViewById(R.id.proceed_to_logout_button);
        proceedToLogout.setOnClickListener(this);

        progressBar = (ProgressBar) findViewById(R.id.progress_bar);
        progressBar.setVisibility(View.GONE);

        if (isLogout()) {
            passwordReminderCloseButton.setVisibility(View.VISIBLE);
            dialogTest.setText(R.string.remember_pwd_dialog_text_logout);
            passwordReminderDismissButton.setText(R.string.proceed_to_logout);
            passwordReminderDismissButton.setTextColor(ContextCompat.getColor(this, R.color.login_warning));
            testPasswordDismissButton.setVisibility(View.GONE);
            proceedToLogout.setVisibility(View.VISIBLE);
        }
        else {
            passwordReminderCloseButton.setVisibility(View.GONE);
            dialogTest.setText(R.string.remember_pwd_dialog_text);
            passwordReminderDismissButton.setText(R.string.general_dismiss);
            passwordReminderDismissButton.setTextColor(ContextCompat.getColor(this, R.color.accentColor));
            testPasswordDismissButton.setVisibility(View.VISIBLE);
            proceedToLogout.setVisibility(View.GONE);
        }

        passwordEditText.getBackground().clearColorFilter();

        passwordEditText.setOnEditorActionListener(new TextView.OnEditorActionListener() {

            @Override
            public boolean onEditorAction(TextView v, int actionId, KeyEvent event) {
                if (actionId == EditorInfo.IME_ACTION_DONE) {
                    String password = passwordEditText.getText().toString();
                    passwordCorrect = megaApi.checkPassword(password);
                    showError(passwordCorrect);
                    return true;
                }
                return false;
            }
        });

        passwordEditText.addTextChangedListener(new TextWatcher() {
            @Override
            public void beforeTextChanged(CharSequence s, int start, int count, int after) {

            }

            @Override
            public void onTextChanged(CharSequence s, int start, int before, int count) {

            }

            @Override
            public void afterTextChanged(Editable s) {
                if (!passwordCorrect){
                    quitError();
                }
            }
        });

        enterPwdHint.setVisibility(View.INVISIBLE);
        passwordEditText.setOnFocusChangeListener(new View.OnFocusChangeListener() {
            @Override
            public void onFocusChange(View v, boolean hasFocus) {
                if (hasFocus) {
                    enterPwdHint.setVisibility(View.VISIBLE);
                    passwordEditText.setHint(null);
                    passwordToggle.setVisibility(View.VISIBLE);
                    passwordToggle.setImageDrawable(ContextCompat.getDrawable(getApplicationContext(), R.drawable.ic_b_shared_read));
                }
                else {
                    passwordToggle.setVisibility(View.GONE);
                    passwdVisibility = false;
                    showHidePassword();
                }
            }
        });
        password_background = passwordEditText.getBackground().mutate().getConstantState().newDrawable();

        if (testingPassword) {
            setTestPasswordLayout();
        }
        else {
            passwordReminderLayout.setVisibility(View.VISIBLE);
            testPasswordLayout.setVisibility(View.GONE);
        }
    }

    @Override
    public void onSaveInstanceState(Bundle outState) {
        super.onSaveInstanceState(outState);

        outState.putInt("counter", counter);
        outState.putBoolean("testingPassword", testingPassword);
    }

    void setTestPasswordLayout () {
        tB.setVisibility(View.VISIBLE);
        setSupportActionBar(tB);
        aB = getSupportActionBar();
        aB.setTitle(getString(R.string.remember_pwd_dialog_button_test).toUpperCase());
        aB.setHomeButtonEnabled(true);
        aB.setDisplayHomeAsUpEnabled(true);
        passwordReminderLayout.setVisibility(View.GONE);
        testPasswordLayout.setVisibility(View.VISIBLE);
    }

    @Override
    public void onBackPressed() {
        dismissActivity(false);
        super.onBackPressed();
    }

    @Override
    public boolean onOptionsItemSelected(MenuItem item) {

        switch (item.getItemId()) {
            case android.R.id.home: {
                onBackPressed();
                break;
            }
        }

        return super.onOptionsItemSelected(item);
    }

    void quitError(){
        if(containerPasswordError.getVisibility() != View.INVISIBLE){
            enterPwdHint.setTextColor(ContextCompat.getColor(this, R.color.accentColor));
            containerPasswordError.setVisibility(View.INVISIBLE);
            if(android.os.Build.VERSION.SDK_INT < android.os.Build.VERSION_CODES.JELLY_BEAN) {
                passwordEditText.setBackgroundDrawable(password_background);
            } else{
                passwordEditText.setBackground(password_background);
            }
            testPasswordbackupRecoveryKeyButton.setTextColor(ContextCompat.getColor(this, R.color.accentColor));
            confirmPasswordButton.setEnabled(true);
            confirmPasswordButton.setAlpha(1F);
        }
    }

    void showError (boolean correct) {
        hideKeyboard(this, 0);
        if(containerPasswordError.getVisibility() == View.INVISIBLE){
            containerPasswordError.setVisibility(View.VISIBLE);
            Drawable background = password_background.mutate().getConstantState().newDrawable();
            PorterDuffColorFilter porterDuffColorFilter;
            if (correct){
                porterDuffColorFilter = new PorterDuffColorFilter(ContextCompat.getColor(this, R.color.green_unlocked_rewards), PorterDuff.Mode.SRC_ATOP);
                passwordErrorText.setText(getString(R.string.test_pwd_accepted));
                passwordErrorText.setTextColor(ContextCompat.getColor(this, R.color.green_unlocked_rewards));
                passwordErrorImage.setImageDrawable(ContextCompat.getDrawable(this, R.drawable.ic_accept_test));
                testPasswordbackupRecoveryKeyButton.setTextColor(ContextCompat.getColor(this, R.color.accentColor));
                passwordEditText.setEnabled(false);
                passwordReminderSucceeded();
            }
            else {
                counter++;
                porterDuffColorFilter = new PorterDuffColorFilter(ContextCompat.getColor(this, R.color.login_warning), PorterDuff.Mode.SRC_ATOP);
                passwordErrorText.setText(getString(R.string.test_pwd_wrong));
                enterPwdHint.setTextColor(ContextCompat.getColor(this, R.color.login_warning));
                passwordErrorText.setTextColor(ContextCompat.getColor(this, R.color.login_warning));
                Drawable errorIcon = ContextCompat.getDrawable(this, R.drawable.ic_input_warning);
                errorIcon.setColorFilter(porterDuffColorFilter);
                passwordErrorImage.setImageDrawable(errorIcon);
                testPasswordbackupRecoveryKeyButton.setTextColor(ContextCompat.getColor(this, R.color.login_warning));
                if (counter == 3) {
                    Intent intent = new Intent(this, ChangePasswordActivityLollipop.class);
                    intent.putExtra("logout", isLogout());
                    startActivity(intent);
                    onBackPressed();
                }
            }
            confirmPasswordButton.setEnabled(false);
            confirmPasswordButton.setAlpha(0.3F);
            background.setColorFilter(porterDuffColorFilter);
            if(android.os.Build.VERSION.SDK_INT < android.os.Build.VERSION_CODES.JELLY_BEAN) {
                passwordEditText.setBackgroundDrawable(background);
            } else{
                passwordEditText.setBackground(background);
            }
        }
    }

    void showHidePassword (){
        if(!passwdVisibility){
            passwordEditText.setInputType(InputType.TYPE_CLASS_TEXT | InputType.TYPE_TEXT_VARIATION_PASSWORD);
            passwordEditText.setTypeface(Typeface.SANS_SERIF,Typeface.NORMAL);
            passwordEditText.setSelection(passwordEditText.getText().length());
        }else{
            passwordEditText.setInputType(InputType.TYPE_TEXT_VARIATION_VISIBLE_PASSWORD);
            passwordEditText.setSelection(passwordEditText.getText().length());
        }
    }

    @Override
    protected void onActivityResult(int requestCode, int resultCode, Intent intent) {
        super.onActivityResult(requestCode, resultCode, intent);

        if (requestCode == REQUEST_DOWNLOAD_FOLDER && resultCode == RESULT_OK){
            logDebug("REQUEST_DOWNLOAD_FOLDER");
            String parentPath = intent.getStringExtra(FileStorageActivityLollipop.EXTRA_PATH);
            if (parentPath != null){
<<<<<<< HEAD
                log("parentPath no NULL");
                parentPath = parentPath + File.separator + getRecoveryKeyFileName();

=======
                logDebug("parentPath no NULL");
                String[] split = RK_FILE.split(File.separator);
                parentPath = parentPath+"/"+split[split.length-1];
>>>>>>> 9a1abd10
                AccountController ac = new AccountController(this);
                ac.exportMK(parentPath);
            }
        }
    }

    @Override
    public void onClick(View v) {

        switch (v.getId()){
            case R.id.password_reminder_checkbox: {
                if (blockCheckBox.isChecked()) {
                    logDebug("Block CheckBox checked!");
                }
                else {
                    logDebug("Block CheckBox does NOT checked!");
                }
                break;
            }
            case R.id.password_reminder_test_button: {
                shouldBlockPasswordReminder();
                testingPassword = true;
                setTestPasswordLayout();
                break;
            }
            case R.id.toggle_button:{
                if (passwdVisibility) {
                    passwordToggle.setImageDrawable(ContextCompat.getDrawable(this, R.drawable.ic_b_shared_read));
                    passwdVisibility = false;
                    showHidePassword();
                }
                else {
                    passwordToggle.setImageDrawable(ContextCompat.getDrawable(this, R.drawable.ic_b_see));
                    passwdVisibility = true;
                    showHidePassword();
                }
                break;
            }
            case R.id.test_password_confirm_button:{
                String password = passwordEditText.getText().toString();
                passwordCorrect = megaApi.checkPassword(password);
                showError(passwordCorrect);
                break;
            }
            case R.id.password_reminder_recoverykey_button:
            case R.id.test_password_backup_button: {
                RecoveryKeyBottomSheetDialogFragment recoveryKeyBottomSheetDialogFragment = new RecoveryKeyBottomSheetDialogFragment();
                recoveryKeyBottomSheetDialogFragment.show(getSupportFragmentManager(), recoveryKeyBottomSheetDialogFragment.getTag());
                break;
            }
            case R.id.test_password_dismiss_button:
            case R.id.password_reminder_close_image_button: {
                onBackPressed();
                break;
            }
            case R.id.password_reminder_dismiss_button: {
                if (isLogout()) {
                    dismissActivity(true);
                }
                else {
                    onBackPressed();
                }
            }
            case R.id.proceed_to_logout_button: {
                dismissActivity(true);
                break;
            }
        }
    }

    void disableUI () {
        if (passwordReminderLayout.getVisibility() == View.VISIBLE) {
            passwordReminderLayout.setEnabled(false);
            passwordReminderLayout.setAlpha(0.3F);
        }
        else if (testPasswordLayout.getVisibility() == View.VISIBLE) {
            testPasswordLayout.setEnabled(false);
            testPasswordLayout.setAlpha(0.3F);
        }
        progressBar.setVisibility(View.VISIBLE);
    }

    public void passwordReminderSucceeded() {
        shouldBlockPasswordReminder();
        enableDismissPasswordReminder();
        numRequests++;
        megaApi.passwordReminderDialogSucceeded(this);
        if (isLogout()) {
            disableUI();
        }
        else {
            finish();
        }
    }

    public void dismissActivity(boolean enableDismissPasswordReminder) {
        if (enableDismissPasswordReminder) {
            enableDismissPasswordReminder();
            if (isLogout()) {
                disableUI();
            }
        }
        numRequests++;
        megaApi.passwordReminderDialogSkipped(this);
        shouldBlockPasswordReminder();
    }

    void shouldBlockPasswordReminder() {
        if (blockCheckBox.isChecked()) {
            numRequests++;
            megaApi.passwordReminderDialogBlocked(this);
        }
    }

    public void showSnackbar(String s){
        logDebug("showSnackbar");
        showSnackbar(findViewById(R.id.container_layout), s);
    }

    @Override
    public void onRequestPermissionsResult(int requestCode, @NonNull String[] permissions, @NonNull int[] grantResults) {
        super.onRequestPermissionsResult(requestCode, permissions, grantResults);
        switch (requestCode) {
            case REQUEST_WRITE_STORAGE:{
                if (grantResults.length > 0 && grantResults[0] == PackageManager.PERMISSION_GRANTED){
                    logDebug("REQUEST_WRITE_STORAGE PERMISSIONS GRANTED");
                }
                break;
            }
        }
    }

    @Override
    public void onRequestStart(MegaApiJava api, MegaRequest request) {

    }

    @Override
    public void onRequestUpdate(MegaApiJava api, MegaRequest request) {

    }

    @Override
    public void onRequestFinish(MegaApiJava api, MegaRequest request, MegaError e) {
        if(request.getType() == MegaRequest.TYPE_SET_ATTR_USER){
            if (request.getParamType() == MegaApiJava.USER_ATTR_PWD_REMINDER) {
                numRequests--;
                if (e.getErrorCode() == MegaError.API_OK || e.getErrorCode() == MegaError.API_ENOENT) {
                    logDebug("New value of attribute USER_ATTR_PWD_REMINDER: " + request.getText());
                    if (dismissPasswordReminder && isLogout() && numRequests <= 0) {
                        AccountController ac = new AccountController(this);
                        ac.logout(this, megaApi);
                    }
                }
                else {
                    logError("Error: MegaRequest.TYPE_SET_ATTR_USER | MegaApiJava.USER_ATTR_PWD_REMINDER " + e.getErrorString());
                }
            }
        }
        else if (request.getType() == MegaRequest.TYPE_LOGOUT){
            logDebug("Logout finished");

            if(isChatEnabled()){
                logDebug("END logout sdk request - wait chat logout");
            }
            else{
                logDebug("END logout sdk request - chat disabled");
                if (dbH == null){
                    dbH = DatabaseHandler.getDbHandler(getApplicationContext());
                }
                if (dbH != null){
                    dbH.clearEphemeral();
                }

                AccountController aC = new AccountController(this);
                aC.logoutConfirmed(this);

                Intent tourIntent = new Intent(this, LoginActivityLollipop.class);
                tourIntent.addFlags(Intent.FLAG_ACTIVITY_NEW_TASK | Intent.FLAG_ACTIVITY_CLEAR_TASK);
                this.startActivity(tourIntent);

                finish();
            }
        }
    }

    public boolean isLogout() {
        return logout;
    }

    public void enableDismissPasswordReminder() {
        dismissPasswordReminder = true;
    }

    public void incrementRequests() {
        numRequests++;
    }

    @Override
    public void onRequestTemporaryError(MegaApiJava api, MegaRequest request, MegaError e) {

    }
}<|MERGE_RESOLUTION|>--- conflicted
+++ resolved
@@ -40,15 +40,10 @@
 import nz.mega.sdk.MegaRequest;
 import nz.mega.sdk.MegaRequestListenerInterface;
 
-<<<<<<< HEAD
-import static mega.privacy.android.app.utils.FileUtils.*;
-=======
 import static mega.privacy.android.app.utils.Constants.*;
 import static mega.privacy.android.app.utils.FileUtils.*;
 import static mega.privacy.android.app.utils.LogUtil.*;
 import static mega.privacy.android.app.utils.Util.*;
->>>>>>> 9a1abd10
-
 
 public class TestPasswordActivity extends PinActivityLollipop implements View.OnClickListener, MegaRequestListenerInterface {
 
@@ -344,15 +339,8 @@
             logDebug("REQUEST_DOWNLOAD_FOLDER");
             String parentPath = intent.getStringExtra(FileStorageActivityLollipop.EXTRA_PATH);
             if (parentPath != null){
-<<<<<<< HEAD
-                log("parentPath no NULL");
+                logDebug("parentPath no NULL");
                 parentPath = parentPath + File.separator + getRecoveryKeyFileName();
-
-=======
-                logDebug("parentPath no NULL");
-                String[] split = RK_FILE.split(File.separator);
-                parentPath = parentPath+"/"+split[split.length-1];
->>>>>>> 9a1abd10
                 AccountController ac = new AccountController(this);
                 ac.exportMK(parentPath);
             }
