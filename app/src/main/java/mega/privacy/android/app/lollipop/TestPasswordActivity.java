package mega.privacy.android.app.lollipop;

import android.content.Context;
import android.content.Intent;
import android.content.pm.PackageManager;
import android.graphics.PorterDuff;
import android.graphics.PorterDuffColorFilter;
import android.graphics.Typeface;
import android.graphics.drawable.Drawable;
import android.os.Bundle;
import android.support.annotation.NonNull;
import android.support.design.widget.Snackbar;
import android.support.v4.content.ContextCompat;
import android.support.v7.app.ActionBar;
import android.support.v7.widget.Toolbar;
import android.text.Editable;
import android.text.InputType;
import android.text.TextWatcher;
import android.view.KeyEvent;
import android.view.MenuItem;
import android.view.View;
import android.view.inputmethod.EditorInfo;
import android.view.inputmethod.InputMethodManager;
import android.widget.Button;
import android.widget.CheckBox;
import android.widget.EditText;
import android.widget.ImageView;
import android.widget.LinearLayout;
import android.widget.ProgressBar;
import android.widget.RelativeLayout;
import android.widget.TextView;

import mega.privacy.android.app.DatabaseHandler;
import mega.privacy.android.app.MegaApplication;
import mega.privacy.android.app.R;
import mega.privacy.android.app.lollipop.controllers.AccountController;
import mega.privacy.android.app.modalbottomsheet.RecoveryKeyBottomSheetDialogFragment;
import mega.privacy.android.app.utils.Constants;
import mega.privacy.android.app.utils.Util;
import nz.mega.sdk.MegaApiAndroid;
import nz.mega.sdk.MegaApiJava;
import nz.mega.sdk.MegaError;
import nz.mega.sdk.MegaRequest;
import nz.mega.sdk.MegaRequestListenerInterface;

/**
 * Created by mega on 3/04/18.
 */

public class TestPasswordActivity extends PinActivityLollipop implements View.OnClickListener, MegaRequestListenerInterface {

    LinearLayout passwordReminderLayout;
    ImageView passwordReminderCloseButton;
    CheckBox blockCheckBox;
    TextView dialogTest;
    Button testPasswordButton;
    Button passwordReminderBackupRecoveryKeyButton;
    Button passwordReminderDismissButton;

    LinearLayout testPasswordLayout;
    Toolbar tB;
    ActionBar aB;
    private EditText passwordEditText;
    private ImageView passwordToggle;
    private TextView passwordErrorText;
    private ImageView passwordErrorImage;
    private Button confirmPasswordButton;
    private Button testPasswordbackupRecoveryKeyButton;
    private Button testPasswordDismissButton;
    private RelativeLayout containerPasswordError;
    private TextView enterPwdHint;
    private Button procedToLogout;

    private ProgressBar progressBar;

    private Drawable password_background;

    private boolean passwdVisibility = false;
    private boolean passwordCorrect = false;
    private boolean logout = false;

    MegaApiAndroid megaApi;
    DatabaseHandler dbH;

    int counter = 0;
    boolean testingPassword = false;
    boolean dismissPasswordReminder = false;
    int numRequests = 0;

    @Override
    public void onCreate(Bundle savedInstanceState) {
        super.onCreate(savedInstanceState);

        setContentView(R.layout.activity_test_password);
        if (getIntent() == null){
            log("intent NULL");
            return;
        }

        if (savedInstanceState != null){
            counter = savedInstanceState.getInt("counter", 0);
            testingPassword = savedInstanceState.getBoolean("testingPassword", false);
        }
        else {
            counter = 0;
            testingPassword = false;
        }

        logout = getIntent().getBooleanExtra("logout", false);

        getWindow().setStatusBarColor(ContextCompat.getColor(this, R.color.dark_primary_color));

        megaApi = ((MegaApplication)getApplication()).getMegaApi();

        passwordReminderLayout = (LinearLayout) findViewById(R.id.password_reminder_layout);
        passwordReminderCloseButton = (ImageView) findViewById(R.id.password_reminder_close_image_button);
        passwordReminderCloseButton.setOnClickListener(this);
        dialogTest = (TextView) findViewById(R.id.password_reminder_text);
        blockCheckBox = (CheckBox) findViewById(R.id.password_reminder_checkbox);
        blockCheckBox.setOnClickListener(this);
        testPasswordButton = (Button) findViewById(R.id.password_reminder_test_button);
        testPasswordButton.setOnClickListener(this);
        passwordReminderBackupRecoveryKeyButton = (Button) findViewById(R.id.password_reminder_recoverykey_button);
        passwordReminderBackupRecoveryKeyButton.setOnClickListener(this);
        passwordReminderDismissButton = (Button) findViewById(R.id.password_reminder_dismiss_button);
        passwordReminderDismissButton.setOnClickListener(this);

        testPasswordLayout = (LinearLayout) findViewById(R.id.test_password_layout);
        tB = (Toolbar) findViewById(R.id.toolbar);
        enterPwdHint = (TextView) findViewById(R.id.test_password_enter_pwd_hint);
        passwordEditText = (EditText) findViewById(R.id.test_password_edittext);
        passwordToggle = (ImageView) findViewById(R.id.toggle_button);
        passwordToggle.setOnClickListener(this);
        passwordErrorText = (TextView) findViewById(R.id.test_password_text_error_text);
        passwordErrorImage = (ImageView) findViewById(R.id.test_password_text_error_icon);
        confirmPasswordButton = (Button) findViewById(R.id.test_password_confirm_button);
        confirmPasswordButton.setOnClickListener(this);
        testPasswordbackupRecoveryKeyButton = (Button) findViewById(R.id.test_password_backup_button);
        testPasswordbackupRecoveryKeyButton.setOnClickListener(this);
        testPasswordDismissButton = (Button) findViewById(R.id.test_password_dismiss_button);
        testPasswordDismissButton.setOnClickListener(this);
        containerPasswordError = (RelativeLayout) findViewById(R.id.test_password_text_error);
        procedToLogout = (Button) findViewById(R.id.proced_to_logout_button);
        procedToLogout.setOnClickListener(this);

        progressBar = (ProgressBar) findViewById(R.id.progress_bar);
        progressBar.setVisibility(View.GONE);

        if (isLogout()) {
            passwordReminderCloseButton.setVisibility(View.VISIBLE);
            dialogTest.setText(R.string.remember_pwd_dialog_text_logout);
            passwordReminderDismissButton.setText(R.string.proced_to_logout);
            passwordReminderDismissButton.setTextColor(ContextCompat.getColor(this, R.color.login_warning));
            testPasswordDismissButton.setVisibility(View.GONE);
            procedToLogout.setVisibility(View.VISIBLE);
        }
        else {
            passwordReminderCloseButton.setVisibility(View.GONE);
            dialogTest.setText(R.string.remember_pwd_dialog_text);
            passwordReminderDismissButton.setText(R.string.general_dismiss);
            passwordReminderDismissButton.setTextColor(ContextCompat.getColor(this, R.color.accentColor));
            testPasswordDismissButton.setVisibility(View.VISIBLE);
            procedToLogout.setVisibility(View.GONE);
        }

        passwordEditText.getBackground().clearColorFilter();

        passwordEditText.setOnEditorActionListener(new TextView.OnEditorActionListener() {

            @Override
            public boolean onEditorAction(TextView v, int actionId, KeyEvent event) {
                if (actionId == EditorInfo.IME_ACTION_DONE) {
                    String password = passwordEditText.getText().toString();
                    passwordCorrect = megaApi.checkPassword(password);
                    showError(passwordCorrect);
                    return true;
                }
                return false;
            }
        });

        passwordEditText.addTextChangedListener(new TextWatcher() {
            @Override
            public void beforeTextChanged(CharSequence s, int start, int count, int after) {

            }

            @Override
            public void onTextChanged(CharSequence s, int start, int before, int count) {

            }

            @Override
            public void afterTextChanged(Editable s) {
                if (!passwordCorrect){
                    quitError();
                }
            }
        });

        enterPwdHint.setVisibility(View.INVISIBLE);
        passwordEditText.setOnFocusChangeListener(new View.OnFocusChangeListener() {
            @Override
            public void onFocusChange(View v, boolean hasFocus) {
                if (hasFocus) {
                    enterPwdHint.setVisibility(View.VISIBLE);
                    passwordEditText.setHint(null);
                    passwordToggle.setVisibility(View.VISIBLE);
                    passwordToggle.setImageDrawable(ContextCompat.getDrawable(getApplicationContext(), R.drawable.ic_b_shared_read));
                }
                else {
                    passwordToggle.setVisibility(View.GONE);
                    passwdVisibility = false;
                    showHidePassword();
                }
            }
        });
        password_background = passwordEditText.getBackground().mutate().getConstantState().newDrawable();

        if (testingPassword) {
            setTestPasswordLayout();
        }
        else {
            passwordReminderLayout.setVisibility(View.VISIBLE);
            testPasswordLayout.setVisibility(View.GONE);
        }
    }

    @Override
    public void onSaveInstanceState(Bundle outState) {
        super.onSaveInstanceState(outState);

        outState.putInt("counter", counter);
        outState.putBoolean("testingPassword", testingPassword);
    }

    void setTestPasswordLayout () {
        tB.setVisibility(View.VISIBLE);
        setSupportActionBar(tB);
        aB = getSupportActionBar();
        aB.setTitle(getString(R.string.remember_pwd_dialog_button_test).toUpperCase());
        aB.setHomeButtonEnabled(true);
        aB.setDisplayHomeAsUpEnabled(true);
        passwordReminderLayout.setVisibility(View.GONE);
        testPasswordLayout.setVisibility(View.VISIBLE);
    }

    @Override
    public void onBackPressed() {
        dismissActivity(false);
        super.callToSuperBack = true;
        super.onBackPressed();
    }

    @Override
    public boolean onOptionsItemSelected(MenuItem item) {

        switch (item.getItemId()) {
            case android.R.id.home: {
                onBackPressed();
                break;
            }
        }

        return super.onOptionsItemSelected(item);
    }

    void quitError(){
        if(containerPasswordError.getVisibility() != View.INVISIBLE){
            enterPwdHint.setTextColor(ContextCompat.getColor(this, R.color.accentColor));
            containerPasswordError.setVisibility(View.INVISIBLE);
            if(android.os.Build.VERSION.SDK_INT < android.os.Build.VERSION_CODES.JELLY_BEAN) {
                passwordEditText.setBackgroundDrawable(password_background);
            } else{
                passwordEditText.setBackground(password_background);
            }
            testPasswordbackupRecoveryKeyButton.setTextColor(ContextCompat.getColor(this, R.color.accentColor));
            confirmPasswordButton.setEnabled(true);
            confirmPasswordButton.setAlpha(1F);
        }
    }

    void showError (boolean correct) {
<<<<<<< HEAD
        hideKeyboard();
        if(containerPasswordError.getVisibility() == View.INVISIBLE){
=======
        Util.hideKeyboard(this, 0);
        if(containerPasswordError.getVisibility() == View.GONE){
>>>>>>> 37f2fe91
            containerPasswordError.setVisibility(View.VISIBLE);
            Drawable background = password_background.mutate().getConstantState().newDrawable();
            PorterDuffColorFilter porterDuffColorFilter;
            if (correct){
                porterDuffColorFilter = new PorterDuffColorFilter(ContextCompat.getColor(this, R.color.green_unlocked_rewards), PorterDuff.Mode.SRC_ATOP);
                passwordErrorText.setText(getString(R.string.test_pwd_accepted));
                passwordErrorText.setTextColor(ContextCompat.getColor(this, R.color.green_unlocked_rewards));
                passwordErrorImage.setImageDrawable(ContextCompat.getDrawable(this, R.drawable.ic_accept_test));
                testPasswordbackupRecoveryKeyButton.setTextColor(ContextCompat.getColor(this, R.color.accentColor));
                passwordEditText.setEnabled(false);
                passwordReminderSucceeded();
            }
            else {
                counter++;
                porterDuffColorFilter = new PorterDuffColorFilter(ContextCompat.getColor(this, R.color.login_warning), PorterDuff.Mode.SRC_ATOP);
                passwordErrorText.setText(getString(R.string.test_pwd_wrong));
                enterPwdHint.setTextColor(ContextCompat.getColor(this, R.color.login_warning));
                passwordErrorText.setTextColor(ContextCompat.getColor(this, R.color.login_warning));
                Drawable errorIcon = ContextCompat.getDrawable(this, R.drawable.ic_input_warning);
                errorIcon.setColorFilter(porterDuffColorFilter);
                passwordErrorImage.setImageDrawable(errorIcon);
                testPasswordbackupRecoveryKeyButton.setTextColor(ContextCompat.getColor(this, R.color.login_warning));
                if (counter == 3) {
                    Intent intent = new Intent(this, ChangePasswordActivityLollipop.class);
                    intent.putExtra("logout", isLogout());
                    startActivity(intent);
                    onBackPressed();
                }
            }
            confirmPasswordButton.setEnabled(false);
            confirmPasswordButton.setAlpha(0.3F);
            background.setColorFilter(porterDuffColorFilter);
            if(android.os.Build.VERSION.SDK_INT < android.os.Build.VERSION_CODES.JELLY_BEAN) {
                passwordEditText.setBackgroundDrawable(background);
            } else{
                passwordEditText.setBackground(background);
            }
        }
    }

    void showHidePassword (){
        if(!passwdVisibility){
            passwordEditText.setInputType(InputType.TYPE_CLASS_TEXT | InputType.TYPE_TEXT_VARIATION_PASSWORD);
            passwordEditText.setTypeface(Typeface.SANS_SERIF,Typeface.NORMAL);
            passwordEditText.setSelection(passwordEditText.getText().length());
        }else{
            passwordEditText.setInputType(InputType.TYPE_TEXT_VARIATION_VISIBLE_PASSWORD);
            passwordEditText.setSelection(passwordEditText.getText().length());
        }
    }

    @Override
    protected void onActivityResult(int requestCode, int resultCode, Intent intent) {
        super.onActivityResult(requestCode, resultCode, intent);

        if (requestCode == Constants.REQUEST_DOWNLOAD_FOLDER && resultCode == RESULT_OK){
            log("REQUEST_DOWNLOAD_FOLDER");
            String parentPath = intent.getStringExtra(FileStorageActivityLollipop.EXTRA_PATH);
            if (parentPath != null){
                log("parentPath no NULL");
                String[] split = Util.rKFile.split("/");
                parentPath = parentPath+"/"+split[split.length-1];
                AccountController ac = new AccountController(this);
                ac.exportMK(parentPath, false);
            }
        }
    }

    @Override
    public void onClick(View v) {

        switch (v.getId()){
            case R.id.password_reminder_checkbox: {
                if (blockCheckBox.isChecked()) {
                    log("Block CheckBox checked!");
                }
                else {
                    log("Block CheckBox does NOT checked!");
                }
                break;
            }
            case R.id.password_reminder_test_button: {
                shouldBlockPasswordReminder();
                testingPassword = true;
                setTestPasswordLayout();
                break;
            }
            case R.id.toggle_button:{
                if (passwdVisibility) {
                    passwordToggle.setImageDrawable(ContextCompat.getDrawable(this, R.drawable.ic_b_shared_read));
                    passwdVisibility = false;
                    showHidePassword();
                }
                else {
                    passwordToggle.setImageDrawable(ContextCompat.getDrawable(this, R.drawable.ic_b_see));
                    passwdVisibility = true;
                    showHidePassword();
                }
                break;
            }
            case R.id.test_password_confirm_button:{
                String password = passwordEditText.getText().toString();
                passwordCorrect = megaApi.checkPassword(password);
                showError(passwordCorrect);
                break;
            }
            case R.id.password_reminder_recoverykey_button:
            case R.id.test_password_backup_button: {
                RecoveryKeyBottomSheetDialogFragment recoveryKeyBottomSheetDialogFragment = new RecoveryKeyBottomSheetDialogFragment();
                recoveryKeyBottomSheetDialogFragment.show(getSupportFragmentManager(), recoveryKeyBottomSheetDialogFragment.getTag());
                break;
            }
            case R.id.test_password_dismiss_button:
            case R.id.password_reminder_close_image_button: {
                onBackPressed();
                break;
            }
            case R.id.password_reminder_dismiss_button: {
                if (isLogout()) {
                    dismissActivity(true);
                }
                else {
                    onBackPressed();
                }
            }
            case R.id.proced_to_logout_button: {
                dismissActivity(true);
                break;
            }
        }
    }

    void disableUI () {
        if (passwordReminderLayout.getVisibility() == View.VISIBLE) {
            passwordReminderLayout.setEnabled(false);
            passwordReminderLayout.setAlpha(0.3F);
        }
        else if (testPasswordLayout.getVisibility() == View.VISIBLE) {
            testPasswordLayout.setEnabled(false);
            testPasswordLayout.setAlpha(0.3F);
        }
        progressBar.setVisibility(View.VISIBLE);
    }

    public void passwordReminderSucceeded() {
        shouldBlockPasswordReminder();
        enableDismissPasswordReminder();
        numRequests++;
        megaApi.passwordReminderDialogSucceeded(this);
        if (isLogout()) {
            disableUI();
        }
        else {
            finish();
        }
    }

    public void dismissActivity(boolean enableDismissPasswordReminder) {
        if (enableDismissPasswordReminder) {
            enableDismissPasswordReminder();
            if (isLogout()) {
                disableUI();
            }
        }
        numRequests++;
        megaApi.passwordReminderDialogSkipped(this);
        shouldBlockPasswordReminder();
    }

    void shouldBlockPasswordReminder() {
        if (blockCheckBox.isChecked()) {
            numRequests++;
            megaApi.passwordReminderDialogBlocked(this);
        }
    }

    public void showSnackbar(String s){
        log("showSnackbar");
        Snackbar snackbar = Snackbar.make(findViewById(R.id.container_layout), s, Snackbar.LENGTH_LONG);
        TextView snackbarTextView = (TextView)snackbar.getView().findViewById(android.support.design.R.id.snackbar_text);
        snackbarTextView.setMaxLines(5);
        snackbar.show();
    }

    @Override
    public void onRequestPermissionsResult(int requestCode, @NonNull String[] permissions, @NonNull int[] grantResults) {
        super.onRequestPermissionsResult(requestCode, permissions, grantResults);
        switch (requestCode) {
            case Constants.REQUEST_WRITE_STORAGE:{
                if (grantResults.length > 0 && grantResults[0] == PackageManager.PERMISSION_GRANTED){
                    log("REQUEST_WRITE_STORAGE PERMISSIONS GRANTED");
                }
                break;
            }
        }
    }

    public static void log(String message) {
        Util.log("TestPasswordActivity", message);
    }

    @Override
    public void onRequestStart(MegaApiJava api, MegaRequest request) {

    }

    @Override
    public void onRequestUpdate(MegaApiJava api, MegaRequest request) {

    }

    @Override
    public void onRequestFinish(MegaApiJava api, MegaRequest request, MegaError e) {
        if(request.getType() == MegaRequest.TYPE_SET_ATTR_USER){
            if (request.getParamType() == MegaApiJava.USER_ATTR_PWD_REMINDER) {
                numRequests--;
                if (e.getErrorCode() == MegaError.API_OK || e.getErrorCode() == MegaError.API_ENOENT) {
                    log("New value of attribute USER_ATTR_PWD_REMINDER: " + request.getText());
                    if (dismissPasswordReminder && isLogout() && numRequests <= 0) {
                        AccountController ac = new AccountController(this);
                        ac.logout(this, megaApi);
                    }
                }
                else {
                    log("Error: MegaRequest.TYPE_SET_ATTR_USER | MegaApiJava.USER_ATTR_PWD_REMINDER " + e.getErrorString());
                }
            }
        }
        else if (request.getType() == MegaRequest.TYPE_LOGOUT){
            log("logout finished");

            if(Util.isChatEnabled()){
                log("END logout sdk request - wait chat logout");
            }
            else{
                log("END logout sdk request - chat disabled");
                if (dbH == null){
                    dbH = DatabaseHandler.getDbHandler(getApplicationContext());
                }
                if (dbH != null){
                    dbH.clearEphemeral();
                }

                AccountController aC = new AccountController(this);
                aC.logoutConfirmed(this);

                Intent tourIntent = new Intent(this, LoginActivityLollipop.class);
                tourIntent.addFlags(Intent.FLAG_ACTIVITY_NEW_TASK | Intent.FLAG_ACTIVITY_CLEAR_TASK);
                this.startActivity(tourIntent);

                finish();
            }
        }
    }

    public boolean isLogout() {
        return logout;
    }

    public void enableDismissPasswordReminder() {
        dismissPasswordReminder = true;
    }

    public void incrementRequests() {
        numRequests++;
    }

    @Override
    public void onRequestTemporaryError(MegaApiJava api, MegaRequest request, MegaError e) {

    }
}<|MERGE_RESOLUTION|>--- conflicted
+++ resolved
@@ -281,13 +281,8 @@
     }
 
     void showError (boolean correct) {
-<<<<<<< HEAD
-        hideKeyboard();
+        Util.hideKeyboard(this, 0);
         if(containerPasswordError.getVisibility() == View.INVISIBLE){
-=======
-        Util.hideKeyboard(this, 0);
-        if(containerPasswordError.getVisibility() == View.GONE){
->>>>>>> 37f2fe91
             containerPasswordError.setVisibility(View.VISIBLE);
             Drawable background = password_background.mutate().getConstantState().newDrawable();
             PorterDuffColorFilter porterDuffColorFilter;
@@ -466,10 +461,7 @@
 
     public void showSnackbar(String s){
         log("showSnackbar");
-        Snackbar snackbar = Snackbar.make(findViewById(R.id.container_layout), s, Snackbar.LENGTH_LONG);
-        TextView snackbarTextView = (TextView)snackbar.getView().findViewById(android.support.design.R.id.snackbar_text);
-        snackbarTextView.setMaxLines(5);
-        snackbar.show();
+        showSnackbar(findViewById(R.id.container_layout), s);
     }
 
     @Override
