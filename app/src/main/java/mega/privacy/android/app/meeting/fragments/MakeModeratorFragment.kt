package mega.privacy.android.app.meeting.fragments

import android.graphics.Color
import android.os.Bundle
import android.util.Pair
import android.view.LayoutInflater
import android.view.View
import android.view.ViewGroup
import android.widget.TextView
import androidx.core.content.ContextCompat
import androidx.core.view.isVisible
import androidx.fragment.app.activityViewModels
import androidx.lifecycle.Observer
import androidx.navigation.fragment.findNavController
import androidx.recyclerview.widget.LinearLayoutManager
import com.google.android.material.appbar.MaterialToolbar
import com.jeremyliao.liveeventbus.LiveEventBus
import dagger.hilt.android.AndroidEntryPoint
import mega.privacy.android.app.MegaApplication
import mega.privacy.android.app.R
import mega.privacy.android.app.components.PositionDividerItemDecoration
import mega.privacy.android.app.components.twemoji.EmojiTextView
import mega.privacy.android.app.constants.EventConstants
import mega.privacy.android.app.databinding.MakeModeratorFragmentBinding
import mega.privacy.android.app.meeting.activity.MeetingActivity
import mega.privacy.android.app.meeting.adapter.AssignParticipantsAdapter
import mega.privacy.android.app.meeting.adapter.Participant
import mega.privacy.android.app.meeting.adapter.SelectedParticipantsAdapter
import mega.privacy.android.app.objects.PasscodeManagement
import mega.privacy.android.app.utils.ColorUtils
import mega.privacy.android.app.utils.StringResourcesUtils
import mega.privacy.android.app.utils.Util
import nz.mega.sdk.MegaChatApiJava.MEGACHAT_INVALID_HANDLE
import nz.mega.sdk.MegaChatCall
import nz.mega.sdk.MegaChatRoom
import nz.mega.sdk.MegaChatSession
import org.jetbrains.anko.displayMetrics
import timber.log.Timber
import java.util.Locale
import javax.inject.Inject

@AndroidEntryPoint
class MakeModeratorFragment : MeetingBaseFragment() {
    private lateinit var binding: MakeModeratorFragmentBinding
    private var selectedParticipants: MutableList<Participant> = mutableListOf()
    private var participants: MutableList<Participant> = mutableListOf()

    private lateinit var selectedParticipantsAdapter: SelectedParticipantsAdapter
    private lateinit var participantsAdapter: AssignParticipantsAdapter

    private lateinit var itemDecoration: PositionDividerItemDecoration
    private var chatId: Long? = MEGACHAT_INVALID_HANDLE

    // Views
    lateinit var toolbar: MaterialToolbar
    lateinit var toolbarTitle: EmojiTextView
    lateinit var toolbarSubtitle: TextView
    val inMeetingViewModel: InMeetingViewModel by activityViewModels()

    @Inject
    lateinit var passcodeManagement: PasscodeManagement

    private val callStatusObserver = Observer<MegaChatCall> {
        if (inMeetingViewModel.isSameCall(it.callId)) {
            when (it.status) {
                MegaChatCall.CALL_STATUS_TERMINATING_USER_PARTICIPATION,
                MegaChatCall.CALL_STATUS_DESTROYED,
                -> {
                    disableLocalCamera()
                    finishActivity()
                }
            }
        }
    }

    private val sessionStatusObserver =
        Observer<Pair<MegaChatCall?, MegaChatSession>> { callAndSession ->
            val call = callAndSession.first ?: return@Observer

            if (inMeetingViewModel.isSameCall(call.callId) && !inMeetingViewModel.isOneToOneCall()) {
                when (callAndSession.second.status) {
                    MegaChatSession.SESSION_STATUS_IN_PROGRESS -> {
                        Timber.d("Session in progress, clientID = ${callAndSession.second.clientid}")
                        inMeetingViewModel.addParticipant(callAndSession.second)
                    }
                    MegaChatSession.SESSION_STATUS_DESTROYED -> {
                        Timber.d("Session destroyed, clientID = ${callAndSession.second.clientid}")
                        inMeetingViewModel.removeParticipant(callAndSession.second)
                    }
                }
            }
        }

    override fun onCreateView(
        inflater: LayoutInflater, container: ViewGroup?,
        savedInstanceState: Bundle?,
    ): View {
        binding = MakeModeratorFragmentBinding.inflate(layoutInflater)
        return binding.root
    }

    override fun onViewCreated(view: View, savedInstanceState: Bundle?) {
        super.onViewCreated(view, savedInstanceState)
        Timber.d("In make moderator fragment")
        chatId = arguments?.getLong(MeetingActivity.MEETING_CHAT_ID, MEGACHAT_INVALID_HANDLE)
        if (chatId == MEGACHAT_INVALID_HANDLE) {
            sharedModel.currentChatId.value?.let {
                chatId = it
            }
        }

        setupView()
        initLiveEvent()

        inMeetingViewModel.participants.observe(viewLifecycleOwner) { participants ->
            participants?.let {
                update(participants.filter { inMeetingViewModel.isStandardUser(it.peerId) && !it.isGuest }
                    .map { it.copy() }
                    .toMutableList())
            }
        }
    }

    /**
     * Method for initialising UI elements
     */
    private fun initLiveEvent() {
        //Sessions Level
        @Suppress("UNCHECKED_CAST")
        LiveEventBus.get(EventConstants.EVENT_SESSION_STATUS_CHANGE)
            .observe(this, sessionStatusObserver as Observer<Any>)

        LiveEventBus.get(EventConstants.EVENT_CALL_STATUS_CHANGE, MegaChatCall::class.java)
            .observe(this, callStatusObserver)
    }

    /**
     * Method for initialising UI elements
     */
    private fun setupView() {
        Timber.d("Update toolbar elements")
        binding.btCancel.setOnClickListener { cancel() }
        binding.btOk.setOnClickListener { makeModerators() }

        val root = meetingActivity.binding.root
        root.apply {
            setBackgroundColor(ContextCompat.getColor(requireContext(), R.color.white_black))
        }
        toolbar = meetingActivity.binding.toolbar

        toolbar.apply {
            background = null
            setBackgroundColor(Color.TRANSPARENT)
        }

        toolbarTitle = meetingActivity.binding.titleToolbar
        toolbarTitle.apply {
            text = StringResourcesUtils.getString(R.string.assign_moderator)
                .uppercase(Locale.getDefault())

            setTextColor(ContextCompat.getColor(requireContext(), R.color.black_white))
        }

        toolbarSubtitle = meetingActivity.binding.subtitleToolbar

        toolbarSubtitle.apply {
            text = StringResourcesUtils.getString(R.string.pick_new_moderator_message)
            setTextColor(ContextCompat.getColor(requireContext(), R.color.grey_300))
        }

        meetingActivity.setSupportActionBar(toolbar)
        val actionBar = meetingActivity.supportActionBar ?: return
        actionBar.apply {
            title = null
            setHomeButtonEnabled(true)
            setDisplayHomeAsUpEnabled(true)
            setHomeAsUpIndicator(
                ColorUtils.tintIcon(
                    requireContext(),
                    R.drawable.ic_close_white,
                    ContextCompat.getColor(requireContext(), R.color.black_white)
                )
            )
        }

        setHasOptionsMenu(true)
        initRecyclerview()
    }

    private fun initRecyclerview() {
        participantsAdapter = AssignParticipantsAdapter(sharedModel, selectCallback)
        selectedParticipantsAdapter =
            SelectedParticipantsAdapter(sharedModel, deleteCallback)

        itemDecoration =
            PositionDividerItemDecoration(context, MegaApplication.getInstance().displayMetrics)
        itemDecoration.setDrawAllDividers(true)

        binding.participantList.apply {
            layoutManager = LinearLayoutManager(context)
            itemAnimator = Util.noChangeRecyclerViewItemAnimator()
            clipToPadding = false
            adapter = participantsAdapter
            addItemDecoration(itemDecoration)
        }

        binding.selectedParticipantList.apply {
            layoutManager = LinearLayoutManager(context, LinearLayoutManager.HORIZONTAL, false)
            itemAnimator = null
            clipToPadding = false
            adapter = selectedParticipantsAdapter
        }

        participantsAdapter.submitList(participants.toList())
    }

    /**
     * The call back function when users select participants, will update the selected list and participant list
     */
    private val selectCallback = fun(position: Int) {
        updateParticipantList(position)

        val participant = participants[position]

        if (participant.isChosenForAssign) {
            selectedParticipants.add(participant)
        } else {
            selectedParticipants.remove(participant)
        }

        updateSelectedParticipant()
    }

    /**
     * The call back function when users delete participants, will update the selected list and participant list
     */
    private val deleteCallback = fun(participant: Participant) {
        val position = participants.indexOf(participant)

        selectedParticipants.remove(participant)
        updateSelectedParticipant()
        updateParticipantList(position)
    }

    /**
     * Update the participant list when user choose or delete the participant
     */
    private fun updateParticipantList(position: Int) {
        val participant = participants[position]
        participant.isChosenForAssign = !participant.isChosenForAssign
        participants[position] = participant

        participantsAdapter.notifyItemChanged(position)
    }

    /**
     * Update the selected participant list when user choose or delete the participant
     */
    private fun updateSelectedParticipant() {
        if (selectedParticipants.size > 0) {
            toolbarSubtitle.text =
                StringResourcesUtils.getString(R.string.selected_items, selectedParticipants.size)
            binding.btOk.isEnabled = true
        } else {
            toolbarSubtitle.text =
                StringResourcesUtils.getString(R.string.pick_new_moderator_message)
            binding.btOk.isEnabled = false
        }

        binding.rlSelectedParticipantList.isVisible = selectedParticipants.size > 0

        selectedParticipantsAdapter.submitList(selectedParticipants.toMutableList())
    }

    /**
     * Update the participant list and selected list when someone leave this meeting
     *
     * @param participantsList new participant list
     */
    fun update(participantsList: MutableList<Participant>) {
        // Get the current selected id
        participants = participantsList
        val oldSelect = selectedParticipants.map { it.peerId }
        participants.forEach {
            if (oldSelect.contains(it.peerId)) {
                it.isChosenForAssign = true
            }
        }

        participantsAdapter.submitList(participants.toMutableList())

        val newSelect = participants.filter { it.isChosenForAssign }.map { it.peerId }
        selectedParticipants.run {
            removeIf {
                !newSelect.contains(it.peerId)
            }
            forEach {
                it.isChosenForAssign = true
            }
        }

        selectedParticipantsAdapter.submitList(selectedParticipants.toMutableList())
    }

    /**
     * Make selected participants to moderator
     */
    private fun makeModerators() {
        // Get the list and assign the user in the list to moderator
        selectedParticipants.forEach {
            sharedModel.changeParticipantPermissions(it.peerId, MegaChatRoom.PRIV_MODERATOR)
        }

        disableLocalCamera()
        Timber.d("Leave meeting")
<<<<<<< HEAD
        inMeetingViewModel.leaveMeeting()
=======
        inMeetingViewModel.hangCall()
>>>>>>> 581d67df
    }

    /**
     * Method to control how the meeting activity should finish correctly
     */
    fun finishActivity() {
        sharedModel.clickEndCall()
    }

    /**
     * Method to disable the local camera
     */
    fun disableLocalCamera() {
        if (inMeetingViewModel.isLocalCameraOn()) {
            Timber.d("Disable local camera")
            sharedModel.clickCamera(false)
        }
    }

    /**
     * Cancel this action and close this page
     */
    fun cancel() {
        val action = MakeModeratorFragmentDirections.actionGlobalInMeeting(
            action = MeetingActivity.MEETING_ACTION_IN,
            chatId = inMeetingViewModel.getChatId()
        )
        findNavController().navigate(action)
    }
}<|MERGE_RESOLUTION|>--- conflicted
+++ resolved
@@ -313,11 +313,7 @@
 
         disableLocalCamera()
         Timber.d("Leave meeting")
-<<<<<<< HEAD
-        inMeetingViewModel.leaveMeeting()
-=======
         inMeetingViewModel.hangCall()
->>>>>>> 581d67df
     }
 
     /**
