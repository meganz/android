package mega.privacy.android.app.meeting.fragments

import android.graphics.Color
import android.os.Bundle
import android.util.Pair
import android.view.LayoutInflater
import android.view.View
import android.view.ViewGroup
import android.widget.TextView
import androidx.core.content.ContextCompat
import androidx.core.view.isVisible
import androidx.fragment.app.activityViewModels
import androidx.lifecycle.Observer
import androidx.navigation.fragment.findNavController
import androidx.recyclerview.widget.LinearLayoutManager
import com.google.android.material.appbar.MaterialToolbar
import com.jeremyliao.liveeventbus.LiveEventBus
import dagger.hilt.android.AndroidEntryPoint
import mega.privacy.android.app.MegaApplication
import mega.privacy.android.app.R
import mega.privacy.android.app.components.PositionDividerItemDecoration
import mega.privacy.android.app.components.twemoji.EmojiTextView
import mega.privacy.android.app.constants.EventConstants
import mega.privacy.android.app.databinding.MakeModeratorFragmentBinding
import mega.privacy.android.app.meeting.activity.MeetingActivity
import mega.privacy.android.app.meeting.adapter.AssignParticipantsAdapter
import mega.privacy.android.app.meeting.adapter.Participant
import mega.privacy.android.app.meeting.adapter.SelectedParticipantsAdapter
import mega.privacy.android.app.objects.PasscodeManagement
import mega.privacy.android.app.utils.ColorUtils
import mega.privacy.android.app.utils.StringResourcesUtils
import mega.privacy.android.app.utils.Util
import nz.mega.sdk.MegaChatApiJava.MEGACHAT_INVALID_HANDLE
import nz.mega.sdk.MegaChatCall
import nz.mega.sdk.MegaChatRoom
import nz.mega.sdk.MegaChatSession
import org.jetbrains.anko.displayMetrics
import timber.log.Timber
import java.util.Locale
import javax.inject.Inject

@AndroidEntryPoint
class MakeModeratorFragment : MeetingBaseFragment() {
    private lateinit var binding: MakeModeratorFragmentBinding
    private var selectedParticipants: MutableList<Participant> = mutableListOf()
    private var participants: MutableList<Participant> = mutableListOf()

    private lateinit var selectedParticipantsAdapter: SelectedParticipantsAdapter
    private lateinit var participantsAdapter: AssignParticipantsAdapter

    private lateinit var itemDecoration: PositionDividerItemDecoration
    private var chatId: Long? = MEGACHAT_INVALID_HANDLE

    // Views
    lateinit var toolbar: MaterialToolbar
    lateinit var toolbarTitle: EmojiTextView
    lateinit var toolbarSubtitle: TextView
    val inMeetingViewModel: InMeetingViewModel by activityViewModels()

    @Inject
    lateinit var passcodeManagement: PasscodeManagement

    private val callStatusObserver = Observer<MegaChatCall> {
        if (inMeetingViewModel.isSameCall(it.callId)) {
            when (it.status) {
                MegaChatCall.CALL_STATUS_TERMINATING_USER_PARTICIPATION,
                MegaChatCall.CALL_STATUS_DESTROYED,
                -> {
                    disableLocalCamera()
                    finishActivity()
                }
            }
        }
    }

    private val sessionStatusObserver =
        Observer<Pair<MegaChatCall?, MegaChatSession>> { callAndSession ->
            val call = callAndSession.first ?: return@Observer

            if (inMeetingViewModel.isSameCall(call.callId) && !inMeetingViewModel.isOneToOneCall()) {
                when (callAndSession.second.status) {
                    MegaChatSession.SESSION_STATUS_IN_PROGRESS -> {
                        Timber.d("Session in progress, clientID = ${callAndSession.second.clientid}")
                        inMeetingViewModel.addParticipant(callAndSession.second)
                    }
                    MegaChatSession.SESSION_STATUS_DESTROYED -> {
                        Timber.d("Session destroyed, clientID = ${callAndSession.second.clientid}")
                        inMeetingViewModel.removeParticipant(callAndSession.second)
                    }
                }
            }
        }

    override fun onCreateView(
        inflater: LayoutInflater, container: ViewGroup?,
        savedInstanceState: Bundle?,
    ): View {
        binding = MakeModeratorFragmentBinding.inflate(layoutInflater)
        return binding.root
    }

    override fun onViewCreated(view: View, savedInstanceState: Bundle?) {
        super.onViewCreated(view, savedInstanceState)
        Timber.d("In make moderator fragment")
        chatId = arguments?.getLong(MeetingActivity.MEETING_CHAT_ID, MEGACHAT_INVALID_HANDLE)
        if (chatId == MEGACHAT_INVALID_HANDLE) {
            sharedModel.currentChatId.value?.let {
                chatId = it
            }
        }

        setupView()
        initLiveEvent()

        inMeetingViewModel.participants.observe(viewLifecycleOwner) { participants ->
            participants?.let {
                update(participants.filter { inMeetingViewModel.isStandardUser(it.peerId) && !it.isGuest }
                    .map { it.copy() }
                    .toMutableList())
            }
        }
    }

    /**
     * Method for initialising UI elements
     */
    private fun initLiveEvent() {
        //Sessions Level
        @Suppress("UNCHECKED_CAST")
        LiveEventBus.get(EventConstants.EVENT_SESSION_STATUS_CHANGE)
            .observe(this, sessionStatusObserver as Observer<Any>)

        LiveEventBus.get(EventConstants.EVENT_CALL_STATUS_CHANGE, MegaChatCall::class.java)
            .observe(this, callStatusObserver)
    }

    /**
     * Method for initialising UI elements
     */
    private fun setupView() {
        Timber.d("Update toolbar elements")
        binding.btCancel.setOnClickListener { cancel() }
        binding.btOk.setOnClickListener { makeModerators() }

        val root = meetingActivity.binding.root
        root.apply {
            setBackgroundColor(ContextCompat.getColor(requireContext(), R.color.white_black))
        }
        toolbar = meetingActivity.binding.toolbar

        toolbar.apply {
            background = null
            setBackgroundColor(Color.TRANSPARENT)
        }

        toolbarTitle = meetingActivity.binding.titleToolbar
        toolbarTitle.apply {
            text = StringResourcesUtils.getString(R.string.assign_moderator)
                .uppercase(Locale.getDefault())

            setTextColor(ContextCompat.getColor(requireContext(), R.color.black_white))
        }

        toolbarSubtitle = meetingActivity.binding.subtitleToolbar

        toolbarSubtitle.apply {
            text = StringResourcesUtils.getString(R.string.pick_new_moderator_message)
            setTextColor(ContextCompat.getColor(requireContext(), R.color.grey_300))
        }

        meetingActivity.setSupportActionBar(toolbar)
        val actionBar = meetingActivity.supportActionBar ?: return
        actionBar.apply {
            title = null
            setHomeButtonEnabled(true)
            setDisplayHomeAsUpEnabled(true)
            setHomeAsUpIndicator(
                ColorUtils.tintIcon(
                    requireContext(),
                    R.drawable.ic_close_white,
                    ContextCompat.getColor(requireContext(), R.color.black_white)
                )
            )
        }

        setHasOptionsMenu(true)
        initRecyclerview()
    }

    private fun initRecyclerview() {
        participantsAdapter = AssignParticipantsAdapter(sharedModel, selectCallback)
        selectedParticipantsAdapter =
            SelectedParticipantsAdapter(sharedModel, deleteCallback)

        itemDecoration =
            PositionDividerItemDecoration(context, MegaApplication.getInstance().displayMetrics)
        itemDecoration.setDrawAllDividers(true)

        binding.participantList.apply {
            layoutManager = LinearLayoutManager(context)
            itemAnimator = Util.noChangeRecyclerViewItemAnimator()
            clipToPadding = false
            adapter = participantsAdapter
            addItemDecoration(itemDecoration)
        }

        binding.selectedParticipantList.apply {
            layoutManager = LinearLayoutManager(context, LinearLayoutManager.HORIZONTAL, false)
            itemAnimator = null
            clipToPadding = false
            adapter = selectedParticipantsAdapter
        }

        participantsAdapter.submitList(participants.toList())
    }

    /**
     * The call back function when users select participants, will update the selected list and participant list
     */
    private val selectCallback = fun(position: Int) {
        updateParticipantList(position)

        val participant = participants[position]

        if (participant.isChosenForAssign) {
            selectedParticipants.add(participant)
        } else {
            selectedParticipants.remove(participant)
        }

        updateSelectedParticipant()
    }

    /**
     * The call back function when users delete participants, will update the selected list and participant list
     */
    private val deleteCallback = fun(participant: Participant) {
        val position = participants.indexOf(participant)

        selectedParticipants.remove(participant)
        updateSelectedParticipant()
        updateParticipantList(position)
    }

    /**
     * Update the participant list when user choose or delete the participant
     */
    private fun updateParticipantList(position: Int) {
        val participant = participants[position]
        participant.isChosenForAssign = !participant.isChosenForAssign
        participants[position] = participant

        participantsAdapter.notifyItemChanged(position)
    }

    /**
     * Update the selected participant list when user choose or delete the participant
     */
    private fun updateSelectedParticipant() {
        if (selectedParticipants.size > 0) {
            toolbarSubtitle.text =
                StringResourcesUtils.getString(R.string.selected_items, selectedParticipants.size)
            binding.btOk.isEnabled = true
        } else {
            toolbarSubtitle.text =
                StringResourcesUtils.getString(R.string.pick_new_moderator_message)
            binding.btOk.isEnabled = false
        }

        binding.rlSelectedParticipantList.isVisible = selectedParticipants.size > 0

        selectedParticipantsAdapter.submitList(selectedParticipants.toMutableList())
    }

    /**
     * Update the participant list and selected list when someone leave this meeting
     *
     * @param participantsList new participant list
     */
    fun update(participantsList: MutableList<Participant>) {
        // Get the current selected id
        participants = participantsList
        val oldSelect = selectedParticipants.map { it.peerId }
        participants.forEach {
            if (oldSelect.contains(it.peerId)) {
                it.isChosenForAssign = true
            }
        }

        participantsAdapter.submitList(participants.toMutableList())

        val newSelect = participants.filter { it.isChosenForAssign }.map { it.peerId }
        selectedParticipants.run {
            removeIf {
                !newSelect.contains(it.peerId)
            }
            forEach {
                it.isChosenForAssign = true
            }
        }

        selectedParticipantsAdapter.submitList(selectedParticipants.toMutableList())
    }

    /**
     * Make selected participants to moderator
     */
    private fun makeModerators() {
        // Get the list and assign the user in the list to moderator
        selectedParticipants.forEach {
            sharedModel.changeParticipantPermissions(it.peerId, MegaChatRoom.PRIV_MODERATOR)
        }

        disableLocalCamera()
<<<<<<< HEAD
        logDebug("Leave meeting")
        inMeetingViewModel.checkClickEndButton()
=======
        Timber.d("Leave meeting")
        inMeetingViewModel.leaveMeeting()
>>>>>>> 9ace665a
    }

    /**
     * Method to control how the meeting activity should finish correctly
     */
    fun finishActivity() {
        sharedModel.clickEndCall()
    }

    /**
     * Method to disable the local camera
     */
    fun disableLocalCamera() {
        if (inMeetingViewModel.isLocalCameraOn()) {
            Timber.d("Disable local camera")
            sharedModel.clickCamera(false)
        }
    }

    /**
     * Cancel this action and close this page
     */
    fun cancel() {
        val action = MakeModeratorFragmentDirections.actionGlobalInMeeting(
            action = MeetingActivity.MEETING_ACTION_IN,
            chatId = inMeetingViewModel.getChatId()
        )
        findNavController().navigate(action)
    }
}<|MERGE_RESOLUTION|>--- conflicted
+++ resolved
@@ -312,13 +312,8 @@
         }
 
         disableLocalCamera()
-<<<<<<< HEAD
-        logDebug("Leave meeting")
+        Timber.d("Leave meeting")
         inMeetingViewModel.checkClickEndButton()
-=======
-        Timber.d("Leave meeting")
-        inMeetingViewModel.leaveMeeting()
->>>>>>> 9ace665a
     }
 
     /**
