--- conflicted
+++ resolved
@@ -103,17 +103,6 @@
 import mega.privacy.android.app.MimeTypeList;
 import mega.privacy.android.app.R;
 import mega.privacy.android.app.TransfersManagementActivity;
-<<<<<<< HEAD
-import mega.privacy.android.app.namecollision.data.NameCollision;
-import mega.privacy.android.app.namecollision.data.NameCollisionType;
-import mega.privacy.android.app.namecollision.usecase.CheckNameCollisionUseCase;
-import mega.privacy.android.app.usecase.CopyNodeUseCase;
-import mega.privacy.android.app.usecase.data.CopyRequestResult;
-import mega.privacy.android.app.utils.LogUtil;
-import mega.privacy.android.app.imageviewer.ImageViewerActivity;
-import mega.privacy.android.app.utils.MegaProgressDialogUtil;
-=======
->>>>>>> 3f26ba2a
 import mega.privacy.android.app.components.SimpleDividerItemDecoration;
 import mega.privacy.android.app.components.saver.NodeSaver;
 import mega.privacy.android.app.fragments.settingsFragments.cookie.CookieDialogHandler;
@@ -136,175 +125,6 @@
 import nz.mega.sdk.MegaNode;
 import nz.mega.sdk.MegaRequest;
 import nz.mega.sdk.MegaRequestListenerInterface;
-<<<<<<< HEAD
-
-import static mega.privacy.android.app.components.dragger.DragToExitSupport.observeDragSupportEvents;
-import static mega.privacy.android.app.components.dragger.DragToExitSupport.putThumbnailLocation;
-import static mega.privacy.android.app.constants.BroadcastConstants.ACTION_CLOSE_CHAT_AFTER_IMPORT;
-import static mega.privacy.android.app.modalbottomsheet.ModalBottomSheetUtil.*;
-import static mega.privacy.android.app.utils.AlertDialogUtil.dismissAlertDialogIfExists;
-import static mega.privacy.android.app.utils.Constants.*;
-import static mega.privacy.android.app.utils.FileUtil.*;
-import static mega.privacy.android.app.utils.LogUtil.*;
-import static mega.privacy.android.app.utils.MegaApiUtils.*;
-import static mega.privacy.android.app.utils.MegaNodeUtil.*;
-import static mega.privacy.android.app.utils.permission.PermissionUtils.*;
-import static mega.privacy.android.app.utils.PreviewUtils.*;
-import static mega.privacy.android.app.utils.Util.*;
-
-@AndroidEntryPoint
-public class FolderLinkActivity extends TransfersManagementActivity implements MegaRequestListenerInterface, OnClickListener, DecryptAlertDialog.DecryptDialogListener,
-		SnackbarShower {
-
-	@Inject
-	CheckNameCollisionUseCase checkNameCollisionUseCase;
-	@Inject
-	CopyNodeUseCase copyNodeUseCase;
-
-	private static final String TAG_DECRYPT = "decrypt";
-
-	FolderLinkActivity folderLinkActivity = this;
-
-	ActionBar aB;
-	Toolbar tB;
-	Toolbar fileLinktB;
-	Handler handler;
-	String url;
-	String folderHandle;
-	String folderKey;
-	String folderSubHandle;
-	RecyclerView listView;
-	LinearLayoutManager mLayoutManager;
-	MegaNode selectedNode;
-	ImageView emptyImageView;
-	TextView emptyTextView;
-    RelativeLayout fragmentContainer;
-	RelativeLayout fileLinkFragmentContainer;
-	Button downloadButton;
-	View separator;
-	Button importButton;
-	LinearLayout optionsBar;
-	DisplayMetrics outMetrics;
-	long parentHandle = -1;
-	ArrayList<MegaNode> nodes;
-	MegaNodeAdapter adapterList;
-
-	ImageView fileLinkIconView;
-	TextView fileLinkNameView;
-	ScrollView fileLinkScrollView;
-	TextView fileLinkSizeTextView;
-	TextView fileLinkSizeTitleView;
-	TextView fileLinkImportButton;
-	TextView fileLinkDownloadButton;
-	LinearLayout fileLinkOptionsBar;
-	RelativeLayout fileLinkInfoLayout;
-
-	Stack<Integer> lastPositionStack;
-
-	long toHandle = 0;
-	long fragmentHandle = -1;
-	AlertDialog statusDialog;
-	private int orderGetChildren = MegaApiJava.ORDER_DEFAULT_ASC;
-
-	DatabaseHandler dbH = null;
-	MegaPreferences prefs = null;
-
-	boolean decryptionIntroduced=false;
-	private ActionMode actionMode;
-	
-	MegaNode pN = null;
-	boolean fileLinkFolderLink = false;
-
-	public static final int FOLDER_LINK = 2;
-
-	private FolderLinkBottomSheetDialogFragment bottomSheetDialogFragment;
-
-	private String mKey;
-
-	private final NodeSaver nodeSaver = new NodeSaver(this, this, this,
-			AlertsAndWarnings.showSaveToDeviceConfirmDialog(this));
-
-	@Inject
-	CookieDialogHandler cookieDialogHandler;
-
-	public void activateActionMode(){
-		logDebug("activateActionMode");
-		if (!adapterList.isMultipleSelect()){
-			adapterList.setMultipleSelect(true);
-			actionMode = startSupportActionMode(new ActionBarCallBack());
-		}
-	}
-
-	private void decrypt() {
-		if (TextUtils.isEmpty(mKey)) return;
-		String urlWithKey = "";
-
-		if (url.contains("#F!")) {
-			// old folder link format
-			if (mKey.startsWith("!")) {
-				logDebug("Decryption key with exclamation!");
-				urlWithKey = url + mKey;
-			} else {
-				urlWithKey = url + "!" + mKey;
-			}
-		} else if (url.contains(SEPARATOR + "folder" + SEPARATOR)) {
-			// new folder link format
-			if (mKey.startsWith("#")) {
-				logDebug("Decryption key with hash!");
-				urlWithKey = url + mKey;
-			} else {
-				urlWithKey = url + "#" + mKey;
-			}
-		}
-
-		logDebug("Folder link to import: " + urlWithKey);
-		decryptionIntroduced=true;
-		megaApiFolder.loginToFolder(urlWithKey, folderLinkActivity);
-	}
-
-	@Override
-	public void onDialogPositiveClick(String key) {
-		mKey = key;
-		decrypt();
-	}
-
-	@Override
-	public void onDialogNegativeClick() {
-		finish();
-	}
-
-	@Override
-	public void showSnackbar(int type, @Nullable String content, long chatId) {
-		showSnackbar(type, fragmentContainer, content, chatId);
-	}
-
-	private class ActionBarCallBack implements ActionMode.Callback {
-
-		@Override
-		public boolean onActionItemClicked(ActionMode mode, MenuItem item) {
-			switch(item.getItemId()){
-				case R.id.cab_menu_download:{
-					downloadNodes(adapterList.getSelectedNodes());
-					clearSelections();
-					break;
-				}
-				case R.id.cab_menu_select_all:{
-					selectAll();
-					break;
-				}
-				case R.id.cab_menu_unselect_all:{
-					clearSelections();
-					hideMultipleSelect();
-					break;
-				}
-			}
-			
-			return false;
-		}
-
-		@Override
-		public boolean onCreateActionMode(ActionMode mode, Menu menu) {
-=======
 import timber.log.Timber;
 
 @AndroidEntryPoint
@@ -459,7 +279,6 @@
 
         @Override
         public boolean onCreateActionMode(ActionMode mode, Menu menu) {
->>>>>>> 3f26ba2a
             MenuInflater inflater = mode.getMenuInflater();
             inflater.inflate(R.menu.folder_link_action, menu);
 
@@ -483,125 +302,6 @@
             if (!withElevation) {
                 tB.setElevation(0);
             }
-<<<<<<< HEAD
-		}
-
-		@Override
-		public boolean onPrepareActionMode(ActionMode mode, Menu menu) {
-			List<MegaNode> selected = adapterList.getSelectedNodes();
-			boolean showDownload = false;
-			
-			if (selected.size() != 0) {
-				if (selected.size() > 0) {
-					showDownload = true;
-				}
-				if(selected.size()==adapterList.getItemCount()){
-					menu.findItem(R.id.cab_menu_select_all).setVisible(false);
-					menu.findItem(R.id.cab_menu_unselect_all).setVisible(true);			
-				}
-				else{
-					menu.findItem(R.id.cab_menu_select_all).setVisible(true);
-					menu.findItem(R.id.cab_menu_unselect_all).setVisible(true);	
-				}	
-			}
-			else{
-				menu.findItem(R.id.cab_menu_select_all).setVisible(true);
-				menu.findItem(R.id.cab_menu_unselect_all).setVisible(false);
-			}			
-			
-			menu.findItem(R.id.cab_menu_download).setVisible(showDownload);
-			
-			return false;
-		}
-		
-	}	
-
-	@Override
-	public boolean onOptionsItemSelected(MenuItem item) {
-		logDebug("onOptionsItemSelected");
-		switch (item.getItemId()) {
-			// Respond to the action bar's Up/Home button
-			case android.R.id.home:
-				onBackPressed();
-				break;
-
-			case R.id.share_link:
-				shareLink(this, url);
-				break;
-
-			case R.id.action_more:
-				showOptionsPanel(megaApiFolder.getNodeByHandle(parentHandle));
-				break;
-		}
-
-		return super.onOptionsItemSelected(item);
-	}
-
-	@Override
-	protected void onCreate(Bundle savedInstanceState) {
-		logDebug("onCreate()");
-    	requestWindowFeature(Window.FEATURE_NO_TITLE);	
-		super.onCreate(savedInstanceState);
-
-		Display display = getWindowManager().getDefaultDisplay();
-		outMetrics = new DisplayMetrics ();
-	    display.getMetrics(outMetrics);
-	    float density  = getResources().getDisplayMetrics().density;
-
-		float scaleW = getScaleW(outMetrics, density);
-		float scaleH = getScaleH(outMetrics, density);
-
-		float scaleText;
-		if (scaleH < scaleW){
-			scaleText = scaleH;
-		}
-		else{
-			scaleText = scaleW;
-		}
-
-		handler = new Handler();
-
-		dbH = DatabaseHandler.getDbHandler(FolderLinkActivity.this);
-
-		Intent intentReceived = getIntent();
-
-		if (intentReceived != null) {
-			url = intentReceived.getDataString();
-		}
-
-		if (dbH.getCredentials() != null && (megaApi == null || megaApi.getRootNode() == null)) {
-			logDebug("Refresh session - sdk or karere");
-			Intent intent = new Intent(this, LoginActivity.class);
-			intent.putExtra(VISIBLE_FRAGMENT, LOGIN_FRAGMENT);
-			intent.setData(Uri.parse(url));
-			intent.setAction(ACTION_OPEN_FOLDER_LINK_ROOTNODES_NULL);
-			intent.setFlags(Intent.FLAG_ACTIVITY_CLEAR_TOP);
-			startActivity(intent);
-			finish();
-			return;
-		}
-
-		if (savedInstanceState != null) {
-			nodeSaver.restoreState(savedInstanceState);
-		}
-		
-		folderLinkActivity = this;
-
-		prefs = dbH.getPreferences();
-
-		lastPositionStack = new Stack<>();
-		
-		setContentView(R.layout.activity_folder_link);	
-		
-		//Set toolbar
-		tB = (Toolbar) findViewById(R.id.toolbar_folder_link);
-		setSupportActionBar(tB);
-		aB = getSupportActionBar();
-		aB.setDisplayHomeAsUpEnabled(true);
-		aB.setDisplayShowHomeEnabled(true);
-
-		fileLinktB = (Toolbar) findViewById(R.id.toolbar_folder_link_file_link);
-=======
         }
 
         @Override
@@ -716,7 +416,6 @@
         aB.setDisplayShowHomeEnabled(true);
 
         fileLinktB = (Toolbar) findViewById(R.id.toolbar_folder_link_file_link);
->>>>>>> 3f26ba2a
 
         fragmentContainer = (RelativeLayout) findViewById(R.id.folder_link_fragment_container);
         fileLinkFragmentContainer = (RelativeLayout) findViewById(R.id.folder_link_file_link_fragment_container);
@@ -1062,995 +761,6 @@
         }
     }
 
-<<<<<<< HEAD
-	@Override
-	protected void onActivityResult(int requestCode, int resultCode, Intent intent) {
-		super.onActivityResult(requestCode, resultCode, intent);
-		logDebug("onActivityResult");
-		if (intent == null){
-			return;
-		}
-
-		if (nodeSaver.handleActivityResult(this, requestCode, resultCode, intent)) {
-			return;
-		}
-
-		if (requestCode == REQUEST_CODE_SELECT_IMPORT_FOLDER && resultCode == RESULT_OK) {
-			if(!isOnline(this)) {
-				try{
-					statusDialog.dismiss();
-				} catch(Exception ex) {}
-
-				showSnackbar(SNACKBAR_TYPE, getString(R.string.error_server_connection_problem));
-				return;
-			}
-
-			toHandle = intent.getLongExtra("IMPORT_TO", 0);
-			fragmentHandle = intent.getLongExtra("fragmentH", -1);
-
-			statusDialog = MegaProgressDialogUtil.createProgressDialog(this, getString(R.string.general_importing));
-			statusDialog.show();
-
-			if (adapterList != null && adapterList.isMultipleSelect()) {
-				logDebug("Is multiple select");
-				List<MegaNode> nodes = adapterList.getSelectedNodes();
-				if (nodes.isEmpty()) {
-					logWarning("No selected nodes");
-					showSnackbar(SNACKBAR_TYPE, getString(R.string.context_no_copied));
-					return;
-				}
-
-				checkNameCollisionUseCase.checkNodeList(nodes, toHandle, NameCollisionType.COPY)
-						.subscribeOn(Schedulers.io())
-						.observeOn(AndroidSchedulers.mainThread())
-						.subscribe((result, throwable) -> {
-							if (throwable == null) {
-								ArrayList<NameCollision> collisions = result.getFirst();
-
-								if (!collisions.isEmpty()) {
-									dismissAlertDialogIfExists(statusDialog);
-									nameCollisionActivityContract.launch(collisions);
-								}
-
-								List<MegaNode> nodesWithoutCollisions = result.getSecond();
-
-								if (!nodesWithoutCollisions.isEmpty()) {
-									copyNodeUseCase.copy(nodesWithoutCollisions, toHandle)
-											.subscribeOn(Schedulers.io())
-											.observeOn(AndroidSchedulers.mainThread())
-											.subscribe(this::showCopyResult);
-								}
-							}
-						});
-			} else if (selectedNode != null) {
-				logDebug("No multiple select");
-					selectedNode = megaApiFolder.authorizeNode(selectedNode);
-
-				checkNameCollisionUseCase.check(selectedNode, toHandle, NameCollisionType.COPY)
-						.subscribeOn(Schedulers.io())
-						.observeOn(AndroidSchedulers.mainThread())
-						.subscribe((collision, throwable) -> {
-							if (throwable == null) {
-								dismissAlertDialogIfExists(statusDialog);
-								ArrayList<NameCollision> list = new ArrayList<>();
-								list.add(collision);
-								nameCollisionActivityContract.launch(list);
-							} else {
-								copyNodeUseCase.copy(selectedNode, toHandle)
-										.subscribeOn(Schedulers.io())
-										.observeOn(AndroidSchedulers.mainThread())
-										.subscribe(() -> showCopyResult(null, null),
-												copyThrowable -> showCopyResult(null, copyThrowable));
-							}
-						});
-			} else {
-				logWarning("Selected Node is NULL");
-				showSnackbar(SNACKBAR_TYPE, getString(R.string.context_no_copied));
-			}
-		}
-	}
-
-	/**
-	 * Shows the copy Result.
-	 *
-	 * @param copyRequestResult	Object containing the request result.
-	 * @param throwable
-	 */
-	private void showCopyResult(CopyRequestResult copyRequestResult, Throwable throwable) {
-		clearSelections();
-		hideMultipleSelect();
-
-		if (copyRequestResult != null) {
-			showSnackbar(SNACKBAR_TYPE, copyRequestResult.getResultText());
-		} else if (throwable == null) {
-			showSnackbar(SNACKBAR_TYPE, getString(R.string.context_correctly_copied));
-		} else {
-			manageCopyMoveException(throwable);
-		}
-	}
-
-	@Override
-	public void onRequestStart(MegaApiJava api, MegaRequest request) {
-		logDebug("onRequestStart: " + request.getRequestString());
-	}
-
-	@Override
-	public void onRequestUpdate(MegaApiJava api, MegaRequest request) {
-		logDebug("onRequestUpdate: " + request.getRequestString());
-	}
-
-	@SuppressLint("NewApi")
-	@Override
-	public void onRequestFinish(MegaApiJava api, MegaRequest request, MegaError e) {
-		logDebug("onRequestFinish: " + request.getRequestString());
-
-		if (request.getType() == MegaRequest.TYPE_LOGIN){
-			if (e.getErrorCode() == MegaError.API_OK){
-				megaApiFolder.fetchNodes(this);
-
-                // Get cookies settings after login.
-                MegaApplication.getInstance().checkEnabledCookies();
-			}
-			else{
-				logWarning("Error: " + e.getErrorCode());
-				if(e.getErrorCode() == MegaError.API_EINCOMPLETE){
-					decryptionIntroduced=false;
-					askForDecryptionKeyDialog();
-					return;
-				}
-				else if(e.getErrorCode() == MegaError.API_EARGS){
-					if(decryptionIntroduced){
-						logWarning("Incorrect key, ask again!");
-						decryptionIntroduced=false;
-						askForDecryptionKeyDialog();
-						return;
-					}
-					else{
-						try{
-							logWarning("API_EARGS - show alert dialog");
-							MaterialAlertDialogBuilder builder = new MaterialAlertDialogBuilder(this, R.style.ThemeOverlay_Mega_MaterialAlertDialog);
-							builder.setMessage(getString(R.string.link_broken));
-							builder.setTitle(getString(R.string.general_error_word));
-							builder.setCancelable(false);
-
-							builder.setPositiveButton(getString(android.R.string.ok),new DialogInterface.OnClickListener() {
-								@Override
-								public void onClick(DialogInterface dialog, int which) {
-									dialog.dismiss();
-									Intent backIntent;
-									boolean closedChat = MegaApplication.isClosedChat();
-									if(closedChat){
-										backIntent = new Intent(
-												Objects.requireNonNullElse(
-														folderLinkActivity,
-														FolderLinkActivity.this
-												),
-												ManagerActivity.class);
-
-										startActivity(backIntent);
-									}
-
-									finish();
-								}
-							});
-
-							AlertDialog dialog = builder.create();
-							dialog.show();
-						}
-						catch(Exception ex){
-							showSnackbar(SNACKBAR_TYPE, getString(R.string.general_error_folder_not_found));
-							finish();
-						}
-					}
-				}
-				else{
-					try{
-						logWarning("No link - show alert dialog");
-						MaterialAlertDialogBuilder builder = new MaterialAlertDialogBuilder(this, R.style.ThemeOverlay_Mega_MaterialAlertDialog);
-						builder.setMessage(getString(R.string.general_error_folder_not_found));
-						builder.setTitle(getString(R.string.general_error_word));
-
-						builder.setPositiveButton(getString(android.R.string.ok),new DialogInterface.OnClickListener() {
-							@Override
-							public void onClick(DialogInterface dialog, int which) {
-								dialog.dismiss();
-								Intent backIntent;
-								boolean closedChat = MegaApplication.isClosedChat();
-								if(closedChat){
-									backIntent = new Intent(
-											Objects.requireNonNullElse(
-													folderLinkActivity,
-													FolderLinkActivity.this
-											),
-											ManagerActivity.class);
-									startActivity(backIntent);
-								}
-
-								finish();
-							}
-						});
-
-						AlertDialog dialog = builder.create();
-						dialog.show();
-					}
-					catch(Exception ex){
-						showSnackbar(SNACKBAR_TYPE, getString(R.string.general_error_folder_not_found));
-						finish();
-					}
-				}
-			}
-		} else if (request.getType() == MegaRequest.TYPE_FETCH_NODES) {
-
-			if (e.getErrorCode() == MegaError.API_OK) {
-				logDebug("DOCUMENTNODEHANDLEPUBLIC: " + request.getNodeHandle());
-				if (dbH == null){
-					dbH = DatabaseHandler.getDbHandler(getApplicationContext());
-				}
-
-				if (request.getNodeHandle() != MegaApiJava.INVALID_HANDLE) {
-					dbH.setLastPublicHandle(request.getNodeHandle());
-					dbH.setLastPublicHandleTimeStamp();
-					dbH.setLastPublicHandleType(MegaApiJava.AFFILIATE_TYPE_FILE_FOLDER);
-				}
-
-				MegaNode rootNode = megaApiFolder.getRootNode();
-				if (rootNode != null){
-
-					if(request.getFlag()){
-						logWarning("Login into a folder with invalid decryption key");
-						try{
-							MaterialAlertDialogBuilder builder = new MaterialAlertDialogBuilder(this, R.style.ThemeOverlay_Mega_MaterialAlertDialog);
-							builder.setMessage(getString(R.string.general_error_invalid_decryption_key));
-							builder.setTitle(getString(R.string.general_error_word));
-
-							builder.setPositiveButton(
-									getString(android.R.string.ok),
-									new DialogInterface.OnClickListener() {
-										@Override
-										public void onClick(DialogInterface dialog, int which) {
-											dialog.dismiss();
-											boolean closedChat = MegaApplication.isClosedChat();
-											if(closedChat){
-												Intent backIntent;
-												backIntent = new Intent(
-														Objects.requireNonNullElse(
-																folderLinkActivity,
-																FolderLinkActivity.this
-														),
-														ManagerActivity.class
-												);
-												startActivity(backIntent);
-											}
-
-											finish();
-										}
-									});
-
-							AlertDialog dialog = builder.create();
-							dialog.show();
-						}
-						catch(Exception ex){
-							showSnackbar(SNACKBAR_TYPE, getString(R.string.general_error_folder_not_found));
-							finish();
-						}
-					}
-					else{
-						if (folderSubHandle != null){
-							pN = megaApiFolder.getNodeByHandle(MegaApiAndroid.base64ToHandle(folderSubHandle));
-							if (pN != null){
-								if (pN.isFolder()) {
-									parentHandle = MegaApiAndroid.base64ToHandle(folderSubHandle);
-									nodes = megaApiFolder.getChildren(pN);
-									aB.setTitle(pN.getName());
-									supportInvalidateOptionsMenu();
-								}
-								else if (pN.isFile()){
-									fileLinkFolderLink = true;
-									parentHandle = MegaApiAndroid.base64ToHandle(folderSubHandle);
-									setSupportActionBar(fileLinktB);
-									aB = getSupportActionBar();
-									aB.setDisplayHomeAsUpEnabled(true);
-									aB.setDisplayShowHomeEnabled(true);
-									aB.setTitle("");
-
-									fragmentContainer.setVisibility(View.GONE);
-									fileLinkFragmentContainer.setVisibility(View.VISIBLE);
-
-									fileLinkNameView.setText(pN.getName());
-									fileLinkSizeTextView.setText(getSizeString(pN.getSize()));
-
-									fileLinkIconView.setImageResource(MimeTypeList.typeForName(pN.getName()).getIconResourceId());
-
-									fileLinkDownloadButton.setVisibility(View.VISIBLE);
-									if (dbH == null){
-										dbH = DatabaseHandler.getDbHandler(getApplicationContext());
-									}
-									if (dbH != null){
-										if (dbH.getCredentials() != null){
-											fileLinkImportButton.setVisibility(View.VISIBLE);
-										}
-										else{
-											fileLinkImportButton.setVisibility(View.INVISIBLE);
-										}
-									}
-
-									Bitmap preview = null;
-									preview = getPreviewFromCache(pN);
-									if (preview != null){
-										previewCache.put(pN.getHandle(), preview);
-										fileLinkIconView.setImageBitmap(preview);
-										fileLinkIconView.setOnClickListener(this);
-									}
-									else{
-										preview = getPreviewFromFolder(pN, this);
-										if (preview != null){
-											previewCache.put(pN.getHandle(), preview);
-											fileLinkIconView.setImageBitmap(preview);
-											fileLinkIconView.setOnClickListener(this);
-										}
-										else{
-											if (pN.hasPreview()) {
-												File previewFile = new File(getPreviewFolder(this), pN.getBase64Handle() + ".jpg");
-												megaApiFolder.getPreview(pN, previewFile.getAbsolutePath(), this);
-											}
-										}
-									}
-
-								}
-								else{
-									parentHandle = rootNode.getHandle();
-									nodes = megaApiFolder.getChildren(rootNode);
-									aB.setTitle(megaApiFolder.getRootNode().getName());
-									supportInvalidateOptionsMenu();
-								}
-							}
-							else{
-								parentHandle = rootNode.getHandle();
-								nodes = megaApiFolder.getChildren(rootNode);
-								aB.setTitle(megaApiFolder.getRootNode().getName());
-								supportInvalidateOptionsMenu();
-							}
-						}
-						else {
-							parentHandle = rootNode.getHandle();
-							nodes = megaApiFolder.getChildren(rootNode);
-							aB.setTitle(megaApiFolder.getRootNode().getName());
-							supportInvalidateOptionsMenu();
-						}
-
-						if (adapterList == null){
-							adapterList = new MegaNodeAdapter(this, null, nodes,
-									parentHandle, listView, FOLDER_LINK_ADAPTER,
-									MegaNodeAdapter.ITEM_VIEW_TYPE_LIST);
-						}
-						else{
-							adapterList.setParentHandle(parentHandle);
-							adapterList.setNodes(nodes);
-						}
-
-						adapterList.setMultipleSelect(false);
-
-						listView.setAdapter(adapterList);
-
-						//If folder has not files
-						if (adapterList.getItemCount() == 0){
-							listView.setVisibility(View.GONE);
-							emptyImageView.setVisibility(View.VISIBLE);
-							emptyTextView.setVisibility(View.VISIBLE);
-						}else{
-							listView.setVisibility(View.VISIBLE);
-							emptyImageView.setVisibility(View.GONE);
-							emptyTextView.setVisibility(View.GONE);
-						}
-
-
-					}
-				}
-				else{
-					try{
-						MaterialAlertDialogBuilder builder = new MaterialAlertDialogBuilder(this, R.style.ThemeOverlay_Mega_MaterialAlertDialog);
-			            builder.setMessage(getString(R.string.general_error_folder_not_found));
-						builder.setTitle(getString(R.string.general_error_word));
-						
-						builder.setPositiveButton(
-							getString(android.R.string.ok),
-							new DialogInterface.OnClickListener() {
-								@Override
-								public void onClick(DialogInterface dialog, int which) {
-									dialog.dismiss();
-									boolean closedChat = MegaApplication.isClosedChat();
-									if(closedChat){
-										Intent backIntent;
-										backIntent = new Intent(
-												Objects.requireNonNullElse(
-														folderLinkActivity,
-														FolderLinkActivity.this
-												),
-												ManagerActivity.class
-										);
-										startActivity(backIntent);
-									}
-
-					    			finish();
-								}
-							});
-										
-						AlertDialog dialog = builder.create();
-						dialog.show(); 
-					}
-					catch(Exception ex){
-						showSnackbar(SNACKBAR_TYPE, getString(R.string.general_error_folder_not_found));
-		    			finish();
-					}
-				}
-			}
-			else{
-				logWarning("Error: " + e.getErrorCode() + " " + e.getErrorString());
-				try{
-					MaterialAlertDialogBuilder builder = new MaterialAlertDialogBuilder(this, R.style.ThemeOverlay_Mega_MaterialAlertDialog);
-
-					if(e.getErrorCode() == MegaError.API_EBLOCKED){
-						builder.setMessage(getString(R.string.folder_link_unavaible_ToS_violation));
-						builder.setTitle(getString(R.string.general_error_folder_not_found));
-					}
-					else if(e.getErrorCode() == MegaError.API_ETOOMANY){
-						builder.setMessage(getString(R.string.file_link_unavaible_delete_account));
-						builder.setTitle(getString(R.string.general_error_folder_not_found));
-					}
-					else{
-						builder.setMessage(getString(R.string.general_error_folder_not_found));
-						builder.setTitle(getString(R.string.general_error_word));
-					}
-					builder.setCancelable(false);
-					builder.setPositiveButton(
-							getString(android.R.string.ok),
-							new DialogInterface.OnClickListener() {
-								@Override
-								public void onClick(DialogInterface dialog, int which) {
-									dialog.dismiss();
-									boolean closedChat = MegaApplication.isClosedChat();
-									if(closedChat){
-										Intent backIntent;
-										backIntent = new Intent(
-												Objects.requireNonNullElse(
-														folderLinkActivity,
-														FolderLinkActivity.this
-												),
-												ManagerActivity.class
-										);
-										startActivity(backIntent);
-									}
-									finish();
-								}
-							});
-
-					AlertDialog dialog = builder.create();
-					dialog.show();
-				}
-				catch(Exception ex){
-					showSnackbar(SNACKBAR_TYPE, getString(R.string.general_error_folder_not_found));
-					finish();
-				}
-			}
-		}
-		else if (request.getType() == MegaRequest.TYPE_GET_ATTR_FILE) {
-			if (e.getErrorCode() == MegaError.API_OK) {
-				File previewDir = getPreviewFolder(this);
-				if (pN != null) {
-					File preview = new File(previewDir, pN.getBase64Handle() + ".jpg");
-					if (preview.exists()) {
-						if (preview.length() > 0) {
-							Bitmap bitmap = getBitmapForCache(preview, this);
-							previewCache.put(pN.getHandle(), bitmap);
-							if (fileLinkIconView != null) {
-								fileLinkIconView.setImageBitmap(bitmap);
-								fileLinkIconView.setOnClickListener(this);
-							}
-						}
-					}
-				}
-			}
-		}
-	}
-
-	@Override
-	public void onRequestTemporaryError(MegaApiJava api, MegaRequest request,
-			MegaError e) {
-		logWarning("onRequestTemporaryError: " + request.getRequestString());
-	}
-
-	/*
-	 * Disable selection
-	 */
-	public void hideMultipleSelect() {
-		if (adapterList != null) {
-			adapterList.setMultipleSelect(false);
-		}
-
-		if (actionMode != null) {
-			actionMode.finish();
-		}
-
-		if (optionsBar != null) {
-			optionsBar.setVisibility(View.VISIBLE);
-		}
-
-		if (separator != null) {
-			separator.setVisibility(View.VISIBLE);
-		}
-	}
-	
-	public void selectAll(){
-		if (adapterList != null){
-			if(adapterList.isMultipleSelect()){
-				adapterList.selectAll();
-			}
-			else{				
-				adapterList.setMultipleSelect(true);
-				adapterList.selectAll();
-				
-				actionMode = startSupportActionMode(new ActionBarCallBack());
-			}
-
-			new Handler(Looper.getMainLooper()).post(() -> updateActionModeTitle());
-		}
-	}
-	
-	/*
-	 * Clear all selected items
-	 */
-	private void clearSelections() {
-		if (adapterList != null && adapterList.isMultipleSelect()) {
-			adapterList.clearSelections();
-		}
-	}
-	
-	private void updateActionModeTitle() {
-		if (actionMode == null) {
-			return;
-		}
-		List<MegaNode> documents = adapterList.getSelectedNodes();
-		int files = 0;
-		int folders = 0;
-		for (MegaNode document : documents) {
-			if (document.isFile()) {
-				files++;
-			} else if (document.isFolder()) {
-				folders++;
-			}
-		}
-
-		String title;
-		int sum=files+folders;
-
-		if (files == 0 && folders == 0) {
-			title = Integer.toString(sum);
-		} else if (files == 0) {
-			title = Integer.toString(folders);
-		} else if (folders == 0) {
-			title = Integer.toString(files);
-		} else {
-			title = Integer.toString(sum);
-		}
-		actionMode.setTitle(title);
-		try {
-			actionMode.invalidate();
-		} catch (NullPointerException e) {
-			logError("Invalidate error", e);
-			e.printStackTrace();
-		}
-	}
-	
-	ArrayList<Long> handleListM = new ArrayList<Long>();
-
-	public void itemClick(int position) {
-
-		if (adapterList.isMultipleSelect()){
-			logDebug("Multiselect ON");
-			adapterList.toggleSelection(position);
-
-			List<MegaNode> selectedNodes = adapterList.getSelectedNodes();
-			if (selectedNodes.size() > 0){
-				updateActionModeTitle();
-			}
-		}
-		else{
-			if (nodes.get(position).isFolder()){
-				MegaNode n = nodes.get(position);
-
-				int lastFirstVisiblePosition = 0;
-
-				lastFirstVisiblePosition = mLayoutManager.findFirstCompletelyVisibleItemPosition();
-
-				logDebug("Push to stack " + lastFirstVisiblePosition + " position");
-				lastPositionStack.push(lastFirstVisiblePosition);
-
-				aB.setTitle(n.getName());
-				supportInvalidateOptionsMenu();
-
-				parentHandle = nodes.get(position).getHandle();
-				adapterList.setParentHandle(parentHandle);
-				nodes = megaApiFolder.getChildren(nodes.get(position), orderGetChildren);
-				adapterList.setNodes(nodes);
-				listView.scrollToPosition(0);
-
-				//If folder has no files
-				if (adapterList.getItemCount() == 0){
-					listView.setVisibility(View.GONE);
-					emptyImageView.setVisibility(View.VISIBLE);
-					emptyTextView.setVisibility(View.VISIBLE);
-				}
-				else{
-					listView.setVisibility(View.VISIBLE);
-					emptyImageView.setVisibility(View.GONE);
-					emptyTextView.setVisibility(View.GONE);
-				}
-			}
-			else{
-				if (MimeTypeList.typeForName(nodes.get(position).getName()).isImage()) {
-					long[] children = nodes.stream().mapToLong(MegaNode::getHandle).toArray();
-					Intent intent = ImageViewerActivity.getIntentForChildren(
-							this,
-							children,
-							nodes.get(position).getHandle()
-					);
-					putThumbnailLocation(intent, listView, position, VIEWER_FROM_FOLDER_LINK, adapterList);
-					startActivity(intent);
-					overridePendingTransition(0,0);
-				}
-				else if (MimeTypeList.typeForName(nodes.get(position).getName()).isVideoReproducible() || MimeTypeList.typeForName(nodes.get(position).getName()).isAudio() ){
-					MegaNode file = nodes.get(position);
-
-					String mimeType = MimeTypeList.typeForName(file.getName()).getType();
-					logDebug("FILE HANDLE: " + file.getHandle());
-
-					Intent mediaIntent;
-					boolean internalIntent;
-					boolean opusFile = false;
-					if (MimeTypeList.typeForName(file.getName()).isVideoNotSupported() || MimeTypeList.typeForName(file.getName()).isAudioNotSupported()){
-						mediaIntent = new Intent(Intent.ACTION_VIEW);
-						internalIntent = false;
-						String[] s = file.getName().split("\\.");
-						if (s != null && s.length > 1 && s[s.length-1].equals("opus")) {
-							opusFile = true;
-						}
-					}
-					else {
-						internalIntent = true;
-						mediaIntent = getMediaIntent(this, nodes.get(position).getName());
-					}
-					mediaIntent.putExtra("orderGetChildren", orderGetChildren);
-					mediaIntent.putExtra("isFolderLink", true);
-					mediaIntent.putExtra("HANDLE", file.getHandle());
-					mediaIntent.putExtra("FILENAME", file.getName());
-					putThumbnailLocation(mediaIntent, listView, position, VIEWER_FROM_FOLDER_LINK, adapterList);
-					mediaIntent.putExtra("adapterType", FOLDER_LINK_ADAPTER);
-
-					MegaNode parentNode = megaApiFolder.getParentNode(nodes.get(position));
-
-					//Null check validation.
-					if (parentNode == null) {
-						LogUtil.logError(nodes.get(position).getName() + "'s parent node is null");
-						return;
-					}
-
-					if (parentNode.getType() == MegaNode.TYPE_ROOT){
-						mediaIntent.putExtra("parentNodeHandle", -1L);
-					}
-					else{
-						mediaIntent.putExtra("parentNodeHandle", megaApiFolder.getParentNode(nodes.get(position)).getHandle());
-					}
-
-					String localPath = getLocalFile(file);
-
-					MegaApiAndroid api = dbH.getCredentials() != null ? megaApi : megaApiFolder;
-
-					boolean paramsSetSuccessfully;
-					if (isLocalFile(file, megaApiFolder, localPath)) {
-						paramsSetSuccessfully = setLocalIntentParams(this, file, mediaIntent,
-								localPath, false, this);
-					} else {
-						paramsSetSuccessfully = setStreamingIntentParams(this, file, api,
-								mediaIntent, this);
-					}
-					if (!paramsSetSuccessfully) {
-						return;
-					}
-
-					if (opusFile){
-						mediaIntent.setDataAndType(mediaIntent.getData(), "audio/*");
-					}
-					if (internalIntent) {
-						startActivity(mediaIntent);
-					}
-					else {
-						if (isIntentAvailable(this, mediaIntent)){
-							startActivity(mediaIntent);
-						}
-						else{
-							showSnackbar(SNACKBAR_TYPE, getString(R.string.intent_not_available));
-							adapterList.notifyDataSetChanged();
-							downloadNodes(Collections.singletonList(nodes.get(position)));
-						}
-					}
-			  		overridePendingTransition(0,0);
-				}
-				else if (MimeTypeList.typeForName(nodes.get(position).getName()).isPdf()){
-					MegaNode file = nodes.get(position);
-
-					String mimeType = MimeTypeList.typeForName(file.getName()).getType();
-					logDebug("FILE HANDLE: " + file.getHandle() + ", TYPE: " + mimeType);
-
-					Intent pdfIntent = new Intent(FolderLinkActivity.this, PdfViewerActivity.class);
-					pdfIntent.putExtra("APP", true);
-					pdfIntent.putExtra("adapterType", FOLDER_LINK_ADAPTER);
-
-					String localPath = getLocalFile(file);
-
-					MegaApiAndroid api = dbH.getCredentials() != null ? megaApi : megaApiFolder;
-
-					boolean paramsSetSuccessfully;
-					if (isLocalFile(file, megaApiFolder, localPath)) {
-						paramsSetSuccessfully = setLocalIntentParams(this, file, pdfIntent,
-								localPath, false, this);
-					} else {
-						paramsSetSuccessfully = setStreamingIntentParams(this, file, api,
-								pdfIntent, this);
-					}
-					if (!paramsSetSuccessfully) {
-						return;
-					}
-
-					pdfIntent.putExtra("HANDLE", file.getHandle());
-					pdfIntent.putExtra("isFolderLink", true);
-					pdfIntent.putExtra("inside", true);
-					putThumbnailLocation(pdfIntent, listView, position, VIEWER_FROM_FOLDER_LINK, adapterList);
-					if (isIntentAvailable(FolderLinkActivity.this, pdfIntent)){
-						startActivity(pdfIntent);
-					}
-					else{
-						Toast.makeText(FolderLinkActivity.this, FolderLinkActivity.this.getResources().getString(R.string.intent_not_available), Toast.LENGTH_LONG).show();
-
-						downloadNodes(Collections.singletonList(nodes.get(position)));
-					}
-					overridePendingTransition(0,0);
-				} else if (MimeTypeList.typeForName(nodes.get(position).getName()).isOpenableTextFile(nodes.get(position).getSize())) {
-					manageTextFileIntent(this, nodes.get(position), FOLDER_LINK_ADAPTER);
-				} else{
-					boolean hasStoragePermission = hasPermissions(this, Manifest.permission.WRITE_EXTERNAL_STORAGE);
-					if (!hasStoragePermission) {
-						requestPermission(this,
-								REQUEST_WRITE_STORAGE,
-								Manifest.permission.WRITE_EXTERNAL_STORAGE);
-
-						handleListM.clear();
-						handleListM.add(nodes.get(position).getHandle());
-
-						return;
-					}
-
-					adapterList.notifyDataSetChanged();
-					downloadNodes(Collections.singletonList(nodes.get(position)));
-				}
-			}
-		}
-	}
-
-	@Override
-	public void onRequestPermissionsResult(int requestCode, @NonNull String[] permissions, @NonNull int[] grantResults) {
-		super.onRequestPermissionsResult(requestCode, permissions, grantResults);
-
-		nodeSaver.handleRequestPermissionsResult(requestCode);
-	}
-
-	@Override
-	public void onBackPressed() {
-		logDebug("onBackPressed");
-		if (psaWebBrowser != null && psaWebBrowser.consumeBack()) return;
-		retryConnectionsAndSignalPresence();
-
-		if (fileLinkFolderLink){
-			fileLinkFragmentContainer.setVisibility(View.GONE);
-			fragmentContainer.setVisibility(View.VISIBLE);
-			setSupportActionBar(tB);
-			aB = getSupportActionBar();
-			aB.setDisplayHomeAsUpEnabled(true);
-			aB.setDisplayShowHomeEnabled(true);
-			fileLinkFolderLink = false;
-			pN = null;
-			MegaNode parentNode = megaApiFolder.getParentNode(megaApiFolder.getNodeByHandle(parentHandle));
-			if (parentNode != null){
-				logDebug("parentNode != NULL");
-				listView.setVisibility(View.VISIBLE);
-				emptyImageView.setVisibility(View.GONE);
-				emptyTextView.setVisibility(View.GONE);
-				aB.setTitle(parentNode.getName());
-
-				supportInvalidateOptionsMenu();
-
-				parentHandle = parentNode.getHandle();
-				nodes = megaApiFolder.getChildren(parentNode, orderGetChildren);
-				adapterList.setNodes(nodes);
-				int lastVisiblePosition = 0;
-				if(!lastPositionStack.empty()){
-					lastVisiblePosition = lastPositionStack.pop();
-					logDebug("Pop of the stack " + lastVisiblePosition + " position");
-				}
-				logDebug("Scroll to " + lastVisiblePosition + " position");
-
-				if(lastVisiblePosition>=0){
-
-					mLayoutManager.scrollToPositionWithOffset(lastVisiblePosition, 0);
-
-				}
-				adapterList.setParentHandle(parentHandle);
-				return;
-			}
-			else{
-				logWarning("parentNode == NULL");
-				finish();
-			}
-		}
-
-		if (adapterList != null){
-			logDebug("adapter !=null");
-			parentHandle = adapterList.getParentHandle();
-
-			MegaNode parentNode = megaApiFolder.getParentNode(megaApiFolder.getNodeByHandle(parentHandle));
-			if (parentNode != null){
-				logDebug("parentNode != NULL");
-				listView.setVisibility(View.VISIBLE);
-				emptyImageView.setVisibility(View.GONE);
-				emptyTextView.setVisibility(View.GONE);
-				aB.setTitle(parentNode.getName());
-
-				supportInvalidateOptionsMenu();
-
-				parentHandle = parentNode.getHandle();
-				nodes = megaApiFolder.getChildren(parentNode, orderGetChildren);
-				adapterList.setNodes(nodes);
-				int lastVisiblePosition = 0;
-				if(!lastPositionStack.empty()){
-					lastVisiblePosition = lastPositionStack.pop();
-					logDebug("Pop of the stack " + lastVisiblePosition + " position");
-				}
-				logDebug("Scroll to " + lastVisiblePosition + " position");
-
-				if(lastVisiblePosition>=0){
-
-					mLayoutManager.scrollToPositionWithOffset(lastVisiblePosition, 0);
-
-				}
-				adapterList.setParentHandle(parentHandle);
-				return;
-			}
-			else{
-				logWarning("parentNode == NULL");
-				finish();
-			}
-		}
-
-		super.onBackPressed();
-	}
-
-	public void importNode(){
-		Intent intent = new Intent(this, FileExplorerActivity.class);
-		intent.setAction(FileExplorerActivity.ACTION_PICK_IMPORT_FOLDER);
-		startActivityForResult(intent, REQUEST_CODE_SELECT_IMPORT_FOLDER);
-	}
-
-	public void downloadNode(){
-		logDebug("Download option");
-		downloadNodes(Collections.singletonList(selectedNode));
-	}
-
-	@Override
-	public void onClick(View v) {
-		logDebug("onClick");
-
-		switch(v.getId()){
-			case R.id.folder_link_file_link_button_download:
-			case R.id.folder_link_button_download:{
-				if (adapterList == null) {
-					logWarning("No elements on list: adapterLIST is NULL");
-					return;
-				}
-
-				if(adapterList.isMultipleSelect()){
-					downloadNodes(adapterList.getSelectedNodes());
-					clearSelections();
-				} else {
-					MegaNode rootNode = null;
-					if(megaApiFolder.getRootNode()!=null){
-						rootNode = megaApiFolder.getRootNode();
-					}
-					if(rootNode!=null){
-						MegaNode parentNode = megaApiFolder.getNodeByHandle(parentHandle);
-						if (parentNode != null){
-							downloadNodes(Collections.singletonList(parentNode));
-						}else{
-							downloadNodes(Collections.singletonList(rootNode));
-						}
-					}else{
-						logWarning("rootNode null!!");
-					}
-				}
-				break;
-			}
-			case R.id.folder_link_file_link_button_import:
-			case R.id.folder_link_import_button:{
-				if (megaApiFolder.getRootNode() != null){
-					if (fileLinkFolderLink){
-						if (pN != null){
-							this.selectedNode = pN;
-						}
-					}
-					else {
-						this.selectedNode = megaApiFolder.getRootNode();
-					}
-					importNode();
-				}
-				break;
-			}
-		}			
-	}
-
-
-
-	public void showOptionsPanel(MegaNode sNode){
-		logDebug("showNodeOptionsPanel-Offline");
-
-		if (sNode == null || isBottomSheetDialogShown(bottomSheetDialogFragment)) return;
-
-		selectedNode = sNode;
-		bottomSheetDialogFragment = new FolderLinkBottomSheetDialogFragment();
-		bottomSheetDialogFragment.show(getSupportFragmentManager(), bottomSheetDialogFragment.getTag());
-	}
-
-	public void showSnackbar(int type, String s){
-		logDebug("showSnackbar");
-		showSnackbar(type, fragmentContainer, s);
-	}
-
-	public MegaNode getSelectedNode() {
-		return selectedNode;
-	}
-
-	public void setSelectedNode(MegaNode selectedNode) {
-		this.selectedNode = selectedNode;
-	}
-
-	public void successfulCopy(){
-		if (getIntent() != null && getIntent().getBooleanExtra(OPENED_FROM_CHAT, false)) {
-			sendBroadcast(new Intent(ACTION_CLOSE_CHAT_AFTER_IMPORT));
-		}
-
-		Intent startIntent = new Intent(this, ManagerActivity.class);
-		if(toHandle!=-1){
-			startIntent.setAction(ACTION_OPEN_FOLDER);
-			startIntent.putExtra("PARENT_HANDLE", toHandle);
-			startIntent.putExtra("offline_adapter", false);
-			startIntent.putExtra(INTENT_EXTRA_KEY_LOCATION_FILE_INFO, true);
-			startIntent.putExtra("fragmentHandle", fragmentHandle);
-		}
-		startActivity(startIntent);
-		clearSelections();
-		hideMultipleSelect();
-
-		try{
-			statusDialog.dismiss();
-		} catch(Exception ex){}
-
-		finish();
-	}
-
-	@Override
-	public boolean onCreateOptionsMenu(Menu menu) {
-		getMenuInflater().inflate(R.menu.file_folder_link_action, menu);
-		menu.findItem(R.id.action_more).setVisible(true);
-		return super.onCreateOptionsMenu(menu);
-	}
-=======
     @Override
     public void onRequestStart(MegaApiJava api, MegaRequest request) {
         Timber.d("onRequestStart: %s", request.getRequestString());
@@ -2895,5 +1605,4 @@
         menu.findItem(R.id.action_more).setVisible(true);
         return super.onCreateOptionsMenu(menu);
     }
->>>>>>> 3f26ba2a
 }