package mega.privacy.android.app.fcm

import android.app.Notification
import android.app.NotificationChannel
import android.app.NotificationManager
import android.content.Context
import android.os.Build
import androidx.core.app.NotificationCompat
import androidx.hilt.work.HiltWorker
import androidx.work.CoroutineWorker
import androidx.work.ForegroundInfo
import androidx.work.WorkerParameters
import dagger.assisted.Assisted
import dagger.assisted.AssistedInject
import kotlinx.coroutines.CoroutineDispatcher
import kotlinx.coroutines.withContext
import mega.privacy.android.app.R
import mega.privacy.android.app.data.mapper.PushMessageMapper
import mega.privacy.android.app.utils.StringResourcesUtils.getString
import mega.privacy.android.domain.exception.ChatNotInitializedException
import mega.privacy.android.domain.exception.LoginAlreadyRunningException
import mega.privacy.android.domain.qualifier.IoDispatcher
import mega.privacy.android.domain.usecase.CompleteFastLogin
import mega.privacy.android.domain.usecase.GetSession
import mega.privacy.android.domain.usecase.InitialiseMegaChat
import mega.privacy.android.domain.usecase.PushReceived
import mega.privacy.android.domain.usecase.RetryPendingConnections
import mega.privacy.android.domain.usecase.RootNodeExists
import timber.log.Timber

/**
 * Worker class to manage push notifications.
 *
 * @property getSession              Required for checking credentials.
 * @property rootNodeExists          Required for checking if it is logged in.
 * @property completeFastLogin       Required for performing a complete login process with an existing session.
 * @property pushReceived            Required for notifying received pushes.
 * @property retryPendingConnections Required for retrying pending connections.
 * @property pushMessageMapper       [PushMessageMapper].
 */
@HiltWorker
class PushMessageWorker @AssistedInject constructor(
    @Assisted context: Context,
    @Assisted workerParams: WorkerParameters,
    private val getSession: GetSession,
    private val rootNodeExists: RootNodeExists,
    private val completeFastLogin: CompleteFastLogin,
    private val pushReceived: PushReceived,
    private val retryPendingConnections: RetryPendingConnections,
    private val pushMessageMapper: PushMessageMapper,
    private val initialiseMegaChat: InitialiseMegaChat,
    @IoDispatcher private val ioDispatcher: CoroutineDispatcher,
) : CoroutineWorker(context, workerParams) {

    override suspend fun doWork(): Result =
        withContext(ioDispatcher) {
            val session = getSession() ?: return@withContext Result.failure().also {
                Timber.e("No user credentials, process terminates!")
            }

            val pushMessage = pushMessageMapper(inputData)

            if (!rootNodeExists()) {
                Timber.d("Needs fast login")

                kotlin.runCatching { completeFastLogin(session) }
                    .fold(
                        { Timber.d("Fast login success.") },
                        { error ->
                            if (error is LoginAlreadyRunningException) {
                                Timber.d(error, "No more actions required.")
                                return@withContext Result.success()
                            } else {
                                Timber.e("Fast login error: $error")
                                return@withContext Result.failure()
                            }
                        }
                    )
            } else {
                kotlin.runCatching { retryPendingConnections(disconnect = false) }
<<<<<<< HEAD
                    .onFailure { error ->
                        if (error is ChatNotInitializedException) {
                            Timber.d("chat engine not ready. try to initialise megachat.")
                            kotlin.runCatching { initialiseMegaChat(session) }
                                .onFailure { exception ->
                                    Timber.e("Initialise MEGAChat failed: $exception")
                                    return@withContext Result.failure()
                                }
                        } else {
                            Timber.w(error)
                        }
=======
                    .recoverCatching { error ->
                        if (error is ChatNotInitializedException) {
                            Timber.d("chat engine not ready. try to initialise megachat.")
                            initialiseMegaChat(session)
                        } else {
                            Timber.w(error)
                        }
                    }.onFailure { error ->
                        Timber.e("Initialise MEGAChat failed: $error")
                        return@withContext Result.failure()
>>>>>>> a49c3bdf
                    }
            }

            Timber.d("PushMessage.type: ${pushMessage.type}")

            if (pushMessage.type == TYPE_CHAT) {
                kotlin.runCatching { pushReceived(pushMessage.shouldBeep()) }
                    .fold(
                        { request ->
                            ChatAdvancedNotificationBuilder.newInstance(applicationContext)
                                .generateChatNotification(request)
                        },
                        { error ->
                            Timber.e("Push received error: ${error.message}")
                            return@withContext Result.failure()
                        }
                    )
            }

            Result.success()
        }

    override suspend fun getForegroundInfo(): ForegroundInfo {
        val notification = when (pushMessageMapper(inputData).type) {
            TYPE_CALL -> getNotification(R.drawable.ic_call_started)
            TYPE_CHAT -> getNotification(R.drawable.ic_stat_notify,
                R.string.notification_chat_undefined_content)
            else -> getNotification(R.drawable.ic_stat_notify)
        }

        return ForegroundInfo(NOTIFICATION_CHANNEL_ID, notification)
    }

    private fun getNotification(iconId: Int, titleId: Int? = null): Notification {
        if (Build.VERSION.SDK_INT >= Build.VERSION_CODES.O) {
            val notificationChannel = NotificationChannel(
                RETRIEVING_NOTIFICATIONS_ID,
                RETRIEVING_NOTIFICATIONS,
                NotificationManager.IMPORTANCE_NONE).apply {
                enableVibration(false)
                setSound(null, null)
            }
            (applicationContext.getSystemService(Context.NOTIFICATION_SERVICE) as NotificationManager)
                .createNotificationChannel(notificationChannel)
        }

        val builder = NotificationCompat.Builder(applicationContext, RETRIEVING_NOTIFICATIONS_ID)
            .apply {
                setSmallIcon(iconId)

                if (titleId != null) {
                    setContentText(getString(titleId))
                }
            }

        return builder.build()
    }

    companion object {
        private const val TYPE_SHARE_FOLDER = "1"
        private const val TYPE_CHAT = "2"
        private const val TYPE_CONTACT_REQUEST = "3"
        private const val TYPE_CALL = "4"
        private const val TYPE_ACCEPTANCE = "5"

        const val NOTIFICATION_CHANNEL_ID = 1086
        const val RETRIEVING_NOTIFICATIONS_ID = "RETRIEVING_NOTIFICATIONS_ID"
        const val RETRIEVING_NOTIFICATIONS = "RETRIEVING_NOTIFICATIONS"
    }
}<|MERGE_RESOLUTION|>--- conflicted
+++ resolved
@@ -78,19 +78,6 @@
                     )
             } else {
                 kotlin.runCatching { retryPendingConnections(disconnect = false) }
-<<<<<<< HEAD
-                    .onFailure { error ->
-                        if (error is ChatNotInitializedException) {
-                            Timber.d("chat engine not ready. try to initialise megachat.")
-                            kotlin.runCatching { initialiseMegaChat(session) }
-                                .onFailure { exception ->
-                                    Timber.e("Initialise MEGAChat failed: $exception")
-                                    return@withContext Result.failure()
-                                }
-                        } else {
-                            Timber.w(error)
-                        }
-=======
                     .recoverCatching { error ->
                         if (error is ChatNotInitializedException) {
                             Timber.d("chat engine not ready. try to initialise megachat.")
@@ -101,7 +88,6 @@
                     }.onFailure { error ->
                         Timber.e("Initialise MEGAChat failed: $error")
                         return@withContext Result.failure()
->>>>>>> a49c3bdf
                     }
             }
 
