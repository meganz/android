package mega.privacy.android.app.utils;

import android.app.Activity;
import android.content.Context;
import android.content.DialogInterface;
import android.content.Intent;
import android.graphics.Bitmap;
import android.graphics.BitmapFactory;
import android.graphics.Canvas;
import android.graphics.Paint;
import android.graphics.Rect;
import android.graphics.Typeface;
import android.graphics.drawable.BitmapDrawable;
import android.graphics.drawable.Drawable;
import androidx.annotation.Nullable;
import android.content.pm.ActivityInfo;
import android.content.res.Resources;
import androidx.appcompat.app.AlertDialog;
import androidx.appcompat.widget.SwitchCompat;
import androidx.core.content.ContextCompat;

import android.media.AudioAttributes;
import android.media.AudioFocusRequest;
import android.media.AudioManager;
import android.os.Build;
import android.util.DisplayMetrics;
import android.util.TypedValue;
import android.view.LayoutInflater;
import android.view.View;
import android.widget.ArrayAdapter;
import android.widget.Button;
import android.widget.ImageView;
import android.widget.ListView;
import android.widget.TextView;
import java.io.File;
import java.io.FileOutputStream;
import java.util.ArrayList;
import java.util.List;
import java.util.concurrent.atomic.AtomicReference;

import mega.privacy.android.app.MegaApplication;
import mega.privacy.android.app.MimeTypeList;
import mega.privacy.android.app.R;
import mega.privacy.android.app.components.MarqueeTextView;
import mega.privacy.android.app.components.twemoji.EmojiEditText;
import mega.privacy.android.app.components.twemoji.EmojiManager;
import mega.privacy.android.app.components.twemoji.EmojiRange;
import mega.privacy.android.app.components.twemoji.EmojiTextView;
import mega.privacy.android.app.components.twemoji.EmojiUtilsShortcodes;
import mega.privacy.android.app.listeners.SetRetentionTimeListener;
import mega.privacy.android.app.lollipop.controllers.ChatController;
import mega.privacy.android.app.components.twemoji.emoji.Emoji;
import mega.privacy.android.app.lollipop.listeners.ManageReactionListener;
import mega.privacy.android.app.lollipop.listeners.AudioFocusListener;
import mega.privacy.android.app.lollipop.megachat.ChatActivityLollipop;
import mega.privacy.android.app.lollipop.megachat.ChatSettings;
import mega.privacy.android.app.lollipop.megachat.GroupChatInfoActivityLollipop;
import mega.privacy.android.app.lollipop.megachat.NodeAttachmentHistoryActivity;
import nz.mega.sdk.AndroidGfxProcessor;
import nz.mega.sdk.MegaChatApi;
import nz.mega.sdk.MegaChatApiAndroid;
import nz.mega.sdk.MegaChatContainsMeta;
import nz.mega.sdk.MegaChatListItem;
import nz.mega.sdk.MegaChatMessage;
import nz.mega.sdk.MegaChatRoom;
import nz.mega.sdk.MegaHandleList;
import nz.mega.sdk.MegaNode;
import nz.mega.sdk.MegaPushNotificationSettings;
import nz.mega.sdk.MegaStringList;

import static mega.privacy.android.app.utils.CacheFolderManager.*;
import static mega.privacy.android.app.utils.Constants.*;
import static mega.privacy.android.app.utils.ContactUtil.*;
import static mega.privacy.android.app.utils.LogUtil.*;
import static mega.privacy.android.app.utils.StringResourcesUtils.getString;
import static mega.privacy.android.app.utils.TextUtil.*;
import static mega.privacy.android.app.utils.TimeUtils.*;
import static mega.privacy.android.app.utils.Util.*;
import static nz.mega.sdk.MegaChatApiJava.MEGACHAT_INVALID_HANDLE;

public class ChatUtil {
    private static final int MIN_WIDTH = 44;
    private static final float TEXT_SIZE = 14f;
    private static final float DOWNSCALE_IMAGES_PX = 2000000f;
    private static final boolean SHOULD_BUILD_FOCUS_REQUEST = Build.VERSION.SDK_INT >= Build.VERSION_CODES.O;
    public static final int AUDIOFOCUS_DEFAULT = AudioManager.AUDIOFOCUS_GAIN_TRANSIENT_EXCLUSIVE;
    public static final int STREAM_MUSIC_DEFAULT = AudioManager.STREAM_MUSIC;

    public static boolean isVoiceClip(String name) {
        return MimeTypeList.typeForName(name).isAudioVoiceClip();
    }

    public static long getVoiceClipDuration(MegaNode node) {
        return node.getDuration() <= 0 ? 0 : node.getDuration() * 1000;
    }

    /* Get the height of the action bar */
    public static int getActionBarHeight(Activity activity, Resources resources) {
        int actionBarHeight = 0;
        TypedValue tv = new TypedValue();
        if (activity != null && activity.getTheme().resolveAttribute(android.R.attr.actionBarSize, tv, true)) {
            actionBarHeight = TypedValue.complexToDimensionPixelSize(tv.data, resources.getDisplayMetrics());
        }
        return actionBarHeight;
    }

    private static int getRealLength(CharSequence text){
        int length = text.length();

        List<EmojiRange> emojisFound = EmojiManager.getInstance().findAllEmojis(text);
        int count = 0;
        if(emojisFound.size() > 0){
            for (int i=0; i<emojisFound.size();i++) {
                count = count + (emojisFound.get(i).end - emojisFound.get(i).start);
            }
            return length + count;

        }
        return length;
    }

    public static int getMaxAllowed(@Nullable CharSequence text) {
        int realLength = getRealLength(text);
        if (realLength > MAX_ALLOWED_CHARACTERS_AND_EMOJIS) {
            return text.length();
        }
        return MAX_ALLOWED_CHARACTERS_AND_EMOJIS;
    }

    public static boolean isAllowedTitle(String text) {
        return getMaxAllowed(text) != text.length() || getRealLength(text) == MAX_ALLOWED_CHARACTERS_AND_EMOJIS;
    }

    public static void showShareChatLinkDialog (final Context context, MegaChatRoom chat, final String chatLink) {
        AlertDialog.Builder builder = new AlertDialog.Builder(context, R.style.AppCompatAlertDialogStyle);
        LayoutInflater inflater = null;

        if (context instanceof GroupChatInfoActivityLollipop) {
            inflater = ((GroupChatInfoActivityLollipop) context).getLayoutInflater();
        } else if (context instanceof ChatActivityLollipop) {
            inflater = ((ChatActivityLollipop) context).getLayoutInflater();
        }

        View v = inflater.inflate(R.layout.chat_link_share_dialog, null);
        builder.setView(v);
        final AlertDialog shareLinkDialog = builder.create();

        EmojiTextView nameGroup = v.findViewById(R.id.group_name_text);
        nameGroup.setText(getTitleChat(chat));
        TextView chatLinkText = v.findViewById(R.id.chat_link_text);
        chatLinkText.setText(chatLink);

        Button copyButton = v.findViewById(R.id.copy_button);
        copyButton.setOnClickListener(v12 -> {
            android.content.ClipboardManager clipboard = (android.content.ClipboardManager) context.getSystemService(Context.CLIPBOARD_SERVICE);
            android.content.ClipData clip = android.content.ClipData.newPlainText(COPIED_TEXT_LABEL, chatLink);
            clipboard.setPrimaryClip(clip);
            if (context instanceof ChatActivityLollipop) {
                ((ChatActivityLollipop) context).showSnackbar(SNACKBAR_TYPE, context.getString(R.string.chat_link_copied_clipboard), MEGACHAT_INVALID_HANDLE);

            }
            dismissShareChatLinkDialog(context, shareLinkDialog);
        });

        Button shareButton = v.findViewById(R.id.share_button);
        shareButton.setOnClickListener(v13 -> {
            Intent sharingIntent = new Intent(Intent.ACTION_SEND);
            sharingIntent.setType(PLAIN_TEXT_SHARE_TYPE);
            sharingIntent.putExtra(Intent.EXTRA_TEXT, chatLink);
            context.startActivity(Intent.createChooser(sharingIntent, context.getString(R.string.context_share)));
            dismissShareChatLinkDialog(context, shareLinkDialog);
        });

        Button dismissButton = v.findViewById(R.id.dismiss_button);
        dismissButton.setOnClickListener(v15 -> dismissShareChatLinkDialog(context, shareLinkDialog));

        shareLinkDialog.setCancelable(false);
        shareLinkDialog.setCanceledOnTouchOutside(false);

        try {
            shareLinkDialog.show();
        } catch (Exception e) {
            logWarning("Exception showing share link dialog.", e);
        }
    }

    private static void dismissShareChatLinkDialog(Context context, AlertDialog shareLinkDialog) {
        try {
            shareLinkDialog.dismiss();
            if (context instanceof ChatActivityLollipop) {
                ((ChatActivityLollipop) context).setShareLinkDialogDismissed(true);
            }
        } catch (Exception e) {
        }
    }

    public static void showConfirmationRemoveChatLink(final Context context) {
        AlertDialog.Builder builder = new AlertDialog.Builder(context);
        builder.setTitle(R.string.action_delete_link)
                .setMessage(R.string.context_remove_chat_link_warning_text)
                .setPositiveButton(R.string.delete_button, (dialog, which) -> {
                    if (context instanceof GroupChatInfoActivityLollipop) {
                        ((GroupChatInfoActivityLollipop) context).removeChatLink();
                    }
                })
                .setNegativeButton(R.string.general_cancel, null).show();
    }

    public static MegaChatMessage getMegaChatMessage(Context context, MegaChatApiAndroid megaChatApi, long chatId, long messageId) {
        if (context instanceof NodeAttachmentHistoryActivity) {
            return megaChatApi.getMessageFromNodeHistory(chatId, messageId);
        } else {
            return megaChatApi.getMessage(chatId, messageId);
        }

    }

    /**
     * Locks the device window in landscape mode.
     */
    public static void lockOrientationLandscape(Activity activity) {
        activity.setRequestedOrientation(ActivityInfo.SCREEN_ORIENTATION_LANDSCAPE);
    }

    /**
     * Locks the device window in reverse landscape mode.
     */
    public static void lockOrientationReverseLandscape(Activity activity) {
        activity.setRequestedOrientation(ActivityInfo.SCREEN_ORIENTATION_REVERSE_LANDSCAPE);
    }

    /**
     * Locks the device window in portrait mode.
     */
    public static void lockOrientationPortrait(Activity activity) {
        activity.setRequestedOrientation(ActivityInfo.SCREEN_ORIENTATION_PORTRAIT);
    }

    /**
     * Locks the device window in reverse portrait mode.
     */
    public static void lockOrientationReversePortrait(Activity activity) {
        activity.setRequestedOrientation(ActivityInfo.SCREEN_ORIENTATION_REVERSE_PORTRAIT);
    }

    /**
     * Allows user to freely use portrait or landscape mode.
     */
    public static void unlockOrientation(Activity activity) {
        activity.setRequestedOrientation(ActivityInfo.SCREEN_ORIENTATION_UNSPECIFIED);
    }

    public static String converterShortCodes(String text) {
        if (text == null || text.isEmpty()) return text;
        return EmojiUtilsShortcodes.emojify(text);
    }

    public static boolean areDrawablesIdentical(Drawable drawableA, Drawable drawableB) {
        Drawable.ConstantState stateA = drawableA.getConstantState();
        Drawable.ConstantState stateB = drawableB.getConstantState();
        return (stateA != null && stateB != null && stateA.equals(stateB)) || getBitmap(drawableA).sameAs(getBitmap(drawableB));
    }

    private static Bitmap getBitmap(Drawable drawable) {
        Bitmap result;
        if (drawable instanceof BitmapDrawable) {
            result = ((BitmapDrawable) drawable).getBitmap();
        } else {
            int width = drawable.getIntrinsicWidth();
            int height = drawable.getIntrinsicHeight();
            if (width <= 0) {
                width = 1;
            }
            if (height <= 0) {
                height = 1;
            }

            result = Bitmap.createBitmap(width, height, Bitmap.Config.ARGB_8888);
            Canvas canvas = new Canvas(result);
            drawable.setBounds(0, 0, canvas.getWidth(), canvas.getHeight());
            drawable.draw(canvas);
        }
        return result;
    }

    /**
     * Gets the image compress format depending on the file extension.
     * @param name Name of the image file including the extension.
     * @return Image compress format.
     */
    private static Bitmap.CompressFormat getCompressFormat(String name) {
        String[] s = name.split("\\.");

        if (s.length > 1) {
            String ext = s[s.length - 1];
            switch (ext) {
                case "jpeg":
                case "jpg":
                default:
                    return Bitmap.CompressFormat.JPEG;

                case "png":
                    return Bitmap.CompressFormat.PNG;

                case "webp":
                    return Bitmap.CompressFormat.WEBP;
            }
        }
        return Bitmap.CompressFormat.JPEG;
    }

    /**
     * Checks an image before upload to a chat and downscales it if needed.
     * @param file Original image file.
     * @return Image file to be uploaded.
     */
    public static File checkImageBeforeUpload(File file) {
        int orientation = AndroidGfxProcessor.getExifOrientation(file.getAbsolutePath());
        Rect fileRect = AndroidGfxProcessor.getImageDimensions(file.getAbsolutePath(), orientation);
        Bitmap fileBitmap = AndroidGfxProcessor.getBitmap(file.getAbsolutePath(), fileRect, orientation, fileRect.right, fileRect.bottom);
        if (fileBitmap == null) {
            logError("Bitmap NULL when decoding image file for upload it to chat.");
            return null;
        }

        File outFile = null;
        float width = fileBitmap.getWidth();
        float height = fileBitmap.getHeight();
        float totalPixels = width * height;
        float division = DOWNSCALE_IMAGES_PX / totalPixels;
        float factor = (float) Math.min(Math.sqrt(division), 1);

        if (factor < 1) {
            width *= factor;
            height *= factor;
            logDebug("DATA connection factor<1 totalPixels: " + totalPixels + " width: " + width + " height: " + height +
                    " DOWNSCALE_IMAGES_PX/totalPixels: " + division + " Math.sqrt(DOWNSCALE_IMAGES_PX/totalPixels): " + Math.sqrt(division));

            Bitmap scaleBitmap = Bitmap.createScaledBitmap(fileBitmap, (int) width, (int) height, true);
            if (scaleBitmap == null) {
                logError("Bitmap NULL when scaling image file for upload it to chat.");
                return null;
            }

            outFile = buildChatTempFile(MegaApplication.getInstance().getApplicationContext(), file.getName());
            if (outFile == null) {
                logError("File NULL when building it for upload a scaled image to chat.");
                return null;
            }

            FileOutputStream fOut;
            try {
                fOut = new FileOutputStream(outFile);
                scaleBitmap.compress(getCompressFormat(file.getName()), 100, fOut);
                fOut.flush();
                fOut.close();
            } catch (Exception e) {
                logError("Exception compressing image file for upload it to chat.", e);
            }

            scaleBitmap.recycle();
        }

        fileBitmap.recycle();

        return outFile;
    }

    /**
     * Method for obtaining the reaction with the largest width.
     * @param receivedChatId The chat ID.
     * @param receivedMessageId The msg ID.
     * @param listReactions The reactions list.
     * @return The size.
     */
    public static int getMaxWidthItem(long receivedChatId, long receivedMessageId, ArrayList<String> listReactions, DisplayMetrics outMetrics) {
        if (listReactions == null || listReactions.isEmpty()) {
            return 0;
        }

        int initSize = px2dp(MIN_WIDTH, outMetrics);
        for (String reaction : listReactions) {
            int numUsers = MegaApplication.getInstance().getMegaChatApi().getMessageReactionCount(receivedChatId, receivedMessageId, reaction);
            if (numUsers > 0) {
                String text = numUsers + "";
                Paint paint = new Paint();
                paint.setTypeface(Typeface.DEFAULT);
                paint.setTextSize(TEXT_SIZE);
                int newWidth = (int) paint.measureText(text);
                int sizeText = isScreenInPortrait(MegaApplication.getInstance().getBaseContext()) ? newWidth + 1 : newWidth + 4;
                int possibleNewSize = px2dp(MIN_WIDTH, outMetrics) + px2dp(sizeText, outMetrics);
                if (possibleNewSize > initSize) {
                    initSize = possibleNewSize;
                }
            }
        }
        return initSize;
    }

    /**
     * Method that transforms an emoji into the right format to add a reaction.
     *
     * @param context        Context of Activity.
     * @param chatId         The chat ID.
     * @param messageId      The msg ID.
     * @param emoji          The chosen emoji.
     * @param isFromKeyboard If it's from the keyboard.
     */
    public static void addReactionInMsg(Context context, long chatId, long messageId, Emoji emoji, boolean isFromKeyboard) {
        if (!(context instanceof ChatActivityLollipop))
            return;

        EmojiEditText editText = new EmojiEditText(context);
        editText.input(emoji);
        String reaction = editText.getText().toString();
        addReactionInMsg(context, chatId, messageId, reaction, isFromKeyboard);
    }

    /**
     * Method for adding a reaction in a msg.
     *
     * @param context        Context of Activity.
     * @param chatId         The chat ID.
     * @param messageId      The msg ID.
     * @param reaction       The String with the reaction.
     * @param isFromKeyboard If it's from the keyboard.
     */
    public static void addReactionInMsg(Context context, long chatId, long messageId, String reaction, boolean isFromKeyboard) {
        if (!(context instanceof ChatActivityLollipop))
            return;

        MegaChatApiAndroid megaChatApi = MegaApplication.getInstance().getMegaChatApi();

        if (isMyOwnReaction(chatId, messageId, reaction)) {
            if (!isFromKeyboard) {
                megaChatApi.delReaction(chatId, messageId, reaction, new ManageReactionListener(context));
            }
        } else {
            megaChatApi.addReaction(chatId, messageId, reaction, new ManageReactionListener(context));
        }
    }

    public static boolean shouldReactionBeClicked(MegaChatRoom chatRoom) {
        return !chatRoom.isPreview() &&
                (chatRoom.getOwnPrivilege() == MegaChatRoom.PRIV_STANDARD ||
                        chatRoom.getOwnPrivilege() == MegaChatRoom.PRIV_MODERATOR);
    }

    /**
     * Method of obtaining the reaction list
     *
     * @param listReactions   The string list.
     * @param invalidReaction The invalid reaction
     * @return The reaction list.
     */
    public static ArrayList<String> getReactionsList(MegaStringList listReactions, boolean invalidReaction) {
        ArrayList<String> list = new ArrayList<>();
        for (int i = 0; i < listReactions.size(); i++) {
            list.add(i, listReactions.get(i));
        }

        if (invalidReaction) {
            list.add(INVALID_REACTION);
        }

        return list;
    }

    /**
     * Method for know if I have a concrete reaction to a particular message
     *
     * @param chatId   The chat ID.
     * @param msgId    The message ID.
     * @param reaction The reaction.
     * @return True, if I have reacted. False otherwise.
     */
    public static boolean isMyOwnReaction(long chatId, long msgId, String reaction) {
        MegaChatApiAndroid megaChatApi = MegaApplication.getInstance().getMegaChatApi();
        MegaHandleList handleList = megaChatApi.getReactionUsers(chatId, msgId, reaction);

        for (int i = 0; i < handleList.size(); i++) {
            if (handleList.get(i) == megaChatApi.getMyUserHandle()) {
                return true;
            }
        }

        return false;
    }

    /**
     * Sets the contact status icon
     *
     * @param userStatus         contact's status
     * @param contactStateIcon  view in which the status icon has to be set
     */
    public static void setContactStatus(int userStatus, ImageView contactStateIcon) {
        if (contactStateIcon == null) {
            return;
        }

        contactStateIcon.setVisibility(View.VISIBLE);

        switch (userStatus) {
            case MegaChatApi.STATUS_ONLINE:
                contactStateIcon.setImageDrawable(ContextCompat.getDrawable(MegaApplication.getInstance(), R.drawable.circle_status_contact_online));
                break;

            case MegaChatApi.STATUS_AWAY:
                contactStateIcon.setImageDrawable(ContextCompat.getDrawable(MegaApplication.getInstance(), R.drawable.circle_status_contact_away));
                break;

            case MegaChatApi.STATUS_BUSY:
                contactStateIcon.setImageDrawable(ContextCompat.getDrawable(MegaApplication.getInstance(), R.drawable.circle_status_contact_busy));
                break;

            case MegaChatApi.STATUS_OFFLINE:
                contactStateIcon.setImageDrawable(ContextCompat.getDrawable(MegaApplication.getInstance(), R.drawable.circle_status_contact_offline));
                break;

            case MegaChatApi.STATUS_INVALID:
            default:
                contactStateIcon.setVisibility(View.GONE);
        }
    }

    /**
     * Sets the contact status icon and status text
     *
     * @param userStatus         contact's status
     * @param contactStateIcon  view in which the status icon has to be set
     * @param contactStateText  view in which the status text has to be set
     */
    public static void setContactStatus(int userStatus, ImageView contactStateIcon, TextView contactStateText) {
        MegaApplication app = MegaApplication.getInstance();
        setContactStatus(userStatus, contactStateIcon);

        if (contactStateText == null) {
            return;
        }

        contactStateText.setVisibility(View.VISIBLE);

        switch (userStatus) {
            case MegaChatApi.STATUS_ONLINE:
                contactStateText.setText(app.getString(R.string.online_status));
                break;

            case MegaChatApi.STATUS_AWAY:
                contactStateText.setText(app.getString(R.string.away_status));
                break;

            case MegaChatApi.STATUS_BUSY:
                contactStateText.setText(app.getString(R.string.busy_status));
                break;

            case MegaChatApi.STATUS_OFFLINE:
                contactStateText.setText(app.getString(R.string.offline_status));
                break;

            case MegaChatApi.STATUS_INVALID:
            default:
                contactStateText.setVisibility(View.GONE);
        }
    }

    /**
     * If the contact has last green, sets is as status text
     *
     * @param context           current Context
     * @param userStatus        contact's status
     * @param lastGreen         contact's last green
     * @param contactStateText  view in which the last green has to be set
     */
    public static void setContactLastGreen(Context context, int userStatus, String lastGreen, MarqueeTextView contactStateText) {
        if (contactStateText == null || isTextEmpty(lastGreen)) {
            return;
        }

        if (userStatus != MegaChatApi.STATUS_ONLINE && userStatus != MegaChatApi.STATUS_BUSY && userStatus != MegaChatApi.STATUS_INVALID) {
            contactStateText.setText(lastGreen);
            contactStateText.isMarqueeIsNecessary(context);
        }
    }

    /**
     * Gets the name of an attached contact.
     *
     * @param message   chat message
     * @return The contact's name by this order if available: nickname, name or email
     */
    public static String getNameContactAttachment(MegaChatMessage message) {
        String email = message.getUserEmail(0);
        String name = getMegaUserNameDB(MegaApplication.getInstance().getMegaApi().getContact(email));
        if (isTextEmpty(name)) {
            name = message.getUserName(0);
        }

        if (isTextEmpty(name)) {
            name = email;
        }

        return name;
    }

    /*
     * Method for obtaining the AudioFocusRequest when get the focus audio.
     *
     * @param listener  The listener.
     * @param focusType Type of focus.
     * @return The AudioFocusRequest.
     */
    public static AudioFocusRequest getRequest(AudioFocusListener listener, int focusType) {
        if (SHOULD_BUILD_FOCUS_REQUEST) {
            AudioAttributes mAudioAttributes =
                    new AudioAttributes.Builder()
                            .setUsage(AudioAttributes.USAGE_MEDIA)
                            .setContentType(AudioAttributes.CONTENT_TYPE_MUSIC)
                            .build();
            return new AudioFocusRequest.Builder(focusType)
                    .setAudioAttributes(mAudioAttributes)
                    .setAcceptsDelayedFocusGain(true)
                    .setWillPauseWhenDucked(true)
                    .setOnAudioFocusChangeListener(listener)
                    .build();
        }

        return null;
    }

    /**
     * Knowing if permits have been successfully got.
     *
     * @return True, if it has been successful. False, if not.
     */
    public static boolean getAudioFocus(AudioManager mAudioManager, AudioFocusListener listener, AudioFocusRequest request, int focusType, int streamType) {
        if (mAudioManager == null) {
            logWarning("Audio Manager is NULL");
            return false;
        }

        int focusRequest;
        if (SHOULD_BUILD_FOCUS_REQUEST) {
            if (request == null) {
                logWarning("Audio Focus Request is NULL");
                return false;
            }
            focusRequest = mAudioManager.requestAudioFocus(request);
        } else {
            focusRequest = mAudioManager.requestAudioFocus(listener, streamType, focusType);
        }

        return focusRequest == AudioManager.AUDIOFOCUS_REQUEST_GRANTED;
    }

    /**
     * Method for leaving the audio focus.
     */
    public static void abandonAudioFocus(AudioFocusListener listener, AudioManager mAudioManager, AudioFocusRequest request) {
        if (SHOULD_BUILD_FOCUS_REQUEST) {
            if(request != null) {
                mAudioManager.abandonAudioFocusRequest(request);
            }
        } else {
            mAudioManager.abandonAudioFocus(listener);
        }
    }

    /**
     * Method for obtaining the title of a MegaChatRoom.
     *
     * @param chat The chat room.
     * @return String with the title.
     */
    public static String getTitleChat(MegaChatRoom chat) {
        if (chat.isActive()) {
            return chat.getTitle();
        }

        MegaApplication app = MegaApplication.getInstance();
        return app.getString(R.string.inactive_chat_title, formatDate(app.getBaseContext(), chat.getCreationTs(), DATE_AND_TIME_YYYY_MM_DD_HH_MM_FORMAT));
    }

    /**
     * Method for obtaining the title of a MegaChatListItem.
     *
     * @param chat The chat room.
     * @return String with the title.
     */
    public static String getTitleChat(MegaChatListItem chat) {
        if (chat.isActive()) {
            return chat.getTitle();
        }

        return getTitleChat(MegaApplication.getInstance().getMegaChatApi().getChatRoom(chat.getChatId()));
    }

    /**
     * Method to know if the chat notifications are activated or deactivated.
     *
     * @return The type of mute.
     */
    public static String getGeneralNotification() {
        MegaApplication app = MegaApplication.getInstance();
        MegaPushNotificationSettings pushNotificationSettings = MegaApplication.getPushNotificationSettingManagement().getPushNotificationSetting();
        if (pushNotificationSettings != null) {
            if (!pushNotificationSettings.isGlobalChatsDndEnabled() || pushNotificationSettings.getGlobalChatsDnd() == -1) {
                ChatSettings chatSettings = app.getDbH().getChatSettings();
                if (chatSettings == null) {
                    chatSettings = new ChatSettings();
                    app.getDbH().setChatSettings(chatSettings);
                }

                return NOTIFICATIONS_ENABLED;
            }

            if (pushNotificationSettings.getGlobalChatsDnd() == 0) {
                return NOTIFICATIONS_DISABLED;
            }

            return NOTIFICATIONS_DISABLED_X_TIME;
        }

        return NOTIFICATIONS_ENABLED;
    }

    /**
     * Method to display a dialog to mute a specific chat.
     * @param context Context of Activity.
     * @param chatId Chat ID.
     */
    public static void createMuteNotificationsAlertDialogOfAChat(Activity context, long chatId) {
        ArrayList<MegaChatListItem> chats = new ArrayList<>();
        MegaChatListItem chat = MegaApplication.getInstance().getMegaChatApi().getChatListItem(chatId);
        if (chat != null) {
            chats.add(chat);
            createMuteNotificationsChatAlertDialog(context, chats);
        }
    }

    /**
     * Method to display a dialog to mute general chat notifications or several specific chats.
     *
     * @param context Context of Activity.
     * @param chats  Chats. If the chats is null, it's for the general chats notifications.
     */
    public static void createMuteNotificationsChatAlertDialog(Activity context, ArrayList<MegaChatListItem> chats) {

        final AlertDialog muteDialog;
        AlertDialog.Builder dialogBuilder = new AlertDialog.Builder(context, R.style.AppCompatAlertDialogStyle);
        if (chats == null) {
            View view = context.getLayoutInflater().inflate(R.layout.title_mute_notifications, null);
            dialogBuilder.setCustomTitle(view);
        } else {
            dialogBuilder.setTitle(context.getString(R.string.title_dialog_mute_chatroom_notifications));
        }

        boolean isUntilThisMorning = isUntilThisMorning();
        String optionUntil = chats != null ?
                context.getString(R.string.mute_chatroom_notification_option_forever) :
                (isUntilThisMorning ? context.getString(R.string.mute_chatroom_notification_option_until_this_morning) :
                        context.getString(R.string.mute_chatroom_notification_option_until_tomorrow_morning));

        String optionSelected = chats != null ?
                NOTIFICATIONS_DISABLED :
                (isUntilThisMorning ? NOTIFICATIONS_DISABLED_UNTIL_THIS_MORNING :
                        NOTIFICATIONS_DISABLED_UNTIL_TOMORROW_MORNING);

        AtomicReference<Integer> itemClicked = new AtomicReference<>();

        ArrayList<String> stringsArray = new ArrayList<>();
        stringsArray.add(0, removeFormatPlaceholder(context.getResources().getQuantityString(R.plurals.plural_call_ended_messages_minutes, 30, 30)));
        stringsArray.add(1, removeFormatPlaceholder(context.getResources().getQuantityString(R.plurals.plural_call_ended_messages_hours, 1, 1)));
        stringsArray.add(2, removeFormatPlaceholder(context.getResources().getQuantityString(R.plurals.plural_call_ended_messages_hours, 6, 6)));
        stringsArray.add(3, removeFormatPlaceholder(context.getResources().getQuantityString(R.plurals.plural_call_ended_messages_hours, 24, 24)));
        stringsArray.add(4, optionUntil);

        ArrayAdapter<String> itemsAdapter = new ArrayAdapter<>(context, R.layout.checked_text_view_dialog_button, stringsArray);
        ListView listView = new ListView(context);
        listView.setAdapter(itemsAdapter);

        dialogBuilder.setSingleChoiceItems(itemsAdapter, INVALID_POSITION, (dialog, item) -> {
            itemClicked.set(item);
            ((AlertDialog) dialog).getButton(AlertDialog.BUTTON_POSITIVE).setEnabled(true);
        });

        dialogBuilder.setPositiveButton(context.getString(R.string.general_ok),
                (dialog, which) -> {
                    MegaApplication.getPushNotificationSettingManagement().controlMuteNotifications(context, getTypeMute(itemClicked.get(), optionSelected), chats);
                    dialog.dismiss();
                });
        dialogBuilder.setNegativeButton(context.getString(R.string.general_cancel), (dialog, which) -> dialog.dismiss());

        muteDialog = dialogBuilder.create();
        muteDialog.show();
        muteDialog.getButton(AlertDialog.BUTTON_POSITIVE).setEnabled(false);
    }

    /**
     * Method for getting the string depending on the selected mute option.
     *
     * @param option The selected mute option.
     * @return The appropriate string.
     */
    public static String getMutedPeriodString(String option) {
        Context context = MegaApplication.getInstance().getBaseContext();
        switch (option) {
            case NOTIFICATIONS_30_MINUTES:
                return removeFormatPlaceholder(context.getResources().getQuantityString(R.plurals.plural_call_ended_messages_minutes, 30, 30));
            case NOTIFICATIONS_1_HOUR:
                return removeFormatPlaceholder(context.getResources().getQuantityString(R.plurals.plural_call_ended_messages_hours, 1, 1));
            case NOTIFICATIONS_6_HOURS:
                return removeFormatPlaceholder(context.getResources().getQuantityString(R.plurals.plural_call_ended_messages_hours, 6, 6));
            case NOTIFICATIONS_24_HOURS:
                return removeFormatPlaceholder(context.getResources().getQuantityString(R.plurals.plural_call_ended_messages_hours, 24, 24));
        }

        return null;
    }

    /**
     * Method for getting the selected mute option depending on the selected item.
     *
     * @param itemClicked   The selected item.
     * @param optionSelected The right choice when you select the fifth option.
     * @return The right mute option.
     */
    private static String getTypeMute(int itemClicked, String optionSelected) {
        switch (itemClicked) {
            case 0:
                return NOTIFICATIONS_30_MINUTES;
            case 1:
                return NOTIFICATIONS_1_HOUR;
            case 2:
                return NOTIFICATIONS_6_HOURS;
            case 3:
                return NOTIFICATIONS_24_HOURS;
            case 4:
                return optionSelected;
            default:
                return NOTIFICATIONS_ENABLED;
        }
    }

    /**
     * Method to mute a specific chat or general notifications chat for a specific period of time.
     * @param context Context of Activity.
     * @param muteOption The selected mute option.
     */
    public static void muteChat(Context context, String muteOption) {
        new ChatController(context).muteChat(muteOption);
    }

    /**
     * Method to know if the general chat notifications are activated or muted.
     *
     * @return True, if notifications are activated. False in the opposite case
     */
    public static boolean isEnableGeneralChatNotifications(){
        MegaPushNotificationSettings megaPushNotificationSettings = MegaApplication.getPushNotificationSettingManagement().getPushNotificationSetting();
        return megaPushNotificationSettings == null || !megaPushNotificationSettings.isGlobalChatsDndEnabled();

    }

    /**
     * Method to know if the notifications of a specific chat are activated or muted.
     *
     * @param chatId Chat id.
     * @return True, if notifications are activated. False in the opposite case
     */
    public static boolean isEnableChatNotifications(long chatId) {
        MegaPushNotificationSettings megaPushNotificationSettings = MegaApplication.getPushNotificationSettingManagement().getPushNotificationSetting();
        return megaPushNotificationSettings == null || !megaPushNotificationSettings.isChatDndEnabled(chatId);
    }

    /**
     * Method to checking when chat notifications are enabled and update the UI elements.
     *
     * @param chatHandle            Chat ID.
     * @param notificationsSwitch   The SwitchCompat.
     * @param notificationsSubTitle The TextView with the info.
     */
    public static void checkSpecificChatNotifications(long chatHandle, final SwitchCompat notificationsSwitch, final TextView notificationsSubTitle) {
        if (MegaApplication.getPushNotificationSettingManagement().getPushNotificationSetting() != null) {
            updateSwitchButton(chatHandle, notificationsSwitch, notificationsSubTitle);
        }
    }

    /**
     * Method to update the switch element related to the notifications of a specific chat.
     *
     * @param chatId                The chat ID.
     * @param notificationsSwitch   The SwitchCompat.
     * @param notificationsSubTitle The TextView with the info.
     */
    public static void updateSwitchButton(long chatId, final SwitchCompat notificationsSwitch, final TextView notificationsSubTitle) {
        MegaPushNotificationSettings push = MegaApplication.getPushNotificationSettingManagement().getPushNotificationSetting();
        if (push == null)
            return;

        if (push.isChatDndEnabled(chatId)) {
            notificationsSwitch.setChecked(false);
            long timestampMute = push.getChatDnd(chatId);
            notificationsSubTitle.setVisibility(View.VISIBLE);
            notificationsSubTitle.setText(timestampMute == 0 ?
                    MegaApplication.getInstance().getString(R.string.mute_chatroom_notification_option_off) :
                    getCorrectStringDependingOnOptionSelected(timestampMute));
        } else {
            notificationsSwitch.setChecked(true);
            notificationsSubTitle.setVisibility(View.GONE);
        }
    }

    /**
     * Gets the user's online status.
     *
     * @param userHandle    handle of the user
     * @return The user's status.
     */
    public static int getUserStatus(long userHandle) {
        return isContact(userHandle)
                ? MegaApplication.getInstance().getMegaChatApi().getUserOnlineStatus(userHandle)
                : MegaChatApi.STATUS_INVALID;
    }

    /**
     * Method for obtaining the contact status bitmap.
     *
     * @param userStatus The contact status.
     * @return The final bitmap.
     */
    public static Bitmap getStatusBitmap(int userStatus) {
        switch (userStatus) {
            case MegaChatApi.STATUS_ONLINE:
                return BitmapFactory.decodeResource(MegaApplication.getInstance().getBaseContext().getResources(), R.drawable.ic_online);

            case MegaChatApi.STATUS_AWAY:
                return BitmapFactory.decodeResource(MegaApplication.getInstance().getBaseContext().getResources(), R.drawable.ic_away);

            case MegaChatApi.STATUS_BUSY:
                return BitmapFactory.decodeResource(MegaApplication.getInstance().getBaseContext().getResources(), R.drawable.ic_busy);

            case MegaChatApi.STATUS_OFFLINE:
                return BitmapFactory.decodeResource(MegaApplication.getInstance().getBaseContext().getResources(), R.drawable.ic_offline);

            case MegaChatApi.STATUS_INVALID:
            default:
                return null;
        }
    }

    /**
<<<<<<< HEAD
     * Dialog to confirm if you want to delete the history of a chat.
     *
     * @param chat The MegaChatRoom
     */
    public static void showConfirmationClearChat(Context context, MegaChatRoom chat) {
        DialogInterface.OnClickListener dialogClickListener = (dialog, which) -> {
            switch (which) {
                case DialogInterface.BUTTON_POSITIVE:
                    logDebug("Clear history selected!");
                    new ChatController(context).clearHistory(chat);
                    break;

                case DialogInterface.BUTTON_NEGATIVE:
                    dialog.dismiss();
                    break;
            }
        };

        AlertDialog.Builder builder = new AlertDialog.Builder(context, R.style.AppCompatAlertDialogStyle);
        String message = context.getResources().getString(R.string.confirmation_clear_chat_history, getTitleChat(chat));
        builder.setTitle(R.string.title_confirmation_clear_chat_history);
        builder.setMessage(message).setPositiveButton(R.string.general_clear, dialogClickListener)
                .setNegativeButton(R.string.general_cancel, dialogClickListener).show();
    }

    /**
     * Method to display a dialog to configure the history retention .
     *
     * @param context Context of Activity.
     * @param chat  The MegaChatRoom.
     */
    public static void createHistoryRetentionAlertDialog(Activity context, MegaChatRoom chat) {

        final AlertDialog historyRetentionDialog;
        AlertDialog.Builder dialogBuilder = new AlertDialog.Builder(context, R.style.AppCompatAlertDialogStyle);

        View view = context.getLayoutInflater().inflate(R.layout.title_mute_notifications, null);
        TextView title = view.findViewById(R.id.title);
        title.setText(context.getString(R.string.title_properties_history_retention));
        TextView subtitle = view.findViewById(R.id.subtitle);
        subtitle.setText(context.getString(R.string.subtitle_properties_manage_chat));
        dialogBuilder.setCustomTitle(view);

        AtomicReference<Integer> itemClicked = new AtomicReference<>();

        ArrayList<String> stringsArray = new ArrayList<>();
        stringsArray.add(0, context.getString(R.string.history_retention_option_disabled));
        stringsArray.add(1, context.getString(R.string.history_retention_option_one_day));
        stringsArray.add(2, context.getString(R.string.history_retention_option_one_week));
        stringsArray.add(3, context.getString(R.string.history_retention_option_one_month));
        stringsArray.add(4, context.getString(R.string.history_retention_option_custom));

        ArrayAdapter<String> itemsAdapter = new ArrayAdapter<>(context, R.layout.checked_text_view_dialog_button, stringsArray);
        ListView listView = new ListView(context);
        listView.setAdapter(itemsAdapter);

        dialogBuilder.setSingleChoiceItems(itemsAdapter, INVALID_POSITION, (dialog, item) -> {
            itemClicked.set(item);
            ((AlertDialog) dialog).getButton(AlertDialog.BUTTON_POSITIVE).setEnabled(true);
        });

        dialogBuilder.setPositiveButton(context.getString(R.string.general_ok),
                (dialog, which) -> {
                    if (itemClicked.get() == 4) {
                        logDebug("Custom option");
                    } else {
                        MegaApplication.getInstance().getMegaChatApi().setChatRetentionTime(chat.getChatId(), getSecondsFromOption(itemClicked.get()), new SetRetentionTimeListener(context));
                    }
                    dialog.dismiss();
                });
        dialogBuilder.setNegativeButton(context.getString(R.string.general_cancel), (dialog, which) -> dialog.dismiss());

        historyRetentionDialog = dialogBuilder.create();
        historyRetentionDialog.show();
        historyRetentionDialog.getButton(AlertDialog.BUTTON_POSITIVE).setEnabled(false);
    }

    /**
     * Method for getting the seconds from an selected option.
     *
     * @param itemClicked The selected item.
     * @return The seconds
     */
    private static long getSecondsFromOption(int itemClicked) {
        switch (itemClicked) {
            case 1:
                return SECONDS_IN_DAY;
            case 2:
                return SECONDS_IN_WEEK;
            case 3:
                return SECONDS_IN_MONTH_31;
            default:
                return DISABLED_RETENTION_TIME;
        }
    }

=======
     * Gets the right message to show in case MegaChatContainsMeta type is CONTAINS_META_INVALID.
     *
     * @param message MegaChatMessage containing meta with type CONTAINS_META_INVALID.
     * @return String to show for invalid meta message.
     */
    public static String getInvalidMetaMessage(MegaChatMessage message) {
        String invalidMetaMessage = getString(R.string.error_meta_message_invalid);

        if (message == null) {
            return invalidMetaMessage;
        }

        String contentMessage = message.getContent();
        if (!isTextEmpty(contentMessage)) {
            return contentMessage;
        }

        MegaChatContainsMeta meta = message.getContainsMeta();

        String metaTextMessage = meta != null ? meta.getTextMessage() : null;
        if (!isTextEmpty(metaTextMessage)) {
            return metaTextMessage;
        }

        return invalidMetaMessage;
    }
>>>>>>> e99c2a6f
}<|MERGE_RESOLUTION|>--- conflicted
+++ resolved
@@ -949,12 +949,39 @@
     }
 
     /**
-<<<<<<< HEAD
+    * Gets the right message to show in case MegaChatContainsMeta type is CONTAINS_META_INVALID.
+            *
+            * @param message MegaChatMessage containing meta with type CONTAINS_META_INVALID.
+     * @return String to show for invalid meta message.
+     */
+    public static String getInvalidMetaMessage(MegaChatMessage message) {
+        String invalidMetaMessage = getString(R.string.error_meta_message_invalid);
+
+        if (message == null) {
+            return invalidMetaMessage;
+        }
+
+        String contentMessage = message.getContent();
+        if (!isTextEmpty(contentMessage)) {
+            return contentMessage;
+        }
+
+        MegaChatContainsMeta meta = message.getContainsMeta();
+
+        String metaTextMessage = meta != null ? meta.getTextMessage() : null;
+        if (!isTextEmpty(metaTextMessage)) {
+            return metaTextMessage;
+        }
+
+        return invalidMetaMessage;
+    }
+
+    /**
      * Dialog to confirm if you want to delete the history of a chat.
      *
      * @param chat The MegaChatRoom
      */
-    public static void showConfirmationClearChat(Context context, MegaChatRoom chat) {
+    public static void showConfirmationClearChat(Activity context, MegaChatRoom chat) {
         DialogInterface.OnClickListener dialogClickListener = (dialog, which) -> {
             switch (which) {
                 case DialogInterface.BUTTON_POSITIVE:
@@ -969,7 +996,7 @@
         };
 
         AlertDialog.Builder builder = new AlertDialog.Builder(context, R.style.AppCompatAlertDialogStyle);
-        String message = context.getResources().getString(R.string.confirmation_clear_chat_history, getTitleChat(chat));
+        String message = context.getString(R.string.confirmation_clear_chat_history);
         builder.setTitle(R.string.title_confirmation_clear_chat_history);
         builder.setMessage(message).setPositiveButton(R.string.general_clear, dialogClickListener)
                 .setNegativeButton(R.string.general_cancel, dialogClickListener).show();
@@ -1045,33 +1072,4 @@
                 return DISABLED_RETENTION_TIME;
         }
     }
-
-=======
-     * Gets the right message to show in case MegaChatContainsMeta type is CONTAINS_META_INVALID.
-     *
-     * @param message MegaChatMessage containing meta with type CONTAINS_META_INVALID.
-     * @return String to show for invalid meta message.
-     */
-    public static String getInvalidMetaMessage(MegaChatMessage message) {
-        String invalidMetaMessage = getString(R.string.error_meta_message_invalid);
-
-        if (message == null) {
-            return invalidMetaMessage;
-        }
-
-        String contentMessage = message.getContent();
-        if (!isTextEmpty(contentMessage)) {
-            return contentMessage;
-        }
-
-        MegaChatContainsMeta meta = message.getContainsMeta();
-
-        String metaTextMessage = meta != null ? meta.getTextMessage() : null;
-        if (!isTextEmpty(metaTextMessage)) {
-            return metaTextMessage;
-        }
-
-        return invalidMetaMessage;
-    }
->>>>>>> e99c2a6f
 }