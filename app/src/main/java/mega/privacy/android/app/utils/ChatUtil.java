--- conflicted
+++ resolved
@@ -181,22 +181,6 @@
         }
         return MAX_ALLOWED_CHARACTERS_AND_EMOJIS;
     }
-
-<<<<<<< HEAD
-    public static String getFirstLetter(String title) {
-        String resultTitle = EmojiUtilsShortcodes.emojify(title);
-        if(resultTitle == null || resultTitle.trim().isEmpty()) return "";
-        if (resultTitle.length() == 1) return resultTitle;
-        String lastEmoji = resultTitle.substring(0, 2);
-        int numEmojis = EmojiManager.getInstance().getNumEmojis(lastEmoji);
-        if (numEmojis > 0) return lastEmoji;
-        String result = String.valueOf(resultTitle.charAt(0)).toUpperCase(Locale.getDefault());
-
-        return result;
-    }
-=======
->>>>>>> d55b0d9b
-
 
     public static void showShareChatLinkDialog (final Context context, MegaChatRoom chat, final String chatLink) {
 
