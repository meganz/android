--- conflicted
+++ resolved
@@ -1733,7 +1733,6 @@
     }
 
     /**
-<<<<<<< HEAD
      * Method to know if the bottom dialog with message options should be displayed
      *
      * @param currentMsg The message to be checked
@@ -1751,7 +1750,9 @@
         }
 
         return true;
-=======
+    }
+
+    /**
      * Method to find out if I am participating in a chat room
      *
      * @param chatId The chat ID
@@ -1768,6 +1769,5 @@
 
         int myPrivileges = chatRoom.getOwnPrivilege();
         return myPrivileges == MegaChatRoom.PRIV_RO || myPrivileges == MegaChatRoom.PRIV_STANDARD || myPrivileges == MegaChatRoom.PRIV_MODERATOR;
->>>>>>> ae3e7d03
     }
 }