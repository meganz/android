--- conflicted
+++ resolved
@@ -3,27 +3,21 @@
 import android.content.Context;
 import android.content.DialogInterface;
 import android.content.Intent;
-<<<<<<< HEAD
 import android.support.annotation.Nullable;
-
 import java.util.Locale;
-
 import mega.privacy.android.app.MegaApplication;
 import mega.privacy.android.app.components.twemoji.EmojiManager;
 import mega.privacy.android.app.components.twemoji.EmojiUtilsShortcodes;
 import mega.privacy.android.app.lollipop.ManagerActivityLollipop;
-=======
 import android.support.v7.app.AlertDialog;
 import android.view.LayoutInflater;
 import android.view.View;
 import android.widget.Button;
 import android.widget.TextView;
-
 import mega.privacy.android.app.MegaApplication;
 import mega.privacy.android.app.R;
 import mega.privacy.android.app.lollipop.megachat.ChatActivityLollipop;
 import mega.privacy.android.app.lollipop.megachat.GroupChatInfoActivityLollipop;
->>>>>>> 73328025
 import mega.privacy.android.app.lollipop.megachat.calls.ChatCallActivity;
 import nz.mega.sdk.MegaApiAndroid;
 import nz.mega.sdk.MegaChatApiAndroid;
@@ -113,7 +107,6 @@
         MegaApiAndroid.log(MegaApiAndroid.LOG_LEVEL_WARNING, "[clientApp] "+ origin + ": " + message, origin);
     }
 
-<<<<<<< HEAD
     public static String charWithoutInvalidCharacters(@Nullable final CharSequence text){
         String result = text.toString();
         int position = -1;
@@ -176,7 +169,6 @@
     }
 
 
-=======
     public static void showShareChatLinkDialog (final Context context, MegaChatRoom chat, final String chatLink) {
         AlertDialog.Builder builder = new AlertDialog.Builder(context, R.style.AppCompatAlertDialogStyle);
         LayoutInflater inflater = null;
@@ -297,7 +289,6 @@
         builder.setMessage(R.string.context_remove_chat_link_warning_text).setPositiveButton(R.string.delete_button, dialogClickListener)
                 .setNegativeButton(R.string.general_cancel, dialogClickListener).show();
     }
->>>>>>> 73328025
 
     private static void log(String message) {
         log("ChatUtil", message);
