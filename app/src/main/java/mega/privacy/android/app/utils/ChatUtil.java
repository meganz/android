--- conflicted
+++ resolved
@@ -397,7 +397,15 @@
         return outFile;
     }
 
-<<<<<<< HEAD
+    /**
+     * Method for adding a reaction in a message.
+     *
+     * @param context        Context of Activity.
+     * @param chatId         The chat ID.
+     * @param message        The msg ID.
+     * @param emoji          The chosen reaction.
+     * @param isFromKeyboard If it's from the keyboard.
+     */
     public static void addReactionInMsg(Context context, long chatId, MegaChatMessage message, Emoji emoji, boolean isFromKeyboard) {
         EmojiEditText editText = new EmojiEditText(context);
         editText.input(emoji);
@@ -416,6 +424,13 @@
         }
     }
 
+    /**
+     * Method for removing a reaction from a message.
+     *
+     * @param chatId   The chat ID.
+     * @param message  The msg ID.
+     * @param reaction The chosen reaction.
+     */
     public static void delReactionInMsg(long chatId, MegaChatMessage message, String reaction) {
         MegaChatError error = MegaApplication.getInstance().getMegaChatApi().delReaction(chatId, message.getMsgId(), reaction);
         if (error.getErrorCode() == MegaChatError.ERROR_OK) {
@@ -423,6 +438,14 @@
         }
     }
 
+    /**
+     * Method for knowing if the option to add reactions should be visible.
+     *
+     * @param context  Context of Activity.
+     * @param chatRoom The chat.
+     * @param message  The message.
+     * @return True, if it should be visible. False, the opposite.
+     */
     public static boolean shouldReactionOptionsBeVisible(Context context, MegaChatRoom chatRoom, AndroidMegaChatMessage message) {
         return chatRoom != null && message != null &&
                 context instanceof ChatActivityLollipop &&
@@ -432,16 +455,24 @@
                         || chatRoom.isPreview());
     }
 
+    /**
+     * Method of obtaining the reaction list
+     *
+     * @param listReactions   The string list.
+     * @param invalidReaction The invalid reaction
+     * @return The reaction list.
+     */
     public static ArrayList<String> getReactionsList(MegaStringList listReactions, boolean invalidReaction) {
         ArrayList<String> list = new ArrayList<>();
         for (int i = 0; i < listReactions.size(); i++) {
             list.add(i, listReactions.get(i));
         }
-        if(invalidReaction) {
+        if (invalidReaction) {
             list.add(INVALID_REACTION);
         }
         return list;
-=======
+    }
+
     /**
      * Sets the contact status icon
      *
@@ -535,6 +566,5 @@
             contactStateText.setText(lastGreen);
             contactStateText.isMarqueeIsNecessary(context);
         }
->>>>>>> 8dfecd79
     }
 }