--- conflicted
+++ resolved
@@ -32,18 +32,12 @@
 import mega.privacy.android.app.components.twemoji.EmojiManager;
 import mega.privacy.android.app.components.twemoji.EmojiRange;
 import mega.privacy.android.app.components.twemoji.EmojiUtilsShortcodes;
-<<<<<<< HEAD
-=======
 import mega.privacy.android.app.lollipop.ContactInfoActivityLollipop;
->>>>>>> c55097b0
 import mega.privacy.android.app.lollipop.megachat.ChatActivityLollipop;
 import mega.privacy.android.app.lollipop.megachat.GroupChatInfoActivityLollipop;
 import mega.privacy.android.app.lollipop.megachat.NodeAttachmentHistoryActivity;
 import mega.privacy.android.app.lollipop.megachat.calls.ChatCallActivity;
-<<<<<<< HEAD
-=======
 import nz.mega.sdk.MegaChatApi;
->>>>>>> c55097b0
 import nz.mega.sdk.MegaChatApiAndroid;
 import nz.mega.sdk.MegaChatCall;
 import nz.mega.sdk.MegaChatMessage;
@@ -123,11 +117,7 @@
     /*Method to show or hide the "Tap to return to call" banner*/
     public static void showCallLayout(Context context, MegaChatApiAndroid megaChatApi, final RelativeLayout callInProgressLayout, final Chronometer callInProgressChrono, final TextView callInProgressText) {
         if (megaChatApi == null || callInProgressLayout == null) return;
-<<<<<<< HEAD
-        if (!isChatEnabled() || !participatingInACall(megaChatApi)) {
-=======
         if (!participatingInACall(megaChatApi)) {
->>>>>>> c55097b0
             callInProgressLayout.setVisibility(View.GONE);
             activateChrono(false, callInProgressChrono, null);
             return;
@@ -202,36 +192,19 @@
             return length + count;
 
         }
-<<<<<<< HEAD
         return length;
     }
 
     public static int getMaxAllowed(@Nullable CharSequence text) {
         int realLength = getRealLength(text);
         if (realLength > MAX_ALLOWED_CHARACTERS_AND_EMOJIS) {
-=======
-        return -1;
-    }
-
-    public static int getMaxAllowed(@Nullable CharSequence text) {
-
-        int realLength = getRealLength(text);
-        if (realLength > MAX_ALLOWED_CHARACTERS_AND_EMOJIS){
->>>>>>> c55097b0
             return text.length();
         }
         return MAX_ALLOWED_CHARACTERS_AND_EMOJIS;
     }
 
     public static boolean isAllowedTitle(String text) {
-<<<<<<< HEAD
         return getMaxAllowed(text) != text.length() || getRealLength(text) == MAX_ALLOWED_CHARACTERS_AND_EMOJIS;
-=======
-        if (getMaxAllowed(text) == text.length() && text.length() != MAX_ALLOWED_CHARACTERS_AND_EMOJIS) {
-            return false;
-        }
-        return true;
->>>>>>> c55097b0
     }
 
     public static void showShareChatLinkDialog (final Context context, MegaChatRoom chat, final String chatLink) {
@@ -564,8 +537,6 @@
         return result;
     }
 
-<<<<<<< HEAD
-=======
     public static boolean isStatusConnected(Context context, MegaChatApiAndroid megaChatApi, long chatId) {
         return checkConnection(context) && megaChatApi != null && megaChatApi.getConnectionState() == MegaChatApi.CONNECTED && megaChatApi.getChatConnectionState(chatId) == MegaChatApi.CHAT_CONNECTION_ONLINE;
     }
@@ -580,5 +551,4 @@
         return true;
     }
 
->>>>>>> c55097b0
 }