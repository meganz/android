--- conflicted
+++ resolved
@@ -1,11 +1,8 @@
 package mega.privacy.android.app.data.gateway.api
 
 import mega.privacy.android.app.data.model.UserCredentials
-<<<<<<< HEAD
+import mega.privacy.android.app.main.megachat.NonContactInfo
 import mega.privacy.android.domain.entity.SyncRecord
-=======
-import mega.privacy.android.app.main.megachat.NonContactInfo
->>>>>>> d8231122
 
 /**
  * MegaDBHandlerGateway gateway
@@ -49,7 +46,6 @@
      */
     suspend fun getUserCredentials(): UserCredentials?
 
-<<<<<<< HEAD
     /**
      * Is sync by wifi only
      * @return if sync is by wifi only
@@ -310,7 +306,6 @@
         localPath: String?,
         isSecondary: Boolean,
     )
-=======
 
     /**
      * Get non contact by handle
@@ -326,5 +321,4 @@
      * @param email
      */
     suspend fun setNonContactEmail(userHandle: Long, email: String)
->>>>>>> d8231122
 }