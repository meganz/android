--- conflicted
+++ resolved
@@ -7,11 +7,6 @@
 import android.content.Intent
 import android.graphics.Color
 import android.os.Bundle
-<<<<<<< HEAD
-=======
-import android.os.Handler
-import android.util.Log
->>>>>>> 019b28e1
 import android.view.LayoutInflater
 import android.view.View
 import android.view.View.OnClickListener
@@ -37,17 +32,11 @@
 import mega.privacy.android.app.fragments.managerFragments.homepage.HomePageViewModel
 import mega.privacy.android.app.lollipop.AddContactActivityLollipop
 import mega.privacy.android.app.lollipop.ManagerActivityLollipop
-<<<<<<< HEAD
 import mega.privacy.android.app.utils.Constants
 import mega.privacy.android.app.utils.RunOnUIThreadUtils.post
 import mega.privacy.android.app.utils.RunOnUIThreadUtils.runDelay
 import mega.privacy.android.app.utils.Util
-import nz.mega.sdk.MegaApiAndroid
 import nz.mega.sdk.MegaApiJava.INVALID_HANDLE
-import nz.mega.sdk.MegaChatApiAndroid
-import javax.inject.Inject
-=======
->>>>>>> 019b28e1
 
 @AndroidEntryPoint
 class HomepageFragment : Fragment() {
@@ -118,16 +107,10 @@
         }
 
         searchInputView.setAvatarClickListener(
-<<<<<<< HEAD
-            OnClickListener { (activity as ManagerActivityLollipop).showMyAccount() })
+            OnClickListener { activity.showMyAccount() })
 
         searchInputView.setOnSearchInputClickListener(
-            OnClickListener {
-                (activity as ManagerActivityLollipop).homepageToSearch()
-            })
-=======
-            OnClickListener { activity.showMyAccount() })
->>>>>>> 019b28e1
+            OnClickListener { activity.homepageToSearch() })
     }
 
     private fun setupBottomSheetUI() {
@@ -290,7 +273,7 @@
             rotateFab()
             showOut(fabChat, fabUpload, textChat, textUpload)
             // After animation completed, then remove mask.
-            runDelay {
+            runDelay(FAB_MASK_OUT_DELAY) {
                 removeMask()
                 fabMain.visibility = View.VISIBLE
                 isFabExpanded = !isFabExpanded
@@ -307,13 +290,6 @@
         }
     }
 
-<<<<<<< HEAD
-=======
-    private fun runDelay(task: () -> Unit) {
-        Handler().postDelayed(task, FAB_MASK_OUT_DELAY)
-    }
-
->>>>>>> 019b28e1
     private fun showIn(vararg fabs: View) {
         for (fab in fabs) {
             showIn(fab)
