package mega.privacy.android.app.lollipop.controllers;

import android.Manifest;
import android.app.Activity;
import android.app.NotificationManager;
import android.content.Context;
import android.content.DialogInterface;
import android.content.Intent;
import android.content.pm.PackageInfo;
import android.content.pm.PackageManager;
import android.graphics.Bitmap;
import android.graphics.Canvas;
import android.graphics.Color;
import android.graphics.Paint;
import android.os.Build;
import android.os.Environment;
import android.os.StatFs;
import android.support.v4.app.ActivityCompat;
import android.support.v4.content.ContextCompat;
import android.support.v7.app.AlertDialog;
import android.view.LayoutInflater;
import android.view.View;
import android.widget.Button;

import java.io.BufferedWriter;
import java.io.File;
import java.io.FileNotFoundException;
import java.io.FileWriter;
import java.io.IOException;

import mega.privacy.android.app.CameraSyncService;
import mega.privacy.android.app.DatabaseHandler;
import mega.privacy.android.app.DownloadService;
import mega.privacy.android.app.MegaApplication;
import mega.privacy.android.app.MegaPreferences;
import mega.privacy.android.app.OpenLinkActivity;
import mega.privacy.android.app.R;
import mega.privacy.android.app.UploadService;
import mega.privacy.android.app.lollipop.FileStorageActivityLollipop;
import mega.privacy.android.app.lollipop.ManagerActivityLollipop;
import mega.privacy.android.app.lollipop.PinLockActivityLollipop;
import mega.privacy.android.app.lollipop.TestPasswordActivity;
import mega.privacy.android.app.lollipop.TwoFactorAuthenticationActivity;
import mega.privacy.android.app.lollipop.managerSections.MyAccountFragmentLollipop;
import mega.privacy.android.app.utils.Constants;
import mega.privacy.android.app.utils.PreviewUtils;
import mega.privacy.android.app.utils.ThumbnailUtils;
import mega.privacy.android.app.utils.Util;
import nz.mega.sdk.MegaApiAndroid;
import nz.mega.sdk.MegaApiJava;
import nz.mega.sdk.MegaChatApiAndroid;

public class AccountController implements View.OnClickListener{

    Context context;
    MegaApiAndroid megaApi;
    MegaChatApiAndroid megaChatApi;
    DatabaseHandler dbH;
    MegaPreferences prefs = null;

    static int count = 0;

    AlertDialog recoveryKeyExportedDialog;
    Button recoveryKeyExportedButton;

    public AccountController(Context context){
        log("AccountController created");
        this.context = context;

        if (megaApi == null){
            if (context instanceof MegaApplication){
                megaApi = ((MegaApplication)context).getMegaApi();
            }
            else{
                megaApi = ((MegaApplication) ((Activity)context).getApplication()).getMegaApi();
            }
        }

        if (dbH == null){
            dbH = DatabaseHandler.getDbHandler(context);
        }
    }

    public AccountController(Context context, MegaApiAndroid megaApi){
        this.context = context;
        this.megaApi = megaApi;
    }

    public void resetPass(String myEmail){
        megaApi.resetPassword(myEmail, true, (ManagerActivityLollipop)context);
    }

    public void deleteAccount(){
        log("deleteAccount");
        if (((ManagerActivityLollipop) context).is2FAEnabled()){
            ((ManagerActivityLollipop) context).showVerifyPin2FA(Constants.CANCEL_ACCOUNT_2FA);
        }
        else {
            megaApi.cancelAccount((ManagerActivityLollipop) context);
        }
    }

    public void confirmDeleteAccount(String link, String pass){
        log("confirmDeleteAccount");
        megaApi.confirmCancelAccount(link, pass, (ManagerActivityLollipop)context);
    }

    public void confirmChangeMail(String link, String pass){
        log("confirmChangeMail");
        megaApi.confirmChangeEmail(link, pass, (ManagerActivityLollipop)context);
    }

    public boolean existsAvatar(){


        File avatar = null;
        if (context.getExternalCacheDir() != null){
            avatar = new File(context.getExternalCacheDir().getAbsolutePath(), megaApi.getMyEmail() + ".jpg");
        }
        else{
            avatar = new File(context.getCacheDir().getAbsolutePath(), megaApi.getMyEmail()+ ".jpg");
        }

        if (avatar.exists()) {
            log("avatar exists in: " + avatar.getAbsolutePath());
            return true;
        }

        return false;
    }

    public void removeAvatar(){
        log("removeAvatar");

        File avatar = null;
        File qrFile = null;
        if (context.getExternalCacheDir() != null){
            avatar = new File(context.getExternalCacheDir().getAbsolutePath(), megaApi.getMyEmail() + ".jpg");
            File qrDir = new File (context.getExternalCacheDir(), "qrMEGA");
            qrFile = new File(qrDir.getAbsolutePath(), megaApi.getMyEmail() + "QRcode.jpg");
        }
        else{
            avatar = new File(context.getCacheDir().getAbsolutePath(), megaApi.getMyEmail() + ".jpg");
            File qrDir = context.getDir("qrMEGA", 0);
            qrFile = new File(qrDir.getAbsolutePath(), megaApi.getMyEmail() + "QRcode.jpg");
        }

        if (avatar.exists()) {
            log("avatar to delete: " + avatar.getAbsolutePath());
            avatar.delete();
        }

        if (qrFile.exists()){
            qrFile.delete();
        }

        megaApi.setAvatar(null, (ManagerActivityLollipop)context);
    }

    public void exportMK(String path, boolean fromOffline){
        log("exportMK");
        if (!Util.isOnline(context)){
<<<<<<< HEAD
            if (context instanceof ManagerActivityLollipop) {
                ((ManagerActivityLollipop) context).showSnackbar(context.getString(R.string.error_server_connection_problem));
            }
            else if (context instanceof TestPasswordActivity) {
                ((TestPasswordActivity) context).showSnackbar(context.getString(R.string.error_server_connection_problem));
            }
=======
            ((ManagerActivityLollipop) context).showSnackbar(Constants.SNACKBAR_TYPE, context.getString(R.string.error_server_connection_problem), -1);
>>>>>>> 37f2fe91
            return;
        }

        boolean pathNull = false;

        String key = megaApi.exportMasterKey();
        if (context instanceof ManagerActivityLollipop) {
            megaApi.masterKeyExported((ManagerActivityLollipop) context);
        }
        else if (context instanceof TestPasswordActivity) {
            ((TestPasswordActivity) context).incrementRequests();
            megaApi.masterKeyExported((TestPasswordActivity) context);
        }

        BufferedWriter out;
        try {
            String mainDirPath = Environment.getExternalStorageDirectory().getAbsolutePath() + Util.mainDIR;
            File mainDir = new File(mainDirPath);
            log("Path main Dir: " + mainDirPath);
            mainDir.mkdirs();

            if (path == null){
                path = Environment.getExternalStorageDirectory().getAbsolutePath()+Util.rKFile;
                pathNull = true;
            }
            log("Export in: "+path);

            if (Build.VERSION.SDK_INT >= Build.VERSION_CODES.M) {
<<<<<<< HEAD
                if (ContextCompat.checkSelfPermission(context, Manifest.permission.WRITE_EXTERNAL_STORAGE) != PackageManager.PERMISSION_GRANTED) {
                    if (context instanceof ManagerActivityLollipop) {
                        ActivityCompat.requestPermissions((ManagerActivityLollipop) context, new String[]{Manifest.permission.WRITE_EXTERNAL_STORAGE}, Constants.REQUEST_WRITE_STORAGE);
                    }
                    else if (context instanceof TestPasswordActivity) {
                        ActivityCompat.requestPermissions((TestPasswordActivity) context, new String[]{Manifest.permission.WRITE_EXTERNAL_STORAGE}, Constants.REQUEST_WRITE_STORAGE);
                    }
                    return;
=======
                if (!((ManagerActivityLollipop) context).checkPermission(Manifest.permission.WRITE_EXTERNAL_STORAGE)) {
                    ActivityCompat.requestPermissions((ManagerActivityLollipop) context, new String[]{Manifest.permission.WRITE_EXTERNAL_STORAGE}, Constants.REQUEST_WRITE_STORAGE);
>>>>>>> 37f2fe91
                }
            }

            double availableFreeSpace = Double.MAX_VALUE;
            try{
                StatFs stat = new StatFs(path);
                availableFreeSpace = (double)stat.getAvailableBlocks() * (double)stat.getBlockSize();
            }
            catch(Exception ex){}

            File file = new File(path);
            if(availableFreeSpace < file.length()) {
<<<<<<< HEAD
                if (context instanceof ManagerActivityLollipop) {
                    ((ManagerActivityLollipop) context).showSnackbar(context.getString(R.string.error_not_enough_free_space));
                }
                else if (context instanceof TestPasswordActivity) {
                    ((TestPasswordActivity) context).showSnackbar(context.getString(R.string.error_not_enough_free_space));
                }
=======
                ((ManagerActivityLollipop) context).showSnackbar(Constants.SNACKBAR_TYPE, context.getString(R.string.error_not_enough_free_space), -1);
>>>>>>> 37f2fe91
                return;
            }

            FileWriter fileWriter= new FileWriter(path);
            out = new BufferedWriter(fileWriter);
            out.write(key);
            out.close();

<<<<<<< HEAD
            if (context instanceof ManagerActivityLollipop) {
                if (pathNull){
                    ((ManagerActivityLollipop) context).invalidateOptionsMenu();
                    MyAccountFragmentLollipop mAF = ((ManagerActivityLollipop) context).getMyAccountFragment();
                    if (mAF != null) {
                        mAF.setMkButtonText();
                    }
                    showConfirmationExportedDialog();
=======
                showConfirmationExportedDialog();
            }
            else {
                if(fromOffline){
                    ((ManagerActivityLollipop) context).showSnackbar(Constants.SNACKBAR_TYPE, context.getString(R.string.save_MK_confirmation), -1);
>>>>>>> 37f2fe91
                }
                else {
                    if(fromOffline){
                        if (context instanceof ManagerActivityLollipop) {
                            ((ManagerActivityLollipop) context).showSnackbar(context.getString(R.string.save_MK_confirmation));
                        }
                    }
                    else{
                        showConfirmDialogRecoveryKeySaved();
                    }
                }
            }
            else if (context instanceof TestPasswordActivity) {
                showConfirmationExportedDialog();
            }

        }catch (FileNotFoundException e) {
            e.printStackTrace();
            log("ERROR: " + e.getMessage());
        }catch (IOException e) {
            e.printStackTrace();
            log("ERROR: " + e.getMessage());
        }
    }

    void showConfirmationExportedDialog() {
        AlertDialog.Builder builder = new AlertDialog.Builder(context);
        LayoutInflater inflater = null;
        if (context instanceof ManagerActivityLollipop) {
            inflater = ((ManagerActivityLollipop) context).getLayoutInflater();
        }
        else if (context instanceof TestPasswordActivity) {
            inflater = ((TestPasswordActivity) context).getLayoutInflater();
        }
        View v = inflater.inflate(R.layout.dialog_recovery_key_exported, null);
        builder.setView(v);

        recoveryKeyExportedButton = (Button) v.findViewById(R.id.dialog_recovery_key_button);
        recoveryKeyExportedButton.setOnClickListener(this);

        recoveryKeyExportedDialog = builder.create();
        recoveryKeyExportedDialog.setOnDismissListener(new DialogInterface.OnDismissListener() {
            @Override
            public void onDismiss(DialogInterface dialog) {
                if (context instanceof TestPasswordActivity) {
                    ((TestPasswordActivity) context).passwordReminderSucceeded();
                }
            }
        });
        recoveryKeyExportedDialog.show();
    }

//    public void updateMK(){
//        log("updateMK");
//
//        String key = megaApi.exportMasterKey();
//        BufferedWriter out;
//        try {
//
//            final String path = Environment.getExternalStorageDirectory().getAbsolutePath()+Util.rKFile;
//            log("Export in: "+path);
//            FileWriter fileWriter= new FileWriter(path);
//            out = new BufferedWriter(fileWriter);
//            if(out==null){
//                log("Error!!!");
//                return;
//            }
//            out.write(key);
//            out.close();
//
//        }catch (FileNotFoundException e) {
//            e.printStackTrace();
//        }catch (IOException e) {
//            e.printStackTrace();
//        }
//    }

    public void renameMK(){
        log("renameMK");

        final String oldPath = Environment.getExternalStorageDirectory().getAbsolutePath()+Util.oldMKFile;
        File oldMKFile = new File(oldPath);

        final String newPath = Environment.getExternalStorageDirectory().getAbsolutePath()+Util.rKFile;
        File newMKFile = new File(newPath);

        oldMKFile.renameTo(newMKFile);
    }

    public void copyMK(boolean logout){
        log("copyMK");
        String key = megaApi.exportMasterKey();
        if (context instanceof ManagerActivityLollipop) {
            if (key != null) {
                megaApi.masterKeyExported((ManagerActivityLollipop) context);
                android.content.ClipboardManager clipboard = (android.content.ClipboardManager) context.getSystemService(Context.CLIPBOARD_SERVICE);
                android.content.ClipData clip = android.content.ClipData.newPlainText("Copied Text", key);
                clipboard.setPrimaryClip(clip);
                if (logout) {
                    showConfirmDialogRecoveryKeySaved();
                }
                else {
                    Util.showAlert(((ManagerActivityLollipop) context), context.getString(R.string.copy_MK_confirmation), null);
                }
            }
            else {
                Util.showAlert(((ManagerActivityLollipop) context), context.getString(R.string.email_verification_text_error), null);
            }
        }
        else if (context instanceof TestPasswordActivity) {
            if (key != null) {
                ((TestPasswordActivity) context).incrementRequests();
                megaApi.masterKeyExported((TestPasswordActivity) context);
                android.content.ClipboardManager clipboard = (android.content.ClipboardManager) context.getSystemService(Context.CLIPBOARD_SERVICE);
                android.content.ClipData clip = android.content.ClipData.newPlainText("Copied Text", key);
                clipboard.setPrimaryClip(clip);
                if (logout) {
                    showConfirmDialogRecoveryKeySaved();
                }
                else {
                    ((TestPasswordActivity) context).showSnackbar(context.getString(R.string.copy_MK_confirmation));
                    ((TestPasswordActivity) context).passwordReminderSucceeded();
                }
            }
            else {
                ((TestPasswordActivity) context).showSnackbar(context.getString(R.string.email_verification_text_error));
            }
        }
    }

    public void saveRkToFileSystem (boolean fromOffline) {
        log("saveRkToFileSystem");
        Intent intent = new Intent(context, FileStorageActivityLollipop.class);
        intent.setAction(FileStorageActivityLollipop.Mode.PICK_FOLDER.getAction());
        intent.putExtra(FileStorageActivityLollipop.EXTRA_FROM_SETTINGS, true);
        if (context instanceof TestPasswordActivity){
            ((TestPasswordActivity) context).startActivityForResult(intent, Constants.REQUEST_DOWNLOAD_FOLDER);
        }
        else if (context instanceof ManagerActivityLollipop){
            if(fromOffline){
                ((ManagerActivityLollipop) context).startActivityForResult(intent, Constants.REQUEST_SAVE_MK_FROM_OFFLINE);
            }
            else{
                ((ManagerActivityLollipop) context).startActivityForResult(intent, Constants.REQUEST_DOWNLOAD_FOLDER);
            }
        }
        else if (context instanceof TwoFactorAuthenticationActivity){
            ((TwoFactorAuthenticationActivity) context).startActivityForResult(intent, Constants.REQUEST_DOWNLOAD_FOLDER);
        }
    }

    public void copyRkToClipboard () {
        log("copyRkToClipboard");
        if (context instanceof  ManagerActivityLollipop) {
            copyMK(false);
        }
        else if (context instanceof TestPasswordActivity) {
            copyMK(((TestPasswordActivity) context).isLogout());
        }
        else if (context instanceof TwoFactorAuthenticationActivity) {
            Intent intent = new Intent(context, ManagerActivityLollipop.class);
            intent.addFlags(Intent.FLAG_ACTIVITY_CLEAR_TOP);
            intent.setAction(Constants.ACTION_RECOVERY_KEY_COPY_TO_CLIPBOARD);
            intent.putExtra("logout", false);
            context.startActivity(intent);
            ((TwoFactorAuthenticationActivity) context).finish();
        }
    }

    public Bitmap createRkBitmap (){
        log("createRkBitmap");

        Bitmap rKBitmap = Bitmap.createBitmap(1000, 1000, Bitmap.Config.ARGB_8888);
        String key = megaApi.exportMasterKey();

        if (key != null) {
            Canvas canvas = new Canvas(rKBitmap);
            Paint paint = new Paint();

            paint.setTextSize(40);
            paint.setColor(Color.BLACK);
            paint.setStyle(Paint.Style.FILL);
            float height = paint.measureText("yY");
            float width = paint.measureText(key);
            float x = (rKBitmap.getWidth() - width) / 2;
            canvas.drawText(key, x, height + 15f, paint);

            if (rKBitmap != null) {
                return rKBitmap;
            }
        }
        else {
            Util.showAlert(((ManagerActivityLollipop) context), context.getString(R.string.email_verification_text_error), null);
        }

        return null;
    }

    void showConfirmDialogRecoveryKeySaved(){
        AlertDialog.Builder builder = new AlertDialog.Builder(context);
        builder.setMessage(context.getString(R.string.copy_MK_confirmation));
        builder.setPositiveButton(context.getString(R.string.action_logout), new DialogInterface.OnClickListener() {
            @Override
            public void onClick(DialogInterface dialog, int which) {
                if (context instanceof TestPasswordActivity) {
                    ((TestPasswordActivity) context).passwordReminderSucceeded();
                }
                else {
                    logout(context, megaApi);
                }
            }
        });
        builder.setOnDismissListener(new DialogInterface.OnDismissListener() {
            @Override
            public void onDismiss(DialogInterface dialog) {
                if (context instanceof TestPasswordActivity) {
                    ((TestPasswordActivity) context).passwordReminderSucceeded();
                }
            }
        });
        builder.show();
    }

    public void removeMK() {
        log("removeMK");
        final String path = Environment.getExternalStorageDirectory().getAbsolutePath()+Util.rKFile;
        final File f = new File(path);
        f.delete();

        //Check if old MK file exists
        final String pathOldMK = Environment.getExternalStorageDirectory().getAbsolutePath()+Util.oldMKFile;
        final File fOldMK = new File(pathOldMK);
        if(fOldMK.exists()){
            log("The old file of MK was also removed");
            f.delete();
        }

        String message = context.getString(R.string.toast_master_key_removed);
        ((ManagerActivityLollipop) context).invalidateOptionsMenu();
        MyAccountFragmentLollipop mAF = ((ManagerActivityLollipop) context).getMyAccountFragment();
        if(mAF!=null && mAF.isAdded()){
            mAF.setMkButtonText();
        }
        Util.showAlert(((ManagerActivityLollipop) context), message, null);
    }

    public void killAllSessions(Context context){
        log("killAllSessions");
        megaApi.killSession(-1, (ManagerActivityLollipop) context);
    }

    static public void localLogoutApp(Context context){
        log("localLogoutApp");

        try {
            NotificationManager notificationManager = (NotificationManager) context.getSystemService(Context.NOTIFICATION_SERVICE);

            notificationManager.cancelAll();
        }
        catch(Exception e){
            log("EXCEPTION removing all the notifications");
        }

        File offlineDirectory = null;
        if (Environment.getExternalStorageDirectory() != null){
            offlineDirectory = new File(Environment.getExternalStorageDirectory().getAbsolutePath() + "/" + Util.offlineDIR);
        }
        else{
            offlineDirectory = context.getFilesDir();
        }

        try {
            Util.deleteFolderAndSubfolders(context, offlineDirectory);
        } catch (IOException e) {}

        File thumbDir = ThumbnailUtils.getThumbFolder(context);
        File previewDir = PreviewUtils.getPreviewFolder(context);

        try {
            Util.deleteFolderAndSubfolders(context, thumbDir);
        } catch (IOException e) {}

        try {
            Util.deleteFolderAndSubfolders(context, previewDir);
        } catch (IOException e) {}

        File externalCacheDir = context.getExternalCacheDir();
        File cacheDir = context.getCacheDir();
        try {
            Util.deleteFolderAndSubfolders(context, externalCacheDir);
        } catch (IOException e) {}

        try {
            Util.deleteFolderAndSubfolders(context, cacheDir);
        } catch (IOException e) {}

        final String pathOldMK = Environment.getExternalStorageDirectory().getAbsolutePath()+Util.oldMKFile;
        final File fMKOld = new File(pathOldMK);
        if (fMKOld.exists()){
            log("Old MK file removed!");
            fMKOld.delete();
        }

        final String pathMK = Environment.getExternalStorageDirectory().getAbsolutePath()+Util.rKFile;
        final File fMK = new File(pathMK);
        if (fMK.exists()){
            log("MK file removed!");
            fMK.delete();
        }

        try{
            Intent cancelTransfersIntent = new Intent(context, DownloadService.class);
            cancelTransfersIntent.setAction(DownloadService.ACTION_CANCEL);
            context.startService(cancelTransfersIntent);
            cancelTransfersIntent = new Intent(context, UploadService.class);
            cancelTransfersIntent.setAction(UploadService.ACTION_CANCEL);
            context.startService(cancelTransfersIntent);
        }
        catch(IllegalStateException e){
            //If the application is in a state where the service can not be started (such as not in the foreground in a state when services are allowed) - included in API 26
            log("Cancelling services not allowed by the OS: "+e.getMessage());
        }

        DatabaseHandler dbH = DatabaseHandler.getDbHandler(context);
        dbH.clearCredentials();

        if (dbH.getPreferences() != null){
            dbH.clearPreferences();
            dbH.setFirstTime(false);
            if (Build.VERSION.SDK_INT < Build.VERSION_CODES.O) {
                Intent stopIntent = null;
                stopIntent = new Intent(context, CameraSyncService.class);
                stopIntent.setAction(CameraSyncService.ACTION_LOGOUT);
                context.startService(stopIntent);
            }
        }
        dbH.clearOffline();

        dbH.clearContacts();

        dbH.clearNonContacts();

        dbH.clearChatItems();

        dbH.clearCompletedTransfers();

        dbH.clearPendingMessage();

        dbH.clearAttributes();

        dbH.clearChatSettings();
        dbH.setEnabledChat(true + "");
    }

    static public void logout(Context context, MegaApiAndroid megaApi) {
        log("logout");

        if (megaApi == null){
            megaApi = ((MegaApplication) ((Activity)context).getApplication()).getMegaApi();
        }

        if (context instanceof ManagerActivityLollipop){
            megaApi.logout((ManagerActivityLollipop)context);
        }
        else if (context instanceof OpenLinkActivity){
            megaApi.logout((OpenLinkActivity)context);
        }
        else if (context instanceof PinLockActivityLollipop){
            megaApi.logout((PinLockActivityLollipop)context);
        }
        else if (context instanceof TestPasswordActivity){
            megaApi.logout(((TestPasswordActivity)context));
        }
        else{
            megaApi.logout();
        }

        localLogoutApp(context);
    }

    static public void logoutConfirmed(Context context){
        log("logoutConfirmed");

        DatabaseHandler dbH = DatabaseHandler.getDbHandler(context);
        dbH.clearChatSettings();

        PackageManager m = context.getPackageManager();
        String s = context.getPackageName();
        try {
            PackageInfo p = m.getPackageInfo(s, 0);
            s = p.applicationInfo.dataDir;
        } catch (PackageManager.NameNotFoundException e) {
            log("Error Package name not found " + e);
        }

        File appDir = new File(s);

        for (File c : appDir.listFiles()){
            if (c.isFile()){
                c.delete();
            }
        }
    }

    public int updateUserAttributes(String oldFirstName, String newFirstName, String oldLastName, String newLastName, String oldMail, String newMail){
        log("updateUserAttributes");
        MyAccountFragmentLollipop myAccountFragmentLollipop = ((ManagerActivityLollipop)context).getMyAccountFragment();
        if(!oldFirstName.equals(newFirstName)){
            log("Changes in first name");
            if(myAccountFragmentLollipop!=null){
                count++;
                megaApi.setUserAttribute(MegaApiJava.USER_ATTR_FIRSTNAME, newFirstName, (ManagerActivityLollipop)context);
            }
        }
        if(!oldLastName.equals(newLastName)){
            log("Changes in last name");
            if(myAccountFragmentLollipop!=null){
                count++;
                megaApi.setUserAttribute(MegaApiJava.USER_ATTR_LASTNAME, newLastName, (ManagerActivityLollipop)context);
            }
        }
        if(!oldMail.equals(newMail)){
            log("Changes in mail, new mail: "+newMail);
            if (((ManagerActivityLollipop) context).is2FAEnabled()){
                ((ManagerActivityLollipop) context).setNewMail(newMail);
                ((ManagerActivityLollipop) context).showVerifyPin2FA(Constants.CHANGE_MAIL_2FA);
            }
            else {
                megaApi.changeEmail(newMail, (ManagerActivityLollipop)context);
            }
        }
        log("The number of attributes to change is: "+count);
        return count;
    }

    public int getCount() {
        return count;
    }

    static public void setCount(int countUa) {
        count = countUa;
    }

    public static void log(String message) {
        Util.log("AccountController", message);
    }

    @Override
    public void onClick(View v) {
        switch (v.getId()){
            case R.id.dialog_recovery_key_button:{
                recoveryKeyExportedDialog.dismiss();
                if (context instanceof TestPasswordActivity) {
                    ((TestPasswordActivity) context).passwordReminderSucceeded();
                }
                break;
            }
        }
    }
}<|MERGE_RESOLUTION|>--- conflicted
+++ resolved
@@ -160,16 +160,12 @@
     public void exportMK(String path, boolean fromOffline){
         log("exportMK");
         if (!Util.isOnline(context)){
-<<<<<<< HEAD
             if (context instanceof ManagerActivityLollipop) {
-                ((ManagerActivityLollipop) context).showSnackbar(context.getString(R.string.error_server_connection_problem));
+                ((ManagerActivityLollipop) context).showSnackbar(Constants.SNACKBAR_TYPE, context.getString(R.string.error_server_connection_problem), -1);
             }
             else if (context instanceof TestPasswordActivity) {
                 ((TestPasswordActivity) context).showSnackbar(context.getString(R.string.error_server_connection_problem));
             }
-=======
-            ((ManagerActivityLollipop) context).showSnackbar(Constants.SNACKBAR_TYPE, context.getString(R.string.error_server_connection_problem), -1);
->>>>>>> 37f2fe91
             return;
         }
 
@@ -198,7 +194,6 @@
             log("Export in: "+path);
 
             if (Build.VERSION.SDK_INT >= Build.VERSION_CODES.M) {
-<<<<<<< HEAD
                 if (ContextCompat.checkSelfPermission(context, Manifest.permission.WRITE_EXTERNAL_STORAGE) != PackageManager.PERMISSION_GRANTED) {
                     if (context instanceof ManagerActivityLollipop) {
                         ActivityCompat.requestPermissions((ManagerActivityLollipop) context, new String[]{Manifest.permission.WRITE_EXTERNAL_STORAGE}, Constants.REQUEST_WRITE_STORAGE);
@@ -207,10 +202,6 @@
                         ActivityCompat.requestPermissions((TestPasswordActivity) context, new String[]{Manifest.permission.WRITE_EXTERNAL_STORAGE}, Constants.REQUEST_WRITE_STORAGE);
                     }
                     return;
-=======
-                if (!((ManagerActivityLollipop) context).checkPermission(Manifest.permission.WRITE_EXTERNAL_STORAGE)) {
-                    ActivityCompat.requestPermissions((ManagerActivityLollipop) context, new String[]{Manifest.permission.WRITE_EXTERNAL_STORAGE}, Constants.REQUEST_WRITE_STORAGE);
->>>>>>> 37f2fe91
                 }
             }
 
@@ -223,16 +214,12 @@
 
             File file = new File(path);
             if(availableFreeSpace < file.length()) {
-<<<<<<< HEAD
                 if (context instanceof ManagerActivityLollipop) {
-                    ((ManagerActivityLollipop) context).showSnackbar(context.getString(R.string.error_not_enough_free_space));
+                    ((ManagerActivityLollipop) context).showSnackbar(Constants.SNACKBAR_TYPE, context.getString(R.string.error_not_enough_free_space), -1);
                 }
                 else if (context instanceof TestPasswordActivity) {
                     ((TestPasswordActivity) context).showSnackbar(context.getString(R.string.error_not_enough_free_space));
                 }
-=======
-                ((ManagerActivityLollipop) context).showSnackbar(Constants.SNACKBAR_TYPE, context.getString(R.string.error_not_enough_free_space), -1);
->>>>>>> 37f2fe91
                 return;
             }
 
@@ -241,7 +228,6 @@
             out.write(key);
             out.close();
 
-<<<<<<< HEAD
             if (context instanceof ManagerActivityLollipop) {
                 if (pathNull){
                     ((ManagerActivityLollipop) context).invalidateOptionsMenu();
@@ -250,18 +236,11 @@
                         mAF.setMkButtonText();
                     }
                     showConfirmationExportedDialog();
-=======
-                showConfirmationExportedDialog();
-            }
-            else {
-                if(fromOffline){
-                    ((ManagerActivityLollipop) context).showSnackbar(Constants.SNACKBAR_TYPE, context.getString(R.string.save_MK_confirmation), -1);
->>>>>>> 37f2fe91
                 }
                 else {
                     if(fromOffline){
                         if (context instanceof ManagerActivityLollipop) {
-                            ((ManagerActivityLollipop) context).showSnackbar(context.getString(R.string.save_MK_confirmation));
+                            ((ManagerActivityLollipop) context).showSnackbar(Constants.SNACKBAR_TYPE, context.getString(R.string.save_MK_confirmation), -1);
                         }
                     }
                     else{
