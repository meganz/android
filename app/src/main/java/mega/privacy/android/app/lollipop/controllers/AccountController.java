package mega.privacy.android.app.lollipop.controllers;

import android.Manifest;
import android.app.Activity;
import android.app.NotificationManager;
import android.content.Context;
import android.content.DialogInterface;
import android.content.Intent;
import android.content.SharedPreferences;
import android.content.pm.PackageInfo;
import android.content.pm.PackageManager;
import android.graphics.Bitmap;
import android.graphics.Canvas;
import android.graphics.Color;
import android.graphics.Paint;
import android.os.Build;
import android.os.StatFs;
import androidx.core.app.ActivityCompat;
import androidx.core.content.ContextCompat;
import androidx.print.PrintHelper;
import androidx.appcompat.app.AlertDialog;

import java.io.BufferedWriter;
import java.io.File;
import java.io.FileNotFoundException;
import java.io.FileWriter;
import java.io.IOException;

import mega.privacy.android.app.DatabaseHandler;
import mega.privacy.android.app.DownloadService;
import mega.privacy.android.app.MegaApplication;
import mega.privacy.android.app.OpenLinkActivity;
import mega.privacy.android.app.R;
import mega.privacy.android.app.UploadService;
import mega.privacy.android.app.jobservices.SyncRecord;
import mega.privacy.android.app.listeners.LogoutListener;
import mega.privacy.android.app.lollipop.FileStorageActivityLollipop;
import mega.privacy.android.app.lollipop.ManagerActivityLollipop;
import mega.privacy.android.app.lollipop.PinLockActivityLollipop;
import mega.privacy.android.app.lollipop.TestPasswordActivity;
import mega.privacy.android.app.lollipop.TwoFactorAuthenticationActivity;
import mega.privacy.android.app.lollipop.managerSections.MyAccountFragmentLollipop;
import mega.privacy.android.app.psa.PsaManager;
import mega.privacy.android.app.utils.contacts.MegaContactGetter;
import mega.privacy.android.app.utils.LastShowSMSDialogTimeChecker;
import nz.mega.sdk.MegaApiAndroid;
import nz.mega.sdk.MegaApiJava;

import static mega.privacy.android.app.lollipop.qrcode.MyCodeFragment.*;
import static mega.privacy.android.app.middlelayer.push.PushMessageHanlder.PUSH_TOKEN;
import static mega.privacy.android.app.utils.CacheFolderManager.*;
import static mega.privacy.android.app.utils.CameraUploadUtil.*;
import static mega.privacy.android.app.utils.FileUtil.*;
import static mega.privacy.android.app.utils.Constants.*;
import static mega.privacy.android.app.utils.JobUtil.*;
import static mega.privacy.android.app.utils.LogUtil.*;
import static mega.privacy.android.app.utils.Util.*;

public class AccountController {

    Context context;
    MegaApiAndroid megaApi;

    static int count = 0;

    public AccountController(Context context){
        logDebug("AccountController created");
        this.context = context;

        if (megaApi == null){
            if (context instanceof MegaApplication){
                megaApi = ((MegaApplication)context).getMegaApi();
            }
            else{
                megaApi = ((MegaApplication) ((Activity)context).getApplication()).getMegaApi();
            }
        }
    }

    public AccountController(Context context, MegaApiAndroid megaApi){
        this.context = context;
        this.megaApi = megaApi;
    }

    public void resetPass(String myEmail){
        megaApi.resetPassword(myEmail, true, (ManagerActivityLollipop)context);
    }

    public void deleteAccount(){
        logDebug("deleteAccount");
        if (((ManagerActivityLollipop) context).is2FAEnabled()){
            ((ManagerActivityLollipop) context).showVerifyPin2FA(CANCEL_ACCOUNT_2FA);
        }
        else {
            megaApi.cancelAccount((ManagerActivityLollipop) context);
        }
    }

    public void confirmDeleteAccount(String link, String pass){
        logDebug("confirmDeleteAccount");
        megaApi.confirmCancelAccount(link, pass, (ManagerActivityLollipop)context);
    }

    public void confirmChangeMail(String link, String pass){
        logDebug("confirmChangeMail");
        megaApi.confirmChangeEmail(link, pass, (ManagerActivityLollipop)context);
    }

    public boolean existsAvatar() {
        File avatar = buildAvatarFile(context,megaApi.getMyEmail() + ".jpg");
        if (isFileAvailable(avatar)) {
            logDebug("Avatar exists in: " + avatar.getAbsolutePath());
            return true;
        }
        return false;
    }

    public void removeAvatar() {
        logDebug("removeAvatar");
        File avatar = buildAvatarFile(context,megaApi.getMyEmail() + ".jpg");
        File qrFile = buildQrFile(context,megaApi.getMyEmail() + QR_IMAGE_FILE_NAME);

        if (isFileAvailable(avatar)) {
            logDebug("Avatar to delete: " + avatar.getAbsolutePath());
            avatar.delete();
        }
        if (isFileAvailable(qrFile)) {
            qrFile.delete();
        }
        megaApi.setAvatar(null,(ManagerActivityLollipop)context);
    }

    public void printRK(){
        Bitmap rKBitmap = createRkBitmap();

        if (rKBitmap != null){
            PrintHelper printHelper = new PrintHelper(context);
            printHelper.setScaleMode(PrintHelper.SCALE_MODE_FIT);
            printHelper.printBitmap("rKPrint", rKBitmap, new PrintHelper.OnPrintFinishCallback() {
                @Override
                public void onFinish() {
                    if (context instanceof TestPasswordActivity) {
                        ((TestPasswordActivity) context).passwordReminderSucceeded();
                    }
                }
            });
        }
    }

    public void exportMK(String path){
        logDebug("exportMK");
        if (!isOnline(context)){
            if (context instanceof ManagerActivityLollipop) {
                ((ManagerActivityLollipop) context).showSnackbar(SNACKBAR_TYPE, context.getString(R.string.error_server_connection_problem), -1);
            }
            else if (context instanceof TestPasswordActivity) {
                ((TestPasswordActivity) context).showSnackbar(context.getString(R.string.error_server_connection_problem));
            }
            return;
        }

        String key = megaApi.exportMasterKey();
        if (context instanceof ManagerActivityLollipop) {
            megaApi.masterKeyExported((ManagerActivityLollipop) context);
        }
        else if (context instanceof TestPasswordActivity) {
            ((TestPasswordActivity) context).incrementRequests();
            megaApi.masterKeyExported((TestPasswordActivity) context);
        }

        BufferedWriter out;
        try {
            if (Build.VERSION.SDK_INT >= Build.VERSION_CODES.M) {
                if (ContextCompat.checkSelfPermission(context, Manifest.permission.WRITE_EXTERNAL_STORAGE) != PackageManager.PERMISSION_GRANTED) {
                    if (context instanceof ManagerActivityLollipop) {
                        ActivityCompat.requestPermissions((ManagerActivityLollipop) context, new String[]{Manifest.permission.WRITE_EXTERNAL_STORAGE}, REQUEST_WRITE_STORAGE);
                    }
                    else if (context instanceof TestPasswordActivity) {
                        ActivityCompat.requestPermissions((TestPasswordActivity) context, new String[]{Manifest.permission.WRITE_EXTERNAL_STORAGE}, REQUEST_WRITE_STORAGE);
                    }
                    return;
                }
            }

            double availableFreeSpace = Double.MAX_VALUE;
            try{
                StatFs stat = new StatFs(path);
                availableFreeSpace = (double)stat.getAvailableBlocks() * (double)stat.getBlockSize();
            }
            catch(Exception ex){}

            File file = new File(path);
            if(availableFreeSpace < file.length()) {
                if (context instanceof ManagerActivityLollipop) {
                    ((ManagerActivityLollipop) context).showSnackbar(SNACKBAR_TYPE, context.getString(R.string.error_not_enough_free_space), -1);
                }
                else if (context instanceof TestPasswordActivity) {
                    ((TestPasswordActivity) context).showSnackbar(context.getString(R.string.error_not_enough_free_space));
                }
                return;
            }

            FileWriter fileWriter= new FileWriter(path);
            out = new BufferedWriter(fileWriter);
            out.write(key);
            out.close();

            if (context instanceof ManagerActivityLollipop) {
                ((ManagerActivityLollipop) context).showSnackbar(SNACKBAR_TYPE, context.getString(R.string.save_MK_confirmation), -1);
            }
            else if (context instanceof TestPasswordActivity) {
                ((TestPasswordActivity) context).showSnackbar(context.getString(R.string.save_MK_confirmation));
                ((TestPasswordActivity) context).passwordReminderSucceeded();
            }

        }catch (FileNotFoundException e) {
            e.printStackTrace();
            logError("ERROR", e);
        }catch (IOException e) {
            e.printStackTrace();
            logError("ERROR", e);
        }
    }

    /**
     * Rename the old MK or RK file to the new RK file name.
     * @param oldFile Old MK or RK file to be renamed
     */
    public void renameRK(File oldFile){
        logDebug("renameRK");
        File newRKFile = new File(oldFile.getParentFile(), getRecoveryKeyFileName());
        oldFile.renameTo(newRKFile);
    }

    public void copyMK(boolean logout){
        logDebug("copyMK");
        String key = megaApi.exportMasterKey();
        if (context instanceof ManagerActivityLollipop) {
            if (key != null) {
                megaApi.masterKeyExported((ManagerActivityLollipop) context);
                android.content.ClipboardManager clipboard = (android.content.ClipboardManager) context.getSystemService(Context.CLIPBOARD_SERVICE);
                android.content.ClipData clip = android.content.ClipData.newPlainText("Copied Text", key);
                clipboard.setPrimaryClip(clip);
                if (logout) {
                    showConfirmDialogRecoveryKeySaved();
                }
                else {
                    showAlert(((ManagerActivityLollipop) context), context.getString(R.string.copy_MK_confirmation), null);
                }
            }
            else {
                showAlert(((ManagerActivityLollipop) context), context.getString(R.string.general_text_error), null);
            }
        }
        else if (context instanceof TestPasswordActivity) {
            if (key != null) {
                ((TestPasswordActivity) context).incrementRequests();
                megaApi.masterKeyExported((TestPasswordActivity) context);
                android.content.ClipboardManager clipboard = (android.content.ClipboardManager) context.getSystemService(Context.CLIPBOARD_SERVICE);
                android.content.ClipData clip = android.content.ClipData.newPlainText("Copied Text", key);
                clipboard.setPrimaryClip(clip);
                if (logout) {
                    showConfirmDialogRecoveryKeySaved();
                }
                else {
                    ((TestPasswordActivity) context).showSnackbar(context.getString(R.string.copy_MK_confirmation));
                    ((TestPasswordActivity) context).passwordReminderSucceeded();
                }
            }
            else {
                ((TestPasswordActivity) context).showSnackbar(context.getString(R.string.general_text_error));
            }
        }
    }

    public void saveRkToFileSystem () {
        logDebug("saveRkToFileSystem");

        Intent intent = new Intent(context, FileStorageActivityLollipop.class);
        intent.setAction(FileStorageActivityLollipop.Mode.PICK_FOLDER.getAction());
        intent.putExtra(FileStorageActivityLollipop.EXTRA_SAVE_RECOVERY_KEY, true);
        if (context instanceof TestPasswordActivity){
            ((TestPasswordActivity) context).startActivityForResult(intent, REQUEST_DOWNLOAD_FOLDER);
        }
        else if (context instanceof ManagerActivityLollipop){
            ((ManagerActivityLollipop) context).startActivityForResult(intent, REQUEST_DOWNLOAD_FOLDER);
        }
        else if (context instanceof TwoFactorAuthenticationActivity){
            ((TwoFactorAuthenticationActivity) context).startActivityForResult(intent, REQUEST_DOWNLOAD_FOLDER);
        }
    }

    public void copyRkToClipboard () {
        logDebug("copyRkToClipboard");
        if (context instanceof  ManagerActivityLollipop) {
            copyMK(false);
        }
        else if (context instanceof TestPasswordActivity) {
            copyMK(((TestPasswordActivity) context).isLogout());
        }
        else if (context instanceof TwoFactorAuthenticationActivity) {
            Intent intent = new Intent(context, ManagerActivityLollipop.class);
            intent.addFlags(Intent.FLAG_ACTIVITY_CLEAR_TOP);
            intent.setAction(ACTION_RECOVERY_KEY_COPY_TO_CLIPBOARD);
            intent.putExtra("logout", false);
            context.startActivity(intent);
            ((TwoFactorAuthenticationActivity) context).finish();
        }
    }

    public Bitmap createRkBitmap (){
        logDebug("createRkBitmap");

        Bitmap rKBitmap = Bitmap.createBitmap(1000, 1000, Bitmap.Config.ARGB_8888);
        String key = megaApi.exportMasterKey();

        if (key != null) {
            Canvas canvas = new Canvas(rKBitmap);
            Paint paint = new Paint();

            paint.setTextSize(40);
            paint.setColor(Color.BLACK);
            paint.setStyle(Paint.Style.FILL);
            float height = paint.measureText("yY");
            float width = paint.measureText(key);
            float x = (rKBitmap.getWidth() - width) / 2;
            canvas.drawText(key, x, height + 15f, paint);

            if (rKBitmap != null) {
                return rKBitmap;
            }
        }
        else {
            showAlert(((ManagerActivityLollipop) context), context.getString(R.string.general_text_error), null);
        }

        return null;
    }

    void showConfirmDialogRecoveryKeySaved(){
        AlertDialog.Builder builder = new AlertDialog.Builder(context);
        builder.setMessage(context.getString(R.string.copy_MK_confirmation));
        builder.setPositiveButton(context.getString(R.string.action_logout), new DialogInterface.OnClickListener() {
            @Override
            public void onClick(DialogInterface dialog, int which) {
                if (context instanceof TestPasswordActivity) {
                    ((TestPasswordActivity) context).passwordReminderSucceeded();
                }
                else {
                    logout(context, megaApi);
                }
            }
        });
        builder.setOnDismissListener(new DialogInterface.OnDismissListener() {
            @Override
            public void onDismiss(DialogInterface dialog) {
                if (context instanceof TestPasswordActivity) {
                    ((TestPasswordActivity) context).passwordReminderSucceeded();
                }
            }
        });
        builder.show();
    }

    public void killAllSessions(Context context){
        logDebug("killAllSessions");
        megaApi.killSession(-1, (ManagerActivityLollipop) context);
    }

    static public void localLogoutApp(Context context){
        logDebug("localLogoutApp");

        try {
            NotificationManager notificationManager = (NotificationManager) context.getSystemService(Context.NOTIFICATION_SERVICE);
            notificationManager.cancelAll();
        }
        catch(Exception e){
            logError("EXCEPTION removing all the notifications", e);
            e.printStackTrace();
        }

        File privateDir = context.getFilesDir();
        removeFolder(context, privateDir);

        File externalCacheDir = context.getExternalCacheDir();
        removeFolder(context, externalCacheDir);

        File [] downloadToSDCardCahce = context.getExternalCacheDirs();
        if(downloadToSDCardCahce.length > 1) {
            removeFolder(context, downloadToSDCardCahce[1]);
        }

        File cacheDir = context.getCacheDir();
        removeFolder(context, cacheDir);

        removeOldTempFolders(context);

        try{
            Intent cancelTransfersIntent = new Intent(context, DownloadService.class);
            cancelTransfersIntent.setAction(DownloadService.ACTION_CANCEL);
            context.startService(cancelTransfersIntent);
            cancelTransfersIntent = new Intent(context, UploadService.class);
            cancelTransfersIntent.setAction(UploadService.ACTION_CANCEL);
            context.startService(cancelTransfersIntent);
        }
        catch(IllegalStateException e){
            //If the application is in a state where the service can not be started (such as not in the foreground in a state when services are allowed) - included in API 26
            logWarning("Cancelling services not allowed by the OS", e);
        }

        DatabaseHandler dbH = DatabaseHandler.getDbHandler(context);
        dbH.clearCredentials();

        if (dbH.getPreferences() != null){
            dbH.clearPreferences();
            dbH.setFirstTime(false);
            stopRunningCameraUploadService(context);
        }

        dbH.clearOffline();

        dbH.clearContacts();

        dbH.clearNonContacts();

        dbH.clearChatItems();

        dbH.clearCompletedTransfers();

        dbH.clearPendingMessage();

        dbH.clearAttributes();

        dbH.deleteAllSyncRecords(SyncRecord.TYPE_ANY);

        dbH.clearChatSettings();

        //clear mega contacts and reset last sync time.
        dbH.clearMegaContacts();
        new MegaContactGetter(context).clearLastSyncTimeStamp();

        // clean time stamps preference settings after logout
        clearCUBackUp();

<<<<<<< HEAD
=======
        SharedPreferences preferences = context.getSharedPreferences(MegaContactGetter.LAST_SYNC_TIMESTAMP_FILE, Context.MODE_PRIVATE);
        preferences.edit().putLong(MegaContactGetter.LAST_SYNC_TIMESTAMP_KEY, 0).apply();

        //clear push token
        context.getSharedPreferences(PUSH_TOKEN, Context.MODE_PRIVATE).edit().clear().apply();

        PsaViewModel.clearPreference();

>>>>>>> 40341bb0
        new LastShowSMSDialogTimeChecker(context).reset();

        PsaManager.INSTANCE.stopChecking();

        //Clear MyAccountInfo
        MegaApplication app = MegaApplication.getInstance();
        app.getMyAccountInfo().clear();
        app.setStorageState(MegaApiJava.STORAGE_STATE_UNKNOWN);
    }

    public static void removeFolder(Context context, File folder) {
        try {
            deleteFolderAndSubfolders(context, folder);
        } catch (IOException e) {
            logError("Exception deleting" + folder.getName() + "directory", e);
            e.printStackTrace();
        }
    }

    static public void logout(Context context, MegaApiAndroid megaApi) {
        logDebug("logout");

        if (megaApi == null){
            megaApi = MegaApplication.getInstance().getMegaApi();
        }

        if (context instanceof ManagerActivityLollipop){
            megaApi.logout((ManagerActivityLollipop)context);
        }
        else if (context instanceof OpenLinkActivity){
            megaApi.logout((OpenLinkActivity)context);
        }
        else if (context instanceof PinLockActivityLollipop){
            megaApi.logout((PinLockActivityLollipop)context);
        }
        else if (context instanceof TestPasswordActivity){
            megaApi.logout(((TestPasswordActivity)context));
        }
        else{
            megaApi.logout(new LogoutListener(context));
        }

        Intent intent = new Intent();
        intent.setAction(ACTION_LOG_OUT);
        context.sendBroadcast(intent);
    }

    static public void logoutConfirmed(Context context){
        logDebug("logoutConfirmed");

        localLogoutApp(context);

        PackageManager m = context.getPackageManager();
        String s = context.getPackageName();
        try {
            PackageInfo p = m.getPackageInfo(s, 0);
            s = p.applicationInfo.dataDir;
        } catch (PackageManager.NameNotFoundException e) {
            logDebug("Error Package name not found " + e);
        }

        File appDir = new File(s);

        for (File c : appDir.listFiles()){
            if (c.isFile()){
                c.delete();
            }
        }
    }

    public int updateUserAttributes(String oldFirstName, String newFirstName, String oldLastName, String newLastName, String oldMail, String newMail){
        logDebug("updateUserAttributes");
        MyAccountFragmentLollipop myAccountFragmentLollipop = ((ManagerActivityLollipop)context).getMyAccountFragment();
        if(!oldFirstName.equals(newFirstName)){
            logDebug("Changes in first name");
            if(myAccountFragmentLollipop!=null){
                count++;
                megaApi.setUserAttribute(MegaApiJava.USER_ATTR_FIRSTNAME, newFirstName, (ManagerActivityLollipop)context);
            }
        }
        if(!oldLastName.equals(newLastName)){
            logDebug("Changes in last name");
            if(myAccountFragmentLollipop!=null){
                count++;
                megaApi.setUserAttribute(MegaApiJava.USER_ATTR_LASTNAME, newLastName, (ManagerActivityLollipop)context);
            }
        }
        if(!oldMail.equals(newMail)){
            logDebug("Changes in mail, new mail: " + newMail);
            if (((ManagerActivityLollipop) context).is2FAEnabled()){
                ((ManagerActivityLollipop) context).setNewMail(newMail);
                ((ManagerActivityLollipop) context).showVerifyPin2FA(CHANGE_MAIL_2FA);
            }
            else {
                megaApi.changeEmail(newMail, (ManagerActivityLollipop)context);
            }
        }
        logDebug("The number of attributes to change is: " + count);
        return count;
    }

    public int getCount() {
        return count;
    }

    static public void setCount(int countUa) {
        count = countUa;
    }
}<|MERGE_RESOLUTION|>--- conflicted
+++ resolved
@@ -442,17 +442,12 @@
         // clean time stamps preference settings after logout
         clearCUBackUp();
 
-<<<<<<< HEAD
-=======
         SharedPreferences preferences = context.getSharedPreferences(MegaContactGetter.LAST_SYNC_TIMESTAMP_FILE, Context.MODE_PRIVATE);
         preferences.edit().putLong(MegaContactGetter.LAST_SYNC_TIMESTAMP_KEY, 0).apply();
 
         //clear push token
         context.getSharedPreferences(PUSH_TOKEN, Context.MODE_PRIVATE).edit().clear().apply();
 
-        PsaViewModel.clearPreference();
-
->>>>>>> 40341bb0
         new LastShowSMSDialogTimeChecker(context).reset();
 
         PsaManager.INSTANCE.stopChecking();
