package mega.privacy.android.app.lollipop.controllers;

import android.Manifest;
import android.app.Activity;
import android.app.NotificationManager;
import android.content.Context;
import android.content.DialogInterface;
import android.content.Intent;
import android.content.pm.PackageInfo;
import android.content.pm.PackageManager;
import android.graphics.Bitmap;
import android.graphics.Canvas;
import android.graphics.Color;
import android.graphics.Paint;
import android.os.Build;
import android.os.Environment;
import android.os.StatFs;
import android.support.v4.app.ActivityCompat;
import android.support.v4.content.ContextCompat;
import android.support.v4.content.LocalBroadcastManager;
import android.support.v7.app.AlertDialog;
import android.view.LayoutInflater;
import android.view.View;
import android.widget.Button;

import java.io.BufferedWriter;
import java.io.File;
import java.io.FileNotFoundException;
import java.io.FileWriter;
import java.io.IOException;

import mega.privacy.android.app.CameraSyncService;
import mega.privacy.android.app.DatabaseHandler;
import mega.privacy.android.app.DownloadService;
import mega.privacy.android.app.MegaApplication;
import mega.privacy.android.app.MegaPreferences;
import mega.privacy.android.app.OpenLinkActivity;
import mega.privacy.android.app.R;
import mega.privacy.android.app.UploadService;
import mega.privacy.android.app.lollipop.FileStorageActivityLollipop;
import mega.privacy.android.app.lollipop.ManagerActivityLollipop;
import mega.privacy.android.app.lollipop.PinLockActivityLollipop;
import mega.privacy.android.app.lollipop.TestPasswordActivity;
import mega.privacy.android.app.lollipop.TwoFactorAuthenticationActivity;
import mega.privacy.android.app.lollipop.managerSections.MyAccountFragmentLollipop;
import mega.privacy.android.app.utils.Constants;
import mega.privacy.android.app.utils.PreviewUtils;
import mega.privacy.android.app.utils.ThumbnailUtils;
import mega.privacy.android.app.utils.Util;
import nz.mega.sdk.MegaApiAndroid;
import nz.mega.sdk.MegaApiJava;
import nz.mega.sdk.MegaChatApiAndroid;

<<<<<<< HEAD
import static mega.privacy.android.app.utils.Constants.ACTION_LOG_OUT;
=======
import static mega.privacy.android.app.utils.CacheFolderManager.buildAvatarFile;
import static mega.privacy.android.app.utils.CacheFolderManager.buildQrFile;
import static mega.privacy.android.app.utils.CacheFolderManager.isFileAvailable;
>>>>>>> 10942445

public class AccountController implements View.OnClickListener{

    Context context;
    MegaApiAndroid megaApi;
    MegaChatApiAndroid megaChatApi;
    DatabaseHandler dbH;
    MegaPreferences prefs = null;

    static int count = 0;

    AlertDialog recoveryKeyExportedDialog;
    Button recoveryKeyExportedButton;

    public AccountController(Context context){
        log("AccountController created");
        this.context = context;

        if (megaApi == null){
            if (context instanceof MegaApplication){
                megaApi = ((MegaApplication)context).getMegaApi();
            }
            else{
                megaApi = ((MegaApplication) ((Activity)context).getApplication()).getMegaApi();
            }
        }

        if (dbH == null){
            dbH = DatabaseHandler.getDbHandler(context);
        }
    }

    public AccountController(Context context, MegaApiAndroid megaApi){
        this.context = context;
        this.megaApi = megaApi;
    }

    public void resetPass(String myEmail){
        megaApi.resetPassword(myEmail, true, (ManagerActivityLollipop)context);
    }

    public void deleteAccount(){
        log("deleteAccount");
        if (((ManagerActivityLollipop) context).is2FAEnabled()){
            ((ManagerActivityLollipop) context).showVerifyPin2FA(Constants.CANCEL_ACCOUNT_2FA);
        }
        else {
            megaApi.cancelAccount((ManagerActivityLollipop) context);
        }
    }

    public void confirmDeleteAccount(String link, String pass){
        log("confirmDeleteAccount");
        megaApi.confirmCancelAccount(link, pass, (ManagerActivityLollipop)context);
    }

    public void confirmChangeMail(String link, String pass){
        log("confirmChangeMail");
        megaApi.confirmChangeEmail(link, pass, (ManagerActivityLollipop)context);
    }

    public boolean existsAvatar() {
        File avatar = buildAvatarFile(context,megaApi.getMyEmail() + ".jpg");
        if (isFileAvailable(avatar)) {
            log("avatar exists in: " + avatar.getAbsolutePath());
            return true;
        }
        return false;
    }

    public void removeAvatar() {
        log("removeAvatar");
        File avatar = buildAvatarFile(context,megaApi.getMyEmail() + ".jpg");
        File qrFile = buildQrFile(context,megaApi.getMyEmail() + "QRcode.jpg");

        if (isFileAvailable(avatar)) {
            log("avatar to delete: " + avatar.getAbsolutePath());
            avatar.delete();
        }
        if (isFileAvailable(qrFile)) {
            qrFile.delete();
        }
        megaApi.setAvatar(null,(ManagerActivityLollipop)context);
    }

    public void exportMK(String path, boolean fromOffline){
        log("exportMK");
        if (!Util.isOnline(context)){
            if (context instanceof ManagerActivityLollipop) {
                ((ManagerActivityLollipop) context).showSnackbar(Constants.SNACKBAR_TYPE, context.getString(R.string.error_server_connection_problem), -1);
            }
            else if (context instanceof TestPasswordActivity) {
                ((TestPasswordActivity) context).showSnackbar(context.getString(R.string.error_server_connection_problem));
            }
            return;
        }

        boolean pathNull = false;

        String key = megaApi.exportMasterKey();
        if (context instanceof ManagerActivityLollipop) {
            megaApi.masterKeyExported((ManagerActivityLollipop) context);
        }
        else if (context instanceof TestPasswordActivity) {
            ((TestPasswordActivity) context).incrementRequests();
            megaApi.masterKeyExported((TestPasswordActivity) context);
        }

        BufferedWriter out;
        try {
            String mainDirPath = Environment.getExternalStorageDirectory().getAbsolutePath() + Util.mainDIR;
            File mainDir = new File(mainDirPath);
            log("Path main Dir: " + mainDirPath);
            mainDir.mkdirs();

            if (path == null){
                path = Environment.getExternalStorageDirectory().getAbsolutePath()+Util.rKFile;
                pathNull = true;
            }
            log("Export in: "+path);

            if (Build.VERSION.SDK_INT >= Build.VERSION_CODES.M) {
                if (ContextCompat.checkSelfPermission(context, Manifest.permission.WRITE_EXTERNAL_STORAGE) != PackageManager.PERMISSION_GRANTED) {
                    if (context instanceof ManagerActivityLollipop) {
                        ActivityCompat.requestPermissions((ManagerActivityLollipop) context, new String[]{Manifest.permission.WRITE_EXTERNAL_STORAGE}, Constants.REQUEST_WRITE_STORAGE);
                    }
                    else if (context instanceof TestPasswordActivity) {
                        ActivityCompat.requestPermissions((TestPasswordActivity) context, new String[]{Manifest.permission.WRITE_EXTERNAL_STORAGE}, Constants.REQUEST_WRITE_STORAGE);
                    }
                    return;
                }
            }

            double availableFreeSpace = Double.MAX_VALUE;
            try{
                StatFs stat = new StatFs(path);
                availableFreeSpace = (double)stat.getAvailableBlocks() * (double)stat.getBlockSize();
            }
            catch(Exception ex){}

            File file = new File(path);
            if(availableFreeSpace < file.length()) {
                if (context instanceof ManagerActivityLollipop) {
                    ((ManagerActivityLollipop) context).showSnackbar(Constants.SNACKBAR_TYPE, context.getString(R.string.error_not_enough_free_space), -1);
                }
                else if (context instanceof TestPasswordActivity) {
                    ((TestPasswordActivity) context).showSnackbar(context.getString(R.string.error_not_enough_free_space));
                }
                return;
            }

            FileWriter fileWriter= new FileWriter(path);
            out = new BufferedWriter(fileWriter);
            out.write(key);
            out.close();

            if (context instanceof ManagerActivityLollipop) {
                if (pathNull){
                    ((ManagerActivityLollipop) context).invalidateOptionsMenu();
                    MyAccountFragmentLollipop mAF = ((ManagerActivityLollipop) context).getMyAccountFragment();
                    if (mAF != null) {
                        mAF.setMkButtonText();
                    }
                    showConfirmationExportedDialog();
                }
                else if(fromOffline) {
                    ((ManagerActivityLollipop) context).showSnackbar(Constants.SNACKBAR_TYPE, context.getString(R.string.save_MK_confirmation), -1);
                }
                else{
                    showConfirmDialogRecoveryKeySaved();
                }
            }
            else if (context instanceof TestPasswordActivity) {
                if (pathNull) {
                    showConfirmationExportedDialog();
                }
                else {
                    ((TestPasswordActivity) context).showSnackbar(context.getString(R.string.save_MK_confirmation));
                    ((TestPasswordActivity) context).passwordReminderSucceeded();
                }
            }

        }catch (FileNotFoundException e) {
            e.printStackTrace();
            log("ERROR: " + e.getMessage());
        }catch (IOException e) {
            e.printStackTrace();
            log("ERROR: " + e.getMessage());
        }
    }

    void showConfirmationExportedDialog() {
        AlertDialog.Builder builder = new AlertDialog.Builder(context);
        LayoutInflater inflater = null;
        if (context instanceof ManagerActivityLollipop) {
            inflater = ((ManagerActivityLollipop) context).getLayoutInflater();
        }
        else if (context instanceof TestPasswordActivity) {
            inflater = ((TestPasswordActivity) context).getLayoutInflater();
        }
        View v = inflater.inflate(R.layout.dialog_recovery_key_exported, null);
        builder.setView(v);

        recoveryKeyExportedButton = (Button) v.findViewById(R.id.dialog_recovery_key_button);
        recoveryKeyExportedButton.setOnClickListener(this);

        recoveryKeyExportedDialog = builder.create();
        recoveryKeyExportedDialog.setOnDismissListener(new DialogInterface.OnDismissListener() {
            @Override
            public void onDismiss(DialogInterface dialog) {
                if (context instanceof TestPasswordActivity) {
                    ((TestPasswordActivity) context).passwordReminderSucceeded();
                }
            }
        });
        recoveryKeyExportedDialog.show();
    }

//    public void updateMK(){
//        log("updateMK");
//
//        String key = megaApi.exportMasterKey();
//        BufferedWriter out;
//        try {
//
//            final String path = Environment.getExternalStorageDirectory().getAbsolutePath()+Util.rKFile;
//            log("Export in: "+path);
//            FileWriter fileWriter= new FileWriter(path);
//            out = new BufferedWriter(fileWriter);
//            if(out==null){
//                log("Error!!!");
//                return;
//            }
//            out.write(key);
//            out.close();
//
//        }catch (FileNotFoundException e) {
//            e.printStackTrace();
//        }catch (IOException e) {
//            e.printStackTrace();
//        }
//    }

    public void renameMK(){
        log("renameMK");

        final String oldPath = Environment.getExternalStorageDirectory().getAbsolutePath()+Util.oldMKFile;
        File oldMKFile = new File(oldPath);

        final String newPath = Environment.getExternalStorageDirectory().getAbsolutePath()+Util.rKFile;
        File newMKFile = new File(newPath);

        oldMKFile.renameTo(newMKFile);
    }

    public void copyMK(boolean logout){
        log("copyMK");
        String key = megaApi.exportMasterKey();
        if (context instanceof ManagerActivityLollipop) {
            if (key != null) {
                megaApi.masterKeyExported((ManagerActivityLollipop) context);
                android.content.ClipboardManager clipboard = (android.content.ClipboardManager) context.getSystemService(Context.CLIPBOARD_SERVICE);
                android.content.ClipData clip = android.content.ClipData.newPlainText("Copied Text", key);
                clipboard.setPrimaryClip(clip);
                if (logout) {
                    showConfirmDialogRecoveryKeySaved();
                }
                else {
                    Util.showAlert(((ManagerActivityLollipop) context), context.getString(R.string.copy_MK_confirmation), null);
                }
            }
            else {
                Util.showAlert(((ManagerActivityLollipop) context), context.getString(R.string.general_text_error), null);
            }
        }
        else if (context instanceof TestPasswordActivity) {
            if (key != null) {
                ((TestPasswordActivity) context).incrementRequests();
                megaApi.masterKeyExported((TestPasswordActivity) context);
                android.content.ClipboardManager clipboard = (android.content.ClipboardManager) context.getSystemService(Context.CLIPBOARD_SERVICE);
                android.content.ClipData clip = android.content.ClipData.newPlainText("Copied Text", key);
                clipboard.setPrimaryClip(clip);
                if (logout) {
                    showConfirmDialogRecoveryKeySaved();
                }
                else {
                    ((TestPasswordActivity) context).showSnackbar(context.getString(R.string.copy_MK_confirmation));
                    ((TestPasswordActivity) context).passwordReminderSucceeded();
                }
            }
            else {
                ((TestPasswordActivity) context).showSnackbar(context.getString(R.string.general_text_error));
            }
        }
    }

    public void saveRkToFileSystem (boolean fromOffline) {
        log("saveRkToFileSystem");
        Intent intent = new Intent(context, FileStorageActivityLollipop.class);
        intent.setAction(FileStorageActivityLollipop.Mode.PICK_FOLDER.getAction());
        intent.putExtra(FileStorageActivityLollipop.EXTRA_FROM_SETTINGS, true);
        if (context instanceof TestPasswordActivity){
            ((TestPasswordActivity) context).startActivityForResult(intent, Constants.REQUEST_DOWNLOAD_FOLDER);
        }
        else if (context instanceof ManagerActivityLollipop){
            if(fromOffline){
                ((ManagerActivityLollipop) context).startActivityForResult(intent, Constants.REQUEST_SAVE_MK_FROM_OFFLINE);
            }
            else{
                ((ManagerActivityLollipop) context).startActivityForResult(intent, Constants.REQUEST_DOWNLOAD_FOLDER);
            }
        }
        else if (context instanceof TwoFactorAuthenticationActivity){
            ((TwoFactorAuthenticationActivity) context).startActivityForResult(intent, Constants.REQUEST_DOWNLOAD_FOLDER);
        }
    }

    public void copyRkToClipboard () {
        log("copyRkToClipboard");
        if (context instanceof  ManagerActivityLollipop) {
            copyMK(false);
        }
        else if (context instanceof TestPasswordActivity) {
            copyMK(((TestPasswordActivity) context).isLogout());
        }
        else if (context instanceof TwoFactorAuthenticationActivity) {
            Intent intent = new Intent(context, ManagerActivityLollipop.class);
            intent.addFlags(Intent.FLAG_ACTIVITY_CLEAR_TOP);
            intent.setAction(Constants.ACTION_RECOVERY_KEY_COPY_TO_CLIPBOARD);
            intent.putExtra("logout", false);
            context.startActivity(intent);
            ((TwoFactorAuthenticationActivity) context).finish();
        }
    }

    public Bitmap createRkBitmap (){
        log("createRkBitmap");

        Bitmap rKBitmap = Bitmap.createBitmap(1000, 1000, Bitmap.Config.ARGB_8888);
        String key = megaApi.exportMasterKey();

        if (key != null) {
            Canvas canvas = new Canvas(rKBitmap);
            Paint paint = new Paint();

            paint.setTextSize(40);
            paint.setColor(Color.BLACK);
            paint.setStyle(Paint.Style.FILL);
            float height = paint.measureText("yY");
            float width = paint.measureText(key);
            float x = (rKBitmap.getWidth() - width) / 2;
            canvas.drawText(key, x, height + 15f, paint);

            if (rKBitmap != null) {
                return rKBitmap;
            }
        }
        else {
            Util.showAlert(((ManagerActivityLollipop) context), context.getString(R.string.general_text_error), null);
        }

        return null;
    }

    void showConfirmDialogRecoveryKeySaved(){
        AlertDialog.Builder builder = new AlertDialog.Builder(context);
        builder.setMessage(context.getString(R.string.copy_MK_confirmation));
        builder.setPositiveButton(context.getString(R.string.action_logout), new DialogInterface.OnClickListener() {
            @Override
            public void onClick(DialogInterface dialog, int which) {
                if (context instanceof TestPasswordActivity) {
                    ((TestPasswordActivity) context).passwordReminderSucceeded();
                }
                else {
                    logout(context, megaApi);
                }
            }
        });
        builder.setOnDismissListener(new DialogInterface.OnDismissListener() {
            @Override
            public void onDismiss(DialogInterface dialog) {
                if (context instanceof TestPasswordActivity) {
                    ((TestPasswordActivity) context).passwordReminderSucceeded();
                }
            }
        });
        builder.show();
    }

    public void removeMK() {
        log("removeMK");
        final String path = Environment.getExternalStorageDirectory().getAbsolutePath()+Util.rKFile;
        final File f = new File(path);
        f.delete();

        //Check if old MK file exists
        final String pathOldMK = Environment.getExternalStorageDirectory().getAbsolutePath()+Util.oldMKFile;
        final File fOldMK = new File(pathOldMK);
        if(fOldMK.exists()){
            log("The old file of MK was also removed");
            f.delete();
        }

        String message = context.getString(R.string.toast_master_key_removed);
        ((ManagerActivityLollipop) context).invalidateOptionsMenu();
        MyAccountFragmentLollipop mAF = ((ManagerActivityLollipop) context).getMyAccountFragment();
        if(mAF!=null && mAF.isAdded()){
            mAF.setMkButtonText();
        }
        Util.showAlert(((ManagerActivityLollipop) context), message, null);
    }

    public void killAllSessions(Context context){
        log("killAllSessions");
        megaApi.killSession(-1, (ManagerActivityLollipop) context);
    }

    static public void localLogoutApp(Context context){
        log("localLogoutApp");

        try {
            NotificationManager notificationManager = (NotificationManager) context.getSystemService(Context.NOTIFICATION_SERVICE);

            notificationManager.cancelAll();
        }
        catch(Exception e){
            log("EXCEPTION removing all the notifications");
        }

        File offlineDirectory = null;
        if (Environment.getExternalStorageDirectory() != null){
            offlineDirectory = new File(Environment.getExternalStorageDirectory().getAbsolutePath() + "/" + Util.offlineDIR);
        }
        else{
            offlineDirectory = context.getFilesDir();
        }

        try {
            Util.deleteFolderAndSubfolders(context, offlineDirectory);
        } catch (IOException e) {}

        File thumbDir = ThumbnailUtils.getThumbFolder(context);
        File previewDir = PreviewUtils.getPreviewFolder(context);

        try {
            Util.deleteFolderAndSubfolders(context, thumbDir);
        } catch (IOException e) {}

        try {
            Util.deleteFolderAndSubfolders(context, previewDir);
        } catch (IOException e) {}

        File externalCacheDir = context.getExternalCacheDir();
        File cacheDir = context.getCacheDir();
        try {
            Util.deleteFolderAndSubfolders(context, externalCacheDir);
        } catch (IOException e) {}

        try {
            Util.deleteFolderAndSubfolders(context, cacheDir);
        } catch (IOException e) {}

        final String pathOldMK = Environment.getExternalStorageDirectory().getAbsolutePath()+Util.oldMKFile;
        final File fMKOld = new File(pathOldMK);
        if (fMKOld.exists()){
            log("Old MK file removed!");
            fMKOld.delete();
        }

        final String pathMK = Environment.getExternalStorageDirectory().getAbsolutePath()+Util.rKFile;
        final File fMK = new File(pathMK);
        if (fMK.exists()){
            log("MK file removed!");
            fMK.delete();
        }

        try{
            Intent cancelTransfersIntent = new Intent(context, DownloadService.class);
            cancelTransfersIntent.setAction(DownloadService.ACTION_CANCEL);
            context.startService(cancelTransfersIntent);
            cancelTransfersIntent = new Intent(context, UploadService.class);
            cancelTransfersIntent.setAction(UploadService.ACTION_CANCEL);
            context.startService(cancelTransfersIntent);
        }
        catch(IllegalStateException e){
            //If the application is in a state where the service can not be started (such as not in the foreground in a state when services are allowed) - included in API 26
            log("Cancelling services not allowed by the OS: "+e.getMessage());
        }

        DatabaseHandler dbH = DatabaseHandler.getDbHandler(context);
        dbH.clearCredentials();

        if (dbH.getPreferences() != null){
            dbH.clearPreferences();
            dbH.setFirstTime(false);
            if (Build.VERSION.SDK_INT < Build.VERSION_CODES.O) {
                Intent stopIntent = null;
                stopIntent = new Intent(context, CameraSyncService.class);
                stopIntent.setAction(CameraSyncService.ACTION_LOGOUT);
                context.startService(stopIntent);
            }
        }
        dbH.clearOffline();

        dbH.clearContacts();

        dbH.clearNonContacts();

        dbH.clearChatItems();

        dbH.clearCompletedTransfers();

        dbH.clearPendingMessage();

        dbH.clearAttributes();

        dbH.clearChatSettings();
        dbH.setEnabledChat(true + "");
    }

    static public void logout(Context context, MegaApiAndroid megaApi) {
        log("logout");

        if (megaApi == null){
            megaApi = ((MegaApplication) ((Activity)context).getApplication()).getMegaApi();
        }

        if (context instanceof ManagerActivityLollipop){
            megaApi.logout((ManagerActivityLollipop)context);
        }
        else if (context instanceof OpenLinkActivity){
            megaApi.logout((OpenLinkActivity)context);
        }
        else if (context instanceof PinLockActivityLollipop){
            megaApi.logout((PinLockActivityLollipop)context);
        }
        else if (context instanceof TestPasswordActivity){
            megaApi.logout(((TestPasswordActivity)context));
        }
        else{
            megaApi.logout();
        }

        localLogoutApp(context);
        
        Intent intent = new Intent();
        intent.setAction(ACTION_LOG_OUT);
        LocalBroadcastManager.getInstance(context).sendBroadcast(intent);
    }

    static public void logoutConfirmed(Context context){
        log("logoutConfirmed");

        DatabaseHandler dbH = DatabaseHandler.getDbHandler(context);
        dbH.clearChatSettings();

        PackageManager m = context.getPackageManager();
        String s = context.getPackageName();
        try {
            PackageInfo p = m.getPackageInfo(s, 0);
            s = p.applicationInfo.dataDir;
        } catch (PackageManager.NameNotFoundException e) {
            log("Error Package name not found " + e);
        }

        File appDir = new File(s);

        for (File c : appDir.listFiles()){
            if (c.isFile()){
                c.delete();
            }
        }
    }

    public int updateUserAttributes(String oldFirstName, String newFirstName, String oldLastName, String newLastName, String oldMail, String newMail){
        log("updateUserAttributes");
        MyAccountFragmentLollipop myAccountFragmentLollipop = ((ManagerActivityLollipop)context).getMyAccountFragment();
        if(!oldFirstName.equals(newFirstName)){
            log("Changes in first name");
            if(myAccountFragmentLollipop!=null){
                count++;
                megaApi.setUserAttribute(MegaApiJava.USER_ATTR_FIRSTNAME, newFirstName, (ManagerActivityLollipop)context);
            }
        }
        if(!oldLastName.equals(newLastName)){
            log("Changes in last name");
            if(myAccountFragmentLollipop!=null){
                count++;
                megaApi.setUserAttribute(MegaApiJava.USER_ATTR_LASTNAME, newLastName, (ManagerActivityLollipop)context);
            }
        }
        if(!oldMail.equals(newMail)){
            log("Changes in mail, new mail: "+newMail);
            if (((ManagerActivityLollipop) context).is2FAEnabled()){
                ((ManagerActivityLollipop) context).setNewMail(newMail);
                ((ManagerActivityLollipop) context).showVerifyPin2FA(Constants.CHANGE_MAIL_2FA);
            }
            else {
                megaApi.changeEmail(newMail, (ManagerActivityLollipop)context);
            }
        }
        log("The number of attributes to change is: "+count);
        return count;
    }

    public int getCount() {
        return count;
    }

    static public void setCount(int countUa) {
        count = countUa;
    }

    public static void log(String message) {
        Util.log("AccountController", message);
    }

    @Override
    public void onClick(View v) {
        switch (v.getId()){
            case R.id.dialog_recovery_key_button:{
                recoveryKeyExportedDialog.dismiss();
                if (context instanceof TestPasswordActivity) {
                    ((TestPasswordActivity) context).passwordReminderSucceeded();
                }
                break;
            }
        }
    }
}<|MERGE_RESOLUTION|>--- conflicted
+++ resolved
@@ -51,13 +51,11 @@
 import nz.mega.sdk.MegaApiJava;
 import nz.mega.sdk.MegaChatApiAndroid;
 
-<<<<<<< HEAD
 import static mega.privacy.android.app.utils.Constants.ACTION_LOG_OUT;
-=======
+
 import static mega.privacy.android.app.utils.CacheFolderManager.buildAvatarFile;
 import static mega.privacy.android.app.utils.CacheFolderManager.buildQrFile;
 import static mega.privacy.android.app.utils.CacheFolderManager.isFileAvailable;
->>>>>>> 10942445
 
 public class AccountController implements View.OnClickListener{
 
@@ -602,7 +600,7 @@
         }
 
         localLogoutApp(context);
-        
+
         Intent intent = new Intent();
         intent.setAction(ACTION_LOG_OUT);
         LocalBroadcastManager.getInstance(context).sendBroadcast(intent);
