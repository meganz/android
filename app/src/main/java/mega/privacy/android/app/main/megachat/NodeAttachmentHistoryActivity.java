--- conflicted
+++ resolved
@@ -118,11 +118,9 @@
 import javax.inject.Inject;
 
 @AndroidEntryPoint
-public class NodeAttachmentHistoryActivity extends PasscodeActivity
-<<<<<<< HEAD
-        implements MegaChatRequestListenerInterface, OnClickListener, MegaChatListenerInterface,
-        MegaChatNodeHistoryListenerInterface, StoreDataBeforeForward<ArrayList<MegaChatMessage>>,
-        SnackbarShower {
+public class NodeAttachmentHistoryActivity extends PasscodeActivity implements
+        MegaChatRequestListenerInterface, OnClickListener, MegaChatNodeHistoryListenerInterface,
+        StoreDataBeforeForward<ArrayList<MegaChatMessage>>, SnackbarShower {
 
     @Inject
     CheckNameCollisionUseCase checkNameCollisionUseCase;
@@ -130,11 +128,6 @@
     CopyNodeUseCase copyNodeUseCase;
 
     private ActivityResultLauncher<Object> nameCollisionActivityContract;
-=======
-        implements MegaChatRequestListenerInterface, MegaRequestListenerInterface, OnClickListener,
-        MegaChatNodeHistoryListenerInterface,
-        StoreDataBeforeForward<ArrayList<MegaChatMessage>>, SnackbarShower {
->>>>>>> 9042eb12
 
     public static int NUMBER_MESSAGES_TO_LOAD = 20;
     public static int NUMBER_MESSAGES_BEFORE_LOAD = 8;
