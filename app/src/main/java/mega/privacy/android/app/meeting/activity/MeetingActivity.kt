--- conflicted
+++ resolved
@@ -326,13 +326,8 @@
         bottom_floating_panel.fadeInOut()
     }
 
-<<<<<<< HEAD
-    fun collpaseFloatingPanel() {
+    fun collapseFloatingPanel() {
         bottomFloatingPanelViewHolder.collapse()
-=======
-    fun collapseFloatingPanel() {
-        bottomFloatingPanelViewHolder.collpase()
->>>>>>> 1757d6e3
     }
 
     fun hideActionBar() {
