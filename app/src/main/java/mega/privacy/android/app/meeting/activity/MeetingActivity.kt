--- conflicted
+++ resolved
@@ -165,14 +165,9 @@
             MEETING_TYPE_IN -> navGraph.startDestination = R.id.inMeeting
             else -> navGraph.startDestination = R.id.createMeetingFragment
         }
-<<<<<<< HEAD
-        // Remove app:navGraph="@navigation/meeting" from xml and instead call navController.graph = navGraph
-        // Change start destination dynamically and avoid creating destination fragment twice
-=======
 
         // Remove app:navGraph="@navigation/meeting" and instead call navController.graph = navGraph
         // Change start destination dynamically
->>>>>>> cbe46922
         navController.graph = navGraph
     }
 
