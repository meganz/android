--- conflicted
+++ resolved
@@ -53,13 +53,9 @@
     }
 
     private lateinit var binding: ActivityMeetingBinding
-<<<<<<< HEAD
-    lateinit var bottomFloatingPanelViewHolder: BottomFloatingPanelViewHolder
-=======
 
     // TODO: Move bottom floating panel to In-Meeting fragment
     private lateinit var bottomFloatingPanelViewHolder: BottomFloatingPanelViewHolder
->>>>>>> e2da2636
 
     // TODO: these member variables are not needed if move floating panel away
     private var isGuest = false
