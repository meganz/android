package mega.privacy.android.app.meeting.activity

import android.content.BroadcastReceiver
import android.content.Context
import android.content.Intent
import android.content.IntentFilter
import android.os.Bundle
import android.view.MenuItem
import android.view.View
import android.widget.Toast
import androidx.fragment.app.Fragment
import androidx.navigation.NavGraph
import androidx.navigation.fragment.NavHostFragment
import dagger.hilt.android.AndroidEntryPoint
import kotlinx.android.synthetic.main.activity_meeting.*
import mega.privacy.android.app.BaseActivity
import mega.privacy.android.app.MegaApplication
import mega.privacy.android.app.R
import mega.privacy.android.app.constants.BroadcastConstants
import mega.privacy.android.app.databinding.ActivityMeetingBinding
import mega.privacy.android.app.lollipop.megachat.AppRTCAudioManager
import mega.privacy.android.app.meeting.AnimationTool.fadeInOut
import mega.privacy.android.app.meeting.BottomFloatingPanelListener
import mega.privacy.android.app.meeting.BottomFloatingPanelViewHolder
import mega.privacy.android.app.meeting.TestTool
import mega.privacy.android.app.meeting.adapter.Participant
import mega.privacy.android.app.meeting.fragments.MeetingBaseFragment
import mega.privacy.android.app.utils.Constants
<<<<<<< HEAD
import mega.privacy.android.app.utils.IncomingCallNotification
=======
import mega.privacy.android.app.utils.FileUtil
>>>>>>> 6ed3a264

@AndroidEntryPoint
class MeetingActivity : BaseActivity(), BottomFloatingPanelListener {

    companion object {
<<<<<<< HEAD
        //        const val MEETING_TYPE = "meetingType"
=======
//        const val MEETING_TYPE = "meetingType"
>>>>>>> 6ed3a264
        const val MEETING_ACTION_JOIN = "join_meeting"
        const val MEETING_ACTION_CREATE = "create_meeting"
        const val MEETING_ACTION_GUEST = "join_meeting_as_guest"
        const val MEETING_ACTION_IN = "in_meeting"

        const val MEETING_NAME = "meeting_name"
        const val MEETING_LINK = "meeting_link"
    }

    private lateinit var binding: ActivityMeetingBinding
    private lateinit var bottomFloatingPanelViewHolder: BottomFloatingPanelViewHolder

    private val networkReceiver = object : BroadcastReceiver() {
        override fun onReceive(context: Context?, intent: Intent?) {
            if (intent == null) return

            when (intent.getIntExtra(BroadcastConstants.ACTION_TYPE, -1)) {
                Constants.GO_OFFLINE -> getCurrentFragment()?.processOfflineMode(true)
                Constants.GO_ONLINE -> getCurrentFragment()?.processOfflineMode(false)
            }
        }
    }

    override fun onCreate(savedInstanceState: Bundle?) {
        super.onCreate(savedInstanceState)

        IncomingCallNotification.cancelIncomingCallNotification(this)

        binding = ActivityMeetingBinding.inflate(layoutInflater)
        setContentView(binding.root)

        val meetingAction = intent.action

        initReceiver()
        initActionBar(meetingAction)
        initNavigation(meetingAction)
<<<<<<< HEAD
=======

        if (savedInstanceState == null) {
//            val navHostFragment =
//                supportFragmentManager.findFragmentById(R.id.nav_host_fragment) as NavHostFragment
//            val navController = navHostFragment.navController
>>>>>>> 6ed3a264

        // TODO: pass real role here
        bottomFloatingPanelViewHolder = BottomFloatingPanelViewHolder(binding, this, false, true)

        // TODO: pass real headphone state here
        bottomFloatingPanelViewHolder.onHeadphoneConnected(false, false)

        // TODO: load real participants and set it
        bottomFloatingPanelViewHolder.setParticipants(TestTool.getTestParticipants(this))
    }

    override fun onDestroy() {
        super.onDestroy()
        unregisterReceiver(networkReceiver)
    }

    /**
     * Register broadcast receiver that needed
     */
    private fun initReceiver() {
        registerReceiver(
            networkReceiver, IntentFilter(Constants.BROADCAST_ACTION_INTENT_CONNECTIVITY_CHANGE)
        )
    }

    /**
     * Initialize Action Bar and set icon according to param
     *
     * @param meetAction Create Meeting or Join Meeting
     */
    private fun initActionBar(meetAction: String?) {
        setSupportActionBar(binding.toolbar)
        val actionBar = supportActionBar ?: return
        actionBar.setHomeButtonEnabled(true)
        actionBar.setDisplayHomeAsUpEnabled(true)
        actionBar.title = ""

        when (meetAction) {
            MEETING_ACTION_JOIN, MEETING_ACTION_CREATE, MEETING_ACTION_GUEST
                -> actionBar.setHomeAsUpIndicator(R.drawable.ic_close_white)
            MEETING_ACTION_IN -> actionBar.setHomeAsUpIndicator(R.drawable.ic_arrow_back_white)
        }
    }

    /**
     * Initialize Navigation and set startDestination according to param
     *
     * @param meetAction Create Meeting or Join Meeting
     */
    private fun initNavigation(meetAction: String?) {
        val navHostFragment =
            supportFragmentManager.findFragmentById(R.id.nav_host_fragment) as NavHostFragment
        val navController = navHostFragment.navController
        val navGraph: NavGraph =
            navHostFragment.navController.navInflater.inflate(R.navigation.meeting)

        val bundle = Bundle()

        if (meetAction == MEETING_ACTION_GUEST || meetAction == MEETING_ACTION_JOIN) {
            bundle.putString(MEETING_LINK, intent.dataString)
        }

        when (meetAction) {
            MEETING_ACTION_CREATE -> navGraph.startDestination = R.id.createMeetingFragment
            MEETING_ACTION_JOIN -> navGraph.startDestination = R.id.joinMeetingFragment
            MEETING_ACTION_GUEST -> navGraph.startDestination = R.id.joinMeetingAsGuestFragment
<<<<<<< HEAD
            MEETING_ACTION_IN -> navGraph.startDestination = R.id.inMeetingFragment
=======
            MEETING_ACTION_IN -> navGraph.startDestination = R.id.inMeeting
>>>>>>> 6ed3a264
            else -> navGraph.startDestination = R.id.createMeetingFragment
        }

        // Remove app:navGraph="@navigation/meeting" and instead call navController.graph = navGraph
        // Change start destination dynamically
        navController.setGraph(navGraph, bundle)
    }

    override fun onOptionsItemSelected(item: MenuItem): Boolean {
        when (item.itemId) {
            android.R.id.home -> onBackPressed()
        }
        return super.onOptionsItemSelected(item)
    }

    /**
     * Get current fragment from navHostFragment
     */
    fun getCurrentFragment(): MeetingBaseFragment? {
        val navHostFragment: Fragment? =
            supportFragmentManager.findFragmentById(R.id.nav_host_fragment)
        return navHostFragment?.childFragmentManager?.fragments?.get(0) as MeetingBaseFragment?
    }

    override fun onChangeMicState(micOn: Boolean) {
        Toast.makeText(this, "onChangeMicState $micOn", Toast.LENGTH_SHORT).show()
    }

    override fun onChangeCamState(camOn: Boolean) {
        Toast.makeText(this, "onChangeCamState $camOn", Toast.LENGTH_SHORT).show()
    }

    override fun onChangeHoldState(isHold: Boolean) {
        Toast.makeText(this, "onChangeHoldState $isHold", Toast.LENGTH_SHORT).show()
    }

    override fun onChangeAudioDevice(device: AppRTCAudioManager.AudioDevice) {
        Toast.makeText(this, "onChangeAudioDevice $device", Toast.LENGTH_SHORT).show()
    }

    override fun onEndMeeting() {
        finish()
    }

    override fun onShareLink() {
        Toast.makeText(this, "onShareLink", Toast.LENGTH_SHORT).show()
    }

    override fun onInviteParticipants() {
        Toast.makeText(this, "onInviteParticipants", Toast.LENGTH_SHORT).show()
    }

    override fun onParticipantOption(participant: Participant) {
        Toast.makeText(this, "onParticipantOption ${participant.name}", Toast.LENGTH_SHORT).show()
    }

    override fun onAddContact() {

    }

    override fun onContactInfo() {

    }

    override fun onSendMessage() {

    }

    override fun onPingToSpeakerView() {

    }

    override fun onMakeModerator() {

    }

    override fun onRemoveParticipant() {

    }

    fun setBottomFloatingPanelViewHolder(visible: Boolean) {
        when (visible) {
            true -> bottom_floating_panel.visibility = View.VISIBLE;
            false -> bottom_floating_panel.visibility = View.GONE
        }
    }

    fun bottomFloatingPanelInOut() {
        bottom_floating_panel.fadeInOut()
    }

    fun collpaseFloatingPanel() {
        bottomFloatingPanelViewHolder.collpase()
    }

    fun hideActionBar() {
        binding.toolbar.visibility = View.GONE
    }
}<|MERGE_RESOLUTION|>--- conflicted
+++ resolved
@@ -14,7 +14,6 @@
 import dagger.hilt.android.AndroidEntryPoint
 import kotlinx.android.synthetic.main.activity_meeting.*
 import mega.privacy.android.app.BaseActivity
-import mega.privacy.android.app.MegaApplication
 import mega.privacy.android.app.R
 import mega.privacy.android.app.constants.BroadcastConstants
 import mega.privacy.android.app.databinding.ActivityMeetingBinding
@@ -26,21 +25,13 @@
 import mega.privacy.android.app.meeting.adapter.Participant
 import mega.privacy.android.app.meeting.fragments.MeetingBaseFragment
 import mega.privacy.android.app.utils.Constants
-<<<<<<< HEAD
 import mega.privacy.android.app.utils.IncomingCallNotification
-=======
-import mega.privacy.android.app.utils.FileUtil
->>>>>>> 6ed3a264
 
 @AndroidEntryPoint
 class MeetingActivity : BaseActivity(), BottomFloatingPanelListener {
 
     companion object {
-<<<<<<< HEAD
-        //        const val MEETING_TYPE = "meetingType"
-=======
 //        const val MEETING_TYPE = "meetingType"
->>>>>>> 6ed3a264
         const val MEETING_ACTION_JOIN = "join_meeting"
         const val MEETING_ACTION_CREATE = "create_meeting"
         const val MEETING_ACTION_GUEST = "join_meeting_as_guest"
@@ -48,6 +39,23 @@
 
         const val MEETING_NAME = "meeting_name"
         const val MEETING_LINK = "meeting_link"
+
+        private var isGuest = true
+        private var isModerator = false
+
+        private fun updateRole() {
+            if (isGuest) {
+                isGuest = false
+            } else if (!isModerator) {
+                isModerator = true
+            } else {
+                isGuest = true
+                isModerator = false
+            }
+        }
+
+        private var wiredHeadsetConnected = false
+        private var bluetoothConnected = false
     }
 
     private lateinit var binding: ActivityMeetingBinding
@@ -77,14 +85,6 @@
         initReceiver()
         initActionBar(meetingAction)
         initNavigation(meetingAction)
-<<<<<<< HEAD
-=======
-
-        if (savedInstanceState == null) {
-//            val navHostFragment =
-//                supportFragmentManager.findFragmentById(R.id.nav_host_fragment) as NavHostFragment
-//            val navController = navHostFragment.navController
->>>>>>> 6ed3a264
 
         // TODO: pass real role here
         bottomFloatingPanelViewHolder = BottomFloatingPanelViewHolder(binding, this, false, true)
@@ -151,11 +151,7 @@
             MEETING_ACTION_CREATE -> navGraph.startDestination = R.id.createMeetingFragment
             MEETING_ACTION_JOIN -> navGraph.startDestination = R.id.joinMeetingFragment
             MEETING_ACTION_GUEST -> navGraph.startDestination = R.id.joinMeetingAsGuestFragment
-<<<<<<< HEAD
             MEETING_ACTION_IN -> navGraph.startDestination = R.id.inMeetingFragment
-=======
-            MEETING_ACTION_IN -> navGraph.startDestination = R.id.inMeeting
->>>>>>> 6ed3a264
             else -> navGraph.startDestination = R.id.createMeetingFragment
         }
 
@@ -181,11 +177,23 @@
     }
 
     override fun onChangeMicState(micOn: Boolean) {
-        Toast.makeText(this, "onChangeMicState $micOn", Toast.LENGTH_SHORT).show()
+        // Toast.makeText(this, "onChangeMicState $micOn", Toast.LENGTH_SHORT).show()
+
+        wiredHeadsetConnected = !wiredHeadsetConnected
+        bottomFloatingPanelViewHolder.onHeadphoneConnected(
+            wiredHeadsetConnected,
+            bluetoothConnected
+        )
     }
 
     override fun onChangeCamState(camOn: Boolean) {
-        Toast.makeText(this, "onChangeCamState $camOn", Toast.LENGTH_SHORT).show()
+        // Toast.makeText(this, "onChangeCamState $camOn", Toast.LENGTH_SHORT).show()
+
+        bluetoothConnected = !bluetoothConnected
+        bottomFloatingPanelViewHolder.onHeadphoneConnected(
+            wiredHeadsetConnected,
+            bluetoothConnected
+        )
     }
 
     override fun onChangeHoldState(isHold: Boolean) {
@@ -238,7 +246,7 @@
 
     fun setBottomFloatingPanelViewHolder(visible: Boolean) {
         when (visible) {
-            true -> bottom_floating_panel.visibility = View.VISIBLE;
+            true -> bottom_floating_panel.visibility = View.VISIBLE
             false -> bottom_floating_panel.visibility = View.GONE
         }
     }
