--- conflicted
+++ resolved
@@ -124,15 +124,9 @@
 
     public static boolean running, ignoreAttr;
     private Handler handler;
-<<<<<<< HEAD
-
-    private ExecutorService threadPool = Executors.newCachedThreadPool();
-
-=======
     
     private ExecutorService threadPool = Executors.newFixedThreadPool(8);
     
->>>>>>> 2560bbc6
     private WifiManager.WifiLock lock;
     private PowerManager.WakeLock wl;
 
@@ -1536,17 +1530,10 @@
             }
             if (record != null) {
                 String originalFingerprint = record.getOriginFingerprint();
-<<<<<<< HEAD
                 megaApi.setOriginalFingerprint(node, originalFingerprint, this);
                 megaApi.setNodeCoordinates(node, record.getLatitude(), record.getLongitude(), null);
 
                 File src = new File(record.getLocalPath());
-=======
-                megaApi.setOriginalFingerprint(node,originalFingerprint,this);
-                megaApi.setNodeCoordinates(node,record.getLatitude(),record.getLongitude(),null);
-                
-                final File src = new File(record.getLocalPath());
->>>>>>> 2560bbc6
                 if (src.exists()) {
                     logDebug("Creating preview");
                     File previewDir = getPreviewFolder(this);
@@ -1555,47 +1542,17 @@
                     final File thumb = new File(thumbDir, MegaApiAndroid.handleToBase64(transfer.getNodeHandle()) + ".jpg");
                     final SyncRecord finalRecord = record;
                     if (isVideoFile(transfer.getPath())) {
-<<<<<<< HEAD
-                        threadPool.execute(new Runnable() {
-
-                            @Override
-                            public void run() {
-                                File img = new File(finalRecord.getLocalPath());
-                                if (!preview.exists()) {
-                                    //for Android 5, 5.1 devices may have insufficient memory, so don't create previews.
-                                    if (Build.VERSION.SDK_INT >= Build.VERSION_CODES.M) {
-                                        createVideoPreview(CameraUploadsService.this, img, preview);
-                                    }
-                                }
-                                createVideoThumbnail(api, finalRecord.getLocalPath(), thumb);
-=======
                         threadPool.execute(() -> {
                             File img = new File(finalRecord.getLocalPath());
                             if (!preview.exists()) {
                                 createVideoPreview(CameraUploadsService.this, img, preview);
->>>>>>> 2560bbc6
                             }
                             createThumbnail(img, thumb);
                         });
                     } else if (MimeTypeList.typeForName(transfer.getPath()).isImage()) {
-<<<<<<< HEAD
-                        threadPool.execute(new Runnable() {
-
-                            @Override
-                            public void run() {
-                                File img = new File(finalRecord.getLocalPath());
-                                if (!preview.exists()) {
-                                    //for Android 5, 5.1 devices may have insufficient memory, so don't create previews.
-                                    if (Build.VERSION.SDK_INT >= Build.VERSION_CODES.M) {
-                                        createImagePreview(img, preview);
-                                    }
-                                }
-                                createImageThumbnail(api, finalRecord.getLocalPath(), thumb);
-=======
                         threadPool.execute(() -> {
                             if (!preview.exists()) {
                                 createImagePreview(src, preview);
->>>>>>> 2560bbc6
                             }
                             createThumbnail(src, thumb);
                         });
