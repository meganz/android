package mega.privacy.android.app.jobservices;

import android.app.Notification;
import android.app.NotificationChannel;
import android.app.NotificationManager;
import android.app.PendingIntent;
import android.app.Service;
import android.content.BroadcastReceiver;
import android.content.Context;
import android.content.Intent;
import android.content.IntentFilter;
import android.database.Cursor;
import android.media.MediaMetadataRetriever;
import android.net.Uri;
import android.net.wifi.WifiManager;
import android.os.BatteryManager;
import android.os.Build;
import android.os.Handler;
import android.os.IBinder;
import android.os.PowerManager;
import android.os.StatFs;
import android.provider.MediaStore;
import android.service.notification.StatusBarNotification;

import androidx.annotation.Nullable;
import androidx.core.app.NotificationCompat;
import androidx.core.content.ContextCompat;
import androidx.documentfile.provider.DocumentFile;
import androidx.exifinterface.media.ExifInterface;
import androidx.localbroadcastmanager.content.LocalBroadcastManager;

import java.io.File;
import java.io.IOException;
import java.util.ArrayList;
import java.util.LinkedList;
import java.util.List;
import java.util.Queue;
import java.util.concurrent.ExecutorService;
import java.util.concurrent.Executors;

import mega.privacy.android.app.AndroidCompletedTransfer;
import mega.privacy.android.app.DatabaseHandler;
import mega.privacy.android.app.MegaApplication;
import mega.privacy.android.app.MegaPreferences;
import mega.privacy.android.app.MimeTypeList;
import mega.privacy.android.app.R;
import mega.privacy.android.app.UserCredentials;
import mega.privacy.android.app.VideoCompressor;
import mega.privacy.android.app.listeners.CreateFolderListener;
import mega.privacy.android.app.listeners.GetAttrUserListener;
import mega.privacy.android.app.listeners.SetAttrUserListener;
import mega.privacy.android.app.lollipop.ManagerActivityLollipop;
import mega.privacy.android.app.receivers.NetworkTypeChangeReceiver;
import mega.privacy.android.app.utils.conversion.VideoCompressionCallback;
import nz.mega.sdk.MegaApiAndroid;
import nz.mega.sdk.MegaApiJava;
import nz.mega.sdk.MegaChatApiAndroid;
import nz.mega.sdk.MegaChatApiJava;
import nz.mega.sdk.MegaChatError;
import nz.mega.sdk.MegaChatRequest;
import nz.mega.sdk.MegaChatRequestListenerInterface;
import nz.mega.sdk.MegaError;
import nz.mega.sdk.MegaNode;
import nz.mega.sdk.MegaNodeList;
import nz.mega.sdk.MegaRequest;
import nz.mega.sdk.MegaRequestListenerInterface;
import nz.mega.sdk.MegaTransfer;
import nz.mega.sdk.MegaTransferListenerInterface;

import static mega.privacy.android.app.components.transferWidget.TransfersManagement.*;
import static mega.privacy.android.app.constants.SettingsConstants.VIDEO_QUALITY_MEDIUM;
import static mega.privacy.android.app.utils.Constants.*;
import static mega.privacy.android.app.utils.FileUtil.*;
import static mega.privacy.android.app.jobservices.SyncRecord.*;
import static mega.privacy.android.app.listeners.CreateFolderListener.ExtraAction.INIT_CU;
import static mega.privacy.android.app.constants.SettingsConstants.*;
import static mega.privacy.android.app.lollipop.ManagerActivityLollipop.PENDING_TAB;
import static mega.privacy.android.app.lollipop.ManagerActivityLollipop.TRANSFERS_TAB;
import static mega.privacy.android.app.receivers.NetworkTypeChangeReceiver.MOBILE;
import static mega.privacy.android.app.utils.ImageProcessor.*;
import static mega.privacy.android.app.utils.JobUtil.*;
import static mega.privacy.android.app.utils.LogUtil.*;
import static mega.privacy.android.app.utils.MegaNodeUtil.*;
import static mega.privacy.android.app.utils.PreviewUtils.*;
import static mega.privacy.android.app.utils.SDCardUtils.*;
import static mega.privacy.android.app.utils.TextUtil.*;
import static mega.privacy.android.app.utils.ThumbnailUtils.*;
import static mega.privacy.android.app.utils.Util.*;
import static mega.privacy.android.app.utils.CameraUploadUtil.*;
<<<<<<< HEAD
import static nz.mega.sdk.MegaApiJava.INVALID_HANDLE;
import static nz.mega.sdk.MegaApiJava.USER_ATTR_CAMERA_UPLOADS_FOLDER;
=======
import static mega.privacy.android.app.utils.FileUtil.*;
import static nz.mega.sdk.MegaApiJava.*;
>>>>>>> 9b315098

public class CameraUploadsService extends Service implements NetworkTypeChangeReceiver.OnNetworkTypeChangeCallback, MegaChatRequestListenerInterface, MegaRequestListenerInterface, MegaTransferListenerInterface, VideoCompressionCallback {

    private static final int LOCAL_FOLDER_REMINDER_PRIMARY = 1908;
    private static final int LOCAL_FOLDER_REMINDER_SECONDARY = 1909;
    private static final String OVER_QUOTA_NOTIFICATION_CHANNEL_ID = "overquotanotification";
    private static final String ERROR_NOT_ENOUGH_SPACE = "ERROR_NOT_ENOUGH_SPACE";
    private static final String ERROR_CREATE_FILE_IO_ERROR = "ERROR_CREATE_FILE_IO_ERROR";
    private static final String ERROR_SOURCE_FILE_NOT_EXIST = "SOURCE_FILE_NOT_EXIST";
    private static final int BATTERY_STATE_LOW = 20;
    private static final int LOW_BATTERY_LEVEL = 20;
    public static final String CAMERA_UPLOADS_ENGLISH = "Camera Uploads";
    public static final String SECONDARY_UPLOADS_ENGLISH = "Media Uploads";
    public static final String ACTION_CANCEL = "CANCEL_SYNC";
    public static final String ACTION_STOP = "STOP_SYNC";
    public static final String ACTION_CANCEL_ALL = "CANCEL_ALL";
    public static final String ACTION_LOGOUT = "LOGOUT_SYNC";
    public static final String ACTION_LIST_PHOTOS_VIDEOS_NEW_FOLDER = "PHOTOS_VIDEOS_NEW_FOLDER";
    public static final String EXTRA_IGNORE_ATTR_CHECK = "EXTRA_IGNORE_ATTR_CHECK";
    public static final String CU_CACHE_FOLDER = "cu";
    public static int PAGE_SIZE = 200;
    public static int PAGE_SIZE_VIDEO = 10;
    public static boolean isServiceRunning = false;
    public static boolean uploadingInProgress;
    public static boolean isCreatingPrimary;
    public static boolean isCreatingSecondary;

    private NotificationCompat.Builder mBuilder;
    private NotificationManager mNotificationManager;

    private int notificationId = NOTIFICATION_CAMERA_UPLOADS;
    private String notificationChannelId = NOTIFICATION_CHANNEL_CAMERA_UPLOADS_ID;
    private String notificationChannelName = NOTIFICATION_CHANNEL_CAMERA_UPLOADS_NAME;

    public static boolean running, ignoreAttr;
    private Handler handler;
    
    private ExecutorService threadPool = Executors.newFixedThreadPool(8);
    
    private WifiManager.WifiLock lock;
    private PowerManager.WakeLock wl;

    private boolean isOverQuota;
    private boolean canceled;
    private boolean stopByNetworkStateChange;

    private DatabaseHandler dbH;

    private MegaPreferences prefs;
    private String localPath = "";
    private boolean removeGPS = true;
    private long cameraUploadHandle = INVALID_HANDLE;
    private boolean secondaryEnabled;
    private String localPathSecondary = "";
    private long secondaryUploadHandle = INVALID_HANDLE;
    private MegaNode secondaryUploadNode;

    private boolean isLoggingIn;

    private MegaApiAndroid megaApi;
    private MegaChatApiAndroid megaChatApi;
    private MegaApplication app;

    private static final int LOGIN_IN = 12;
    private static final int SETTING_USER_ATTRIBUTE = 7;
    private static final int TARGET_FOLDER_NOT_EXIST = 8;
    private static final int CHECKING_USER_ATTRIBUTE = 9;
    private static final int SHOULD_RUN_STATE_FAILED = -1;

    private long lastUpdated = 0;
    private boolean isPrimaryHandleSynced;
    private boolean stopped;
    private NetworkTypeChangeReceiver receiver;

    public class Media {
        public String filePath;
        public long timestamp;
    }

    private Queue<Media> cameraFiles = new LinkedList<>();
    private Queue<Media> primaryVideos = new LinkedList<>();
    private Queue<Media> secondaryVideos = new LinkedList<>();
    private Queue<Media> mediaFilesSecondary = new LinkedList<>();
    private MegaNode cameraUploadNode = null;
    private int totalUploaded;
    private int totalToUpload;
    private List<MegaTransfer> cuTransfers = new ArrayList<>();

    private long currentTimeStamp = 0;
    private long secondaryTimeStamp = 0;
    private long currentVideoTimeStamp = 0;
    private long secondaryVideoTimeStamp = 0;
    private Notification mNotification;
    private Intent mIntent, batteryIntent;
    private PendingIntent mPendingIntent;
    private String tempRoot;
    private Context mContext;
    private VideoCompressor mVideoCompressor;

    private BroadcastReceiver pauseReceiver = new BroadcastReceiver() {

        @Override
        public void onReceive(Context context, Intent intent) {
            new Handler().postDelayed(() -> updateProgressNotification(), 1000);
        }
    };

    private BroadcastReceiver chargingStopReceiver = new BroadcastReceiver() {

        @Override
        public void onReceive(Context context, Intent intent) {
            if (mVideoCompressor != null && isChargingRequired(mVideoCompressor.getTotalInputSize() / (1024 * 1024))) {
                logDebug("Detected device stops charging.");
                mVideoCompressor.stop();
            }
        }
    };

    private BroadcastReceiver batteryInfoReceiver = new BroadcastReceiver() {

        @Override
        public void onReceive(Context context, Intent intent) {
            batteryIntent = intent;
            if (isDeviceLowOnBattery(batteryIntent)) {
                logDebug("Device is on low battery.");
                stopped = true;
                if (megaApi != null) {
                    for (MegaTransfer transfer : cuTransfers) {
                        megaApi.cancelTransfer(transfer);
                    }
                }
                finish();
            }
        }
    };

    private GetAttrUserListener getAttrUserListener;
    private SetAttrUserListener setAttrUserListener;
    private CreateFolderListener createFolderListener;

    @Override
    public void onCreate() {
        registerReceiver(chargingStopReceiver, new IntentFilter(Intent.ACTION_POWER_DISCONNECTED));
        registerReceiver(batteryInfoReceiver, new IntentFilter(Intent.ACTION_BATTERY_CHANGED));
        registerReceiver(pauseReceiver, new IntentFilter(BROADCAST_ACTION_INTENT_UPDATE_PAUSE_NOTIFICATION));
        getAttrUserListener = new GetAttrUserListener(this);
        setAttrUserListener = new SetAttrUserListener(this);
        createFolderListener = new CreateFolderListener(this, INIT_CU);
    }

    @Override
    public void onDestroy() {
        logDebug("Service destroys.");
        super.onDestroy();
        isServiceRunning = false;
        uploadingInProgress = false;
        if (receiver != null) {
            unregisterReceiver(receiver);
        }
        if (chargingStopReceiver != null) {
            unregisterReceiver(chargingStopReceiver);
        }
        if (batteryInfoReceiver != null) {
            unregisterReceiver(batteryInfoReceiver);
        }
        if (pauseReceiver != null) {
            unregisterReceiver(pauseReceiver);
        }
        getAttrUserListener = null;
        setAttrUserListener = null;
        createFolderListener = null;
    }

    @Nullable
    @Override
    public IBinder onBind(Intent intent) {
        return null;
    }

    public void onTypeChanges(int type) {
        logDebug("Network type change to: " + type);
        DatabaseHandler handler = DatabaseHandler.getDbHandler(this);
        MegaPreferences prefs = handler.getPreferences();
        if (prefs != null) {
            stopByNetworkStateChange = type == MOBILE && Boolean.parseBoolean(prefs.getCamSyncWifi());
            if (stopByNetworkStateChange) {
                for (MegaTransfer transfer : cuTransfers) {
                    megaApi.cancelTransfer(transfer, this);
                }
                stopped = true;
                finish();
            }
        }
    }

    @Override
    public int onStartCommand(Intent intent, int flags, int startId) {
        logDebug("Starting CU service (flags: " + flags + ", startId: " + startId + ")");
        isServiceRunning = true;
        mContext = getApplicationContext();
        mNotificationManager = (NotificationManager) getSystemService(NOTIFICATION_SERVICE);
        Notification notification = createNotification(getString(R.string.section_photo_sync), getString(R.string.settings_camera_notif_initializing_title), null, false);
        startForeground(notificationId, notification);
        initService();

        if (megaApi == null) {
            logError("MegaApi is null, return.");
            finish();
            return START_NOT_STICKY;
        }

        if (intent != null && intent.getAction() != null) {
            logDebug("onStartCommand intent action is " + intent.getAction());
            if (intent.getAction().equals(ACTION_CANCEL) ||
                    intent.getAction().equals(ACTION_STOP) ||
                    intent.getAction().equals(ACTION_LIST_PHOTOS_VIDEOS_NEW_FOLDER)) {
                logDebug("Cancel all CU transfers.");
                for (MegaTransfer transfer : cuTransfers) {
                    megaApi.cancelTransfer(transfer, this);
                }
            } else if (ACTION_CANCEL_ALL.equals(intent.getAction()) || intent.getAction().equals(ACTION_LOGOUT)) {
                logDebug("Cancel all transfers.");
                megaApi.cancelTransfers(MegaTransfer.TYPE_UPLOAD, this);
            }
            stopped = true;
            finish();
            return START_NOT_STICKY;
        }

        if (intent != null) {
            ignoreAttr = intent.getBooleanExtra(EXTRA_IGNORE_ATTR_CHECK, false);
        }

        logDebug("Start service here, creating new working thread.");
        startWorkerThread();
        return START_NOT_STICKY;
    }

    private void registerNetworkTypeChangeReceiver() {
        if (receiver != null) {
            unregisterReceiver(receiver);
        }
        receiver = new NetworkTypeChangeReceiver();
        receiver.setCallback(this);
        registerReceiver(receiver, new IntentFilter("android.net.conn.CONNECTIVITY_CHANGE"));
    }

    private void startWorkerThread() {
        try {
            Thread task = createWorkerThread();
            task.start();
        } catch (Exception ex) {
            logError("CameraUploadsService Exception: " + ex.getMessage() + "_" + ex.getStackTrace());
            finish();
        }
    }

    private Thread createWorkerThread() {
        return new Thread() {

            @Override
            public void run() {
                try {
                    int result = shouldRun();
                    logDebug("Should run result: " + result);
                    switch (result) {
                        case 0:
                            startCameraUploads();
                            break;
                        case LOGIN_IN:
                        case CHECKING_USER_ATTRIBUTE:
                        case TARGET_FOLDER_NOT_EXIST:
                        case SETTING_USER_ATTRIBUTE:
                            logDebug("Wait for login or check user attribute.");
                            break;
                        default:
                            finish();
                            break;
                    }
                } catch (Exception e) {
                    e.printStackTrace();
                    handleException(e);
                }
            }
        };
    }

    private void startCameraUploads() {
        showNotification(getString(R.string.section_photo_sync), getString(R.string.settings_camera_notif_checking_title), mPendingIntent, false);
        // Start the real uploading process, before is checking settings.
        uploadingInProgress = true;
        getFilesFromMediaStore();
    }

    private boolean shouldCompressVideo() {
        String qualitySetting = prefs.getUploadVideoQuality();
        return qualitySetting != null && Integer.parseInt(qualitySetting) == VIDEO_QUALITY_MEDIUM;
    }

    private void extractMedia(Cursor cursor, boolean isSecondary, boolean isVideo) {
        try {
            logDebug("Extract " + cursor.getCount() + " media from cursor, is video: " + isVideo + ", is secondary: " + isSecondary);
            String parentPath = isSecondary ? localPathSecondary : localPath;

            int dataColumn = cursor.getColumnIndex(MediaStore.MediaColumns.DATA);
            int modifiedColumn = 0, addedColumn = 0;
            if (cursor.getColumnIndex(MediaStore.MediaColumns.DATE_MODIFIED) != -1) {
                modifiedColumn = cursor.getColumnIndex(MediaStore.MediaColumns.DATE_MODIFIED);
            }
            if (cursor.getColumnIndex(MediaStore.MediaColumns.DATE_ADDED) != -1) {
                addedColumn = cursor.getColumnIndex(MediaStore.MediaColumns.DATE_ADDED);
            }

            while (cursor.moveToNext()) {

                Media media = new Media();
                media.filePath = cursor.getString(dataColumn);
                long addedTime = cursor.getLong(addedColumn) * 1000;
                long modifiedTime = cursor.getLong(modifiedColumn) * 1000;
                media.timestamp = Math.max(addedTime, modifiedTime);
                logDebug("Extract from cursor, add time: " + addedTime + ", modify time: " + modifiedTime + ", chosen time: " + media.timestamp);

                //Check files of the Camera Uploads
                if (checkFile(media, parentPath)) {
                    if (isSecondary) {
                        if (isVideo) {
                            secondaryVideos.add(media);
                        } else {
                            mediaFilesSecondary.add(media);
                        }
                    } else {
                        if (isVideo) {
                            primaryVideos.add(media);
                        } else {
                            cameraFiles.add(media);
                        }
                    }
                }
            }
        } catch (Exception e) {
            logError("Exception happens when extract media from cursor.", e);
        }
    }

    private void getFilesFromMediaStore() {
        logDebug("Get pending files from media store database.");
        cameraUploadNode = megaApi.getNodeByHandle(cameraUploadHandle);
        if (cameraUploadNode == null) {
            logError("ERROR: primary parent folder is null.");
            finish();
            return;
        }

        String[] projection = {
                MediaStore.MediaColumns.DATA,
                MediaStore.MediaColumns.DATE_ADDED,
                MediaStore.MediaColumns.DATE_MODIFIED
        };

        String selectionCamera = null;
        String selectionCameraVideo = null;
        String selectionSecondary = null;
        String selectionSecondaryVideo = null;

        prefs = dbH.getPreferences();

        if (prefs != null) {
            if (prefs.getCamSyncTimeStamp() != null) {
                currentTimeStamp = Long.parseLong(prefs.getCamSyncTimeStamp());
            } else {
                currentTimeStamp = 0;
            }
            logDebug("Primary photo timestamp is: " + currentTimeStamp);

            selectionCamera = "((" + MediaStore.MediaColumns.DATE_MODIFIED + "*1000) > " + currentTimeStamp + " OR " + "(" + MediaStore.MediaColumns.DATE_ADDED + "*1000) > " + currentTimeStamp + ") AND " + MediaStore.MediaColumns.DATA + " LIKE '" + localPath + "%'";

            if (prefs.getCamVideoSyncTimeStamp() != null) {
                currentVideoTimeStamp = Long.parseLong(prefs.getCamVideoSyncTimeStamp());
            } else {
                currentVideoTimeStamp = 0;
            }
            logDebug("Primary video timestamp is: " + currentVideoTimeStamp);

            selectionCameraVideo = "((" + MediaStore.MediaColumns.DATE_MODIFIED + "*1000) > " + currentVideoTimeStamp + " OR " + "(" + MediaStore.MediaColumns.DATE_ADDED + "*1000) > " + currentVideoTimeStamp + ") AND " + MediaStore.MediaColumns.DATA + " LIKE '" + localPath + "%'";

            if (secondaryEnabled) {
                logDebug("Secondary upload is enabled.");
                secondaryUploadNode = megaApi.getNodeByHandle(secondaryUploadHandle);

                if (prefs.getSecSyncTimeStamp() != null) {
                    secondaryTimeStamp = Long.parseLong(prefs.getSecSyncTimeStamp());
                    logDebug("Secondary photo timestamp is: " + secondaryTimeStamp);
                    selectionSecondary = "((" + MediaStore.MediaColumns.DATE_MODIFIED + "*1000) > " + secondaryTimeStamp + " OR " + "(" + MediaStore.MediaColumns.DATE_ADDED + "*1000) > " + secondaryTimeStamp + ") AND " + MediaStore.MediaColumns.DATA + " LIKE '" + localPathSecondary + "%'";
                }
                if (prefs.getSecVideoSyncTimeStamp() != null) {
                    secondaryVideoTimeStamp = Long.parseLong(prefs.getSecVideoSyncTimeStamp());
                    logDebug("Secondary video timestamp is: " + secondaryVideoTimeStamp);
                    selectionSecondaryVideo = "((" + MediaStore.MediaColumns.DATE_MODIFIED + "*1000) > " + secondaryVideoTimeStamp + " OR " + "(" + MediaStore.MediaColumns.DATE_ADDED + "*1000) > " + secondaryVideoTimeStamp + ") AND " + MediaStore.MediaColumns.DATA + " LIKE '" + localPathSecondary + "%'";
                }
            }
        }

        ArrayList<Uri> uris = new ArrayList<>();
        if (prefs.getCamSyncFileUpload() == null) {
            logDebug("What to upload setting is null, only upload photo.");
            dbH.setCamSyncFileUpload(MegaPreferences.ONLY_PHOTOS);
            uris.add(MediaStore.Images.Media.EXTERNAL_CONTENT_URI);
            uris.add(MediaStore.Images.Media.INTERNAL_CONTENT_URI);
        } else {
            switch (Integer.parseInt(prefs.getCamSyncFileUpload())) {
                case MegaPreferences.ONLY_PHOTOS: {
                    logDebug("Only upload photo.");
                    uris.add(MediaStore.Images.Media.EXTERNAL_CONTENT_URI);
                    uris.add(MediaStore.Images.Media.INTERNAL_CONTENT_URI);
                    break;
                }
                case MegaPreferences.ONLY_VIDEOS: {
                    logDebug("Only upload video.");
                    uris.add(MediaStore.Video.Media.EXTERNAL_CONTENT_URI);
                    uris.add(MediaStore.Video.Media.INTERNAL_CONTENT_URI);
                    break;
                }
                case MegaPreferences.PHOTOS_AND_VIDEOS: {
                    logDebug("Upload photo and video.");
                    uris.add(MediaStore.Images.Media.EXTERNAL_CONTENT_URI);
                    uris.add(MediaStore.Images.Media.INTERNAL_CONTENT_URI);
                    uris.add(MediaStore.Video.Media.EXTERNAL_CONTENT_URI);
                    uris.add(MediaStore.Video.Media.INTERNAL_CONTENT_URI);
                    break;
                }
            }
        }

        for (int i = 0; i < uris.size(); i++) {
            Uri uri = uris.get(i);
            boolean isVideo = uri.equals(MediaStore.Video.Media.EXTERNAL_CONTENT_URI) || uri.equals(MediaStore.Video.Media.INTERNAL_CONTENT_URI);

            //Primary Media Folder
            Cursor cursorPrimary;
            String orderVideo = MediaStore.MediaColumns.DATE_MODIFIED;
            String orderImage = MediaStore.MediaColumns.DATE_MODIFIED;

            // Only paging for files in internal storage, because files on SD card usually have same timestamp.
            if (!isLocalFolderOnSDCard(this, localPath)) {
                orderVideo += " ASC LIMIT 0," + PAGE_SIZE_VIDEO;
                orderImage += " ASC LIMIT 0," + PAGE_SIZE;
            }

            if (isVideo) {
                cursorPrimary = app.getContentResolver().query(uri, projection, selectionCameraVideo, null, orderVideo);
            } else {
                cursorPrimary = app.getContentResolver().query(uri, projection, selectionCamera, null, orderImage);
            }
            if (cursorPrimary != null) {
                extractMedia(cursorPrimary, false, isVideo);
            }

            //Secondary Media Folder
            if (secondaryEnabled) {
                logDebug("Secondary is enabled.");
                Cursor cursorSecondary;
                String orderVideoSecondary = MediaStore.MediaColumns.DATE_MODIFIED;
                String orderImageSecondary = MediaStore.MediaColumns.DATE_MODIFIED;
                if (!isLocalFolderOnSDCard(this, localPathSecondary)) {
                    orderVideoSecondary += " ASC LIMIT 0," + PAGE_SIZE_VIDEO;
                    orderImageSecondary += " ASC LIMIT 0," + PAGE_SIZE;
                }
                if (isVideo) {
                    cursorSecondary = app.getContentResolver().query(uri, projection, selectionSecondaryVideo, null, orderVideoSecondary);
                } else {
                    cursorSecondary = app.getContentResolver().query(uri, projection, selectionSecondary, null, orderImageSecondary);
                }

                if (cursorSecondary != null) {
                    extractMedia(cursorSecondary, true, isVideo);
                }
            }
        }
        totalUploaded = 0;
        prepareUpload(cameraFiles, mediaFilesSecondary, primaryVideos, secondaryVideos);
    }

    private void prepareUpload(Queue<Media> primaryList, Queue<Media> secondaryList, Queue<Media> primaryVideoList, Queue<Media> secondaryVideoList) {
        logDebug("\nPrimary photo count from media store database: " + primaryList.size() + "\n"
                + "Secondary photo count from media store database: " + secondaryList.size() + "\n"
                + "Primary video count from media store database: " + primaryVideoList.size() + "\n"
                + "Secondary video count from media store database: " + secondaryVideoList.size());

        List<SyncRecord> pendingUploadsList = getPendingList(primaryList, false, false);
        logDebug("Primary photo pending list size: " + pendingUploadsList.size());
        saveDataToDB(pendingUploadsList);

        List<SyncRecord> pendingVideoUploadsList = getPendingList(primaryVideoList, false, true);
        logDebug("Primary video pending list size: " + pendingVideoUploadsList.size());
        saveDataToDB(pendingVideoUploadsList);

        //secondary list
        if (secondaryEnabled) {
            List<SyncRecord> pendingUploadsListSecondary = getPendingList(secondaryList, true, false);
            logDebug("Secdonary photo pending list size: " + pendingUploadsListSecondary.size());
            saveDataToDB(pendingUploadsListSecondary);

            List<SyncRecord> pendingVideoUploadsListSecondary = getPendingList(secondaryVideoList, true, true);
            logDebug("Secdonary video pending list size: " + pendingVideoUploadsListSecondary.size());
            saveDataToDB(pendingVideoUploadsListSecondary);
        }

        if (stopped) return;

        // Need to maintain timestamp for better performance
        updateTimeStamp();

        List<SyncRecord> finalList = dbH.findAllPendingSyncRecords();

        if (finalList.size() == 0) {
            if (isCompressedVideoPending()) {
                logDebug("Pending upload list is empty, now check view compression status.");
                startVideoCompression();
            } else {
                logDebug("Nothing to upload.");
                finish();
                purgeDirectory(new File(tempRoot));
            }
        } else {
            logDebug("Start to upload " + finalList.size() + " files.");
            startParallelUpload(finalList, false);
        }
    }

    private void startParallelUpload(List<SyncRecord> finalList, boolean isCompressedVideo) {
        for (SyncRecord file : finalList) {
            if (!running) break;

            boolean isSec = file.isSecondary();
            MegaNode parent = isSec ? secondaryUploadNode : cameraUploadNode;

            if (parent == null) continue;


            if (file.getType() == SyncRecord.TYPE_PHOTO && !file.isCopyOnly()) {
                if (removeGPS) {
                    String newPath = createTempFile(file);
                    //IOException occurs.
                    if (ERROR_CREATE_FILE_IO_ERROR.equals(newPath)) continue;

                    // Only retry for 60 seconds
                    int counter = 60;
                    while (ERROR_NOT_ENOUGH_SPACE.equals(newPath) && running && counter != 0) {
                        counter--;
                        try {
                            logDebug("Waiting for disk space to process");
                            Thread.sleep(1000);
                        } catch (InterruptedException e) {
                            e.printStackTrace();
                        }

                        //show no space notification
                        if (megaApi.getNumPendingUploads() == 0) {
                            logWarning("Stop service due to out of space issue");
                            finish();
                            String title = getString(R.string.title_out_of_space);
                            String message = getString(R.string.error_not_enough_free_space);
                            Intent intent = new Intent(this, ManagerActivityLollipop.class);
                            PendingIntent pendingIntent = PendingIntent.getActivity(this, 0, intent, 0);
                            showNotification(title, message, pendingIntent, true);
                            return;
                        }
                        newPath = createTempFile(file);
                    }
                    if (!newPath.equals(file.getNewPath())) {
                        file.setNewPath(newPath);
                    }
                } else {
                    // Set as don't remove GPS
                    file.setNewPath(file.getLocalPath());
                }
            }

            String path;
            if (isCompressedVideo || file.getType() == SyncRecord.TYPE_PHOTO || (file.getType() == SyncRecord.TYPE_VIDEO && shouldCompressVideo())) {
                path = file.getNewPath();
                File temp = new File(path);
                if (!temp.exists()) {
                    path = file.getLocalPath();
                }
            } else {
                path = file.getLocalPath();
            }

            if (file.isCopyOnly()) {
                logDebug("Copy from node, file timestamp is: " + file.getTimestamp());
                totalToUpload++;
                megaApi.copyNode(megaApi.getNodeByHandle(file.getNodeHandle()), parent, file.getFileName(), this);
            } else {
                File toUpload = new File(path);
                if (toUpload.exists()) {
                    //compare size
                    MegaNode node = checkExsitBySize(parent, toUpload.length());
                    if (node != null && node.getOriginalFingerprint() == null) {
                        logDebug("Node with handle: " + node.getHandle() + " already exists, delete record from database.");
                        dbH.deleteSyncRecordByPath(path, isSec);
                    } else {
                        totalToUpload++;
                        long lastModified = getLastModifiedTime(file);
<<<<<<< HEAD
                        megaApi.startUpload(path, parent, CU_UPLOAD, file.getFileName(), lastModified / 1000, this);
=======
                        logDebug("Upload file which last modify timestamp is: " + lastModified);
                        megaApi.startUpload(path, parent, file.getFileName(), lastModified / 1000, this);
>>>>>>> 9b315098
                    }
                } else {
                    logDebug("Local file is unavailable, delete record from database.");
                    dbH.deleteSyncRecordByPath(path, isSec);
                }
            }
        }
        if (totalToUpload == totalUploaded) {
            if (isCompressedVideoPending() && !canceled && isCompressorAvailable()) {
                logDebug("Got pending videos, will start compress.");
                startVideoCompression();
            } else {
                logDebug("No pending videos, finish.");
                onQueueComplete();
            }
        }
    }

    private MegaNode checkExsitBySize(MegaNode parent, long size) {
        ArrayList<MegaNode> nL = megaApi.getChildren(parent, MegaApiJava.ORDER_ALPHABETICAL_ASC);
        for (MegaNode node : nL) {
            if (node.getSize() == size) {
                return node;
            }
        }
        return null;
    }

    private long getLastModifiedTime(SyncRecord file) {
        File source = new File(file.getLocalPath());
        return source.lastModified();
    }

    private void saveDataToDB(List<SyncRecord> list) {
        for (SyncRecord file : list) {
            logDebug("Handle with local file which timestamp is: " + file.getTimestamp());
            if (stopped) return;

            SyncRecord exist = dbH.recordExists(file.getOriginFingerprint(), file.isSecondary(), file.isCopyOnly());
            if (exist != null) {
                if (exist.getTimestamp() < file.getTimestamp()) {
                    logDebug("Got newer time stamp.");
                    dbH.deleteSyncRecordByLocalPath(exist.getLocalPath(), exist.isSecondary());
                } else {
                    logWarning("Duplicate sync records.");
                    continue;
                }
            }

            boolean isSec = file.isSecondary();
            MegaNode parent = isSec ? secondaryUploadNode : cameraUploadNode;

            if (!file.isCopyOnly()) {
                File f = new File(file.getLocalPath());
                if (!f.exists()) {
                    logWarning("File does not exist, remove from database.");
                    dbH.deleteSyncRecordByLocalPath(file.getLocalPath(), isSec);
                    continue;
                }
            }

            String fileName;
            boolean inCloud;
            boolean inDatabase;
            int photoIndex = 0;

            if (Boolean.parseBoolean(prefs.getKeepFileNames())) {
                //Keep the file names as device but need to handle same file name in different location
                String tempFileName = file.getFileName();

                do {
                    if (stopped) return;

                    fileName = getNoneDuplicatedDeviceFileName(tempFileName, photoIndex);
                    logDebug("Keep file name as in device, name index is: " + photoIndex);
                    photoIndex++;

                    inCloud = megaApi.getChildNode(parent, fileName) != null;
                    inDatabase = dbH.fileNameExists(fileName, isSec, SyncRecord.TYPE_ANY);
                } while ((inCloud || inDatabase));
            } else {
                do {
                    if (stopped) return;

                    fileName = getPhotoSyncNameWithIndex(getLastModifiedTime(file), file.getLocalPath(), photoIndex);
                    logDebug("Use MEGA name, name index is: " + photoIndex);
                    photoIndex++;

                    inCloud = megaApi.getChildNode(parent, fileName) != null;
                    inDatabase = dbH.fileNameExists(fileName, isSec, SyncRecord.TYPE_ANY);
                } while ((inCloud || inDatabase));
            }

            String extension = "";
            String[] s = fileName.split("\\.");
            if (s.length > 0) {
                extension = s[s.length - 1];
            }

            file.setFileName(fileName);
            String newPath = tempRoot + System.nanoTime() + "." + extension;
            file.setNewPath(newPath);
            logDebug("Save file to database, new path is: " + newPath);
            dbH.saveSyncRecord(file);
        }
    }

    private void onQueueComplete() {
        logDebug("Stopping foreground!");

        if (megaApi.getNumPendingUploads() <= 0) {
            megaApi.resetTotalUploads();
        }
        totalUploaded = 0;
        totalToUpload = 0;

        finish();
    }

    private List<SyncRecord> getPendingList(Queue<Media> mediaList, boolean isSecondary, boolean isVideo) {
        logDebug("Get pending list, is secondary upload: " + isSecondary + ", is video: " + isVideo);
        ArrayList<SyncRecord> pendingList = new ArrayList<>();

        long parentNodeHandle = (isSecondary) ? secondaryUploadHandle : cameraUploadHandle;
        MegaNode parentNode = megaApi.getNodeByHandle(parentNodeHandle);

        logDebug("Upload to parent node which handle is: " + parentNodeHandle);
        int type = isVideo ? SyncRecord.TYPE_VIDEO : SyncRecord.TYPE_PHOTO;

        while (mediaList.size() > 0) {
            if (stopped) break;

            Media media = mediaList.poll();
            if (media == null) continue;

            if (dbH.localPathExists(media.filePath, isSecondary, SyncRecord.TYPE_ANY)) {
                logDebug("Skip media with timestamp: "  + media.timestamp);
                continue;
            }

            //Source file
            File sourceFile = new File(media.filePath);
            String localFingerPrint = megaApi.getFingerprint(media.filePath);
            MegaNode nodeExists = null;

            try {
                nodeExists = getPossibleNodeFromCloud(localFingerPrint, parentNode);
            } catch (Exception e) {
                logError("Exception, can not get possible nodes from cloud", e);
            }

            if (nodeExists == null) {
                logDebug("Possible node with same fingerprint is null.");
                SyncRecord record = new SyncRecord(sourceFile.getAbsolutePath(), sourceFile.getName(), media.timestamp, isSecondary, type);
                if (shouldCompressVideo() && type == SyncRecord.TYPE_VIDEO) {
                    record.setStatus(STATUS_TO_COMPRESS);
                }
                float[] gpsData = getGPSCoordinates(sourceFile.getAbsolutePath(), isVideo);
                record.setLatitude(gpsData[0]);
                record.setLongitude(gpsData[1]);
                record.setOriginFingerprint(localFingerPrint);
                logDebug("Add local file with timestamp: " + record.getTimestamp() + " to pending list, for upload.");
                pendingList.add(record);
            } else {
                logDebug("Possible node with same fingerprint which handle is: " + nodeExists.getHandle());
                if (megaApi.getParentNode(nodeExists).getHandle() != parentNodeHandle) {
                    SyncRecord record = new SyncRecord(nodeExists.getHandle(), sourceFile.getName(), true, media.filePath, media.timestamp, isSecondary, type);
                    record.setOriginFingerprint(nodeExists.getOriginalFingerprint());
                    record.setNewFingerprint(nodeExists.getFingerprint());
                    logDebug("Add local file with handle: " + record.getNodeHandle() + " to pending list, for copy.");
                    pendingList.add(record);
                } else {
                    if (!isSecondary) {
                        if (isVideo) {
                            if (media.timestamp > currentVideoTimeStamp) {
                                currentVideoTimeStamp = media.timestamp;
                                dbH.setCamVideoSyncTimeStamp(media.timestamp);
                            }
                        } else {
                            if (media.timestamp > currentTimeStamp) {
                                currentTimeStamp = media.timestamp;
                                dbH.setCamSyncTimeStamp(media.timestamp);
                            }
                        }
                    } else {
                        if (isVideo) {
                            if (media.timestamp > secondaryVideoTimeStamp) {
                                secondaryVideoTimeStamp = media.timestamp;
                                dbH.setSecVideoSyncTimeStamp(media.timestamp);
                            }
                        } else {
                            if (media.timestamp > secondaryTimeStamp) {
                                secondaryTimeStamp = media.timestamp;
                                dbH.setSecSyncTimeStamp(media.timestamp);
                            }
                        }
                    }
                }
            }
        }
        return pendingList;
    }

    private boolean checkFile(Media media, String path) {
        return media.filePath != null && !isTextEmpty(path) && media.filePath.startsWith(path);
    }

    private int shouldRun() {

        if (!isOnline(this)) {
            logWarning("Not online");
            return SHOULD_RUN_STATE_FAILED;
        }

        UserCredentials credentials = dbH.getCredentials();
        if (credentials == null) {
            logWarning("There are not user credentials");
            return SHOULD_RUN_STATE_FAILED;
        }

        if (isDeviceLowOnBattery(batteryIntent)) {
            return BATTERY_STATE_LOW;
        }

        prefs = dbH.getPreferences();
        if (prefs == null) {
            logWarning("Not defined, so not enabled");
            return SHOULD_RUN_STATE_FAILED;
        }

        if (prefs.getCamSyncEnabled() == null) {
            logWarning("Not defined, so not enabled");
            return SHOULD_RUN_STATE_FAILED;
        }

        if (!Boolean.parseBoolean(prefs.getCamSyncEnabled())) {
            logWarning("Camera Sync Not enabled");
            return SHOULD_RUN_STATE_FAILED;
        }

        if (Boolean.parseBoolean(prefs.getCameraFolderExternalSDCard())) {
            Uri uri = Uri.parse(prefs.getUriExternalSDCard());
            localPath = getFullPathFromTreeUri(uri, this);
        } else {
            localPath = prefs.getCamSyncLocalPath();
        }

        if (isTextEmpty(localPath)) {
            logWarning("localPath is not defined, so not enabled");
            finish();
            return SHOULD_RUN_STATE_FAILED;
        }

        if (!checkPrimaryLocalFolder()) {
            localFolderUnavailableNotification(R.string.camera_notif_primary_local_unavailable, LOCAL_FOLDER_REMINDER_PRIMARY);
            disableCameraUploadSettingProcess();
            dbH.setCamSyncLocalPath(INVALID_PATH);
            dbH.setSecondaryFolderPath(INVALID_PATH);
            //refresh settings fragment UI
            sendBroadcast(new Intent(ACTION_REFRESH_CAMERA_UPLOADS_SETTING));
            return SHOULD_RUN_STATE_FAILED;
        } else {
            mNotificationManager.cancel(LOCAL_FOLDER_REMINDER_PRIMARY);
        }

        if (!checkSecondaryLocalFolder()) {
            localFolderUnavailableNotification(R.string.camera_notif_secondary_local_unavailable, LOCAL_FOLDER_REMINDER_SECONDARY);
            // disable media upload only
            disableMediaUploadProcess();
            dbH.setSecondaryFolderPath(INVALID_PATH);
            sendBroadcast(new Intent(ACTION_REFRESH_CAMERA_UPLOADS_MEDIA_SETTING));
            return SHOULD_RUN_STATE_FAILED;
        } else {
            mNotificationManager.cancel(LOCAL_FOLDER_REMINDER_SECONDARY);
        }

        if (!localPath.endsWith(SEPARATOR)) {
            localPath += SEPARATOR;
        }

        if (prefs.getRemoveGPS() != null) {
            removeGPS = Boolean.parseBoolean(prefs.getRemoveGPS());
        }

        if (prefs.getCamSyncWifi() == null || Boolean.parseBoolean(prefs.getCamSyncWifi())) {
            if (!isOnWifi(this)) {
                logWarning("Not start, require WiFi.");
                return SHOULD_RUN_STATE_FAILED;
            }
        }

        isLoggingIn = MegaApplication.isLoggingIn();
        if (megaApi.getRootNode() == null && !isLoggingIn) {
            logWarning("RootNode = null");
            running = true;
            setLoginState(true);
            megaApi.fastLogin(credentials.getSession(), this);
            return LOGIN_IN;
        }

        cameraUploadHandle = getPrimaryFolderHandle();
        secondaryUploadHandle = getSecondaryFolderHandle();

        //Prevent checking while app alive because it has been handled by global event
        logDebug("ignoreAttr: " + ignoreAttr);
        if (!ignoreAttr && !isPrimaryHandleSynced) {
            logDebug("Try to get Camera Uploads primary target folder from CU attribute.");
            megaApi.getUserAttribute(USER_ATTR_CAMERA_UPLOADS_FOLDER, getAttrUserListener);
            return CHECKING_USER_ATTRIBUTE;
        }
        return checkTargetFolders();
    }

    /**
     * When local folder is unavailable, CU cannot launch, need to show a notification to let the user know.
     *
     * @param resId  The content text of the notification. Here is the string's res id.
     * @param notiId Notification id, can cancel the notification by the same id when need.
     */
    private void localFolderUnavailableNotification(int resId, int notiId) {
        boolean isShowing = false;
        if (Build.VERSION.SDK_INT >= Build.VERSION_CODES.M) {
            for (StatusBarNotification notification : mNotificationManager.getActiveNotifications()) {
                if (notification.getId() == notiId) {
                    isShowing = true;
                }
            }
        }
        if (!isShowing) {
            mNotification = createNotification(getString(R.string.section_photo_sync), getString(resId), null, false);
            mNotificationManager.notify(notiId, mNotification);
        }
    }

    /**
     * Check the availability of primary local folder.
     * If it's a path in internal storage, just check its existence.
     * If it's a path in SD card, check the corresponding DocumentFile's existence.
     *
     * @return true, if primary local folder is available. false， when it's unavailable.
     */
    private boolean checkPrimaryLocalFolder() {
        // check primary local folder
        if (Boolean.parseBoolean(prefs.getCameraFolderExternalSDCard())) {
            Uri uri = Uri.parse(prefs.getUriExternalSDCard());
            DocumentFile file = DocumentFile.fromTreeUri(this, uri);
            if (file == null) {
                logError("Local folder on sd card is unavailable.");
                return false;
            }

            return file.exists();
        } else {
            return new File(localPath).exists();
        }
    }

    /**
     * Check the availability of secondary local folder.
     * If it's a path in internal storage, just check its existence.
     * If it's a path in SD card, check the corresponding DocumentFile's existence.
     *
     * @return true, if secondary local folder is available. false， when it's unavailable.
     */
    private boolean checkSecondaryLocalFolder() {
        // check secondary local folder if media upload is enabled
        if (Boolean.parseBoolean(prefs.getSecondaryMediaFolderEnabled())) {
<<<<<<< HEAD
            if (dbH.getMediaFolderExternalSdCard()) {
                Uri uri = Uri.parse(dbH.getUriMediaExternalSdCard());
                DocumentFile file = DocumentFile.fromTreeUri(this, uri);
                if (file == null) {
                    logError("Local media folder on sd card is unavailable.");
                    return false;
                }

                return file.exists();
=======
            String path = prefs.getLocalPathSecondaryFolder();
            // First time enable media upload, haven't set local path.
            if (INVALID_PATH.equals(path)) {
                return true;
>>>>>>> 9b315098
            } else {
                String path = prefs.getLocalPathSecondaryFolder();
                // First time enable media upload, haven't set local path.
                if (INVALID_PATH.equals(path)) {
                    return true;
                }

                return path != null && new File(path).exists();
            }
        }
        // if not enable secondary
        return true;
    }

    /**
     * Before CU process launches, check CU and MU folder.
     *
     * @return 0, if both folders are alright, CU will start normally.
     * TARGET_FOLDER_NOT_EXIST, CU or MU folder is deleted, will create new folder. CU process will launch after the creation completes.
     * SETTING_USER_ATTRIBUTE, set CU attributes with valid hanle. CU process will launch after the setting completes.
     */
    private int checkTargetFolders() {
        // To see if secondary sync is enabled.
        if (prefs.getSecondaryMediaFolderEnabled() == null) {
            logDebug("Secondary upload setting not defined, so not enabled");
            dbH.setSecondaryUploadEnabled(false);
            secondaryEnabled = false;
        } else if (Boolean.parseBoolean(prefs.getSecondaryMediaFolderEnabled())) {
            secondaryEnabled = true;

            if (dbH.getMediaFolderExternalSdCard()) {
                Uri uri = Uri.parse(dbH.getUriMediaExternalSdCard());
                localPathSecondary = getFullPathFromTreeUri(uri,this);
            } else {
                localPathSecondary = prefs.getLocalPathSecondaryFolder();
            }

            if (!localPathSecondary.endsWith(SEPARATOR)) {
                localPathSecondary += SEPARATOR;
            }
        } else {
            logDebug("Not enabled Secondary");
            secondaryEnabled = false;
        }

        long primaryToSet = INVALID_HANDLE;
        // If CU folder in local setting is deleted, then need to reset.
        boolean needToSetPrimary = isNodeInRubbishOrDeleted(cameraUploadHandle);

        if (needToSetPrimary) {
            // Try to find a folder which name is "Camera Uploads" from root.
            cameraUploadHandle = findDefaultFolder(getString(R.string.section_photo_sync));
            // Cannot find a folder with the name, create one.
            if (cameraUploadHandle == INVALID_HANDLE) {
                // Flag, prevent to create duplicate folder.
                if (!isCreatingPrimary) {
                    logDebug("Must create CU folder.");
                    isCreatingPrimary = true;
                    // Create a folder with name "Camera Uploads" at root.
                    megaApi.createFolder(getString(R.string.section_photo_sync), megaApi.getRootNode(), createFolderListener);
                }
                if (!secondaryEnabled) {
                    return TARGET_FOLDER_NOT_EXIST;
                }
            } else {
                // Found, prepare to set the folder as CU folder.
                primaryToSet = cameraUploadHandle;
            }
        }

        long secondaryToSet = INVALID_HANDLE;
        boolean needToSetSecondary = false;
        // Only check MU folder when secondary upload is enabled.
        if (secondaryEnabled) {
            logDebug("Secondary uploads are enabled.");
            // If MU folder in local setting is deleted, then need to reset.
            needToSetSecondary = isNodeInRubbishOrDeleted(secondaryUploadHandle);
            if (needToSetSecondary) {
                // Try to find a folder which name is "Media Uploads" from root.
                secondaryUploadHandle = findDefaultFolder(getString(R.string.section_secondary_media_uploads));
                // Cannot find a folder with the name, create one.
                if (secondaryUploadHandle == INVALID_HANDLE) {
                    // Flag, prevent to create duplicate folder.
                    if (!isCreatingSecondary) {
                        logDebug("Must create MU folder.");
                        isCreatingSecondary = true;
                        // Create a folder with name "Media Uploads" at root.
                        megaApi.createFolder(getString(R.string.section_secondary_media_uploads), megaApi.getRootNode(), createFolderListener);
                    }
                    return TARGET_FOLDER_NOT_EXIST;
                } else {
                    // Found, prepare to set the folder as MU folder.
                    secondaryToSet = secondaryUploadHandle;
                }
            }
        } else {
            logDebug("Secondary NOT Enabled");
        }

        if (needToSetPrimary || needToSetSecondary) {
            megaApi.setCameraUploadsFolders(primaryToSet, secondaryToSet, setAttrUserListener);
            return SETTING_USER_ATTRIBUTE;
        }
        return 0;
    }

    private void initService() {
        registerNetworkTypeChangeReceiver();
        try {
            app = (MegaApplication) getApplication();
        } catch (Exception ex) {
            finish();
        }

        int wifiLockMode = WifiManager.WIFI_MODE_FULL_HIGH_PERF;
        WifiManager wifiManager = (WifiManager) mContext.getSystemService(Context.WIFI_SERVICE);
        lock = wifiManager.createWifiLock(wifiLockMode, "MegaDownloadServiceWifiLock");
        PowerManager pm = (PowerManager) mContext.getSystemService(Context.POWER_SERVICE);
        wl = pm.newWakeLock(PowerManager.PARTIAL_WAKE_LOCK, "MegaDownloadServicePowerLock:");

        if (!wl.isHeld()) {
            wl.acquire();
        }
        if (!lock.isHeld()) {
            lock.acquire();
        }

        stopByNetworkStateChange = false;
        lastUpdated = 0;
        totalUploaded = 0;
        totalToUpload = 0;
        canceled = false;
        isOverQuota = false;
        running = true;
        handler = new Handler();

        if (Build.VERSION.SDK_INT >= Build.VERSION_CODES.N) {
            PAGE_SIZE = 1000;
            PAGE_SIZE_VIDEO = 50;
        } else {
            PAGE_SIZE = 400;
            PAGE_SIZE_VIDEO = 10;
        }

        megaApi = app.getMegaApi();
        megaChatApi = app.getMegaChatApi();

        if (megaApi == null) {
            finish();
            return;
        }

        initDbH();

        String previousIP = app.getLocalIpAddress();
        // the new logic implemented in NetworkStateReceiver
        String currentIP = getLocalIpAddress(getApplicationContext());
        app.setLocalIpAddress(currentIP);
        if ((currentIP != null) && (currentIP.length() != 0) && (currentIP.compareTo("127.0.0.1") != 0)) {
            if ((previousIP == null) || (currentIP.compareTo(previousIP) != 0)) {
                logDebug("Reconnecting...");
                megaApi.reconnect();
            } else {
                logDebug("Retrying pending connections...");
                megaApi.retryPendingConnections();
            }
        }
        // end new logic
        mIntent = new Intent(this, ManagerActivityLollipop.class);
        mIntent.setAction(ACTION_CANCEL_CAM_SYNC);
        mIntent.setFlags(Intent.FLAG_ACTIVITY_CLEAR_TOP | Intent.FLAG_ACTIVITY_NEW_TASK);
        mIntent.putExtra(TRANSFERS_TAB, PENDING_TAB);

        mPendingIntent = PendingIntent.getActivity(this, 0, mIntent, 0);
        tempRoot = new File(getCacheDir(), CU_CACHE_FOLDER).getAbsolutePath() + File.separator;
        File root = new File(tempRoot);
        if (!root.exists()) {
            root.mkdirs();
        }

        if (dbH.shouldClearCamsyncRecords()) {
            dbH.deleteAllSyncRecords(TYPE_ANY);
            dbH.saveShouldClearCamsyncRecords(false);
        }
    }

    private void handleException(Exception e) {
        logWarning("Handle exception", e);

        if (running) {
            handler.removeCallbacksAndMessages(null);
            running = false;
        }
        releaseLocks();

        if (isOverQuota) {
            showStorageOverQuotaNotification();
        }

        canceled = true;
        running = false;
        stopForeground(true);
        cancelNotification();
    }

    private void finish() {
        logDebug("Finish CU process.");

        if (running) {
            handler.removeCallbacksAndMessages(null);
            running = false;
        }
        cancel();
    }

    private void cancel() {
        releaseLocks();

        if (isOverQuota) {
            showStorageOverQuotaNotification();
            stopRunningCameraUploadService(this);
        }

        if (mVideoCompressor != null) {
            mVideoCompressor.stop();
        }
        cuTransfers.clear();
        canceled = true;
        running = false;
        stopForeground(true);
        cancelNotification();
        stopSelf();
    }

    private void cancelNotification() {
        if (mNotificationManager != null) {
            logDebug("Cancelling notification ID is " + notificationId);
            mNotificationManager.cancel(notificationId);
        } else {
            logWarning("No notification to cancel");
        }
    }

    @Override
    public void onRequestStart(MegaChatApiJava api, MegaChatRequest request) {

    }

    @Override
    public void onRequestUpdate(MegaChatApiJava api, MegaChatRequest request) {

    }

    @Override
    public void onRequestFinish(MegaChatApiJava api, MegaChatRequest request, MegaChatError e) {
        if (request.getType() == MegaChatRequest.TYPE_CONNECT) {
            setLoginState(false);
        }
    }

    @Override
    public void onRequestTemporaryError(MegaChatApiJava api, MegaChatRequest request, MegaChatError e) {

    }

    @Override
    public void onRequestStart(MegaApiJava api, MegaRequest request) {

    }

    @Override
    public void onRequestUpdate(MegaApiJava api, MegaRequest request) {

    }

    @Override
    public void onRequestFinish(MegaApiJava api, MegaRequest request, MegaError e) {
        logDebug("onRequestFinish: " + request.getRequestString());

        try {
            requestFinished(request, e);
        } catch (Throwable th) {
            logError("Error", th);
            th.printStackTrace();
        }
    }

    private synchronized void requestFinished(MegaRequest request, MegaError e) {
        if (request.getType() == MegaRequest.TYPE_LOGIN) {
            if (e.getErrorCode() == MegaError.API_OK) {
                logDebug("Fast login OK, Calling fetchNodes from CameraSyncService");
                megaApi.fetchNodes(this);
            } else {
                logError("ERROR: " + e.getErrorString());
                setLoginState(false);
                finish();
            }
        } else if (request.getType() == MegaRequest.TYPE_FETCH_NODES) {
            if (e.getErrorCode() == MegaError.API_OK) {
                logDebug("fetch nodes ok");
                megaChatApi.connectInBackground(this);
                setLoginState(false);
                logDebug("Start service here MegaRequest.TYPE_FETCH_NODES");
                startWorkerThread();
            } else {
                logError("ERROR: " + e.getErrorString());
                setLoginState(false);
                finish();
            }
        } else if (request.getType() == MegaRequest.TYPE_CANCEL_TRANSFER) {
            logDebug("Cancel transfer received");
            if (e.getErrorCode() == MegaError.API_OK) {
<<<<<<< HEAD
                new Handler().postDelayed(() -> {
                    if (megaApi.getNumPendingUploads() <= 0) {
                        megaApi.resetTotalUploads();
=======
                //clear pause state and reset
                megaApi.pauseTransfers(false, this);
                Handler handler = new Handler();
                handler.postDelayed(new Runnable() {
                    @Override
                    public void run() {
                        if (megaApi.getNumPendingUploads() <= 0) {
                            megaApi.resetTotalUploads();
                        }
>>>>>>> 9b315098
                    }
                }, 200);
            } else {
                finish();
            }
        } else if (request.getType() == MegaRequest.TYPE_CANCEL_TRANSFERS) {
<<<<<<< HEAD
            if (e.getErrorCode() == MegaError.API_OK && megaApi.getNumPendingUploads() <= 0) {
                megaApi.resetTotalUploads();
            }
=======
            logDebug("Cancel all uploads received");
            megaApi.pauseTransfers(false, this);
            megaApi.resetTotalUploads();
>>>>>>> 9b315098
        } else if (request.getType() == MegaRequest.TYPE_PAUSE_TRANSFERS) {
            logDebug("Pausetransfer false received");
            if (e.getErrorCode() == MegaError.API_OK) {
                finish();
            }
        } else if (request.getType() == MegaRequest.TYPE_COPY) {
            if (e.getErrorCode() == MegaError.API_OK) {
                MegaNode node = megaApi.getNodeByHandle(request.getNodeHandle());
                String fingerPrint = node.getFingerprint();
                boolean isSecondary = node.getParentHandle() == secondaryUploadHandle;
                dbH.deleteSyncRecordByFingerprint(fingerPrint, fingerPrint, isSecondary);
            }
            updateUpload();
        }
    }

    /**
     * Callback when getting CU folder handle from CU attributes completes.
     *
     * @param handle      CU folder hanlde stored in CU atrributes.
     * @param e           Used to get error code to see if the request is successful.
     * @param shouldStart If should start CU process.
     */
    public void onGetPrimaryFolderAttribute(long handle, MegaError e, boolean shouldStart) {
        if (e.getErrorCode() == MegaError.API_OK || e.getErrorCode() == MegaError.API_ENOENT) {
            isPrimaryHandleSynced = true;
            if (cameraUploadHandle != handle) cameraUploadHandle = handle;
            if (shouldStart) {
                startWorkerThread();
            }
        } else {
            logWarning("Get primary handle faild, finish process.");
            finish();
        }
    }

    /**
     * Callback when getting MU folder handle from CU attributes completes.
     *
     * @param handle MU folder hanlde stored in CU atrributes.
     * @param e      Used to get error code to see if the request is successful.
     */
    public void onGetSecondaryFolderAttribute(long handle, MegaError e) {
        if (e.getErrorCode() == MegaError.API_OK || e.getErrorCode() == MegaError.API_ENOENT) {
            if (handle != secondaryUploadHandle) secondaryUploadHandle = handle;
            // Start to upload. Unlike onGetPrimaryFolderAttribute needs to wait for getting MU folder handle completes.
            startWorkerThread();
        } else {
            logWarning("Get secondary handle faild, finish process.");
            finish();
        }
    }

    public void onSetFolderAttribute() {
        startWorkerThread();
    }

    public void onCreateFolder(boolean isSuccessful) {
        if (!isSuccessful) {
            finish();
        }
    }

    private void setLoginState(boolean b) {
        isLoggingIn = b;
        MegaApplication.setLoggingIn(b);
    }

    @Override
    public void onRequestTemporaryError(MegaApiJava api, MegaRequest request, MegaError e) {
        logWarning("onRequestTemporaryError: " + request.getRequestString());
    }

    @Override
    public void onTransferStart(MegaApiJava api, MegaTransfer transfer) {
        cuTransfers.add(transfer);
        launchTransferUpdateIntent(MegaTransfer.TYPE_UPLOAD);
    }

    @Override
<<<<<<< HEAD
    public void onTransferUpdate(MegaApiJava api,MegaTransfer transfer) {
        transferUpdated(api,transfer);
        launchTransferUpdateIntent(MegaTransfer.TYPE_UPLOAD);
=======
    public void onTransferUpdate(MegaApiJava api, MegaTransfer transfer) {
        transferUpdated(transfer);
>>>>>>> 9b315098
    }

    private synchronized void transferUpdated(MegaTransfer transfer) {
        if (canceled) {
            logDebug("Transfer cancel: " + transfer.getNodeHandle());
            megaApi.cancelTransfer(transfer);
            cancel();
            return;
        }

        if (isOverQuota) {
            return;
        }

        updateProgressNotification();
    }

    @Override
    public void onTransferTemporaryError(MegaApiJava api, MegaTransfer transfer, MegaError e) {
        logWarning("onTransferTemporaryError: " + transfer.getNodeHandle());
        if (e.getErrorCode() == MegaError.API_EOVERQUOTA) {
            if (e.getValue() != 0)
                logWarning("TRANSFER OVERQUOTA ERROR: " + e.getErrorCode());
            else
                logWarning("STORAGE OVERQUOTA ERROR: " + e.getErrorCode());

            isOverQuota = true;
            cancel();
        }
    }

    @Override
    public void onTransferFinish(MegaApiJava api, MegaTransfer transfer, MegaError e) {
        logDebug("Image sync finished, error code: " + e.getErrorCode() + ", handle: " + transfer.getNodeHandle() + ", size: " + transfer.getTransferredBytes());

        try {
<<<<<<< HEAD
            launchTransferUpdateIntent(MegaTransfer.TYPE_UPLOAD);
            transferFinished(api, transfer, e);
=======
            transferFinished(transfer, e);
>>>>>>> 9b315098
        } catch (Throwable th) {
            logError("onTransferFinish error", th);
            th.printStackTrace();
        }
    }

    private synchronized void transferFinished(MegaTransfer transfer, MegaError e) {
        String path = transfer.getPath();
        if (isOverQuota) {
            return;
        }

        if (transfer.getState() == MegaTransfer.STATE_COMPLETED) {
            dbH.setCompletedTransfer(new AndroidCompletedTransfer(transfer, e));
        }

        if (e.getErrorCode() == MegaError.API_OK) {
            logDebug("Image Sync API_OK");
            MegaNode node = megaApi.getNodeByHandle(transfer.getNodeHandle());
            boolean isSecondary = (node.getParentHandle() == secondaryUploadHandle);
            SyncRecord record = dbH.findSyncRecordByNewPath(path);
            if (record == null) {
                record = dbH.findSyncRecordByLocalPath(path, isSecondary);
            }
            if (record != null) {
                String originalFingerprint = record.getOriginFingerprint();
                megaApi.setOriginalFingerprint(node, originalFingerprint, this);
                megaApi.setNodeCoordinates(node, record.getLatitude(), record.getLongitude(), null);

                File src = new File(record.getLocalPath());
                if (src.exists()) {
                    logDebug("Creating preview");
                    File previewDir = getPreviewFolder(this);
                    final File preview = new File(previewDir, MegaApiAndroid.handleToBase64(transfer.getNodeHandle()) + JPG_EXTENSION);
                    File thumbDir = getThumbFolder(this);
                    final File thumb = new File(thumbDir, MegaApiAndroid.handleToBase64(transfer.getNodeHandle()) + JPG_EXTENSION);
                    final SyncRecord finalRecord = record;
                    if (isVideoFile(transfer.getPath())) {
                        threadPool.execute(() -> {
                            File img = new File(finalRecord.getLocalPath());
                            if (!preview.exists()) {
                                createVideoPreview(CameraUploadsService.this, img, preview);
                            }
                            createThumbnail(img, thumb);
                        });
                    } else if (MimeTypeList.typeForName(transfer.getPath()).isImage()) {
                        threadPool.execute(() -> {
                            if (!preview.exists()) {
                                createImagePreview(src, preview);
                            }
                            createThumbnail(src, thumb);
                        });
                    }
                }
                //delete database record
                dbH.deleteSyncRecordByPath(path, isSecondary);
                //delete temp files
                if (path.startsWith(tempRoot)) {
                    File temp = new File(path);
                    if (temp.exists()) {
                        temp.delete();
                    }
                }
            }
        } else if (e.getErrorCode() == MegaError.API_EOVERQUOTA) {
            logWarning("Over quota error: " + e.getErrorCode());
            isOverQuota = true;
            cancel();
        } else {
            logWarning("Image Sync FAIL: " + transfer.getNodeHandle() + "___" + e.getErrorString());
        }
        if (canceled) {
            logWarning("Image sync cancelled: " + transfer.getNodeHandle());
            cancel();
        }
        updateUpload();
    }

    private void updateUpload() {
        if (!canceled) {
            updateProgressNotification();
        }

        totalUploaded++;
        logDebug("Total to upload is " + totalToUpload + " totalUploaded " + totalUploaded + " pendings are " + megaApi.getNumPendingUploads());
        if (totalToUpload == totalUploaded) {
            logDebug("Photo upload finished, now checking videos");
            if (isCompressedVideoPending() && !canceled && isCompressorAvailable()) {
                logDebug("Got pending videos, will start compress");
                startVideoCompression();
            } else {
                logDebug("No pending videos, finish");
                onQueueComplete();
            }
        }
    }

    @Override
    public boolean onTransferData(MegaApiJava api, MegaTransfer transfer, byte[] buffer) {
        return true;
    }

    private void updateTimeStamp() {
        //primary
        Long timeStampPrimary = dbH.findMaxTimestamp(false, SyncRecord.TYPE_PHOTO);
        if (timeStampPrimary == null) {
            timeStampPrimary = 0L;
        }
        if (timeStampPrimary > currentTimeStamp) {
            logDebug("Update primary photo timestamp with: " + timeStampPrimary);
            updateCurrentTimeStamp(timeStampPrimary);
        } else {
            logDebug("Primary photo timestamp is: " + currentTimeStamp);
        }

        Long timeStampPrimaryVideo = dbH.findMaxTimestamp(false, SyncRecord.TYPE_VIDEO);
        if (timeStampPrimaryVideo == null) {
            timeStampPrimaryVideo = 0L;
        }
        if (timeStampPrimaryVideo > currentVideoTimeStamp) {
            logDebug("Update primary video timestamp with: " + timeStampPrimaryVideo);
            updateCurrentVideoTimeStamp(timeStampPrimaryVideo);
        } else {
            logDebug("Primary video timestamp is: " + currentVideoTimeStamp);
        }

        //secondary
        if (secondaryEnabled) {
            Long timeStampSecondary = dbH.findMaxTimestamp(true, SyncRecord.TYPE_PHOTO);
            if (timeStampSecondary == null) {
                timeStampSecondary = 0L;
            }
            if (timeStampSecondary > secondaryTimeStamp) {
                logDebug("Update secondary photo timestamp with: " + timeStampSecondary);
                updateSecondaryTimeStamp(timeStampSecondary);
            } else {
                logDebug("Secondary photo timestamp is: " + secondaryTimeStamp);
            }

            Long timeStampSecondaryVideo = dbH.findMaxTimestamp(true, SyncRecord.TYPE_VIDEO);
            if (timeStampSecondaryVideo == null) {
                timeStampSecondaryVideo = 0L;
            }
            if (timeStampSecondaryVideo > secondaryVideoTimeStamp) {
                logDebug("Update secondary video timestamp with: " + timeStampSecondaryVideo);
                updateSecondaryVideoTimeStamp(timeStampSecondaryVideo);
            } else {
                logDebug("Secondary video timestamp is: " + secondaryVideoTimeStamp);
            }
        }
    }

    private void updateCurrentTimeStamp(long timeStamp) {
        currentTimeStamp = timeStamp;
        dbH.setCamSyncTimeStamp(currentTimeStamp);
    }

    private void updateCurrentVideoTimeStamp(long timeStamp) {
        currentVideoTimeStamp = timeStamp;
        dbH.setCamVideoSyncTimeStamp(currentVideoTimeStamp);
    }

    private void updateSecondaryTimeStamp(long timeStamp) {
        secondaryTimeStamp = timeStamp;
        dbH.setSecSyncTimeStamp(secondaryTimeStamp);
    }

    private void updateSecondaryVideoTimeStamp(long timeStamp) {
        secondaryVideoTimeStamp = timeStamp;
        dbH.setSecVideoSyncTimeStamp(secondaryVideoTimeStamp);
    }

    private boolean isCompressedVideoPending() {
        return dbH.findVideoSyncRecordsByState(STATUS_TO_COMPRESS).size() > 0 && String.valueOf(VIDEO_QUALITY_MEDIUM).equals(prefs.getUploadVideoQuality());
    }

    private boolean isCompressorAvailable() {
        if (mVideoCompressor == null) {
            return true;
        } else {
            return !mVideoCompressor.isRunning();
        }
    }

    private void startVideoCompression() {
        List<SyncRecord> fullList = dbH.findVideoSyncRecordsByState(STATUS_TO_COMPRESS);
        if (megaApi.getNumPendingUploads() <= 0) {
            megaApi.resetTotalUploads();
        }
        totalUploaded = 0;
        totalToUpload = 0;

        mVideoCompressor = new VideoCompressor(this, this);
        mVideoCompressor.setPendingList(fullList);
        mVideoCompressor.setOutputRoot(tempRoot);
        long totalPendingSizeInMB = mVideoCompressor.getTotalInputSize() / (1024 * 1024);
        logDebug("Total videos count are " + fullList.size() + ", " + totalPendingSizeInMB + " mb to Conversion");

        if (shouldStartVideoCompression(totalPendingSizeInMB)) {
            Thread t = new Thread(() -> {
                logDebug("Starting compressor");
                mVideoCompressor.start();
            });
            t.start();
        } else {
            logDebug("Compression queue bigger than setting, show notification to user.");
            finish();
            Intent intent = new Intent(this, ManagerActivityLollipop.class);
            intent.setAction(ACTION_SHOW_SETTINGS);
            PendingIntent pendingIntent = PendingIntent.getActivity(this, 0, intent, 0);
            String title = getString(R.string.title_compression_size_over_limit);
            String size = prefs.getChargingOnSize();
            String message = getString(R.string.message_compression_size_over_limit,
                    getString(R.string.label_file_size_mega_byte, String.valueOf(size)));
            showNotification(title, message, pendingIntent, true);
        }

    }

    private boolean shouldStartVideoCompression(long queueSize) {
        if (isChargingRequired(queueSize) && !isCharging(mContext)) {
            logDebug("Should not start video compression.");
            return false;
        }
        return true;
    }

    @Override
    public void onInsufficientSpace() {
        logWarning("Insufficient space for video compression.");
        finish();
        Intent intent = new Intent(this, ManagerActivityLollipop.class);
        PendingIntent pendingIntent = PendingIntent.getActivity(this, 0, intent, 0);
        String title = getResources().getString(R.string.title_out_of_space);
        String message = getResources().getString(R.string.message_out_of_space);
        showNotification(title, message, pendingIntent, true);
    }

    public synchronized void onCompressUpdateProgress(int progress) {
        if (!canceled) {
            String message = getString(R.string.message_compress_video, progress + "%");
            String subText = getString(R.string.title_compress_video, mVideoCompressor.getCurrentFileIndex(), mVideoCompressor.getTotalCount());
            showProgressNotification(progress, mPendingIntent, message, subText, "");
        }
    }

    public synchronized void onCompressSuccessful(SyncRecord record) {
        logDebug("Compression successfully for file with timestamp: " + record.getTimestamp());
        dbH.updateSyncRecordStatusByLocalPath(STATUS_PENDING, record.getLocalPath(), record.isSecondary());
    }

    public synchronized void onCompressNotSupported(SyncRecord record) {
        logDebug("Compression failed, not support for file with timestampe: " + record.getTimestamp());
    }

    public synchronized void onCompressFailed(SyncRecord record) {
        String localPath = record.getLocalPath();
        boolean isSecondary = record.isSecondary();
        logWarning("Compression failed for file with timestampe:  " + record.getTimestamp());

        File srcFile = new File(localPath);
        if (srcFile.exists()) {
            try {
                StatFs stat = new StatFs(tempRoot);
                double availableFreeSpace = stat.getAvailableBytes();
                if (availableFreeSpace > srcFile.length()) {
                    logDebug("Can not compress but got enough disk space, so should be un-supported format issue");
                    String newPath = record.getNewPath();
                    File temp = new File(newPath);
                    dbH.updateSyncRecordStatusByLocalPath(STATUS_PENDING, localPath, isSecondary);
                    if (newPath.startsWith(tempRoot) && temp.exists()) {
                        temp.delete();
                    }
                } else {
                    //record will remain in DB and will be re-compressed next launch
                }
            } catch (Exception ex) {
                logError("Exception happens, cache folder is deleted: " + ex.toString());
            }
        } else {
            logWarning("Compressed video not exists, remove from DB");
            dbH.deleteSyncRecordByLocalPath(localPath, isSecondary);
        }
    }

    public void onCompressFinished(String currentIndexString) {
        if (!canceled) {
            logDebug("Preparing to upload compressed video.");
            ArrayList<SyncRecord> compressedList = new ArrayList<>(dbH.findVideoSyncRecordsByState(STATUS_PENDING));
            if (compressedList.size() > 0) {
                logDebug("Start to upload " + compressedList.size() + " compressed videos.");
                startParallelUpload(compressedList, true);
            } else {
                onQueueComplete();
            }
        } else {
            logDebug("Compress finished, but process is canceled.");
        }
    }

    private synchronized void updateProgressNotification() {
        //refresh UI every 1 seconds to avoid too much workload on main thread
        long now = System.currentTimeMillis();
        if (now - lastUpdated > ONTRANSFERUPDATE_REFRESH_MILLIS) {
            lastUpdated = now;
        } else {
            return;
        }

        int pendingTransfers = megaApi.getNumPendingUploads();
        int totalTransfers = megaApi.getTotalUploads();
        long totalSizePendingTransfer = megaApi.getTotalUploadBytes();
        long totalSizeTransferred = megaApi.getTotalUploadedBytes();

        int progressPercent = (int) Math.round((double) totalSizeTransferred / totalSizePendingTransfer * 100);

        String message;
        if (totalTransfers == 0) {
            message = getString(R.string.download_preparing_files);
        } else {
            int inProgress;
            if (pendingTransfers == 0) {
                inProgress = totalTransfers - pendingTransfers;
            } else {
                inProgress = totalTransfers - pendingTransfers + 1;
            }

            if (megaApi.areTransfersPaused(MegaTransfer.TYPE_UPLOAD)) {
                message = getResources().getQuantityString(R.plurals.upload_service_paused_notification, totalTransfers, inProgress, totalTransfers);
            } else {
                message = getResources().getQuantityString(R.plurals.upload_service_notification, totalTransfers, inProgress, totalTransfers);
            }
        }

        String info = getProgressSize(this, totalSizeTransferred, totalSizePendingTransfer);
        PendingIntent pendingIntent = PendingIntent.getActivity(this, 0, mIntent, 0);
        showProgressNotification(progressPercent, pendingIntent, message, info, getString(R.string.settings_camera_notif_title));
    }

    private Notification createNotification(String title, String content, PendingIntent intent, boolean isAutoCancel) {
        if (Build.VERSION.SDK_INT >= Build.VERSION_CODES.O) {
            NotificationChannel channel = new NotificationChannel(notificationChannelId, notificationChannelName, NotificationManager.IMPORTANCE_DEFAULT);
            channel.setShowBadge(false);
            channel.setSound(null, null);
            mNotificationManager.createNotificationChannel(channel);
        }

        mBuilder = new NotificationCompat.Builder(mContext, notificationChannelId);
        mBuilder.setSmallIcon(R.drawable.ic_stat_camera_sync)
                .setOngoing(false)
                .setContentTitle(title)
                .setStyle(new NotificationCompat.BigTextStyle().bigText(content))
                .setContentText(content)
                .setOnlyAlertOnce(true)
                .setAutoCancel(isAutoCancel);

        if (intent != null) {
            mBuilder.setContentIntent(intent);
        }
        return mBuilder.build();
    }

    private void showNotification(String title, String content, PendingIntent intent, boolean isAutoCancel) {
        mNotification = createNotification(title, content, intent, isAutoCancel);
        mNotificationManager.notify(notificationId, mNotification);
    }

    private void showProgressNotification(int progressPercent, PendingIntent pendingIntent, String message, String subText, String contentText) {
        mNotification = null;
        mBuilder = new NotificationCompat.Builder(mContext, notificationChannelId);
        mBuilder.setSmallIcon(R.drawable.ic_stat_camera_sync)
                .setProgress(100, progressPercent, false)
                .setContentIntent(pendingIntent)
                .setOngoing(true)
                .setStyle(new NotificationCompat.BigTextStyle().bigText(subText))
                .setContentTitle(message)
                .setContentText(contentText)
                .setOnlyAlertOnce(true);

        if (Build.VERSION.SDK_INT >= Build.VERSION_CODES.O) {
            NotificationChannel channel = new NotificationChannel(notificationChannelId, notificationChannelName, NotificationManager.IMPORTANCE_DEFAULT);
            channel.setShowBadge(true);
            channel.setSound(null, null);
            mNotificationManager.createNotificationChannel(channel);
            mBuilder.setSubText(subText);
        } else if (Build.VERSION.SDK_INT >= Build.VERSION_CODES.N) {
            mBuilder.setSubText(subText);
        } else {
            mBuilder.setColor(ContextCompat.getColor(this, R.color.mega))
                    .setContentInfo(subText);
        }
        mNotification = mBuilder.build();
        mNotificationManager.notify(notificationId, mNotification);
    }

    private void showStorageOverQuotaNotification() {
        logDebug("Show storage over quota notification.");

        String contentText = getString(R.string.download_show_info);
        String message = getString(R.string.overquota_alert_title);

        Intent intent = new Intent(this, ManagerActivityLollipop.class);
        intent.setAction(ACTION_OVERQUOTA_STORAGE);

        NotificationCompat.Builder builder = new NotificationCompat.Builder(mContext, OVER_QUOTA_NOTIFICATION_CHANNEL_ID);
        builder.setSmallIcon(R.drawable.ic_stat_camera_sync)
                .setContentIntent(PendingIntent.getActivity(mContext, 0, intent, 0))
                .setAutoCancel(true)
                .setTicker(contentText)
                .setContentTitle(message)
                .setOngoing(false);
        if (Build.VERSION.SDK_INT >= Build.VERSION_CODES.O) {
            NotificationChannel channel = new NotificationChannel(OVER_QUOTA_NOTIFICATION_CHANNEL_ID, notificationChannelName, NotificationManager.IMPORTANCE_DEFAULT);
            channel.setShowBadge(true);
            channel.setSound(null, null);
            mNotificationManager.createNotificationChannel(channel);
            builder.setContentText(contentText);
        } else if (Build.VERSION.SDK_INT >= Build.VERSION_CODES.N) {
            builder.setContentText(contentText);
        } else {
            builder.setContentInfo(contentText)
                    .setColor(ContextCompat.getColor(this, R.color.mega));

        }
        mNotificationManager.notify(NOTIFICATION_STORAGE_OVERQUOTA, builder.build());
    }

    private void removeGPSCoordinates(String filePath) {
        try {
            ExifInterface exif = new ExifInterface(filePath);
            exif.setAttribute(ExifInterface.TAG_GPS_LONGITUDE, "0/1,0/1,0/1000");
            exif.setAttribute(ExifInterface.TAG_GPS_LONGITUDE_REF, "0");
            exif.setAttribute(ExifInterface.TAG_GPS_LATITUDE, "0/1,0/1,0/1000");
            exif.setAttribute(ExifInterface.TAG_GPS_LATITUDE_REF, "0");
            exif.setAttribute(ExifInterface.TAG_GPS_ALTITUDE, "0/1,0/1,0/1000");
            exif.setAttribute(ExifInterface.TAG_GPS_ALTITUDE_REF, "0");
            exif.saveAttributes();
        } catch (IOException e) {
            logError("Exception", e);
            e.printStackTrace();
        }
    }

    private String createTempFile(SyncRecord file) {
        File srcFile = new File(file.getLocalPath());
        if (!srcFile.exists()) {
            logError(ERROR_SOURCE_FILE_NOT_EXIST);
            return ERROR_SOURCE_FILE_NOT_EXIST;
        }

        try {
            StatFs stat = new StatFs(tempRoot);
            double availableFreeSpace = stat.getAvailableBytes();
            if (availableFreeSpace <= srcFile.length()) {
                logError(ERROR_NOT_ENOUGH_SPACE);
                return ERROR_NOT_ENOUGH_SPACE;
            }
        } catch (Exception ex) {
            ex.printStackTrace();
            logError("Exception", ex);
        }

        String destPath = file.getNewPath();
        File destFile = new File(destPath);
        try {
            copyFile(srcFile, destFile);
            removeGPSCoordinates(destPath);
        } catch (IOException e) {
            e.printStackTrace();
            logError(ERROR_CREATE_FILE_IO_ERROR, e);
            return ERROR_CREATE_FILE_IO_ERROR;
        }
        return destPath;
    }

    private String getNoneDuplicatedDeviceFileName(String fileName, int index) {
        if (index == 0) {
            return fileName;
        }

        String name = "", extension = "";
        int pos = fileName.lastIndexOf(".");
        if (pos > 0) {
            name = fileName.substring(0, pos);
            extension = fileName.substring(pos);
        }

        fileName = name + "_" + index + extension;
        return fileName;
    }

    private float[] getGPSCoordinates(String filePath, boolean isVideo) {
        float output[] = new float[2];
        try {
            if (isVideo) {
                MediaMetadataRetriever retriever = new MediaMetadataRetriever();
                retriever.setDataSource(filePath);

                String location = retriever.extractMetadata(MediaMetadataRetriever.METADATA_KEY_LOCATION);
                if (location != null) {
                    boolean secondTry = false;
                    try {
                        final int mid = location.length() / 2; //get the middle of the String
                        String[] parts = {location.substring(0, mid), location.substring(mid)};

                        output[0] = Float.parseFloat(parts[0]);
                        output[1] = Float.parseFloat(parts[1]);

                    } catch (Exception exc) {
                        secondTry = true;
                        logError("Exception, second try to set GPS coordinates", exc);
                    }

                    if (secondTry) {
                        try {
                            String latString = location.substring(0, 7);
                            String lonString = location.substring(8, 17);

                            output[0] = Float.parseFloat(latString);
                            output[1] = Float.parseFloat(lonString);

                        } catch (Exception ex) {
                            logError("Exception again, no chance to set coordinates of video", ex);
                        }
                    }
                } else {
                    logWarning("No location info");
                }
                retriever.release();
            } else {
                ExifInterface exif = new ExifInterface(filePath);
                exif.getLatLong(output);
            }
        } catch (Exception e) {
            e.printStackTrace();
            logError("Exception", e);
        }
        return output;
    }

    /**
     * Check if there's a node with the same fingerprint in cloud drive. In order to avoid uploading duplicate file.
     * <p>
     * NOTE: only looking for the node by original fingerprint is not enough,
     * because some old nodes don't have the attribute[OriginalFingerprint].
     * In this case, should also looking for the node by attribute[Fingerprint].
     *
     * @param localFingerPrint Fingerprint of the local file.
     * @param parentNode       Prefered parent node, could be null for searching all the place in cloud drive.
     * @return A node with the same fingerprint, or null when cannot find.
     */
    private MegaNode getPossibleNodeFromCloud(String localFingerPrint, MegaNode parentNode) {
        MegaNode preferNode;

        // Try to find the node by original fingerprint from the selected parent folder.
        MegaNodeList possibleNodeListFPO = megaApi.getNodesByOriginalFingerprint(localFingerPrint, parentNode);
        preferNode = getFirstNodeFromList(possibleNodeListFPO);
        if (preferNode != null) {
            logDebug("Found node by original fingerprint with the same local fingerprint in node with handle: " + parentNode.getHandle() + ", node handle: " + preferNode.getHandle());
            return preferNode;
        }

        // Try to find the node by fingerprint from the selected parent folder.
        preferNode = megaApi.getNodeByFingerprint(localFingerPrint, parentNode);
        if (preferNode != null) {
            logDebug("Found node by fingerprint with the same local fingerprint in node with handle: " + parentNode.getHandle() + ", node handle: " + preferNode.getHandle());
            return preferNode;
        }

        // Try to find the node by original fingerprint in the account.
        possibleNodeListFPO = megaApi.getNodesByOriginalFingerprint(localFingerPrint, null);
        preferNode = getFirstNodeFromList(possibleNodeListFPO);
        if (preferNode != null) {
            logDebug("Found node by original fingerprint with the same local fingerprint in the account, node handle: " + preferNode.getHandle());
            return preferNode;
        }

        // Try to find the node by fingerprint in the account.
        preferNode = megaApi.getNodeByFingerprint(localFingerPrint);
        if (preferNode != null) {
            logDebug("Found node by fingerprint with the same local fingerprint in the account, node handle: " + preferNode.getHandle());
            return preferNode;
        }

        return null;
    }

    private MegaNode getFirstNodeFromList(MegaNodeList megaNodeList) {
        if (megaNodeList != null && megaNodeList.size() > 0) {
            return megaNodeList.get(0);
        }
        return null;
    }

    private void releaseLocks() {
        if ((lock != null) && (lock.isHeld())) {
            try {
                lock.release();
            } catch (Exception ex) {
                ex.printStackTrace();
            }
        }
        if ((wl != null) && (wl.isHeld())) {
            try {
                wl.release();
            } catch (Exception ex) {
                ex.printStackTrace();
            }
        }
    }

    private boolean isChargingRequired(long queueSize) {
        initDbH();
        MegaPreferences preferences = dbH.getPreferences();
        if (preferences != null && preferences.getConversionOnCharging() != null) {
            if (Boolean.parseBoolean(preferences.getConversionOnCharging())) {
                int queueSizeLimit = Integer.parseInt(preferences.getChargingOnSize());
                if (queueSize > queueSizeLimit) {
                    logDebug("isChargingRequired " + true + ", queue size is " + queueSize + ", limit size is " + queueSizeLimit);
                    return true;
                }
            }
        }
        logDebug("isChargingRequired " + false);
        return false;
    }

    private void initDbH() {
        if (dbH == null) {
            dbH = DatabaseHandler.getDbHandler(getApplicationContext());
        }
    }

    private boolean isDeviceLowOnBattery(Intent intent) {
        if (intent == null) {
            return false;
        }
        int level = intent.getIntExtra(BatteryManager.EXTRA_LEVEL, -1);
        logDebug("Device battery level is " + level);
        return level <= LOW_BATTERY_LEVEL && !isCharging(CameraUploadsService.this);
    }
}<|MERGE_RESOLUTION|>--- conflicted
+++ resolved
@@ -87,13 +87,8 @@
 import static mega.privacy.android.app.utils.ThumbnailUtils.*;
 import static mega.privacy.android.app.utils.Util.*;
 import static mega.privacy.android.app.utils.CameraUploadUtil.*;
-<<<<<<< HEAD
 import static nz.mega.sdk.MegaApiJava.INVALID_HANDLE;
 import static nz.mega.sdk.MegaApiJava.USER_ATTR_CAMERA_UPLOADS_FOLDER;
-=======
-import static mega.privacy.android.app.utils.FileUtil.*;
-import static nz.mega.sdk.MegaApiJava.*;
->>>>>>> 9b315098
 
 public class CameraUploadsService extends Service implements NetworkTypeChangeReceiver.OnNetworkTypeChangeCallback, MegaChatRequestListenerInterface, MegaRequestListenerInterface, MegaTransferListenerInterface, VideoCompressionCallback {
 
@@ -698,12 +693,7 @@
                     } else {
                         totalToUpload++;
                         long lastModified = getLastModifiedTime(file);
-<<<<<<< HEAD
                         megaApi.startUpload(path, parent, CU_UPLOAD, file.getFileName(), lastModified / 1000, this);
-=======
-                        logDebug("Upload file which last modify timestamp is: " + lastModified);
-                        megaApi.startUpload(path, parent, file.getFileName(), lastModified / 1000, this);
->>>>>>> 9b315098
                     }
                 } else {
                     logDebug("Local file is unavailable, delete record from database.");
@@ -1071,7 +1061,6 @@
     private boolean checkSecondaryLocalFolder() {
         // check secondary local folder if media upload is enabled
         if (Boolean.parseBoolean(prefs.getSecondaryMediaFolderEnabled())) {
-<<<<<<< HEAD
             if (dbH.getMediaFolderExternalSdCard()) {
                 Uri uri = Uri.parse(dbH.getUriMediaExternalSdCard());
                 DocumentFile file = DocumentFile.fromTreeUri(this, uri);
@@ -1081,12 +1070,6 @@
                 }
 
                 return file.exists();
-=======
-            String path = prefs.getLocalPathSecondaryFolder();
-            // First time enable media upload, haven't set local path.
-            if (INVALID_PATH.equals(path)) {
-                return true;
->>>>>>> 9b315098
             } else {
                 String path = prefs.getLocalPathSecondaryFolder();
                 // First time enable media upload, haven't set local path.
@@ -1399,36 +1382,18 @@
         } else if (request.getType() == MegaRequest.TYPE_CANCEL_TRANSFER) {
             logDebug("Cancel transfer received");
             if (e.getErrorCode() == MegaError.API_OK) {
-<<<<<<< HEAD
                 new Handler().postDelayed(() -> {
                     if (megaApi.getNumPendingUploads() <= 0) {
                         megaApi.resetTotalUploads();
-=======
-                //clear pause state and reset
-                megaApi.pauseTransfers(false, this);
-                Handler handler = new Handler();
-                handler.postDelayed(new Runnable() {
-                    @Override
-                    public void run() {
-                        if (megaApi.getNumPendingUploads() <= 0) {
-                            megaApi.resetTotalUploads();
-                        }
->>>>>>> 9b315098
                     }
                 }, 200);
             } else {
                 finish();
             }
         } else if (request.getType() == MegaRequest.TYPE_CANCEL_TRANSFERS) {
-<<<<<<< HEAD
             if (e.getErrorCode() == MegaError.API_OK && megaApi.getNumPendingUploads() <= 0) {
                 megaApi.resetTotalUploads();
             }
-=======
-            logDebug("Cancel all uploads received");
-            megaApi.pauseTransfers(false, this);
-            megaApi.resetTotalUploads();
->>>>>>> 9b315098
         } else if (request.getType() == MegaRequest.TYPE_PAUSE_TRANSFERS) {
             logDebug("Pausetransfer false received");
             if (e.getErrorCode() == MegaError.API_OK) {
@@ -1509,14 +1474,8 @@
     }
 
     @Override
-<<<<<<< HEAD
     public void onTransferUpdate(MegaApiJava api,MegaTransfer transfer) {
-        transferUpdated(api,transfer);
-        launchTransferUpdateIntent(MegaTransfer.TYPE_UPLOAD);
-=======
-    public void onTransferUpdate(MegaApiJava api, MegaTransfer transfer) {
         transferUpdated(transfer);
->>>>>>> 9b315098
     }
 
     private synchronized void transferUpdated(MegaTransfer transfer) {
@@ -1553,12 +1512,8 @@
         logDebug("Image sync finished, error code: " + e.getErrorCode() + ", handle: " + transfer.getNodeHandle() + ", size: " + transfer.getTransferredBytes());
 
         try {
-<<<<<<< HEAD
             launchTransferUpdateIntent(MegaTransfer.TYPE_UPLOAD);
-            transferFinished(api, transfer, e);
-=======
             transferFinished(transfer, e);
->>>>>>> 9b315098
         } catch (Throwable th) {
             logError("onTransferFinish error", th);
             th.printStackTrace();
