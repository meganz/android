package mega.privacy.android.app.jobservices;

import android.app.Notification;
import android.app.NotificationChannel;
import android.app.NotificationManager;
import android.app.PendingIntent;
import android.app.Service;
import android.app.job.JobParameters;
import android.content.Context;
import android.content.Intent;
import android.content.SharedPreferences;
import android.database.Cursor;
import android.media.ExifInterface;
import android.media.MediaMetadataRetriever;
import android.media.Ringtone;
import android.media.RingtoneManager;
import android.net.Uri;
import android.net.wifi.WifiManager;
import android.os.Build;
import android.os.Environment;
import android.os.Handler;
import android.os.IBinder;
import android.os.PowerManager;
import android.os.StatFs;
import android.provider.MediaStore;
import android.support.annotation.Nullable;
import android.support.v4.app.NotificationCompat;
import android.support.v4.content.ContextCompat;
import android.text.format.DateUtils;
import android.util.Log;

import java.io.File;
import java.io.FileWriter;
import java.io.IOException;
import java.text.DateFormat;
import java.text.SimpleDateFormat;
import java.util.ArrayList;
import java.util.Calendar;
import java.util.Date;
import java.util.LinkedList;
import java.util.List;
import java.util.Queue;

import mega.privacy.android.app.DatabaseHandler;
import mega.privacy.android.app.MegaApplication;
import mega.privacy.android.app.MegaPreferences;
import mega.privacy.android.app.R;
import mega.privacy.android.app.UserCredentials;
import mega.privacy.android.app.VideoCompressor;
import mega.privacy.android.app.lollipop.ManagerActivityLollipop;
import mega.privacy.android.app.lollipop.megachat.ChatSettings;
import mega.privacy.android.app.utils.Constants;
import mega.privacy.android.app.utils.FileUtil;
import mega.privacy.android.app.utils.Util;
import mega.privacy.android.app.utils.conversion.VideoCompressionCallback;
import nz.mega.sdk.MegaApiAndroid;
import nz.mega.sdk.MegaApiJava;
import nz.mega.sdk.MegaChatApi;
import nz.mega.sdk.MegaChatApiAndroid;
import nz.mega.sdk.MegaChatApiJava;
import nz.mega.sdk.MegaChatError;
import nz.mega.sdk.MegaChatRequest;
import nz.mega.sdk.MegaChatRequestListenerInterface;
import nz.mega.sdk.MegaError;
import nz.mega.sdk.MegaNode;
import nz.mega.sdk.MegaNodeList;
import nz.mega.sdk.MegaRequest;
import nz.mega.sdk.MegaRequestListenerInterface;
import nz.mega.sdk.MegaTransfer;
import nz.mega.sdk.MegaTransferListenerInterface;

import static android.provider.Settings.System.DEFAULT_RINGTONE_URI;
import static mega.privacy.android.app.jobservices.SyncRecord.STATUS_PENDING;
import static mega.privacy.android.app.jobservices.SyncRecord.STATUS_TO_COMPRESS;
import static mega.privacy.android.app.jobservices.SyncRecord.TYPE_ANY;
import static mega.privacy.android.app.lollipop.managerSections.SettingsFragmentLollipop.VIDEO_QUALITY_MEDIUM;

public class CameraUploadsService extends Service implements MegaChatRequestListenerInterface, MegaRequestListenerInterface, MegaTransferListenerInterface, VideoCompressionCallback {
    
    public static String PHOTO_SYNC = "PhotoSync";
    public static String CAMERA_UPLOADS = "Camera Uploads";
    public static String SECONDARY_UPLOADS = "Media Uploads";
    public static String ACTION_CANCEL = "CANCEL_SYNC";
    public static String ACTION_STOP = "STOP_SYNC";
    public static String ACTION_LOGOUT = "LOGOUT_SYNC";
    public static String ACTION_LIST_PHOTOS_VIDEOS_NEW_FOLDER ="PHOTOS_VIDEOS_NEW_FOLDER";
    private String ERROR_NOT_ENOUGH_SPACE = "ERROR_NOT_ENOUGH_SPACE";
    private String ERROR_CREATE_FILE_IO_ERROR = "ERROR_CREATE_FILE_IO_ERROR";
    private String ERROR_SOURCE_FILE_NOT_EXIST = "SOURCE_FILE_NOT_EXIST";
    public static int PAGE_SIZE = 200;
    public static int PAGE_SIZE_VIDEO = 10;
    public static boolean isServiceRunning = false;

    private NotificationCompat.Builder mBuilder;
    NotificationManager mNotificationManager;
    
    private int notificationId = Constants.NOTIFICATION_CAMERA_UPLOADS;
    private String notificationChannelId = Constants.NOTIFICATION_CHANNEL_CAMERA_UPLOADS_ID;
    private String notificationChannelName = Constants.NOTIFICATION_CHANNEL_CAMERA_UPLOADS_NAME;
    
    Thread task;
    
    static public boolean running = false;
    private boolean preparingFinished = false;
    private Handler handler;
    
    WifiManager.WifiLock lock;
    PowerManager.WakeLock wl;
    
    private boolean isOverQuota = false;
    private boolean canceled;
    
    DatabaseHandler dbH;
    
    MegaPreferences prefs;
    String localPath = "";
    ChatSettings chatSettings;
    long cameraUploadHandle = -1;
    boolean secondaryEnabled = false;
    String localPathSecondary = "";
    long secondaryUploadHandle = -1;
    MegaNode secondaryUploadNode = null;
    
    boolean isLoggingIn = false;
    
    MegaApiAndroid megaApi;
    MegaChatApiAndroid megaChatApi;
    MegaApplication app;
    
    JobParameters globalParams;
    
    int LOGIN_IN = 12;
    
    static String gSession;
    private boolean isSec;
    boolean stopped = false;
    
    public class Media {
        public String filePath;
        public long timestamp;
    }
    
    Queue<Media> cameraFiles = new LinkedList<>();
    Queue<Media> primaryVideos = new LinkedList<>();
    Queue<Media> secondaryVideos = new LinkedList<>();
    ArrayList<SyncRecord> pendingUploadsList = new ArrayList<>();
    ArrayList<SyncRecord> pendingUploadsListSecondary = new ArrayList<>();
    ArrayList<SyncRecord> pendingVideoUploadsList = new ArrayList<>();
    ArrayList<SyncRecord> pendingVideoUploadsListSecondary = new ArrayList<>();
    Queue<Media> mediaFilesSecondary = new LinkedList<>();
    MegaNode cameraUploadNode = null;
    private int totalUploaded;
    private int totalToUpload;
    
    long currentTimeStamp = 0;
    long secondaryTimeStamp = 0;
    long currentVideoTimeStamp = 0;
    long secondaryVideoTimeStamp = 0;
    Notification mNotification;
    Intent mIntent;
    PendingIntent mPendingIntent;
    private String tempRoot;
    Context mContext;
    private VideoCompressor mVideoCompressor;
    
    @Override
    public void onDestroy(){
        log("onDestroy()");
        super.onDestroy();
        isServiceRunning = false;
    }
    
    @Nullable
    @Override
    public IBinder onBind(Intent intent) {
        return null;
    }
    
    @Override
    public int onStartCommand(Intent intent,int flags,int startId) {
        log("public int onStartCommand(Intent intent, int flags, int startId)");
        initService();
        isServiceRunning = true;
        showNotification(getString(R.string.section_photo_sync),getString(R.string.settings_camera_notif_initialising_title),null, false);
        startForeground(notificationId,mNotification);
        
        if (megaApi == null) {
            log("megaApi is null");
            finish();
            return START_NOT_STICKY;
        }
        
        if (intent != null && intent.getAction() != null) {
            if (intent.getAction().equals(ACTION_CANCEL) ||
                    intent.getAction().equals(ACTION_STOP) ||
                    intent.getAction().equals(ACTION_LIST_PHOTOS_VIDEOS_NEW_FOLDER) ||
                    intent.getAction().equals(ACTION_LOGOUT)) {
                log("onStartCommand intent action is " + intent.getAction());
                stopped = true;
                megaApi.cancelTransfers(MegaTransfer.TYPE_UPLOAD,this);
                finish();
                return START_NOT_STICKY;
            }
        }
<<<<<<< HEAD
        final Ringtone ringtone = RingtoneManager.getRingtone(this, DEFAULT_RINGTONE_URI);
        ringtone.play();
        new Handler().postDelayed(new Runnable() {
            @Override
            public void run() {
                if(ringtone != null) {
                    ringtone.stop();
                }
            }
        }, 3000);
=======

>>>>>>> 98fcec34
        try {
            log("Start service here, creating new thread");
            task = createWorkerThread();
            task.start();
        } catch (Exception e) {
            log("CameraUploadsService Exception: " + e.getMessage() + "_" + e.getStackTrace());
            finish();
        }
        log("STARTS NOW");
        new Handler().postDelayed(new Runnable() {

            @Override
            public void run() {
                if(!preparingFinished && isServiceRunning) {
                    log("timeout, finish self.");
                    finish();
                }
            }
        },3 * DateUtils.MINUTE_IN_MILLIS);
        return START_NOT_STICKY;
    }
    
    private Thread createWorkerThread(){
        return new Thread() {
            @Override
            public void run() {
                try {
                    int result = shouldRun();
                    log("onStartJob should run result: " + result + "");
                    if (result == 0) {
                        startCameraUploads();
                    } else if (result == LOGIN_IN) {
                        log("waiting for login");
                    }else{
                        finish();
                    }
                } catch (Exception e) {
                    e.printStackTrace();
                    handleException(e);
                }
            }
        };
    }

    private void startCameraUploads() {
        log("startCameraUploads");
        preparingFinished = true;
        showNotification(getString(R.string.section_photo_sync),getString(R.string.settings_camera_notif_checking_title),mPendingIntent,false);
        //TODO update notification
        getFilesFromMediaStore();
    }
    
    private boolean shouldCompressVideo() {
        String qualitySetting = prefs.getUploadVideoQuality();
        if (qualitySetting != null && Integer.parseInt(qualitySetting) == VIDEO_QUALITY_MEDIUM) {
            return true;
        }
        return false;
    }
    
    private void extractMedia(Cursor cursorCamera,boolean isSecondary,boolean isVideo) {
        try {

            log("if (cursorCamera != null)");
            String path = isSecondary ? localPathSecondary : localPath;
            
            int dataColumn = cursorCamera.getColumnIndex(MediaStore.MediaColumns.DATA);
            int modifiedColumn = 0, addedColumn = 0;
            if (cursorCamera.getColumnIndex(MediaStore.MediaColumns.DATE_MODIFIED) != -1) {
                modifiedColumn = cursorCamera.getColumnIndex(MediaStore.MediaColumns.DATE_MODIFIED);
            }
            if (cursorCamera.getColumnIndex(MediaStore.MediaColumns.DATE_ADDED) != -1) {
                addedColumn = cursorCamera.getColumnIndex(MediaStore.MediaColumns.DATE_ADDED);
            }
            
            while (cursorCamera.moveToNext()) {

                Media media = new Media();
                media.filePath = cursorCamera.getString(dataColumn);
                long addedTime = cursorCamera.getLong(addedColumn) * 1000;
                long modifiedTime = cursorCamera.getLong(modifiedColumn) * 1000;
                media.timestamp = addedTime > modifiedTime ? addedTime : modifiedTime;
                
                log("while(cursorCamera.moveToNext()) - media.filePath: " + media.filePath + "_localPath: " + path);
                
                //Check files of the Camera Uploads
                if (checkFile(media,path)) {
//                    log("if (checkFile(media," + path + "))");
                    if (isSecondary) {
                        if (isVideo) {
                            secondaryVideos.add(media);
                        } else {
                            mediaFilesSecondary.add(media);
                        }
                    } else {
                        if (isVideo) {
                            primaryVideos.add(media);
                        } else {
                            cameraFiles.add(media);
                        }
                    }
                    log("Camera Files added: " + media.filePath);
                }
            }
        } catch (Exception e) {
            log("Exception cursorSecondary:" + e.getMessage() + "-" + e.getStackTrace());
        }
    }
    
    private void getFilesFromMediaStore() {
        log("getFilesFromMediaStore()");
        if (!wl.isHeld()) {
            wl.acquire();
        }
        if (!lock.isHeld()) {
            lock.acquire();
        }

        String projection[] = {
                MediaStore.MediaColumns.DATA,
                MediaStore.MediaColumns.DATE_ADDED,
                MediaStore.MediaColumns.DATE_MODIFIED
        };
        
        String selectionCamera = null;
        String selectionCameraVideo = null;
        String selectionSecondary = null;
        String selectionSecondaryVideo = null;
        String[] selectionArgs = null;
        prefs = dbH.getPreferences();

        if (prefs != null) {
            log("if (prefs != null)");
            if (prefs.getCamSyncTimeStamp() != null) {
                currentTimeStamp = Long.parseLong(prefs.getCamSyncTimeStamp());
                selectionCamera = "((" + MediaStore.MediaColumns.DATE_MODIFIED + "*1000) > " + currentTimeStamp + " OR " + "(" + MediaStore.MediaColumns.DATE_ADDED + "*1000) > " + currentTimeStamp + ") AND " + MediaStore.MediaColumns.DATA + " LIKE '" + localPath + "%'";
                log("SELECTION photo: " + selectionCamera);
            }
            if(prefs.getCamVideoSyncTimeStamp() != null) {
                currentVideoTimeStamp = Long.parseLong(prefs.getCamVideoSyncTimeStamp());
                selectionCameraVideo = "((" + MediaStore.MediaColumns.DATE_MODIFIED + "*1000) > " + currentVideoTimeStamp + " OR " + "(" + MediaStore.MediaColumns.DATE_ADDED + "*1000) > " + currentVideoTimeStamp + ") AND " + MediaStore.MediaColumns.DATA + " LIKE '" + localPath + "%'";
                log("SELECTION video: " + selectionCameraVideo);
            }
            if (secondaryEnabled) {
                log("if(secondaryEnabled)");
                if (prefs.getSecSyncTimeStamp() != null) {
                    secondaryTimeStamp = Long.parseLong(prefs.getSecSyncTimeStamp());
                    selectionSecondary = "((" + MediaStore.MediaColumns.DATE_MODIFIED + "*1000) > " + secondaryTimeStamp + " OR " + "(" + MediaStore.MediaColumns.DATE_ADDED + "*1000) > " + secondaryTimeStamp + ") AND " + MediaStore.MediaColumns.DATA + " LIKE '" + localPathSecondary + "%'";
                    log("SELECTION SECONDARY photo: " + selectionSecondary);
                }
                if(prefs.getSecVideoSyncTimeStamp() != null) {
                    secondaryVideoTimeStamp = Long.parseLong(prefs.getSecVideoSyncTimeStamp());
                    selectionSecondaryVideo = "((" + MediaStore.MediaColumns.DATE_MODIFIED + "*1000) > " + secondaryVideoTimeStamp + " OR " + "(" + MediaStore.MediaColumns.DATE_ADDED + "*1000) > " + secondaryVideoTimeStamp + ") AND " + MediaStore.MediaColumns.DATA + " LIKE '" + localPathSecondary + "%'";
                    log("SELECTION SECONDARY video: " + selectionSecondaryVideo);
                }
            }
        }

        ArrayList<Uri> uris = new ArrayList<>();
        if (prefs.getCamSyncFileUpload() == null) {
            log("if (prefs.getCamSyncFileUpload() == null)");
            dbH.setCamSyncFileUpload(MegaPreferences.ONLY_PHOTOS);
            uris.add(MediaStore.Images.Media.EXTERNAL_CONTENT_URI);
            uris.add(MediaStore.Images.Media.INTERNAL_CONTENT_URI);
        } else {
            log("if (prefs.getCamSyncFileUpload() != null)");
            switch (Integer.parseInt(prefs.getCamSyncFileUpload())) {
                case MegaPreferences.ONLY_PHOTOS: {
                    log("case MegaPreferences.ONLY_PHOTOS:");
                    uris.add(MediaStore.Images.Media.EXTERNAL_CONTENT_URI);
                    uris.add(MediaStore.Images.Media.INTERNAL_CONTENT_URI);
                    break;
                }
                case MegaPreferences.ONLY_VIDEOS: {
                    log("case MegaPreferences.ONLY_VIDEOS:");
                    uris.add(MediaStore.Video.Media.EXTERNAL_CONTENT_URI);
                    uris.add(MediaStore.Video.Media.INTERNAL_CONTENT_URI);
                    break;
                }
                case MegaPreferences.PHOTOS_AND_VIDEOS: {
                    log("case MegaPreferences.PHOTOS_AND_VIDEOS:");
                    uris.add(MediaStore.Images.Media.EXTERNAL_CONTENT_URI);
                    uris.add(MediaStore.Images.Media.INTERNAL_CONTENT_URI);
                    uris.add(MediaStore.Video.Media.EXTERNAL_CONTENT_URI);
                    uris.add(MediaStore.Video.Media.INTERNAL_CONTENT_URI);
                    break;
                }
            }
        }
        
        for (int i = 0;i < uris.size();i++) {
            Uri uri = uris.get(i);
            boolean isVideo = uri.equals(MediaStore.Video.Media.EXTERNAL_CONTENT_URI) || uri.equals(MediaStore.Video.Media.INTERNAL_CONTENT_URI);
            
            //Primary Media Folder
            Cursor cursorCamera;
            if (isVideo) {
                String order = MediaStore.MediaColumns.DATE_MODIFIED + " ASC LIMIT 0," + PAGE_SIZE_VIDEO;
                cursorCamera = app.getContentResolver().query(uri,projection,selectionCameraVideo,selectionArgs,order);
            } else {
                String order = MediaStore.MediaColumns.DATE_MODIFIED + " ASC LIMIT 0," + PAGE_SIZE;
                cursorCamera = app.getContentResolver().query(uri,projection,selectionCamera,selectionArgs,order);
            }
            if (cursorCamera != null) {
                extractMedia(cursorCamera,false,isVideo);
            }
            
            //Secondary Media Folder
            if (secondaryEnabled) {
                log("if(secondaryEnabled)");
                Cursor cursorSecondary;
                if (isVideo) {
                    String order = MediaStore.MediaColumns.DATE_MODIFIED + " ASC LIMIT 0," + PAGE_SIZE_VIDEO;
                    cursorSecondary = app.getContentResolver().query(uri,projection,selectionSecondaryVideo,selectionArgs,order);
                } else {
                    String order = MediaStore.MediaColumns.DATE_MODIFIED + " ASC LIMIT 0," + PAGE_SIZE;
                    cursorSecondary = app.getContentResolver().query(uri,projection,selectionSecondary,selectionArgs,order);
                }

                if (cursorSecondary != null) {
                    extractMedia(cursorSecondary,true,isVideo);
                }
            }
        }
        
        cameraUploadNode = megaApi.getNodeByHandle(cameraUploadHandle);
        if (cameraUploadNode == null) {
            log("ERROR: cameraUploadNode == null");
            finish();
            return;
        }
        
        totalUploaded = 0;
        prepareUpload(cameraFiles,mediaFilesSecondary,primaryVideos,secondaryVideos);
    }
    
    private void prepareUpload(Queue<Media> primaryList,Queue<Media> secondaryList,Queue<Media> primaryVideoList,Queue<Media> secondaryVideoList) {
        log("prepareUpload primaryList " + primaryList.size() + " secondaryList " + secondaryList.size() + " primaryVideoList " + primaryVideoList.size() + " secondaryVideoList " + secondaryVideoList.size());
        pendingUploadsList = getPendingList(primaryList,false,false);
        saveDataToDB(pendingUploadsList);
        pendingVideoUploadsList = getPendingList(primaryVideoList,false,true);
        saveDataToDB(pendingVideoUploadsList);
        
        //secondary list
        if (secondaryEnabled) {
            pendingUploadsListSecondary = getPendingList(secondaryList,true,false);
            saveDataToDB(pendingUploadsListSecondary);
            pendingVideoUploadsListSecondary = getPendingList(secondaryVideoList,true,true);
            saveDataToDB(pendingVideoUploadsListSecondary);
        }
        
        //need to maintain timestamp for better performance
        updateTimeStamp();
        List<SyncRecord> finalList = dbH.findAllPendingSyncRecords();
        
        if (finalList.size() == 0) {
            log("pending upload list is empty, now check view compression status");
            if (isCompressedVideoPending()) {
                startVideoCompression();
            } else {
                log("nothing to upload");
                finish();
                Util.purgeDirectory(new File(tempRoot));
                return;
            }
        } else {
            log("got pending uploads " + finalList.size());
            startParallelUpload(finalList,false);
        }
    }

    private void startParallelUpload(List<SyncRecord> finalList,boolean isCompressedVideo) {
        for (SyncRecord file : finalList) {
            isSec = file.isSecondary();
            MegaNode parent;
            if (isSec) {
                parent = secondaryUploadNode;
            } else {
                parent = cameraUploadNode;
            }
            if (file.getType() == SyncRecord.TYPE_PHOTO && !file.isCopyOnly()) {
                String newPath = createTempFile(file);
                //IOException occurs.
                if (ERROR_CREATE_FILE_IO_ERROR.equals(newPath)) {
                    continue;
                }
                
                while (ERROR_NOT_ENOUGH_SPACE.equals(newPath)) {
                    try {
                        log("waiting for disk space to process");
                        Thread.sleep(1000);
                    } catch (InterruptedException e) {
                        e.printStackTrace();
                    }
                    
                    //show no space notification
                    if (megaApi.getNumPendingUploads() == 0) {
                        log("stop service due to out of space issue");
                        finish();
                        String title = getString(R.string.title_out_of_space);
                        String message = getString(R.string.error_not_enough_free_space);
                        Intent intent = new Intent(this,ManagerActivityLollipop.class);
                        PendingIntent pendingIntent = PendingIntent.getActivity(this,0,intent,0);
                        showNotification(title,message,pendingIntent,true);
                        return;
                    }
                    newPath = createTempFile(file);
                }
                if (!newPath.equals(file.getNewPath())) {
                    file.setNewPath(newPath);
                }
            }
            
            String path;
            if (isCompressedVideo || file.getType() == SyncRecord.TYPE_PHOTO) {
                path = file.getNewPath();
                File temp = new File(path);
                if (!temp.exists()) {
                    path = file.getLocalPath();
                }
            } else if(file.getType() == SyncRecord.TYPE_VIDEO && shouldCompressVideo()) {
                path = file.getNewPath();
                File temp = new File(path);
                if (!temp.exists()) {
                    path = file.getLocalPath();
                }
            } else {
                path = file.getLocalPath();
            }

            if (file.isCopyOnly()) {
                log("copy node " + file.getFileName());
                totalToUpload++;
                megaApi.copyNode(megaApi.getNodeByHandle(file.getNodeHandle()),parent,file.getFileName(),this);
            } else {
                File toUpload = new File(path);
                if (toUpload.exists()) {
                    log("upload node " + path);
                    totalToUpload++;
                    megaApi.startUpload(path,parent,file.getFileName(),file.getTimestamp() / 1000,this);
                } else {
                    dbH.deleteSyncRecordByPath(path,isSec);
                }
            }
        }
    }
    
    private void saveDataToDB(ArrayList<SyncRecord> list) {
        for (SyncRecord file : list) {
            SyncRecord exist = dbH.recordExists(file.getOriginFingerprint(),file.isSecondary(),file.isCopyOnly());
            if (exist != null) {
                if (exist.getTimestamp() < file.getTimestamp()) {
                    log("got newer time stamp");
                    dbH.deleteSyncRecordByLocalPath(exist.getLocalPath(),exist.isSecondary());
                } else {
                    log("duplicated sync records");
                    continue;
                }
            }
            
            boolean isSec = file.isSecondary();
            MegaNode parent;
            if (isSec) {
                parent = secondaryUploadNode;
            } else {
                parent = cameraUploadNode;
            }
            log("is Secondary " + isSec);
            
            if (file.isCopyOnly()) {
                //file exist in other location, server will copy internally
            } else {
                File f = new File(file.getLocalPath());
                if (!f.exists()) {
                    log("file does not exist, remove from DB");
                    dbH.deleteSyncRecordByLocalPath(file.getLocalPath(),isSec);
                    continue;
                }
            }
            
            String fileName;
            boolean inCloud;
            boolean inDatabase;
            int photoIndex = 0;
            if (Boolean.parseBoolean(prefs.getKeepFileNames())) {
                //Keep the file names as device but need to handle same file name in different location
                String tempFileName = file.getFileName();
                
                do {
                    fileName = getNoneDuplicatedDeviceFileName(tempFileName,photoIndex);
                    photoIndex++;
                    
                    inCloud = megaApi.getChildNode(parent,fileName) != null;
                    inDatabase = dbH.fileNameExists(fileName,isSec,SyncRecord.TYPE_ANY);
                } while ((inCloud || inDatabase));
            } else {
                do {
                    fileName = Util.getPhotoSyncNameWithIndex(file.getTimestamp(),file.getLocalPath(),photoIndex);
                    photoIndex++;
                    
                    inCloud = megaApi.getChildNode(parent,fileName) != null;
                    inDatabase = dbH.fileNameExists(fileName,isSec,SyncRecord.TYPE_ANY);
                } while ((inCloud || inDatabase));
            }
            
            String extension = "";
            String[] s = fileName.split("\\.");
            if (s != null) {
                if (s.length > 0) {
                    extension = s[s.length - 1];
                }
            }
            
            file.setFileName(fileName);
            file.setNewPath(tempRoot + System.nanoTime() + "." + extension);
            log("file name is " + fileName + "temp path is " + file.getNewPath());
            dbH.saveSyncRecord(file);
        }
    }
    
    private void onQueueComplete() {
        log("onQueueComplete");
        log("Stopping foreground!");
        
        megaApi.resetTotalUploads();
        totalUploaded = 0;
        totalToUpload = 0;
        
        if (totalUploaded == 0) {
            log("TotalUploaded == 0");
        } else {
            log("stopping service!");
        }
        
        finish();
    }
    
    private ArrayList<SyncRecord> getPendingList(Queue<Media> mediaList,boolean isSecondary,boolean isVideo) {
        ArrayList<SyncRecord> pendingList = new ArrayList<>();
        MegaNode uploadNode;
        if (isSecondary) {
            uploadNode = megaApi.getNodeByHandle(secondaryUploadHandle);
        } else {
            uploadNode = megaApi.getNodeByHandle(cameraUploadHandle);
        }
        long uploadNodeHandle = uploadNode.getHandle();
        int type = isVideo ? SyncRecord.TYPE_VIDEO : SyncRecord.TYPE_PHOTO;
        
        while (mediaList.size() > 0) {
            log("if (mediaList.size() > 0)");
            final Media media = mediaList.poll();
            if (dbH.localPathExists(localPath,isSecondary,SyncRecord.TYPE_ANY)) {
                continue;
            }
            
            //Source file
            File sourceFile = new File(media.filePath);
            String localFingerPrint = megaApi.getFingerprint(media.filePath);
            MegaNode nodeExists = getPossibleNodeFromCloud(localFingerPrint,uploadNode);
            
            if (nodeExists == null) {
                log("if(nodeExists == null)");
                //Check if the file is already uploaded in the correct folder but without a fingerprint
                int photoIndex = 0;
                MegaNode possibleNode = null;
                String photoFinalName;
                do {
                    //Iterate between all files with the correct target name
                    //Create the final name taking into account the
                    if (Boolean.parseBoolean(prefs.getKeepFileNames())) {
                        //Keep the file names as device
                        
                        photoFinalName = media.filePath;
                        log("Keep the camera file name: " + photoFinalName);
                    } else {
                        photoFinalName = Util.getPhotoSyncNameWithIndex(media.timestamp,media.filePath,photoIndex);
                        log("CHANGE the camera file name: " + photoFinalName);
                    }
                    
                    possibleNode = megaApi.getChildNode(uploadNode,photoFinalName);
                    
                    // If the file matches name, mtime and size, and doesn't have a fingerprint,
                    // => we consider that it's the correct one
                    if (possibleNode != null  && megaApi.getFingerprint(possibleNode) == null) {
                        nodeExists = possibleNode;
                        log("nodeExists = possibleNode;");
                        break;
                    }
                    //Continue iterating
                    photoIndex++;
                } while (possibleNode != null);
                
                if (nodeExists == null) {
                    log("if(nodeExists == null)");
                    // If the file wasn't found by fingerprint nor in the destination folder,
                    // take a look in the folder from v1
                    SharedPreferences prefs = this.getSharedPreferences("prefs_main.xml",0);
                    if (prefs != null) {
                        String handle = prefs.getString("camera_sync_folder_hash",null);
                        if (handle != null) {
                            MegaNode prevFolder = megaApi.getNodeByHandle(MegaApiAndroid.base64ToHandle(handle));
                            if (prevFolder != null) {
                                // If we reach this code, the app is an updated v1 and the previously selected
                                // folder still exists
                                
                                // If the file matches name, mtime and size, and doesn't have a fingerprint,
                                // => we consider that it's the correct one
                                possibleNode = megaApi.getChildNode(prevFolder,sourceFile.getName());
                                if (possibleNode != null && megaApi.getFingerprint(possibleNode) == null) {
                                    nodeExists = possibleNode;
                                }
                            }
                        }
                    }
                }
            }
            
            if (nodeExists == null) {
                log("UPLOAD THE FILE: " + media.filePath);
                Calendar cal = Calendar.getInstance();
                cal.setTimeInMillis(media.timestamp);
                log("YYYY-MM-DD HH.MM.SS -- " + cal.get(Calendar.YEAR) + "-" + cal.get(Calendar.MONTH) + "-" + cal.get(Calendar.DAY_OF_MONTH) + " " + cal.get(Calendar.HOUR_OF_DAY) + "." + cal.get(Calendar.MINUTE) + "." + cal.get(Calendar.SECOND));
                boolean photoAlreadyExists = false;
                ArrayList<MegaNode> nL = megaApi.getChildren(uploadNode,MegaApiJava.ORDER_ALPHABETICAL_ASC);
                for (int i = 0;i < nL.size();i++) {
                    if ((nL.get(i).getName().compareTo(Util.getPhotoSyncName(media.timestamp,media.filePath)) == 0)) {
                        photoAlreadyExists = true;
                    }
                }
                
                if (!photoAlreadyExists) {
                    log("if (!photoAlreadyExists)");
                    SyncRecord record = new SyncRecord(sourceFile.getAbsolutePath(),sourceFile.getName(),media.timestamp,isSecondary,type);
                    if (shouldCompressVideo() && type == SyncRecord.TYPE_VIDEO) {
                        record.setStatus(STATUS_TO_COMPRESS);
                    }
                    float gpsData[] = getGPSCoordinates(sourceFile.getAbsolutePath(),isVideo);
                    record.setLatitude(gpsData[0]);
                    record.setLongitude(gpsData[1]);
                    record.setOriginFingerprint(localFingerPrint);
                    
                    pendingList.add(record);
                    log("MediaFinalName: " + sourceFile.getName());
                }
            } else {
                log("NODE EXISTS: " + megaApi.getParentNode(nodeExists).getName() + " : " + nodeExists.getName());
                if (megaApi.getParentNode(nodeExists).getHandle() != uploadNodeHandle) {
                    SyncRecord record = new SyncRecord(nodeExists.getHandle(),sourceFile.getName(),true,media.filePath,media.timestamp,isSecondary,type);
                    record.setOriginFingerprint(nodeExists.getOriginalFingerprint());
                    record.setNewFingerprint(nodeExists.getFingerprint());
                    pendingList.add(record);
                    log("MediaFinalName: " + sourceFile.getName());
                } else {
                    if(!isSecondary) {
                        if(isVideo) {
                            if(media.timestamp > currentVideoTimeStamp) {
                                currentVideoTimeStamp = media.timestamp;
                                dbH.setCamVideoSyncTimeStamp(media.timestamp);
                            }
                        } else {
                            if(media.timestamp > currentTimeStamp) {
                                currentTimeStamp = media.timestamp;
                                dbH.setCamSyncTimeStamp(media.timestamp);
                            }
                        }
                    } else {
                        if(isVideo) {
                            if(media.timestamp > secondaryVideoTimeStamp) {
                                secondaryVideoTimeStamp = media.timestamp;
                                dbH.setSecVideoSyncTimeStamp(media.timestamp);
                            }
                        } else {
                            if(media.timestamp > secondaryTimeStamp) {
                                secondaryTimeStamp = media.timestamp;
                                dbH.setSecSyncTimeStamp(media.timestamp);
                            }
                        }
                    }
                    if (!(Boolean.parseBoolean(prefs.getKeepFileNames()))) {
                        //Change the file names as device
                        log("Call Look for Rename Task");
                        final MegaNode existingNode = nodeExists;
                        final MegaNode parentNode = uploadNode;
                        handler.post(new Runnable() {
                            @Override
                            public void run() {
                                new LookForRenameTask(media,parentNode).rename(existingNode);
                            }
                        });
                    }
                }
            }
        }
        return pendingList;
    }
    
    private class LookForRenameTask {
        Media media;
        String photoFinalName;
        MegaNode uploadNode;
        
        public LookForRenameTask(Media media,MegaNode uploadNode) {
            this.media = media;
            this.uploadNode = uploadNode;
        }
        
        protected Boolean rename(MegaNode nodeExists) {
            log("rename the file: " + media.filePath);
            Calendar cal = Calendar.getInstance();
            cal.setTimeInMillis(media.timestamp);
            log("YYYY-MM-DD HH.MM.SS -- " + cal.get(Calendar.YEAR) + "-" + cal.get(Calendar.MONTH) + "-" + cal.get(Calendar.DAY_OF_MONTH) + " " + cal.get(Calendar.HOUR_OF_DAY) + "." + cal.get(Calendar.MINUTE) + "." + cal.get(Calendar.SECOND));
            boolean photoAlreadyExists = false;
            ArrayList<MegaNode> nL = megaApi.getChildren(uploadNode,MegaApiJava.ORDER_ALPHABETICAL_ASC);
            for (int i = 0;i < nL.size();i++) {
                if (nL.get(i).getName().compareTo(Util.getPhotoSyncName(media.timestamp,media.filePath)) == 0) {
                    photoAlreadyExists = true;
                }
            }
            
            if (!photoAlreadyExists) {
                int photoIndex = 0;
                this.photoFinalName = null;
                do {
                    photoFinalName = Util.getPhotoSyncNameWithIndex(media.timestamp,media.filePath,photoIndex);
                    photoIndex++;
                } while (megaApi.getChildNode(uploadNode,photoFinalName) != null);
                
                log("photoFinalName: " + photoFinalName + "______" + photoIndex);
                megaApi.renameNode(nodeExists,photoFinalName,CameraUploadsService.this);
                log("RENAMED!!!! MediaFinalName: " + photoFinalName + "______" + photoIndex);
                
                return true;
            } else {
                return false;
            }
        }
    }
    
    private boolean checkFile(Media media,String path) {
        
        if (media.filePath != null) {
            if (path != null) {
                if (path.compareTo("") != 0) {
                    if (media.filePath.startsWith(path)) {
                        return true;
                    }
                }
            }
        }
        
        return false;
    }
    
    private int shouldRun() {
        log("shouldRun()");
        
        if (!Util.isOnline(this)) {
            log("Not online");
            finish();
            return 1;
        }
        
        prefs = dbH.getPreferences();
        if (prefs == null) {
            log("Not defined, so not enabled");
            finish();
            return 2;
        } else {
            if (prefs.getCamSyncEnabled() == null) {
                log("Not defined, so not enabled");
                finish();
                return 3;
            } else {
                if (!Boolean.parseBoolean(prefs.getCamSyncEnabled())) {
                    log("Camera Sync Not enabled");
                    finish();
                    return 4;
                } else {
                    if (prefs.getCameraFolderExternalSDCard() != null && Boolean.parseBoolean(prefs.getCameraFolderExternalSDCard())) {
                        Uri uri = Uri.parse(prefs.getUriExternalSDCard());
                        localPath = FileUtil.getFullPathFromTreeUri(uri,this);
                    } else {
                        localPath = prefs.getCamSyncLocalPath();
                    }
                    
                    if (localPath == null) {
                        log("Not defined, so not enabled");
                        finish();
                        return 5;
                    } else {
                        if ("".compareTo(localPath) == 0) {
                            log("Not defined, so not enabled");
                            finish();
                            return 6;
                            
                        } else {
                            log("Localpath: " + localPath);
                        }
                    }
                    
                    boolean isWifi = Util.isOnWifi(this);
                    if (prefs.getCamSyncWifi() == null) {
                        if (!isWifi) {
                            log("no wifi...");
                            finish();
                            return 7;
                        }
                    } else {
                        if (Boolean.parseBoolean(prefs.getCamSyncWifi())) {
                            if (!isWifi) {
                                log("no wifi...");
                                finish();
                                return 8;
                            }
                        }
                    }
                    
                    UserCredentials credentials = dbH.getCredentials();
                    if (credentials == null) {
                        log("There are not user credentials");
                        finish();
                        return 11;
                    }
                    
                    gSession = credentials.getSession();
                    isLoggingIn = MegaApplication.isLoggingIn();
                    if (megaApi.getRootNode() == null && !isLoggingIn) {
                        log("RootNode = null");
                        
                        running = true;
                        
                        handler.postDelayed(new Runnable() {
                            @Override
                            public void run() {
                                if (megaApi.getRootNode() == null) {
                                    isLoggingIn = MegaApplication.isLoggingIn();
                                    if (!isLoggingIn) {
                                        
                                        isLoggingIn = true;
                                        MegaApplication.setLoggingIn(isLoggingIn);
                                        
                                        if (Util.isChatEnabled()) {
                                            log("shouldRun: Chat is ENABLED");
                                            if (megaChatApi == null) {
                                                megaChatApi = ((MegaApplication)getApplication()).getMegaChatApi();
                                            }
                                            
                                            int ret = megaChatApi.getInitState();
                                            
                                            if (ret == 0 || ret == MegaChatApi.INIT_ERROR) {
                                                ret = megaChatApi.init(gSession);
                                                log("shouldRun: result of init ---> " + ret);
                                                chatSettings = dbH.getChatSettings();
                                                if (ret == MegaChatApi.INIT_NO_CACHE) {
                                                    log("shouldRun: condition ret == MegaChatApi.INIT_NO_CACHE");
                                                    
                                                } else if (ret == MegaChatApi.INIT_ERROR) {
                                                    log("shouldRun: condition ret == MegaChatApi.INIT_ERROR");
                                                    if (chatSettings == null) {
                                                        log("1 - shouldRun: ERROR----> Switch OFF chat");
                                                        chatSettings = new ChatSettings();
                                                        chatSettings.setEnabled(false + "");
                                                        dbH.setChatSettings(chatSettings);
                                                    } else {
                                                        log("2 - shouldRun: ERROR----> Switch OFF chat");
                                                        dbH.setEnabledChat(false + "");
                                                    }
                                                    megaChatApi.logout(CameraUploadsService.this);
                                                } else {
                                                    log("shouldRun: Chat correctly initialized");
                                                }
                                            }
                                        }
                                        log("camera upload start fast login");
                                        megaApi.fastLogin(gSession,CameraUploadsService.this);
                                    } else {
                                        log("Another login is processing");
                                    }
                                } else {
                                    log("postDelayed RootNode != null");
                                    
                                    int r = runLoggedIn();
                                    log("shouldRunAfterLoginDelayed -> " + r);
                                    if (r == 0) {
                                        try {
                                            startCameraUploads();
                                        } catch (Exception e) {
                                            e.printStackTrace();
                                            handleException(e);
                                        }
                                    }
                                }
                            }
                        },10 * 1000);
                        
                        return LOGIN_IN;
                    }
                    
                    log("RootNode != null");
                    int r = runLoggedIn();
                    return r;
                }
            }
        }
    }
    
    private int runLoggedIn() {
        
        if (prefs.getCamSyncHandle() == null) {
            log("if (prefs.getCamSyncHandle() == null)");
            cameraUploadHandle = -1;
        } else {
            log("if (prefs.getCamSyncHandle() != null)");
            cameraUploadHandle = Long.parseLong(prefs.getCamSyncHandle());
        }
        
        if (prefs.getSecondaryMediaFolderEnabled() == null) {
            log("if (prefs.getSecondaryMediaFolderEnabled() == null)");
            dbH.setSecondaryUploadEnabled(false);
            log("Not defined, so not enabled");
            secondaryEnabled = false;
        } else {
            log("if (prefs.getSecondaryMediaFolderEnabled() != null)");
            if (!Boolean.parseBoolean(prefs.getSecondaryMediaFolderEnabled())) {
                log("Not enabled Secondary");
                secondaryEnabled = false;
            } else {
                secondaryEnabled = true;
                localPathSecondary = prefs.getLocalPathSecondaryFolder();
            }
        }
        
        ArrayList<MegaNode> nl = megaApi.getChildren(megaApi.getRootNode());
        if (cameraUploadHandle == -1) {
            log("Find the Camera Uploads folder of the old PhotoSync");
            for (int i = 0;i < nl.size();i++) {
                if ((CAMERA_UPLOADS.compareTo(nl.get(i).getName()) == 0) && (nl.get(i).isFolder())) {
                    cameraUploadHandle = nl.get(i).getHandle();
                    dbH.setCamSyncHandle(cameraUploadHandle);
                } else if ((PHOTO_SYNC.compareTo(nl.get(i).getName()) == 0) && (nl.get(i).isFolder())) {
                    cameraUploadHandle = nl.get(i).getHandle();
                    dbH.setCamSyncHandle(cameraUploadHandle);
                    megaApi.renameNode(nl.get(i),CAMERA_UPLOADS,this);
                }
            }
            
            log("If not Camera Uploads nor Photosync");
            if (cameraUploadHandle == -1) {
                log("must create the folder");
                megaApi.createFolder(CAMERA_UPLOADS,megaApi.getRootNode(),this);
                return 13;
            }
        } else {
            MegaNode n = megaApi.getNodeByHandle(cameraUploadHandle);
            if (n == null) {
                log("Node with cameraUploadHandle is not NULL");
                cameraUploadHandle = -1;
                for (int i = 0;i < nl.size();i++) {
                    if ((CAMERA_UPLOADS.compareTo(nl.get(i).getName()) == 0) && (nl.get(i).isFolder())) {
                        cameraUploadHandle = nl.get(i).getHandle();
                        dbH.setCamSyncHandle(cameraUploadHandle);
                    } else if ((PHOTO_SYNC.compareTo(nl.get(i).getName()) == 0) && (nl.get(i).isFolder())) {
                        cameraUploadHandle = nl.get(i).getHandle();
                        dbH.setCamSyncHandle(cameraUploadHandle);
                        megaApi.renameNode(nl.get(i),CAMERA_UPLOADS,this);
                    }
                }
                
                if (cameraUploadHandle == -1) {
                    log("If not Camera Uploads nor Photosync--- must create the folder");
                    megaApi.createFolder(CAMERA_UPLOADS,megaApi.getRootNode(),this);
                    return 14;
                }
            } else {
                log("Sync Folder " + cameraUploadHandle + " Node: " + n.getName());
            }
        }
        
        if (secondaryEnabled) {
            log("the secondary uploads are enabled");
            String temp = prefs.getMegaHandleSecondaryFolder();
            if (temp != null) {
                if (temp.compareTo("") != 0) {
                    secondaryUploadHandle = Long.parseLong(prefs.getMegaHandleSecondaryFolder());
                    if (secondaryUploadHandle == -1) {
                        for (int i = 0;i < nl.size();i++) {
                            if ((SECONDARY_UPLOADS.compareTo(nl.get(i).getName()) == 0) && (nl.get(i).isFolder())) {
                                secondaryUploadHandle = nl.get(i).getHandle();
                                dbH.setSecondaryFolderHandle(secondaryUploadHandle);
                            }
                        }
                        
                        //If not "Media Uploads"
                        if (secondaryUploadHandle == -1) {
                            log("must create the secondary folder");
                            megaApi.createFolder(SECONDARY_UPLOADS,megaApi.getRootNode(),this);
                            return 15;
                        }
                    } else {
                        log("SecondaryUploadHandle: " + secondaryUploadHandle);
                        MegaNode n = megaApi.getNodeByHandle(secondaryUploadHandle);
                        //If ERROR with the handler (the node may no longer exist): Create the folder Media Uploads
                        if (n == null) {
                            secondaryUploadHandle = -1;
                            log("The secondary media folder may not longer exists");
                            for (int i = 0;i < nl.size();i++) {
                                if ((SECONDARY_UPLOADS.compareTo(nl.get(i).getName()) == 0) && (nl.get(i).isFolder())) {
                                    secondaryUploadHandle = nl.get(i).getHandle();
                                    dbH.setSecondaryFolderHandle(secondaryUploadHandle);
                                }
                            }
                            
                            //If not "Media Uploads"
                            if (secondaryUploadHandle == -1) {
                                log("must create the folder");
                                megaApi.createFolder(SECONDARY_UPLOADS,megaApi.getRootNode(),this);
                                return 16;
                            }
                        } else {
                            log("Secondary Folder " + secondaryUploadHandle + " Node: " + n.getName());
                            secondaryUploadNode = megaApi.getNodeByHandle(secondaryUploadHandle);
                        }
                    }
                } else {
                    //If empty string as SecondaryHandle
                    secondaryUploadHandle = -1;
                    for (int i = 0;i < nl.size();i++) {
                        if ((SECONDARY_UPLOADS.compareTo(nl.get(i).getName()) == 0) && (nl.get(i).isFolder())) {
                            secondaryUploadHandle = nl.get(i).getHandle();
                            dbH.setSecondaryFolderHandle(secondaryUploadHandle);
                        }
                    }
                    
                    //If not "Media Uploads"
                    if (secondaryUploadHandle == -1) {
                        log("must create the folder");
                        megaApi.createFolder(SECONDARY_UPLOADS,megaApi.getRootNode(),this);
                        return 17;
                    }
                }
            } else {
                for (int i = 0;i < nl.size();i++) {
                    if ((SECONDARY_UPLOADS.compareTo(nl.get(i).getName()) == 0) && (nl.get(i).isFolder())) {
                        secondaryUploadHandle = nl.get(i).getHandle();
                        dbH.setSecondaryFolderHandle(secondaryUploadHandle);
                    }
                }
                
                //If not "Media Uploads"
                if (secondaryUploadHandle == -1) {
                    log("must create the folder");
                    megaApi.createFolder(SECONDARY_UPLOADS,megaApi.getRootNode(),this);
                    return 18;
                }
            }
        } else {
            log("Secondary NOT Enabled");
        }
        
        return 0;
    }
    
    private void initService() {
        log("initService()");
        mContext = getApplicationContext();
        int wifiLockMode = WifiManager.WIFI_MODE_FULL;
        if (Build.VERSION.SDK_INT >= Build.VERSION_CODES.HONEYCOMB_MR1) {
            wifiLockMode = WifiManager.WIFI_MODE_FULL_HIGH_PERF;
        }
    
        WifiManager wifiManager = (WifiManager)mContext.getSystemService(Context.WIFI_SERVICE);
        lock = wifiManager.createWifiLock(wifiLockMode,"MegaDownloadServiceWifiLock");
        PowerManager pm = (PowerManager)mContext.getSystemService(Context.POWER_SERVICE);
        wl = pm.newWakeLock(PowerManager.PARTIAL_WAKE_LOCK,"MegaDownloadServicePowerLock:");
    
        if (!wl.isHeld()) {
            wl.acquire();
        }
        if (!lock.isHeld()) {
            lock.acquire();
        }

        totalUploaded = 0;
        totalToUpload = 0;
        canceled = false;
        isOverQuota = false;
        running = true;
        handler = new Handler();
        PAGE_SIZE = 500;
        PAGE_SIZE_VIDEO = 10;
    
        try {
            app = (MegaApplication)getApplication();
        } catch (Exception ex) {
            finish();
        }
    
        megaApi = app.getMegaApi();
        megaChatApi = app.getMegaChatApi();
    
        if (megaApi == null) {
            finish();
            return;
        }
        
        dbH = DatabaseHandler.getDbHandler(mContext);
        mNotificationManager = (NotificationManager)getSystemService(NOTIFICATION_SERVICE);
        String previousIP = app.getLocalIpAddress();
        String currentIP = Util.getLocalIpAddress();
        if (previousIP == null || (previousIP.length() == 0) || (previousIP.compareTo("127.0.0.1") == 0)) {
            app.setLocalIpAddress(currentIP);
        } else if ((currentIP != null) && (currentIP.length() != 0) && (currentIP.compareTo("127.0.0.1") != 0) && (currentIP.compareTo(previousIP) != 0)) {
            app.setLocalIpAddress(currentIP);
            log("reconnect");
            megaApi.reconnect();
        }
    
        mIntent = new Intent(this,ManagerActivityLollipop.class);
        mIntent.setAction(Constants.ACTION_CANCEL_CAM_SYNC);
        mPendingIntent = PendingIntent.getActivity(this,0,mIntent,0);
        tempRoot = mContext.getCacheDir().toString() + File.separator;
        File root = new File(tempRoot);
        if (!root.exists()) {
            root.mkdirs();
        }
    
        if (dbH.shouldClearCamsyncRecords()) {
            dbH.deleteAllSyncRecords(TYPE_ANY);
            dbH.saveShouldClearCamsyncRecords(false);
        }
    }

    private void handleException(Exception e) {
        log("handle exception: " + e + " / " + e.getMessage());

        if (running) {
            handler.removeCallbacksAndMessages(null);
            running = false;
        }
        releaseLocks();

        if (isOverQuota) {
            showStorageOverQuotaNotification();
        }

        canceled = true;
        running = false;
        stopForeground(true);
        cancelNotification();
    }
    
    private void finish() {
        log("finish CameraUploadsService");

        if (running) {
            handler.removeCallbacksAndMessages(null);
            running = false;
        }
        cancel();
    }
    
    private void cancel() {
        releaseLocks();
    
        if (isOverQuota) {
            showStorageOverQuotaNotification();
        }
    
        if (mVideoCompressor != null) {
            mVideoCompressor.stop();
        }
    
        canceled = true;
        preparingFinished = false;
        running = false;
        stopForeground(true);
        cancelNotification();
        stopSelf();
    }
    
    private void cancelNotification(){
        if (mNotificationManager != null) {
            log("cancelling notification id is " + notificationChannelId);
            mNotificationManager.cancel(notificationId);
        } else {
            log("no notification to cancel");
        }
    }

    public static void log(String message) {
//        Util.log("CameraUploadsService",message);
        log("CameraUploadsService",message);
    }
    
    @Override
    public void onRequestStart(MegaChatApiJava api,MegaChatRequest request) {
    
    }
    
    @Override
    public void onRequestUpdate(MegaChatApiJava api,MegaChatRequest request) {
    
    }
    
    @Override
    public void onRequestFinish(MegaChatApiJava api,MegaChatRequest request,MegaChatError e) {
        if (request.getType() == MegaChatRequest.TYPE_CONNECT){
            isLoggingIn = false;
            MegaApplication.setLoggingIn(isLoggingIn);
        }
    }
    
    @Override
    public void onRequestTemporaryError(MegaChatApiJava api,MegaChatRequest request,MegaChatError e) {
    
    }
    
    @Override
    public void onRequestStart(MegaApiJava api,MegaRequest request) {
        log("onRequestStart: " + request.getRequestString());
    }
    
    @Override
    public void onRequestUpdate(MegaApiJava api,MegaRequest request) {
        log("onRequestUpdate: " + request.getRequestString());
    }
    
    @Override
    public void onRequestFinish(MegaApiJava api,MegaRequest request,MegaError e) {
        log("onRequestFinish: " + request.getRequestString());
        requestFinished(api,request,e);
    }
    
    private synchronized void requestFinished(MegaApiJava api,MegaRequest request,MegaError e) {
        if (request.getType() == MegaRequest.TYPE_LOGIN){
            if (e.getErrorCode() == MegaError.API_OK){
                log("Fast login OK");
                log("Calling fetchNodes from CameraSyncService");
                megaApi.fetchNodes(this);
            } else{
                log("ERROR: " + e.getErrorString());
                isLoggingIn = false;
                MegaApplication.setLoggingIn(isLoggingIn);
                finish();
            }
        } else if (request.getType() == MegaRequest.TYPE_FETCH_NODES){
            if (e.getErrorCode() == MegaError.API_OK){
                log("fetch nodes ok");
                chatSettings = dbH.getChatSettings();
                if(chatSettings!=null) {
                    boolean chatEnabled = Boolean.parseBoolean(chatSettings.getEnabled());
                    if(chatEnabled){
                        log("Chat enabled-->connect");
                        megaChatApi.connectInBackground(this);
                    } else{
                        log("Chat NOT enabled - readyToManager");
                    }
                } else{
                    log("chatSettings NULL - readyToManager");
                }
                isLoggingIn = false;
                MegaApplication.setLoggingIn(isLoggingIn);
    
                try {
                    log("Start service here MegaRequest.TYPE_FETCH_NODES");
                    task = createWorkerThread();
                    task.start();
                } catch (Exception ex) {
                    log("CameraUploadsService Exception: " + ex.getMessage() + "_" + ex.getStackTrace());
                    finish();
                }
            } else{
                log("ERROR: " + e.getErrorString());
                isLoggingIn = false;
                MegaApplication.setLoggingIn(isLoggingIn);
                finish();
            }
        } else if (request.getType() == MegaRequest.TYPE_CREATE_FOLDER) {
            if (e.getErrorCode() == MegaError.API_OK) {
                log("Folder created: " + request.getName());
                String name = request.getName();
                if (name.contains(CAMERA_UPLOADS)) {
                    log("CamSync Folder UPDATED DB");
                    dbH.setCamSyncHandle(request.getNodeHandle());
                } else {
                    //Update in database
                    log("Secondary Folder UPDATED DB");
                    dbH.setSecondaryFolderHandle(request.getNodeHandle());
                }
            } else {
                finish();
            }
        } else if (request.getType() == MegaRequest.TYPE_CANCEL_TRANSFERS){
            log("cancel_transfers received");
            if (e.getErrorCode() == MegaError.API_OK){
                //clear pause state and reset
                megaApi.pauseTransfers(false,this);
                megaApi.resetTotalUploads();
            } else{
                finish();
            }
        } else if (request.getType() == MegaRequest.TYPE_PAUSE_TRANSFERS){
            log("pause_transfer false received");
            if (e.getErrorCode() == MegaError.API_OK){
                finish();
            }
        }else if (request.getType() == MegaRequest.TYPE_COPY) {
            if (e.getErrorCode() == MegaError.API_OK) {
                MegaNode node = megaApi.getNodeByHandle(request.getNodeHandle());
                String fingerPrint = node.getFingerprint();
                boolean isSecondarty = node.getParentHandle() == secondaryUploadHandle;
                dbH.deleteSyncRecordByFingerprint(fingerPrint,fingerPrint,isSecondarty);
            }
            updateUpload();
        } else if (request.getType() == MegaRequest.TYPE_RENAME) {
            //No need to handle anything
        }
    }
    
    @Override
    public void onRequestTemporaryError(MegaApiJava api,MegaRequest request,MegaError e) {
        log("onRequestTemporaryError: " + request.getRequestString());
    }
    
    @Override
    public void onTransferStart(MegaApiJava api,MegaTransfer transfer) {
        log("onTransferStart: " + transfer.getFileName());
    }
    
    @Override
    public void onTransferUpdate(MegaApiJava api,MegaTransfer transfer) {
        transferUpdated(api,transfer);
    }
    
    private synchronized void transferUpdated(MegaApiJava api,MegaTransfer transfer) {
        if (canceled) {
            log("Transfer cancel: " + transfer.getFileName());
            megaApi.cancelTransfer(transfer);
            cancel();
            return;
        }
        
        if (isOverQuota) {
            return;
        }
        
        updateProgressNotification();
    }
    
    @Override
    public void onTransferTemporaryError(MegaApiJava api,MegaTransfer transfer,MegaError e) {
        log("onTransferTemporaryError: " + transfer.getFileName());
    }
    
    @Override
    public void onTransferFinish(MegaApiJava api,MegaTransfer transfer,MegaError e) {
        log("Image sync finished: " + transfer.getFileName() + " size " + transfer.getTransferredBytes());
        log("transfer.getPath:" + transfer.getPath());
        log("transfer.getNodeHandle:" + transfer.getNodeHandle());
        
        transferFinished(api,transfer,e);
    }
    
    private synchronized void transferFinished(MegaApiJava api,MegaTransfer transfer,MegaError e) {
        String path = transfer.getPath();
        if (isOverQuota) {
            return;
        }
        if (e.getErrorCode() == MegaError.API_OK) {
            log("Image Sync OK: " + transfer.getFileName() + " IMAGESYNCFILE: " + path);
            MegaNode node = megaApi.getNodeByHandle(transfer.getNodeHandle());
            boolean isSecondary = (node.getParentHandle() == secondaryUploadHandle);
            SyncRecord record = dbH.findSyncRecordByNewPath(path);
            if (record == null) {
                record = dbH.findSyncRecordByLocalPath(path,isSecondary);
            }
            if (record != null) {
                String originalFingerprint = record.getOriginFingerprint();
                megaApi.setOriginalFingerprint(node,originalFingerprint,this);
                megaApi.setNodeCoordinates(node,record.getLatitude(),record.getLongitude(),null);
                
                File src = new File(record.getLocalPath());
                if (src.exists()) {
                    log("Creating preview");
//                    File previewDir = PreviewUtils.getPreviewFolder(this);
//                    File preview = new File(previewDir,MegaApiAndroid.handleToBase64(transfer.getNodeHandle()) + ".jpg");
//                    File thumbDir = ThumbnailUtils.getThumbFolder(this);
//                    File thumb = new File(thumbDir,MegaApiAndroid.handleToBase64(transfer.getNodeHandle()) + ".jpg");
//                    megaApi.createThumbnail(record.getLocalPath(),thumb.getAbsolutePath());
//                    megaApi.createPreview(record.getLocalPath(),preview.getAbsolutePath());
                }
                //delete database record
                dbH.deleteSyncRecordByPath(path,isSecondary);
                //delete temp files
                if (path.startsWith(tempRoot)) {
                    File temp = new File(path);
                    if (temp.exists()) {
                        temp.delete();
                    }
                }
            }
        }else if (e.getErrorCode() == MegaError.API_EOVERQUOTA) {
            log("over quota error: " + e.getErrorCode());
            isOverQuota = true;
            cancel();
        } else {
            log("Image Sync FAIL: " + transfer.getFileName() + "___" + e.getErrorString());
        }
        if (canceled) {
            log("Image sync cancelled: " + transfer.getFileName());
            cancel();
        }
        updateUpload();
    }
    
    private void updateUpload() {
        if (!canceled) {
            updateProgressNotification();
        }
        
        totalUploaded++;
        log("total To upload is " + totalToUpload + " totalUploaded " + totalUploaded + " pendings are " + megaApi.getNumPendingUploads());
        if (totalToUpload == totalUploaded) {
            log("photo upload finished, now checking videos");
            if (isCompressedVideoPending() && !canceled && isCompressorAvailable()) {
                log("got pending videos, will start compress");
                startVideoCompression();
            } else {
                log("no pending videos, finish");
                onQueueComplete();
            }
        }
    }
    
    @Override
    public boolean onTransferData(MegaApiJava api,MegaTransfer transfer,byte[] buffer) {
        return true;
    }
    
    private void updateTimeStamp() {
        //primary
        Long timeStampPrimary = dbH.findMaxTimestamp(false,SyncRecord.TYPE_PHOTO);
        if (timeStampPrimary == null) {
            timeStampPrimary = 0L;
        }
        if (timeStampPrimary > currentTimeStamp) {
            updateCurrentTimeStamp(timeStampPrimary);
        }

        Long timeStampPrimaryVideo = dbH.findMaxTimestamp(false,SyncRecord.TYPE_VIDEO);
        if (timeStampPrimaryVideo == null) {
            timeStampPrimaryVideo = 0L;
        }
        if (timeStampPrimaryVideo > currentVideoTimeStamp) {
            updateCurrentVideoTimeStamp(timeStampPrimaryVideo);
        }
        
        //secondary
        if (secondaryEnabled) {
            Long timeStampSecondary = dbH.findMaxTimestamp(true,SyncRecord.TYPE_PHOTO);
            if (timeStampSecondary == null) {
                timeStampSecondary = 0L;
            }
            if (timeStampSecondary > secondaryTimeStamp) {
                updateSecondaryTimeStamp(timeStampSecondary);
            }

            Long timeStampSecondaryVideo = dbH.findMaxTimestamp(true,SyncRecord.TYPE_VIDEO);
            if (timeStampSecondaryVideo == null) {
                timeStampSecondaryVideo = 0L;
            }
            if (timeStampSecondaryVideo > secondaryVideoTimeStamp) {
                updateSecondaryVideoTimeStamp(timeStampSecondaryVideo);
            }
        }
    }
    
    private void updateCurrentTimeStamp(long timeStamp) {
        log("updateCurrentTimeStamp " + timeStamp);
        currentTimeStamp = timeStamp;
        dbH.setCamSyncTimeStamp(currentTimeStamp);
    }

    private void updateCurrentVideoTimeStamp(long timeStamp) {
        log("updateCurrentVideoTimeStamp " + timeStamp);
        currentVideoTimeStamp = timeStamp;
        dbH.setCamVideoSyncTimeStamp(currentVideoTimeStamp);
    }
    
    private void updateSecondaryTimeStamp(long timeStamp) {
        log("updateSecondaryTimeStamp " + timeStamp);
        secondaryTimeStamp = timeStamp;
        dbH.setSecSyncTimeStamp(secondaryTimeStamp);
    }

    private void updateSecondaryVideoTimeStamp(long timeStamp) {
        log("updateSecondaryVideoTimeStamp " + timeStamp);
        secondaryVideoTimeStamp = timeStamp;
        dbH.setSecVideoSyncTimeStamp(secondaryVideoTimeStamp);
    }
    
    private boolean isCompressedVideoPending() {
        return dbH.findVideoSyncRecordsByState(STATUS_TO_COMPRESS).size() > 0 && String.valueOf(VIDEO_QUALITY_MEDIUM).equals(prefs.getUploadVideoQuality());
    }
    
    private boolean isCompressorAvailable(){
        if(mVideoCompressor == null){
            return true;
        }else{
            return !mVideoCompressor.isRunning();
        }
    }
    
    private void startVideoCompression() {
        log("startVideoCompression");
        
        List<SyncRecord> fullList = dbH.findVideoSyncRecordsByState(STATUS_TO_COMPRESS);
        megaApi.resetTotalUploads();
        totalUploaded = 0;
        totalToUpload = 0;
        
        mVideoCompressor = new VideoCompressor(getApplicationContext(),CameraUploadsService.this);
        mVideoCompressor.setPendingList(fullList);
        mVideoCompressor.setOutputRoot(tempRoot);
        long totalPendingSizeInMB = mVideoCompressor.getTotalInputSize() / (1024 * 1024);
        log("total videos are " + fullList.size() + " " + totalPendingSizeInMB + "mbyte to Conversion");
        
        if (shouldStartVideoCompression(totalPendingSizeInMB)) {
            Thread t = new Thread(new Runnable() {
                @Override
                public void run() {
                    log("starting compressor");
                    mVideoCompressor.start();
                }
            });
            t.start();
        } else {
            log("Compression queue bigger than setting, show notification to user.");
            finish();
            Intent intent = new Intent(this,ManagerActivityLollipop.class);
            intent.setAction(Constants.ACTION_SHOW_SETTINGS);
            PendingIntent pendingIntent = PendingIntent.getActivity(this,0,intent,0);
            String title = getString(R.string.title_compression_size_over_limit);
            String size = prefs.getChargingOnSize();
            String message = getString(R.string.message_compression_size_over_limit).replace("$size",size);
            showNotification(title,message,pendingIntent,true);
        }
        
    }
    
    private boolean shouldStartVideoCompression(long queueSize) {
        
        if (prefs.getConversionOnCharging() != null && Boolean.parseBoolean(prefs.getConversionOnCharging())) {
            int queueSizeLimit = Integer.parseInt(prefs.getChargingOnSize());
            if (queueSize > queueSizeLimit && !Util.isCharging(mContext)) {
                log("shouldStartVideoCompression " + false);
                return false;
            }
            log("shouldStartVideoCompression " + true);
            return true;
        } else {
            log("shouldStartVideoCompression " + true);
            return true;
        }
    }
    
    @Override
    public void onInsufficientSpace() {
        log("onInsufficientSpace");
        finish();
        Intent intent = new Intent(this,ManagerActivityLollipop.class);
        PendingIntent pendingIntent = PendingIntent.getActivity(this,0,intent,0);
        String title = getResources().getString(R.string.title_out_of_space);
        String message = getResources().getString(R.string.message_out_of_space);
        showNotification(title,message,pendingIntent,true);
    }
    
    public synchronized void onCompressUpdateProgress(int progress,String currentIndexString) {
        if(!canceled){
            String message = progress + "% " + getString(R.string.message_compress_video);
            String subText = getString(R.string.title_compress_video) + " " + currentIndexString;
            showProgressNotification(progress,mPendingIntent,message,subText,"");
        }
    }
    
    public synchronized void onCompressSuccessful(SyncRecord record) {
        log("compression successfully " + record.getLocalPath());
        dbH.updateSyncRecordStatusByLocalPath(STATUS_PENDING,record.getLocalPath(),record.isSecondary());
    }
    
    public synchronized void onCompressNotSupported(SyncRecord record) {
        log("compression failed " + record.getLocalPath());
    }
    
    public synchronized void onCompressFailed(SyncRecord record) {
        String localPath = record.getLocalPath();
        boolean isSecondary = record.isSecondary();
        log("compression failed " + localPath);
        //file can not be compress will be uploaded directly?
        File srcFile = new File(localPath);
        if (srcFile.exists()) {
            StatFs stat = new StatFs(tempRoot);
            double availableFreeSpace = (double)stat.getAvailableBlocks() * (double)stat.getBlockSize();
            if (availableFreeSpace > srcFile.length()) {
                log("can not compress but got enough disk space, so should be un-supported format issue");
                String newPath = record.getNewPath();
                File temp = new File(newPath);
                dbH.updateSyncRecordStatusByLocalPath(STATUS_PENDING,localPath,isSecondary);
                if (newPath.startsWith(tempRoot) && temp.exists()) {
                    temp.delete();
                }
            }else{
                //record will remain in DB and will be re-compressed next launch
            }
        } else {
            log("compressed video not exists, remove from DB");
            dbH.deleteSyncRecordByLocalPath(localPath,isSecondary);
        }
    }
    
    public void onCompressFinished(String currentIndexString) {
        log("onCompressFinished");
        if (!canceled) {
            log("preparing to upload compressed video");
            ArrayList<SyncRecord> compressedList = new ArrayList<>(dbH.findVideoSyncRecordsByState(STATUS_PENDING));
            startParallelUpload(compressedList,true);
        }
    }
    
    private synchronized void updateProgressNotification() {
        int pendingTransfers = megaApi.getNumPendingUploads();
        int totalTransfers = megaApi.getTotalUploads();
        long totalSizePendingTransfer = megaApi.getTotalUploadBytes();
        long totalSizeTransferred = megaApi.getTotalUploadedBytes();
        
        int progressPercent = (int)Math.round((double)totalSizeTransferred / totalSizePendingTransfer * 100);
        
        String message;
        if (totalTransfers == 0) {
            message = getString(R.string.download_preparing_files);
        } else {
            int inProgress;
            if (pendingTransfers == 0) {
                inProgress = totalTransfers - pendingTransfers;
            } else {
                inProgress = totalTransfers - pendingTransfers + 1;
            }
            message = getResources().getQuantityString(R.plurals.upload_service_notification,totalTransfers,inProgress,totalTransfers);
        }
        
        String info = Util.getProgressSize(this,totalSizeTransferred,totalSizePendingTransfer);
        PendingIntent pendingIntent = PendingIntent.getActivity(this,0,mIntent,0);
        showProgressNotification(progressPercent,pendingIntent,message,info,getString(R.string.settings_camera_notif_title));
    }
    
    private void showNotification(String title,String content,PendingIntent intent, boolean isAutoCancel) {
        log("showNotification");
        if (Build.VERSION.SDK_INT >= Build.VERSION_CODES.O) {
            NotificationChannel channel = new NotificationChannel(notificationChannelId,notificationChannelName,NotificationManager.IMPORTANCE_DEFAULT);
            channel.setShowBadge(false);
            channel.setSound(null,null);
            mNotificationManager.createNotificationChannel(channel);
        }
        
        mBuilder = new NotificationCompat.Builder(mContext,notificationChannelId);
        mBuilder.setSmallIcon(R.drawable.ic_stat_camera_sync)
                .setOngoing(false)
                .setContentTitle(title)
                .setStyle(new NotificationCompat.BigTextStyle().bigText(content))
                .setContentText(content)
                .setOnlyAlertOnce(true)
                .setAutoCancel(isAutoCancel);
        
        if(intent != null){
            mBuilder.setContentIntent(intent);
        }
        mNotification = mBuilder.build();
        
        mNotificationManager.notify(notificationId,mNotification);
    }
    
    private void showProgressNotification(int progressPercent,PendingIntent pendingIntent,String message,String subText,String contentText) {
        mNotification = null;
        mBuilder = new NotificationCompat.Builder(mContext,notificationChannelId);
        
        if (Build.VERSION.SDK_INT >= Build.VERSION_CODES.O) {
            NotificationChannel channel = new NotificationChannel(notificationChannelId,notificationChannelName,NotificationManager.IMPORTANCE_DEFAULT);
            channel.setShowBadge(true);
            channel.setSound(null,null);
            mNotificationManager.createNotificationChannel(channel);
            
            mBuilder
                    .setSmallIcon(R.drawable.ic_stat_camera_sync)
                    .setProgress(100,progressPercent,false)
                    .setContentIntent(pendingIntent)
                    .setOngoing(true)
                    .setStyle(new NotificationCompat.BigTextStyle().bigText(subText))
                    .setContentTitle(message)
                    .setSubText(subText)
                    .setContentText(contentText)
                    .setOnlyAlertOnce(true);
            
            mNotification = mBuilder.build();
        } else if (Build.VERSION.SDK_INT >= Build.VERSION_CODES.N) {
            mBuilder
                    .setSmallIcon(R.drawable.ic_stat_camera_sync)
                    .setProgress(100,progressPercent,false)
                    .setContentIntent(pendingIntent)
                    .setStyle(new NotificationCompat.BigTextStyle().bigText(subText))
                    .setOngoing(true).setContentTitle(message).setSubText(subText)
                    .setContentText(contentText)
                    .setOnlyAlertOnce(true);
            mNotification = mBuilder.build();
        } else {
            mBuilder
                    .setSmallIcon(R.drawable.ic_stat_camera_sync)
                    .setProgress(100,progressPercent,false)
                    .setContentIntent(pendingIntent)
                    .setOngoing(true)
                    .setStyle(new NotificationCompat.BigTextStyle().bigText(subText))
                    .setContentTitle(message).setContentInfo(subText)
                    .setContentText(contentText)
                    .setOnlyAlertOnce(true)
                    .setColor(ContextCompat.getColor(this,R.color.mega));
            mNotification = mBuilder.getNotification();
        }
        
        mNotificationManager.notify(notificationId,mNotification);
    }
    
    private void showStorageOverQuotaNotification() {
        log("showStorageOverQuotaNotification");
        
        String contentText = getString(R.string.download_show_info);
        String message = getString(R.string.overquota_alert_title);
        
        Intent intent = new Intent(this,ManagerActivityLollipop.class);
        intent.setAction(Constants.ACTION_OVERQUOTA_STORAGE);
        
        if (Build.VERSION.SDK_INT >= Build.VERSION_CODES.O) {
            NotificationChannel channel = new NotificationChannel(notificationChannelId,notificationChannelName,NotificationManager.IMPORTANCE_DEFAULT);
            channel.setShowBadge(true);
            channel.setSound(null,null);
            mNotificationManager.createNotificationChannel(channel);
            
            NotificationCompat.Builder mBuilderCompatO = new NotificationCompat.Builder(mContext,notificationChannelId);
            
            mBuilderCompatO
                    .setSmallIcon(R.drawable.ic_stat_camera_sync)
                    .setContentIntent(PendingIntent.getActivity(mContext,0,intent,0))
                    .setAutoCancel(true).setTicker(contentText)
                    .setContentTitle(message).setContentText(contentText)
                    .setOngoing(false);
            
            mNotificationManager.notify(Constants.NOTIFICATION_STORAGE_OVERQUOTA,mBuilderCompatO.build());
        } else if (Build.VERSION.SDK_INT >= Build.VERSION_CODES.N) {
            mBuilder
                    .setSmallIcon(R.drawable.ic_stat_camera_sync)
                    .setContentIntent(PendingIntent.getActivity(mContext,0,intent,0))
                    .setAutoCancel(true).setTicker(contentText)
                    .setContentTitle(message).setContentText(contentText)
                    .setOngoing(false);
            
            mNotificationManager.notify(Constants.NOTIFICATION_STORAGE_OVERQUOTA,mBuilder.build());
        }else{
            mBuilder
                    .setSmallIcon(R.drawable.ic_stat_camera_sync)
                    .setContentIntent(PendingIntent.getActivity(mContext,0,intent,0))
                    .setAutoCancel(true).setTicker(contentText)
                    .setContentTitle(message).setContentInfo(contentText)
                    .setColor(ContextCompat.getColor(this,R.color.mega))
                    .setOngoing(true);
            mNotificationManager.notify(Constants.NOTIFICATION_STORAGE_OVERQUOTA,mBuilder.getNotification());
        }
    }
    
    private void removeGPSCoordinates(String filePath) {
        log("removeGPSCoordinates from path " + filePath);
        try {
            ExifInterface exif = new ExifInterface(filePath);
            exif.setAttribute(ExifInterface.TAG_GPS_LONGITUDE,"0/1,0/1,0/1000");
            exif.setAttribute(ExifInterface.TAG_GPS_LONGITUDE_REF,"0");
            exif.setAttribute(ExifInterface.TAG_GPS_LATITUDE,"0/1,0/1,0/1000");
            exif.setAttribute(ExifInterface.TAG_GPS_LATITUDE_REF,"0");
            exif.setAttribute(ExifInterface.TAG_GPS_ALTITUDE,"0/1,0/1,0/1000");
            exif.setAttribute(ExifInterface.TAG_GPS_ALTITUDE_REF,"0");
            exif.saveAttributes();
        } catch (IOException e) {
            log("Exception removeGPSCoordinates :" + e.getMessage());
            e.printStackTrace();
        }
    }
    
    private String createTempFile(SyncRecord file) {
        log("createTempFile");
        File srcFile = new File(file.getLocalPath());
        if (!srcFile.exists()) {
            log(ERROR_SOURCE_FILE_NOT_EXIST);
            return ERROR_SOURCE_FILE_NOT_EXIST;
        }
        
        try {
            StatFs stat = new StatFs(tempRoot);
            double availableFreeSpace = (double)stat.getAvailableBlocks() * (double)stat.getBlockSize();
            if (availableFreeSpace <= srcFile.length()) {
                log(ERROR_NOT_ENOUGH_SPACE);
                return ERROR_NOT_ENOUGH_SPACE;
            }
        } catch (Exception ex) {
            ex.printStackTrace();
            log("Exception createTempFile: " + ex.getMessage());
        }
        
        String destPath = file.getNewPath();
        File destFile = new File(destPath);
        try {
            Util.copyFile(srcFile,destFile);
            removeGPSCoordinates(destPath);
        } catch (IOException e) {
            e.printStackTrace();
            log(ERROR_CREATE_FILE_IO_ERROR);
            return ERROR_CREATE_FILE_IO_ERROR;
        }
        return destPath;
    }
    
    private String getNoneDuplicatedDeviceFileName(String fileName,int index) {
        if (index == 0) {
            return fileName;
        }
        
        String name = "", extension = "";
        int pos = fileName.lastIndexOf(".");
        if (pos > 0) {
            name = fileName.substring(0,pos);
            extension = fileName.substring(pos);
        }
        
        fileName = name + "_" + index + extension;
        
        log("getNoneDuplicatedDeviceFileName " + fileName);
        return fileName;
    }
    
    private float[] getGPSCoordinates(String filePath,boolean isVideo) {
        float output[] = new float[2];
        try {
            if (isVideo) {
                MediaMetadataRetriever retriever = new MediaMetadataRetriever();
                retriever.setDataSource(filePath);
                
                String location = retriever.extractMetadata(MediaMetadataRetriever.METADATA_KEY_LOCATION);
                if (location != null) {
                    log("Location: " + location);
                    
                    boolean secondTry = false;
                    try {
                        final int mid = location.length() / 2; //get the middle of the String
                        String[] parts = {location.substring(0,mid),location.substring(mid)};
                        
                        output[0] = Float.parseFloat(parts[0]);
                        output[1] = Float.parseFloat(parts[1]);
                        
                    } catch (Exception exc) {
                        secondTry = true;
                        log("Exception, second try to set GPS coordinates");
                    }
                    
                    if (secondTry) {
                        try {
                            String latString = location.substring(0,7);
                            String lonString = location.substring(8,17);
                            
                            output[0] = Float.parseFloat(latString);
                            output[1] = Float.parseFloat(lonString);
                            
                        } catch (Exception ex) {
                            log("Exception again, no chance to set coordinates of video");
                        }
                    }
                } else {
                    log("No location info");
                }
            } else {
                ExifInterface exif = new ExifInterface(filePath);
                exif.getLatLong(output);
            }
        } catch (Exception e) {
            e.printStackTrace();
            log("Exception getGPSCoordinates: " + e.getMessage());
        }
        return output;
    }
    
    private MegaNode getPossibleNodeFromCloud(String localFingerPrint,MegaNode uploadNode) {
        log("getPossibleNodeFromCloud");
        MegaNode nodeExistsFP = null;
        MegaNode nodeExistsFPO = null;
        
        ArrayList<MegaNode> possibleNodeListFP = megaApi.getNodesByFingerprint(localFingerPrint);
        if (possibleNodeListFP != null && possibleNodeListFP.size() > 0) {
            nodeExistsFP = possibleNodeListFP.get(0);
            for (int i = 0;i < possibleNodeListFP.size();i++) {
                MegaNode node = possibleNodeListFP.get(i);
                if (node.getParentHandle() == uploadNode.getHandle()) {
                    log("nodeExistsFP found from same destination");
                    return node;
                }
            }
        }
        
        MegaNodeList possibleNodeListFPO = megaApi.getNodesByOriginalFingerprint(localFingerPrint,null);
        if (possibleNodeListFPO != null && possibleNodeListFPO.size() > 0) {
            nodeExistsFPO = possibleNodeListFPO.get(0);
            for (int i = 0;i < possibleNodeListFPO.size();i++) {
                MegaNode node = possibleNodeListFPO.get(i);
                if (node.getParentHandle() == uploadNode.getHandle()) {
                    log("nodeExistsFPO found from same destination");
                    return node;
                }
            }
        }
        
        if (nodeExistsFP != null) {
            log("nodeExist found");
            return nodeExistsFP;
        } else if (nodeExistsFPO != null) {
            log("nodeExistsFPO found");
            return nodeExistsFPO;
        } else {
            log("no possible node found");
            return null;
        }
    }
    
    private void releaseLocks(){
        if ((lock != null) && (lock.isHeld())) {
            try {
                lock.release();
            } catch (Exception ex) {
                ex.printStackTrace();
            }
        }
        if ((wl != null) && (wl.isHeld())) {
            try {
                wl.release();
            } catch (Exception ex) {
                ex.printStackTrace();
            }
        }
    
    }

    private final static boolean OUTPUT = false;

    private static final String LOG_FILE = Environment.getExternalStorageDirectory() + File.separator + "camera_upload.txt";

    private static final DateFormat DATE_FORMAT = new SimpleDateFormat("MM-dd HH:mm:ss");

    public static void log(Object context,Object any) {
        String msg = (any == null) ? "NULL" : any.toString();
        String dateStr = DATE_FORMAT.format(new Date());
        if (context != null) {
            if (context instanceof String) {
                msg = "[" + dateStr + "] " + context + "--->" + msg;
            } else {
                msg = "[" + dateStr + "] " + context.getClass().getSimpleName() + "--->" + msg;
            }
        }
        if (OUTPUT) {
            File log = new File(LOG_FILE);
            try {
                if (!log.exists()) {
                    log.createNewFile();
                }
                FileWriter writer = new FileWriter(LOG_FILE,true);
                writer.write(msg + "\n");
                writer.close();
            } catch (Exception e) {
                e.printStackTrace();
            }
        }
        Log.e("@#@",msg);
    }
}<|MERGE_RESOLUTION|>--- conflicted
+++ resolved
@@ -12,8 +12,6 @@
 import android.database.Cursor;
 import android.media.ExifInterface;
 import android.media.MediaMetadataRetriever;
-import android.media.Ringtone;
-import android.media.RingtoneManager;
 import android.net.Uri;
 import android.net.wifi.WifiManager;
 import android.os.Build;
@@ -69,7 +67,6 @@
 import nz.mega.sdk.MegaTransfer;
 import nz.mega.sdk.MegaTransferListenerInterface;
 
-import static android.provider.Settings.System.DEFAULT_RINGTONE_URI;
 import static mega.privacy.android.app.jobservices.SyncRecord.STATUS_PENDING;
 import static mega.privacy.android.app.jobservices.SyncRecord.STATUS_TO_COMPRESS;
 import static mega.privacy.android.app.jobservices.SyncRecord.TYPE_ANY;
@@ -202,20 +199,7 @@
                 return START_NOT_STICKY;
             }
         }
-<<<<<<< HEAD
-        final Ringtone ringtone = RingtoneManager.getRingtone(this, DEFAULT_RINGTONE_URI);
-        ringtone.play();
-        new Handler().postDelayed(new Runnable() {
-            @Override
-            public void run() {
-                if(ringtone != null) {
-                    ringtone.stop();
-                }
-            }
-        }, 3000);
-=======
-
->>>>>>> 98fcec34
+        
         try {
             log("Start service here, creating new thread");
             task = createWorkerThread();
