package mega.privacy.android.app.jobservices;

import android.app.Notification;
import android.app.NotificationChannel;
import android.app.NotificationManager;
import android.app.PendingIntent;
import android.app.Service;
import android.content.BroadcastReceiver;
import android.content.Context;
import android.content.Intent;
import android.content.IntentFilter;
import android.database.Cursor;
import android.media.MediaMetadataRetriever;
import android.net.Uri;
import android.net.wifi.WifiManager;
import android.os.BatteryManager;
import android.os.Build;
import android.os.Handler;
import android.os.IBinder;
import android.os.PowerManager;
import android.os.StatFs;
import android.provider.MediaStore;
import android.service.notification.StatusBarNotification;

import androidx.annotation.Nullable;
import androidx.core.app.NotificationCompat;
import androidx.core.content.ContextCompat;
import androidx.documentfile.provider.DocumentFile;
import androidx.exifinterface.media.ExifInterface;
import androidx.localbroadcastmanager.content.LocalBroadcastManager;

import java.io.File;
import java.io.IOException;
import java.util.ArrayList;
import java.util.LinkedList;
import java.util.List;
import java.util.Queue;
import java.util.concurrent.ExecutorService;
import java.util.concurrent.Executors;

import mega.privacy.android.app.AndroidCompletedTransfer;
import mega.privacy.android.app.DatabaseHandler;
import mega.privacy.android.app.MegaApplication;
import mega.privacy.android.app.MegaPreferences;
import mega.privacy.android.app.MimeTypeList;
import mega.privacy.android.app.R;
import mega.privacy.android.app.UserCredentials;
import mega.privacy.android.app.VideoCompressor;
import mega.privacy.android.app.listeners.CreateFolderListener;
import mega.privacy.android.app.listeners.GetCuAttributeListener;
import mega.privacy.android.app.listeners.SetAttrUserListener;
import mega.privacy.android.app.lollipop.ManagerActivityLollipop;
import mega.privacy.android.app.receivers.NetworkTypeChangeReceiver;
import mega.privacy.android.app.utils.JobUtil;
import mega.privacy.android.app.utils.conversion.VideoCompressionCallback;
import nz.mega.sdk.MegaApiAndroid;
import nz.mega.sdk.MegaApiJava;
import nz.mega.sdk.MegaChatApiAndroid;
import nz.mega.sdk.MegaChatApiJava;
import nz.mega.sdk.MegaChatError;
import nz.mega.sdk.MegaChatRequest;
import nz.mega.sdk.MegaChatRequestListenerInterface;
import nz.mega.sdk.MegaError;
import nz.mega.sdk.MegaNode;
import nz.mega.sdk.MegaNodeList;
import nz.mega.sdk.MegaRequest;
import nz.mega.sdk.MegaRequestListenerInterface;
import nz.mega.sdk.MegaTransfer;
import nz.mega.sdk.MegaTransferListenerInterface;

import static mega.privacy.android.app.components.transferWidget.TransfersManagement.*;
import static mega.privacy.android.app.constants.SettingsConstants.VIDEO_QUALITY_MEDIUM;
import static mega.privacy.android.app.utils.Constants.*;
import static mega.privacy.android.app.utils.FileUtil.*;
import static mega.privacy.android.app.jobservices.SyncRecord.*;
import static mega.privacy.android.app.listeners.CreateFolderListener.ExtraAction.INIT_CU;
import static mega.privacy.android.app.constants.SettingsConstants.*;
import static mega.privacy.android.app.lollipop.ManagerActivityLollipop.PENDING_TAB;
import static mega.privacy.android.app.lollipop.ManagerActivityLollipop.TRANSFERS_TAB;
<<<<<<< HEAD
import static mega.privacy.android.app.lollipop.managerSections.SettingsFragmentLollipop.INVALID_NON_NULL_VALUE;
import static mega.privacy.android.app.utils.Constants.*;
=======
>>>>>>> 1c26ec58
import static mega.privacy.android.app.receivers.NetworkTypeChangeReceiver.MOBILE;
import static mega.privacy.android.app.utils.ImageProcessor.*;
import static mega.privacy.android.app.utils.JobUtil.*;
import static mega.privacy.android.app.utils.LogUtil.*;
import static mega.privacy.android.app.utils.MegaNodeUtil.*;
import static mega.privacy.android.app.utils.PreviewUtils.*;
import static mega.privacy.android.app.utils.SDCardUtils.*;
import static mega.privacy.android.app.utils.TextUtil.*;
import static mega.privacy.android.app.utils.ThumbnailUtils.*;
import static mega.privacy.android.app.utils.Util.*;
import static mega.privacy.android.app.utils.CameraUploadUtil.*;
import static nz.mega.sdk.MegaApiJava.INVALID_HANDLE;
import static nz.mega.sdk.MegaApiJava.USER_ATTR_CAMERA_UPLOADS_FOLDER;

public class CameraUploadsService extends Service implements NetworkTypeChangeReceiver.OnNetworkTypeChangeCallback, MegaChatRequestListenerInterface, MegaRequestListenerInterface, MegaTransferListenerInterface, VideoCompressionCallback {

    private static final int LOCAL_FOLDER_REMINDER_PRIMARY = 1908;
    private static final int LOCAL_FOLDER_REMINDER_SECONDARY = 1909;
    private static final String OVER_QUOTA_NOTIFICATION_CHANNEL_ID = "overquotanotification";
    private static final String ERROR_NOT_ENOUGH_SPACE = "ERROR_NOT_ENOUGH_SPACE";
    private static final String ERROR_CREATE_FILE_IO_ERROR = "ERROR_CREATE_FILE_IO_ERROR";
    private static final String ERROR_SOURCE_FILE_NOT_EXIST = "SOURCE_FILE_NOT_EXIST";
    private static final int BATTERY_STATE_LOW = 20;
    private static final int LOW_BATTERY_LEVEL = 20;
    public static final String CAMERA_UPLOADS_ENGLISH = "Camera Uploads";
    public static final String SECONDARY_UPLOADS_ENGLISH = "Media Uploads";
    public static final String ACTION_CANCEL = "CANCEL_SYNC";
    public static final String ACTION_STOP = "STOP_SYNC";
    public static final String ACTION_CANCEL_ALL = "CANCEL_ALL";
    public static final String ACTION_LOGOUT = "LOGOUT_SYNC";
    public static final String ACTION_LIST_PHOTOS_VIDEOS_NEW_FOLDER = "PHOTOS_VIDEOS_NEW_FOLDER";
    public static final String EXTRA_IGNORE_ATTR_CHECK = "EXTRA_IGNORE_ATTR_CHECK";
    public static final String CU_CACHE_FOLDER = "cu";
    public static int PAGE_SIZE = 200;
    public static int PAGE_SIZE_VIDEO = 10;
    public static boolean isServiceRunning = false;
    public static boolean uploadingInProgress;
    public static boolean isCreatingPrimary;
    public static boolean isCreatingSecondary;

    private NotificationCompat.Builder mBuilder;
    private NotificationManager mNotificationManager;

    private int notificationId = NOTIFICATION_CAMERA_UPLOADS;
    private String notificationChannelId = NOTIFICATION_CHANNEL_CAMERA_UPLOADS_ID;
    private String notificationChannelName = NOTIFICATION_CHANNEL_CAMERA_UPLOADS_NAME;

    public static boolean running, ignoreAttr;
    private Handler handler;
    
    private ExecutorService threadPool = Executors.newFixedThreadPool(8);
    
    private WifiManager.WifiLock lock;
    private PowerManager.WakeLock wl;

    private boolean isOverQuota;
    private boolean canceled;
    private boolean stopByNetworkStateChange;

    private DatabaseHandler dbH;

    private MegaPreferences prefs;
    private String localPath = INVALID_NON_NULL_VALUE;
    private boolean removeGPS = true;
    private long cameraUploadHandle = INVALID_HANDLE;
    private boolean secondaryEnabled;
    private String localPathSecondary = INVALID_NON_NULL_VALUE;
    private long secondaryUploadHandle = INVALID_HANDLE;
    private MegaNode secondaryUploadNode;

    private boolean isLoggingIn;

    private MegaApiAndroid megaApi;
    private MegaChatApiAndroid megaChatApi;
    private MegaApplication app;

    private static final int LOGIN_IN = 12;
    private static final int SETTING_USER_ATTRIBUTE = 7;
    private static final int TARGET_FOLDER_NOT_EXIST = 8;
    private static final int CHECKING_USER_ATTRIBUTE = 9;
    private static final int SHOULD_RUN_STATE_FAILED = -1;

    private long lastUpdated = 0;
    private boolean isPrimaryHandleSynced;
    private boolean stopped;
    private NetworkTypeChangeReceiver receiver;

    public class Media {
        public String filePath;
        public long timestamp;
    }

    private Queue<Media> cameraFiles = new LinkedList<>();
    private Queue<Media> primaryVideos = new LinkedList<>();
    private Queue<Media> secondaryVideos = new LinkedList<>();
    private Queue<Media> mediaFilesSecondary = new LinkedList<>();
    private MegaNode cameraUploadNode = null;
    private int totalUploaded;
    private int totalToUpload;
    private List<MegaTransfer> cuTransfers = new ArrayList<>();

    private long currentTimeStamp = 0;
    private long secondaryTimeStamp = 0;
    private long currentVideoTimeStamp = 0;
    private long secondaryVideoTimeStamp = 0;
    private Notification mNotification;
    private Intent mIntent, batteryIntent;
    private PendingIntent mPendingIntent;
    private String tempRoot;
    private Context mContext;
    private VideoCompressor mVideoCompressor;

    private BroadcastReceiver pauseReceiver = new BroadcastReceiver() {

        @Override
        public void onReceive(Context context, Intent intent) {
            new Handler().postDelayed(() -> updateProgressNotification(), 1000);
        }
    };

    private BroadcastReceiver chargingStopReceiver = new BroadcastReceiver() {

        @Override
        public void onReceive(Context context, Intent intent) {
            if (mVideoCompressor != null && isChargingRequired(mVideoCompressor.getTotalInputSize() / (1024 * 1024))) {
                logDebug("Detected device stops charging.");
                mVideoCompressor.stop();
            }
        }
    };

    private BroadcastReceiver batteryInfoReceiver = new BroadcastReceiver() {

        @Override
        public void onReceive(Context context, Intent intent) {
            batteryIntent = intent;
            if (isDeviceLowOnBattery(batteryIntent)) {
                logDebug("Device is on low battery.");
                stopped = true;
                if (megaApi != null) {
                    for (MegaTransfer transfer : cuTransfers) {
                        megaApi.cancelTransfer(transfer);
                    }
                }
                finish();
            }
        }
    };

    private GetCuAttributeListener getAttrUserListener;
    private SetAttrUserListener setAttrUserListener;
    private CreateFolderListener createFolderListener;

    @Override
    public void onCreate() {
        registerReceiver(chargingStopReceiver, new IntentFilter(Intent.ACTION_POWER_DISCONNECTED));
        registerReceiver(batteryInfoReceiver, new IntentFilter(Intent.ACTION_BATTERY_CHANGED));
        registerReceiver(pauseReceiver, new IntentFilter(BROADCAST_ACTION_INTENT_UPDATE_PAUSE_NOTIFICATION));
        getAttrUserListener = new GetCuAttributeListener(this);
        setAttrUserListener = new SetAttrUserListener(this);
        createFolderListener = new CreateFolderListener(this, INIT_CU);
    }

    @Override
    public void onDestroy() {
        logDebug("Service destroys.");
        super.onDestroy();
        isServiceRunning = false;
        JobUtil.hasStartedCU = false;
        uploadingInProgress = false;
        if (receiver != null) {
            unregisterReceiver(receiver);
        }
        if (chargingStopReceiver != null) {
            unregisterReceiver(chargingStopReceiver);
        }
        if (batteryInfoReceiver != null) {
            unregisterReceiver(batteryInfoReceiver);
        }
        if (pauseReceiver != null) {
            unregisterReceiver(pauseReceiver);
        }
        getAttrUserListener = null;
        setAttrUserListener = null;
        createFolderListener = null;
    }

    @Nullable
    @Override
    public IBinder onBind(Intent intent) {
        return null;
    }

    public void onTypeChanges(int type) {
        logDebug("Network type change to: " + type);
        DatabaseHandler handler = DatabaseHandler.getDbHandler(this);
        MegaPreferences prefs = handler.getPreferences();
        if (prefs != null) {
            stopByNetworkStateChange = type == MOBILE && Boolean.parseBoolean(prefs.getCamSyncWifi());
            if (stopByNetworkStateChange) {
                for (MegaTransfer transfer : cuTransfers) {
                    megaApi.cancelTransfer(transfer, this);
                }
                stopped = true;
                finish();
            }
        }
    }

    @Override
    public int onStartCommand(Intent intent, int flags, int startId) {
        logDebug("Starting CU service (flags: " + flags + ", startId: " + startId + ")");
        isServiceRunning = true;
        mContext = getApplicationContext();
        mNotificationManager = (NotificationManager) getSystemService(NOTIFICATION_SERVICE);
        Notification notification = createNotification(getString(R.string.section_photo_sync), getString(R.string.settings_camera_notif_initializing_title), null, false);
        startForeground(notificationId, notification);
        initService();

        if (megaApi == null) {
            logError("MegaApi is null, return.");
            finish();
            return START_NOT_STICKY;
        }

        if (intent != null && intent.getAction() != null) {
            logDebug("onStartCommand intent action is " + intent.getAction());
            if (intent.getAction().equals(ACTION_CANCEL) ||
                    intent.getAction().equals(ACTION_STOP) ||
                    intent.getAction().equals(ACTION_LIST_PHOTOS_VIDEOS_NEW_FOLDER)) {
                logDebug("Cancel all CU transfers.");
                for (MegaTransfer transfer : cuTransfers) {
                    megaApi.cancelTransfer(transfer, this);
                }
            } else if (ACTION_CANCEL_ALL.equals(intent.getAction()) || intent.getAction().equals(ACTION_LOGOUT)) {
                logDebug("Cancel all transfers.");
                megaApi.cancelTransfers(MegaTransfer.TYPE_UPLOAD, this);
            }
            stopped = true;
            finish();
            return START_NOT_STICKY;
        }

        if (intent != null) {
            ignoreAttr = intent.getBooleanExtra(EXTRA_IGNORE_ATTR_CHECK, false);
        }

        logDebug("Start service here, creating new working thread.");
        startWorkerThread();
        return START_NOT_STICKY;
    }

    private void registerNetworkTypeChangeReceiver() {
        if (receiver != null) {
            unregisterReceiver(receiver);
        }
        receiver = new NetworkTypeChangeReceiver();
        receiver.setCallback(this);
        registerReceiver(receiver, new IntentFilter("android.net.conn.CONNECTIVITY_CHANGE"));
    }

    private void startWorkerThread() {
        try {
            Thread task = createWorkerThread();
            task.start();
        } catch (Exception ex) {
            logError("CameraUploadsService Exception: " + ex.getMessage() + "_" + ex.getStackTrace());
            finish();
        }
    }

    private Thread createWorkerThread() {
        return new Thread() {

            @Override
            public void run() {
                try {
                    int result = shouldRun();
                    logDebug("Should run result: " + result);
                    switch (result) {
                        case 0:
                            startCameraUploads();
                            break;
                        case LOGIN_IN:
                        case CHECKING_USER_ATTRIBUTE:
                        case TARGET_FOLDER_NOT_EXIST:
                        case SETTING_USER_ATTRIBUTE:
                            logDebug("Wait for login or check user attribute.");
                            break;
                        default:
                            finish();
                            break;
                    }
                } catch (Exception e) {
                    e.printStackTrace();
                    handleException(e);
                }
            }
        };
    }

    private void startCameraUploads() {
        showNotification(getString(R.string.section_photo_sync), getString(R.string.settings_camera_notif_checking_title), mPendingIntent, false);
        // Start the real uploading process, before is checking settings.
        uploadingInProgress = true;
        getFilesFromMediaStore();
    }

    private boolean shouldCompressVideo() {
        String qualitySetting = prefs.getUploadVideoQuality();
        return qualitySetting != null && Integer.parseInt(qualitySetting) == VIDEO_QUALITY_MEDIUM;
    }

    private void extractMedia(Cursor cursor, boolean isSecondary, boolean isVideo) {
        try {
            logDebug("Extract " + cursor.getCount() + " media from cursor, is video: " + isVideo + ", is secondary: " + isSecondary);
            String parentPath = isSecondary ? localPathSecondary : localPath;

            int dataColumn = cursor.getColumnIndex(MediaStore.MediaColumns.DATA);
            int modifiedColumn = 0, addedColumn = 0;
            if (cursor.getColumnIndex(MediaStore.MediaColumns.DATE_MODIFIED) != -1) {
                modifiedColumn = cursor.getColumnIndex(MediaStore.MediaColumns.DATE_MODIFIED);
            }
            if (cursor.getColumnIndex(MediaStore.MediaColumns.DATE_ADDED) != -1) {
                addedColumn = cursor.getColumnIndex(MediaStore.MediaColumns.DATE_ADDED);
            }

            while (cursor.moveToNext()) {

                Media media = new Media();
                media.filePath = cursor.getString(dataColumn);
                long addedTime = cursor.getLong(addedColumn) * 1000;
                long modifiedTime = cursor.getLong(modifiedColumn) * 1000;
                media.timestamp = Math.max(addedTime, modifiedTime);
                logDebug("Extract from cursor, add time: " + addedTime + ", modify time: " + modifiedTime + ", chosen time: " + media.timestamp);

                //Check files of the Camera Uploads
                if (checkFile(media, parentPath)) {
                    if (isSecondary) {
                        if (isVideo) {
                            secondaryVideos.add(media);
                        } else {
                            mediaFilesSecondary.add(media);
                        }
                    } else {
                        if (isVideo) {
                            primaryVideos.add(media);
                        } else {
                            cameraFiles.add(media);
                        }
                    }
                }
            }
        } catch (Exception e) {
            logError("Exception happens when extract media from cursor.", e);
        }
    }

    private void getFilesFromMediaStore() {
        logDebug("Get pending files from media store database.");
        cameraUploadNode = megaApi.getNodeByHandle(cameraUploadHandle);
        if (cameraUploadNode == null) {
            logError("ERROR: primary parent folder is null.");
            finish();
            return;
        }

        String[] projection = {
                MediaStore.MediaColumns.DATA,
                MediaStore.MediaColumns.DATE_ADDED,
                MediaStore.MediaColumns.DATE_MODIFIED
        };

        String selectionCamera = null;
        String selectionCameraVideo = null;
        String selectionSecondary = null;
        String selectionSecondaryVideo = null;

        prefs = dbH.getPreferences();

        if (prefs != null) {
            if (prefs.getCamSyncTimeStamp() != null) {
                currentTimeStamp = Long.parseLong(prefs.getCamSyncTimeStamp());
            } else {
                currentTimeStamp = 0;
            }
            logDebug("Primary photo timestamp is: " + currentTimeStamp);

            selectionCamera = "((" + MediaStore.MediaColumns.DATE_MODIFIED + "*1000) > " + currentTimeStamp + " OR " + "(" + MediaStore.MediaColumns.DATE_ADDED + "*1000) > " + currentTimeStamp + ") AND " + MediaStore.MediaColumns.DATA + " LIKE '" + localPath + "%'";

            if (prefs.getCamVideoSyncTimeStamp() != null) {
                currentVideoTimeStamp = Long.parseLong(prefs.getCamVideoSyncTimeStamp());
            } else {
                currentVideoTimeStamp = 0;
            }
            logDebug("Primary video timestamp is: " + currentVideoTimeStamp);

            selectionCameraVideo = "((" + MediaStore.MediaColumns.DATE_MODIFIED + "*1000) > " + currentVideoTimeStamp + " OR " + "(" + MediaStore.MediaColumns.DATE_ADDED + "*1000) > " + currentVideoTimeStamp + ") AND " + MediaStore.MediaColumns.DATA + " LIKE '" + localPath + "%'";

            if (secondaryEnabled) {
                logDebug("Secondary upload is enabled.");
                secondaryUploadNode = megaApi.getNodeByHandle(secondaryUploadHandle);

                if (prefs.getSecSyncTimeStamp() != null) {
                    secondaryTimeStamp = Long.parseLong(prefs.getSecSyncTimeStamp());
                    logDebug("Secondary photo timestamp is: " + secondaryTimeStamp);
                    selectionSecondary = "((" + MediaStore.MediaColumns.DATE_MODIFIED + "*1000) > " + secondaryTimeStamp + " OR " + "(" + MediaStore.MediaColumns.DATE_ADDED + "*1000) > " + secondaryTimeStamp + ") AND " + MediaStore.MediaColumns.DATA + " LIKE '" + localPathSecondary + "%'";
                }
                if (prefs.getSecVideoSyncTimeStamp() != null) {
                    secondaryVideoTimeStamp = Long.parseLong(prefs.getSecVideoSyncTimeStamp());
                    logDebug("Secondary video timestamp is: " + secondaryVideoTimeStamp);
                    selectionSecondaryVideo = "((" + MediaStore.MediaColumns.DATE_MODIFIED + "*1000) > " + secondaryVideoTimeStamp + " OR " + "(" + MediaStore.MediaColumns.DATE_ADDED + "*1000) > " + secondaryVideoTimeStamp + ") AND " + MediaStore.MediaColumns.DATA + " LIKE '" + localPathSecondary + "%'";
                }
            }
        }

        ArrayList<Uri> uris = new ArrayList<>();
        if (prefs.getCamSyncFileUpload() == null) {
            logDebug("What to upload setting is null, only upload photo.");
            dbH.setCamSyncFileUpload(MegaPreferences.ONLY_PHOTOS);
            uris.add(MediaStore.Images.Media.EXTERNAL_CONTENT_URI);
            uris.add(MediaStore.Images.Media.INTERNAL_CONTENT_URI);
        } else {
            switch (Integer.parseInt(prefs.getCamSyncFileUpload())) {
                case MegaPreferences.ONLY_PHOTOS: {
                    logDebug("Only upload photo.");
                    uris.add(MediaStore.Images.Media.EXTERNAL_CONTENT_URI);
                    uris.add(MediaStore.Images.Media.INTERNAL_CONTENT_URI);
                    break;
                }
                case MegaPreferences.ONLY_VIDEOS: {
                    logDebug("Only upload video.");
                    uris.add(MediaStore.Video.Media.EXTERNAL_CONTENT_URI);
                    uris.add(MediaStore.Video.Media.INTERNAL_CONTENT_URI);
                    break;
                }
                case MegaPreferences.PHOTOS_AND_VIDEOS: {
                    logDebug("Upload photo and video.");
                    uris.add(MediaStore.Images.Media.EXTERNAL_CONTENT_URI);
                    uris.add(MediaStore.Images.Media.INTERNAL_CONTENT_URI);
                    uris.add(MediaStore.Video.Media.EXTERNAL_CONTENT_URI);
                    uris.add(MediaStore.Video.Media.INTERNAL_CONTENT_URI);
                    break;
                }
            }
        }

        for (int i = 0; i < uris.size(); i++) {
            Uri uri = uris.get(i);
            boolean isVideo = uri.equals(MediaStore.Video.Media.EXTERNAL_CONTENT_URI) || uri.equals(MediaStore.Video.Media.INTERNAL_CONTENT_URI);

            //Primary Media Folder
            Cursor cursorPrimary;
            String orderVideo = MediaStore.MediaColumns.DATE_MODIFIED;
            String orderImage = MediaStore.MediaColumns.DATE_MODIFIED;

            // Only paging for files in internal storage, because files on SD card usually have same timestamp.
            if (!isLocalFolderOnSDCard(this, localPath)) {
                orderVideo += " ASC LIMIT 0," + PAGE_SIZE_VIDEO;
                orderImage += " ASC LIMIT 0," + PAGE_SIZE;
            }

            if (isVideo) {
                cursorPrimary = app.getContentResolver().query(uri, projection, selectionCameraVideo, null, orderVideo);
            } else {
                cursorPrimary = app.getContentResolver().query(uri, projection, selectionCamera, null, orderImage);
            }
            if (cursorPrimary != null) {
                extractMedia(cursorPrimary, false, isVideo);
            }

            //Secondary Media Folder
            if (secondaryEnabled) {
                logDebug("Secondary is enabled.");
                Cursor cursorSecondary;
                String orderVideoSecondary = MediaStore.MediaColumns.DATE_MODIFIED;
                String orderImageSecondary = MediaStore.MediaColumns.DATE_MODIFIED;
                if (!isLocalFolderOnSDCard(this, localPathSecondary)) {
                    orderVideoSecondary += " ASC LIMIT 0," + PAGE_SIZE_VIDEO;
                    orderImageSecondary += " ASC LIMIT 0," + PAGE_SIZE;
                }
                if (isVideo) {
                    cursorSecondary = app.getContentResolver().query(uri, projection, selectionSecondaryVideo, null, orderVideoSecondary);
                } else {
                    cursorSecondary = app.getContentResolver().query(uri, projection, selectionSecondary, null, orderImageSecondary);
                }

                if (cursorSecondary != null) {
                    extractMedia(cursorSecondary, true, isVideo);
                }
            }
        }
        totalUploaded = 0;
        prepareUpload(cameraFiles, mediaFilesSecondary, primaryVideos, secondaryVideos);
    }

    private void prepareUpload(Queue<Media> primaryList, Queue<Media> secondaryList, Queue<Media> primaryVideoList, Queue<Media> secondaryVideoList) {
        logDebug("\nPrimary photo count from media store database: " + primaryList.size() + "\n"
                + "Secondary photo count from media store database: " + secondaryList.size() + "\n"
                + "Primary video count from media store database: " + primaryVideoList.size() + "\n"
                + "Secondary video count from media store database: " + secondaryVideoList.size());

        List<SyncRecord> pendingUploadsList = getPendingList(primaryList, false, false);
        logDebug("Primary photo pending list size: " + pendingUploadsList.size());
        saveDataToDB(pendingUploadsList);

        List<SyncRecord> pendingVideoUploadsList = getPendingList(primaryVideoList, false, true);
        logDebug("Primary video pending list size: " + pendingVideoUploadsList.size());
        saveDataToDB(pendingVideoUploadsList);

        //secondary list
        if (secondaryEnabled) {
            List<SyncRecord> pendingUploadsListSecondary = getPendingList(secondaryList, true, false);
            logDebug("Secdonary photo pending list size: " + pendingUploadsListSecondary.size());
            saveDataToDB(pendingUploadsListSecondary);

            List<SyncRecord> pendingVideoUploadsListSecondary = getPendingList(secondaryVideoList, true, true);
            logDebug("Secdonary video pending list size: " + pendingVideoUploadsListSecondary.size());
            saveDataToDB(pendingVideoUploadsListSecondary);
        }

        if (stopped) return;

        // Need to maintain timestamp for better performance
        updateTimeStamp();

        List<SyncRecord> finalList = dbH.findAllPendingSyncRecords();

        if (finalList.size() == 0) {
            if (isCompressedVideoPending()) {
                logDebug("Pending upload list is empty, now check view compression status.");
                startVideoCompression();
            } else {
                logDebug("Nothing to upload.");
                finish();
                purgeDirectory(new File(tempRoot));
            }
        } else {
            logDebug("Start to upload " + finalList.size() + " files.");
            startParallelUpload(finalList, false);
        }
    }

    private void startParallelUpload(List<SyncRecord> finalList, boolean isCompressedVideo) {
        for (SyncRecord file : finalList) {
            if (!running) break;

            boolean isSec = file.isSecondary();
            MegaNode parent = isSec ? secondaryUploadNode : cameraUploadNode;

            if (parent == null) continue;


            if (file.getType() == SyncRecord.TYPE_PHOTO && !file.isCopyOnly()) {
                if (removeGPS) {
                    String newPath = createTempFile(file);
                    //IOException occurs.
                    if (ERROR_CREATE_FILE_IO_ERROR.equals(newPath)) continue;

                    // Only retry for 60 seconds
                    int counter = 60;
                    while (ERROR_NOT_ENOUGH_SPACE.equals(newPath) && running && counter != 0) {
                        counter--;
                        try {
                            logDebug("Waiting for disk space to process");
                            Thread.sleep(1000);
                        } catch (InterruptedException e) {
                            e.printStackTrace();
                        }

                        //show no space notification
                        if (megaApi.getNumPendingUploads() == 0) {
                            logWarning("Stop service due to out of space issue");
                            finish();
                            String title = getString(R.string.title_out_of_space);
                            String message = getString(R.string.error_not_enough_free_space);
                            Intent intent = new Intent(this, ManagerActivityLollipop.class);
                            PendingIntent pendingIntent = PendingIntent.getActivity(this, 0, intent, 0);
                            showNotification(title, message, pendingIntent, true);
                            return;
                        }
                        newPath = createTempFile(file);
                    }
                    if (!newPath.equals(file.getNewPath())) {
                        file.setNewPath(newPath);
                    }
                } else {
                    // Set as don't remove GPS
                    file.setNewPath(file.getLocalPath());
                }
            }

            String path;
            if (isCompressedVideo || file.getType() == SyncRecord.TYPE_PHOTO || (file.getType() == SyncRecord.TYPE_VIDEO && shouldCompressVideo())) {
                path = file.getNewPath();
                File temp = new File(path);
                if (!temp.exists()) {
                    path = file.getLocalPath();
                }
            } else {
                path = file.getLocalPath();
            }

            if (file.isCopyOnly()) {
                logDebug("Copy from node, file timestamp is: " + file.getTimestamp());
                totalToUpload++;
                megaApi.copyNode(megaApi.getNodeByHandle(file.getNodeHandle()), parent, file.getFileName(), this);
            } else {
                File toUpload = new File(path);
                if (toUpload.exists()) {
                    //compare size
                    MegaNode node = checkExsitBySize(parent, toUpload.length());
                    if (node != null && node.getOriginalFingerprint() == null) {
                        logDebug("Node with handle: " + node.getHandle() + " already exists, delete record from database.");
                        dbH.deleteSyncRecordByPath(path, isSec);
                    } else {
                        totalToUpload++;
                        long lastModified = getLastModifiedTime(file);
                        megaApi.startUpload(path, parent, CU_UPLOAD, file.getFileName(), lastModified / 1000, this);
                    }
                } else {
                    logDebug("Local file is unavailable, delete record from database.");
                    dbH.deleteSyncRecordByPath(path, isSec);
                }
            }
        }
        if (totalToUpload == totalUploaded) {
            if (isCompressedVideoPending() && !canceled && isCompressorAvailable()) {
                logDebug("Got pending videos, will start compress.");
                startVideoCompression();
            } else {
                logDebug("No pending videos, finish.");
                onQueueComplete();
            }
        }
    }

    private MegaNode checkExsitBySize(MegaNode parent, long size) {
        ArrayList<MegaNode> nL = megaApi.getChildren(parent, MegaApiJava.ORDER_ALPHABETICAL_ASC);
        for (MegaNode node : nL) {
            if (node.getSize() == size) {
                return node;
            }
        }
        return null;
    }

    private long getLastModifiedTime(SyncRecord file) {
        File source = new File(file.getLocalPath());
        return source.lastModified();
    }

    private void saveDataToDB(List<SyncRecord> list) {
        for (SyncRecord file : list) {
            logDebug("Handle with local file which timestamp is: " + file.getTimestamp());
            if (stopped) return;

            SyncRecord exist = dbH.recordExists(file.getOriginFingerprint(), file.isSecondary(), file.isCopyOnly());
            if (exist != null) {
                if (exist.getTimestamp() < file.getTimestamp()) {
                    logDebug("Got newer time stamp.");
                    dbH.deleteSyncRecordByLocalPath(exist.getLocalPath(), exist.isSecondary());
                } else {
                    logWarning("Duplicate sync records.");
                    continue;
                }
            }

            boolean isSec = file.isSecondary();
            MegaNode parent = isSec ? secondaryUploadNode : cameraUploadNode;

            if (!file.isCopyOnly()) {
                File f = new File(file.getLocalPath());
                if (!f.exists()) {
                    logWarning("File does not exist, remove from database.");
                    dbH.deleteSyncRecordByLocalPath(file.getLocalPath(), isSec);
                    continue;
                }
            }

            String fileName;
            boolean inCloud;
            boolean inDatabase;
            int photoIndex = 0;

            if (Boolean.parseBoolean(prefs.getKeepFileNames())) {
                //Keep the file names as device but need to handle same file name in different location
                String tempFileName = file.getFileName();

                do {
                    if (stopped) return;

                    fileName = getNoneDuplicatedDeviceFileName(tempFileName, photoIndex);
                    logDebug("Keep file name as in device, name index is: " + photoIndex);
                    photoIndex++;

                    inCloud = megaApi.getChildNode(parent, fileName) != null;
                    inDatabase = dbH.fileNameExists(fileName, isSec, SyncRecord.TYPE_ANY);
                } while ((inCloud || inDatabase));
            } else {
                do {
                    if (stopped) return;

                    fileName = getPhotoSyncNameWithIndex(getLastModifiedTime(file), file.getLocalPath(), photoIndex);
                    logDebug("Use MEGA name, name index is: " + photoIndex);
                    photoIndex++;

                    inCloud = megaApi.getChildNode(parent, fileName) != null;
                    inDatabase = dbH.fileNameExists(fileName, isSec, SyncRecord.TYPE_ANY);
                } while ((inCloud || inDatabase));
            }

            String extension = "";
            String[] s = fileName.split("\\.");
            if (s.length > 0) {
                extension = s[s.length - 1];
            }

            file.setFileName(fileName);
            String newPath = tempRoot + System.nanoTime() + "." + extension;
            file.setNewPath(newPath);
            logDebug("Save file to database, new path is: " + newPath);
            dbH.saveSyncRecord(file);
        }
    }

    private void onQueueComplete() {
        logDebug("Stopping foreground!");

        if (megaApi.getNumPendingUploads() <= 0) {
            megaApi.resetTotalUploads();
        }
        totalUploaded = 0;
        totalToUpload = 0;

        finish();
    }

    private List<SyncRecord> getPendingList(Queue<Media> mediaList, boolean isSecondary, boolean isVideo) {
        logDebug("Get pending list, is secondary upload: " + isSecondary + ", is video: " + isVideo);
        ArrayList<SyncRecord> pendingList = new ArrayList<>();

        long parentNodeHandle = (isSecondary) ? secondaryUploadHandle : cameraUploadHandle;
        MegaNode parentNode = megaApi.getNodeByHandle(parentNodeHandle);

        logDebug("Upload to parent node which handle is: " + parentNodeHandle);
        int type = isVideo ? SyncRecord.TYPE_VIDEO : SyncRecord.TYPE_PHOTO;

        while (mediaList.size() > 0) {
            if (stopped) break;

            Media media = mediaList.poll();
            if (media == null) continue;

            if (dbH.localPathExists(media.filePath, isSecondary, SyncRecord.TYPE_ANY)) {
                logDebug("Skip media with timestamp: "  + media.timestamp);
                continue;
            }

            //Source file
            File sourceFile = new File(media.filePath);
            String localFingerPrint = megaApi.getFingerprint(media.filePath);
            MegaNode nodeExists = null;

            try {
                nodeExists = getPossibleNodeFromCloud(localFingerPrint, parentNode);
            } catch (Exception e) {
                logError("Exception, can not get possible nodes from cloud", e);
            }

            if (nodeExists == null) {
                logDebug("Possible node with same fingerprint is null.");
                SyncRecord record = new SyncRecord(sourceFile.getAbsolutePath(), sourceFile.getName(), media.timestamp, isSecondary, type);
                if (shouldCompressVideo() && type == SyncRecord.TYPE_VIDEO) {
                    record.setStatus(STATUS_TO_COMPRESS);
                }
                float[] gpsData = getGPSCoordinates(sourceFile.getAbsolutePath(), isVideo);
                record.setLatitude(gpsData[0]);
                record.setLongitude(gpsData[1]);
                record.setOriginFingerprint(localFingerPrint);
                logDebug("Add local file with timestamp: " + record.getTimestamp() + " to pending list, for upload.");
                pendingList.add(record);
            } else {
                logDebug("Possible node with same fingerprint which handle is: " + nodeExists.getHandle());
                if (megaApi.getParentNode(nodeExists).getHandle() != parentNodeHandle) {
                    SyncRecord record = new SyncRecord(nodeExists.getHandle(), sourceFile.getName(), true, media.filePath, media.timestamp, isSecondary, type);
                    record.setOriginFingerprint(nodeExists.getOriginalFingerprint());
                    record.setNewFingerprint(nodeExists.getFingerprint());
                    logDebug("Add local file with handle: " + record.getNodeHandle() + " to pending list, for copy.");
                    pendingList.add(record);
                } else {
                    if (!isSecondary) {
                        if (isVideo) {
                            if (media.timestamp > currentVideoTimeStamp) {
                                currentVideoTimeStamp = media.timestamp;
                                dbH.setCamVideoSyncTimeStamp(media.timestamp);
                            }
                        } else {
                            if (media.timestamp > currentTimeStamp) {
                                currentTimeStamp = media.timestamp;
                                dbH.setCamSyncTimeStamp(media.timestamp);
                            }
                        }
                    } else {
                        if (isVideo) {
                            if (media.timestamp > secondaryVideoTimeStamp) {
                                secondaryVideoTimeStamp = media.timestamp;
                                dbH.setSecVideoSyncTimeStamp(media.timestamp);
                            }
                        } else {
                            if (media.timestamp > secondaryTimeStamp) {
                                secondaryTimeStamp = media.timestamp;
                                dbH.setSecSyncTimeStamp(media.timestamp);
                            }
                        }
                    }
                }
            }
        }
        return pendingList;
    }

    private boolean checkFile(Media media, String path) {
        return media.filePath != null && !isTextEmpty(path) && media.filePath.startsWith(path);
    }

    private int shouldRun() {

        if (!isOnline(this)) {
            logWarning("Not online");
            return SHOULD_RUN_STATE_FAILED;
        }

        UserCredentials credentials = dbH.getCredentials();
        if (credentials == null) {
            logWarning("There are not user credentials");
            return SHOULD_RUN_STATE_FAILED;
        }

        if (isDeviceLowOnBattery(batteryIntent)) {
            return BATTERY_STATE_LOW;
        }

        prefs = dbH.getPreferences();
        if (prefs == null) {
            logWarning("Not defined, so not enabled");
            return SHOULD_RUN_STATE_FAILED;
        }

        if (prefs.getCamSyncEnabled() == null) {
            logWarning("Not defined, so not enabled");
            return SHOULD_RUN_STATE_FAILED;
        }

        if (!Boolean.parseBoolean(prefs.getCamSyncEnabled())) {
            logWarning("Camera Sync Not enabled");
            return SHOULD_RUN_STATE_FAILED;
        }

        if (Boolean.parseBoolean(prefs.getCameraFolderExternalSDCard())) {
            Uri uri = Uri.parse(prefs.getUriExternalSDCard());
            localPath = getFullPathFromTreeUri(uri, this);
        } else {
            localPath = prefs.getCamSyncLocalPath();
        }

        if (isTextEmpty(localPath)) {
            logWarning("localPath is not defined, so not enabled");
            finish();
            return SHOULD_RUN_STATE_FAILED;
        }

        if (!checkPrimaryLocalFolder()) {
            localFolderUnavailableNotification(R.string.camera_notif_primary_local_unavailable, LOCAL_FOLDER_REMINDER_PRIMARY);
            disableCameraUploadSettingProcess();
            dbH.setCamSyncLocalPath(INVALID_NON_NULL_VALUE);
            dbH.setSecondaryFolderPath(INVALID_NON_NULL_VALUE);
            //refresh settings fragment UI
            sendBroadcast(new Intent(ACTION_REFRESH_CAMERA_UPLOADS_SETTING));
            return SHOULD_RUN_STATE_FAILED;
        } else {
            mNotificationManager.cancel(LOCAL_FOLDER_REMINDER_PRIMARY);
        }

        // To see if secondary sync is enabled.
        if (prefs.getSecondaryMediaFolderEnabled() == null) {
            logDebug("Secondary upload setting not defined, so not enabled");
            dbH.setSecondaryUploadEnabled(false);
            secondaryEnabled = false;
        } else if (Boolean.parseBoolean(prefs.getSecondaryMediaFolderEnabled())) {
            secondaryEnabled = true;
            localPathSecondary = prefs.getLocalPathSecondaryFolder();
            if (!localPathSecondary.endsWith(SEPARATOR)) {
                localPathSecondary += SEPARATOR;
            }
        } else {
            logDebug("Not enabled Secondary");
            secondaryEnabled = false;
        }

        if (!checkSecondaryLocalFolder()) {
            localFolderUnavailableNotification(R.string.camera_notif_secondary_local_unavailable, LOCAL_FOLDER_REMINDER_SECONDARY);
            // disable media upload only
            disableMediaUploadProcess();
            dbH.setSecondaryFolderPath(INVALID_PATH);
            sendBroadcast(new Intent(ACTION_REFRESH_CAMERA_UPLOADS_MEDIA_SETTING));
            return SHOULD_RUN_STATE_FAILED;
        } else {
            mNotificationManager.cancel(LOCAL_FOLDER_REMINDER_SECONDARY);
        }

        if (!localPath.endsWith(SEPARATOR)) {
            localPath += SEPARATOR;
        }

        if (prefs.getRemoveGPS() != null) {
            removeGPS = Boolean.parseBoolean(prefs.getRemoveGPS());
        }

        if (prefs.getCamSyncWifi() == null || Boolean.parseBoolean(prefs.getCamSyncWifi())) {
            if (!isOnWifi(this)) {
                logWarning("Not start, require WiFi.");
                return SHOULD_RUN_STATE_FAILED;
            }
        }

        isLoggingIn = MegaApplication.isLoggingIn();
        if (megaApi.getRootNode() == null && !isLoggingIn) {
            logWarning("RootNode = null");
            running = true;
            setLoginState(true);
            megaApi.fastLogin(credentials.getSession(), this);
            return LOGIN_IN;
        }

        cameraUploadHandle = getPrimaryFolderHandle();
        secondaryUploadHandle = getSecondaryFolderHandle();

        //Prevent checking while app alive because it has been handled by global event
        logDebug("ignoreAttr: " + ignoreAttr);
        if (!ignoreAttr && !isPrimaryHandleSynced) {
            logDebug("Try to get Camera Uploads primary target folder from CU attribute.");
            megaApi.getUserAttribute(USER_ATTR_CAMERA_UPLOADS_FOLDER, getAttrUserListener);
            return CHECKING_USER_ATTRIBUTE;
        }
        return checkTargetFolders();
    }

    /**
     * When local folder is unavailable, CU cannot launch, need to show a notification to let the user know.
     *
     * @param resId  The content text of the notification. Here is the string's res id.
     * @param notiId Notification id, can cancel the notification by the same id when need.
     */
    private void localFolderUnavailableNotification(int resId, int notiId) {
        boolean isShowing = false;
        if (Build.VERSION.SDK_INT >= Build.VERSION_CODES.M) {
            for (StatusBarNotification notification : mNotificationManager.getActiveNotifications()) {
                if (notification.getId() == notiId) {
                    isShowing = true;
                }
            }
        }
        if (!isShowing) {
            mNotification = createNotification(getString(R.string.section_photo_sync), getString(resId), null, false);
            mNotificationManager.notify(notiId, mNotification);
        }
    }

    /**
     * Check the availability of primary local folder.
     * If it's a path in internal storage, just check its existence.
     * If it's a path in SD card, check the corresponding DocumentFile's existence.
     *
     * @return true, if primary local folder is available. false， when it's unavailable.
     */
    private boolean checkPrimaryLocalFolder() {
        // check primary local folder
        if (Boolean.parseBoolean(prefs.getCameraFolderExternalSDCard())) {
            Uri uri = Uri.parse(prefs.getUriExternalSDCard());
            DocumentFile file = DocumentFile.fromTreeUri(this, uri);
            if (file == null) {
                logError("Local folder on sd card is unavailable.");
                return false;
            }

            return file.exists();
        } else {
            return new File(localPath).exists();
        }
    }

    /**
     * Check the availability of secondary local folder.
     * If it's a path in internal storage, just check its existence.
     * If it's a path in SD card, check the corresponding DocumentFile's existence.
     *
     * @return true, if secondary local folder is available. false， when it's unavailable.
     */
    private boolean checkSecondaryLocalFolder() {
<<<<<<< HEAD
        if(secondaryEnabled && localPathSecondary != null) {
            return new File(localPathSecondary).exists();
=======
        // check secondary local folder if media upload is enabled
        if (Boolean.parseBoolean(prefs.getSecondaryMediaFolderEnabled())) {
            if (dbH.getMediaFolderExternalSdCard()) {
                Uri uri = Uri.parse(dbH.getUriMediaExternalSdCard());
                DocumentFile file = DocumentFile.fromTreeUri(this, uri);
                if (file == null) {
                    logError("Local media folder on sd card is unavailable.");
                    return false;
                }

                return file.exists();
            } else {
                String path = prefs.getLocalPathSecondaryFolder();
                // First time enable media upload, haven't set local path.
                if (INVALID_PATH.equals(path)) {
                    return true;
                }

                return path != null && new File(path).exists();
            }
>>>>>>> 1c26ec58
        }
        return true;
    }

    /**
     * Before CU process launches, check CU and MU folder.
     *
     * @return 0, if both folders are alright, CU will start normally.
     * TARGET_FOLDER_NOT_EXIST, CU or MU folder is deleted, will create new folder. CU process will launch after the creation completes.
     * SETTING_USER_ATTRIBUTE, set CU attributes with valid hanle. CU process will launch after the setting completes.
     */
    private int checkTargetFolders() {
<<<<<<< HEAD
=======
        // To see if secondary sync is enabled.
        if (prefs.getSecondaryMediaFolderEnabled() == null) {
            logDebug("Secondary upload setting not defined, so not enabled");
            dbH.setSecondaryUploadEnabled(false);
            secondaryEnabled = false;
        } else if (Boolean.parseBoolean(prefs.getSecondaryMediaFolderEnabled())) {
            secondaryEnabled = true;

            if (dbH.getMediaFolderExternalSdCard()) {
                Uri uri = Uri.parse(dbH.getUriMediaExternalSdCard());
                localPathSecondary = getFullPathFromTreeUri(uri,this);
            } else {
                localPathSecondary = prefs.getLocalPathSecondaryFolder();
            }

            if (!localPathSecondary.endsWith(SEPARATOR)) {
                localPathSecondary += SEPARATOR;
            }
        } else {
            logDebug("Not enabled Secondary");
            secondaryEnabled = false;
        }

>>>>>>> 1c26ec58
        long primaryToSet = INVALID_HANDLE;
        // If CU folder in local setting is deleted, then need to reset.
        boolean needToSetPrimary = isNodeInRubbishOrDeleted(cameraUploadHandle);

        if (needToSetPrimary) {
            // Try to find a folder which name is "Camera Uploads" from root.
            cameraUploadHandle = findDefaultFolder(getString(R.string.section_photo_sync));
            // Cannot find a folder with the name, create one.
            if (cameraUploadHandle == INVALID_HANDLE) {
                // Flag, prevent to create duplicate folder.
                if (!isCreatingPrimary) {
                    logDebug("Must create CU folder.");
                    isCreatingPrimary = true;
                    // Create a folder with name "Camera Uploads" at root.
                    megaApi.createFolder(getString(R.string.section_photo_sync), megaApi.getRootNode(), createFolderListener);
                }
                if (!secondaryEnabled) {
                    return TARGET_FOLDER_NOT_EXIST;
                }
            } else {
                // Found, prepare to set the folder as CU folder.
                primaryToSet = cameraUploadHandle;
            }
        }

        long secondaryToSet = INVALID_HANDLE;
        boolean needToSetSecondary = false;
        // Only check MU folder when secondary upload is enabled.
        if (secondaryEnabled) {
            logDebug("Secondary uploads are enabled.");
            // If MU folder in local setting is deleted, then need to reset.
            needToSetSecondary = isNodeInRubbishOrDeleted(secondaryUploadHandle);
            if (needToSetSecondary) {
                // Try to find a folder which name is "Media Uploads" from root.
                secondaryUploadHandle = findDefaultFolder(getString(R.string.section_secondary_media_uploads));
                // Cannot find a folder with the name, create one.
                if (secondaryUploadHandle == INVALID_HANDLE) {
                    // Flag, prevent to create duplicate folder.
                    if (!isCreatingSecondary) {
                        logDebug("Must create MU folder.");
                        isCreatingSecondary = true;
                        // Create a folder with name "Media Uploads" at root.
                        megaApi.createFolder(getString(R.string.section_secondary_media_uploads), megaApi.getRootNode(), createFolderListener);
                    }
                    return TARGET_FOLDER_NOT_EXIST;
                } else {
                    // Found, prepare to set the folder as MU folder.
                    secondaryToSet = secondaryUploadHandle;
                }
            }
        } else {
            logDebug("Secondary NOT Enabled");
        }

        if (needToSetPrimary || needToSetSecondary) {
            logDebug("Set CU attribute: " + primaryToSet + " " + secondaryToSet);
            megaApi.setCameraUploadsFolders(primaryToSet, secondaryToSet, setAttrUserListener);
            return SETTING_USER_ATTRIBUTE;
        }
        return 0;
    }

    private void initService() {
        registerNetworkTypeChangeReceiver();
        try {
            app = (MegaApplication) getApplication();
        } catch (Exception ex) {
            finish();
        }

        int wifiLockMode = WifiManager.WIFI_MODE_FULL_HIGH_PERF;
        WifiManager wifiManager = (WifiManager) mContext.getSystemService(Context.WIFI_SERVICE);
        lock = wifiManager.createWifiLock(wifiLockMode, "MegaDownloadServiceWifiLock");
        PowerManager pm = (PowerManager) mContext.getSystemService(Context.POWER_SERVICE);
        wl = pm.newWakeLock(PowerManager.PARTIAL_WAKE_LOCK, "MegaDownloadServicePowerLock:");

        if (!wl.isHeld()) {
            wl.acquire();
        }
        if (!lock.isHeld()) {
            lock.acquire();
        }

        stopByNetworkStateChange = false;
        lastUpdated = 0;
        totalUploaded = 0;
        totalToUpload = 0;
        canceled = false;
        isOverQuota = false;
        running = true;
        handler = new Handler();

        if (Build.VERSION.SDK_INT >= Build.VERSION_CODES.N) {
            PAGE_SIZE = 1000;
            PAGE_SIZE_VIDEO = 50;
        } else {
            PAGE_SIZE = 400;
            PAGE_SIZE_VIDEO = 10;
        }

        megaApi = app.getMegaApi();
        megaChatApi = app.getMegaChatApi();

        if (megaApi == null) {
            finish();
            return;
        }

        initDbH();

        String previousIP = app.getLocalIpAddress();
        // the new logic implemented in NetworkStateReceiver
        String currentIP = getLocalIpAddress(getApplicationContext());
        app.setLocalIpAddress(currentIP);
        if ((currentIP != null) && (currentIP.length() != 0) && (currentIP.compareTo("127.0.0.1") != 0)) {
            if ((previousIP == null) || (currentIP.compareTo(previousIP) != 0)) {
                logDebug("Reconnecting...");
                megaApi.reconnect();
            } else {
                logDebug("Retrying pending connections...");
                megaApi.retryPendingConnections();
            }
        }
        // end new logic
        mIntent = new Intent(this, ManagerActivityLollipop.class);
        mIntent.setAction(ACTION_CANCEL_CAM_SYNC);
        mIntent.setFlags(Intent.FLAG_ACTIVITY_CLEAR_TOP | Intent.FLAG_ACTIVITY_NEW_TASK);
        mIntent.putExtra(TRANSFERS_TAB, PENDING_TAB);

        mPendingIntent = PendingIntent.getActivity(this, 0, mIntent, 0);
        tempRoot = new File(getCacheDir(), CU_CACHE_FOLDER).getAbsolutePath() + File.separator;
        File root = new File(tempRoot);
        if (!root.exists()) {
            root.mkdirs();
        }

        if (dbH.shouldClearCamsyncRecords()) {
            dbH.deleteAllSyncRecords(TYPE_ANY);
            dbH.saveShouldClearCamsyncRecords(false);
        }
    }

    private void handleException(Exception e) {
        logWarning("Handle exception", e);

        if (running) {
            handler.removeCallbacksAndMessages(null);
            running = false;
        }
        releaseLocks();

        if (isOverQuota) {
            showStorageOverQuotaNotification();
        }

        canceled = true;
        running = false;
        stopForeground(true);
        cancelNotification();
    }

    private void finish() {
        logDebug("Finish CU process.");

        if (running) {
            handler.removeCallbacksAndMessages(null);
            running = false;
        }
        cancel();
    }

    private void cancel() {
        releaseLocks();

        if (isOverQuota) {
            showStorageOverQuotaNotification();
            stopRunningCameraUploadService(this);
        }

        if (mVideoCompressor != null) {
            mVideoCompressor.stop();
        }
        cuTransfers.clear();
        canceled = true;
        running = false;
        stopForeground(true);
        cancelNotification();
        stopSelf();
    }

    private void cancelNotification() {
        if (mNotificationManager != null) {
            logDebug("Cancelling notification ID is " + notificationId);
            mNotificationManager.cancel(notificationId);
        } else {
            logWarning("No notification to cancel");
        }
    }

    @Override
    public void onRequestStart(MegaChatApiJava api, MegaChatRequest request) {

    }

    @Override
    public void onRequestUpdate(MegaChatApiJava api, MegaChatRequest request) {

    }

    @Override
    public void onRequestFinish(MegaChatApiJava api, MegaChatRequest request, MegaChatError e) {
        if (request.getType() == MegaChatRequest.TYPE_CONNECT) {
            setLoginState(false);
        }
    }

    @Override
    public void onRequestTemporaryError(MegaChatApiJava api, MegaChatRequest request, MegaChatError e) {

    }

    @Override
    public void onRequestStart(MegaApiJava api, MegaRequest request) {

    }

    @Override
    public void onRequestUpdate(MegaApiJava api, MegaRequest request) {

    }

    @Override
    public void onRequestFinish(MegaApiJava api, MegaRequest request, MegaError e) {
        logDebug("onRequestFinish: " + request.getRequestString());

        try {
            requestFinished(request, e);
        } catch (Throwable th) {
            logError("Error", th);
            th.printStackTrace();
        }
    }

    private synchronized void requestFinished(MegaRequest request, MegaError e) {
        if (request.getType() == MegaRequest.TYPE_LOGIN) {
            if (e.getErrorCode() == MegaError.API_OK) {
                logDebug("Fast login OK, Calling fetchNodes from CameraSyncService");
                megaApi.fetchNodes(this);
            } else {
                logError("ERROR: " + e.getErrorString());
                setLoginState(false);
                finish();
            }
        } else if (request.getType() == MegaRequest.TYPE_FETCH_NODES) {
            if (e.getErrorCode() == MegaError.API_OK) {
                logDebug("fetch nodes ok");
                megaChatApi.connectInBackground(this);
                setLoginState(false);
                logDebug("Start service here MegaRequest.TYPE_FETCH_NODES");
                startWorkerThread();
            } else {
                logError("ERROR: " + e.getErrorString());
                setLoginState(false);
                finish();
            }
        } else if (request.getType() == MegaRequest.TYPE_CANCEL_TRANSFER) {
            logDebug("Cancel transfer received");
            if (e.getErrorCode() == MegaError.API_OK) {
                new Handler().postDelayed(() -> {
                    if (megaApi.getNumPendingUploads() <= 0) {
                        megaApi.resetTotalUploads();
                    }
                }, 200);
            } else {
                finish();
            }
        } else if (request.getType() == MegaRequest.TYPE_CANCEL_TRANSFERS) {
            if (e.getErrorCode() == MegaError.API_OK && megaApi.getNumPendingUploads() <= 0) {
                megaApi.resetTotalUploads();
            }
        } else if (request.getType() == MegaRequest.TYPE_PAUSE_TRANSFERS) {
            logDebug("Pausetransfer false received");
            if (e.getErrorCode() == MegaError.API_OK) {
                finish();
            }
        } else if (request.getType() == MegaRequest.TYPE_COPY) {
            if (e.getErrorCode() == MegaError.API_OK) {
                MegaNode node = megaApi.getNodeByHandle(request.getNodeHandle());
                String fingerPrint = node.getFingerprint();
                boolean isSecondary = node.getParentHandle() == secondaryUploadHandle;
                dbH.deleteSyncRecordByFingerprint(fingerPrint, fingerPrint, isSecondary);
            }
            updateUpload();
        }
    }

    /**
     * Callback when getting CU folder handle from CU attributes completes.
     *
     * @param handle      CU folder hanlde stored in CU atrributes.
     * @param errorCode           Used to get error code to see if the request is successful.
     * @param shouldStart If should start CU process.
     */
    public void onGetPrimaryFolderAttribute(long handle, int errorCode, boolean shouldStart) {
        if (errorCode == MegaError.API_OK || errorCode == MegaError.API_ENOENT) {
            isPrimaryHandleSynced = true;
            if (cameraUploadHandle != handle) cameraUploadHandle = handle;
            if (shouldStart) {
                logDebug("On get primary, start work thread.");
                startWorkerThread();
            }
        } else {
            logWarning("Get primary handle faild, finish process.");
            finish();
        }
    }

    /**
     * Callback when getting MU folder handle from CU attributes completes.
     *
     * @param handle MU folder hanlde stored in CU atrributes.
     * @param errorCode      Used to get error code to see if the request is successful.
     */
    public void onGetSecondaryFolderAttribute(long handle, int errorCode) {
        if (errorCode == MegaError.API_OK || errorCode == MegaError.API_ENOENT) {
            if (handle != secondaryUploadHandle) secondaryUploadHandle = handle;
            // Start to upload. Unlike onGetPrimaryFolderAttribute needs to wait for getting MU folder handle completes.
            logDebug("On get secondary, start work thread.");
            startWorkerThread();
        } else {
            logWarning("Get secondary handle faild, finish process.");
            finish();
        }
    }

    public void onSetFolderAttribute() {
        logDebug("On set CU folder, start work thread.");
        startWorkerThread();
    }

    public void onCreateFolder(boolean isSuccessful) {
        if (!isSuccessful) {
            finish();
        }
    }

    private void setLoginState(boolean b) {
        isLoggingIn = b;
        MegaApplication.setLoggingIn(b);
    }

    @Override
    public void onRequestTemporaryError(MegaApiJava api, MegaRequest request, MegaError e) {
        logWarning("onRequestTemporaryError: " + request.getRequestString());
    }

    @Override
    public void onTransferStart(MegaApiJava api, MegaTransfer transfer) {
        cuTransfers.add(transfer);
        launchTransferUpdateIntent(MegaTransfer.TYPE_UPLOAD);
    }

    @Override
    public void onTransferUpdate(MegaApiJava api,MegaTransfer transfer) {
        transferUpdated(transfer);
    }

    private synchronized void transferUpdated(MegaTransfer transfer) {
        if (canceled) {
            logDebug("Transfer cancel: " + transfer.getNodeHandle());
            megaApi.cancelTransfer(transfer);
            cancel();
            return;
        }

        if (isOverQuota) {
            return;
        }

        updateProgressNotification();
    }

    @Override
    public void onTransferTemporaryError(MegaApiJava api, MegaTransfer transfer, MegaError e) {
        logWarning("onTransferTemporaryError: " + transfer.getNodeHandle());
        if (e.getErrorCode() == MegaError.API_EOVERQUOTA) {
            if (e.getValue() != 0)
                logWarning("TRANSFER OVERQUOTA ERROR: " + e.getErrorCode());
            else
                logWarning("STORAGE OVERQUOTA ERROR: " + e.getErrorCode());

            isOverQuota = true;
            cancel();
        }
    }

    @Override
    public void onTransferFinish(MegaApiJava api, MegaTransfer transfer, MegaError e) {
        logDebug("Image sync finished, error code: " + e.getErrorCode() + ", handle: " + transfer.getNodeHandle() + ", size: " + transfer.getTransferredBytes());

        try {
            launchTransferUpdateIntent(MegaTransfer.TYPE_UPLOAD);
            transferFinished(transfer, e);
        } catch (Throwable th) {
            logError("onTransferFinish error", th);
            th.printStackTrace();
        }
    }

    private synchronized void transferFinished(MegaTransfer transfer, MegaError e) {
        String path = transfer.getPath();
        if (isOverQuota) {
            return;
        }

        if (transfer.getState() == MegaTransfer.STATE_COMPLETED) {
            addCompletedTransfer(new AndroidCompletedTransfer(transfer, e));
        }

        if (e.getErrorCode() == MegaError.API_OK) {
            logDebug("Image Sync API_OK");
            MegaNode node = megaApi.getNodeByHandle(transfer.getNodeHandle());
            boolean isSecondary = (node.getParentHandle() == secondaryUploadHandle);
            SyncRecord record = dbH.findSyncRecordByNewPath(path);
            if (record == null) {
                record = dbH.findSyncRecordByLocalPath(path, isSecondary);
            }
            if (record != null) {
                String originalFingerprint = record.getOriginFingerprint();
                megaApi.setOriginalFingerprint(node, originalFingerprint, this);
                megaApi.setNodeCoordinates(node, record.getLatitude(), record.getLongitude(), null);

                File src = new File(record.getLocalPath());
                if (src.exists()) {
                    logDebug("Creating preview");
                    File previewDir = getPreviewFolder(this);
                    final File preview = new File(previewDir, MegaApiAndroid.handleToBase64(transfer.getNodeHandle()) + JPG_EXTENSION);
                    File thumbDir = getThumbFolder(this);
                    final File thumb = new File(thumbDir, MegaApiAndroid.handleToBase64(transfer.getNodeHandle()) + JPG_EXTENSION);
                    final SyncRecord finalRecord = record;
                    if (isVideoFile(transfer.getPath())) {
                        threadPool.execute(() -> {
                            File img = new File(finalRecord.getLocalPath());
                            if (!preview.exists()) {
                                createVideoPreview(CameraUploadsService.this, img, preview);
                            }
                            createThumbnail(img, thumb);
                        });
                    } else if (MimeTypeList.typeForName(transfer.getPath()).isImage()) {
                        threadPool.execute(() -> {
                            if (!preview.exists()) {
                                createImagePreview(src, preview);
                            }
                            createThumbnail(src, thumb);
                        });
                    }
                }
                //delete database record
                dbH.deleteSyncRecordByPath(path, isSecondary);
                //delete temp files
                if (path.startsWith(tempRoot)) {
                    File temp = new File(path);
                    if (temp.exists()) {
                        temp.delete();
                    }
                }
            }
        } else if (e.getErrorCode() == MegaError.API_EOVERQUOTA) {
            logWarning("Over quota error: " + e.getErrorCode());
            isOverQuota = true;
            cancel();
        } else {
            logWarning("Image Sync FAIL: " + transfer.getNodeHandle() + "___" + e.getErrorString());
        }
        if (canceled) {
            logWarning("Image sync cancelled: " + transfer.getNodeHandle());
            cancel();
        }
        updateUpload();
    }

    private void updateUpload() {
        if (!canceled) {
            updateProgressNotification();
        }

        totalUploaded++;
        logDebug("Total to upload is " + totalToUpload + " totalUploaded " + totalUploaded + " pendings are " + megaApi.getNumPendingUploads());
        if (totalToUpload == totalUploaded) {
            logDebug("Photo upload finished, now checking videos");
            if (isCompressedVideoPending() && !canceled && isCompressorAvailable()) {
                logDebug("Got pending videos, will start compress");
                startVideoCompression();
            } else {
                logDebug("No pending videos, finish");
                onQueueComplete();
            }
        }
    }

    @Override
    public boolean onTransferData(MegaApiJava api, MegaTransfer transfer, byte[] buffer) {
        return true;
    }

    private void updateTimeStamp() {
        //primary
        Long timeStampPrimary = dbH.findMaxTimestamp(false, SyncRecord.TYPE_PHOTO);
        if (timeStampPrimary == null) {
            timeStampPrimary = 0L;
        }
        if (timeStampPrimary > currentTimeStamp) {
            logDebug("Update primary photo timestamp with: " + timeStampPrimary);
            updateCurrentTimeStamp(timeStampPrimary);
        } else {
            logDebug("Primary photo timestamp is: " + currentTimeStamp);
        }

        Long timeStampPrimaryVideo = dbH.findMaxTimestamp(false, SyncRecord.TYPE_VIDEO);
        if (timeStampPrimaryVideo == null) {
            timeStampPrimaryVideo = 0L;
        }
        if (timeStampPrimaryVideo > currentVideoTimeStamp) {
            logDebug("Update primary video timestamp with: " + timeStampPrimaryVideo);
            updateCurrentVideoTimeStamp(timeStampPrimaryVideo);
        } else {
            logDebug("Primary video timestamp is: " + currentVideoTimeStamp);
        }

        //secondary
        if (secondaryEnabled) {
            Long timeStampSecondary = dbH.findMaxTimestamp(true, SyncRecord.TYPE_PHOTO);
            if (timeStampSecondary == null) {
                timeStampSecondary = 0L;
            }
            if (timeStampSecondary > secondaryTimeStamp) {
                logDebug("Update secondary photo timestamp with: " + timeStampSecondary);
                updateSecondaryTimeStamp(timeStampSecondary);
            } else {
                logDebug("Secondary photo timestamp is: " + secondaryTimeStamp);
            }

            Long timeStampSecondaryVideo = dbH.findMaxTimestamp(true, SyncRecord.TYPE_VIDEO);
            if (timeStampSecondaryVideo == null) {
                timeStampSecondaryVideo = 0L;
            }
            if (timeStampSecondaryVideo > secondaryVideoTimeStamp) {
                logDebug("Update secondary video timestamp with: " + timeStampSecondaryVideo);
                updateSecondaryVideoTimeStamp(timeStampSecondaryVideo);
            } else {
                logDebug("Secondary video timestamp is: " + secondaryVideoTimeStamp);
            }
        }
    }

    private void updateCurrentTimeStamp(long timeStamp) {
        currentTimeStamp = timeStamp;
        dbH.setCamSyncTimeStamp(currentTimeStamp);
    }

    private void updateCurrentVideoTimeStamp(long timeStamp) {
        currentVideoTimeStamp = timeStamp;
        dbH.setCamVideoSyncTimeStamp(currentVideoTimeStamp);
    }

    private void updateSecondaryTimeStamp(long timeStamp) {
        secondaryTimeStamp = timeStamp;
        dbH.setSecSyncTimeStamp(secondaryTimeStamp);
    }

    private void updateSecondaryVideoTimeStamp(long timeStamp) {
        secondaryVideoTimeStamp = timeStamp;
        dbH.setSecVideoSyncTimeStamp(secondaryVideoTimeStamp);
    }

    private boolean isCompressedVideoPending() {
        return dbH.findVideoSyncRecordsByState(STATUS_TO_COMPRESS).size() > 0 && String.valueOf(VIDEO_QUALITY_MEDIUM).equals(prefs.getUploadVideoQuality());
    }

    private boolean isCompressorAvailable() {
        if (mVideoCompressor == null) {
            return true;
        } else {
            return !mVideoCompressor.isRunning();
        }
    }

    private void startVideoCompression() {
        List<SyncRecord> fullList = dbH.findVideoSyncRecordsByState(STATUS_TO_COMPRESS);
        if (megaApi.getNumPendingUploads() <= 0) {
            megaApi.resetTotalUploads();
        }
        totalUploaded = 0;
        totalToUpload = 0;

        mVideoCompressor = new VideoCompressor(this, this);
        mVideoCompressor.setPendingList(fullList);
        mVideoCompressor.setOutputRoot(tempRoot);
        long totalPendingSizeInMB = mVideoCompressor.getTotalInputSize() / (1024 * 1024);
        logDebug("Total videos count are " + fullList.size() + ", " + totalPendingSizeInMB + " mb to Conversion");

        if (shouldStartVideoCompression(totalPendingSizeInMB)) {
            Thread t = new Thread(() -> {
                logDebug("Starting compressor");
                mVideoCompressor.start();
            });
            t.start();
        } else {
            logDebug("Compression queue bigger than setting, show notification to user.");
            finish();
            Intent intent = new Intent(this, ManagerActivityLollipop.class);
            intent.setAction(ACTION_SHOW_SETTINGS);
            PendingIntent pendingIntent = PendingIntent.getActivity(this, 0, intent, 0);
            String title = getString(R.string.title_compression_size_over_limit);
            String size = prefs.getChargingOnSize();
            String message = getString(R.string.message_compression_size_over_limit,
                    getString(R.string.label_file_size_mega_byte, String.valueOf(size)));
            showNotification(title, message, pendingIntent, true);
        }

    }

    private boolean shouldStartVideoCompression(long queueSize) {
        if (isChargingRequired(queueSize) && !isCharging(mContext)) {
            logDebug("Should not start video compression.");
            return false;
        }
        return true;
    }

    @Override
    public void onInsufficientSpace() {
        logWarning("Insufficient space for video compression.");
        finish();
        Intent intent = new Intent(this, ManagerActivityLollipop.class);
        PendingIntent pendingIntent = PendingIntent.getActivity(this, 0, intent, 0);
        String title = getResources().getString(R.string.title_out_of_space);
        String message = getResources().getString(R.string.message_out_of_space);
        showNotification(title, message, pendingIntent, true);
    }

    public synchronized void onCompressUpdateProgress(int progress) {
        if (!canceled) {
            String message = getString(R.string.message_compress_video, progress + "%");
            String subText = getString(R.string.title_compress_video, mVideoCompressor.getCurrentFileIndex(), mVideoCompressor.getTotalCount());
            showProgressNotification(progress, mPendingIntent, message, subText, "");
        }
    }

    public synchronized void onCompressSuccessful(SyncRecord record) {
        logDebug("Compression successfully for file with timestamp: " + record.getTimestamp());
        dbH.updateSyncRecordStatusByLocalPath(STATUS_PENDING, record.getLocalPath(), record.isSecondary());
    }

    public synchronized void onCompressNotSupported(SyncRecord record) {
        logDebug("Compression failed, not support for file with timestampe: " + record.getTimestamp());
    }

    public synchronized void onCompressFailed(SyncRecord record) {
        String localPath = record.getLocalPath();
        boolean isSecondary = record.isSecondary();
        logWarning("Compression failed for file with timestampe:  " + record.getTimestamp());

        File srcFile = new File(localPath);
        if (srcFile.exists()) {
            try {
                StatFs stat = new StatFs(tempRoot);
                double availableFreeSpace = stat.getAvailableBytes();
                if (availableFreeSpace > srcFile.length()) {
                    logDebug("Can not compress but got enough disk space, so should be un-supported format issue");
                    String newPath = record.getNewPath();
                    File temp = new File(newPath);
                    dbH.updateSyncRecordStatusByLocalPath(STATUS_PENDING, localPath, isSecondary);
                    if (newPath.startsWith(tempRoot) && temp.exists()) {
                        temp.delete();
                    }
                } else {
                    //record will remain in DB and will be re-compressed next launch
                }
            } catch (Exception ex) {
                logError("Exception happens, cache folder is deleted: " + ex.toString());
            }
        } else {
            logWarning("Compressed video not exists, remove from DB");
            dbH.deleteSyncRecordByLocalPath(localPath, isSecondary);
        }
    }

    public void onCompressFinished(String currentIndexString) {
        if (!canceled) {
            logDebug("Preparing to upload compressed video.");
            ArrayList<SyncRecord> compressedList = new ArrayList<>(dbH.findVideoSyncRecordsByState(STATUS_PENDING));
            if (compressedList.size() > 0) {
                logDebug("Start to upload " + compressedList.size() + " compressed videos.");
                startParallelUpload(compressedList, true);
            } else {
                onQueueComplete();
            }
        } else {
            logDebug("Compress finished, but process is canceled.");
        }
    }

    private synchronized void updateProgressNotification() {
        //refresh UI every 1 seconds to avoid too much workload on main thread
        long now = System.currentTimeMillis();
        if (now - lastUpdated > ONTRANSFERUPDATE_REFRESH_MILLIS) {
            lastUpdated = now;
        } else {
            return;
        }

        int pendingTransfers = megaApi.getNumPendingUploads();
        int totalTransfers = megaApi.getTotalUploads();
        long totalSizePendingTransfer = megaApi.getTotalUploadBytes();
        long totalSizeTransferred = megaApi.getTotalUploadedBytes();

        int progressPercent = (int) Math.round((double) totalSizeTransferred / totalSizePendingTransfer * 100);

        String message;
        if (totalTransfers == 0) {
            message = getString(R.string.download_preparing_files);
        } else {
            int inProgress;
            if (pendingTransfers == 0) {
                inProgress = totalTransfers - pendingTransfers;
            } else {
                inProgress = totalTransfers - pendingTransfers + 1;
            }

            if (megaApi.areTransfersPaused(MegaTransfer.TYPE_UPLOAD)) {
                message = getResources().getQuantityString(R.plurals.upload_service_paused_notification, totalTransfers, inProgress, totalTransfers);
            } else {
                message = getResources().getQuantityString(R.plurals.upload_service_notification, totalTransfers, inProgress, totalTransfers);
            }
        }

        String info = getProgressSize(this, totalSizeTransferred, totalSizePendingTransfer);
        PendingIntent pendingIntent = PendingIntent.getActivity(this, 0, mIntent, 0);
        showProgressNotification(progressPercent, pendingIntent, message, info, getString(R.string.settings_camera_notif_title));
    }

    private Notification createNotification(String title, String content, PendingIntent intent, boolean isAutoCancel) {
        if (Build.VERSION.SDK_INT >= Build.VERSION_CODES.O) {
            NotificationChannel channel = new NotificationChannel(notificationChannelId, notificationChannelName, NotificationManager.IMPORTANCE_DEFAULT);
            channel.setShowBadge(false);
            channel.setSound(null, null);
            mNotificationManager.createNotificationChannel(channel);
        }

        mBuilder = new NotificationCompat.Builder(mContext, notificationChannelId);
        mBuilder.setSmallIcon(R.drawable.ic_stat_camera_sync)
                .setOngoing(false)
                .setContentTitle(title)
                .setStyle(new NotificationCompat.BigTextStyle().bigText(content))
                .setContentText(content)
                .setOnlyAlertOnce(true)
                .setAutoCancel(isAutoCancel);

        if (intent != null) {
            mBuilder.setContentIntent(intent);
        }
        return mBuilder.build();
    }

    private void showNotification(String title, String content, PendingIntent intent, boolean isAutoCancel) {
        mNotification = createNotification(title, content, intent, isAutoCancel);
        mNotificationManager.notify(notificationId, mNotification);
    }

    private void showProgressNotification(int progressPercent, PendingIntent pendingIntent, String message, String subText, String contentText) {
        mNotification = null;
        mBuilder = new NotificationCompat.Builder(mContext, notificationChannelId);
        mBuilder.setSmallIcon(R.drawable.ic_stat_camera_sync)
                .setProgress(100, progressPercent, false)
                .setContentIntent(pendingIntent)
                .setOngoing(true)
                .setStyle(new NotificationCompat.BigTextStyle().bigText(subText))
                .setContentTitle(message)
                .setContentText(contentText)
                .setOnlyAlertOnce(true);

        if (Build.VERSION.SDK_INT >= Build.VERSION_CODES.O) {
            NotificationChannel channel = new NotificationChannel(notificationChannelId, notificationChannelName, NotificationManager.IMPORTANCE_DEFAULT);
            channel.setShowBadge(true);
            channel.setSound(null, null);
            mNotificationManager.createNotificationChannel(channel);
            mBuilder.setSubText(subText);
        } else if (Build.VERSION.SDK_INT >= Build.VERSION_CODES.N) {
            mBuilder.setSubText(subText);
        } else {
            mBuilder.setColor(ContextCompat.getColor(this, R.color.mega))
                    .setContentInfo(subText);
        }
        mNotification = mBuilder.build();
        mNotificationManager.notify(notificationId, mNotification);
    }

    private void showStorageOverQuotaNotification() {
        logDebug("Show storage over quota notification.");

        String contentText = getString(R.string.download_show_info);
        String message = getString(R.string.overquota_alert_title);

        Intent intent = new Intent(this, ManagerActivityLollipop.class);
        intent.setAction(ACTION_OVERQUOTA_STORAGE);

        NotificationCompat.Builder builder = new NotificationCompat.Builder(mContext, OVER_QUOTA_NOTIFICATION_CHANNEL_ID);
        builder.setSmallIcon(R.drawable.ic_stat_camera_sync)
                .setContentIntent(PendingIntent.getActivity(mContext, 0, intent, 0))
                .setAutoCancel(true)
                .setTicker(contentText)
                .setContentTitle(message)
                .setOngoing(false);
        if (Build.VERSION.SDK_INT >= Build.VERSION_CODES.O) {
            NotificationChannel channel = new NotificationChannel(OVER_QUOTA_NOTIFICATION_CHANNEL_ID, notificationChannelName, NotificationManager.IMPORTANCE_DEFAULT);
            channel.setShowBadge(true);
            channel.setSound(null, null);
            mNotificationManager.createNotificationChannel(channel);
            builder.setContentText(contentText);
        } else if (Build.VERSION.SDK_INT >= Build.VERSION_CODES.N) {
            builder.setContentText(contentText);
        } else {
            builder.setContentInfo(contentText)
                    .setColor(ContextCompat.getColor(this, R.color.mega));

        }
        mNotificationManager.notify(NOTIFICATION_STORAGE_OVERQUOTA, builder.build());
    }

    private void removeGPSCoordinates(String filePath) {
        try {
            ExifInterface exif = new ExifInterface(filePath);
            exif.setAttribute(ExifInterface.TAG_GPS_LONGITUDE, "0/1,0/1,0/1000");
            exif.setAttribute(ExifInterface.TAG_GPS_LONGITUDE_REF, "0");
            exif.setAttribute(ExifInterface.TAG_GPS_LATITUDE, "0/1,0/1,0/1000");
            exif.setAttribute(ExifInterface.TAG_GPS_LATITUDE_REF, "0");
            exif.setAttribute(ExifInterface.TAG_GPS_ALTITUDE, "0/1,0/1,0/1000");
            exif.setAttribute(ExifInterface.TAG_GPS_ALTITUDE_REF, "0");
            exif.saveAttributes();
        } catch (IOException e) {
            logError("Exception", e);
            e.printStackTrace();
        }
    }

    private String createTempFile(SyncRecord file) {
        File srcFile = new File(file.getLocalPath());
        if (!srcFile.exists()) {
            logError(ERROR_SOURCE_FILE_NOT_EXIST);
            return ERROR_SOURCE_FILE_NOT_EXIST;
        }

        try {
            StatFs stat = new StatFs(tempRoot);
            double availableFreeSpace = stat.getAvailableBytes();
            if (availableFreeSpace <= srcFile.length()) {
                logError(ERROR_NOT_ENOUGH_SPACE);
                return ERROR_NOT_ENOUGH_SPACE;
            }
        } catch (Exception ex) {
            ex.printStackTrace();
            logError("Exception", ex);
        }

        String destPath = file.getNewPath();
        File destFile = new File(destPath);
        try {
            copyFile(srcFile, destFile);
            removeGPSCoordinates(destPath);
        } catch (IOException e) {
            e.printStackTrace();
            logError(ERROR_CREATE_FILE_IO_ERROR, e);
            return ERROR_CREATE_FILE_IO_ERROR;
        }
        return destPath;
    }

    private String getNoneDuplicatedDeviceFileName(String fileName, int index) {
        if (index == 0) {
            return fileName;
        }

        String name = "", extension = "";
        int pos = fileName.lastIndexOf(".");
        if (pos > 0) {
            name = fileName.substring(0, pos);
            extension = fileName.substring(pos);
        }

        fileName = name + "_" + index + extension;
        return fileName;
    }

    private float[] getGPSCoordinates(String filePath, boolean isVideo) {
        float output[] = new float[2];
        try {
            if (isVideo) {
                MediaMetadataRetriever retriever = new MediaMetadataRetriever();
                retriever.setDataSource(filePath);

                String location = retriever.extractMetadata(MediaMetadataRetriever.METADATA_KEY_LOCATION);
                if (location != null) {
                    boolean secondTry = false;
                    try {
                        final int mid = location.length() / 2; //get the middle of the String
                        String[] parts = {location.substring(0, mid), location.substring(mid)};

                        output[0] = Float.parseFloat(parts[0]);
                        output[1] = Float.parseFloat(parts[1]);

                    } catch (Exception exc) {
                        secondTry = true;
                        logError("Exception, second try to set GPS coordinates", exc);
                    }

                    if (secondTry) {
                        try {
                            String latString = location.substring(0, 7);
                            String lonString = location.substring(8, 17);

                            output[0] = Float.parseFloat(latString);
                            output[1] = Float.parseFloat(lonString);

                        } catch (Exception ex) {
                            logError("Exception again, no chance to set coordinates of video", ex);
                        }
                    }
                } else {
                    logWarning("No location info");
                }
                retriever.release();
            } else {
                ExifInterface exif = new ExifInterface(filePath);
                exif.getLatLong(output);
            }
        } catch (Exception e) {
            e.printStackTrace();
            logError("Exception", e);
        }
        return output;
    }

    /**
     * Check if there's a node with the same fingerprint in cloud drive. In order to avoid uploading duplicate file.
     * <p>
     * NOTE: only looking for the node by original fingerprint is not enough,
     * because some old nodes don't have the attribute[OriginalFingerprint].
     * In this case, should also looking for the node by attribute[Fingerprint].
     *
     * @param localFingerPrint Fingerprint of the local file.
     * @param parentNode       Prefered parent node, could be null for searching all the place in cloud drive.
     * @return A node with the same fingerprint, or null when cannot find.
     */
    private MegaNode getPossibleNodeFromCloud(String localFingerPrint, MegaNode parentNode) {
        MegaNode preferNode;

        // Try to find the node by original fingerprint from the selected parent folder.
        MegaNodeList possibleNodeListFPO = megaApi.getNodesByOriginalFingerprint(localFingerPrint, parentNode);
        preferNode = getFirstNodeFromList(possibleNodeListFPO);
        if (preferNode != null) {
            logDebug("Found node by original fingerprint with the same local fingerprint in node with handle: " + parentNode.getHandle() + ", node handle: " + preferNode.getHandle());
            return preferNode;
        }

        // Try to find the node by fingerprint from the selected parent folder.
        preferNode = megaApi.getNodeByFingerprint(localFingerPrint, parentNode);
        if (preferNode != null) {
            logDebug("Found node by fingerprint with the same local fingerprint in node with handle: " + parentNode.getHandle() + ", node handle: " + preferNode.getHandle());
            return preferNode;
        }

        // Try to find the node by original fingerprint in the account.
        possibleNodeListFPO = megaApi.getNodesByOriginalFingerprint(localFingerPrint, null);
        preferNode = getFirstNodeFromList(possibleNodeListFPO);
        if (preferNode != null) {
            logDebug("Found node by original fingerprint with the same local fingerprint in the account, node handle: " + preferNode.getHandle());
            return preferNode;
        }

        // Try to find the node by fingerprint in the account.
        preferNode = megaApi.getNodeByFingerprint(localFingerPrint);
        if (preferNode != null) {
            logDebug("Found node by fingerprint with the same local fingerprint in the account, node handle: " + preferNode.getHandle());
            return preferNode;
        }

        return null;
    }

    private MegaNode getFirstNodeFromList(MegaNodeList megaNodeList) {
        if (megaNodeList != null && megaNodeList.size() > 0) {
            return megaNodeList.get(0);
        }
        return null;
    }

    private void releaseLocks() {
        if ((lock != null) && (lock.isHeld())) {
            try {
                lock.release();
            } catch (Exception ex) {
                ex.printStackTrace();
            }
        }
        if ((wl != null) && (wl.isHeld())) {
            try {
                wl.release();
            } catch (Exception ex) {
                ex.printStackTrace();
            }
        }
    }

    private boolean isChargingRequired(long queueSize) {
        initDbH();
        MegaPreferences preferences = dbH.getPreferences();
        if (preferences != null && preferences.getConversionOnCharging() != null) {
            if (Boolean.parseBoolean(preferences.getConversionOnCharging())) {
                int queueSizeLimit = Integer.parseInt(preferences.getChargingOnSize());
                if (queueSize > queueSizeLimit) {
                    logDebug("isChargingRequired " + true + ", queue size is " + queueSize + ", limit size is " + queueSizeLimit);
                    return true;
                }
            }
        }
        logDebug("isChargingRequired " + false);
        return false;
    }

    private void initDbH() {
        if (dbH == null) {
            dbH = DatabaseHandler.getDbHandler(getApplicationContext());
        }
    }

    private boolean isDeviceLowOnBattery(Intent intent) {
        if (intent == null) {
            return false;
        }
        int level = intent.getIntExtra(BatteryManager.EXTRA_LEVEL, -1);
        logDebug("Device battery level is " + level);
        return level <= LOW_BATTERY_LEVEL && !isCharging(CameraUploadsService.this);
    }
}<|MERGE_RESOLUTION|>--- conflicted
+++ resolved
@@ -77,11 +77,8 @@
 import static mega.privacy.android.app.constants.SettingsConstants.*;
 import static mega.privacy.android.app.lollipop.ManagerActivityLollipop.PENDING_TAB;
 import static mega.privacy.android.app.lollipop.ManagerActivityLollipop.TRANSFERS_TAB;
-<<<<<<< HEAD
 import static mega.privacy.android.app.lollipop.managerSections.SettingsFragmentLollipop.INVALID_NON_NULL_VALUE;
 import static mega.privacy.android.app.utils.Constants.*;
-=======
->>>>>>> 1c26ec58
 import static mega.privacy.android.app.receivers.NetworkTypeChangeReceiver.MOBILE;
 import static mega.privacy.android.app.utils.ImageProcessor.*;
 import static mega.privacy.android.app.utils.JobUtil.*;
@@ -973,8 +970,12 @@
             secondaryEnabled = false;
         } else if (Boolean.parseBoolean(prefs.getSecondaryMediaFolderEnabled())) {
             secondaryEnabled = true;
-            localPathSecondary = prefs.getLocalPathSecondaryFolder();
-            if (!localPathSecondary.endsWith(SEPARATOR)) {
+            if (dbH.getMediaFolderExternalSdCard()) {
+                Uri uri = Uri.parse(dbH.getUriMediaExternalSdCard());
+                localPathSecondary = getFullPathFromTreeUri(uri,this);
+            } else {
+                localPathSecondary = prefs.getLocalPathSecondaryFolder();
+            }    if (!localPathSecondary.endsWith(SEPARATOR)) {
                 localPathSecondary += SEPARATOR;
             }
         } else {
@@ -1082,10 +1083,6 @@
      * @return true, if secondary local folder is available. false， when it's unavailable.
      */
     private boolean checkSecondaryLocalFolder() {
-<<<<<<< HEAD
-        if(secondaryEnabled && localPathSecondary != null) {
-            return new File(localPathSecondary).exists();
-=======
         // check secondary local folder if media upload is enabled
         if (Boolean.parseBoolean(prefs.getSecondaryMediaFolderEnabled())) {
             if (dbH.getMediaFolderExternalSdCard()) {
@@ -1098,16 +1095,12 @@
 
                 return file.exists();
             } else {
-                String path = prefs.getLocalPathSecondaryFolder();
-                // First time enable media upload, haven't set local path.
-                if (INVALID_PATH.equals(path)) {
-                    return true;
-                }
-
-                return path != null && new File(path).exists();
-            }
->>>>>>> 1c26ec58
-        }
+                if(localPathSecondary != null) {
+                    return new File(localPathSecondary).exists();
+                }
+            }
+        }
+        // if not enable secondary
         return true;
     }
 
@@ -1119,32 +1112,6 @@
      * SETTING_USER_ATTRIBUTE, set CU attributes with valid hanle. CU process will launch after the setting completes.
      */
     private int checkTargetFolders() {
-<<<<<<< HEAD
-=======
-        // To see if secondary sync is enabled.
-        if (prefs.getSecondaryMediaFolderEnabled() == null) {
-            logDebug("Secondary upload setting not defined, so not enabled");
-            dbH.setSecondaryUploadEnabled(false);
-            secondaryEnabled = false;
-        } else if (Boolean.parseBoolean(prefs.getSecondaryMediaFolderEnabled())) {
-            secondaryEnabled = true;
-
-            if (dbH.getMediaFolderExternalSdCard()) {
-                Uri uri = Uri.parse(dbH.getUriMediaExternalSdCard());
-                localPathSecondary = getFullPathFromTreeUri(uri,this);
-            } else {
-                localPathSecondary = prefs.getLocalPathSecondaryFolder();
-            }
-
-            if (!localPathSecondary.endsWith(SEPARATOR)) {
-                localPathSecondary += SEPARATOR;
-            }
-        } else {
-            logDebug("Not enabled Secondary");
-            secondaryEnabled = false;
-        }
-
->>>>>>> 1c26ec58
         long primaryToSet = INVALID_HANDLE;
         // If CU folder in local setting is deleted, then need to reset.
         boolean needToSetPrimary = isNodeInRubbishOrDeleted(cameraUploadHandle);
