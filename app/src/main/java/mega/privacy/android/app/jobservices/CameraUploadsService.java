--- conflicted
+++ resolved
@@ -12,11 +12,6 @@
 import static mega.privacy.android.app.constants.EventConstants.EVENT_TRANSFER_UPDATE;
 import static mega.privacy.android.app.constants.SettingsConstants.INVALID_PATH;
 import static mega.privacy.android.app.constants.SettingsConstants.VIDEO_QUALITY_ORIGINAL;
-<<<<<<< HEAD
-import static mega.privacy.android.app.globalmanagement.TransfersManagement.launchTransferUpdateIntent;
-=======
-import static mega.privacy.android.app.globalmanagement.TransfersManagement.addCompletedTransfer;
->>>>>>> 9ace665a
 import static mega.privacy.android.app.listeners.CreateFolderListener.ExtraAction.INIT_CAMERA_UPLOAD;
 import static mega.privacy.android.app.main.ManagerActivity.PENDING_TAB;
 import static mega.privacy.android.app.main.ManagerActivity.TRANSFERS_TAB;
@@ -336,12 +331,8 @@
 
     @Override
     public int onStartCommand(Intent intent, int flags, int startId) {
-<<<<<<< HEAD
         super.onStartCommand(intent, flags, startId);
-        Timber.d("Starting CameraUpload service (flags: " + flags + ", startId: " + startId + ")");
-=======
         Timber.d("Starting CameraUpload service (flags: %d, startId: %d)", flags, startId);
->>>>>>> 9ace665a
         isServiceRunning = true;
         startForegroundNotification();
         initService();
@@ -809,13 +800,8 @@
                     //compare size
                     MegaNode node = checkExsitBySize(parent, toUpload.length());
                     if (node != null && node.getOriginalFingerprint() == null) {
-<<<<<<< HEAD
-                        Timber.d("Node with handle: " + node.getHandle() + " already exists, delete record from database.");
+                        Timber.d("Node with handle: %d already exists, delete record from database.", node.getHandle());
                         cameraUploadRepository.deleteSyncRecord(path, isSec);
-=======
-                        Timber.d("Node with handle: %d already exists, delete record from database.", node.getHandle());
-                        dbH.deleteSyncRecordByPath(path, isSec);
->>>>>>> 9ace665a
                     } else {
                         totalToUpload++;
                         long lastModified = getLastModifiedTime(file);
@@ -1719,11 +1705,7 @@
         mVideoCompressor.setPendingList(fullList);
         mVideoCompressor.setOutputRoot(tempRoot);
         long totalPendingSizeInMB = mVideoCompressor.getTotalInputSize() / (1024 * 1024);
-<<<<<<< HEAD
-        Timber.d("Total videos count are " + fullList.size() + ", " + totalPendingSizeInMB + " MB to Conversion");
-=======
         Timber.d("Total videos count are %d, %d mb to Conversion", fullList.size(), totalPendingSizeInMB);
->>>>>>> 9ace665a
 
         if (shouldStartVideoCompression(totalPendingSizeInMB)) {
             Thread t = new Thread(() -> {
@@ -2146,22 +2128,11 @@
     }
 
     private boolean isChargingRequired(long queueSize) {
-<<<<<<< HEAD
         if (cameraUploadRepository.convertOnCharging()) {
             int queueSizeLimit = cameraUploadRepository.getChargingOnSize();
             if (queueSize > queueSizeLimit) {
-                Timber.d("isChargingRequired " + true + ", queue size is " + queueSize + ", limit size is " + queueSizeLimit);
+                Timber.d("isChargingRequired %s, queue size is %d, limit size is %d", true, queueSize, queueSizeLimit);
                 return true;
-=======
-        MegaPreferences preferences = dbH.getPreferences();
-        if (preferences != null && preferences.getConversionOnCharging() != null) {
-            if (Boolean.parseBoolean(preferences.getConversionOnCharging())) {
-                int queueSizeLimit = Integer.parseInt(preferences.getChargingOnSize());
-                if (queueSize > queueSizeLimit) {
-                    Timber.d("isChargingRequired %s, queue size is %d, limit size is %d", true, queueSize, queueSizeLimit);
-                    return true;
-                }
->>>>>>> 9ace665a
             }
         }
         Timber.d("isChargingRequired %s", false);
