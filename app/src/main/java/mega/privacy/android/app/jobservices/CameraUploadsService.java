--- conflicted
+++ resolved
@@ -2063,51 +2063,14 @@
     }
 
     private MegaNode getPossibleNodeFromCloud(String localFingerPrint, MegaNode uploadNode) {
-<<<<<<< HEAD
         LogUtil.logDebug("getPossibleNodeFromCloud");
-        MegaNode nodeFP = megaApi.getNodeByFingerprint(localFingerPrint, uploadNode);
-        if (nodeFP != null) {
-            // the desired node
-            LogUtil.logDebug("Found node with same fingerprint in the same folder!");
-            return nodeFP;
-        } else {
-            // search all the places to find out a node which has the given fingerprint.
-            ArrayList<MegaNode> possibleNodeListFP = megaApi.getNodesByFingerprint(localFingerPrint);
-            if (possibleNodeListFP != null && possibleNodeListFP.size() > 0) {
-                // the node has the given fingerprint but doesn't belong to uploadNode folder.
-                nodeFP = possibleNodeListFP.get(0);
-                if (nodeFP != null) {
-                    LogUtil.logDebug("found node with same fingerprint in other folder!");
-                    return nodeFP;
-                }
-            }
-        }
-
-        MegaNodeList possibleNodeListFPO = megaApi.getNodesByOriginalFingerprint(localFingerPrint, uploadNode);
-        MegaNode nodeFPO = getFirstNodeFromList(possibleNodeListFPO);
-        if (nodeFPO != null) {
-            LogUtil.logDebug("Found node with same original fingerprint in the same folder!");
-            return nodeFPO;
-        }
-
-        possibleNodeListFPO = megaApi.getNodesByOriginalFingerprint(localFingerPrint, null);
-        nodeFPO = getFirstNodeFromList(possibleNodeListFPO);
-        if (nodeFPO != null) {
-            LogUtil.logDebug("Found node with same original fingerprint in the other folder!");
-            return nodeFPO;
-        }
-
-        LogUtil.logDebug("No possibile node found");
-        return null;
-=======
-        log("getPossibleNodeFromCloud");
         long targetFolderHanlde = uploadNode.getHandle();
         MegaNode preferNode = null;
 
         MegaNodeList possibleNodeListFPO = megaApi.getNodesByOriginalFingerprint(localFingerPrint, uploadNode);
         if(possibleNodeListFPO != null && possibleNodeListFPO.size() > 0) {
             // the desired node, do nothing.
-            log("found node with same fingerprint in the same folder!");
+            LogUtil.logDebug("Found node with same fingerprint in the same folder!");
             return getFirstNodeFromList(possibleNodeListFPO);
         }
 
@@ -2121,7 +2084,7 @@
         if (nodeFP != null) {
             if(nodeFP.getParentHandle() == targetFolderHanlde) {
                 // the desired node, do nothing.
-                log("found node with same fingerprint in the same folder!");
+                LogUtil.logDebug("Found node with same fingerprint in the same folder!");
                 return nodeFP;
             } else {
                 // node with same fingerprint but in different folder, copy.
@@ -2129,9 +2092,8 @@
             }
         }
 
-        log("no possibile node found");
+        LogUtil.logDebug("No possibile node found");
         return preferNode;
->>>>>>> 67467938
     }
 
     private MegaNode getFirstNodeFromList(MegaNodeList megaNodeList) {
