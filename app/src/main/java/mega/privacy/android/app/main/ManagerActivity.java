--- conflicted
+++ resolved
@@ -11493,26 +11493,8 @@
     }
 
     /**
-<<<<<<< HEAD
-     * Updates Inbox section visibility depending on if it has children.
+     * Create list of positions of each new node which was added to share folder
      *
-     * @param hasChildren True if the Inbox node has children, false otherwise.
-     */
-    private void updateInboxSectionVisibility(boolean hasChildren) {
-        if (inboxSection == null) {
-            return;
-        }
-
-        if (hasChildren) {
-            inboxSection.setEnabled(true);
-            inboxSection.setVisibility(View.VISIBLE);
-            ((TextView) inboxSection.findViewById(R.id.inbox_section_text)).setTextColor(
-                    ColorUtils.getThemeColor(this, android.R.attr.textColorPrimary));
-        } else {
-            inboxSection.setVisibility(View.GONE);
-        }
-=======
-     * Create list of positions of each new node which was added to share folder
      * @param nodes Share folder nodes' list
      * @return positions list
      */
@@ -11530,6 +11512,25 @@
             }
         }
         return positions;
->>>>>>> 291fd430
+    }
+
+    /**
+     * Updates Inbox section visibility depending on if it has children.
+     *
+     * @param hasChildren True if the Inbox node has children, false otherwise.
+     */
+    private void updateInboxSectionVisibility(boolean hasChildren) {
+        if (inboxSection == null) {
+            return;
+        }
+
+        if (hasChildren) {
+            inboxSection.setEnabled(true);
+            inboxSection.setVisibility(View.VISIBLE);
+            ((TextView) inboxSection.findViewById(R.id.inbox_section_text)).setTextColor(
+                    ColorUtils.getThemeColor(this, android.R.attr.textColorPrimary));
+        } else {
+            inboxSection.setVisibility(View.GONE);
+        }
     }
 }