--- conflicted
+++ resolved
@@ -831,17 +831,11 @@
 
     public boolean comesFromNotifications = false;
     public int comesFromNotificationsLevel = 0;
-<<<<<<< HEAD
     public long comesFromNotificationHandle = INVALID_VALUE;
     public long comesFromNotificationHandleSaved = INVALID_VALUE;
     public int comesFromNotificationDeepBrowserTreeIncoming = INVALID_VALUE;
+    public long[] comesFromNotificationChildNodeHandleList;
     public int comesFromNotificationSharedIndex = INVALID_VALUE;
-=======
-    public long comesFromNotificationHandle = -1;
-    public long comesFromNotificationHandleSaved = -1;
-    public int comesFromNotificationDeepBrowserTreeIncoming = -1;
-    public long[] comesFromNotificationChildNodeHandleList;
->>>>>>> 291fd430
 
     RelativeLayout myAccountHeader;
     ImageView contactStatus;
@@ -11494,7 +11488,28 @@
     }
 
     /**
-<<<<<<< HEAD
+     * Create list of positions of each new node which was added to share folder
+     *
+     * @param nodes Share folder nodes' list
+     * @return positions list
+     */
+    public ArrayList<Integer> getPositionsList(List<MegaNode> nodes) {
+        ArrayList<Integer> positions = new ArrayList<>();
+        if (comesFromNotificationChildNodeHandleList != null) {
+            long[] childNodeHandleList = comesFromNotificationChildNodeHandleList;
+            for (long childNodeHandle : childNodeHandleList) {
+                for (int i = 1; i < nodes.size(); i++) {
+                    var shareNode = nodes.get(i);
+                    if (shareNode != null && shareNode.getHandle() == childNodeHandle) {
+                        positions.add(i);
+                    }
+                }
+            }
+        }
+        return positions;
+    }
+
+    /**
      * Updates the Shares section tab as per the indexShares.
      */
     public void updateSharesTab() {
@@ -11534,25 +11549,5 @@
         setParentHandleIncoming(comesFromNotificationHandleSaved);
         comesFromNotificationHandleSaved = INVALID_VALUE;
         refreshIncomingShares();
-=======
-     * Create list of positions of each new node which was added to share folder
-     * @param nodes Share folder nodes' list
-     * @return positions list
-     */
-    public ArrayList<Integer> getPositionsList(List<MegaNode> nodes) {
-        ArrayList<Integer> positions = new ArrayList<>();
-        if (comesFromNotificationChildNodeHandleList != null) {
-            long[] childNodeHandleList = comesFromNotificationChildNodeHandleList;
-            for (long childNodeHandle : childNodeHandleList) {
-                for (int i = 1; i < nodes.size(); i++) {
-                    var shareNode = nodes.get(i);
-                    if (shareNode != null && shareNode.getHandle() == childNodeHandle) {
-                        positions.add(i);
-                    }
-                }
-            }
-        }
-        return positions;
->>>>>>> 291fd430
     }
 }