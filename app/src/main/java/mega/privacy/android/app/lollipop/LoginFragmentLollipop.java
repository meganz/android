package mega.privacy.android.app.lollipop;

import android.app.Activity;
import android.content.ClipData;
import android.content.ClipboardManager;
import android.content.Context;
import android.content.DialogInterface;
import android.content.Intent;
import android.content.res.Configuration;
import android.graphics.PorterDuff;
import android.graphics.PorterDuffColorFilter;
import android.graphics.Typeface;
import android.graphics.drawable.Drawable;
import android.net.Uri;
import android.os.Build;
import android.os.Bundle;
import android.os.CountDownTimer;
import android.os.Handler;
import android.support.v4.app.Fragment;
import android.support.v4.content.ContextCompat;
import android.support.v7.app.AlertDialog;
import android.support.v7.widget.Toolbar;
import android.text.Editable;
import android.text.InputType;
import android.text.TextWatcher;
import android.util.DisplayMetrics;
import android.util.TypedValue;
import android.view.Display;
import android.view.Gravity;
import android.view.KeyEvent;
import android.view.LayoutInflater;
import android.view.View;
import android.view.ViewGroup;
import android.view.WindowManager;
import android.view.inputmethod.EditorInfo;
import android.view.inputmethod.InputMethodManager;
import android.widget.Button;
import android.widget.EditText;
import android.widget.ImageView;
import android.widget.LinearLayout;
import android.widget.ProgressBar;
import android.widget.RelativeLayout;
import android.widget.ScrollView;
import android.widget.TextView;

import java.util.Locale;

import mega.privacy.android.app.DatabaseHandler;
import mega.privacy.android.app.MegaApplication;
import mega.privacy.android.app.MegaAttributes;
import mega.privacy.android.app.MegaPreferences;
import mega.privacy.android.app.R;
import mega.privacy.android.app.UserCredentials;
import mega.privacy.android.app.components.EditTextPIN;
import mega.privacy.android.app.lollipop.controllers.AccountController;
import mega.privacy.android.app.lollipop.megachat.ChatSettings;
import mega.privacy.android.app.providers.FileProviderActivity;
import mega.privacy.android.app.utils.Util;
import nz.mega.sdk.MegaApiAndroid;
import nz.mega.sdk.MegaApiJava;
import nz.mega.sdk.MegaChatApi;
import nz.mega.sdk.MegaChatApiAndroid;
import nz.mega.sdk.MegaChatApiJava;
import nz.mega.sdk.MegaChatError;
import nz.mega.sdk.MegaChatListItem;
import nz.mega.sdk.MegaChatListenerInterface;
import nz.mega.sdk.MegaChatPresenceConfig;
import nz.mega.sdk.MegaChatRequest;
import nz.mega.sdk.MegaChatRequestListenerInterface;
import nz.mega.sdk.MegaError;
import nz.mega.sdk.MegaNode;
import nz.mega.sdk.MegaRequest;
import nz.mega.sdk.MegaRequestListenerInterface;
import nz.mega.sdk.MegaTransfer;
import nz.mega.sdk.MegaUser;

import static android.content.Context.CLIPBOARD_SERVICE;
import static android.content.Context.INPUT_METHOD_SERVICE;
<<<<<<< HEAD
import static mega.privacy.android.app.utils.Util.existOngoingTransfers;
=======
import static mega.privacy.android.app.utils.Constants.*;
import static mega.privacy.android.app.utils.LogUtil.*;
import static mega.privacy.android.app.utils.Util.*;
>>>>>>> 9a1abd10

public class LoginFragmentLollipop extends Fragment implements View.OnClickListener, MegaRequestListenerInterface, MegaChatRequestListenerInterface, MegaChatListenerInterface, View.OnFocusChangeListener, View.OnLongClickListener {

    private Context context;
    private AlertDialog insertMailDialog;
    private AlertDialog insertMKDialog;

    private LoginFragmentLollipop loginFragment = this;

    private TextView loginTitle;
    private TextView newToMega;
    private EditText et_user;
    private EditText et_password;
    private TextView bRegister;
    private Button bLogin;
    private TextView bForgotPass;
    private LinearLayout loginLogin;
    private LinearLayout loginLoggingIn;
    private LinearLayout loginCreateAccount;
    private ProgressBar loginProgressBar;
    private ProgressBar loginFetchNodesProgressBar;
    private TextView generatingKeysText;
    private TextView queryingSignupLinkText;
    private TextView confirmingAccountText;
    private TextView loggingInText;
    private TextView fetchingNodesText;
    private TextView prepareNodesText;
    private TextView serversBusyText;
    private ScrollView scrollView;

    private RelativeLayout forgotPassLayout;
    private TextView forgotPassTitle;
    private TextView forgotPassFirstP;
    private TextView forgotPassSecondP;
    private TextView forgotPassAction;
    private Button yesMK;
    private Button noMK;

    private RelativeLayout parkAccountLayout;
    private TextView parkAccountTitle;
    private TextView parkAccountFirstP;
    private TextView parkAccountSecondP;
    private Button parkAccountButton;

    private ProgressBar loginInProgressPb;
    private TextView loginInProgressInfo;

    private CountDownTimer timer;
    private boolean firstRequestUpdate = true;

    private float scaleH, scaleW;
    private float density;
    private DisplayMetrics outMetrics;
    private Display display;

    private DatabaseHandler dbH;
    private Handler handler = new Handler();
    private ChatSettings chatSettings;

    private String lastEmail;
    private String lastPassword;
    private String gSession;
    private boolean resumeSesion = false;

    private MegaApiAndroid megaApi;
    private MegaChatApiAndroid megaChatApi;
    private String confirmLink;

    int numberOfClicksKarere = 0;
    int numberOfClicksSDK = 0;

    private boolean firstTime = true;

    private boolean backWhileLogin;
    private boolean loginClicked = false;

    private Intent intentReceived = null;
    private Bundle extras = null;
    private Uri uriData = null;
    private String action = null;
    private String url = null;
    private long parentHandle = -1;
    private long idChatToJoin = -1;

    private String emailTemp = null;
    private String passwdTemp = null;

    private RelativeLayout loginEmailErrorLayout;
    private RelativeLayout loginPasswordErrorLayout;
    private TextView loginEmailErrorText;
    private TextView loginPasswordErrorText;

    private Drawable login_background;
    private Drawable password_background;

    private ImageView toggleButton;
    private boolean passwdVisibility;

    Toolbar tB;
    LinearLayout loginVerificationLayout;
    InputMethodManager imm;
    private EditTextPIN firstPin;
    private EditTextPIN secondPin;
    private EditTextPIN thirdPin;
    private EditTextPIN fourthPin;
    private EditTextPIN fifthPin;
    private EditTextPIN sixthPin;
    private StringBuilder sb = new StringBuilder();
    private String pin = null;
    private TextView pinError;
    private RelativeLayout lostYourDeviceButton;
    private ProgressBar verify2faProgressBar;

    private boolean isFirstTime = true;
    private boolean isErrorShown = false;
    private boolean is2FAEnabled = false;
    private boolean accountConfirmed = false;
    private boolean pinLongClick = false;

    private boolean twoFA = false;

    @Override
    public void onSaveInstanceState(Bundle outState) {
        logDebug("onSaveInstanceState");
        super.onSaveInstanceState(outState);
    }

    @Override
<<<<<<< HEAD
=======
    public void onAbortConfirm() {
        logDebug("onAbortConfirm");
        megaApi.cancelTransfers(MegaTransfer.TYPE_DOWNLOAD);
        megaApi.cancelTransfers(MegaTransfer.TYPE_UPLOAD);
        submitForm();
    }

    @Override
    public void onAbortCancel() {
        logDebug("onAbortCancel");
    }

    @Override
>>>>>>> 9a1abd10
    public void onCreate (Bundle savedInstanceState){
        logDebug("onCreate");
        super.onCreate(savedInstanceState);

        if(context==null){
            logWarning("context is null");
            return;
        }
    }

    @Override
    public View onCreateView(LayoutInflater inflater, ViewGroup container, Bundle savedInstanceState) {
        logDebug("onCreateView");

        is2FAEnabled = false;
        accountConfirmed = false;

        loginClicked = false;
        backWhileLogin = false;

        UserCredentials credentials = dbH.getCredentials();
        if (credentials != null) {
            logDebug("Credentials NOT null");
            firstTime = false;
        }
        else{
            firstTime = true;
        }

        chatSettings = dbH.getChatSettings();
        if(chatSettings==null){
            logDebug("chatSettings is null --> enable chat by default");
            chatSettings = new ChatSettings();
            dbH.setChatSettings(chatSettings);
        }

        display = ((Activity)context).getWindowManager().getDefaultDisplay();
        outMetrics = new DisplayMetrics ();
        display.getMetrics(outMetrics);
        density  = getResources().getDisplayMetrics().density;

        scaleW = getScaleW(outMetrics, density);
        scaleH = getScaleH(outMetrics, density);

        View v = inflater.inflate(R.layout.fragment_login, container, false);

        scrollView = (ScrollView) v.findViewById(R.id.scroll_view_login);

        loginTitle = (TextView) v.findViewById(R.id.login_text_view);

        loginTitle.setText(R.string.login_text);
        loginTitle.setOnClickListener(this);

        et_user = (EditText) v.findViewById(R.id.login_email_text);

        et_user.setCursorVisible(true);
        et_user.getBackground().clearColorFilter();
        et_user.requestFocus();

        et_user.addTextChangedListener(new TextWatcher() {
            @Override
            public void beforeTextChanged(CharSequence charSequence, int i, int i1, int i2) {

            }

            @Override
            public void onTextChanged(CharSequence charSequence, int i, int i1, int i2) {

            }

            @Override
            public void afterTextChanged(Editable editable) {
                quitError(et_user);
            }
        });

        login_background = et_user.getBackground().mutate().getConstantState().newDrawable();

        loginEmailErrorLayout = (RelativeLayout) v.findViewById(R.id.login_email_text_error);
        loginEmailErrorLayout.setVisibility(View.GONE);

        loginEmailErrorText = (TextView) v.findViewById(R.id.login_email_text_error_text);

        toggleButton = (ImageView) v.findViewById(R.id.toggle_button);
        toggleButton.setOnClickListener(this);
        passwdVisibility = false;

        et_password = (EditText) v.findViewById(R.id.login_password_text);

        et_password.setCursorVisible(true);
        et_password.getBackground().clearColorFilter();

        et_password.setOnEditorActionListener(new TextView.OnEditorActionListener() {

            @Override
            public boolean onEditorAction(TextView v, int actionId, KeyEvent event) {
                if (actionId == EditorInfo.IME_ACTION_DONE) {
                    submitForm();
                    return true;
                }
                return false;
            }
        });

        et_password.addTextChangedListener(new TextWatcher() {
            @Override
            public void beforeTextChanged(CharSequence charSequence, int i, int i1, int i2) {
            }

            @Override
            public void onTextChanged(CharSequence charSequence, int i, int i1, int i2) {
            }

            @Override
            public void afterTextChanged(Editable editable) {
                quitError(et_password);
            }
        });

        et_password.setOnFocusChangeListener(new View.OnFocusChangeListener() {
            @Override
            public void onFocusChange(View v, boolean hasFocus) {
                if (hasFocus) {
                    toggleButton.setVisibility(View.VISIBLE);
                    toggleButton.setImageDrawable(ContextCompat.getDrawable(context, R.drawable.ic_b_shared_read));
                }
                else {
                    toggleButton.setVisibility(View.GONE);
                    passwdVisibility = false;
                    showHidePassword();
                }
            }
        });

        password_background = et_password.getBackground().mutate().getConstantState().newDrawable();

        loginPasswordErrorLayout = (RelativeLayout) v.findViewById(R.id.login_password_text_error);
        loginPasswordErrorLayout.setVisibility(View.GONE);

        loginPasswordErrorText = (TextView) v.findViewById(R.id.login_password_text_error_text);

        bLogin = (Button) v.findViewById(R.id.button_login_login);
        bLogin.setText(getString(R.string.login_text).toUpperCase(Locale.getDefault()));
        bLogin.setOnClickListener(this);

        loginInProgressPb = v.findViewById(R.id.pb_login_in_progress);
        loginInProgressInfo = v.findViewById(R.id.text_login_tip);

        bForgotPass = (TextView) v.findViewById(R.id.button_forgot_pass);
        bForgotPass.setText(getString(R.string.forgot_pass).toUpperCase(Locale.getDefault()));
        bForgotPass.setOnClickListener(this);

        loginCreateAccount = (LinearLayout) v.findViewById(R.id.login_create_account_layout);

        newToMega = (TextView) v.findViewById(R.id.text_newToMega);
        newToMega.setOnClickListener(this);

        bRegister = (TextView) v.findViewById(R.id.button_create_account_login);

        bRegister.setText(getString(R.string.create_account).toUpperCase(Locale.getDefault()));
        bRegister.setOnClickListener(this);

        loginLogin = (LinearLayout) v.findViewById(R.id.login_login_layout);
        loginLoggingIn = (LinearLayout) v.findViewById(R.id.login_logging_in_layout);
        loginProgressBar = (ProgressBar) v.findViewById(R.id.login_progress_bar);
        loginFetchNodesProgressBar = (ProgressBar) v.findViewById(R.id.login_fetching_nodes_bar);
        generatingKeysText = (TextView) v.findViewById(R.id.login_generating_keys_text);
        queryingSignupLinkText = (TextView) v.findViewById(R.id.login_query_signup_link_text);
        confirmingAccountText = (TextView) v.findViewById(R.id.login_confirm_account_text);
        loggingInText = (TextView) v.findViewById(R.id.login_logging_in_text);
        fetchingNodesText = (TextView) v.findViewById(R.id.login_fetch_nodes_text);
        prepareNodesText = (TextView) v.findViewById(R.id.login_prepare_nodes_text);
        serversBusyText = (TextView) v.findViewById(R.id.login_servers_busy_text);

        loginLogin.setVisibility(View.VISIBLE);
        loginCreateAccount.setVisibility(View.VISIBLE);
        loginLoggingIn.setVisibility(View.GONE);
        generatingKeysText.setVisibility(View.GONE);
        loggingInText.setVisibility(View.GONE);
        fetchingNodesText.setVisibility(View.GONE);
        prepareNodesText.setVisibility(View.GONE);
        loginProgressBar.setVisibility(View.GONE);
        queryingSignupLinkText.setVisibility(View.GONE);
        confirmingAccountText.setVisibility(View.GONE);
        serversBusyText.setVisibility(View.GONE);
//		loginLogin.setVisibility(View.GONE);
//		loginCreateAccount.setVisibility(View.GONE);
//		loginDelimiter.setVisibility(View.GONE);
//		loginLoggingIn.setVisibility(View.VISIBLE);
//		generatingKeysText.setVisibility(View.VISIBLE);
//		loggingInText.setVisibility(View.VISIBLE);
//		fetchingNodesText.setVisibility(View.VISIBLE);
//		prepareNodesText.setVisibility(View.VISIBLE);
//		loginProgressBar.setVisibility(View.VISIBLE);
//		queryingSignupLinkText.setVisibility(View.VISIBLE);
//		confirmingAccountText.setVisibility(View.VISIBLE);

        forgotPassLayout = (RelativeLayout) v.findViewById(R.id.forgot_pass_full_layout);
        forgotPassTitle = (TextView) v.findViewById(R.id.title_forgot_pass_layout);
        RelativeLayout.LayoutParams forgotPassTitleParams = (RelativeLayout.LayoutParams)forgotPassTitle.getLayoutParams();
        forgotPassTitleParams.setMargins(scaleWidthPx(24, outMetrics), scaleHeightPx(70, outMetrics), scaleWidthPx(24, outMetrics), 0);
        forgotPassTitle.setLayoutParams(forgotPassTitleParams);

        forgotPassFirstP = (TextView) v.findViewById(R.id.first_par_forgot_pass_layout);
        RelativeLayout.LayoutParams firstParParams = (RelativeLayout.LayoutParams)forgotPassFirstP.getLayoutParams();
        firstParParams.setMargins(scaleWidthPx(24, outMetrics), scaleHeightPx(20, outMetrics), scaleWidthPx(24, outMetrics), 0);
        forgotPassFirstP.setLayoutParams(firstParParams);

        forgotPassSecondP = (TextView) v.findViewById(R.id.second_par_forgot_pass_layout);
        RelativeLayout.LayoutParams secondParParams = (RelativeLayout.LayoutParams)forgotPassSecondP.getLayoutParams();
        secondParParams.setMargins(scaleWidthPx(24, outMetrics), scaleHeightPx(20, outMetrics), scaleWidthPx(24, outMetrics), 0);
        forgotPassSecondP.setLayoutParams(secondParParams);

        forgotPassAction = (TextView) v.findViewById(R.id.action_forgot_pass_layout);
        RelativeLayout.LayoutParams actionParams = (RelativeLayout.LayoutParams)forgotPassAction.getLayoutParams();
        actionParams.setMargins(scaleWidthPx(24, outMetrics), scaleHeightPx(25, outMetrics), scaleWidthPx(24, outMetrics), 0);
        forgotPassAction.setLayoutParams(actionParams);

        yesMK = (Button) v.findViewById(R.id.yes_MK_button);
        LinearLayout.LayoutParams yesMKParams = (LinearLayout.LayoutParams)yesMK.getLayoutParams();
        yesMKParams.setMargins(scaleWidthPx(20, outMetrics), scaleHeightPx(25, outMetrics), 0, 0);
        yesMK.setLayoutParams(yesMKParams);
        yesMK.setOnClickListener(this);
        if (Build.VERSION.SDK_INT >= Build.VERSION_CODES.LOLLIPOP) {
            yesMK.setBackground(ContextCompat.getDrawable(context, R.drawable.ripple_upgrade));
        }

        noMK = (Button) v.findViewById(R.id.no_MK_button);
        LinearLayout.LayoutParams noMKParams = (LinearLayout.LayoutParams)noMK.getLayoutParams();
        noMKParams.setMargins(scaleWidthPx(16, outMetrics), scaleHeightPx(25, outMetrics), 0, 0);
        noMK.setLayoutParams(noMKParams);
        noMK.setOnClickListener(this);
        if (Build.VERSION.SDK_INT >= Build.VERSION_CODES.LOLLIPOP) {
            noMK.setBackground(ContextCompat.getDrawable(context, R.drawable.ripple_upgrade));
        }

        parkAccountLayout = (RelativeLayout) v.findViewById(R.id.park_account_layout);
        parkAccountTitle = (TextView) v.findViewById(R.id.title_park_account_layout);
        RelativeLayout.LayoutParams parkAccountTitleParams = (RelativeLayout.LayoutParams)parkAccountTitle.getLayoutParams();
        parkAccountTitleParams.setMargins(scaleWidthPx(24, outMetrics), scaleHeightPx(70, outMetrics), scaleWidthPx(24, outMetrics), 0);
        parkAccountTitle.setLayoutParams(parkAccountTitleParams);

        parkAccountFirstP = (TextView) v.findViewById(R.id.first_par_park_account_layout);
        RelativeLayout.LayoutParams parkAccountFParams = (RelativeLayout.LayoutParams)parkAccountFirstP.getLayoutParams();
        parkAccountFParams.setMargins(scaleWidthPx(24, outMetrics), scaleHeightPx(20, outMetrics), scaleWidthPx(24, outMetrics), 0);
        parkAccountFirstP.setLayoutParams(parkAccountFParams);

        parkAccountSecondP = (TextView) v.findViewById(R.id.second_par_park_account_layout);
        RelativeLayout.LayoutParams parkAccountSParams = (RelativeLayout.LayoutParams)parkAccountSecondP.getLayoutParams();
        parkAccountSParams.setMargins(scaleWidthPx(24, outMetrics), scaleHeightPx(20, outMetrics), scaleWidthPx(24, outMetrics), 0);
        parkAccountSecondP.setLayoutParams(parkAccountSParams);

        parkAccountButton = (Button) v.findViewById(R.id.park_account_button);
        RelativeLayout.LayoutParams parkButtonParams = (RelativeLayout.LayoutParams)parkAccountButton.getLayoutParams();
        parkButtonParams.setMargins(0, scaleHeightPx(25, outMetrics),  scaleWidthPx(24, outMetrics), 0);
        parkAccountButton.setLayoutParams(parkButtonParams);
        parkAccountButton.setOnClickListener(this);

        tB  =(Toolbar) v.findViewById(R.id.toolbar_login);
        loginVerificationLayout = (LinearLayout) v.findViewById(R.id.login_2fa);
        loginVerificationLayout.setVisibility(View.GONE);
        lostYourDeviceButton = (RelativeLayout) v.findViewById(R.id.lost_authentication_device);
        lostYourDeviceButton.setOnClickListener(this);
        pinError = (TextView) v.findViewById(R.id.pin_2fa_error_login);
        pinError.setVisibility(View.GONE);
        verify2faProgressBar = (ProgressBar) v.findViewById(R.id.progressbar_verify_2fa);

        imm = (InputMethodManager) context.getSystemService(INPUT_METHOD_SERVICE);

        firstPin = (EditTextPIN) v.findViewById(R.id.pin_first_login);
        firstPin.setOnLongClickListener(this);
        firstPin.setOnFocusChangeListener(this);
        imm.showSoftInput(firstPin, InputMethodManager.SHOW_FORCED);
        firstPin.addTextChangedListener(new TextWatcher() {
            @Override
            public void beforeTextChanged(CharSequence s, int start, int count, int after) {

            }

            @Override
            public void onTextChanged(CharSequence s, int start, int before, int count) {

            }

            @Override
            public void afterTextChanged(Editable s) {
                if(firstPin.length() != 0){
                    secondPin.requestFocus();
                    secondPin.setCursorVisible(true);

                    if (isFirstTime && !pinLongClick){
                        secondPin.setText("");
                        thirdPin.setText("");
                        fourthPin.setText("");
                        fifthPin.setText("");
                        sixthPin.setText("");
                    }
                    else if (pinLongClick) {
                        pasteClipboard();
                    }
                    else  {
                        permitVerify();
                    }
                }
                else {
                    if (isErrorShown){
                        verifyQuitError();
                    }
                }
            }
        });

        secondPin = (EditTextPIN) v.findViewById(R.id.pin_second_login);
        secondPin.setOnLongClickListener(this);
        secondPin.setOnFocusChangeListener(this);
        imm.showSoftInput(secondPin, InputMethodManager.SHOW_FORCED);
        secondPin.addTextChangedListener(new TextWatcher() {
            @Override
            public void beforeTextChanged(CharSequence s, int start, int count, int after) {

            }

            @Override
            public void onTextChanged(CharSequence s, int start, int before, int count) {

            }

            @Override
            public void afterTextChanged(Editable s) {
                if (secondPin.length() != 0){
                    thirdPin.requestFocus();
                    thirdPin.setCursorVisible(true);

                    if (isFirstTime && !pinLongClick) {
                        thirdPin.setText("");
                        fourthPin.setText("");
                        fifthPin.setText("");
                        sixthPin.setText("");
                    }
                    else if (pinLongClick) {
                        pasteClipboard();
                    }
                    else  {
                        permitVerify();
                    }
                }
                else {
                    if (isErrorShown){
                        verifyQuitError();
                    }
                }
            }
        });

        thirdPin = (EditTextPIN) v.findViewById(R.id.pin_third_login);
        thirdPin.setOnLongClickListener(this);
        thirdPin.setOnFocusChangeListener(this);
        imm.showSoftInput(thirdPin, InputMethodManager.SHOW_FORCED);
        thirdPin.addTextChangedListener(new TextWatcher() {
            @Override
            public void beforeTextChanged(CharSequence s, int start, int count, int after) {

            }

            @Override
            public void onTextChanged(CharSequence s, int start, int before, int count) {

            }

            @Override
            public void afterTextChanged(Editable s) {
                if (thirdPin.length()!= 0){
                    fourthPin.requestFocus();
                    fourthPin.setCursorVisible(true);

                    if (isFirstTime && !pinLongClick) {
                        fourthPin.setText("");
                        fifthPin.setText("");
                        sixthPin.setText("");
                    }
                    else if (pinLongClick) {
                        pasteClipboard();
                    }
                    else  {
                        permitVerify();
                    }
                }
                else {
                    if (isErrorShown){
                        verifyQuitError();
                    }
                }
            }
        });

        fourthPin = (EditTextPIN) v.findViewById(R.id.pin_fouth_login);
        fourthPin.setOnLongClickListener(this);
        fourthPin.setOnFocusChangeListener(this);
        imm.showSoftInput(fourthPin, InputMethodManager.SHOW_FORCED);
        fourthPin.addTextChangedListener(new TextWatcher() {
            @Override
            public void beforeTextChanged(CharSequence s, int start, int count, int after) {

            }

            @Override
            public void onTextChanged(CharSequence s, int start, int before, int count) {

            }

            @Override
            public void afterTextChanged(Editable s) {
                if (fourthPin.length()!=0){
                    fifthPin.requestFocus();
                    fifthPin.setCursorVisible(true);

                    if (isFirstTime && !pinLongClick) {
                        fifthPin.setText("");
                        sixthPin.setText("");
                    }
                    else if (pinLongClick) {
                        pasteClipboard();
                    }
                    else  {
                        permitVerify();
                    }
                }
                else {
                    if (isErrorShown){
                        verifyQuitError();
                    }
                }
            }
        });

        fifthPin = (EditTextPIN) v.findViewById(R.id.pin_fifth_login);
        fifthPin.setOnLongClickListener(this);
        fifthPin.setOnFocusChangeListener(this);
        imm.showSoftInput(fifthPin, InputMethodManager.SHOW_FORCED);
        fifthPin.addTextChangedListener(new TextWatcher() {
            @Override
            public void beforeTextChanged(CharSequence s, int start, int count, int after) {

            }

            @Override
            public void onTextChanged(CharSequence s, int start, int before, int count) {

            }

            @Override
            public void afterTextChanged(Editable s) {
                if (fifthPin.length()!=0){
                    sixthPin.requestFocus();
                    sixthPin.setCursorVisible(true);

                    if (isFirstTime && !pinLongClick) {
                        sixthPin.setText("");
                    }
                    else if (pinLongClick) {
                        pasteClipboard();
                    }
                    else  {
                        permitVerify();
                    }
                }
                else {
                    if (isErrorShown){
                        verifyQuitError();
                    }
                }
            }
        });

        sixthPin = (EditTextPIN) v.findViewById(R.id.pin_sixth_login);
        sixthPin.setOnLongClickListener(this);
        sixthPin.setOnFocusChangeListener(this);
        imm.showSoftInput(sixthPin, InputMethodManager.SHOW_FORCED);
        sixthPin.addTextChangedListener(new TextWatcher() {
            @Override
            public void beforeTextChanged(CharSequence s, int start, int count, int after) {

            }

            @Override
            public void onTextChanged(CharSequence s, int start, int before, int count) {

            }

            @Override
            public void afterTextChanged(Editable s) {
                if (sixthPin.length()!=0){
                    sixthPin.setCursorVisible(true);
                    hideKeyboard((LoginActivityLollipop)context, 0);

                    if (pinLongClick) {
                        pasteClipboard();
                    }
                    else {
                        permitVerify();
                    }
                }
                else {
                    if (isErrorShown){
                        verifyQuitError();
                    }
                }
            }
        });
        ((LoginActivityLollipop) context).getWindow().setSoftInputMode(WindowManager.LayoutParams.SOFT_INPUT_STATE_HIDDEN);

        firstPin.setGravity(Gravity.CENTER_HORIZONTAL);
        android.view.ViewGroup.LayoutParams paramsb1 = firstPin.getLayoutParams();
        if (getResources().getConfiguration().orientation == Configuration.ORIENTATION_PORTRAIT) {
            paramsb1.width = scaleWidthPx(42, outMetrics);
        }
        else {
            paramsb1.width = scaleWidthPx(25, outMetrics);
        }
        firstPin.setLayoutParams(paramsb1);
        LinearLayout.LayoutParams textParams = (LinearLayout.LayoutParams)firstPin.getLayoutParams();
        textParams.setMargins(0, 0, scaleWidthPx(8, outMetrics), 0);
        firstPin.setLayoutParams(textParams);

        secondPin.setGravity(Gravity.CENTER_HORIZONTAL);
        android.view.ViewGroup.LayoutParams paramsb2 = secondPin.getLayoutParams();
        if (getResources().getConfiguration().orientation == Configuration.ORIENTATION_PORTRAIT) {
            paramsb2.width = scaleWidthPx(42, outMetrics);
        }
        else {
            paramsb2.width = scaleWidthPx(25, outMetrics);
        }
        secondPin.setLayoutParams(paramsb2);
        textParams = (LinearLayout.LayoutParams)secondPin.getLayoutParams();
        textParams.setMargins(0, 0, scaleWidthPx(8, outMetrics), 0);
        secondPin.setLayoutParams(textParams);
        secondPin.setEt(firstPin);

        thirdPin.setGravity(Gravity.CENTER_HORIZONTAL);
        android.view.ViewGroup.LayoutParams paramsb3 = thirdPin.getLayoutParams();
        if (getResources().getConfiguration().orientation == Configuration.ORIENTATION_PORTRAIT) {
            paramsb3.width = scaleWidthPx(42, outMetrics);
        }
        else {
            paramsb3.width = scaleWidthPx(25, outMetrics);
        }
        thirdPin.setLayoutParams(paramsb3);
        textParams = (LinearLayout.LayoutParams)thirdPin.getLayoutParams();
        textParams.setMargins(0, 0, scaleWidthPx(25, outMetrics), 0);
        thirdPin.setLayoutParams(textParams);
        thirdPin.setEt(secondPin);

        fourthPin.setGravity(Gravity.CENTER_HORIZONTAL);
        android.view.ViewGroup.LayoutParams paramsb4 = fourthPin.getLayoutParams();
        if (getResources().getConfiguration().orientation == Configuration.ORIENTATION_PORTRAIT) {
            paramsb4.width = scaleWidthPx(42, outMetrics);
        }
        else {
            paramsb4.width = scaleWidthPx(25, outMetrics);
        }
        fourthPin.setLayoutParams(paramsb4);
        textParams = (LinearLayout.LayoutParams)fourthPin.getLayoutParams();
        textParams.setMargins(0, 0, scaleWidthPx(8, outMetrics), 0);
        fourthPin.setLayoutParams(textParams);
        fourthPin.setEt(thirdPin);

        fifthPin.setGravity(Gravity.CENTER_HORIZONTAL);
        android.view.ViewGroup.LayoutParams paramsb5 = fifthPin.getLayoutParams();
        if (getResources().getConfiguration().orientation == Configuration.ORIENTATION_PORTRAIT) {
            paramsb5.width = scaleWidthPx(42, outMetrics);
        }
        else {
            paramsb5.width = scaleWidthPx(25, outMetrics);
        }
        fifthPin.setLayoutParams(paramsb5);
        textParams = (LinearLayout.LayoutParams)fifthPin.getLayoutParams();
        textParams.setMargins(0, 0, scaleWidthPx(8, outMetrics), 0);
        fifthPin.setLayoutParams(textParams);
        fifthPin.setEt(fourthPin);

        sixthPin.setGravity(Gravity.CENTER_HORIZONTAL);
        android.view.ViewGroup.LayoutParams paramsb6 = sixthPin.getLayoutParams();
        if (getResources().getConfiguration().orientation == Configuration.ORIENTATION_PORTRAIT) {
            paramsb6.width = scaleWidthPx(42, outMetrics);
        }
        else {
            paramsb6.width = scaleWidthPx(25, outMetrics);
        }
        sixthPin.setLayoutParams(paramsb6);
        textParams = (LinearLayout.LayoutParams)sixthPin.getLayoutParams();
        textParams.setMargins(0, 0, 0, 0);
        sixthPin.setLayoutParams(textParams);
        sixthPin.setEt(fifthPin);

        intentReceived = ((LoginActivityLollipop) context).getIntent();
        if(intentReceived!=null){
            action = intentReceived.getAction();
            if(action!=null) {
                logDebug("action is: " + action);
                if (ACTION_CONFIRM.equals(action)) {
                    handleConfirmationIntent(intentReceived);
                    return v;
                } else if (action.equals(ACTION_RESET_PASS)) {
                    String link = intentReceived.getDataString();
                    if (link != null) {
                        logDebug("Link to resetPass: " + link);
                        showDialogInsertMKToChangePass(link);
                        return v;
                    }
                } else if (action.equals(ACTION_PASS_CHANGED)) {
                    int result = intentReceived.getIntExtra("RESULT", -20);
                    if (result == 0) {
                        logDebug("Show success mesage");
                        ((LoginActivityLollipop)context).showSnackbar(getString(R.string.pass_changed_alert));
                        return v;
                    } else if (result == MegaError.API_EARGS) {
                        logWarning("Incorrect arguments!");
                        ((LoginActivityLollipop)context).showSnackbar(getString(R.string.general_text_error));
                        return v;
                    } else if (result == MegaError.API_EKEY) {
                        logWarning("Incorrect MK when changing pass");
//                        ((LoginActivityLollipop)context).showSnackbar(getString(R.string.incorrect_MK));
                        ((LoginActivityLollipop)context).showAlertIncorrectRK();
                        return v;
                    } else {
                        logError("Error when changing pass - show error message");
                        ((LoginActivityLollipop)context).showSnackbar(getString(R.string.general_text_error));
                        return v;
                    }
                } else if (action.equals(ACTION_PARK_ACCOUNT)) {
                    String link = intentReceived.getDataString();
                    if (link != null) {
                        logDebug("Link to parkAccount: " + link);
                        showConfirmationParkAccount(link);
                        return v;
                    } else {
                        logError("Error when parking account - show error message");
                        showAlert(context, getString(R.string.general_text_error), getString(R.string.general_error_word));
                        return v;
                    }
                }
                else if (action.equals(ACTION_CANCEL_DOWNLOAD)) {
                    ((LoginActivityLollipop)context).showConfirmationCancelAllTransfers();

                }
            }
            else{
                logWarning("ACTION NULL");
            }
        }
        else{
            logWarning("No INTENT");
        }

        logDebug("et_user.getText(): " + et_user.getText());
        if (credentials != null && !((LoginActivityLollipop) context).isBackFromLoginPage){
            logDebug("Credentials NOT null");
            if ((intentReceived != null) && (action != null)){
                if (action.equals(ACTION_REFRESH)){
                    MegaApplication.setLoggingIn(true);
                    parentHandle = intentReceived.getLongExtra("PARENT_HANDLE", -1);
                    startLoginInProcess();
                    return v;
                }
                else if (action.equals(ACTION_REFRESH_STAGING)){
                    twoFA = true;
                    parentHandle = intentReceived.getLongExtra("PARENT_HANDLE", -1);
                    startFastLogin();
                    return v;
                }
                else if (action.equals(ACTION_ENABLE_CHAT)){
                    logDebug("With credentials -> intentReceived ACTION_ENABLE_CHAT");
                    enableChat();
                    return v;
                }
                else{

                    if(action.equals(ACTION_OPEN_MEGA_FOLDER_LINK)){
                        url = intentReceived.getDataString();
                    }
                    else if(action.equals(ACTION_IMPORT_LINK_FETCH_NODES)){
                        url = intentReceived.getDataString();
                    }
                    else if(action.equals(ACTION_CHANGE_MAIL)){
                        logDebug("intent received ACTION_CHANGE_MAIL");
                        url = intentReceived.getDataString();
                    }
                    else if(action.equals(ACTION_CANCEL_ACCOUNT)){
                        logDebug("intent received ACTION_CANCEL_ACCOUNT");
                        url = intentReceived.getDataString();
                    }
                    else if (action.equals(ACTION_FILE_PROVIDER)){
                        uriData = intentReceived.getData();
                        extras = intentReceived.getExtras();
                        url = null;
                    }
                    else if(action.equals(ACTION_OPEN_HANDLE_NODE)){
                        url = intentReceived.getDataString();
                    }
                    else if(action.equals(ACTION_OPEN_FILE_LINK_ROOTNODES_NULL)){
                        uriData = intentReceived.getData();
                    }
                    else if(action.equals(ACTION_OPEN_FOLDER_LINK_ROOTNODES_NULL)){
                        uriData = intentReceived.getData();
                    }
                    else if(action.equals(ACTION_OPEN_CHAT_LINK)) {
                        url = intentReceived.getDataString();
                    }
                    else if (action.equals(ACTION_JOIN_OPEN_CHAT_LINK)) {
                        url = intentReceived.getDataString();
                        idChatToJoin = intentReceived.getLongExtra("idChatToJoin", -1);
                    }

                    MegaNode rootNode = megaApi.getRootNode();
                    if (rootNode != null){
                        Intent intent = new Intent(context, ManagerActivityLollipop.class);
                        if (action != null){
//							if (action.equals(ManagerActivityLollipop.ACTION_FILE_EXPLORER_UPLOAD)){
//								intent = new Intent(this, FileExplorerActivityLollipop.class);
//								if(extras != null)
//								{
//									intent.putExtras(extras);
//								}
//								intent.setData(uriData);
//							}
                            if (action.equals(ACTION_FILE_PROVIDER)){
                                intent = new Intent(context, FileProviderActivity.class);
                                if(extras != null)
                                {
                                    intent.putExtras(extras);
                                }
                                intent.setData(uriData);
                            }
                            else if (action.equals(ACTION_OPEN_FILE_LINK_ROOTNODES_NULL)){
                                intent = new Intent(context, FileLinkActivityLollipop.class);
                                intent.setFlags(Intent.FLAG_ACTIVITY_CLEAR_TOP);
                                action = ACTION_OPEN_MEGA_LINK;
                                intent.setData(uriData);
                            }
                            else if (action.equals(ACTION_OPEN_FOLDER_LINK_ROOTNODES_NULL)){
                                intent = new Intent(context, FolderLinkActivityLollipop.class);
                                intent.setFlags(Intent.FLAG_ACTIVITY_CLEAR_TOP);
                                action = ACTION_OPEN_MEGA_FOLDER_LINK;
                                intent.setData(uriData);
                            }
                            else  if (action.equals(ACTION_OPEN_CONTACTS_SECTION)){
                                intent.setFlags(Intent.FLAG_ACTIVITY_CLEAR_TOP);
                                action = ACTION_OPEN_CONTACTS_SECTION;
                                if(intentReceived.getLongExtra(CONTACT_HANDLE, -1) != -1){
                                    intent.putExtra(CONTACT_HANDLE, intentReceived.getLongExtra(CONTACT_HANDLE, -1));
                                }
                            }

                            intent.setAction(action);
                            if (url != null){
                                intent.setData(Uri.parse(url));
                            }
                        }
                        if (Build.VERSION.SDK_INT >= Build.VERSION_CODES.HONEYCOMB){
                            intent.addFlags(Intent.FLAG_ACTIVITY_CLEAR_TASK);
                        }

                        if (Build.VERSION.SDK_INT < Build.VERSION_CODES.O) {
                            ((LoginActivityLollipop) context).startCameraUploadService(false, 5 * 60 * 1000);
                        }

                        logDebug("Empty completed transfers data");
                        dbH.emptyCompletedTransfers();

                        this.startActivity(intent);
                        ((LoginActivityLollipop) context).finish();
                    }
                    else{
                        startFastLogin();
                        return v;
                    }
                }
            }
            else{
                MegaNode rootNode = megaApi.getRootNode();
                if (rootNode != null && !((LoginActivityLollipop)context).isFetchingNodes){

                    logDebug("rootNode != null");
                    Intent intent = new Intent(context, ManagerActivityLollipop.class);
                    if (action != null){

                        if (action.equals(ACTION_FILE_PROVIDER)){
                            intent = new Intent(context, FileProviderActivity.class);
                            if(extras != null)
                            {
                                intent.putExtras(extras);
                            }
                            intent.setData(uriData);
                        }
                        else if (action.equals(ACTION_OPEN_FILE_LINK_ROOTNODES_NULL)){
                            intent = new Intent(context, FileLinkActivityLollipop.class);
                            intent.setFlags(Intent.FLAG_ACTIVITY_CLEAR_TOP);
                            action = ACTION_OPEN_MEGA_LINK;
                            intent.setData(uriData);
                        }
                        else if (action.equals(ACTION_OPEN_FOLDER_LINK_ROOTNODES_NULL)){
                            intent = new Intent(context, FolderLinkActivityLollipop.class);
                            intent.setFlags(Intent.FLAG_ACTIVITY_CLEAR_TOP);
                            action = ACTION_OPEN_MEGA_FOLDER_LINK;
                            intent.setData(uriData);
                        }
                        else if (action.equals(ACTION_OPEN_CONTACTS_SECTION)){
                            intent.setFlags(Intent.FLAG_ACTIVITY_CLEAR_TOP);
                            if(intentReceived.getLongExtra(CONTACT_HANDLE, -1) != -1){
                                intent.putExtra(CONTACT_HANDLE, intentReceived.getLongExtra(CONTACT_HANDLE, -1));
                            }
                        }
                        intent.setAction(action);
                        if (url != null){
                            intent.setData(Uri.parse(url));
                        }
                    }
                    if (Build.VERSION.SDK_INT >= Build.VERSION_CODES.HONEYCOMB){
                        intent.addFlags(Intent.FLAG_ACTIVITY_CLEAR_TASK);
                    }

                    MegaPreferences prefs = dbH.getPreferences();
                    if(prefs!=null)
                    {
                        if (prefs.getCamSyncEnabled() != null){
                            if (Boolean.parseBoolean(prefs.getCamSyncEnabled())){
                                if (Build.VERSION.SDK_INT < Build.VERSION_CODES.O) {
                                    ((LoginActivityLollipop) context).startCameraUploadService(false, 30 * 1000);
                                }
                            }
                        }
                    }

                    logDebug("Empty completed transfers data");
                    dbH.emptyCompletedTransfers();
                    this.startActivity(intent);
                    ((LoginActivityLollipop) context).finish();
                }
                else{
                    logWarning("rootNode == null");
                    startFastLogin();
                    return v;
                }
            }
        }
        else {
            logDebug("Credentials IS NULL");
            if ((intentReceived != null)) {
                logDebug("INTENT NOT NULL");
                if (action != null) {
                    logDebug("ACTION NOT NULL");
                    Intent intent;
                    if (action.equals(ACTION_FILE_PROVIDER)) {
                        intent = new Intent(context, FileProviderActivity.class);
                        if (extras != null) {
                            intent.putExtras(extras);
                        }
                        intent.setData(uriData);
                        intent.setAction(action);
                    }
                    else if (action.equals(ACTION_FILE_EXPLORER_UPLOAD)) {
                        ((LoginActivityLollipop)context).showSnackbar(getString(R.string.login_before_share));
                    }
                    else if (action.equals(ACTION_JOIN_OPEN_CHAT_LINK)) {
                        url = intentReceived.getDataString();
                        idChatToJoin = intentReceived.getLongExtra("idChatToJoin", -1);
                    }
                }
            }
        }

        if ((passwdTemp != null) && (emailTemp != null)){
            submitForm(true);
        }

        logDebug("END onCreateView");
        return v;
    }

    void returnToLogin() {
        ((LoginActivityLollipop) context).hideAB();

        loginVerificationLayout.setVisibility(View.GONE);

        loginLoggingIn.setVisibility(View.GONE);
        loginLogin.setVisibility(View.VISIBLE);
        closeCancelDialog();
        scrollView.setBackgroundColor(getResources().getColor(R.color.background_create_account));
        loginCreateAccount.setVisibility(View.VISIBLE);
        queryingSignupLinkText.setVisibility(View.GONE);
        confirmingAccountText.setVisibility(View.GONE);
        generatingKeysText.setVisibility(View.GONE);
        loggingInText.setVisibility(View.GONE);
        fetchingNodesText.setVisibility(View.GONE);
        prepareNodesText.setVisibility(View.GONE);
        serversBusyText.setVisibility(View.GONE);
    }

    @Override
    public void onFocusChange(View v, boolean hasFocus) {
        switch (v.getId()) {
            case R.id.pin_first_login:{
                if (hasFocus) {
                    firstPin.setText("");
                }
                break;
            }
            case R.id.pin_second_login:{
                if (hasFocus) {
                    secondPin.setText("");
                }
                break;
            }
            case R.id.pin_third_login:{
                if (hasFocus) {
                    thirdPin.setText("");
                }
                break;
            }
            case R.id.pin_fouth_login:{
                if (hasFocus) {
                    fourthPin.setText("");
                }
                break;
            }
            case R.id.pin_fifth_login:{
                if (hasFocus) {
                    fifthPin.setText("");
                }
                break;
            }
            case R.id.pin_sixth_login:{
                if (hasFocus) {
                    sixthPin.setText("");
                }
                break;
            }
        }
    }

    void verifyQuitError(){
        isErrorShown = false;
        pinError.setVisibility(View.GONE);
        firstPin.setTextColor(ContextCompat.getColor(context, R.color.name_my_account));
        secondPin.setTextColor(ContextCompat.getColor(context, R.color.name_my_account));
        thirdPin.setTextColor(ContextCompat.getColor(context, R.color.name_my_account));
        fourthPin.setTextColor(ContextCompat.getColor(context, R.color.name_my_account));
        fifthPin.setTextColor(ContextCompat.getColor(context, R.color.name_my_account));
        sixthPin.setTextColor(ContextCompat.getColor(context, R.color.name_my_account));
    }

    void verifyShowError(){
        isFirstTime = false;
        isErrorShown = true;
        pinError.setVisibility(View.VISIBLE);
        closeCancelDialog();
        firstPin.setTextColor(ContextCompat.getColor(context, R.color.login_warning));
        secondPin.setTextColor(ContextCompat.getColor(context, R.color.login_warning));
        thirdPin.setTextColor(ContextCompat.getColor(context, R.color.login_warning));
        fourthPin.setTextColor(ContextCompat.getColor(context, R.color.login_warning));
        fifthPin.setTextColor(ContextCompat.getColor(context, R.color.login_warning));
        sixthPin.setTextColor(ContextCompat.getColor(context, R.color.login_warning));
    }

    void permitVerify(){
        logDebug("permitVerify");
        if (firstPin.length() == 1 && secondPin.length() == 1 && thirdPin.length() == 1 && fourthPin.length() == 1 && fifthPin.length() == 1 && sixthPin.length() == 1){
            hideKeyboard((LoginActivityLollipop)context, 0);
            if (sb.length()>0) {
                sb.delete(0, sb.length());
            }
            sb.append(firstPin.getText());
            sb.append(secondPin.getText());
            sb.append(thirdPin.getText());
            sb.append(fourthPin.getText());
            sb.append(fifthPin.getText());
            sb.append(sixthPin.getText());
            pin = sb.toString();

            if (!isErrorShown && pin != null){
                logDebug("Login with factor login");
                verify2faProgressBar.setVisibility(View.VISIBLE);
                MegaApplication.setLoggingIn(true);
                megaApi.multiFactorAuthLogin(lastEmail, lastPassword, pin, this);
            }
        }
    }

    public void showHidePassword () {
        if(!passwdVisibility){
            et_password.setInputType(InputType.TYPE_CLASS_TEXT | InputType.TYPE_TEXT_VARIATION_PASSWORD);
            et_password.setTypeface(Typeface.SANS_SERIF,Typeface.NORMAL);
            et_password.setSelection(et_password.getText().length());
        }else{
            et_password.setInputType(InputType.TYPE_TEXT_VARIATION_VISIBLE_PASSWORD);
            et_password.setSelection(et_password.getText().length());
        }
    }

    public void startLoginInProcess(){
        logDebug("startLoginInProcess");

        UserCredentials credentials = dbH.getCredentials();
        lastEmail = credentials.getEmail();
		gSession = credentials.getSession();

        loginLogin.setVisibility(View.GONE);
        loginCreateAccount.setVisibility(View.GONE);
        queryingSignupLinkText.setVisibility(View.GONE);
        confirmingAccountText.setVisibility(View.GONE);
        loginLoggingIn.setVisibility(View.VISIBLE);
        scrollView.setBackgroundColor(ContextCompat.getColor(context, R.color.white));
//					generatingKeysText.setVisibility(View.VISIBLE);
//					megaApi.fastLogin(gSession, this);

        loginProgressBar.setVisibility(View.VISIBLE);
        loginFetchNodesProgressBar.setVisibility(View.GONE);
        loggingInText.setVisibility(View.VISIBLE);
        fetchingNodesText.setVisibility(View.VISIBLE);
        prepareNodesText.setVisibility(View.GONE);
        serversBusyText.setVisibility(View.GONE);
        megaApi.fetchNodes(this);
    }

    public void enableChat(){
        logDebug("enableChat");

        UserCredentials credentials = dbH.getCredentials();
        lastEmail = credentials.getEmail();
        gSession = credentials.getSession();

        if (!MegaApplication.isLoggingIn()) {
            logDebug("isLogginIn false");
            MegaApplication.setLoggingIn(true);

            loginLogin.setVisibility(View.GONE);
            loginCreateAccount.setVisibility(View.GONE);
            queryingSignupLinkText.setVisibility(View.GONE);
            confirmingAccountText.setVisibility(View.GONE);
            loginLoggingIn.setVisibility(View.VISIBLE);
            scrollView.setBackgroundColor(ContextCompat.getColor(context, R.color.white));
//					generatingKeysText.setVisibility(View.VISIBLE);
//					megaApi.fastLogin(gSession, this);

            loginProgressBar.setVisibility(View.VISIBLE);
            loginFetchNodesProgressBar.setVisibility(View.GONE);
            loggingInText.setVisibility(View.VISIBLE);
            fetchingNodesText.setVisibility(View.GONE);
            prepareNodesText.setVisibility(View.GONE);
            serversBusyText.setVisibility(View.GONE);

            if(isChatEnabled()){
                logDebug("Chat is ENABLED");
                if (megaChatApi == null){
                    megaChatApi = ((MegaApplication) ((Activity)context).getApplication()).getMegaChatApi();
                }
                logDebug("INIT STATE: " + megaChatApi.getInitState());
                logDebug("addChatListener");
                megaChatApi.addChatListener(this);

                int ret = megaChatApi.getInitState();

                if(ret==MegaChatApi.INIT_NOT_DONE||ret==MegaChatApi.INIT_ERROR){
                    ret = megaChatApi.init(gSession);
                    logDebug("result of init ---> " + ret);
                    chatSettings = dbH.getChatSettings();
                    if (ret == MegaChatApi.INIT_NO_CACHE)
                    {
                        logDebug("condition ret == MegaChatApi.INIT_NO_CACHE");
                    }
                    else if (ret == MegaChatApi.INIT_ERROR)
                    {
                        logDebug("condition ret == MegaChatApi.INIT_ERROR");
                        // chat cannot initialize, disable chat completely
                        if(chatSettings==null) {
                            logWarning("ERROR----> Switch OFF chat");
                            chatSettings = new ChatSettings();
                            chatSettings.setEnabled(false+"");
                            dbH.setChatSettings(chatSettings);
                        }
                        else{
                            logWarning("ERROR----> Switch OFF chat");
                            dbH.setEnabledChat(false + "");
                        }
                        megaChatApi.logout(this);
                    }
                    else{
                        logDebug("enableChat: condition ret == OK -- chat correctly initialized");
                    }
                }
                else{
                    logDebug("Do not init, chat already initialized");
                }
            }
            else{
                logDebug("Chat is NOT ENABLED");
            }
            fetchingNodesText.setVisibility(View.VISIBLE);
            logDebug("Call to fechtNodes");
            megaApi.fetchNodes(this);
        }
        else{
            logWarning("Another login is processing");
        }
    }

    public void startFastLogin(){
        logDebug("startFastLogin");
        UserCredentials credentials = dbH.getCredentials();
        lastEmail = credentials.getEmail();
        gSession = credentials.getSession();

        loginLogin.setVisibility(View.GONE);
        scrollView.setBackgroundColor(ContextCompat.getColor(context, R.color.white));
        loginCreateAccount.setVisibility(View.GONE);
        queryingSignupLinkText.setVisibility(View.GONE);
        confirmingAccountText.setVisibility(View.GONE);
        loginLoggingIn.setVisibility(View.VISIBLE);
//						generatingKeysText.setVisibility(View.VISIBLE);
        loginProgressBar.setVisibility(View.VISIBLE);
        loginFetchNodesProgressBar.setVisibility(View.GONE);
        loggingInText.setVisibility(View.VISIBLE);
        fetchingNodesText.setVisibility(View.GONE);
        prepareNodesText.setVisibility(View.GONE);
        serversBusyText.setVisibility(View.GONE);
        resumeSesion = true;

        if (!MegaApplication.isLoggingIn()){

            MegaApplication.setLoggingIn(true);

            if(isChatEnabled()){
                logDebug("Chat is ENABLED");
                if (megaChatApi == null){
                    megaChatApi = ((MegaApplication) ((Activity)context).getApplication()).getMegaChatApi();
                }

                int ret = megaChatApi.getInitState();
                if(ret==MegaChatApi.INIT_NOT_DONE||ret==MegaChatApi.INIT_ERROR){
                    logDebug("INIT STATE: "+ret);

                    ret = megaChatApi.init(gSession);

                    logDebug("result of init ---> "+ret);
                    chatSettings = dbH.getChatSettings();
                    if (ret == MegaChatApi.INIT_NO_CACHE)
                    {
                        logDebug("condition ret == MegaChatApi.INIT_NO_CACHE");
                    }
                    else if (ret == MegaChatApi.INIT_ERROR)
                    {
                        // chat cannot initialize, disable chat completely
                        logDebug("condition ret == MegaChatApi.INIT_ERROR");
                        if(chatSettings==null) {
                            logWarning("ERROR----> Switch OFF chat");
                            chatSettings = new ChatSettings();
                            chatSettings.setEnabled(false+"");
                            dbH.setChatSettings(chatSettings);
                        }
                        else{
                            logWarning("ERROR----> Switch OFF chat");
                            dbH.setEnabledChat(false + "");
                        }
                        megaChatApi.logout(this);
                    }
                    else{
                        logDebug("condition ret == OK -- chat correctly initialized");
                    }
                    logDebug("After init: " + ret);
                }
                else{
                    logDebug("Do not init, chat already initialized: " + ret);
                }
            }
            else{
                logWarning("Chat is NOT ENABLED");
            }
            disableLoginButton();
            megaApi.fastLogin(gSession, this);
            if (intentReceived != null && intentReceived.getAction() != null && intentReceived.getAction().equals(ACTION_REFRESH_STAGING))  {
                logDebug("megaChatApi.refreshUrl()");
                megaChatApi.refreshUrl();
            }
        }
        else{
            logWarning("Another login is proccessing");
        }
    }

    private void submitForm(boolean fromConfirmAccount) {
        logDebug("fromConfirmAccount - " + fromConfirmAccount + " email: " + this.emailTemp + "__" + this.passwdTemp);

        lastEmail = this.emailTemp;
        lastPassword = this.passwdTemp;

        imm.hideSoftInputFromWindow(et_user.getWindowToken(), 0);

        if(!isOnline(context))
        {
            loginLoggingIn.setVisibility(View.GONE);
            loginLogin.setVisibility(View.VISIBLE);
            closeCancelDialog();
            scrollView.setBackgroundColor(ContextCompat.getColor(context, R.color.background_create_account));
            loginCreateAccount.setVisibility(View.VISIBLE);
            queryingSignupLinkText.setVisibility(View.GONE);
            confirmingAccountText.setVisibility(View.GONE);
            generatingKeysText.setVisibility(View.GONE);
            loggingInText.setVisibility(View.GONE);
            fetchingNodesText.setVisibility(View.GONE);
            prepareNodesText.setVisibility(View.GONE);
            serversBusyText.setVisibility(View.GONE);

            ((LoginActivityLollipop)context).showSnackbar(getString(R.string.error_server_connection_problem));
            return;
        }

        loginLogin.setVisibility(View.GONE);
        scrollView.setBackgroundColor(ContextCompat.getColor(context, R.color.white));
        loginCreateAccount.setVisibility(View.GONE);
        loginLoggingIn.setVisibility(View.VISIBLE);
        scrollView.setBackgroundColor(ContextCompat.getColor(context, R.color.white));
        generatingKeysText.setVisibility(View.VISIBLE);
        loginProgressBar.setVisibility(View.VISIBLE);
        loginFetchNodesProgressBar.setVisibility(View.GONE);
        queryingSignupLinkText.setVisibility(View.GONE);
        confirmingAccountText.setVisibility(View.GONE);

        logDebug("Generating keys");

        onKeysGenerated(lastEmail, lastPassword);
    }

    private void submitForm() {
        if (!validateForm()) {
            return;
        }

        performLogin();
    }

    private void performLogin() {

        imm.hideSoftInputFromWindow(et_user.getWindowToken(), 0);

        if(!isOnline(context))
        {
            loginLoggingIn.setVisibility(View.GONE);
            loginLogin.setVisibility(View.VISIBLE);
            closeCancelDialog();
            scrollView.setBackgroundColor(ContextCompat.getColor(context, R.color.background_create_account));
            loginCreateAccount.setVisibility(View.VISIBLE);
            queryingSignupLinkText.setVisibility(View.GONE);
            confirmingAccountText.setVisibility(View.GONE);
            generatingKeysText.setVisibility(View.GONE);
            loggingInText.setVisibility(View.GONE);
            fetchingNodesText.setVisibility(View.GONE);
            prepareNodesText.setVisibility(View.GONE);
            serversBusyText.setVisibility(View.GONE);

            ((LoginActivityLollipop)context).showSnackbar(getString(R.string.error_server_connection_problem));
            return;
        }


        loginLogin.setVisibility(View.GONE);
        scrollView.setBackgroundColor(getResources().getColor(R.color.white));
        loginCreateAccount.setVisibility(View.GONE);
        loginLoggingIn.setVisibility(View.VISIBLE);
        generatingKeysText.setVisibility(View.VISIBLE);
        loginProgressBar.setVisibility(View.VISIBLE);
        loginFetchNodesProgressBar.setVisibility(View.GONE);
        queryingSignupLinkText.setVisibility(View.GONE);
        confirmingAccountText.setVisibility(View.GONE);

        lastEmail = et_user.getText().toString().toLowerCase(Locale.ENGLISH).trim();
        lastPassword = et_password.getText().toString();

        logDebug("Generating keys");

        onKeysGenerated(lastEmail, lastPassword);
    }

    private void onKeysGenerated(String email, String password) {
        logDebug("onKeysGenerated");

        this.lastEmail = email;
        this.lastPassword = password;

        if (confirmLink == null) {
            onKeysGeneratedLogin(email, password);
        }
        else{
            if(!isOnline(context)){
                ((LoginActivityLollipop)context).showSnackbar(getString(R.string.error_server_connection_problem));
                return;
            }

            loginLogin.setVisibility(View.GONE);
            scrollView.setBackgroundColor(ContextCompat.getColor(context, R.color.white));
            loginCreateAccount.setVisibility(View.GONE);
            loginLoggingIn.setVisibility(View.VISIBLE);
            scrollView.setBackgroundColor(ContextCompat.getColor(context, R.color.white));
            generatingKeysText.setVisibility(View.VISIBLE);
            loginProgressBar.setVisibility(View.VISIBLE);
            loginFetchNodesProgressBar.setVisibility(View.GONE);
            queryingSignupLinkText.setVisibility(View.GONE);
            confirmingAccountText.setVisibility(View.VISIBLE);
            fetchingNodesText.setVisibility(View.GONE);
            prepareNodesText.setVisibility(View.GONE);
            serversBusyText.setVisibility(View.GONE);

            logDebug("fastConfirm");
            megaApi.confirmAccount(confirmLink, lastPassword, this);
        }
    }

    public void backToLoginForm() {
        //return to login form page
        loginLogin.setVisibility(View.VISIBLE);
        closeCancelDialog();
        loginCreateAccount.setVisibility(View.VISIBLE);
        loginLoggingIn.setVisibility(View.GONE);
        generatingKeysText.setVisibility(View.GONE);
        loginProgressBar.setVisibility(View.GONE);
        loginFetchNodesProgressBar.setVisibility(View.GONE);

        queryingSignupLinkText.setVisibility(View.VISIBLE);
        confirmingAccountText.setVisibility(View.GONE);
        loggingInText.setVisibility(View.VISIBLE);
        fetchingNodesText.setVisibility(View.GONE);
        prepareNodesText.setVisibility(View.GONE);
        serversBusyText.setVisibility(View.GONE);
        resumeSesion = false;

        //reset 2fa page
        loginVerificationLayout.setVisibility(View.GONE);
        verify2faProgressBar.setVisibility(View.GONE);
        firstPin.setText("");
        secondPin.setText("");
        thirdPin.setText("");
        fourthPin.setText("");
        fifthPin.setText("");
        sixthPin.setText("");

        et_user.requestFocus();
    }

    private void onKeysGeneratedLogin(final String email, final String password) {
        logDebug("onKeysGeneratedLogin");

        if(!isOnline(context)){
            loginLoggingIn.setVisibility(View.GONE);
            loginLogin.setVisibility(View.VISIBLE);
            closeCancelDialog();
            scrollView.setBackgroundColor(ContextCompat.getColor(context, R.color.background_create_account));
            loginCreateAccount.setVisibility(View.VISIBLE);
            queryingSignupLinkText.setVisibility(View.GONE);
            confirmingAccountText.setVisibility(View.GONE);
            generatingKeysText.setVisibility(View.GONE);
            loggingInText.setVisibility(View.GONE);
            fetchingNodesText.setVisibility(View.GONE);
            prepareNodesText.setVisibility(View.GONE);
            serversBusyText.setVisibility(View.GONE);

            ((LoginActivityLollipop)context).showSnackbar(getString(R.string.error_server_connection_problem));
            return;
        }

        if (!MegaApplication.isLoggingIn()) {
            MegaApplication.setLoggingIn(true);

            loggingInText.setVisibility(View.VISIBLE);
            fetchingNodesText.setVisibility(View.GONE);
            prepareNodesText.setVisibility(View.GONE);
            serversBusyText.setVisibility(View.GONE);

            logDebug("fastLogin with publicKey & privateKey");
            resumeSesion = false;

            if(isChatEnabled()){
                logDebug("Chat is ENABLED");
                if (megaChatApi == null){
                    megaChatApi = ((MegaApplication) ((Activity)context).getApplication()).getMegaChatApi();
                }
                int ret = megaChatApi.init(null);
                logDebug("result of init ---> "+ret);
                if (ret ==MegaChatApi.INIT_WAITING_NEW_SESSION){
                    logDebug("condition ret == MegaChatApi.INIT_WAITING_NEW_SESSION");
                    disableLoginButton();
                    megaApi.login(lastEmail, lastPassword, this);
                }
                else{
                    logWarning("ERROR INIT CHAT: " + ret);
                    megaChatApi.logout(this);

                    if(chatSettings==null) {
                        logWarning("ERROR ----> Switch OFF chat");
                        chatSettings = new ChatSettings();
                        chatSettings.setEnabled(false+"");
                        dbH.setChatSettings(chatSettings);
                    }
                    else{
                        logWarning("ERROR ----> Switch OFF chat");
                        dbH.setEnabledChat(false + "");
                    }
                    disableLoginButton();
                    megaApi.login(lastEmail, lastPassword, this);
                }
            }
            else{
                logWarning("Chat is NOT ENABLED");
                disableLoginButton();
                megaApi.login(lastEmail, lastPassword, this);
            }
        }
    }

    /*
     * Validate email and password
     */
    private boolean validateForm() {
        String emailError = getEmailError();
        String passwordError = getPasswordError();

        setError(et_user, emailError);
        setError(et_password, passwordError);

        if (emailError != null) {
            et_user.requestFocus();
            return false;
        } else if (passwordError != null) {
            et_password.requestFocus();
            return false;
        } else if (existOngoingTransfers(megaApi)) {
            showCancelTransfersDialog();
            return false;
        }
        return true;
    }

    private void disableLoginButton() {
        logDebug("Disable login button");
        //disbale login button
        bLogin.setBackground(context.getDrawable(R.drawable.background_button_disable));
        bLogin.setEnabled(false);
        //display login info
        loginInProgressPb.setVisibility(View.VISIBLE);
        loginInProgressInfo.setVisibility(View.VISIBLE);
        loginInProgressInfo.setText(R.string.login_in_progress);
    }

    private void enableLoginButton() {
        logDebug("Enable login button");
        bLogin.setEnabled(true);
        bLogin.setBackground(context.getDrawable(R.drawable.background_accent_button));
        loginInProgressPb.setVisibility(View.GONE);
        loginInProgressInfo.setVisibility(View.GONE);
    }

    public void onLoginClick(View v){
        submitForm();
    }

    public void onRegisterClick(View v){
        //Change fragmentVisible in the activity
        ((LoginActivityLollipop)context).showFragment(CREATE_ACCOUNT_FRAGMENT);
    }

    /*
     * Validate email
     */
    private String getEmailError() {
        String value = et_user.getText().toString();
        if (value.length() == 0) {
            return getString(R.string.error_enter_email);
        }
        if (!EMAIL_ADDRESS.matcher(value).matches()) {
            return getString(R.string.error_invalid_email);
        }
        return null;
    }

    /*
     * Validate password
     */
    private String getPasswordError() {
        String value = et_password.getText().toString();
        if (value.length() == 0) {
            return getString(R.string.error_enter_password);
        }
        return null;
    }

    void hidePasswordIfVisible () {
        if (passwdVisibility) {
            toggleButton.setImageDrawable(ContextCompat.getDrawable(context, R.drawable.ic_b_shared_read));
            passwdVisibility = false;
            showHidePassword();
        }
    }


    @Override
    public void onClick(View v) {

        switch(v.getId()) {
            case R.id.button_login_login: {
                logDebug("Click on button_login_login");
                hidePasswordIfVisible();
                loginClicked = true;
                backWhileLogin = false;
                onLoginClick(v);
                break;
            }
            case R.id.button_create_account_login:{
                logDebug("Click on button_create_account_login");
                hidePasswordIfVisible();
                onRegisterClick(v);
                break;
            }
            case R.id.park_account_button:{
                logDebug("Click to park account");
                showDialogInsertMail(false);
                break;
            }
            case R.id.button_forgot_pass:{
                logDebug("Click on button_forgot_pass");
                hidePasswordIfVisible();
                try {
                    String url = "https://mega.nz/recovery";
                    Intent openTermsIntent = new Intent(context, WebViewActivityLollipop.class);
                    openTermsIntent.setFlags(Intent.FLAG_ACTIVITY_CLEAR_TOP);
                    openTermsIntent.setData(Uri.parse(url));
                    startActivity(openTermsIntent);
                }
                catch (Exception e){
                    Intent viewIntent = new Intent(Intent.ACTION_VIEW);
                    viewIntent.setData(Uri.parse("https://mega.nz/recovery"));
                    startActivity(viewIntent);
                }
//                showForgotPassLayout();
                break;
            }
            case R.id.yes_MK_button:{
                logDebug("Click on yes_MK_button");
                showDialogInsertMail(true);
                break;
            }
            case R.id.no_MK_button:{
                logDebug("Click on no_MK_button");
                showParkAccountLayout();
                break;
            }
            case R.id.login_text_view:{
                hidePasswordIfVisible();
                numberOfClicksKarere++;
                if (numberOfClicksKarere == 5){
                    MegaAttributes attrs = dbH.getAttributes();
                    if(attrs!=null){
                        if (attrs.getFileLoggerKarere() != null){
                            try {
                                if (Boolean.parseBoolean(attrs.getFileLoggerKarere()) == false) {
                                    ((LoginActivityLollipop)context).showConfirmationEnableLogsKarere();
                                }
                                else{
                                    dbH.setFileLoggerKarere(false);
                                    setFileLoggerKarere(false);
                                    numberOfClicksKarere = 0;
                                    MegaChatApiAndroid.setLogLevel(MegaChatApiAndroid.LOG_LEVEL_ERROR);
                                    ((LoginActivityLollipop)context).showSnackbar(getString(R.string.settings_disable_logs));
                                }
                            }
                            catch(Exception e){
                                ((LoginActivityLollipop)context).showConfirmationEnableLogsKarere();
                            }
                        }
                        else{
                            ((LoginActivityLollipop)context).showConfirmationEnableLogsKarere();
                        }
                    }
                    else{
                        logWarning("attrs is NULL");
                        ((LoginActivityLollipop)context).showConfirmationEnableLogsKarere();
                    }
                }
                break;
            }
            case R.id.text_newToMega:{
                hidePasswordIfVisible();
                numberOfClicksSDK++;
                if (numberOfClicksSDK == 5){
                    MegaAttributes attrs = dbH.getAttributes();
                    if(attrs!=null){
                        if (attrs.getFileLoggerSDK() != null){
                            try {
                                if (Boolean.parseBoolean(attrs.getFileLoggerSDK()) == false) {
                                    ((LoginActivityLollipop)context).showConfirmationEnableLogsSDK();
                                }
                                else{
                                    dbH.setFileLoggerSDK(false);
                                    setFileLoggerSDK(false);
                                    numberOfClicksSDK = 0;
                                    MegaApiAndroid.setLogLevel(MegaApiAndroid.LOG_LEVEL_FATAL);
                                    ((LoginActivityLollipop)context).showSnackbar(getString(R.string.settings_disable_logs));
                                }
                            }
                            catch(Exception e){
                                ((LoginActivityLollipop)context).showConfirmationEnableLogsSDK();
                            }
                        }
                        else{
                            ((LoginActivityLollipop)context).showConfirmationEnableLogsSDK();
                        }
                    }
                    else{
                        logWarning("attrs is NULL");
                        ((LoginActivityLollipop)context).showConfirmationEnableLogsSDK();
                    }
                }
                break;
            }
            case R.id.toggle_button: {
                if (passwdVisibility) {
                    toggleButton.setImageDrawable(ContextCompat.getDrawable(context, R.drawable.ic_b_shared_read));
                    passwdVisibility = false;
                    showHidePassword();
                }
                else {
                    toggleButton.setImageDrawable(ContextCompat.getDrawable(context, R.drawable.ic_b_see));
                    passwdVisibility = true;
                    showHidePassword();
                }
                break;
            }
            case R.id.lost_authentication_device: {
                try {
                    String url = "https://mega.nz/recovery";
                    Intent openTermsIntent = new Intent(context, WebViewActivityLollipop.class);
                    openTermsIntent.setFlags(Intent.FLAG_ACTIVITY_CLEAR_TOP);
                    openTermsIntent.setData(Uri.parse(url));
                    startActivity(openTermsIntent);
                }
                catch (Exception e){
                    Intent viewIntent = new Intent(Intent.ACTION_VIEW);
                    viewIntent.setData(Uri.parse("https://mega.nz/recovery"));
                    startActivity(viewIntent);
                }
                break;
            }
        }
    }


    public void showForgotPassLayout(){
        logDebug("showForgotPassLayout");
        loginLoggingIn.setVisibility(View.GONE);
        loginLogin.setVisibility(View.GONE);
        parkAccountLayout.setVisibility(View.GONE);
        forgotPassLayout.setVisibility(View.VISIBLE);
        scrollView.setBackgroundColor(ContextCompat.getColor(context, R.color.white));
    }

    public void hideForgotPassLayout(){
        logDebug("hideForgotPassLayout");
        loginLoggingIn.setVisibility(View.GONE);
        forgotPassLayout.setVisibility(View.GONE);
        parkAccountLayout.setVisibility(View.GONE);
        loginLogin.setVisibility(View.VISIBLE);
        closeCancelDialog();
        scrollView.setBackgroundColor(ContextCompat.getColor(context, R.color.background_create_account));
    }

    public void showParkAccountLayout(){
        logDebug("showParkAccountLayout");
        loginLoggingIn.setVisibility(View.GONE);
        loginLogin.setVisibility(View.GONE);
        forgotPassLayout.setVisibility(View.GONE);
        parkAccountLayout.setVisibility(View.VISIBLE);
        scrollView.setBackgroundColor(ContextCompat.getColor(context, R.color.white));
    }

    public void hideParkAccountLayout(){
        logDebug("hideParkAccountLayout");
        loginLoggingIn.setVisibility(View.GONE);
        forgotPassLayout.setVisibility(View.GONE);
        parkAccountLayout.setVisibility(View.GONE);
        loginLogin.setVisibility(View.VISIBLE);
        closeCancelDialog();
        scrollView.setBackgroundColor(ContextCompat.getColor(context, R.color.background_create_account));
    }

    /*
     * Get email address from confirmation code and set to emailView
     */
    private void updateConfirmEmail(String link) {
        if(!isOnline(context)){
            ((LoginActivityLollipop)context).showSnackbar(getString(R.string.error_server_connection_problem));
            return;
        }

        loginLogin.setVisibility(View.GONE);
        scrollView.setBackgroundColor(ContextCompat.getColor(context, R.color.white));
        loginCreateAccount.setVisibility(View.GONE);
        loginLoggingIn.setVisibility(View.VISIBLE);
        scrollView.setBackgroundColor(ContextCompat.getColor(context, R.color.white));
        generatingKeysText.setVisibility(View.GONE);
        queryingSignupLinkText.setVisibility(View.VISIBLE);
        confirmingAccountText.setVisibility(View.GONE);
        fetchingNodesText.setVisibility(View.GONE);
        prepareNodesText.setVisibility(View.GONE);
        serversBusyText.setVisibility(View.GONE);
        loginProgressBar.setVisibility(View.VISIBLE);
        logDebug("querySignupLink");
        megaApi.querySignupLink(link, this);
    }

    /*
 * Handle intent from confirmation email
 */
    public void handleConfirmationIntent(Intent intent) {
        confirmLink = intent.getStringExtra(EXTRA_CONFIRMATION);
        loginTitle.setText(R.string.login_confirm_account);
        bLogin.setText(getString(R.string.login_confirm_account).toUpperCase(Locale.getDefault()));
        updateConfirmEmail(confirmLink);
    }

    @Override
    public void onAttach(Context context) {
        logDebug("onAttach");
        super.onAttach(context);
        this.context = context;

        dbH = DatabaseHandler.getDbHandler(context);

        if (megaApi == null){
            megaApi = ((MegaApplication) ((Activity)context).getApplication()).getMegaApi();
        }

        if (isChatEnabled()) {
            if (megaChatApi == null) {
                megaChatApi = ((MegaApplication) ((Activity) context).getApplication()).getMegaChatApi();
            }
        }
    }

    @Override
    public void onAttach(Activity context) {
        logDebug("onAttach Activity");
        super.onAttach(context);
        this.context = context;

        dbH = DatabaseHandler.getDbHandler(context);

        if (megaApi == null) {
            megaApi = ((MegaApplication) ((Activity) context).getApplication()).getMegaApi();
        }

        if (isChatEnabled()){
            if (megaChatApi == null) {
                megaChatApi = ((MegaApplication) ((Activity) context).getApplication()).getMegaChatApi();
            }
        }
    }

    @Override
    public void onRequestUpdate(MegaApiJava api, MegaRequest request) {

        try{
            if(timer!=null){
                timer.cancel();
                serversBusyText.setVisibility(View.GONE);
            }
        }
        catch(Exception e){
            logError("TIMER EXCEPTION", e);
        }
//		log("onRequestUpdate: " + request.getRequestString());
        if (request.getType() == MegaRequest.TYPE_FETCH_NODES){
            if (firstRequestUpdate){
                loginProgressBar.setVisibility(View.GONE);
                firstRequestUpdate = false;
            }
            loginFetchNodesProgressBar.setVisibility(View.VISIBLE);
            loginFetchNodesProgressBar.getLayoutParams().width = px2dp((250*scaleW), outMetrics);
            if (request.getTotalBytes() > 0){
                double progressValue = 100.0 * request.getTransferredBytes() / request.getTotalBytes();
                if ((progressValue > 99) || (progressValue < 0)){
                    progressValue = 100;
                    prepareNodesText.setVisibility(View.VISIBLE);
                    loginProgressBar.setVisibility(View.VISIBLE);
                }
//				log("progressValue = " + (int)progressValue);
                loginFetchNodesProgressBar.setProgress((int)progressValue);
            }
        }
    }

    public void readyToManager(){
        closeCancelDialog();
        if(confirmLink==null && !accountConfirmed){
            logDebug("confirmLink==null");

            logDebug("OK fetch nodes");
            logDebug("value of resumeSession: " + resumeSesion);

            if((action!=null)&&(url!=null)) {
                logDebug("Empty completed transfers data");
                dbH.emptyCompletedTransfers();

                if (action.equals(ACTION_CHANGE_MAIL)) {
                    logDebug("Action change mail after fetch nodes");
                    Intent changeMailIntent = new Intent(context, ManagerActivityLollipop.class);
                    changeMailIntent.setAction(ACTION_CHANGE_MAIL);
                    changeMailIntent.setData(Uri.parse(url));
                    startActivity(changeMailIntent);
                    ((LoginActivityLollipop) context).finish();
                }
                else if(action.equals(ACTION_RESET_PASS)) {
                    logDebug("Action reset pass after fetch nodes");
                    Intent resetPassIntent = new Intent(context, ManagerActivityLollipop.class);
                    resetPassIntent.setAction(ACTION_RESET_PASS);
                    resetPassIntent.setData(Uri.parse(url));
                    startActivity(resetPassIntent);
                    ((LoginActivityLollipop) context).finish();
                }
                else if(action.equals(ACTION_CANCEL_ACCOUNT)) {
                    logDebug("Action cancel Account after fetch nodes");
                    Intent cancelAccountIntent = new Intent(context, ManagerActivityLollipop.class);
                    cancelAccountIntent.setAction(ACTION_CANCEL_ACCOUNT);
                    cancelAccountIntent.setData(Uri.parse(url));
                    startActivity(cancelAccountIntent);
                    ((LoginActivityLollipop) context).finish();
                }
            }

            if (!backWhileLogin){
                logDebug("NOT backWhileLogin");
                if (parentHandle != -1){
                    Intent intent = new Intent();
                    intent.putExtra("PARENT_HANDLE", parentHandle);
                    ((LoginActivityLollipop) context).setResult(Activity.RESULT_OK, intent);
                    ((LoginActivityLollipop) context).finish();
                }
                else{
                    Intent intent = null;
                    if (firstTime){
                        logDebug("First time");
                        intent = new Intent(context,ManagerActivityLollipop.class);
                        intent.putExtra("firstLogin", true);
                        if (action != null){
                            logDebug("Action not NULL");
                            if (action.equals(ACTION_EXPORT_MASTER_KEY)){
                                logDebug("ACTION_EXPORT_MK");
                                intent.setAction(action);
                            }
                            else if (action.equals(ACTION_JOIN_OPEN_CHAT_LINK) && url != null) {
                                intent.setAction(action);
                                intent.setData(Uri.parse(url));
                                if (idChatToJoin != -1) {
                                    intent.putExtra("idChatToJoin", idChatToJoin);
                                }
                            }
                        }
                    }
                    else{
                        boolean initialCam = false;
//								DatabaseHandler dbH = new DatabaseHandler(getApplicationContext());
                        DatabaseHandler dbH = DatabaseHandler.getDbHandler(context.getApplicationContext());
                        MegaPreferences prefs = dbH.getPreferences();
                        prefs = dbH.getPreferences();
                        if (prefs != null){
                            if (prefs.getCamSyncEnabled() != null){
                                if (Boolean.parseBoolean(prefs.getCamSyncEnabled())){
                                    if (Build.VERSION.SDK_INT < Build.VERSION_CODES.O) {
                                        ((LoginActivityLollipop) context).startCameraUploadService(false, 30 * 1000);
                                    }
                                }
                            }
                            else{
                                if (Build.VERSION.SDK_INT < Build.VERSION_CODES.O) {
                                    ((LoginActivityLollipop) context).startCameraUploadService(true, 30 * 1000);
                                }
                                initialCam = true;
                            }
                        }
                        else{
                            intent = new Intent(context,ManagerActivityLollipop.class);
                            intent.putExtra("firstLogin", true);
                            initialCam = true;
                        }

                        if (!initialCam){
                            logDebug("NOT initialCam");
                            intent = new Intent(context,ManagerActivityLollipop.class);
                            if (action != null){
                                logDebug("The action is: " + action);
//										if (action.equals(ManagerActivityLollipop.ACTION_FILE_EXPLORER_UPLOAD)){
//											intent = new Intent(this, FileExplorerActivityLollipop.class);
//											if(extras != null)
//											{
//												intent.putExtras(extras);
//											}
//											intent.setData(uriData);
//										}
                                if (action.equals(ACTION_FILE_PROVIDER)){
                                    intent = new Intent(context, FileProviderActivity.class);
                                    if(extras != null){
                                        intent.putExtras(extras);
                                    }
                                    if(uriData != null){
                                        intent.setData(uriData);
                                    }
                                }
                                else if (action.equals(ACTION_OPEN_FILE_LINK_ROOTNODES_NULL)){
                                    intent = new Intent(context, FileLinkActivityLollipop.class);
                                    intent.setFlags(Intent.FLAG_ACTIVITY_CLEAR_TOP);
                                    intent.setData(uriData);
                                }
                                else if (action.equals(ACTION_OPEN_FOLDER_LINK_ROOTNODES_NULL)){
                                    intent = new Intent(context, FolderLinkActivityLollipop.class);
                                    intent.setFlags(Intent.FLAG_ACTIVITY_CLEAR_TOP);
                                    action = ACTION_OPEN_MEGA_FOLDER_LINK;
                                    intent.setData(uriData);
                                }
                                else if (action.equals(ACTION_OPEN_CONTACTS_SECTION)){
                                    intent.putExtra(CONTACT_HANDLE, intentReceived.getLongExtra(CONTACT_HANDLE, -1));
                                }
                                else if (action.equals(ACTION_JOIN_OPEN_CHAT_LINK)) {
                                    if (idChatToJoin != -1) {
                                        intent.putExtra("idChatToJoin", idChatToJoin);
                                    }
                                }
                                intent.setAction(action);
                                if (url != null){
                                    intent.setData(Uri.parse(url));
                                }
                            }
                            else{
                                logWarning("The intent action is NULL");
                            }
                        }
                        else{
                            logDebug("initialCam YESSSS");
                            intent = new Intent(context,ManagerActivityLollipop.class);
                            if (action != null){
                                logDebug("The action is: " + action);
                                intent.setAction(action);
                            }
                            if (url != null){
                                intent.setData(Uri.parse(url));
                            }
                        }
                        intent.setFlags(Intent.FLAG_ACTIVITY_CLEAR_TOP);
                    }

                    logDebug("Empty completed transfers data");
                    dbH.emptyCompletedTransfers();

                    if (twoFA){
                        intent.setAction(ACTION_REFRESH_STAGING);
                        twoFA = false;
                    }

                    startActivity(intent);
                    ((LoginActivityLollipop)context).finish();
                }
            }
        }
        else{
            logDebug("Go to ChooseAccountFragment");
            accountConfirmed = false;
            ((LoginActivityLollipop)context).showFragment(CHOOSE_ACCOUNT_FRAGMENT);
        }
    }

    @Override
    public void onRequestStart(MegaApiJava api, MegaRequest request)
    {
        logDebug("onRequestStart: " + request.getRequestString());
        if(request.getType() == MegaRequest.TYPE_LOGIN) {
            disableLoginButton();
        }
        if (request.getType() == MegaRequest.TYPE_FETCH_NODES){
//			loginProgressBar.setVisibility(View.GONE);
            loginFetchNodesProgressBar.setVisibility(View.VISIBLE);
            loginFetchNodesProgressBar.getLayoutParams().width = px2dp((250*scaleW), outMetrics);
            loginFetchNodesProgressBar.setProgress(0);
            LoginActivityLollipop.isFetchingNodes = true;
            disableLoginButton();
        }
    }

    @Override
    public void onRequestFinish(MegaApiJava api, MegaRequest request, MegaError error) {
        enableLoginButton();
        try{
            if(timer!=null){
                timer.cancel();
                serversBusyText.setVisibility(View.GONE);
            }
        }
        catch(Exception e){
            logError("TIMER EXCEPTION", e);
        }

        logDebug("onRequestFinish: " + request.getRequestString() + ",error code: " + error.getErrorCode());
        if (request.getType() == MegaRequest.TYPE_LOGIN){
            //cancel login process by press back.
            if(!MegaApplication.isLoggingIn()) {
                logWarning("Terminate login process when login");
                return;
            }
            if (error.getErrorCode() != MegaError.API_OK) {
                MegaApplication.setLoggingIn(false);
                if(confirmLogoutDialog != null) {
                    confirmLogoutDialog.dismiss();
                }
                enableLoginButton();
                String errorMessage = "";

                if (error.getErrorCode() == MegaError.API_ESID){
                    logWarning("MegaError.API_ESID " + getString(R.string.error_server_expired_session));
                    ((LoginActivityLollipop)context).showAlertLoggedOut();
                }
                else if (error.getErrorCode() == MegaError.API_EMFAREQUIRED){
                    logDebug("require 2fa");
                    is2FAEnabled = true;
                    ((LoginActivityLollipop) context).showAB(tB);
                    loginLogin.setVisibility(View.GONE);
                    scrollView.setBackgroundColor(ContextCompat.getColor(context, R.color.white));
                    loginCreateAccount.setVisibility(View.GONE);
                    loginLoggingIn.setVisibility(View.GONE);
                    generatingKeysText.setVisibility(View.GONE);
                    loginProgressBar.setVisibility(View.GONE);
                    loginFetchNodesProgressBar.setVisibility(View.GONE);
                    queryingSignupLinkText.setVisibility(View.GONE);
                    confirmingAccountText.setVisibility(View.GONE);
                    fetchingNodesText.setVisibility(View.GONE);
                    prepareNodesText.setVisibility(View.GONE);
                    serversBusyText.setVisibility(View.GONE);
                    loginVerificationLayout.setVisibility(View.VISIBLE);
                    closeCancelDialog();
                    firstPin.requestFocus();
                    firstPin.setCursorVisible(true);
                }
                else if (error.getErrorCode() == MegaError.API_EFAILED || error.getErrorCode() == MegaError.API_EEXPIRED) {
                    if (verify2faProgressBar != null) {
                        verify2faProgressBar.setVisibility(View.GONE);
                    }
                    verifyShowError();
                }
                else{
                    if (error.getErrorCode() == MegaError.API_ENOENT) {
                        if (is2FAEnabled) {
                            returnToLogin();
                        }
                        errorMessage = getString(R.string.error_incorrect_email_or_password);
                    }
                    else if (error.getErrorCode() == MegaError.API_ETOOMANY){
                        errorMessage = getString(R.string.too_many_attempts_login);
                    }
                    else if (error.getErrorCode() == MegaError.API_EINCOMPLETE){
                        errorMessage = getString(R.string.account_not_validated_login);
                    }
                    else if (error.getErrorCode() == MegaError.API_EBLOCKED){
                        errorMessage = getString(R.string.error_account_suspended);
                    } else if(error.getErrorCode() == MegaError.API_EACCESS) {
                        errorMessage = error.getErrorString();
                    }
                    else{
                        errorMessage = error.getErrorString();
                    }
                    logError("LOGIN_ERROR: "+error.getErrorCode()+ " "+error.getErrorString());

                    if (isChatEnabled()) {
                        if (megaChatApi != null) {
                            megaChatApi.logout(this);
                        }
                    }

                    if(!errorMessage.isEmpty()){
                        if(!backWhileLogin) {
                            ((LoginActivityLollipop)context).showSnackbar(errorMessage);
                        }
                    }

                    if(chatSettings==null) {
                        logDebug("Reset chat setting enable");
                        chatSettings = new ChatSettings();
                        dbH.setChatSettings(chatSettings);
                    }
                    else{
                        logDebug("Reset chat setting enable");
                        dbH.setEnabledChat(true + "");
                    }
                }

                if (!is2FAEnabled) {
                    loginLoggingIn.setVisibility(View.GONE);
                    loginLogin.setVisibility(View.VISIBLE);
                    closeCancelDialog();
                    scrollView.setBackgroundColor(ContextCompat.getColor(context, R.color.background_create_account));
                    loginCreateAccount.setVisibility(View.VISIBLE);
                    queryingSignupLinkText.setVisibility(View.GONE);
                    confirmingAccountText.setVisibility(View.GONE);
                    generatingKeysText.setVisibility(View.GONE);
                    loggingInText.setVisibility(View.GONE);
                    fetchingNodesText.setVisibility(View.GONE);
                    prepareNodesText.setVisibility(View.GONE);
                    serversBusyText.setVisibility(View.GONE);
                }
            }
            else{
                if (is2FAEnabled){
                    loginVerificationLayout.setVisibility(View.GONE);
                    ((LoginActivityLollipop) context).hideAB();
                }

                scrollView.setBackgroundColor(getResources().getColor(R.color.white));
                loginLogin.setVisibility(View.GONE);
                loginLoggingIn.setVisibility(View.VISIBLE);
                loginProgressBar.setVisibility(View.VISIBLE);
                loginFetchNodesProgressBar.setVisibility(View.GONE);
                loggingInText.setVisibility(View.VISIBLE);
                fetchingNodesText.setVisibility(View.VISIBLE);
                prepareNodesText.setVisibility(View.GONE);
                serversBusyText.setVisibility(View.GONE);

                gSession = megaApi.dumpSession();

                logDebug("Logged in with session");

//				String session = megaApi.dumpSession();
//				Toast.makeText(this, "Session = " + session, Toast.LENGTH_LONG).show();

                //TODO
                //addAccount (email, session)
//				String accountType = getIntent().getStringExtra(ARG_ACCOUNT_TYPE);
//				if (accountType != null){
//					authTokenType = getIntent().getStringExtra(ARG_AUTH_TYPE);
//					if (authTokenType == null){
//						authTokenType = .AUTH_TOKEN_TYPE_INSTANTIATE;
//					}
//					Account account = new Account(lastEmail, accountscroll_view_loginType);
//					accountManager.addAccountExplicitly(account, gSession, null);
//					log("AUTTHO: _" + authTokenType + "_");
//					accountManager.setAuthToken(account, authTokenType, gSession);
//				}

                DatabaseHandler dbH = DatabaseHandler.getDbHandler(context.getApplicationContext());
                dbH.clearEphemeral();

                megaApi.fetchNodes(this);
            }
        } else if(request.getType() == MegaRequest.TYPE_LOGOUT) {
            logDebug("TYPE_LOGOUT");
            if (error.getErrorCode() == MegaError.API_OK){
                AccountController.localLogoutApp(context.getApplicationContext());
            }
        }
        else if(request.getType() == MegaRequest.TYPE_GET_RECOVERY_LINK){
            logDebug("TYPE_GET_RECOVERY_LINK");
            if (error.getErrorCode() == MegaError.API_OK){
                logDebug("The recovery link has been sent");
                showAlert(context, getString(R.string.email_verification_text), getString(R.string.email_verification_title));
            }
            else if (error.getErrorCode() == MegaError.API_ENOENT){
                logError("No account with this mail: "+error.getErrorString()+" "+error.getErrorCode());
                showAlert(context, getString(R.string.invalid_email_text), getString(R.string.invalid_email_title));
            }
            else{
                logError("Error when asking for recovery pass link");
                logError(error.getErrorString() + "___" + error.getErrorCode());
                showAlert(context,getString(R.string.general_text_error), getString(R.string.general_error_word));
            }
        }
        else if (request.getType() == MegaRequest.TYPE_FETCH_NODES){
            //cancel login process by press back.
            if(!MegaApplication.isLoggingIn()) {
                logDebug("Terminate login process when fetch nodes");
                return;
            }
            LoginActivityLollipop.isFetchingNodes = false;
            MegaApplication.setLoggingIn(false);

            if (error.getErrorCode() == MegaError.API_OK){
                logDebug("Ok fetch nodes");
                DatabaseHandler dbH = DatabaseHandler.getDbHandler(context.getApplicationContext());

                gSession = megaApi.dumpSession();
                MegaUser myUser = megaApi.getMyUser();
                String myUserHandle = "";
                if(myUser!=null){
                    lastEmail = megaApi.getMyUser().getEmail();
                    myUserHandle = megaApi.getMyUser().getHandle()+"";
                }

                UserCredentials credentials = new UserCredentials(lastEmail, gSession, "", "", myUserHandle);

                dbH.saveCredentials(credentials);

                logDebug("readyToManager");
                readyToManager();

            }else{
                if(confirmLogoutDialog != null) {
                    confirmLogoutDialog.dismiss();
                }
                enableLoginButton();
                logError("Error fetch nodes: " + error.getErrorCode());
                String errorMessage;
                if (error.getErrorCode() == MegaError.API_ESID){
                    errorMessage = getString(R.string.error_server_expired_session);
                }
                else if (error.getErrorCode() == MegaError.API_ETOOMANY){
                    errorMessage = getString(R.string.too_many_attempts_login);
                }
                else if (error.getErrorCode() == MegaError.API_EINCOMPLETE){
                    errorMessage = getString(R.string.account_not_validated_login);
                }
                else if (error.getErrorCode() == MegaError.API_EBLOCKED){
                    errorMessage = getString(R.string.error_account_suspended);
                }
                else{
                    errorMessage = error.getErrorString();
                }
                loginLoggingIn.setVisibility(View.GONE);
                loginLogin.setVisibility(View.VISIBLE);
                closeCancelDialog();
                scrollView.setBackgroundColor(ContextCompat.getColor(context, R.color.background_create_account));
                loginCreateAccount.setVisibility(View.VISIBLE);
                generatingKeysText.setVisibility(View.GONE);
                loggingInText.setVisibility(View.GONE);
                fetchingNodesText.setVisibility(View.GONE);
                prepareNodesText.setVisibility(View.GONE);
                serversBusyText.setVisibility(View.GONE);
                queryingSignupLinkText.setVisibility(View.GONE);
                confirmingAccountText.setVisibility(View.GONE);

                if (error.getErrorCode() == MegaError.API_EACCESS){
                    logError("Error API_EACCESS");
                    if(((LoginActivityLollipop)context).accountBlocked!=null){
                        logError("Account blocked");
                    }
                    else{
                        errorMessage = error.getErrorString();
                        if(!backWhileLogin) {
                            ((LoginActivityLollipop)context).showSnackbar(errorMessage);
                        }
                    }
                }
                else{
                    ((LoginActivityLollipop)context).showSnackbar(errorMessage);
                }

                if(chatSettings==null) {
                    logDebug("Reset chat setting enable");
                    chatSettings = new ChatSettings();
                    dbH.setChatSettings(chatSettings);
                }
                else{
                    logDebug("Reset chat setting enable");
                    dbH.setEnabledChat(true + "");
                }
            }
        }
        else if (request.getType() == MegaRequest.TYPE_QUERY_SIGNUP_LINK){
            logDebug("MegaRequest.TYPE_QUERY_SIGNUP_LINK");
            String s = "";
            loginLogin.setVisibility(View.VISIBLE);
            closeCancelDialog();
            scrollView.setBackgroundColor(ContextCompat.getColor(context, R.color.background_create_account));
            bForgotPass.setVisibility(View.INVISIBLE);
            loginCreateAccount.setVisibility(View.VISIBLE);
            loginLoggingIn.setVisibility(View.GONE);
            generatingKeysText.setVisibility(View.GONE);
            queryingSignupLinkText.setVisibility(View.GONE);
            confirmingAccountText.setVisibility(View.GONE);
            fetchingNodesText.setVisibility(View.GONE);
            prepareNodesText.setVisibility(View.GONE);
            serversBusyText.setVisibility(View.GONE);

            if(error.getErrorCode() == MegaError.API_OK){
                logDebug("MegaRequest.TYPE_QUERY_SIGNUP_LINK MegaError API_OK");
                if (request.getFlag()) {
                    bForgotPass.setVisibility(View.VISIBLE);
                    loginProgressBar.setVisibility(View.GONE);

                    loginTitle.setText(R.string.login_text);
                    bLogin.setText(getString(R.string.login_text).toUpperCase(Locale.getDefault()));
                    confirmLink = null;
                    ((LoginActivityLollipop)context).showSnackbar(getString(R.string.account_confirmed));
                    accountConfirmed = true;
                }
                else {
                    accountConfirmed = false;
                    ((LoginActivityLollipop)context).showSnackbar(getString(R.string.confirm_account));
                }
                s = request.getEmail();
                et_user.setText(s);
                et_password.requestFocus();
            }
            else{
                logWarning("MegaRequest.TYPE_QUERY_SIGNUP_LINK MegaError not API_OK " + error.getErrorCode());
                LoginActivityLollipop loginActivityLollipop = (LoginActivityLollipop) context;
                if (error.getErrorCode() == MegaError.API_ENOENT) {
                    loginActivityLollipop.showSnackbar(getString(R.string.reg_link_expired));
                } else {
                    loginActivityLollipop.showSnackbar(error.getErrorString());
                }
                confirmLink = null;
            }
        }
        else if (request.getType() == MegaRequest.TYPE_CONFIRM_ACCOUNT){
            if (error.getErrorCode() == MegaError.API_OK){
                logDebug("fastConfirm finished - OK");
                onKeysGeneratedLogin(lastEmail, lastPassword);
            }
            else{
                loginLogin.setVisibility(View.VISIBLE);
                closeCancelDialog();
                scrollView.setBackgroundColor(ContextCompat.getColor(context, R.color.background_create_account));
                loginCreateAccount.setVisibility(View.VISIBLE);
                loginLoggingIn.setVisibility(View.GONE);
                generatingKeysText.setVisibility(View.GONE);
                queryingSignupLinkText.setVisibility(View.GONE);
                confirmingAccountText.setVisibility(View.GONE);
                fetchingNodesText.setVisibility(View.GONE);
                prepareNodesText.setVisibility(View.GONE);
                serversBusyText.setVisibility(View.GONE);

                if (error.getErrorCode() == MegaError.API_ENOENT || error.getErrorCode() == MegaError.API_EKEY){
                    ((LoginActivityLollipop)context).showSnackbar(getString(R.string.error_incorrect_email_or_password));
                }
                else{
                    ((LoginActivityLollipop)context).showSnackbar(error.getErrorString());
                }
            }
        }
    }

    private void closeCancelDialog() {
        if (confirmLogoutDialog != null) {
            confirmLogoutDialog.dismiss();
        }
    }

    @Override
    public void onRequestTemporaryError(MegaApiJava api, MegaRequest request, MegaError e)
    {
        logWarning("onRequestTemporaryError: " + request.getRequestString() + e.getErrorCode());

//		if (request.getType() == MegaRequest.TYPE_LOGIN){
//
//		}
//		else if (request.getType() == MegaRequest.TYPE_FETCH_NODES){
//
//		}
        final MegaError error = e;
        try{
            timer = new CountDownTimer(10000, 2000) {

                public void onTick(long millisUntilFinished) {
                    logDebug("TemporaryError one more");
                }

                public void onFinish() {
                    logDebug("The timer finished, message shown");
                    try {
                        serversBusyText.setVisibility(View.VISIBLE);
                        if(error.getErrorCode()==MegaError.API_EAGAIN){
                            logWarning("onRequestTemporaryError:onFinish:API_EAGAIN: :value: " + error.getValue());
                            if(error.getValue() == MegaApiJava.RETRY_CONNECTIVITY){
                                serversBusyText.setText(getString(R.string.login_connectivity_issues));
                                loginInProgressInfo.setText(getString(R.string.login_connectivity_issues));
                            }
                            else if(error.getValue() == MegaApiJava.RETRY_SERVERS_BUSY){
                                serversBusyText.setText(getString(R.string.login_servers_busy));
                                loginInProgressInfo.setText(getString(R.string.login_servers_busy));
                            }
                            else if(error.getValue() == MegaApiJava.RETRY_API_LOCK){
                                serversBusyText.setText(getString(R.string.login_API_lock));
                                loginInProgressInfo.setText(getString(R.string.login_API_lock));
                            }
                            else if(error.getValue() == MegaApiJava.RETRY_RATE_LIMIT){
                                serversBusyText.setText(getString(R.string.login_API_rate));
                                loginInProgressInfo.setText(getString(R.string.login_API_rate));
                            }
                            else{
                                serversBusyText.setText(getString(R.string.servers_busy));
                                loginInProgressInfo.setText(getString(R.string.servers_busy));
                            }
                        }
                        else{
                            serversBusyText.setText(getString(R.string.servers_busy));
                            loginInProgressInfo.setText(getString(R.string.servers_busy));
                        }
                    }
                    catch (Exception e){}

                }
            }.start();
        }catch (Exception exception){
            logError("EXCEPTION when starting count", exception);
        }
    }

    @Override
    public void onRequestStart(MegaChatApiJava api, MegaChatRequest request) {
        logDebug("Type:" + request.getType());
    }

    @Override
    public void onRequestUpdate(MegaChatApiJava api, MegaChatRequest request) {
        logDebug("Type: " + request.getType());
    }

    @Override
    public void onRequestFinish(MegaChatApiJava api, MegaChatRequest request, MegaChatError e) {
        logDebug("onRequestFinish(CHAT)");

        if (request.getType() == MegaChatRequest.TYPE_LOGOUT){

            ((MegaApplication) ((Activity)context).getApplication()).disableMegaChatApi();
            resetAndroidLogger();
        }
    }

    @Override
    public void onRequestTemporaryError(MegaChatApiJava api, MegaChatRequest request, MegaChatError e) {
        logWarning("Type: " + request.getType() + ", Error: " + e.getErrorCode());
    }


    public void showDialogInsertMail(final boolean reset){
        logDebug("reset: " + reset);

        LinearLayout layout = new LinearLayout(context);
        layout.setOrientation(LinearLayout.VERTICAL);
        LinearLayout.LayoutParams params = new LinearLayout.LayoutParams(LinearLayout.LayoutParams.MATCH_PARENT, LinearLayout.LayoutParams.WRAP_CONTENT);
        params.setMargins(scaleWidthPx(20, outMetrics), scaleHeightPx(20, outMetrics), scaleWidthPx(17, outMetrics), 0);

        LinearLayout.LayoutParams params1 = new LinearLayout.LayoutParams(LinearLayout.LayoutParams.MATCH_PARENT, LinearLayout.LayoutParams.WRAP_CONTENT);
        params1.setMargins(scaleWidthPx(20, outMetrics), 0, scaleWidthPx(17, outMetrics), 0);

        final EditText input = new EditText(context);
        layout.addView(input, params);

        final RelativeLayout error_layout = new RelativeLayout(context);
        layout.addView(error_layout, params1);

        final ImageView error_icon = new ImageView(context);
        error_icon.setImageDrawable(ContextCompat.getDrawable(context, R.drawable.ic_input_warning));
        error_layout.addView(error_icon);
        RelativeLayout.LayoutParams params_icon = (RelativeLayout.LayoutParams) error_icon.getLayoutParams();


        params_icon.addRule(RelativeLayout.ALIGN_PARENT_RIGHT);
        error_icon.setLayoutParams(params_icon);

        error_icon.setColorFilter(ContextCompat.getColor(context, R.color.login_warning));

        final TextView textError = new TextView(context);
        error_layout.addView(textError);
        RelativeLayout.LayoutParams params_text_error = (RelativeLayout.LayoutParams) textError.getLayoutParams();
        params_text_error.height = ViewGroup.LayoutParams.WRAP_CONTENT;
        params_text_error.width = ViewGroup.LayoutParams.WRAP_CONTENT;
        params_text_error.addRule(RelativeLayout.CENTER_VERTICAL);
        params_text_error.addRule(RelativeLayout.ALIGN_PARENT_LEFT);
        params_text_error.setMargins(scaleWidthPx(3, outMetrics), 0,0,0);
        textError.setLayoutParams(params_text_error);

        textError.setTextColor(ContextCompat.getColor(context, R.color.login_warning));

        error_layout.setVisibility(View.GONE);

//		input.setId(EDIT_TEXT_ID);
        input.getBackground().mutate().clearColorFilter();
        input.getBackground().mutate().setColorFilter(ContextCompat.getColor(context, R.color.accentColor), PorterDuff.Mode.SRC_ATOP);
        input.addTextChangedListener(new TextWatcher() {
            @Override
            public void beforeTextChanged(CharSequence charSequence, int i, int i1, int i2) {

            }

            @Override
            public void onTextChanged(CharSequence charSequence, int i, int i1, int i2) {

            }

            @Override
            public void afterTextChanged(Editable editable) {
                if(error_layout.getVisibility() == View.VISIBLE){
                    error_layout.setVisibility(View.GONE);
                    input.getBackground().mutate().clearColorFilter();
                    input.getBackground().mutate().setColorFilter(ContextCompat.getColor(context, R.color.accentColor), PorterDuff.Mode.SRC_ATOP);
                }
            }
        });
        input.setSingleLine();
        input.setHint(getString(R.string.edit_text_insert_mail));
        input.setTextColor(ContextCompat.getColor(context, R.color.text_secondary));
        input.setTextSize(TypedValue.COMPLEX_UNIT_SP, 14);
//		input.setSelectAllOnFocus(true);
        input.setImeOptions(EditorInfo.IME_ACTION_DONE);
        input.setInputType(InputType.TYPE_TEXT_VARIATION_EMAIL_ADDRESS);
        input.setOnEditorActionListener(new TextView.OnEditorActionListener() {
            @Override
            public boolean onEditorAction(TextView v, int actionId,	KeyEvent event) {
                logDebug("OK RESET PASSWORD");
                if (actionId == EditorInfo.IME_ACTION_DONE) {
                    String value = input.getText().toString().trim();
                    String emailError = Util.getEmailError(value, context);
                    if (emailError != null) {
                        logWarning("Mail incorrect");
//                        input.setError(emailError);
                        input.getBackground().mutate().setColorFilter(ContextCompat.getColor(context, R.color.login_warning), PorterDuff.Mode.SRC_ATOP);
                        textError.setText(emailError);
                        error_layout.setVisibility(View.VISIBLE);
                        input.requestFocus();
                    } else {
                        if(reset){
                            logDebug("Ask for link to reset pass");
                            megaApi.resetPassword(value, true, loginFragment);
                        }
                        else{
                            logDebug("Ask for link to park account");
                            megaApi.resetPassword(value, false, loginFragment);
                        }
                        insertMailDialog.dismiss();
                    }
                }
                else{
                    logDebug("Other IME" + actionId);
                }
                return false;
            }
        });
        input.setImeActionLabel(getString(R.string.general_add),EditorInfo.IME_ACTION_DONE);
        input.setOnFocusChangeListener(new View.OnFocusChangeListener() {
            @Override
            public void onFocusChange(View v, boolean hasFocus) {
                if (hasFocus) {
                    showKeyboardDelayed(v);
                }
                else{
                    hideKeyboardDelayed(v);
                }
            }
        });
        String title;
        String text;
        String buttonText;
        AlertDialog.Builder builder = new AlertDialog.Builder(context, R.style.AppCompatAlertDialogStyle);
        if(reset){
            title= getString(R.string.title_alert_reset_with_MK);
            text = getString(R.string.text_alert_reset_with_MK);
            buttonText=getString(R.string.context_send);
        }
        else{
            title= getString(R.string.park_account_dialog_title);
            text = getString(R.string.dialog_park_account);
            buttonText=getString(R.string.park_account_button);
        }
        builder.setTitle(title);
        builder.setMessage(text);
        builder.setPositiveButton(buttonText,
                new DialogInterface.OnClickListener() {
                    public void onClick(DialogInterface dialog, int whichButton) {

                    }
                });
        builder.setOnDismissListener(new DialogInterface.OnDismissListener() {
            @Override
            public void onDismiss(DialogInterface dialog) {
                hideKeyboard((LoginActivityLollipop)context, InputMethodManager.HIDE_NOT_ALWAYS);
            }
        });
        builder.setNegativeButton(getString(android.R.string.cancel), new DialogInterface.OnClickListener() {
            @Override
            public void onClick(DialogInterface dialogInterface, int i) {
                input.getBackground().mutate().clearColorFilter();
            }
        });
        builder.setView(layout);
        insertMailDialog = builder.create();
        insertMailDialog.show();
        insertMailDialog.getButton(AlertDialog.BUTTON_POSITIVE).setOnClickListener(new View.OnClickListener() {
            @Override
            public void onClick(View v) {
                logDebug("OK BTTN PASSWORD");
                String value = input.getText().toString().trim();
                String emailError = Util.getEmailError(value, context);
                if (emailError != null) {
                    logWarning("Mail incorrect");
//                    input.setError(emailError);
                    input.getBackground().mutate().setColorFilter(ContextCompat.getColor(context, R.color.login_warning), PorterDuff.Mode.SRC_ATOP);
                    textError.setText(emailError);
                    error_layout.setVisibility(View.VISIBLE);
                    input.requestFocus();
                } else {
                    if(reset){
                        logDebug("Ask for link to reset pass");
                        megaApi.resetPassword(value, true, loginFragment);
                    }
                    else{
                        logDebug("Ask for link to park account");
                        megaApi.resetPassword(value, false, loginFragment);
                    }

                    insertMailDialog.dismiss();
                }
            }
        });
    }

    /*
     * Display keyboard
     */
    private void showKeyboardDelayed(final View view) {
        logDebug("showKeyboardDelayed");
        handler.postDelayed(new Runnable() {
            @Override
            public void run() {
                imm.showSoftInput(view, InputMethodManager.SHOW_IMPLICIT);
            }
        }, 50);
    }

    private void hideKeyboardDelayed(final View view) {
        logDebug("showKeyboardDelayed");
        handler.postDelayed(new Runnable() {
            @Override
            public void run() {
                if (imm.isActive()) {
                    imm.toggleSoftInput(0, InputMethodManager.HIDE_NOT_ALWAYS);
                }
            }
        }, 50);
    }

    public void showConfirmationParkAccount(String link){
        logDebug("link: " + link);

        final String linkUrl = link;

        DialogInterface.OnClickListener dialogClickListener = new DialogInterface.OnClickListener() {
            @Override
            public void onClick(DialogInterface dialog, int which) {
                switch (which){
                    case DialogInterface.BUTTON_POSITIVE:
                        logDebug("Call to Change Password Activity: " + linkUrl);
                        Intent intent = new Intent(context, ChangePasswordActivityLollipop.class);
                        intent.setAction(ACTION_RESET_PASS_FROM_PARK_ACCOUNT);
                        intent.setData(Uri.parse(linkUrl));
                        startActivity(intent);
                        break;

                    case DialogInterface.BUTTON_NEGATIVE:
                        //No button clicked
                        break;
                }
            }
        };

        AlertDialog.Builder builder = new AlertDialog.Builder(context, R.style.AppCompatAlertDialogStyle);
        builder.setTitle(getResources().getString(R.string.park_account_dialog_title));
        String message= getResources().getString(R.string.park_account_text_last_step);
        builder.setMessage(message).setPositiveButton(R.string.park_account_button, dialogClickListener)
                .setNegativeButton(R.string.general_cancel, dialogClickListener).show();
    }

    public void showDialogInsertMKToChangePass(String link){
        logDebug("link: " + link);

        final String linkUrl = link;

        LinearLayout layout = new LinearLayout(context);
        layout.setOrientation(LinearLayout.VERTICAL);
        LinearLayout.LayoutParams params = new LinearLayout.LayoutParams(LinearLayout.LayoutParams.MATCH_PARENT, LinearLayout.LayoutParams.WRAP_CONTENT);
        params.setMargins(scaleWidthPx(20, outMetrics), scaleHeightPx(20, outMetrics), scaleWidthPx(17, outMetrics), 0);

        final EditText input = new EditText(context);
        layout.addView(input, params);

//		input.setId(EDIT_TEXT_ID);
        input.setSingleLine();
        input.setHint(getString(R.string.edit_text_insert_mk));
        input.setTextColor(ContextCompat.getColor(context, R.color.text_secondary));
        input.setTextSize(TypedValue.COMPLEX_UNIT_SP, 14);
//		input.setSelectAllOnFocus(true);
        input.setImeOptions(EditorInfo.IME_ACTION_DONE);
        input.setInputType(InputType.TYPE_TEXT_VARIATION_EMAIL_ADDRESS);
        input.setOnEditorActionListener(new TextView.OnEditorActionListener() {
            @Override
            public boolean onEditorAction(TextView v, int actionId,	KeyEvent event) {
                if (actionId == EditorInfo.IME_ACTION_DONE) {
                    logDebug("IME OK BTTN PASSWORD");
                    String value = input.getText().toString().trim();
                    if(value.equals("")||value.isEmpty()){
                        logWarning("Input is empty");
                        input.setError(getString(R.string.invalid_string));
                        input.requestFocus();
                    }
                    else {

                        logDebug("Positive button pressed - reset pass");
                        Intent intent = new Intent(context, ChangePasswordActivityLollipop.class);
                        intent.setAction(ACTION_RESET_PASS_FROM_LINK);
                        intent.setData(Uri.parse(linkUrl));
                        intent.putExtra("MK", value);
                        startActivity(intent);
                        insertMKDialog.dismiss();
                    }
                }
                else{
                    logDebug("Other IME" + actionId);
                }
                return false;
            }
        });
        input.setImeActionLabel(getString(R.string.general_add),EditorInfo.IME_ACTION_DONE);

        AlertDialog.Builder builder = new AlertDialog.Builder(context, R.style.AppCompatAlertDialogStyle);
        builder.setTitle(getString(R.string.title_dialog_insert_MK));
        builder.setMessage(getString(R.string.text_dialog_insert_MK));
        builder.setPositiveButton(getString(R.string.cam_sync_ok),
                new DialogInterface.OnClickListener() {
                    public void onClick(DialogInterface dialog, int whichButton) {

                    }
                });
        builder.setOnDismissListener(new DialogInterface.OnDismissListener() {
            @Override
            public void onDismiss(DialogInterface dialog) {
                hideKeyboard((LoginActivityLollipop)context, InputMethodManager.HIDE_NOT_ALWAYS);
            }
        });
        builder.setNegativeButton(getString(android.R.string.cancel), null);
        builder.setView(layout);
        insertMKDialog = builder.create();
        insertMKDialog.show();
        insertMKDialog.getButton(AlertDialog.BUTTON_POSITIVE).setOnClickListener(new View.OnClickListener() {
            @Override
            public void onClick(View v) {

                logDebug("OK BTTN PASSWORD");
                String value = input.getText().toString().trim();
                if(value.equals("")||value.isEmpty()){
                    logWarning("Input is empty");
                    input.setError(getString(R.string.invalid_string));
                    input.requestFocus();
                }
                else {
                    logDebug("Positive button pressed - reset pass");
                    Intent intent = new Intent(context, ChangePasswordActivityLollipop.class);
                    intent.setAction(ACTION_RESET_PASS_FROM_LINK);
                    intent.setData(Uri.parse(linkUrl));
                    intent.putExtra("MK", value);
                    startActivity(intent);
                    insertMKDialog.dismiss();
                }
            }
        });
    }

    @Override
    public void onDestroy(){
        if(megaApi != null)
        {
            megaApi.removeRequestListener(this);
        }
        if(isChatEnabled()){
            if(megaChatApi!=null){
                megaChatApi.removeChatListener(this);
            }
        }
        closeCancelDialog();
        super.onDestroy();
    }

    private AlertDialog confirmLogoutDialog;
    private void showConfirmLogoutDialog() {
        AlertDialog.Builder builder = new AlertDialog.Builder(context, R.style.AppCompatAlertDialogStyle);
        DialogInterface.OnClickListener dialogClickListener = new DialogInterface.OnClickListener() {

            @Override
            public void onClick(DialogInterface dialog,int which) {
                switch (which) {
                    case DialogInterface.BUTTON_POSITIVE:
                        backToLoginForm();
                        backWhileLogin = true;
                        MegaApplication.setLoggingIn(false);
                        LoginActivityLollipop.isFetchingNodes = false;
                        loginClicked = false;
                        firstTime = true;
                        if (megaChatApi == null){
                            megaChatApi = ((MegaApplication) ((Activity)context).getApplication()).getMegaChatApi();
                        }
                        megaChatApi.logout(LoginFragmentLollipop.this);
                        megaApi.localLogout(LoginFragmentLollipop.this);
                        break;
                    case DialogInterface.BUTTON_NEGATIVE:
                        dialog.dismiss();
                        break;
                }
            }
        };
        String message= getString(R.string.confirm_cancel_login);
        confirmLogoutDialog =  builder.setCancelable(true)
                .setMessage(message)
                .setPositiveButton(getString(R.string.general_positive_button), dialogClickListener)
                .setNegativeButton(getString(R.string.general_negative_button), dialogClickListener)
                .show();
    }

    public int onBackPressed() {
        logDebug("onBackPressed");
        //refresh, point to staging server, enable chat. block the back button
        if (ACTION_REFRESH.equals(action) || ACTION_REFRESH_STAGING.equals(action) || ACTION_ENABLE_CHAT.equals(action)){
            return -1;
        }
        //login is in process
        boolean onLoginPage = loginLogin.getVisibility() == View.VISIBLE;
        boolean on2faPage = loginVerificationLayout.getVisibility() == View.VISIBLE;
        if ((MegaApplication.isLoggingIn() || LoginActivityLollipop.isFetchingNodes) && !onLoginPage && !on2faPage) {
            showConfirmLogoutDialog();
            return 2;
        }
        else{

            if(forgotPassLayout.getVisibility()==View.VISIBLE){
                logDebug("Forgot Pass layout is VISIBLE");
                hideForgotPassLayout();
                return 1;
            }
            if(on2faPage) {
                logDebug("Back from 2fa page");
                showConfirmLogoutDialog();
                return 2;
            }

            if(parkAccountLayout.getVisibility()==View.VISIBLE){
                logDebug("Park account layout is VISIBLE");
                hideParkAccountLayout();
                return 1;
            }

            ((LoginActivityLollipop) context).isBackFromLoginPage = true;
            ((LoginActivityLollipop) context).showFragment(TOUR_FRAGMENT);
            return 1;
        }
    }

    public void setPasswdTemp(String passwdTemp){
        this.passwdTemp = passwdTemp;
    }

    public String getPasswdTemp(){
        return this.passwdTemp;
    }

    public void setEmailTemp(String emailTemp){
        this.emailTemp = emailTemp;
    }

    public String getEmailTemp(){
        return this.emailTemp;
    }

    @Override
    public void onChatListItemUpdate(MegaChatApiJava api, MegaChatListItem item) {

    }

    @Override
    public void onChatInitStateUpdate(MegaChatApiJava api, int newState) {
        logDebug("newState: " + newState);

        if(isAdded()){
            if (newState == MegaChatApi.INIT_ERROR) {
                // chat cannot initialize, disable chat completely
                if (chatSettings == null) {
                    logWarning("ERROR ----> Switch OFF chat");
                    chatSettings = new ChatSettings();
                    chatSettings.setEnabled(false+"");
                    dbH.setChatSettings(chatSettings);
                } else {
                    logWarning("ERROR ----> Switch OFF chat");
                    dbH.setEnabledChat(false + "");
                }
                if(megaChatApi!=null){
                    megaChatApi.logout(null);
                }
            }
        }
    }

    @Override
    public void onChatOnlineStatusUpdate(MegaChatApiJava api, long userhandle, int status, boolean inProgress) {

    }

    @Override
    public void onChatPresenceConfigUpdate(MegaChatApiJava api, MegaChatPresenceConfig config) {

    }

    @Override
    public void onChatConnectionStateUpdate(MegaChatApiJava api, long chatid, int newState) {

    }

    @Override
    public void onChatPresenceLastGreen(MegaChatApiJava api, long userhandle, int lastGreen) {

    }

    private void setError(final EditText editText, String error){
        if(error == null || error.equals("")){
            return;
        }
        switch (editText.getId()){
            case R.id.login_email_text:{
                loginEmailErrorLayout.setVisibility(View.VISIBLE);
                loginEmailErrorText.setText(error);
                PorterDuffColorFilter porterDuffColorFilter = new PorterDuffColorFilter(ContextCompat.getColor(context, R.color.login_warning), PorterDuff.Mode.SRC_ATOP);
//                et_user.getBackground().mutate().setColorFilter(porterDuffColorFilter);
                Drawable background = login_background.mutate().getConstantState().newDrawable();
                background.setColorFilter(porterDuffColorFilter);
                if(android.os.Build.VERSION.SDK_INT < android.os.Build.VERSION_CODES.JELLY_BEAN) {
                    et_user.setBackgroundDrawable(background);
                } else{
                    et_user.setBackground(background);
                }
                break;
            }
            case R.id.login_password_text:{
                loginPasswordErrorLayout.setVisibility(View.VISIBLE);
                loginPasswordErrorText.setText(error);
                PorterDuffColorFilter porterDuffColorFilter = new PorterDuffColorFilter(ContextCompat.getColor(context, R.color.login_warning), PorterDuff.Mode.SRC_ATOP);
//                et_password.getBackground().setColorFilter(ContextCompat.getColor(context, R.color.login_warning), PorterDuff.Mode.SRC_ATOP);
                Drawable background = password_background.mutate().getConstantState().newDrawable();
                background.setColorFilter(porterDuffColorFilter);
                if(android.os.Build.VERSION.SDK_INT < android.os.Build.VERSION_CODES.JELLY_BEAN) {
                    et_password.setBackgroundDrawable(background);
                } else{
                    et_password.setBackground(background);
                }
                break;
            }
        }
    }

    private void quitError(EditText editText){
        switch (editText.getId()){
            case R.id.login_email_text:{
                if(loginEmailErrorLayout.getVisibility() != View.GONE){
                    loginEmailErrorLayout.setVisibility(View.GONE);
                    if(android.os.Build.VERSION.SDK_INT < android.os.Build.VERSION_CODES.JELLY_BEAN) {
                        et_user.setBackgroundDrawable(login_background);
                    } else{
                        et_user.setBackground(login_background);
                    }
                }
                break;
            }
            case R.id.login_password_text:{
                if(loginPasswordErrorLayout.getVisibility() != View.GONE){
                    loginPasswordErrorLayout.setVisibility(View.GONE);
                    if(android.os.Build.VERSION.SDK_INT < android.os.Build.VERSION_CODES.JELLY_BEAN) {
                        et_password.setBackgroundDrawable(password_background);
                    } else{
                        et_password.setBackground(password_background);
                    }
                }
                break;
            }
        }
    }

    void pasteClipboard() {
        logDebug("pasteClipboard");
        pinLongClick = false;
        ClipboardManager clipboard = (ClipboardManager) context.getSystemService(CLIPBOARD_SERVICE);
        ClipData clipData = clipboard.getPrimaryClip();
        if (clipData != null) {
            String code = clipData.getItemAt(0).getText().toString();
            logDebug("code: " + code);
            if (code != null && code.length() == 6) {
                boolean areDigits = true;
                for (int i=0; i<6; i++) {
                    if (!Character.isDigit(code.charAt(i))) {
                        areDigits = false;
                        break;
                    }
                }
                if (areDigits) {
                    firstPin.setText(""+code.charAt(0));
                    secondPin.setText(""+code.charAt(1));
                    thirdPin.setText(""+code.charAt(2));
                    fourthPin.setText(""+code.charAt(3));
                    fifthPin.setText(""+code.charAt(4));
                    sixthPin.setText(""+code.charAt(5));
                }
                else {
                    firstPin.setText("");
                    secondPin.setText("");
                    thirdPin.setText("");
                    fourthPin.setText("");
                    fifthPin.setText("");
                    sixthPin.setText("");
                }
            }
        }
    }

    @Override
    public boolean onLongClick(View v) {
        switch (v.getId()){
            case R.id.pin_first_login:
            case R.id.pin_second_login:
            case R.id.pin_third_login:
            case R.id.pin_fouth_login:
            case R.id.pin_fifth_login:
            case R.id.pin_sixth_login: {
                pinLongClick = true;
                v.requestFocus();
            }
        }
        return false;
    }

<<<<<<< HEAD
    private void showCancelTransfersDialog() {
        AlertDialog.Builder builder = new AlertDialog.Builder(context);
        builder.setMessage(R.string.login_warning_abort_transfers);
        builder.setPositiveButton(R.string.login_text, new DialogInterface.OnClickListener() {
            @Override
            public void onClick(DialogInterface dialog, int which) {
                megaApi.cancelTransfers(MegaTransfer.TYPE_DOWNLOAD);
                megaApi.cancelTransfers(MegaTransfer.TYPE_UPLOAD);
                performLogin();
            }
        });
        builder.setNegativeButton(R.string.general_cancel, new DialogInterface.OnClickListener() {
            @Override
            public void onClick(DialogInterface dialog, int which) {
//                Hide dialog
            }
        });
        builder.setCancelable(false);
        builder.show();
=======
    private void performLogin(){
        if (validateForm()) {
            checkPendingTransfer(megaApi, getContext(), this);
        }
>>>>>>> 9a1abd10
    }
}<|MERGE_RESOLUTION|>--- conflicted
+++ resolved
@@ -76,13 +76,9 @@
 
 import static android.content.Context.CLIPBOARD_SERVICE;
 import static android.content.Context.INPUT_METHOD_SERVICE;
-<<<<<<< HEAD
-import static mega.privacy.android.app.utils.Util.existOngoingTransfers;
-=======
 import static mega.privacy.android.app.utils.Constants.*;
 import static mega.privacy.android.app.utils.LogUtil.*;
 import static mega.privacy.android.app.utils.Util.*;
->>>>>>> 9a1abd10
 
 public class LoginFragmentLollipop extends Fragment implements View.OnClickListener, MegaRequestListenerInterface, MegaChatRequestListenerInterface, MegaChatListenerInterface, View.OnFocusChangeListener, View.OnLongClickListener {
 
@@ -211,22 +207,6 @@
     }
 
     @Override
-<<<<<<< HEAD
-=======
-    public void onAbortConfirm() {
-        logDebug("onAbortConfirm");
-        megaApi.cancelTransfers(MegaTransfer.TYPE_DOWNLOAD);
-        megaApi.cancelTransfers(MegaTransfer.TYPE_UPLOAD);
-        submitForm();
-    }
-
-    @Override
-    public void onAbortCancel() {
-        logDebug("onAbortCancel");
-    }
-
-    @Override
->>>>>>> 9a1abd10
     public void onCreate (Bundle savedInstanceState){
         logDebug("onCreate");
         super.onCreate(savedInstanceState);
@@ -3260,7 +3240,6 @@
         return false;
     }
 
-<<<<<<< HEAD
     private void showCancelTransfersDialog() {
         AlertDialog.Builder builder = new AlertDialog.Builder(context);
         builder.setMessage(R.string.login_warning_abort_transfers);
@@ -3280,11 +3259,5 @@
         });
         builder.setCancelable(false);
         builder.show();
-=======
-    private void performLogin(){
-        if (validateForm()) {
-            checkPendingTransfer(megaApi, getContext(), this);
-        }
->>>>>>> 9a1abd10
     }
 }