--- conflicted
+++ resolved
@@ -1336,7 +1336,7 @@
             return;
         }
 
-<<<<<<< HEAD
+
 //        loginLogin.setVisibility(View.GONE);
 //        scrollView.setBackgroundColor(getResources().getColor(R.color.white));
 //        loginCreateAccount.setVisibility(View.GONE);
@@ -1347,18 +1347,6 @@
 //        loginFetchNodesProgressBar.setVisibility(View.GONE);
 //        queryingSignupLinkText.setVisibility(View.GONE);
 //        confirmingAccountText.setVisibility(View.GONE);
-=======
-        loginLogin.setVisibility(View.GONE);
-        scrollView.setBackgroundColor(ContextCompat.getColor(context, R.color.white));
-        loginCreateAccount.setVisibility(View.GONE);
-        loginLoggingIn.setVisibility(View.VISIBLE);
-        scrollView.setBackgroundColor(ContextCompat.getColor(context, R.color.white));
-        generatingKeysText.setVisibility(View.VISIBLE);
-        loginProgressBar.setVisibility(View.VISIBLE);
-        loginFetchNodesProgressBar.setVisibility(View.GONE);
-        queryingSignupLinkText.setVisibility(View.GONE);
-        confirmingAccountText.setVisibility(View.GONE);
->>>>>>> 22dd7803
 
         lastEmail = et_user.getText().toString().toLowerCase(Locale.ENGLISH).trim();
         lastPassword = et_password.getText().toString();
@@ -2050,7 +2038,7 @@
                     dbH.setEnabledChat(true + "");
                 }
 
-<<<<<<< HEAD
+
                 if (error.getErrorCode() == MegaError.API_EFAILED || error.getErrorCode() == MegaError.API_EEXPIRED){
                     verifyShowError();
                 }
@@ -2069,19 +2057,6 @@
                     fetchingNodesText.setVisibility(View.GONE);
                     prepareNodesText.setVisibility(View.GONE);
                     serversBusyText.setVisibility(View.GONE);
-=======
-                loginLoggingIn.setVisibility(View.GONE);
-                loginLogin.setVisibility(View.VISIBLE);
-                scrollView.setBackgroundColor(ContextCompat.getColor(context, R.color.background_create_account));
-                loginCreateAccount.setVisibility(View.VISIBLE);
-                queryingSignupLinkText.setVisibility(View.GONE);
-                confirmingAccountText.setVisibility(View.GONE);
-                generatingKeysText.setVisibility(View.GONE);
-                loggingInText.setVisibility(View.GONE);
-                fetchingNodesText.setVisibility(View.GONE);
-                prepareNodesText.setVisibility(View.GONE);
-                serversBusyText.setVisibility(View.GONE);
->>>>>>> 22dd7803
 
                     ((LoginActivityLollipop)context).showSnackbar(errorMessage);
 
