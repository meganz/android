package mega.privacy.android.app.lollipop;

import android.Manifest;
import android.app.Activity;
import android.content.ClipData;
import android.content.ClipboardManager;
import android.content.Context;
import android.content.DialogInterface;
import android.content.Intent;
import android.content.pm.PackageManager;
import android.content.res.Configuration;
import android.graphics.PorterDuff;
import android.graphics.Typeface;
import android.net.Uri;
import android.os.Build;
import android.os.Bundle;
import android.os.CountDownTimer;
import android.os.Handler;
import com.google.android.material.textfield.TextInputLayout;
import androidx.annotation.NonNull;
import androidx.fragment.app.Fragment;
import androidx.core.content.ContextCompat;
import androidx.appcompat.app.AlertDialog;
import androidx.appcompat.widget.AppCompatEditText;
import androidx.appcompat.widget.Toolbar;
import android.text.Editable;
import android.text.InputType;
import android.text.TextWatcher;
import android.util.DisplayMetrics;
import android.util.TypedValue;
import android.view.Display;
import android.view.Gravity;
import android.view.KeyEvent;
import android.view.LayoutInflater;
import android.view.View;
import android.view.ViewGroup;
import android.view.WindowManager;
import android.view.inputmethod.EditorInfo;
import android.view.inputmethod.InputMethodManager;
import android.widget.Button;
import android.widget.EditText;
import android.widget.ImageView;
import android.widget.LinearLayout;
import android.widget.ProgressBar;
import android.widget.RelativeLayout;
import android.widget.ScrollView;
import android.widget.TextView;

import java.util.ArrayList;
import java.util.Locale;

import mega.privacy.android.app.DatabaseHandler;
import mega.privacy.android.app.MegaApplication;
import mega.privacy.android.app.MegaAttributes;
import mega.privacy.android.app.MegaPreferences;
import mega.privacy.android.app.R;
import mega.privacy.android.app.ShareInfo;
import mega.privacy.android.app.UserCredentials;
import mega.privacy.android.app.components.EditTextPIN;
import mega.privacy.android.app.listeners.ChatLogoutListener;
import mega.privacy.android.app.lollipop.controllers.AccountController;
import mega.privacy.android.app.lollipop.megachat.ChatSettings;
import mega.privacy.android.app.providers.FileProviderActivity;
import mega.privacy.android.app.utils.Util;
import nz.mega.sdk.MegaApiAndroid;
import nz.mega.sdk.MegaApiJava;
import nz.mega.sdk.MegaChatApi;
import nz.mega.sdk.MegaChatApiAndroid;
import nz.mega.sdk.MegaChatApiJava;
import nz.mega.sdk.MegaChatListItem;
import nz.mega.sdk.MegaChatListenerInterface;
import nz.mega.sdk.MegaChatPresenceConfig;
import nz.mega.sdk.MegaError;
import nz.mega.sdk.MegaNode;
import nz.mega.sdk.MegaRequest;
import nz.mega.sdk.MegaRequestListenerInterface;
import nz.mega.sdk.MegaTransfer;
import nz.mega.sdk.MegaUser;

import static android.app.Activity.RESULT_OK;
import static android.content.Context.CLIPBOARD_SERVICE;
import static android.content.Context.INPUT_METHOD_SERVICE;
import static mega.privacy.android.app.utils.Constants.*;
import static mega.privacy.android.app.utils.LogUtil.*;
import static mega.privacy.android.app.utils.Util.*;

public class LoginFragmentLollipop extends Fragment implements View.OnClickListener, MegaRequestListenerInterface, MegaChatListenerInterface, View.OnFocusChangeListener, View.OnLongClickListener {

    private static final int READ_MEDIA_PERMISSION = 109;
    private Context context;
    private AlertDialog insertMailDialog;
    private AlertDialog insertMKDialog;

    private LoginFragmentLollipop loginFragment = this;

    private TextView loginTitle;
    private TextView newToMega;
    private TextInputLayout et_userLayout;
    private AppCompatEditText et_user;
    private ImageView et_userError;
    private TextInputLayout et_passwordLayout;
    private AppCompatEditText et_password;
    private ImageView et_passwordError;
    private TextView bRegister;
    private Button bLogin;
    private TextView bForgotPass;
    private LinearLayout loginLogin;
    private LinearLayout loginLoggingIn;
    private LinearLayout loginCreateAccount;
    private ProgressBar loginProgressBar;
    private ProgressBar loginFetchNodesProgressBar;
    private TextView generatingKeysText;
    private TextView queryingSignupLinkText;
    private TextView confirmingAccountText;
    private TextView loggingInText;
    private TextView fetchingNodesText;
    private TextView prepareNodesText;
    private TextView serversBusyText;
    private ScrollView scrollView;

    private RelativeLayout forgotPassLayout;
    private TextView forgotPassTitle;
    private TextView forgotPassFirstP;
    private TextView forgotPassSecondP;
    private TextView forgotPassAction;
    private Button yesMK;
    private Button noMK;

    private RelativeLayout parkAccountLayout;
    private TextView parkAccountTitle;
    private TextView parkAccountFirstP;
    private TextView parkAccountSecondP;
    private Button parkAccountButton;

    private ProgressBar loginInProgressPb;
    private TextView loginInProgressInfo;

    private CountDownTimer timer;
    private boolean firstRequestUpdate = true;

    private float scaleH, scaleW;
    private float density;
    private DisplayMetrics outMetrics;
    private Display display;

    private DatabaseHandler dbH;
    private Handler handler = new Handler();
    private ChatSettings chatSettings;

    private String lastEmail;
    private String lastPassword;
    private String gSession;
    private boolean resumeSesion = false;

    private MegaApiAndroid megaApi;
    private MegaChatApiAndroid megaChatApi;
    private String confirmLink;

    int numberOfClicksKarere = 0;
    int numberOfClicksSDK = 0;

    private boolean firstTime = true;

    private boolean backWhileLogin;
    private boolean loginClicked = false;

    private Intent intentReceived = null;
    private Bundle extras = null;
    private Uri uriData = null;
    private String action = null;
    private String url = null;
    private long parentHandle = -1;
    private long idChatToJoin = -1;

    private String emailTemp = null;
    private String passwdTemp = null;

    Toolbar tB;
    LinearLayout loginVerificationLayout;
    InputMethodManager imm;
    private EditTextPIN firstPin;
    private EditTextPIN secondPin;
    private EditTextPIN thirdPin;
    private EditTextPIN fourthPin;
    private EditTextPIN fifthPin;
    private EditTextPIN sixthPin;
    private StringBuilder sb = new StringBuilder();
    private String pin = null;
    private TextView pinError;
    private RelativeLayout lostYourDeviceButton;
    private ProgressBar verify2faProgressBar;

    private boolean isFirstTime = true;
    private boolean isErrorShown = false;
    private boolean is2FAEnabled = false;
    private boolean accountConfirmed = false;
    private boolean pinLongClick = false;

    private boolean twoFA = false;
    public static final String NAME_USER_LOCKED = "NAME_USER_LOCKED";
    private Intent receivedIntent;
    private ArrayList<ShareInfo> shareInfos;

    @Override
    public void onSaveInstanceState(Bundle outState) {
        logDebug("onSaveInstanceState");
        super.onSaveInstanceState(outState);
    }

    @Override
    public void onCreate (Bundle savedInstanceState){
        logDebug("onCreate");
        super.onCreate(savedInstanceState);

        if(context==null){
            logWarning("context is null");
            return;
        }
    }

    @Override
    public View onCreateView(LayoutInflater inflater, ViewGroup container, Bundle savedInstanceState) {
        logDebug("onCreateView");

        is2FAEnabled = false;
        accountConfirmed = false;

        loginClicked = false;
        backWhileLogin = false;

        UserCredentials credentials = dbH.getCredentials();
        if (credentials != null) {
            logDebug("Credentials NOT null");
            firstTime = false;
        }
        else{
            firstTime = true;
        }

        chatSettings = dbH.getChatSettings();
        if(chatSettings==null){
            logDebug("chatSettings is null --> enable chat by default");
            chatSettings = new ChatSettings();
            dbH.setChatSettings(chatSettings);
        }

        display = ((Activity)context).getWindowManager().getDefaultDisplay();
        outMetrics = new DisplayMetrics ();
        display.getMetrics(outMetrics);
        density  = getResources().getDisplayMetrics().density;

        scaleW = getScaleW(outMetrics, density);
        scaleH = getScaleH(outMetrics, density);

        View v = inflater.inflate(R.layout.fragment_login, container, false);

        scrollView = (ScrollView) v.findViewById(R.id.scroll_view_login);

        loginTitle = (TextView) v.findViewById(R.id.login_text_view);

        loginTitle.setText(R.string.login_to_mega);
        loginTitle.setOnClickListener(this);

        et_userLayout = v.findViewById(R.id.login_email_text_layout);
        et_user = v.findViewById(R.id.login_email_text);
        et_userError = v.findViewById(R.id.login_email_text_error_icon);
        et_userError.setVisibility(View.GONE);

        et_user.setCursorVisible(true);
        et_user.getBackground().clearColorFilter();
        et_user.requestFocus();

        et_user.addTextChangedListener(new TextWatcher() {
            @Override
            public void beforeTextChanged(CharSequence charSequence, int i, int i1, int i2) {

            }

            @Override
            public void onTextChanged(CharSequence charSequence, int i, int i1, int i2) {

            }

            @Override
            public void afterTextChanged(Editable editable) {
                quitError(et_user);
            }
        });

        et_passwordLayout = v.findViewById(R.id.login_password_text_layout);
        et_password = v.findViewById(R.id.login_password_text);
        et_passwordError = v.findViewById(R.id.login_password_text_error_icon);
        et_passwordError.setVisibility(View.GONE);

        et_password.setCursorVisible(true);
        et_password.getBackground().clearColorFilter();

        et_password.setOnEditorActionListener(new TextView.OnEditorActionListener() {

            @Override
            public boolean onEditorAction(TextView v, int actionId, KeyEvent event) {
                if (actionId == EditorInfo.IME_ACTION_DONE) {
                    submitForm();
                    return true;
                }
                return false;
            }
        });

        et_password.addTextChangedListener(new TextWatcher() {
            @Override
            public void beforeTextChanged(CharSequence charSequence, int i, int i1, int i2) {
            }

            @Override
            public void onTextChanged(CharSequence charSequence, int i, int i1, int i2) {
            }

            @Override
            public void afterTextChanged(Editable editable) {
                quitError(et_password);
            }
        });

        et_password.setOnFocusChangeListener((v1, hasFocus) -> setPasswordToggle(et_passwordLayout, hasFocus));

        bLogin = (Button) v.findViewById(R.id.button_login_login);
        bLogin.setText(getString(R.string.login_text).toUpperCase(Locale.getDefault()));
        bLogin.setOnClickListener(this);

        loginInProgressPb = v.findViewById(R.id.pb_login_in_progress);
        loginInProgressInfo = v.findViewById(R.id.text_login_tip);

        bForgotPass = (TextView) v.findViewById(R.id.button_forgot_pass);
        bForgotPass.setText(getString(R.string.forgot_pass).toUpperCase(Locale.getDefault()));
        bForgotPass.setOnClickListener(this);

        loginCreateAccount = (LinearLayout) v.findViewById(R.id.login_create_account_layout);

        newToMega = (TextView) v.findViewById(R.id.text_newToMega);
        newToMega.setOnClickListener(this);

        bRegister = (TextView) v.findViewById(R.id.button_create_account_login);

        bRegister.setText(getString(R.string.create_account).toUpperCase(Locale.getDefault()));
        bRegister.setOnClickListener(this);

        loginLogin = (LinearLayout) v.findViewById(R.id.login_login_layout);
        loginLoggingIn = (LinearLayout) v.findViewById(R.id.login_logging_in_layout);
        loginProgressBar = (ProgressBar) v.findViewById(R.id.login_progress_bar);
        loginFetchNodesProgressBar = (ProgressBar) v.findViewById(R.id.login_fetching_nodes_bar);
        generatingKeysText = (TextView) v.findViewById(R.id.login_generating_keys_text);
        queryingSignupLinkText = (TextView) v.findViewById(R.id.login_query_signup_link_text);
        confirmingAccountText = (TextView) v.findViewById(R.id.login_confirm_account_text);
        loggingInText = (TextView) v.findViewById(R.id.login_logging_in_text);
        fetchingNodesText = (TextView) v.findViewById(R.id.login_fetch_nodes_text);
        prepareNodesText = (TextView) v.findViewById(R.id.login_prepare_nodes_text);
        serversBusyText = (TextView) v.findViewById(R.id.login_servers_busy_text);

        loginLogin.setVisibility(View.VISIBLE);
        loginCreateAccount.setVisibility(View.VISIBLE);
        loginLoggingIn.setVisibility(View.GONE);
        generatingKeysText.setVisibility(View.GONE);
        loggingInText.setVisibility(View.GONE);
        fetchingNodesText.setVisibility(View.GONE);
        prepareNodesText.setVisibility(View.GONE);
        loginProgressBar.setVisibility(View.GONE);
        queryingSignupLinkText.setVisibility(View.GONE);
        confirmingAccountText.setVisibility(View.GONE);
        serversBusyText.setVisibility(View.GONE);

        forgotPassLayout = (RelativeLayout) v.findViewById(R.id.forgot_pass_full_layout);
        forgotPassTitle = (TextView) v.findViewById(R.id.title_forgot_pass_layout);
        RelativeLayout.LayoutParams forgotPassTitleParams = (RelativeLayout.LayoutParams)forgotPassTitle.getLayoutParams();
        forgotPassTitleParams.setMargins(scaleWidthPx(24, outMetrics), scaleHeightPx(70, outMetrics), scaleWidthPx(24, outMetrics), 0);
        forgotPassTitle.setLayoutParams(forgotPassTitleParams);

        forgotPassFirstP = (TextView) v.findViewById(R.id.first_par_forgot_pass_layout);
        RelativeLayout.LayoutParams firstParParams = (RelativeLayout.LayoutParams)forgotPassFirstP.getLayoutParams();
        firstParParams.setMargins(scaleWidthPx(24, outMetrics), scaleHeightPx(20, outMetrics), scaleWidthPx(24, outMetrics), 0);
        forgotPassFirstP.setLayoutParams(firstParParams);

        forgotPassSecondP = (TextView) v.findViewById(R.id.second_par_forgot_pass_layout);
        RelativeLayout.LayoutParams secondParParams = (RelativeLayout.LayoutParams)forgotPassSecondP.getLayoutParams();
        secondParParams.setMargins(scaleWidthPx(24, outMetrics), scaleHeightPx(20, outMetrics), scaleWidthPx(24, outMetrics), 0);
        forgotPassSecondP.setLayoutParams(secondParParams);

        forgotPassAction = (TextView) v.findViewById(R.id.action_forgot_pass_layout);
        RelativeLayout.LayoutParams actionParams = (RelativeLayout.LayoutParams)forgotPassAction.getLayoutParams();
        actionParams.setMargins(scaleWidthPx(24, outMetrics), scaleHeightPx(25, outMetrics), scaleWidthPx(24, outMetrics), 0);
        forgotPassAction.setLayoutParams(actionParams);

        yesMK = (Button) v.findViewById(R.id.yes_MK_button);
        LinearLayout.LayoutParams yesMKParams = (LinearLayout.LayoutParams)yesMK.getLayoutParams();
        yesMKParams.setMargins(scaleWidthPx(20, outMetrics), scaleHeightPx(25, outMetrics), 0, 0);
        yesMK.setLayoutParams(yesMKParams);
        yesMK.setOnClickListener(this);
        yesMK.setBackground(ContextCompat.getDrawable(context, R.drawable.ripple_upgrade));

        noMK = (Button) v.findViewById(R.id.no_MK_button);
        LinearLayout.LayoutParams noMKParams = (LinearLayout.LayoutParams)noMK.getLayoutParams();
        noMKParams.setMargins(scaleWidthPx(16, outMetrics), scaleHeightPx(25, outMetrics), 0, 0);
        noMK.setLayoutParams(noMKParams);
        noMK.setOnClickListener(this);
        noMK.setBackground(ContextCompat.getDrawable(context, R.drawable.ripple_upgrade));

        parkAccountLayout = (RelativeLayout) v.findViewById(R.id.park_account_layout);
        parkAccountTitle = (TextView) v.findViewById(R.id.title_park_account_layout);
        RelativeLayout.LayoutParams parkAccountTitleParams = (RelativeLayout.LayoutParams)parkAccountTitle.getLayoutParams();
        parkAccountTitleParams.setMargins(scaleWidthPx(24, outMetrics), scaleHeightPx(70, outMetrics), scaleWidthPx(24, outMetrics), 0);
        parkAccountTitle.setLayoutParams(parkAccountTitleParams);

        parkAccountFirstP = (TextView) v.findViewById(R.id.first_par_park_account_layout);
        RelativeLayout.LayoutParams parkAccountFParams = (RelativeLayout.LayoutParams)parkAccountFirstP.getLayoutParams();
        parkAccountFParams.setMargins(scaleWidthPx(24, outMetrics), scaleHeightPx(20, outMetrics), scaleWidthPx(24, outMetrics), 0);
        parkAccountFirstP.setLayoutParams(parkAccountFParams);

        parkAccountSecondP = (TextView) v.findViewById(R.id.second_par_park_account_layout);
        RelativeLayout.LayoutParams parkAccountSParams = (RelativeLayout.LayoutParams)parkAccountSecondP.getLayoutParams();
        parkAccountSParams.setMargins(scaleWidthPx(24, outMetrics), scaleHeightPx(20, outMetrics), scaleWidthPx(24, outMetrics), 0);
        parkAccountSecondP.setLayoutParams(parkAccountSParams);

        parkAccountButton = (Button) v.findViewById(R.id.park_account_button);
        RelativeLayout.LayoutParams parkButtonParams = (RelativeLayout.LayoutParams)parkAccountButton.getLayoutParams();
        parkButtonParams.setMargins(0, scaleHeightPx(25, outMetrics),  scaleWidthPx(24, outMetrics), 0);
        parkAccountButton.setLayoutParams(parkButtonParams);
        parkAccountButton.setOnClickListener(this);

        tB  =(Toolbar) v.findViewById(R.id.toolbar_login);
        loginVerificationLayout = (LinearLayout) v.findViewById(R.id.login_2fa);
        loginVerificationLayout.setVisibility(View.GONE);
        lostYourDeviceButton = (RelativeLayout) v.findViewById(R.id.lost_authentication_device);
        lostYourDeviceButton.setOnClickListener(this);
        pinError = (TextView) v.findViewById(R.id.pin_2fa_error_login);
        pinError.setVisibility(View.GONE);
        verify2faProgressBar = (ProgressBar) v.findViewById(R.id.progressbar_verify_2fa);

        imm = (InputMethodManager) context.getSystemService(INPUT_METHOD_SERVICE);

        firstPin = (EditTextPIN) v.findViewById(R.id.pin_first_login);
        firstPin.setOnLongClickListener(this);
        firstPin.setOnFocusChangeListener(this);
        imm.showSoftInput(firstPin, InputMethodManager.SHOW_FORCED);
        firstPin.addTextChangedListener(new TextWatcher() {
            @Override
            public void beforeTextChanged(CharSequence s, int start, int count, int after) {

            }

            @Override
            public void onTextChanged(CharSequence s, int start, int before, int count) {

            }

            @Override
            public void afterTextChanged(Editable s) {
                if(firstPin.length() != 0){
                    secondPin.requestFocus();
                    secondPin.setCursorVisible(true);

                    if (isFirstTime && !pinLongClick){
                        secondPin.setText("");
                        thirdPin.setText("");
                        fourthPin.setText("");
                        fifthPin.setText("");
                        sixthPin.setText("");
                    }
                    else if (pinLongClick) {
                        pasteClipboard();
                    }
                    else  {
                        permitVerify();
                    }
                }
                else {
                    if (isErrorShown){
                        verifyQuitError();
                    }
                }
            }
        });

        secondPin = (EditTextPIN) v.findViewById(R.id.pin_second_login);
        secondPin.setOnLongClickListener(this);
        secondPin.setOnFocusChangeListener(this);
        imm.showSoftInput(secondPin, InputMethodManager.SHOW_FORCED);
        secondPin.addTextChangedListener(new TextWatcher() {
            @Override
            public void beforeTextChanged(CharSequence s, int start, int count, int after) {

            }

            @Override
            public void onTextChanged(CharSequence s, int start, int before, int count) {

            }

            @Override
            public void afterTextChanged(Editable s) {
                if (secondPin.length() != 0){
                    thirdPin.requestFocus();
                    thirdPin.setCursorVisible(true);

                    if (isFirstTime && !pinLongClick) {
                        thirdPin.setText("");
                        fourthPin.setText("");
                        fifthPin.setText("");
                        sixthPin.setText("");
                    }
                    else if (pinLongClick) {
                        pasteClipboard();
                    }
                    else  {
                        permitVerify();
                    }
                }
                else {
                    if (isErrorShown){
                        verifyQuitError();
                    }
                }
            }
        });

        thirdPin = (EditTextPIN) v.findViewById(R.id.pin_third_login);
        thirdPin.setOnLongClickListener(this);
        thirdPin.setOnFocusChangeListener(this);
        imm.showSoftInput(thirdPin, InputMethodManager.SHOW_FORCED);
        thirdPin.addTextChangedListener(new TextWatcher() {
            @Override
            public void beforeTextChanged(CharSequence s, int start, int count, int after) {

            }

            @Override
            public void onTextChanged(CharSequence s, int start, int before, int count) {

            }

            @Override
            public void afterTextChanged(Editable s) {
                if (thirdPin.length()!= 0){
                    fourthPin.requestFocus();
                    fourthPin.setCursorVisible(true);

                    if (isFirstTime && !pinLongClick) {
                        fourthPin.setText("");
                        fifthPin.setText("");
                        sixthPin.setText("");
                    }
                    else if (pinLongClick) {
                        pasteClipboard();
                    }
                    else  {
                        permitVerify();
                    }
                }
                else {
                    if (isErrorShown){
                        verifyQuitError();
                    }
                }
            }
        });

        fourthPin = (EditTextPIN) v.findViewById(R.id.pin_fouth_login);
        fourthPin.setOnLongClickListener(this);
        fourthPin.setOnFocusChangeListener(this);
        imm.showSoftInput(fourthPin, InputMethodManager.SHOW_FORCED);
        fourthPin.addTextChangedListener(new TextWatcher() {
            @Override
            public void beforeTextChanged(CharSequence s, int start, int count, int after) {

            }

            @Override
            public void onTextChanged(CharSequence s, int start, int before, int count) {

            }

            @Override
            public void afterTextChanged(Editable s) {
                if (fourthPin.length()!=0){
                    fifthPin.requestFocus();
                    fifthPin.setCursorVisible(true);

                    if (isFirstTime && !pinLongClick) {
                        fifthPin.setText("");
                        sixthPin.setText("");
                    }
                    else if (pinLongClick) {
                        pasteClipboard();
                    }
                    else  {
                        permitVerify();
                    }
                }
                else {
                    if (isErrorShown){
                        verifyQuitError();
                    }
                }
            }
        });

        fifthPin = (EditTextPIN) v.findViewById(R.id.pin_fifth_login);
        fifthPin.setOnLongClickListener(this);
        fifthPin.setOnFocusChangeListener(this);
        imm.showSoftInput(fifthPin, InputMethodManager.SHOW_FORCED);
        fifthPin.addTextChangedListener(new TextWatcher() {
            @Override
            public void beforeTextChanged(CharSequence s, int start, int count, int after) {

            }

            @Override
            public void onTextChanged(CharSequence s, int start, int before, int count) {

            }

            @Override
            public void afterTextChanged(Editable s) {
                if (fifthPin.length()!=0){
                    sixthPin.requestFocus();
                    sixthPin.setCursorVisible(true);

                    if (isFirstTime && !pinLongClick) {
                        sixthPin.setText("");
                    }
                    else if (pinLongClick) {
                        pasteClipboard();
                    }
                    else  {
                        permitVerify();
                    }
                }
                else {
                    if (isErrorShown){
                        verifyQuitError();
                    }
                }
            }
        });

        sixthPin = (EditTextPIN) v.findViewById(R.id.pin_sixth_login);
        sixthPin.setOnLongClickListener(this);
        sixthPin.setOnFocusChangeListener(this);
        imm.showSoftInput(sixthPin, InputMethodManager.SHOW_FORCED);
        sixthPin.addTextChangedListener(new TextWatcher() {
            @Override
            public void beforeTextChanged(CharSequence s, int start, int count, int after) {

            }

            @Override
            public void onTextChanged(CharSequence s, int start, int before, int count) {

            }

            @Override
            public void afterTextChanged(Editable s) {
                if (sixthPin.length()!=0){
                    sixthPin.setCursorVisible(true);
                    hideKeyboard((LoginActivityLollipop)context, 0);

                    if (pinLongClick) {
                        pasteClipboard();
                    }
                    else {
                        permitVerify();
                    }
                }
                else {
                    if (isErrorShown){
                        verifyQuitError();
                    }
                }
            }
        });
        ((LoginActivityLollipop) context).getWindow().setSoftInputMode(WindowManager.LayoutParams.SOFT_INPUT_STATE_HIDDEN);

        firstPin.setGravity(Gravity.CENTER_HORIZONTAL);
        android.view.ViewGroup.LayoutParams paramsb1 = firstPin.getLayoutParams();
        if (getResources().getConfiguration().orientation == Configuration.ORIENTATION_PORTRAIT) {
            paramsb1.width = scaleWidthPx(42, outMetrics);
        }
        else {
            paramsb1.width = scaleWidthPx(25, outMetrics);
        }
        firstPin.setLayoutParams(paramsb1);
        LinearLayout.LayoutParams textParams = (LinearLayout.LayoutParams)firstPin.getLayoutParams();
        textParams.setMargins(0, 0, scaleWidthPx(8, outMetrics), 0);
        firstPin.setLayoutParams(textParams);

        secondPin.setGravity(Gravity.CENTER_HORIZONTAL);
        android.view.ViewGroup.LayoutParams paramsb2 = secondPin.getLayoutParams();
        if (getResources().getConfiguration().orientation == Configuration.ORIENTATION_PORTRAIT) {
            paramsb2.width = scaleWidthPx(42, outMetrics);
        }
        else {
            paramsb2.width = scaleWidthPx(25, outMetrics);
        }
        secondPin.setLayoutParams(paramsb2);
        textParams = (LinearLayout.LayoutParams)secondPin.getLayoutParams();
        textParams.setMargins(0, 0, scaleWidthPx(8, outMetrics), 0);
        secondPin.setLayoutParams(textParams);
        secondPin.setEt(firstPin);

        thirdPin.setGravity(Gravity.CENTER_HORIZONTAL);
        android.view.ViewGroup.LayoutParams paramsb3 = thirdPin.getLayoutParams();
        if (getResources().getConfiguration().orientation == Configuration.ORIENTATION_PORTRAIT) {
            paramsb3.width = scaleWidthPx(42, outMetrics);
        }
        else {
            paramsb3.width = scaleWidthPx(25, outMetrics);
        }
        thirdPin.setLayoutParams(paramsb3);
        textParams = (LinearLayout.LayoutParams)thirdPin.getLayoutParams();
        textParams.setMargins(0, 0, scaleWidthPx(25, outMetrics), 0);
        thirdPin.setLayoutParams(textParams);
        thirdPin.setEt(secondPin);

        fourthPin.setGravity(Gravity.CENTER_HORIZONTAL);
        android.view.ViewGroup.LayoutParams paramsb4 = fourthPin.getLayoutParams();
        if (getResources().getConfiguration().orientation == Configuration.ORIENTATION_PORTRAIT) {
            paramsb4.width = scaleWidthPx(42, outMetrics);
        }
        else {
            paramsb4.width = scaleWidthPx(25, outMetrics);
        }
        fourthPin.setLayoutParams(paramsb4);
        textParams = (LinearLayout.LayoutParams)fourthPin.getLayoutParams();
        textParams.setMargins(0, 0, scaleWidthPx(8, outMetrics), 0);
        fourthPin.setLayoutParams(textParams);
        fourthPin.setEt(thirdPin);

        fifthPin.setGravity(Gravity.CENTER_HORIZONTAL);
        android.view.ViewGroup.LayoutParams paramsb5 = fifthPin.getLayoutParams();
        if (getResources().getConfiguration().orientation == Configuration.ORIENTATION_PORTRAIT) {
            paramsb5.width = scaleWidthPx(42, outMetrics);
        }
        else {
            paramsb5.width = scaleWidthPx(25, outMetrics);
        }
        fifthPin.setLayoutParams(paramsb5);
        textParams = (LinearLayout.LayoutParams)fifthPin.getLayoutParams();
        textParams.setMargins(0, 0, scaleWidthPx(8, outMetrics), 0);
        fifthPin.setLayoutParams(textParams);
        fifthPin.setEt(fourthPin);

        sixthPin.setGravity(Gravity.CENTER_HORIZONTAL);
        android.view.ViewGroup.LayoutParams paramsb6 = sixthPin.getLayoutParams();
        if (getResources().getConfiguration().orientation == Configuration.ORIENTATION_PORTRAIT) {
            paramsb6.width = scaleWidthPx(42, outMetrics);
        }
        else {
            paramsb6.width = scaleWidthPx(25, outMetrics);
        }
        sixthPin.setLayoutParams(paramsb6);
        textParams = (LinearLayout.LayoutParams)sixthPin.getLayoutParams();
        textParams.setMargins(0, 0, 0, 0);
        sixthPin.setLayoutParams(textParams);
        sixthPin.setEt(fifthPin);

        intentReceived = ((LoginActivityLollipop) context).getIntent();
        if(intentReceived!=null){
            action = intentReceived.getAction();
            if(action!=null) {
                logDebug("action is: " + action);
                if (ACTION_CONFIRM.equals(action)) {
                    handleConfirmationIntent(intentReceived);
                    return v;
                } else if (action.equals(ACTION_RESET_PASS)) {
                    String link = intentReceived.getDataString();
                    if (link != null) {
                        logDebug("Link to resetPass: " + link);
                        showDialogInsertMKToChangePass(link);
                        return v;
                    }
                } else if (action.equals(ACTION_PASS_CHANGED)) {
                    int result = intentReceived.getIntExtra("RESULT", -20);
                    if (result == 0) {
                        logDebug("Show success mesage");
                        ((LoginActivityLollipop)context).showSnackbar(getString(R.string.pass_changed_alert));
                        return v;
                    } else if (result == MegaError.API_EARGS) {
                        logWarning("Incorrect arguments!");
                        ((LoginActivityLollipop)context).showSnackbar(getString(R.string.general_text_error));
                        return v;
                    } else if (result == MegaError.API_EKEY) {
                        logWarning("Incorrect MK when changing pass");
//                        ((LoginActivityLollipop)context).showSnackbar(getString(R.string.incorrect_MK));
                        ((LoginActivityLollipop)context).showAlertIncorrectRK();
                        return v;
                    } else {
                        logError("Error when changing pass - show error message");
                        ((LoginActivityLollipop)context).showSnackbar(getString(R.string.general_text_error));
                        return v;
                    }
                } else if (action.equals(ACTION_PARK_ACCOUNT)) {
                    String link = intentReceived.getDataString();
                    if (link != null) {
                        logDebug("Link to parkAccount: " + link);
                        showConfirmationParkAccount(link);
                        return v;
                    } else {
                        logError("Error when parking account - show error message");
                        showAlert(context, getString(R.string.general_text_error), getString(R.string.general_error_word));
                        return v;
                    }
                }
                else if (action.equals(ACTION_CANCEL_DOWNLOAD)) {
                    ((LoginActivityLollipop)context).showConfirmationCancelAllTransfers();

                }
            }
            else{
                logWarning("ACTION NULL");
            }
        }
        else{
            logWarning("No INTENT");
        }

        logDebug("et_user.getText(): " + et_user.getText());
        if (credentials != null && !((LoginActivityLollipop) context).isBackFromLoginPage){
            logDebug("Credentials NOT null");
            if ((intentReceived != null) && (action != null)){
                if (action.equals(ACTION_REFRESH)){
                    MegaApplication.setLoggingIn(true);
                    parentHandle = intentReceived.getLongExtra("PARENT_HANDLE", -1);
                    startLoginInProcess();
                    return v;
                }
                else if (action.equals(ACTION_REFRESH_STAGING)){
                    twoFA = true;
                    parentHandle = intentReceived.getLongExtra("PARENT_HANDLE", -1);
                    startFastLogin();
                    return v;
                } else if (action.equals(ACTION_REFRESH_AFTER_BLOCKED)) {
                    startFastLogin();
                    return v;
                } else {
                    if(action.equals(ACTION_OPEN_MEGA_FOLDER_LINK)){
                        url = intentReceived.getDataString();
                    }
                    else if(action.equals(ACTION_IMPORT_LINK_FETCH_NODES)){
                        url = intentReceived.getDataString();
                    }
                    else if(action.equals(ACTION_CHANGE_MAIL)){
                        logDebug("intent received ACTION_CHANGE_MAIL");
                        url = intentReceived.getDataString();
                    }
                    else if(action.equals(ACTION_CANCEL_ACCOUNT)){
                        logDebug("intent received ACTION_CANCEL_ACCOUNT");
                        url = intentReceived.getDataString();
                    }
                    else if (action.equals(ACTION_FILE_PROVIDER)){
                        uriData = intentReceived.getData();
                        extras = intentReceived.getExtras();
                        url = null;
                    }
                    else if(action.equals(ACTION_OPEN_HANDLE_NODE)){
                        url = intentReceived.getDataString();
                    }
                    else if(action.equals(ACTION_OPEN_FILE_LINK_ROOTNODES_NULL)){
                        uriData = intentReceived.getData();
                    }
                    else if(action.equals(ACTION_OPEN_FOLDER_LINK_ROOTNODES_NULL)){
                        uriData = intentReceived.getData();
                    }
                    else if(action.equals(ACTION_OPEN_CHAT_LINK)) {
                        url = intentReceived.getDataString();
                    }
                    else if (action.equals(ACTION_JOIN_OPEN_CHAT_LINK)) {
                        url = intentReceived.getDataString();
                        idChatToJoin = intentReceived.getLongExtra("idChatToJoin", -1);
                    }

                    MegaNode rootNode = megaApi.getRootNode();
                    if (rootNode != null){
                        Intent intent = new Intent(context, ManagerActivityLollipop.class);
                        if (action != null){
//							if (action.equals(ManagerActivityLollipop.ACTION_FILE_EXPLORER_UPLOAD)){
//								intent = new Intent(this, FileExplorerActivityLollipop.class);
//								if(extras != null)
//								{
//									intent.putExtras(extras);
//								}
//								intent.setData(uriData);
//							}
                            if (action.equals(ACTION_FILE_PROVIDER)){
                                intent = new Intent(context, FileProviderActivity.class);
                                if(extras != null)
                                {
                                    intent.putExtras(extras);
                                }
                                intent.setData(uriData);
                            }
                            else if (action.equals(ACTION_OPEN_FILE_LINK_ROOTNODES_NULL)){
                                intent = new Intent(context, FileLinkActivityLollipop.class);
                                intent.setFlags(Intent.FLAG_ACTIVITY_CLEAR_TOP);
                                action = ACTION_OPEN_MEGA_LINK;
                                intent.setData(uriData);
                            }
                            else if (action.equals(ACTION_OPEN_FOLDER_LINK_ROOTNODES_NULL)){
                                intent = new Intent(context, FolderLinkActivityLollipop.class);
                                intent.setFlags(Intent.FLAG_ACTIVITY_CLEAR_TOP);
                                action = ACTION_OPEN_MEGA_FOLDER_LINK;
                                intent.setData(uriData);
                            }
                            else  if (action.equals(ACTION_OPEN_CONTACTS_SECTION)){
                                intent.setFlags(Intent.FLAG_ACTIVITY_CLEAR_TOP);
                                action = ACTION_OPEN_CONTACTS_SECTION;
                                if(intentReceived.getLongExtra(CONTACT_HANDLE, -1) != -1){
                                    intent.putExtra(CONTACT_HANDLE, intentReceived.getLongExtra(CONTACT_HANDLE, -1));
                                }
                            }

                            intent.setAction(action);
                            if (url != null){
                                intent.setData(Uri.parse(url));
                            }
                        }
                        intent.addFlags(Intent.FLAG_ACTIVITY_CLEAR_TASK);

                        if (Build.VERSION.SDK_INT < Build.VERSION_CODES.O) {
                            ((LoginActivityLollipop) context).startCameraUploadService(false, 5 * 60 * 1000);
                        }

                        logDebug("Empty completed transfers data");
                        dbH.emptyCompletedTransfers();

                        this.startActivity(intent);
                        ((LoginActivityLollipop) context).finish();
                    }
                    else{
                        startFastLogin();
                        return v;
                    }
                }
            }
            else{
                MegaNode rootNode = megaApi.getRootNode();
                if (rootNode != null && !((LoginActivityLollipop)context).isFetchingNodes){

                    logDebug("rootNode != null");
                    Intent intent = new Intent(context, ManagerActivityLollipop.class);
                    if (action != null){

                        if (action.equals(ACTION_FILE_PROVIDER)){
                            intent = new Intent(context, FileProviderActivity.class);
                            if(extras != null)
                            {
                                intent.putExtras(extras);
                            }
                            intent.setData(uriData);
                        }
                        else if (action.equals(ACTION_OPEN_FILE_LINK_ROOTNODES_NULL)){
                            intent = new Intent(context, FileLinkActivityLollipop.class);
                            intent.setFlags(Intent.FLAG_ACTIVITY_CLEAR_TOP);
                            action = ACTION_OPEN_MEGA_LINK;
                            intent.setData(uriData);
                        }
                        else if (action.equals(ACTION_OPEN_FOLDER_LINK_ROOTNODES_NULL)){
                            intent = new Intent(context, FolderLinkActivityLollipop.class);
                            intent.setFlags(Intent.FLAG_ACTIVITY_CLEAR_TOP);
                            action = ACTION_OPEN_MEGA_FOLDER_LINK;
                            intent.setData(uriData);
                        }
                        else if (action.equals(ACTION_OPEN_CONTACTS_SECTION)){
                            intent.setFlags(Intent.FLAG_ACTIVITY_CLEAR_TOP);
                            if(intentReceived.getLongExtra(CONTACT_HANDLE, -1) != -1){
                                intent.putExtra(CONTACT_HANDLE, intentReceived.getLongExtra(CONTACT_HANDLE, -1));
                            }
                        }
                        intent.setAction(action);
                        if (url != null){
                            intent.setData(Uri.parse(url));
                        }
                    }
                    intent.addFlags(Intent.FLAG_ACTIVITY_CLEAR_TASK);

                    MegaPreferences prefs = dbH.getPreferences();
                    if(prefs!=null)
                    {
                        if (prefs.getCamSyncEnabled() != null){
                            if (Boolean.parseBoolean(prefs.getCamSyncEnabled())){
                                if (Build.VERSION.SDK_INT < Build.VERSION_CODES.O) {
                                    ((LoginActivityLollipop) context).startCameraUploadService(false, 30 * 1000);
                                }
                            }
                        }
                    }

                    logDebug("Empty completed transfers data");
                    dbH.emptyCompletedTransfers();
                    this.startActivity(intent);
                    ((LoginActivityLollipop) context).finish();
                }
                else{
                    logWarning("rootNode == null");
                    startFastLogin();
                    return v;
                }
            }
        }
        else {
            logDebug("Credentials IS NULL");
            if ((intentReceived != null)) {
                logDebug("INTENT NOT NULL");
                if (action != null) {
                    logDebug("ACTION NOT NULL");
                    Intent intent;
                    if (action.equals(ACTION_FILE_PROVIDER)) {
                        intent = new Intent(context, FileProviderActivity.class);
                        if (extras != null) {
                            intent.putExtras(extras);
                        }
                        intent.setData(uriData);
                        intent.setAction(action);
                    }
                    else if (action.equals(ACTION_FILE_EXPLORER_UPLOAD)) {
                        ((LoginActivityLollipop)context).showSnackbar(getString(R.string.login_before_share));
                    }
                    else if (action.equals(ACTION_JOIN_OPEN_CHAT_LINK)) {
                        url = intentReceived.getDataString();
                        idChatToJoin = intentReceived.getLongExtra("idChatToJoin", -1);
                    }
                }
            }
        }

        if ((passwdTemp != null) && (emailTemp != null)){
            submitForm(true);
        }

        logDebug("END onCreateView");
        return v;
    }

    void returnToLogin() {
        ((LoginActivityLollipop) context).hideAB();

        loginVerificationLayout.setVisibility(View.GONE);

        loginLoggingIn.setVisibility(View.GONE);
        loginLogin.setVisibility(View.VISIBLE);
        closeCancelDialog();
        scrollView.setBackgroundColor(getResources().getColor(R.color.background_create_account));
        loginCreateAccount.setVisibility(View.VISIBLE);
        queryingSignupLinkText.setVisibility(View.GONE);
        confirmingAccountText.setVisibility(View.GONE);
        generatingKeysText.setVisibility(View.GONE);
        loggingInText.setVisibility(View.GONE);
        fetchingNodesText.setVisibility(View.GONE);
        prepareNodesText.setVisibility(View.GONE);
        serversBusyText.setVisibility(View.GONE);
    }

    @Override
    public void onFocusChange(View v, boolean hasFocus) {
        switch (v.getId()) {
            case R.id.pin_first_login:{
                if (hasFocus) {
                    firstPin.setText("");
                }
                break;
            }
            case R.id.pin_second_login:{
                if (hasFocus) {
                    secondPin.setText("");
                }
                break;
            }
            case R.id.pin_third_login:{
                if (hasFocus) {
                    thirdPin.setText("");
                }
                break;
            }
            case R.id.pin_fouth_login:{
                if (hasFocus) {
                    fourthPin.setText("");
                }
                break;
            }
            case R.id.pin_fifth_login:{
                if (hasFocus) {
                    fifthPin.setText("");
                }
                break;
            }
            case R.id.pin_sixth_login:{
                if (hasFocus) {
                    sixthPin.setText("");
                }
                break;
            }
        }
    }

    void verifyQuitError(){
        isErrorShown = false;
        pinError.setVisibility(View.GONE);
        firstPin.setTextColor(ContextCompat.getColor(context, R.color.name_my_account));
        secondPin.setTextColor(ContextCompat.getColor(context, R.color.name_my_account));
        thirdPin.setTextColor(ContextCompat.getColor(context, R.color.name_my_account));
        fourthPin.setTextColor(ContextCompat.getColor(context, R.color.name_my_account));
        fifthPin.setTextColor(ContextCompat.getColor(context, R.color.name_my_account));
        sixthPin.setTextColor(ContextCompat.getColor(context, R.color.name_my_account));
    }

    void verifyShowError(){
        isFirstTime = false;
        isErrorShown = true;
        pinError.setVisibility(View.VISIBLE);
        closeCancelDialog();
        firstPin.setTextColor(ContextCompat.getColor(context, R.color.login_warning));
        secondPin.setTextColor(ContextCompat.getColor(context, R.color.login_warning));
        thirdPin.setTextColor(ContextCompat.getColor(context, R.color.login_warning));
        fourthPin.setTextColor(ContextCompat.getColor(context, R.color.login_warning));
        fifthPin.setTextColor(ContextCompat.getColor(context, R.color.login_warning));
        sixthPin.setTextColor(ContextCompat.getColor(context, R.color.login_warning));
    }

    void permitVerify(){
        logDebug("permitVerify");
        if (firstPin.length() == 1 && secondPin.length() == 1 && thirdPin.length() == 1 && fourthPin.length() == 1 && fifthPin.length() == 1 && sixthPin.length() == 1){
            hideKeyboard((LoginActivityLollipop)context, 0);
            if (sb.length()>0) {
                sb.delete(0, sb.length());
            }
            sb.append(firstPin.getText());
            sb.append(secondPin.getText());
            sb.append(thirdPin.getText());
            sb.append(fourthPin.getText());
            sb.append(fifthPin.getText());
            sb.append(sixthPin.getText());
            pin = sb.toString();

            if (!isErrorShown && pin != null){
                logDebug("Login with factor login");
                verify2faProgressBar.setVisibility(View.VISIBLE);
                MegaApplication.setLoggingIn(true);
                megaApi.multiFactorAuthLogin(lastEmail, lastPassword, pin, this);
            }
        }
    }

    public void startLoginInProcess(){
        logDebug("startLoginInProcess");

        UserCredentials credentials = dbH.getCredentials();
        lastEmail = credentials.getEmail();
		gSession = credentials.getSession();

        loginLogin.setVisibility(View.GONE);
        loginCreateAccount.setVisibility(View.GONE);
        queryingSignupLinkText.setVisibility(View.GONE);
        confirmingAccountText.setVisibility(View.GONE);
        loginLoggingIn.setVisibility(View.VISIBLE);
        scrollView.setBackgroundColor(ContextCompat.getColor(context, R.color.white));
//					generatingKeysText.setVisibility(View.VISIBLE);
//					megaApi.fastLogin(gSession, this);

        loginProgressBar.setVisibility(View.VISIBLE);
        loginFetchNodesProgressBar.setVisibility(View.GONE);
        loggingInText.setVisibility(View.VISIBLE);
        fetchingNodesText.setVisibility(View.VISIBLE);
        prepareNodesText.setVisibility(View.GONE);
        serversBusyText.setVisibility(View.GONE);
        megaApi.fetchNodes(this);
    }

    public void startFastLogin(){
        logDebug("startFastLogin");
        UserCredentials credentials = dbH.getCredentials();
        lastEmail = credentials.getEmail();
        gSession = credentials.getSession();

        loginLogin.setVisibility(View.GONE);
        scrollView.setBackgroundColor(ContextCompat.getColor(context, R.color.white));
        loginCreateAccount.setVisibility(View.GONE);
        queryingSignupLinkText.setVisibility(View.GONE);
        confirmingAccountText.setVisibility(View.GONE);
        loginLoggingIn.setVisibility(View.VISIBLE);
//						generatingKeysText.setVisibility(View.VISIBLE);
        loginProgressBar.setVisibility(View.VISIBLE);
        loginFetchNodesProgressBar.setVisibility(View.GONE);
        loggingInText.setVisibility(View.VISIBLE);
        fetchingNodesText.setVisibility(View.GONE);
        prepareNodesText.setVisibility(View.GONE);
        serversBusyText.setVisibility(View.GONE);
        resumeSesion = true;

        if (!MegaApplication.isLoggingIn()){

            MegaApplication.setLoggingIn(true);

            if (megaChatApi == null) {
                megaChatApi = ((MegaApplication) ((Activity) context).getApplication()).getMegaChatApi();
            }

            int ret = megaChatApi.getInitState();
            if (ret == MegaChatApi.INIT_NOT_DONE || ret == MegaChatApi.INIT_ERROR) {
                logDebug("INIT STATE: " + ret);

                ret = megaChatApi.init(gSession);

                logDebug("result of init ---> " + ret);
                chatSettings = dbH.getChatSettings();
                if (ret == MegaChatApi.INIT_NO_CACHE) {
                    logDebug("condition ret == MegaChatApi.INIT_NO_CACHE");
                } else if (ret == MegaChatApi.INIT_ERROR) {
                    // chat cannot initialize, disable chat completely
                    logDebug("condition ret == MegaChatApi.INIT_ERROR");
                    megaChatApi.logout(new ChatLogoutListener(getContext()));
                } else {
                    logDebug("condition ret == OK -- chat correctly initialized");
                }
                logDebug("After init: " + ret);
            } else {
                logDebug("Do not init, chat already initialized: " + ret);
            }

            disableLoginButton();
            megaApi.fastLogin(gSession, this);
            if (intentReceived != null && intentReceived.getAction() != null && intentReceived.getAction().equals(ACTION_REFRESH_STAGING))  {
                logDebug("megaChatApi.refreshUrl()");
                megaChatApi.refreshUrl();
            }
        }
        else{
            logWarning("Another login is proccessing");
        }
    }

    private void submitForm(boolean fromConfirmAccount) {
        logDebug("fromConfirmAccount - " + fromConfirmAccount + " email: " + this.emailTemp + "__" + this.passwdTemp);

        lastEmail = this.emailTemp;
        lastPassword = this.passwdTemp;

        imm.hideSoftInputFromWindow(et_user.getWindowToken(), 0);

        if(!isOnline(context))
        {
            loginLoggingIn.setVisibility(View.GONE);
            loginLogin.setVisibility(View.VISIBLE);
            closeCancelDialog();
            scrollView.setBackgroundColor(ContextCompat.getColor(context, R.color.background_create_account));
            loginCreateAccount.setVisibility(View.VISIBLE);
            queryingSignupLinkText.setVisibility(View.GONE);
            confirmingAccountText.setVisibility(View.GONE);
            generatingKeysText.setVisibility(View.GONE);
            loggingInText.setVisibility(View.GONE);
            fetchingNodesText.setVisibility(View.GONE);
            prepareNodesText.setVisibility(View.GONE);
            serversBusyText.setVisibility(View.GONE);

            ((LoginActivityLollipop)context).showSnackbar(getString(R.string.error_server_connection_problem));
            return;
        }

        loginLogin.setVisibility(View.GONE);
        scrollView.setBackgroundColor(ContextCompat.getColor(context, R.color.white));
        loginCreateAccount.setVisibility(View.GONE);
        loginLoggingIn.setVisibility(View.VISIBLE);
        scrollView.setBackgroundColor(ContextCompat.getColor(context, R.color.white));
        generatingKeysText.setVisibility(View.VISIBLE);
        loginProgressBar.setVisibility(View.VISIBLE);
        loginFetchNodesProgressBar.setVisibility(View.GONE);
        queryingSignupLinkText.setVisibility(View.GONE);
        confirmingAccountText.setVisibility(View.GONE);

        logDebug("Generating keys");

        onKeysGenerated(lastEmail, lastPassword);
    }

    private void submitForm() {
        if (!validateForm()) {
            return;
        }

        performLogin();
    }

    private void performLogin() {

        imm.hideSoftInputFromWindow(et_user.getWindowToken(), 0);

        if(!isOnline(context))
        {
            loginLoggingIn.setVisibility(View.GONE);
            loginLogin.setVisibility(View.VISIBLE);
            closeCancelDialog();
            scrollView.setBackgroundColor(ContextCompat.getColor(context, R.color.background_create_account));
            loginCreateAccount.setVisibility(View.VISIBLE);
            queryingSignupLinkText.setVisibility(View.GONE);
            confirmingAccountText.setVisibility(View.GONE);
            generatingKeysText.setVisibility(View.GONE);
            loggingInText.setVisibility(View.GONE);
            fetchingNodesText.setVisibility(View.GONE);
            prepareNodesText.setVisibility(View.GONE);
            serversBusyText.setVisibility(View.GONE);

            ((LoginActivityLollipop)context).showSnackbar(getString(R.string.error_server_connection_problem));
            return;
        }


        loginLogin.setVisibility(View.GONE);
        scrollView.setBackgroundColor(getResources().getColor(R.color.white));
        loginCreateAccount.setVisibility(View.GONE);
        loginLoggingIn.setVisibility(View.VISIBLE);
        generatingKeysText.setVisibility(View.VISIBLE);
        loginProgressBar.setVisibility(View.VISIBLE);
        loginFetchNodesProgressBar.setVisibility(View.GONE);
        queryingSignupLinkText.setVisibility(View.GONE);
        confirmingAccountText.setVisibility(View.GONE);

        lastEmail = et_user.getText().toString().toLowerCase(Locale.ENGLISH).trim();
        lastPassword = et_password.getText().toString();

        logDebug("Generating keys");

        onKeysGenerated(lastEmail, lastPassword);
    }

    private void onKeysGenerated(String email, String password) {
        logDebug("onKeysGenerated");

        this.lastEmail = email;
        this.lastPassword = password;

        if (confirmLink == null) {
            onKeysGeneratedLogin(email, password);
        }
        else{
            if(!isOnline(context)){
                ((LoginActivityLollipop)context).showSnackbar(getString(R.string.error_server_connection_problem));
                return;
            }

            loginLogin.setVisibility(View.GONE);
            scrollView.setBackgroundColor(ContextCompat.getColor(context, R.color.white));
            loginCreateAccount.setVisibility(View.GONE);
            loginLoggingIn.setVisibility(View.VISIBLE);
            scrollView.setBackgroundColor(ContextCompat.getColor(context, R.color.white));
            generatingKeysText.setVisibility(View.VISIBLE);
            loginProgressBar.setVisibility(View.VISIBLE);
            loginFetchNodesProgressBar.setVisibility(View.GONE);
            queryingSignupLinkText.setVisibility(View.GONE);
            confirmingAccountText.setVisibility(View.VISIBLE);
            fetchingNodesText.setVisibility(View.GONE);
            prepareNodesText.setVisibility(View.GONE);
            serversBusyText.setVisibility(View.GONE);

            logDebug("fastConfirm");
            megaApi.confirmAccount(confirmLink, lastPassword, this);
        }
    }

    public void backToLoginForm() {
        //return to login form page
        loginLogin.setVisibility(View.VISIBLE);
        closeCancelDialog();
        loginCreateAccount.setVisibility(View.VISIBLE);
        loginLoggingIn.setVisibility(View.GONE);
        generatingKeysText.setVisibility(View.GONE);
        loginProgressBar.setVisibility(View.GONE);
        loginFetchNodesProgressBar.setVisibility(View.GONE);

        queryingSignupLinkText.setVisibility(View.VISIBLE);
        confirmingAccountText.setVisibility(View.GONE);
        loggingInText.setVisibility(View.VISIBLE);
        fetchingNodesText.setVisibility(View.GONE);
        prepareNodesText.setVisibility(View.GONE);
        serversBusyText.setVisibility(View.GONE);
        resumeSesion = false;

        //reset 2fa page
        loginVerificationLayout.setVisibility(View.GONE);
        verify2faProgressBar.setVisibility(View.GONE);
        firstPin.setText("");
        secondPin.setText("");
        thirdPin.setText("");
        fourthPin.setText("");
        fifthPin.setText("");
        sixthPin.setText("");

        et_user.requestFocus();
    }

    private void onKeysGeneratedLogin(final String email, final String password) {
        logDebug("onKeysGeneratedLogin");

        if(!isOnline(context)){
            loginLoggingIn.setVisibility(View.GONE);
            loginLogin.setVisibility(View.VISIBLE);
            closeCancelDialog();
            scrollView.setBackgroundColor(ContextCompat.getColor(context, R.color.background_create_account));
            loginCreateAccount.setVisibility(View.VISIBLE);
            queryingSignupLinkText.setVisibility(View.GONE);
            confirmingAccountText.setVisibility(View.GONE);
            generatingKeysText.setVisibility(View.GONE);
            loggingInText.setVisibility(View.GONE);
            fetchingNodesText.setVisibility(View.GONE);
            prepareNodesText.setVisibility(View.GONE);
            serversBusyText.setVisibility(View.GONE);

            ((LoginActivityLollipop)context).showSnackbar(getString(R.string.error_server_connection_problem));
            return;
        }

        if (!MegaApplication.isLoggingIn()) {
            MegaApplication.setLoggingIn(true);

            loggingInText.setVisibility(View.VISIBLE);
            fetchingNodesText.setVisibility(View.GONE);
            prepareNodesText.setVisibility(View.GONE);
            serversBusyText.setVisibility(View.GONE);

            logDebug("fastLogin with publicKey & privateKey");
            resumeSesion = false;

            if (megaChatApi == null) {
                megaChatApi = ((MegaApplication) ((Activity) context).getApplication()).getMegaChatApi();
            }
            int ret = megaChatApi.init(null);
            logDebug("result of init ---> " + ret);
            if (ret == MegaChatApi.INIT_WAITING_NEW_SESSION) {
                logDebug("condition ret == MegaChatApi.INIT_WAITING_NEW_SESSION");
                disableLoginButton();
                megaApi.login(lastEmail, lastPassword, this);
            } else {
                logWarning("ERROR INIT CHAT: " + ret);
                megaChatApi.logout(new ChatLogoutListener(getContext()));

                disableLoginButton();
                megaApi.login(lastEmail, lastPassword, this);
            }
        }
    }

    /*
     * Validate email and password
     */
    private boolean validateForm() {
        String emailError = getEmailError();
        String passwordError = getPasswordError();

        setError(et_user, emailError);
        setError(et_password, passwordError);

        if (emailError != null) {
            et_user.requestFocus();
            return false;
        } else if (passwordError != null) {
            et_password.requestFocus();
            return false;
        } else if (existOngoingTransfers(megaApi)) {
            showCancelTransfersDialog();
            return false;
        }
        return true;
    }

    private void disableLoginButton() {
        logDebug("Disable login button");
        //disbale login button
        bLogin.setBackground(context.getDrawable(R.drawable.background_button_disable));
        bLogin.setEnabled(false);
        //display login info
        loginInProgressPb.setVisibility(View.VISIBLE);
        loginInProgressInfo.setVisibility(View.VISIBLE);
        loginInProgressInfo.setText(R.string.login_in_progress);
    }

    private void enableLoginButton() {
        logDebug("Enable login button");
        bLogin.setEnabled(true);
        bLogin.setBackground(context.getDrawable(R.drawable.background_accent_button));
        loginInProgressPb.setVisibility(View.GONE);
        loginInProgressInfo.setVisibility(View.GONE);
    }

    public void onLoginClick(View v){
        submitForm();
    }

    public void onRegisterClick(View v){
        //Change fragmentVisible in the activity
        ((LoginActivityLollipop)context).showFragment(CREATE_ACCOUNT_FRAGMENT);
    }

    /*
     * Validate email
     */
    private String getEmailError() {
        String value = et_user.getText().toString();
        if (value.length() == 0) {
            return getString(R.string.error_enter_email);
        }
        if (!EMAIL_ADDRESS.matcher(value).matches()) {
            return getString(R.string.error_invalid_email);
        }
        return null;
    }

    /*
     * Validate password
     */
    private String getPasswordError() {
        String value = et_password.getText().toString();
        if (value.length() == 0) {
            return getString(R.string.error_enter_password);
        }
        return null;
    }

    @Override
    public void onClick(View v) {

        switch(v.getId()) {
            case R.id.button_login_login: {
                logDebug("Click on button_login_login");
                loginClicked = true;
                backWhileLogin = false;
                onLoginClick(v);
                break;
            }
            case R.id.button_create_account_login:{
                logDebug("Click on button_create_account_login");
                onRegisterClick(v);
                break;
            }
            case R.id.park_account_button:{
                logDebug("Click to park account");
                showDialogInsertMail(false);
                break;
            }
            case R.id.button_forgot_pass:{
                logDebug("Click on button_forgot_pass");
                try {
                    String url = "https://mega.nz/recovery";
                    Intent openTermsIntent = new Intent(context, WebViewActivityLollipop.class);
                    openTermsIntent.setFlags(Intent.FLAG_ACTIVITY_CLEAR_TOP);
                    openTermsIntent.setData(Uri.parse(url));
                    startActivity(openTermsIntent);
                }
                catch (Exception e){
                    Intent viewIntent = new Intent(Intent.ACTION_VIEW);
                    viewIntent.setData(Uri.parse("https://mega.nz/recovery"));
                    startActivity(viewIntent);
                }
                break;
            }
            case R.id.yes_MK_button:{
                logDebug("Click on yes_MK_button");
                showDialogInsertMail(true);
                break;
            }
            case R.id.no_MK_button:{
                logDebug("Click on no_MK_button");
                showParkAccountLayout();
                break;
            }
<<<<<<< HEAD
            case R.id.login_text_view:{
=======

            case R.id.login_text_view:
>>>>>>> b3f63831
                numberOfClicksKarere++;
                if (numberOfClicksKarere == 5){
                    MegaAttributes attrs = dbH.getAttributes();
                    if (attrs != null && attrs.getFileLoggerKarere() != null) {
                        if (Boolean.parseBoolean(attrs.getFileLoggerKarere())) {
                            numberOfClicksKarere = 0;
                            setStatusLoggerKarere(context, false);
                            break;
                        }
                    } else {
                        logWarning("Karere file logger attribute is NULL");
                    }
                    ((LoginActivityLollipop) context).showConfirmationEnableLogsKarere();
                }
                break;
<<<<<<< HEAD
            }
            case R.id.text_newToMega:{
=======

            case R.id.text_newToMega:
>>>>>>> b3f63831
                numberOfClicksSDK++;
                if (numberOfClicksSDK == 5) {
                    MegaAttributes attrs = dbH.getAttributes();
                    if (attrs != null && attrs.getFileLoggerSDK() != null) {
                        if (Boolean.parseBoolean(attrs.getFileLoggerSDK())) {
                            numberOfClicksSDK = 0;
                            setStatusLoggerSDK(context, false);
                            break;
                        }
                    } else {
                        logWarning("SDK file logger attribute is NULL");
                    }
<<<<<<< HEAD
                    else{
                        logWarning("attrs is NULL");
                        ((LoginActivityLollipop)context).showConfirmationEnableLogsSDK();
                    }
                }
                break;
            }
=======
                    ((LoginActivityLollipop) context).showConfirmationEnableLogsSDK();
                }
                break;

>>>>>>> b3f63831
            case R.id.lost_authentication_device: {
                try {
                    String url = "https://mega.nz/recovery";
                    Intent openTermsIntent = new Intent(context, WebViewActivityLollipop.class);
                    openTermsIntent.setFlags(Intent.FLAG_ACTIVITY_CLEAR_TOP);
                    openTermsIntent.setData(Uri.parse(url));
                    startActivity(openTermsIntent);
                }
                catch (Exception e){
                    Intent viewIntent = new Intent(Intent.ACTION_VIEW);
                    viewIntent.setData(Uri.parse("https://mega.nz/recovery"));
                    startActivity(viewIntent);
                }
                break;
            }
        }
    }


    public void showForgotPassLayout(){
        logDebug("showForgotPassLayout");
        loginLoggingIn.setVisibility(View.GONE);
        loginLogin.setVisibility(View.GONE);
        parkAccountLayout.setVisibility(View.GONE);
        forgotPassLayout.setVisibility(View.VISIBLE);
        scrollView.setBackgroundColor(ContextCompat.getColor(context, R.color.white));
    }

    public void hideForgotPassLayout(){
        logDebug("hideForgotPassLayout");
        loginLoggingIn.setVisibility(View.GONE);
        forgotPassLayout.setVisibility(View.GONE);
        parkAccountLayout.setVisibility(View.GONE);
        loginLogin.setVisibility(View.VISIBLE);
        closeCancelDialog();
        scrollView.setBackgroundColor(ContextCompat.getColor(context, R.color.background_create_account));
    }

    public void showParkAccountLayout(){
        logDebug("showParkAccountLayout");
        loginLoggingIn.setVisibility(View.GONE);
        loginLogin.setVisibility(View.GONE);
        forgotPassLayout.setVisibility(View.GONE);
        parkAccountLayout.setVisibility(View.VISIBLE);
        scrollView.setBackgroundColor(ContextCompat.getColor(context, R.color.white));
    }

    public void hideParkAccountLayout(){
        logDebug("hideParkAccountLayout");
        loginLoggingIn.setVisibility(View.GONE);
        forgotPassLayout.setVisibility(View.GONE);
        parkAccountLayout.setVisibility(View.GONE);
        loginLogin.setVisibility(View.VISIBLE);
        closeCancelDialog();
        scrollView.setBackgroundColor(ContextCompat.getColor(context, R.color.background_create_account));
    }

    /*
     * Get email address from confirmation code and set to emailView
     */
    private void updateConfirmEmail(String link) {
        if(!isOnline(context)){
            ((LoginActivityLollipop)context).showSnackbar(getString(R.string.error_server_connection_problem));
            return;
        }

        loginLogin.setVisibility(View.GONE);
        scrollView.setBackgroundColor(ContextCompat.getColor(context, R.color.white));
        loginCreateAccount.setVisibility(View.GONE);
        loginLoggingIn.setVisibility(View.VISIBLE);
        scrollView.setBackgroundColor(ContextCompat.getColor(context, R.color.white));
        generatingKeysText.setVisibility(View.GONE);
        queryingSignupLinkText.setVisibility(View.VISIBLE);
        confirmingAccountText.setVisibility(View.GONE);
        fetchingNodesText.setVisibility(View.GONE);
        prepareNodesText.setVisibility(View.GONE);
        serversBusyText.setVisibility(View.GONE);
        loginProgressBar.setVisibility(View.VISIBLE);
        logDebug("querySignupLink");
        megaApi.querySignupLink(link, this);
    }

    /*
 * Handle intent from confirmation email
 */
    public void handleConfirmationIntent(Intent intent) {
        confirmLink = intent.getStringExtra(EXTRA_CONFIRMATION);
        loginTitle.setText(R.string.login_confirm_account);
        bLogin.setText(getString(R.string.login_confirm_account).toUpperCase(Locale.getDefault()));
        updateConfirmEmail(confirmLink);
    }

    @Override
    public void onAttach(Context context) {
        logDebug("onAttach");
        super.onAttach(context);
        this.context = context;

        dbH = DatabaseHandler.getDbHandler(context);

        if (megaApi == null){
            megaApi = ((MegaApplication) ((Activity)context).getApplication()).getMegaApi();
        }

        if (megaChatApi == null) {
            megaChatApi = ((MegaApplication) ((Activity) context).getApplication()).getMegaChatApi();
        }
    }

    @Override
    public void onAttach(Activity context) {
        logDebug("onAttach Activity");
        super.onAttach(context);
        this.context = context;

        dbH = DatabaseHandler.getDbHandler(context);

        if (megaApi == null) {
            megaApi = ((MegaApplication) context.getApplication()).getMegaApi();
        }

        if (megaChatApi == null) {
            megaChatApi = ((MegaApplication) context.getApplication()).getMegaChatApi();
        }
    }

    @Override
    public void onRequestUpdate(MegaApiJava api, MegaRequest request) {

        try{
            if(timer!=null){
                timer.cancel();
                serversBusyText.setVisibility(View.GONE);
            }
        }
        catch(Exception e){
            logError("TIMER EXCEPTION", e);
        }
//		log("onRequestUpdate: " + request.getRequestString());
        if (request.getType() == MegaRequest.TYPE_FETCH_NODES){
            if (firstRequestUpdate){
                loginProgressBar.setVisibility(View.GONE);
                firstRequestUpdate = false;
            }
            loginFetchNodesProgressBar.setVisibility(View.VISIBLE);
            loginFetchNodesProgressBar.getLayoutParams().width = px2dp((250*scaleW), outMetrics);
            if (request.getTotalBytes() > 0){
                double progressValue = 100.0 * request.getTransferredBytes() / request.getTotalBytes();
                if ((progressValue > 99) || (progressValue < 0)){
                    progressValue = 100;
                    prepareNodesText.setVisibility(View.VISIBLE);
                    loginProgressBar.setVisibility(View.VISIBLE);
                }
//				log("progressValue = " + (int)progressValue);
                loginFetchNodesProgressBar.setProgress((int)progressValue);
            }
        }
    }

    public void readyToManager(){
        closeCancelDialog();

        LoginActivityLollipop loginActivityLollipop = ((LoginActivityLollipop) context);

        if(confirmLink==null && !accountConfirmed){
            logDebug("confirmLink==null");

            logDebug("OK fetch nodes");
            logDebug("value of resumeSession: " + resumeSesion);

            if((action!=null)&&(url!=null)) {
                logDebug("Empty completed transfers data");
                dbH.emptyCompletedTransfers();

                if (action.equals(ACTION_CHANGE_MAIL)) {
                    logDebug("Action change mail after fetch nodes");
                    Intent changeMailIntent = new Intent(context, ManagerActivityLollipop.class);
                    changeMailIntent.setAction(ACTION_CHANGE_MAIL);
                    changeMailIntent.setData(Uri.parse(url));
                    loginActivityLollipop.startActivity(changeMailIntent);
                    loginActivityLollipop.finish();
                }
                else if(action.equals(ACTION_RESET_PASS)) {
                    logDebug("Action reset pass after fetch nodes");
                    Intent resetPassIntent = new Intent(context, ManagerActivityLollipop.class);
                    resetPassIntent.setAction(ACTION_RESET_PASS);
                    resetPassIntent.setData(Uri.parse(url));
                    loginActivityLollipop.startActivity(resetPassIntent);
                    loginActivityLollipop.finish();
                }
                else if(action.equals(ACTION_CANCEL_ACCOUNT)) {
                    logDebug("Action cancel Account after fetch nodes");
                    Intent cancelAccountIntent = new Intent(context, ManagerActivityLollipop.class);
                    cancelAccountIntent.setAction(ACTION_CANCEL_ACCOUNT);
                    cancelAccountIntent.setData(Uri.parse(url));
                    loginActivityLollipop.startActivity(cancelAccountIntent);
                    loginActivityLollipop.finish();
                }
            }

            if (!backWhileLogin){
                logDebug("NOT backWhileLogin");
                if (parentHandle != -1){
                    Intent intent = new Intent();
                    intent.putExtra("PARENT_HANDLE", parentHandle);
                    loginActivityLollipop.setResult(RESULT_OK, intent);
                    loginActivityLollipop.finish();
                }
                else{
                    Intent intent = null;
                    if (firstTime){
                        logDebug("First time");
                        intent = new Intent(context,ManagerActivityLollipop.class);
                        intent.putExtra("firstLogin", true);
                        if (action != null){
                            logDebug("Action not NULL");
                            if (action.equals(ACTION_EXPORT_MASTER_KEY)){
                                logDebug("ACTION_EXPORT_MK");
                                intent.setAction(action);
                            }
                            else if (action.equals(ACTION_JOIN_OPEN_CHAT_LINK) && url != null) {
                                intent.setAction(action);
                                intent.setData(Uri.parse(url));
                                if (idChatToJoin != -1) {
                                    intent.putExtra("idChatToJoin", idChatToJoin);
                                }
                            }
                        }
                    }
                    else{
                        boolean initialCam = false;
                        MegaPreferences prefs = dbH.getPreferences();
                        if (prefs != null){
                            if (prefs.getCamSyncEnabled() != null){
                                if (Boolean.parseBoolean(prefs.getCamSyncEnabled())){
                                    if (Build.VERSION.SDK_INT < Build.VERSION_CODES.O) {
                                        loginActivityLollipop.startCameraUploadService(false, 30 * 1000);
                                    }
                                }
                            }
                            else{
                                if (Build.VERSION.SDK_INT < Build.VERSION_CODES.O) {
                                    loginActivityLollipop.startCameraUploadService(true, 30 * 1000);
                                }
                                initialCam = true;
                            }
                        }
                        else{
                            intent = new Intent(context,ManagerActivityLollipop.class);
                            intent.putExtra("firstLogin", true);
                            initialCam = true;
                        }

                        if (!initialCam){
                            logDebug("NOT initialCam");
                            intent = new Intent(context,ManagerActivityLollipop.class);
                            if (action != null){
                                logDebug("The action is: " + action);
//										if (action.equals(ManagerActivityLollipop.ACTION_FILE_EXPLORER_UPLOAD)){
//											intent = new Intent(this, FileExplorerActivityLollipop.class);
//											if(extras != null)
//											{
//												intent.putExtras(extras);
//											}
//											intent.setData(uriData);
//										}
                                if (action.equals(ACTION_FILE_PROVIDER)){
                                    intent = new Intent(context, FileProviderActivity.class);
                                    if(extras != null){
                                        intent.putExtras(extras);
                                    }
                                    if(uriData != null){
                                        intent.setData(uriData);
                                    }
                                }
                                else if (action.equals(ACTION_OPEN_FILE_LINK_ROOTNODES_NULL)){
                                    intent = new Intent(context, FileLinkActivityLollipop.class);
                                    intent.setFlags(Intent.FLAG_ACTIVITY_CLEAR_TOP);
                                    intent.setData(uriData);
                                }
                                else if (action.equals(ACTION_OPEN_FOLDER_LINK_ROOTNODES_NULL)){
                                    intent = new Intent(context, FolderLinkActivityLollipop.class);
                                    intent.setFlags(Intent.FLAG_ACTIVITY_CLEAR_TOP);
                                    action = ACTION_OPEN_MEGA_FOLDER_LINK;
                                    intent.setData(uriData);
                                }
                                else if (action.equals(ACTION_OPEN_CONTACTS_SECTION)){
                                    intent.putExtra(CONTACT_HANDLE, intentReceived.getLongExtra(CONTACT_HANDLE, -1));
                                }
                                else if (action.equals(ACTION_JOIN_OPEN_CHAT_LINK)) {
                                    if (idChatToJoin != -1) {
                                        intent.putExtra("idChatToJoin", idChatToJoin);
                                    }
                                }
                                intent.setAction(action);
                                if (url != null){
                                    intent.setData(Uri.parse(url));
                                }
                            }
                            else{
                                logWarning("The intent action is NULL");
                            }
                        }
                        else{
                            logDebug("initialCam YESSSS");
                            intent = new Intent(context,ManagerActivityLollipop.class);
                            if (action != null){
                                logDebug("The action is: " + action);
                                intent.setAction(action);
                            }
                            if (url != null){
                                intent.setData(Uri.parse(url));
                            }
                        }
                        intent.setFlags(Intent.FLAG_ACTIVITY_CLEAR_TOP);
                    }

                    logDebug("Empty completed transfers data");
                    dbH.emptyCompletedTransfers();

                    if (twoFA){
                        intent.setAction(ACTION_REFRESH_STAGING);
                        twoFA = false;
                    }
                    
                    if (action != null && action.equals(ACTION_REFRESH_AFTER_BLOCKED)) {
                        intent.setAction(ACTION_REFRESH_AFTER_BLOCKED);
                    }

                    loginActivityLollipop.startActivity(intent);
                    loginActivityLollipop.finish();
                }
            }
        }
        else{
            logDebug("Go to ChooseAccountFragment");
            accountConfirmed = false;
            loginActivityLollipop.showFragment(CHOOSE_ACCOUNT_FRAGMENT);
        }
    }

    @Override
    public void onRequestStart(MegaApiJava api, MegaRequest request)
    {
        logDebug("onRequestStart: " + request.getRequestString());
        if(request.getType() == MegaRequest.TYPE_LOGIN) {
            disableLoginButton();
        }
        if (request.getType() == MegaRequest.TYPE_FETCH_NODES){
//			loginProgressBar.setVisibility(View.GONE);
            loginFetchNodesProgressBar.setVisibility(View.VISIBLE);
            loginFetchNodesProgressBar.getLayoutParams().width = px2dp((250*scaleW), outMetrics);
            loginFetchNodesProgressBar.setProgress(0);
            LoginActivityLollipop.isFetchingNodes = true;
            disableLoginButton();
        }
    }

    @Override
    @SuppressWarnings("unchecked")
    public void onRequestFinish(MegaApiJava api, MegaRequest request, MegaError error) {
        enableLoginButton();
        try{
            if(timer!=null){
                timer.cancel();
                serversBusyText.setVisibility(View.GONE);
            }
        }
        catch(Exception e){
            logError("TIMER EXCEPTION", e);
        }

        logDebug("onRequestFinish: " + request.getRequestString() + ",error code: " + error.getErrorCode());
        if (request.getType() == MegaRequest.TYPE_LOGIN){
            //cancel login process by press back.
            if(!MegaApplication.isLoggingIn()) {
                logWarning("Terminate login process when login");
                return;
            }
            if (error.getErrorCode() != MegaError.API_OK) {
                MegaApplication.setLoggingIn(false);
                if(confirmLogoutDialog != null) {
                    confirmLogoutDialog.dismiss();
                }
                enableLoginButton();
                String errorMessage = "";

                if (error.getErrorCode() == MegaError.API_ESID){
                    logWarning("MegaError.API_ESID " + getString(R.string.error_server_expired_session));
                    ((LoginActivityLollipop)context).showAlertLoggedOut();
                }
                else if (error.getErrorCode() == MegaError.API_EMFAREQUIRED){
                    logDebug("require 2fa");
                    is2FAEnabled = true;
                    ((LoginActivityLollipop) context).showAB(tB);
                    loginLogin.setVisibility(View.GONE);
                    scrollView.setBackgroundColor(ContextCompat.getColor(context, R.color.white));
                    loginCreateAccount.setVisibility(View.GONE);
                    loginLoggingIn.setVisibility(View.GONE);
                    generatingKeysText.setVisibility(View.GONE);
                    loginProgressBar.setVisibility(View.GONE);
                    loginFetchNodesProgressBar.setVisibility(View.GONE);
                    queryingSignupLinkText.setVisibility(View.GONE);
                    confirmingAccountText.setVisibility(View.GONE);
                    fetchingNodesText.setVisibility(View.GONE);
                    prepareNodesText.setVisibility(View.GONE);
                    serversBusyText.setVisibility(View.GONE);
                    loginVerificationLayout.setVisibility(View.VISIBLE);
                    closeCancelDialog();
                    firstPin.requestFocus();
                    firstPin.setCursorVisible(true);
                    return;
                }
                else if (error.getErrorCode() == MegaError.API_EFAILED || error.getErrorCode() == MegaError.API_EEXPIRED) {
                    if (verify2faProgressBar != null) {
                        verify2faProgressBar.setVisibility(View.GONE);
                    }
                    verifyShowError();
                    return;
                }
                else{
                    if (error.getErrorCode() == MegaError.API_ENOENT) {
                        errorMessage = getString(R.string.error_incorrect_email_or_password);
                    }
                    else if (error.getErrorCode() == MegaError.API_ETOOMANY){
                        errorMessage = getString(R.string.too_many_attempts_login);
                    }
                    else if (error.getErrorCode() == MegaError.API_EINCOMPLETE){
                        errorMessage = getString(R.string.account_not_validated_login);
                    }
                    else if(error.getErrorCode() == MegaError.API_EACCESS) {
                        errorMessage = error.getErrorString();
                    } else if (error.getErrorCode() == MegaError.API_EBLOCKED) {
                        //It will processed at the `onEvent` when receive an EVENT_ACCOUNT_BLOCKED
                        logWarning("Suspended account - Reason: " + request.getNumber());
                        return;
                    } else {
                        errorMessage = error.getErrorString();
                    }
                    logError("LOGIN_ERROR: "+error.getErrorCode()+ " "+error.getErrorString());

                    if (megaChatApi != null) {
                        megaChatApi.logout(new ChatLogoutListener(getContext()));
                    }

                    if(!errorMessage.isEmpty()){
                        if(!backWhileLogin) {
                            ((LoginActivityLollipop)context).showSnackbar(errorMessage);
                        }
                    }

                    if(chatSettings==null) {
                        logDebug("Reset chat setting enable");
                        chatSettings = new ChatSettings();
                        dbH.setChatSettings(chatSettings);
                    }
                }

                returnToLogin();
            } else {
                if (is2FAEnabled){
                    loginVerificationLayout.setVisibility(View.GONE);
                    ((LoginActivityLollipop) context).hideAB();
                }

                scrollView.setBackgroundColor(getResources().getColor(R.color.white));
                loginLogin.setVisibility(View.GONE);
                loginLoggingIn.setVisibility(View.VISIBLE);
                loginProgressBar.setVisibility(View.VISIBLE);
                loginFetchNodesProgressBar.setVisibility(View.GONE);
                loggingInText.setVisibility(View.VISIBLE);
                fetchingNodesText.setVisibility(View.VISIBLE);
                prepareNodesText.setVisibility(View.GONE);
                serversBusyText.setVisibility(View.GONE);
                saveCredentials();

                logDebug("Logged in with session");

                DatabaseHandler dbH = DatabaseHandler.getDbHandler(context.getApplicationContext());
                dbH.clearEphemeral();

                megaApi.fetchNodes(this);
            }
        } else if(request.getType() == MegaRequest.TYPE_LOGOUT) {
            logDebug("TYPE_LOGOUT");
            if (error.getErrorCode() == MegaError.API_OK){
                AccountController.localLogoutApp(context.getApplicationContext());
            }
        }
        else if(request.getType() == MegaRequest.TYPE_GET_RECOVERY_LINK){
            logDebug("TYPE_GET_RECOVERY_LINK");
            if (error.getErrorCode() == MegaError.API_OK){
                logDebug("The recovery link has been sent");
                showAlert(context, getString(R.string.email_verification_text), getString(R.string.email_verification_title));
            }
            else if (error.getErrorCode() == MegaError.API_ENOENT){
                logError("No account with this mail: "+error.getErrorString()+" "+error.getErrorCode());
                showAlert(context, getString(R.string.invalid_email_text), getString(R.string.invalid_email_title));
            }
            else{
                logError("Error when asking for recovery pass link");
                logError(error.getErrorString() + "___" + error.getErrorCode());
                showAlert(context,getString(R.string.general_text_error), getString(R.string.general_error_word));
            }
        }
        else if (request.getType() == MegaRequest.TYPE_FETCH_NODES){
            //cancel login process by press back.
            if(!MegaApplication.isLoggingIn()) {
                logDebug("Terminate login process when fetch nodes");
                return;
            }
            LoginActivityLollipop.isFetchingNodes = false;
            MegaApplication.setLoggingIn(false);

            if (error.getErrorCode() == MegaError.API_OK){
                receivedIntent = ((LoginActivityLollipop) context).getIntentReceived();
                if (receivedIntent != null) {
                    shareInfos = (ArrayList<ShareInfo>) receivedIntent.getSerializableExtra(FileExplorerActivityLollipop.EXTRA_SHARE_INFOS);
                    if (shareInfos != null && shareInfos.size() > 0) {
                        boolean canRead = ContextCompat.checkSelfPermission(context, Manifest.permission.READ_EXTERNAL_STORAGE) == PackageManager.PERMISSION_GRANTED;
                        if (canRead) {
                            toSharePage();
                        } else {
                            requestPermissions(new String[]{Manifest.permission.READ_EXTERNAL_STORAGE}, READ_MEDIA_PERMISSION);
                        }
                        return;
                    }
                }

                readyToManager();
            } else {
                if(confirmLogoutDialog != null) {
                    confirmLogoutDialog.dismiss();
                }
                enableLoginButton();
                logError("Error fetch nodes: " + error.getErrorCode());
                String errorMessage;
                if (error.getErrorCode() == MegaError.API_ESID){
                    errorMessage = getString(R.string.error_server_expired_session);
                }
                else if (error.getErrorCode() == MegaError.API_ETOOMANY){
                    errorMessage = getString(R.string.too_many_attempts_login);
                }
                else if (error.getErrorCode() == MegaError.API_EINCOMPLETE){
                    errorMessage = getString(R.string.account_not_validated_login);
                }
                else{
                    errorMessage = error.getErrorString();
                }
                loginLoggingIn.setVisibility(View.GONE);
                loginLogin.setVisibility(View.VISIBLE);
                closeCancelDialog();
                scrollView.setBackgroundColor(ContextCompat.getColor(context, R.color.background_create_account));
                loginCreateAccount.setVisibility(View.VISIBLE);
                generatingKeysText.setVisibility(View.GONE);
                loggingInText.setVisibility(View.GONE);
                fetchingNodesText.setVisibility(View.GONE);
                prepareNodesText.setVisibility(View.GONE);
                serversBusyText.setVisibility(View.GONE);
                queryingSignupLinkText.setVisibility(View.GONE);
                confirmingAccountText.setVisibility(View.GONE);

                if (error.getErrorCode() == MegaError.API_EACCESS){
                    logError("Error API_EACCESS");
                    if(((LoginActivityLollipop)context).accountBlocked!=null){
                        logError("Account blocked");
                    }
                    else{
                        errorMessage = error.getErrorString();
                        if(!backWhileLogin) {
                            ((LoginActivityLollipop)context).showSnackbar(errorMessage);
                        }
                    }
                }
                else{
                    if(error.getErrorCode() != MegaError.API_EBLOCKED) {
                        ((LoginActivityLollipop)context).showSnackbar(errorMessage);
                    }
                }

                if(chatSettings==null) {
                    logDebug("Reset chat setting enable");
                    chatSettings = new ChatSettings();
                    dbH.setChatSettings(chatSettings);
                }
            }
        }
        else if (request.getType() == MegaRequest.TYPE_QUERY_SIGNUP_LINK){
            logDebug("MegaRequest.TYPE_QUERY_SIGNUP_LINK");
            String s = "";
            loginLogin.setVisibility(View.VISIBLE);
            closeCancelDialog();
            scrollView.setBackgroundColor(ContextCompat.getColor(context, R.color.background_create_account));
            bForgotPass.setVisibility(View.INVISIBLE);
            loginCreateAccount.setVisibility(View.VISIBLE);
            loginLoggingIn.setVisibility(View.GONE);
            generatingKeysText.setVisibility(View.GONE);
            queryingSignupLinkText.setVisibility(View.GONE);
            confirmingAccountText.setVisibility(View.GONE);
            fetchingNodesText.setVisibility(View.GONE);
            prepareNodesText.setVisibility(View.GONE);
            serversBusyText.setVisibility(View.GONE);

            if(error.getErrorCode() == MegaError.API_OK){
                logDebug("MegaRequest.TYPE_QUERY_SIGNUP_LINK MegaError API_OK");
                if (request.getFlag()) {
                    bForgotPass.setVisibility(View.VISIBLE);
                    loginProgressBar.setVisibility(View.GONE);

                    loginTitle.setText(R.string.login_to_mega);
                    bLogin.setText(getString(R.string.login_text).toUpperCase(Locale.getDefault()));
                    confirmLink = null;
                    ((LoginActivityLollipop)context).showSnackbar(getString(R.string.account_confirmed));
                    accountConfirmed = true;
                }
                else {
                    accountConfirmed = false;
                    ((LoginActivityLollipop)context).showSnackbar(getString(R.string.confirm_account));
                }
                s = request.getEmail();
                et_user.setText(s);
                et_password.requestFocus();
            }
            else{
                logWarning("MegaRequest.TYPE_QUERY_SIGNUP_LINK MegaError not API_OK " + error.getErrorCode());
                LoginActivityLollipop loginActivityLollipop = (LoginActivityLollipop) context;
                if (error.getErrorCode() == MegaError.API_ENOENT) {
                    loginActivityLollipop.showSnackbar(getString(R.string.reg_link_expired));
                } else {
                    loginActivityLollipop.showSnackbar(error.getErrorString());
                }
                confirmLink = null;
            }
        }
        else if (request.getType() == MegaRequest.TYPE_CONFIRM_ACCOUNT){
            if (error.getErrorCode() == MegaError.API_OK){
                logDebug("fastConfirm finished - OK");
                onKeysGeneratedLogin(lastEmail, lastPassword);
            }
            else{
                loginLogin.setVisibility(View.VISIBLE);
                closeCancelDialog();
                scrollView.setBackgroundColor(ContextCompat.getColor(context, R.color.background_create_account));
                loginCreateAccount.setVisibility(View.VISIBLE);
                loginLoggingIn.setVisibility(View.GONE);
                generatingKeysText.setVisibility(View.GONE);
                queryingSignupLinkText.setVisibility(View.GONE);
                confirmingAccountText.setVisibility(View.GONE);
                fetchingNodesText.setVisibility(View.GONE);
                prepareNodesText.setVisibility(View.GONE);
                serversBusyText.setVisibility(View.GONE);

                if (error.getErrorCode() == MegaError.API_ENOENT || error.getErrorCode() == MegaError.API_EKEY){
                    ((LoginActivityLollipop)context).showSnackbar(getString(R.string.error_incorrect_email_or_password));
                }
                else{
                    ((LoginActivityLollipop)context).showSnackbar(error.getErrorString());
                }
            }
        }
    }

    @Override
    public void onRequestPermissionsResult(int requestCode, @NonNull String[] permissions, @NonNull int[] grantResults) {
        if(requestCode == READ_MEDIA_PERMISSION) {
            if (grantResults.length > 0 && grantResults[0] == PackageManager.PERMISSION_GRANTED) {
                toSharePage();
            } else {
                readyToManager();
            }
        }
    }

    private void toSharePage() {
        Intent shareIntent = new Intent(context, FileExplorerActivityLollipop.class);
        shareIntent.putExtra(FileExplorerActivityLollipop.EXTRA_SHARE_INFOS,shareInfos);
        shareIntent.setAction(receivedIntent.getStringExtra(FileExplorerActivityLollipop.EXTRA_SHARE_ACTION));
        shareIntent.setType(receivedIntent.getStringExtra(FileExplorerActivityLollipop.EXTRA_SHARE_TYPE));
        startActivity(shareIntent);
        ((LoginActivityLollipop) context).finish();
    }

    private void closeCancelDialog() {
        if (confirmLogoutDialog != null) {
            confirmLogoutDialog.dismiss();
        }
    }

    private void saveCredentials() {
        gSession = megaApi.dumpSession();
        MegaUser myUser = megaApi.getMyUser();
        String myUserHandle = "";
        if (myUser != null) {
            lastEmail = megaApi.getMyUser().getEmail();
            myUserHandle = megaApi.getMyUser().getHandle() + "";
        }

        UserCredentials credentials = new UserCredentials(lastEmail, gSession, "", "", myUserHandle);
        dbH.saveCredentials(credentials);
    }

    @Override
    public void onRequestTemporaryError(MegaApiJava api, MegaRequest request, MegaError e)
    {
        logWarning("onRequestTemporaryError: " + request.getRequestString() + e.getErrorCode());

//		if (request.getType() == MegaRequest.TYPE_LOGIN){
//
//		}
//		else if (request.getType() == MegaRequest.TYPE_FETCH_NODES){
//
//		}
        final MegaError error = e;
        try{
            timer = new CountDownTimer(10000, 2000) {

                public void onTick(long millisUntilFinished) {
                    logDebug("TemporaryError one more");
                }

                public void onFinish() {
                    logDebug("The timer finished, message shown");
                    try {
                        serversBusyText.setVisibility(View.VISIBLE);
                        if(error.getErrorCode()==MegaError.API_EAGAIN){
                            logWarning("onRequestTemporaryError:onFinish:API_EAGAIN: :value: " + error.getValue());
                            if(error.getValue() == MegaApiJava.RETRY_CONNECTIVITY){
                                serversBusyText.setText(getString(R.string.login_connectivity_issues));
                                loginInProgressInfo.setText(getString(R.string.login_connectivity_issues));
                            }
                            else if(error.getValue() == MegaApiJava.RETRY_SERVERS_BUSY){
                                serversBusyText.setText(getString(R.string.login_servers_busy));
                                loginInProgressInfo.setText(getString(R.string.login_servers_busy));
                            }
                            else if(error.getValue() == MegaApiJava.RETRY_API_LOCK){
                                serversBusyText.setText(getString(R.string.login_API_lock));
                                loginInProgressInfo.setText(getString(R.string.login_API_lock));
                            }
                            else if(error.getValue() == MegaApiJava.RETRY_RATE_LIMIT){
                                serversBusyText.setText(getString(R.string.login_API_rate));
                                loginInProgressInfo.setText(getString(R.string.login_API_rate));
                            }
                            else{
                                serversBusyText.setText(getString(R.string.servers_busy));
                                loginInProgressInfo.setText(getString(R.string.servers_busy));
                            }
                        }
                        else{
                            serversBusyText.setText(getString(R.string.servers_busy));
                            loginInProgressInfo.setText(getString(R.string.servers_busy));
                        }
                    }
                    catch (Exception e){}

                }
            }.start();
        }catch (Exception exception){
            logError("EXCEPTION when starting count", exception);
        }
    }

    public void showDialogInsertMail(final boolean reset){
        logDebug("reset: " + reset);

        LinearLayout layout = new LinearLayout(context);
        layout.setOrientation(LinearLayout.VERTICAL);
        LinearLayout.LayoutParams params = new LinearLayout.LayoutParams(LinearLayout.LayoutParams.MATCH_PARENT, LinearLayout.LayoutParams.WRAP_CONTENT);
        params.setMargins(scaleWidthPx(20, outMetrics), scaleHeightPx(20, outMetrics), scaleWidthPx(17, outMetrics), 0);

        LinearLayout.LayoutParams params1 = new LinearLayout.LayoutParams(LinearLayout.LayoutParams.MATCH_PARENT, LinearLayout.LayoutParams.WRAP_CONTENT);
        params1.setMargins(scaleWidthPx(20, outMetrics), 0, scaleWidthPx(17, outMetrics), 0);

        final EditText input = new EditText(context);
        layout.addView(input, params);

        final RelativeLayout error_layout = new RelativeLayout(context);
        layout.addView(error_layout, params1);

        final ImageView error_icon = new ImageView(context);
        error_icon.setImageDrawable(ContextCompat.getDrawable(context, R.drawable.ic_input_warning));
        error_layout.addView(error_icon);
        RelativeLayout.LayoutParams params_icon = (RelativeLayout.LayoutParams) error_icon.getLayoutParams();


        params_icon.addRule(RelativeLayout.ALIGN_PARENT_RIGHT);
        error_icon.setLayoutParams(params_icon);

        error_icon.setColorFilter(ContextCompat.getColor(context, R.color.login_warning));

        final TextView textError = new TextView(context);
        error_layout.addView(textError);
        RelativeLayout.LayoutParams params_text_error = (RelativeLayout.LayoutParams) textError.getLayoutParams();
        params_text_error.height = ViewGroup.LayoutParams.WRAP_CONTENT;
        params_text_error.width = ViewGroup.LayoutParams.WRAP_CONTENT;
        params_text_error.addRule(RelativeLayout.CENTER_VERTICAL);
        params_text_error.addRule(RelativeLayout.ALIGN_PARENT_LEFT);
        params_text_error.setMargins(scaleWidthPx(3, outMetrics), 0,0,0);
        textError.setLayoutParams(params_text_error);

        textError.setTextColor(ContextCompat.getColor(context, R.color.login_warning));

        error_layout.setVisibility(View.GONE);

//		input.setId(EDIT_TEXT_ID);
        input.getBackground().mutate().clearColorFilter();
        input.getBackground().mutate().setColorFilter(ContextCompat.getColor(context, R.color.accentColor), PorterDuff.Mode.SRC_ATOP);
        input.addTextChangedListener(new TextWatcher() {
            @Override
            public void beforeTextChanged(CharSequence charSequence, int i, int i1, int i2) {

            }

            @Override
            public void onTextChanged(CharSequence charSequence, int i, int i1, int i2) {

            }

            @Override
            public void afterTextChanged(Editable editable) {
                if(error_layout.getVisibility() == View.VISIBLE){
                    error_layout.setVisibility(View.GONE);
                    input.getBackground().mutate().clearColorFilter();
                    input.getBackground().mutate().setColorFilter(ContextCompat.getColor(context, R.color.accentColor), PorterDuff.Mode.SRC_ATOP);
                }
            }
        });
        input.setSingleLine();
        input.setHint(getString(R.string.edit_text_insert_mail));
        input.setTextColor(ContextCompat.getColor(context, R.color.text_secondary));
        input.setTextSize(TypedValue.COMPLEX_UNIT_SP, 14);
//		input.setSelectAllOnFocus(true);
        input.setImeOptions(EditorInfo.IME_ACTION_DONE);
        input.setInputType(InputType.TYPE_TEXT_VARIATION_EMAIL_ADDRESS);
        input.setOnEditorActionListener(new TextView.OnEditorActionListener() {
            @Override
            public boolean onEditorAction(TextView v, int actionId,	KeyEvent event) {
                logDebug("OK RESET PASSWORD");
                if (actionId == EditorInfo.IME_ACTION_DONE) {
                    String value = input.getText().toString().trim();
                    String emailError = Util.getEmailError(value, context);
                    if (emailError != null) {
                        logWarning("Mail incorrect");
//                        input.setError(emailError);
                        input.getBackground().mutate().setColorFilter(ContextCompat.getColor(context, R.color.login_warning), PorterDuff.Mode.SRC_ATOP);
                        textError.setText(emailError);
                        error_layout.setVisibility(View.VISIBLE);
                        input.requestFocus();
                    } else {
                        if(reset){
                            logDebug("Ask for link to reset pass");
                            megaApi.resetPassword(value, true, loginFragment);
                        }
                        else{
                            logDebug("Ask for link to park account");
                            megaApi.resetPassword(value, false, loginFragment);
                        }
                        insertMailDialog.dismiss();
                    }
                }
                else{
                    logDebug("Other IME" + actionId);
                }
                return false;
            }
        });
        input.setImeActionLabel(getString(R.string.general_add),EditorInfo.IME_ACTION_DONE);
        input.setOnFocusChangeListener(new View.OnFocusChangeListener() {
            @Override
            public void onFocusChange(View v, boolean hasFocus) {
                if (hasFocus) {
                    showKeyboardDelayed(v);
                }
                else{
                    hideKeyboardDelayed(v);
                }
            }
        });
        String title;
        String text;
        String buttonText;
        AlertDialog.Builder builder = new AlertDialog.Builder(context, R.style.AppCompatAlertDialogStyle);
        if(reset){
            title= getString(R.string.title_alert_reset_with_MK);
            text = getString(R.string.text_alert_reset_with_MK);
            buttonText=getString(R.string.context_send);
        }
        else{
            title= getString(R.string.park_account_dialog_title);
            text = getString(R.string.dialog_park_account);
            buttonText=getString(R.string.park_account_button);
        }
        builder.setTitle(title);
        builder.setMessage(text);
        builder.setPositiveButton(buttonText,
                new DialogInterface.OnClickListener() {
                    public void onClick(DialogInterface dialog, int whichButton) {

                    }
                });
        builder.setOnDismissListener(new DialogInterface.OnDismissListener() {
            @Override
            public void onDismiss(DialogInterface dialog) {
                hideKeyboard((LoginActivityLollipop)context, InputMethodManager.HIDE_NOT_ALWAYS);
            }
        });
        builder.setNegativeButton(getString(android.R.string.cancel), new DialogInterface.OnClickListener() {
            @Override
            public void onClick(DialogInterface dialogInterface, int i) {
                input.getBackground().mutate().clearColorFilter();
            }
        });
        builder.setView(layout);
        insertMailDialog = builder.create();
        insertMailDialog.show();
        insertMailDialog.getButton(AlertDialog.BUTTON_POSITIVE).setOnClickListener(new View.OnClickListener() {
            @Override
            public void onClick(View v) {
                logDebug("OK BTTN PASSWORD");
                String value = input.getText().toString().trim();
                String emailError = Util.getEmailError(value, context);
                if (emailError != null) {
                    logWarning("Mail incorrect");
//                    input.setError(emailError);
                    input.getBackground().mutate().setColorFilter(ContextCompat.getColor(context, R.color.login_warning), PorterDuff.Mode.SRC_ATOP);
                    textError.setText(emailError);
                    error_layout.setVisibility(View.VISIBLE);
                    input.requestFocus();
                } else {
                    if(reset){
                        logDebug("Ask for link to reset pass");
                        megaApi.resetPassword(value, true, loginFragment);
                    }
                    else{
                        logDebug("Ask for link to park account");
                        megaApi.resetPassword(value, false, loginFragment);
                    }

                    insertMailDialog.dismiss();
                }
            }
        });
    }

    /*
     * Display keyboard
     */
    private void showKeyboardDelayed(final View view) {
        logDebug("showKeyboardDelayed");
        handler.postDelayed(new Runnable() {
            @Override
            public void run() {
                imm.showSoftInput(view, InputMethodManager.SHOW_IMPLICIT);
            }
        }, 50);
    }

    private void hideKeyboardDelayed(final View view) {
        logDebug("showKeyboardDelayed");
        handler.postDelayed(new Runnable() {
            @Override
            public void run() {
                if (imm.isActive()) {
                    imm.toggleSoftInput(0, InputMethodManager.HIDE_NOT_ALWAYS);
                }
            }
        }, 50);
    }

    public void showConfirmationParkAccount(String link){
        logDebug("link: " + link);

        final String linkUrl = link;

        DialogInterface.OnClickListener dialogClickListener = new DialogInterface.OnClickListener() {
            @Override
            public void onClick(DialogInterface dialog, int which) {
                switch (which){
                    case DialogInterface.BUTTON_POSITIVE:
                        logDebug("Call to Change Password Activity: " + linkUrl);
                        Intent intent = new Intent(context, ChangePasswordActivityLollipop.class);
                        intent.setAction(ACTION_RESET_PASS_FROM_PARK_ACCOUNT);
                        intent.setData(Uri.parse(linkUrl));
                        startActivity(intent);
                        break;

                    case DialogInterface.BUTTON_NEGATIVE:
                        //No button clicked
                        break;
                }
            }
        };

        AlertDialog.Builder builder = new AlertDialog.Builder(context, R.style.AppCompatAlertDialogStyle);
        builder.setTitle(getResources().getString(R.string.park_account_dialog_title));
        String message= getResources().getString(R.string.park_account_text_last_step);
        builder.setMessage(message).setPositiveButton(R.string.park_account_button, dialogClickListener)
                .setNegativeButton(R.string.general_cancel, dialogClickListener).show();
    }

    public void showDialogInsertMKToChangePass(String link){
        logDebug("link: " + link);

        final String linkUrl = link;

        LinearLayout layout = new LinearLayout(context);
        layout.setOrientation(LinearLayout.VERTICAL);
        LinearLayout.LayoutParams params = new LinearLayout.LayoutParams(LinearLayout.LayoutParams.MATCH_PARENT, LinearLayout.LayoutParams.WRAP_CONTENT);
        params.setMargins(scaleWidthPx(20, outMetrics), scaleHeightPx(20, outMetrics), scaleWidthPx(17, outMetrics), 0);

        final EditText input = new EditText(context);
        layout.addView(input, params);

//		input.setId(EDIT_TEXT_ID);
        input.setSingleLine();
        input.setHint(getString(R.string.edit_text_insert_mk));
        input.setTextColor(ContextCompat.getColor(context, R.color.text_secondary));
        input.setTextSize(TypedValue.COMPLEX_UNIT_SP, 14);
//		input.setSelectAllOnFocus(true);
        input.setImeOptions(EditorInfo.IME_ACTION_DONE);
        input.setInputType(InputType.TYPE_TEXT_VARIATION_EMAIL_ADDRESS);
        input.setOnEditorActionListener(new TextView.OnEditorActionListener() {
            @Override
            public boolean onEditorAction(TextView v, int actionId,	KeyEvent event) {
                if (actionId == EditorInfo.IME_ACTION_DONE) {
                    logDebug("IME OK BTTN PASSWORD");
                    String value = input.getText().toString().trim();
                    if(value.equals("")||value.isEmpty()){
                        logWarning("Input is empty");
                        input.setError(getString(R.string.invalid_string));
                        input.requestFocus();
                    }
                    else {

                        logDebug("Positive button pressed - reset pass");
                        Intent intent = new Intent(context, ChangePasswordActivityLollipop.class);
                        intent.setAction(ACTION_RESET_PASS_FROM_LINK);
                        intent.setData(Uri.parse(linkUrl));
                        intent.putExtra("MK", value);
                        startActivity(intent);
                        insertMKDialog.dismiss();
                    }
                }
                else{
                    logDebug("Other IME" + actionId);
                }
                return false;
            }
        });
        input.setImeActionLabel(getString(R.string.general_add),EditorInfo.IME_ACTION_DONE);

        AlertDialog.Builder builder = new AlertDialog.Builder(context, R.style.AppCompatAlertDialogStyle);
        builder.setTitle(getString(R.string.title_dialog_insert_MK));
        builder.setMessage(getString(R.string.text_dialog_insert_MK));
        builder.setPositiveButton(getString(R.string.general_ok),
                new DialogInterface.OnClickListener() {
                    public void onClick(DialogInterface dialog, int whichButton) {

                    }
                });
        builder.setOnDismissListener(new DialogInterface.OnDismissListener() {
            @Override
            public void onDismiss(DialogInterface dialog) {
                hideKeyboard((LoginActivityLollipop)context, InputMethodManager.HIDE_NOT_ALWAYS);
            }
        });
        builder.setNegativeButton(getString(android.R.string.cancel), null);
        builder.setView(layout);
        insertMKDialog = builder.create();
        insertMKDialog.show();
        insertMKDialog.getButton(AlertDialog.BUTTON_POSITIVE).setOnClickListener(new View.OnClickListener() {
            @Override
            public void onClick(View v) {

                logDebug("OK BTTN PASSWORD");
                String value = input.getText().toString().trim();
                if(value.equals("")||value.isEmpty()){
                    logWarning("Input is empty");
                    input.setError(getString(R.string.invalid_string));
                    input.requestFocus();
                }
                else {
                    logDebug("Positive button pressed - reset pass");
                    Intent intent = new Intent(context, ChangePasswordActivityLollipop.class);
                    intent.setAction(ACTION_RESET_PASS_FROM_LINK);
                    intent.setData(Uri.parse(linkUrl));
                    intent.putExtra("MK", value);
                    startActivity(intent);
                    insertMKDialog.dismiss();
                }
            }
        });
    }

    @Override
    public void onDestroy() {
        if (megaApi != null) {
            megaApi.removeRequestListener(this);
        }

        if (megaChatApi != null) {
            megaChatApi.removeChatListener(this);
        }

        closeCancelDialog();
        super.onDestroy();
    }

    private AlertDialog confirmLogoutDialog;
    private void showConfirmLogoutDialog() {
        AlertDialog.Builder builder = new AlertDialog.Builder(context, R.style.AppCompatAlertDialogStyle);
        DialogInterface.OnClickListener dialogClickListener = new DialogInterface.OnClickListener() {

            @Override
            public void onClick(DialogInterface dialog,int which) {
                switch (which) {
                    case DialogInterface.BUTTON_POSITIVE:
                        backToLoginForm();
                        backWhileLogin = true;
                        MegaApplication.setLoggingIn(false);
                        LoginActivityLollipop.isFetchingNodes = false;
                        loginClicked = false;
                        firstTime = true;
                        if (megaChatApi == null){
                            megaChatApi = ((MegaApplication) ((Activity)context).getApplication()).getMegaChatApi();
                        }
                        megaChatApi.logout(new ChatLogoutListener(getContext()));
                        megaApi.localLogout(LoginFragmentLollipop.this);
                        break;
                    case DialogInterface.BUTTON_NEGATIVE:
                        dialog.dismiss();
                        break;
                }
            }
        };
        String message= getString(R.string.confirm_cancel_login);
        confirmLogoutDialog =  builder.setCancelable(true)
                .setMessage(message)
                .setPositiveButton(getString(R.string.general_positive_button), dialogClickListener)
                .setNegativeButton(getString(R.string.general_negative_button), dialogClickListener)
                .show();
    }

    public int onBackPressed() {
        logDebug("onBackPressed");
        //refresh, point to staging server, enable chat. block the back button
        if (ACTION_REFRESH.equals(action) || ACTION_REFRESH_STAGING.equals(action)){
            return -1;
        }
        //login is in process
        boolean onLoginPage = loginLogin.getVisibility() == View.VISIBLE;
        boolean on2faPage = loginVerificationLayout.getVisibility() == View.VISIBLE;
        if ((MegaApplication.isLoggingIn() || LoginActivityLollipop.isFetchingNodes) && !onLoginPage && !on2faPage) {
            showConfirmLogoutDialog();
            return 2;
        }
        else{

            if(forgotPassLayout.getVisibility()==View.VISIBLE){
                logDebug("Forgot Pass layout is VISIBLE");
                hideForgotPassLayout();
                return 1;
            }
            if(on2faPage) {
                logDebug("Back from 2fa page");
                showConfirmLogoutDialog();
                return 2;
            }

            if(parkAccountLayout.getVisibility()==View.VISIBLE){
                logDebug("Park account layout is VISIBLE");
                hideParkAccountLayout();
                return 1;
            }

            ((LoginActivityLollipop) context).isBackFromLoginPage = true;
            ((LoginActivityLollipop) context).showFragment(TOUR_FRAGMENT);
            return 1;
        }
    }

    public void setPasswdTemp(String passwdTemp){
        this.passwdTemp = passwdTemp;
    }

    public String getPasswdTemp(){
        return this.passwdTemp;
    }

    public void setEmailTemp(String emailTemp){
        this.emailTemp = emailTemp;
    }

    public String getEmailTemp(){
        return this.emailTemp;
    }

    @Override
    public void onChatListItemUpdate(MegaChatApiJava api, MegaChatListItem item) {

    }

    @Override
    public void onChatInitStateUpdate(MegaChatApiJava api, int newState) {
        logDebug("newState: " + newState);

        if(isAdded()){
            if (newState == MegaChatApi.INIT_ERROR) {
                // chat cannot initialize, disable chat completely
                if(megaChatApi!=null){
                    megaChatApi.logout(null);
                }
            }
        }
    }

    @Override
    public void onChatOnlineStatusUpdate(MegaChatApiJava api, long userhandle, int status, boolean inProgress) {

    }

    @Override
    public void onChatPresenceConfigUpdate(MegaChatApiJava api, MegaChatPresenceConfig config) {

    }

    @Override
    public void onChatConnectionStateUpdate(MegaChatApiJava api, long chatid, int newState) {

    }

    @Override
    public void onChatPresenceLastGreen(MegaChatApiJava api, long userhandle, int lastGreen) {

    }

    private void setError(final EditText editText, String error){
        if(error == null || error.equals("")){
            return;
        }
        switch (editText.getId()){
            case R.id.login_email_text:{
                et_userLayout.setError(error);
                et_userLayout.setHintTextAppearance(R.style.InputTextAppearanceError);
                et_userError.setVisibility(View.VISIBLE);
                break;
            }
            case R.id.login_password_text:{
                et_passwordLayout.setError(error);
                et_passwordLayout.setHintTextAppearance(R.style.InputTextAppearanceError);
                et_passwordError.setVisibility(View.VISIBLE);
                break;
            }
        }
    }

    private void quitError(EditText editText){
        switch (editText.getId()){
            case R.id.login_email_text:{
                et_userLayout.setError(null);
                et_userLayout.setHintTextAppearance(R.style.TextAppearance_Design_Hint);
                et_userError.setVisibility(View.GONE);
                break;
            }
            case R.id.login_password_text:{
                et_passwordLayout.setError(null);
                et_passwordLayout.setHintTextAppearance(R.style.TextAppearance_Design_Hint);
                et_passwordError.setVisibility(View.GONE);
                break;
            }
        }
    }

    void pasteClipboard() {
        logDebug("pasteClipboard");
        pinLongClick = false;
        ClipboardManager clipboard = (ClipboardManager) context.getSystemService(CLIPBOARD_SERVICE);
        ClipData clipData = clipboard.getPrimaryClip();
        if (clipData != null) {
            String code = clipData.getItemAt(0).getText().toString();
            logDebug("code: " + code);
            if (code != null && code.length() == 6) {
                boolean areDigits = true;
                for (int i=0; i<6; i++) {
                    if (!Character.isDigit(code.charAt(i))) {
                        areDigits = false;
                        break;
                    }
                }
                if (areDigits) {
                    firstPin.setText(""+code.charAt(0));
                    secondPin.setText(""+code.charAt(1));
                    thirdPin.setText(""+code.charAt(2));
                    fourthPin.setText(""+code.charAt(3));
                    fifthPin.setText(""+code.charAt(4));
                    sixthPin.setText(""+code.charAt(5));
                }
                else {
                    firstPin.setText("");
                    secondPin.setText("");
                    thirdPin.setText("");
                    fourthPin.setText("");
                    fifthPin.setText("");
                    sixthPin.setText("");
                }
            }
        }
    }

    @Override
    public boolean onLongClick(View v) {
        switch (v.getId()){
            case R.id.pin_first_login:
            case R.id.pin_second_login:
            case R.id.pin_third_login:
            case R.id.pin_fouth_login:
            case R.id.pin_fifth_login:
            case R.id.pin_sixth_login: {
                pinLongClick = true;
                v.requestFocus();
            }
        }
        return false;
    }

    private void showCancelTransfersDialog() {
        AlertDialog.Builder builder = new AlertDialog.Builder(context);
        builder.setMessage(R.string.login_warning_abort_transfers);
        builder.setPositiveButton(R.string.login_text, new DialogInterface.OnClickListener() {
            @Override
            public void onClick(DialogInterface dialog, int which) {
                megaApi.cancelTransfers(MegaTransfer.TYPE_DOWNLOAD);
                megaApi.cancelTransfers(MegaTransfer.TYPE_UPLOAD);
                performLogin();
            }
        });
        builder.setNegativeButton(R.string.general_cancel, new DialogInterface.OnClickListener() {
            @Override
            public void onClick(DialogInterface dialog, int which) {
//                Hide dialog
            }
        });
        builder.setCancelable(false);
        builder.show();
    }
}<|MERGE_RESOLUTION|>--- conflicted
+++ resolved
@@ -1568,12 +1568,8 @@
                 showParkAccountLayout();
                 break;
             }
-<<<<<<< HEAD
-            case R.id.login_text_view:{
-=======
 
             case R.id.login_text_view:
->>>>>>> b3f63831
                 numberOfClicksKarere++;
                 if (numberOfClicksKarere == 5){
                     MegaAttributes attrs = dbH.getAttributes();
@@ -1589,13 +1585,8 @@
                     ((LoginActivityLollipop) context).showConfirmationEnableLogsKarere();
                 }
                 break;
-<<<<<<< HEAD
-            }
-            case R.id.text_newToMega:{
-=======
 
             case R.id.text_newToMega:
->>>>>>> b3f63831
                 numberOfClicksSDK++;
                 if (numberOfClicksSDK == 5) {
                     MegaAttributes attrs = dbH.getAttributes();
@@ -1608,20 +1599,10 @@
                     } else {
                         logWarning("SDK file logger attribute is NULL");
                     }
-<<<<<<< HEAD
-                    else{
-                        logWarning("attrs is NULL");
-                        ((LoginActivityLollipop)context).showConfirmationEnableLogsSDK();
-                    }
+                    ((LoginActivityLollipop) context).showConfirmationEnableLogsSDK();
                 }
                 break;
-            }
-=======
-                    ((LoginActivityLollipop) context).showConfirmationEnableLogsSDK();
-                }
-                break;
-
->>>>>>> b3f63831
+
             case R.id.lost_authentication_device: {
                 try {
                     String url = "https://mega.nz/recovery";
