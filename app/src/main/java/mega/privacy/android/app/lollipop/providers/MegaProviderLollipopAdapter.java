--- conflicted
+++ resolved
@@ -198,36 +198,11 @@
 				} else {
 					holder.permissionsIcon.setImageResource(R.drawable.ic_shared_read_write);
 				}
-<<<<<<< HEAD
 			} else {
-=======
-
-				if (!multipleSelect) {
-					holder.imageView.setImageResource(R.drawable.ic_folder_list);
-				}
-				else {
-					if(this.isItemChecked(position)){
-						RelativeLayout.LayoutParams paramsMultiselect = (RelativeLayout.LayoutParams) holder.imageView.getLayoutParams();
-						paramsMultiselect.height = (int) TypedValue.applyDimension(TypedValue.COMPLEX_UNIT_DIP, 48, context.getResources().getDisplayMetrics());
-						paramsMultiselect.width = (int) TypedValue.applyDimension(TypedValue.COMPLEX_UNIT_DIP, 48, context.getResources().getDisplayMetrics());
-						paramsMultiselect.setMargins(0, 0, 0, 0);
-						holder.imageView.setLayoutParams(paramsMultiselect);
-
-						holder.imageView.setImageResource(R.drawable.ic_select_folder);
-					}
-					else{
-						holder.imageView.setImageResource(R.drawable.ic_folder_incoming_list);
-					}
-				}
-
-			}
-			else{
->>>>>>> 7ae15769
 				holder.permissionsIcon.setVisibility(View.GONE);
 				holder.textViewFileSize.setText(getMegaNodeFolderInfo(node));
 			}
 
-<<<<<<< HEAD
 			if (isMultipleSelect() && isItemChecked(position)) {
 				holder.itemLayout.setBackgroundColor(ContextCompat.getColor(context, R.color.new_multiselect_color));
 				holder.imageView.setImageResource(R.drawable.ic_select_folder);
@@ -236,25 +211,6 @@
 				holder.imageView.setImageResource(node.isInShare()
 						? R.drawable.ic_folder_incoming_list
 						: R.drawable.ic_folder_list);
-=======
-				if (!multipleSelect) {
-					holder.imageView.setImageResource(R.drawable.ic_folder_list);
-				}
-				else {
-					if(this.isItemChecked(position)){
-						RelativeLayout.LayoutParams paramsMultiselect = (RelativeLayout.LayoutParams) holder.imageView.getLayoutParams();
-						paramsMultiselect.height = (int) TypedValue.applyDimension(TypedValue.COMPLEX_UNIT_DIP, 48, context.getResources().getDisplayMetrics());
-						paramsMultiselect.width = (int) TypedValue.applyDimension(TypedValue.COMPLEX_UNIT_DIP, 48, context.getResources().getDisplayMetrics());
-						paramsMultiselect.setMargins(0, 0, 0, 0);
-						holder.imageView.setLayoutParams(paramsMultiselect);
-
-						holder.imageView.setImageResource(R.drawable.ic_select_folder);
-					}
-					else{
-						holder.imageView.setImageResource(R.drawable.ic_folder_list);
-					}
-				}
->>>>>>> 7ae15769
 			}
 		} else {
 			holder.permissionsIcon.setVisibility(View.GONE);
@@ -262,7 +218,6 @@
 			long nodeSize = node.getSize();
 			holder.textViewFileSize.setText(getSizeString(nodeSize));
 
-<<<<<<< HEAD
 			if (isMultipleSelect() && isItemChecked(position)) {
 				params.height = params.width = dp2px(ICON_SIZE_DP);
 				params.setMargins(dp2px(ICON_MARGIN_DP), 0, 0, 0);
@@ -275,33 +230,6 @@
 
 				if (thumb == null) {
 					thumb = ThumbnailUtilsLollipop.getThumbnailFromFolder(node, context);
-=======
-//			holder.imageView.setImageResource(MimeTypeList.typeForName(node.getName()).getIconResourceId());
-//			RelativeLayout.LayoutParams params3 = (RelativeLayout.LayoutParams) holder.imageView.getLayoutParams();
-//			params3.height = (int) TypedValue.applyDimension(TypedValue.COMPLEX_UNIT_DIP, 48, context.getResources().getDisplayMetrics());
-//			params3.width = (int) TypedValue.applyDimension(TypedValue.COMPLEX_UNIT_DIP, 48, context.getResources().getDisplayMetrics());
-//			params3.setMargins(0, 0, 0, 0);
-//			holder.imageView.setLayoutParams(params3);
-
-			if(!multipleSelect){
-				logDebug("Not multiselect");
-				holder.imageView.setImageResource(MimeTypeList.typeForName(node.getName()).getIconResourceId());
-
-				RelativeLayout.LayoutParams params = (RelativeLayout.LayoutParams) holder.imageView.getLayoutParams();
-				params.height = (int) TypedValue.applyDimension(TypedValue.COMPLEX_UNIT_DIP, 48, context.getResources().getDisplayMetrics());
-				params.width = (int) TypedValue.applyDimension(TypedValue.COMPLEX_UNIT_DIP, 48, context.getResources().getDisplayMetrics());
-				params.setMargins(0, 0, 0, 0);
-				holder.imageView.setLayoutParams(params);
-
-				if (node.hasThumbnail()){
-
-					RelativeLayout.LayoutParams params1 = (RelativeLayout.LayoutParams) holder.imageView.getLayoutParams();
-					params1.height = (int) TypedValue.applyDimension(TypedValue.COMPLEX_UNIT_DIP, 36, context.getResources().getDisplayMetrics());
-					params1.width = (int) TypedValue.applyDimension(TypedValue.COMPLEX_UNIT_DIP, 36, context.getResources().getDisplayMetrics());
-					int left = (int) TypedValue.applyDimension(TypedValue.COMPLEX_UNIT_DIP, 6, context.getResources().getDisplayMetrics());
-					params1.setMargins(left, 0, 0, 0);
-					holder.imageView.setLayoutParams(params1);
->>>>>>> 7ae15769
 
 					if (thumb == null) {
 						try {
@@ -311,7 +239,6 @@
 						} //Too many AsyncTasks
 					}
 				}
-<<<<<<< HEAD
 				int margin;
 
 				if (thumb != null) {
@@ -325,86 +252,6 @@
 				}
 
 				params.setMargins(margin, margin, margin, margin);
-=======
-			}
-			else{
-				logDebug("MultiSelection ON");
-				if(this.isItemChecked(position)){
-					RelativeLayout.LayoutParams paramsMultiselect = (RelativeLayout.LayoutParams) holder.imageView.getLayoutParams();
-					paramsMultiselect.height = (int) TypedValue.applyDimension(TypedValue.COMPLEX_UNIT_DIP, 48, context.getResources().getDisplayMetrics());
-					paramsMultiselect.width = (int) TypedValue.applyDimension(TypedValue.COMPLEX_UNIT_DIP, 48, context.getResources().getDisplayMetrics());
-					paramsMultiselect.setMargins(0, 0, 0, 0);
-					holder.imageView.setLayoutParams(paramsMultiselect);
-
-					holder.imageView.setImageResource(R.drawable.ic_select_folder);
-				}
-				else{
-					if (node.hasThumbnail()){
-
-						RelativeLayout.LayoutParams params1 = (RelativeLayout.LayoutParams) holder.imageView.getLayoutParams();
-						params1.height = (int) TypedValue.applyDimension(TypedValue.COMPLEX_UNIT_DIP, 36, context.getResources().getDisplayMetrics());
-						params1.width = (int) TypedValue.applyDimension(TypedValue.COMPLEX_UNIT_DIP, 36, context.getResources().getDisplayMetrics());
-						int left = (int) TypedValue.applyDimension(TypedValue.COMPLEX_UNIT_DIP, 6, context.getResources().getDisplayMetrics());
-						params1.setMargins(left, 0, 0, 0);
-
-						holder.imageView.setLayoutParams(params1);
-
-						thumb = getThumbnailFromCache(node);
-						if (thumb != null){
-							holder.imageView.setImageBitmap(thumb);
-						}
-						else{
-							thumb = getThumbnailFromFolder(node, context);
-							if (thumb != null){
-								holder.imageView.setImageBitmap(thumb);
-							}
-							else{
-								try{
-									thumb = ThumbnailUtilsLollipop.getThumbnailFromMegaProvider(node, context, holder, megaApi, this);
-								}
-								catch(Exception e){} //Too many AsyncTasks
-
-								if (thumb != null){
-									holder.imageView.setImageBitmap(thumb);
-								}
-							}
-						}
-					}else{
-						thumb = getThumbnailFromCache(node);
-						if (thumb != null){
-
-							RelativeLayout.LayoutParams params1 = (RelativeLayout.LayoutParams) holder.imageView.getLayoutParams();
-							params1.height = (int) TypedValue.applyDimension(TypedValue.COMPLEX_UNIT_DIP, 36, context.getResources().getDisplayMetrics());
-							params1.width = (int) TypedValue.applyDimension(TypedValue.COMPLEX_UNIT_DIP, 36, context.getResources().getDisplayMetrics());
-							int left = (int) TypedValue.applyDimension(TypedValue.COMPLEX_UNIT_DIP, 6, context.getResources().getDisplayMetrics());
-							params1.setMargins(left, 0, 0, 0);
-							holder.imageView.setLayoutParams(params1);
-
-							holder.imageView.setImageBitmap(thumb);
-						}
-						else{
-							thumb = getThumbnailFromFolder(node, context);
-							if (thumb != null){
-								RelativeLayout.LayoutParams params1 = (RelativeLayout.LayoutParams) holder.imageView.getLayoutParams();
-								params1.height = (int) TypedValue.applyDimension(TypedValue.COMPLEX_UNIT_DIP, 36, context.getResources().getDisplayMetrics());
-								params1.width = (int) TypedValue.applyDimension(TypedValue.COMPLEX_UNIT_DIP, 36, context.getResources().getDisplayMetrics());
-								int left = (int) TypedValue.applyDimension(TypedValue.COMPLEX_UNIT_DIP, 6, context.getResources().getDisplayMetrics());
-								params1.setMargins(left, 0, 0, 0);
-								holder.imageView.setLayoutParams(params1);
-
-								holder.imageView.setImageBitmap(thumb);
-							}
-							else{
-								holder.imageView.setImageResource(MimeTypeList.typeForName(node.getName()).getIconResourceId());
-								try{
-									ThumbnailUtilsLollipop.createThumbnailProviderLollipop(context, node, holder, megaApi, this);
-								}
-								catch(Exception e){}//Too many AsyncTasks
-							}
-						}
-					}
-				}
->>>>>>> 7ae15769
 			}
 		}
 
