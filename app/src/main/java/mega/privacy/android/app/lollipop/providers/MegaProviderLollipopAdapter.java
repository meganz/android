package mega.privacy.android.app.lollipop.providers;

import android.app.Activity;
import android.content.Context;
import android.content.res.Configuration;
import android.graphics.Bitmap;
import android.graphics.Color;
import android.support.v7.widget.RecyclerView;
import android.util.DisplayMetrics;
import android.util.SparseBooleanArray;
import android.util.TypedValue;
import android.view.Display;
import android.view.LayoutInflater;
import android.view.View;
import android.view.View.OnClickListener;
import android.view.ViewGroup;
import android.view.animation.Animation;
import android.view.animation.AnimationUtils;
import android.widget.ImageView;
import android.widget.LinearLayout;
import android.widget.RelativeLayout;
import android.widget.TextView;

import java.util.ArrayList;
import java.util.List;

import mega.privacy.android.app.DatabaseHandler;
import mega.privacy.android.app.MegaApplication;
import mega.privacy.android.app.MimeTypeList;
import mega.privacy.android.app.R;
import mega.privacy.android.app.utils.Constants;
import mega.privacy.android.app.utils.MegaApiUtils;
import mega.privacy.android.app.utils.ThumbnailUtilsLollipop;
import mega.privacy.android.app.utils.Util;
import nz.mega.sdk.MegaApiAndroid;
import nz.mega.sdk.MegaNode;


public class MegaProviderLollipopAdapter extends RecyclerView.Adapter<MegaProviderLollipopAdapter.ViewHolderLollipopProvider> implements OnClickListener, View.OnLongClickListener{
	
	final public static int CLOUD_EXPLORER = 0;
	final public static int INCOMING_SHARES_EXPLORER = 1;

	Context context;
	MegaApiAndroid megaApi;

	int positionClicked;
	ArrayList<Integer> imageIds;
	ArrayList<String> names;
	ArrayList<MegaNode> nodes;

	DatabaseHandler dbH = null;
	
	long parentHandle = -1;
	
	Object fragment;
	RecyclerView listFragment;
	ImageView emptyImageViewFragment;
	LinearLayout emptyTextViewFragment;

	boolean multipleSelect;
	private SparseBooleanArray selectedItems;
	int type;


	/*public static view holder class*/
    public class ViewHolderLollipopProvider extends RecyclerView.ViewHolder{
    	public ViewHolderLollipopProvider(View v) {
			super(v);
		}
		public ImageView imageView;
		public ImageView permissionsIcon;
    	public TextView textViewFileName;
    	public TextView textViewFileSize;
    	public RelativeLayout itemLayout;
    	public int currentPosition;
    	public long document;
    }
	
	public MegaProviderLollipopAdapter(Context _context, Object fragment, ArrayList<MegaNode> _nodes, long _parentHandle, RecyclerView listView, ImageView emptyImageView, LinearLayout emptyTextView, int type){
		this.context = _context;
		this.nodes = _nodes;
		this.parentHandle = _parentHandle;
		this.listFragment = listView;
		this.emptyImageViewFragment = emptyImageView;
		this.emptyTextViewFragment = emptyTextView;
		this.fragment = fragment;
		this.positionClicked = -1;
		this.imageIds = new ArrayList<Integer>();
		this.names = new ArrayList<String>();
		this.type = type;
		
		if (megaApi == null){
			megaApi = ((MegaApplication) ((Activity)context).getApplication()).getMegaApi();
		}

		dbH = DatabaseHandler.getDbHandler(context);
	}
	
	ViewHolderLollipopProvider holder = null;
	
	@Override
	public int getItemCount() {
		return nodes.size();
	}

	public Object getItem(int position) {
		return nodes.get(position);
	}

	@Override
	public long getItemId(int position) {
		return position;
	}

	@Override
	public ViewHolderLollipopProvider onCreateViewHolder(ViewGroup parent, int viewType) {
		log("onCreateViewHolder");
		
		Display display = ((Activity)context).getWindowManager().getDefaultDisplay();
		DisplayMetrics outMetrics = new DisplayMetrics ();
	    display.getMetrics(outMetrics);


		View v = LayoutInflater.from(parent.getContext()).inflate(R.layout.item_file_explorer, parent, false);

		holder = new ViewHolderLollipopProvider(v);
		holder.itemLayout = (RelativeLayout) v.findViewById(R.id.file_explorer_item_layout);
		holder.itemLayout.setOnClickListener(this);
		holder.itemLayout.setOnLongClickListener(this);
		holder.imageView = (ImageView) v.findViewById(R.id.file_explorer_thumbnail);
		holder.textViewFileName = (TextView) v.findViewById(R.id.file_explorer_filename);

		holder.textViewFileSize = (TextView) v.findViewById(R.id.file_explorer_filesize);
		holder.permissionsIcon = (ImageView) v.findViewById(R.id.file_explorer_permissions);

		if(context.getResources().getConfiguration().orientation == Configuration.ORIENTATION_LANDSCAPE){
			holder.textViewFileName.setMaxWidth(Util.scaleWidthPx(260, outMetrics));
			holder.textViewFileSize.setMaxWidth(Util.scaleWidthPx(260, outMetrics));
		}else{
			holder.textViewFileName.setMaxWidth(Util.scaleWidthPx(200, outMetrics));
			holder.textViewFileSize.setMaxWidth(Util.scaleWidthPx(200, outMetrics));
		}
			
		v.setTag(holder);

		return holder;
	}	
	
	@Override
	public void onBindViewHolder(ViewHolderLollipopProvider holder, int position) {
		log("onBindViewHolder");		
		
		holder.currentPosition = position;
		
		MegaNode node = (MegaNode) getItem(position);
		holder.document = node.getHandle();
		Bitmap thumb = null;
		
		holder.textViewFileName.setText(node.getName());
		
		Util.setViewAlpha(holder.imageView, 1);
		holder.textViewFileName.setTextColor(context.getResources().getColor(android.R.color.black));

<<<<<<< HEAD

=======
>>>>>>> ce4809f8
		if (node.isFolder()){

			RelativeLayout.LayoutParams params = (RelativeLayout.LayoutParams) holder.imageView.getLayoutParams();
			params.height = (int) TypedValue.applyDimension(TypedValue.COMPLEX_UNIT_DIP, 48, context.getResources().getDisplayMetrics());
			params.width = (int) TypedValue.applyDimension(TypedValue.COMPLEX_UNIT_DIP, 48, context.getResources().getDisplayMetrics());
			params.setMargins(0, 0, 0, 0);
			holder.imageView.setLayoutParams(params);

			holder.itemLayout.setBackgroundColor(Color.WHITE);
<<<<<<< HEAD
			holder.imageView.setImageResource(R.drawable.ic_folder_list);
			holder.textViewFileSize.setText(MegaApiUtils.getInfoFolder(node, context));

			if (!multipleSelect) {
				holder.itemLayout.setBackgroundColor(Color.WHITE);
				holder.imageView.setImageResource(R.drawable.ic_folder_list);
			}
			else {
				if(this.isItemChecked(position)){
					RelativeLayout.LayoutParams paramsMultiselect = (RelativeLayout.LayoutParams) holder.imageView.getLayoutParams();
					paramsMultiselect.height = (int) TypedValue.applyDimension(TypedValue.COMPLEX_UNIT_DIP, 48, context.getResources().getDisplayMetrics());
					paramsMultiselect.width = (int) TypedValue.applyDimension(TypedValue.COMPLEX_UNIT_DIP, 48, context.getResources().getDisplayMetrics());
					paramsMultiselect.setMargins(36, 0, 0, 0);
					holder.imageView.setLayoutParams(paramsMultiselect);

					holder.itemLayout.setBackgroundColor(context.getResources().getColor(R.color.new_multiselect_color));
					holder.imageView.setImageResource(R.drawable.ic_select_folder);
				}
				else{
					holder.itemLayout.setBackgroundColor(Color.WHITE);
					holder.imageView.setImageResource(R.drawable.ic_folder_list);
				}
			}
=======

			if(node.isInShare()){
				holder.imageView.setImageResource(R.drawable.ic_folder_incoming_list);
				ArrayList<MegaShare> sharesIncoming = megaApi.getInSharesList();
				for(int j=0; j<sharesIncoming.size(); j++){
					MegaShare mS = sharesIncoming.get(j);
					if(mS.getNodeHandle() == node.getHandle()){
						MegaUser user = megaApi.getContact(mS.getUser());
						if(user != null){
							MegaContactDB contactDB = dbH.findContactByHandle(String.valueOf(user.getHandle()));
							if(contactDB != null){
								if(!contactDB.getName().equals("")){
									holder.textViewFileSize.setText(contactDB.getName()+" "+contactDB.getLastName());
								}
								else{
									holder.textViewFileSize.setText(user.getEmail());
								}
							}
							else{
								log("The contactDB is null: ");
								holder.textViewFileSize.setText(user.getEmail());
							}
						}
						else{
							holder.textViewFileSize.setText(mS.getUser());
						}
					}
				}

				holder.permissionsIcon.setVisibility(View.VISIBLE);
				int accessLevel = megaApi.getAccess(node);

				if(accessLevel == MegaShare.ACCESS_FULL){
					holder.permissionsIcon.setImageResource(R.drawable.ic_shared_fullaccess);
				}
				else if(accessLevel == MegaShare.ACCESS_READ){
					holder.permissionsIcon.setImageResource(R.drawable.ic_shared_read);
				}
				else{
					holder.permissionsIcon.setImageResource(R.drawable.ic_shared_read_write);
				}
			}
			else{
				holder.permissionsIcon.setVisibility(View.GONE);
				holder.imageView.setImageResource(R.drawable.ic_folder_list);
				holder.textViewFileSize.setText(MegaApiUtils.getInfoFolder(node, context));
			}
>>>>>>> ce4809f8
		}
		else{
			holder.permissionsIcon.setVisibility(View.GONE);

			long nodeSize = node.getSize();
			holder.textViewFileSize.setText(Util.getSizeString(nodeSize));
<<<<<<< HEAD
=======
			holder.imageView.setImageResource(MimeTypeList.typeForName(node.getName()).getIconResourceId());
			RelativeLayout.LayoutParams params = (RelativeLayout.LayoutParams) holder.imageView.getLayoutParams();
			params.height = (int) TypedValue.applyDimension(TypedValue.COMPLEX_UNIT_DIP, 48, context.getResources().getDisplayMetrics());
			params.width = (int) TypedValue.applyDimension(TypedValue.COMPLEX_UNIT_DIP, 48, context.getResources().getDisplayMetrics());
			params.setMargins(0, 0, 0, 0);
			holder.imageView.setLayoutParams(params);
>>>>>>> ce4809f8

			if(!multipleSelect){
				log("Not multiselect");
				holder.imageView.setImageResource(MimeTypeList.typeForName(node.getName()).getIconResourceId());
				RelativeLayout.LayoutParams params = (RelativeLayout.LayoutParams) holder.imageView.getLayoutParams();
				params.height = (int) TypedValue.applyDimension(TypedValue.COMPLEX_UNIT_DIP, 48, context.getResources().getDisplayMetrics());
				params.width = (int) TypedValue.applyDimension(TypedValue.COMPLEX_UNIT_DIP, 48, context.getResources().getDisplayMetrics());
				params.setMargins(36, 0, 0, 0);
				holder.imageView.setLayoutParams(params);
				holder.itemLayout.setBackgroundColor(Color.WHITE);

<<<<<<< HEAD
=======
				RelativeLayout.LayoutParams params1 = (RelativeLayout.LayoutParams) holder.imageView.getLayoutParams();
				params1.height = (int) TypedValue.applyDimension(TypedValue.COMPLEX_UNIT_DIP, 36, context.getResources().getDisplayMetrics());
				params1.width = (int) TypedValue.applyDimension(TypedValue.COMPLEX_UNIT_DIP, 36, context.getResources().getDisplayMetrics());
				int left = (int) TypedValue.applyDimension(TypedValue.COMPLEX_UNIT_DIP, 6, context.getResources().getDisplayMetrics());
				params1.setMargins(left, 0, 0, 0);

				holder.imageView.setLayoutParams(params1);
>>>>>>> ce4809f8

				if (node.hasThumbnail()){

					RelativeLayout.LayoutParams params1 = (RelativeLayout.LayoutParams) holder.imageView.getLayoutParams();
					params1.height = (int) TypedValue.applyDimension(TypedValue.COMPLEX_UNIT_DIP, 36, context.getResources().getDisplayMetrics());
					params1.width = (int) TypedValue.applyDimension(TypedValue.COMPLEX_UNIT_DIP, 36, context.getResources().getDisplayMetrics());
					params1.setMargins(54, 0, 12, 0);
					holder.imageView.setLayoutParams(params1);

					thumb = ThumbnailUtilsLollipop.getThumbnailFromCache(node);
					if (thumb != null){
						holder.imageView.setImageBitmap(thumb);
					}
					else{
						thumb = ThumbnailUtilsLollipop.getThumbnailFromFolder(node, context);
						if (thumb != null){
							holder.imageView.setImageBitmap(thumb);
						}
						else{
							try{
								thumb = ThumbnailUtilsLollipop.getThumbnailFromMegaProvider(node, context, holder, megaApi, this);
							}
							catch(Exception e){} //Too many AsyncTasks

							if (thumb != null){
								holder.imageView.setImageBitmap(thumb);
							}
						}
					}
				}else{
					thumb = ThumbnailUtilsLollipop.getThumbnailFromCache(node);
					if (thumb != null){
						RelativeLayout.LayoutParams params1 = (RelativeLayout.LayoutParams) holder.imageView.getLayoutParams();
						params1.height = (int) TypedValue.applyDimension(TypedValue.COMPLEX_UNIT_DIP, 36, context.getResources().getDisplayMetrics());
						params1.width = (int) TypedValue.applyDimension(TypedValue.COMPLEX_UNIT_DIP, 36, context.getResources().getDisplayMetrics());
						params1.setMargins(54, 0, 12, 0);
						holder.imageView.setLayoutParams(params1);
						holder.imageView.setImageBitmap(thumb);
					}
					else{
						thumb = ThumbnailUtilsLollipop.getThumbnailFromFolder(node, context);
						if (thumb != null){
							RelativeLayout.LayoutParams params1 = (RelativeLayout.LayoutParams) holder.imageView.getLayoutParams();
							params1.height = (int) TypedValue.applyDimension(TypedValue.COMPLEX_UNIT_DIP, 36, context.getResources().getDisplayMetrics());
							params1.width = (int) TypedValue.applyDimension(TypedValue.COMPLEX_UNIT_DIP, 36, context.getResources().getDisplayMetrics());
							params1.setMargins(54, 0, 12, 0);

							holder.imageView.setLayoutParams(params1);
							holder.imageView.setImageBitmap(thumb);
						}
						else{
							try{
								ThumbnailUtilsLollipop.createThumbnailProviderLollipop(context, node, holder, megaApi, this);
							}
							catch(Exception e){}//Too many AsyncTasks
						}
					}
				}
<<<<<<< HEAD
			}
			else{
				log("multiSelection ON");
				if(this.isItemChecked(position)){
					RelativeLayout.LayoutParams paramsMultiselect = (RelativeLayout.LayoutParams) holder.imageView.getLayoutParams();
					paramsMultiselect.height = (int) TypedValue.applyDimension(TypedValue.COMPLEX_UNIT_DIP, 48, context.getResources().getDisplayMetrics());
					paramsMultiselect.width = (int) TypedValue.applyDimension(TypedValue.COMPLEX_UNIT_DIP, 48, context.getResources().getDisplayMetrics());
					paramsMultiselect.setMargins(36, 0, 0, 0);
					holder.imageView.setLayoutParams(paramsMultiselect);

					holder.itemLayout.setBackgroundColor(context.getResources().getColor(R.color.new_multiselect_color));
					holder.imageView.setImageResource(R.drawable.ic_select_folder);
=======
			}else{
				thumb = ThumbnailUtilsLollipop.getThumbnailFromCache(node);
				if (thumb != null){
					RelativeLayout.LayoutParams params1 = (RelativeLayout.LayoutParams) holder.imageView.getLayoutParams();
					params1.height = (int) TypedValue.applyDimension(TypedValue.COMPLEX_UNIT_DIP, 36, context.getResources().getDisplayMetrics());
					params1.width = (int) TypedValue.applyDimension(TypedValue.COMPLEX_UNIT_DIP, 36, context.getResources().getDisplayMetrics());
					int left = (int) TypedValue.applyDimension(TypedValue.COMPLEX_UNIT_DIP, 6, context.getResources().getDisplayMetrics());
					params1.setMargins(left, 0, 0, 0);

					holder.imageView.setLayoutParams(params1);
					holder.imageView.setImageBitmap(thumb);
>>>>>>> ce4809f8
				}
				else{
					holder.itemLayout.setBackgroundColor(Color.WHITE);

					if (node.hasThumbnail()){

						RelativeLayout.LayoutParams params1 = (RelativeLayout.LayoutParams) holder.imageView.getLayoutParams();
						params1.height = (int) TypedValue.applyDimension(TypedValue.COMPLEX_UNIT_DIP, 36, context.getResources().getDisplayMetrics());
						params1.width = (int) TypedValue.applyDimension(TypedValue.COMPLEX_UNIT_DIP, 36, context.getResources().getDisplayMetrics());
<<<<<<< HEAD
						params1.setMargins(54, 0, 12, 0);
=======
						int left = (int) TypedValue.applyDimension(TypedValue.COMPLEX_UNIT_DIP, 6, context.getResources().getDisplayMetrics());
						params1.setMargins(left, 0, 0, 0);

>>>>>>> ce4809f8
						holder.imageView.setLayoutParams(params1);

						thumb = ThumbnailUtilsLollipop.getThumbnailFromCache(node);
						if (thumb != null){
							holder.imageView.setImageBitmap(thumb);
						}
						else{
							thumb = ThumbnailUtilsLollipop.getThumbnailFromFolder(node, context);
							if (thumb != null){
								holder.imageView.setImageBitmap(thumb);
							}
							else{
								try{
									thumb = ThumbnailUtilsLollipop.getThumbnailFromMegaProvider(node, context, holder, megaApi, this);
								}
								catch(Exception e){} //Too many AsyncTasks

								if (thumb != null){
									holder.imageView.setImageBitmap(thumb);
								}
							}
						}
					}else{
						thumb = ThumbnailUtilsLollipop.getThumbnailFromCache(node);
						if (thumb != null){
							RelativeLayout.LayoutParams params1 = (RelativeLayout.LayoutParams) holder.imageView.getLayoutParams();
							params1.height = (int) TypedValue.applyDimension(TypedValue.COMPLEX_UNIT_DIP, 36, context.getResources().getDisplayMetrics());
							params1.width = (int) TypedValue.applyDimension(TypedValue.COMPLEX_UNIT_DIP, 36, context.getResources().getDisplayMetrics());
							params1.setMargins(54, 0, 12, 0);
							holder.imageView.setLayoutParams(params1);
							holder.imageView.setImageBitmap(thumb);
						}
						else{
							thumb = ThumbnailUtilsLollipop.getThumbnailFromFolder(node, context);
							if (thumb != null){
								RelativeLayout.LayoutParams params1 = (RelativeLayout.LayoutParams) holder.imageView.getLayoutParams();
								params1.height = (int) TypedValue.applyDimension(TypedValue.COMPLEX_UNIT_DIP, 36, context.getResources().getDisplayMetrics());
								params1.width = (int) TypedValue.applyDimension(TypedValue.COMPLEX_UNIT_DIP, 36, context.getResources().getDisplayMetrics());
								params1.setMargins(54, 0, 12, 0);

								holder.imageView.setLayoutParams(params1);
								holder.imageView.setImageBitmap(thumb);
							}
							else{
								try{
									ThumbnailUtilsLollipop.createThumbnailProviderLollipop(context, node, holder, megaApi, this);
								}
								catch(Exception e){}//Too many AsyncTasks
							}
						}
					}
				}
			}
		}
	}

	@Override
	public void onClick(View v) {
		log("onClick");
		ViewHolderLollipopProvider holder = (ViewHolderLollipopProvider) v.getTag();
		
		int currentPosition = holder.currentPosition;
		
		switch (v.getId()){
			case R.id.file_explorer_item_layout:{	
				if(fragment instanceof CloudDriveProviderFragmentLollipop){
					((CloudDriveProviderFragmentLollipop)fragment).itemClick(currentPosition);	
				}
				else if (fragment instanceof IncomingSharesProviderFragmentLollipop){
					((IncomingSharesProviderFragmentLollipop)fragment).itemClick(currentPosition);	
				}											
				break;
			}
		}		
	}
	
	public int getPositionClicked (){
    	return positionClicked;
    }
    
    public void setPositionClicked(int p){
    	positionClicked = p;
    }
	
	public void setNodes(ArrayList<MegaNode> nodes){
		this.nodes = nodes;
		positionClicked = -1;	
		notifyDataSetChanged();
	}
	
	public long getParentHandle(){
		return parentHandle;
	}
	
	public void setParentHandle(long parentHandle){
		this.parentHandle = parentHandle;
	}

	private static void log(String log) {
		Util.log("MegaProviderLollipopAdapter", log);
	}

	public boolean isMultipleSelect (){
		return multipleSelect;
	}

	public void setMultipleSelect (boolean multipleSelect){
		log("setMultipleSelect: "+multipleSelect);
		if (this.multipleSelect != multipleSelect) {
			this.multipleSelect = multipleSelect;
		}
		if(this.multipleSelect){
			selectedItems = new SparseBooleanArray();
		}
	}

	public void toggleAllSelection (int pos){
		log("toggleAllSelection: "+pos);
		final int positionToflip = pos;

		if (selectedItems.get(pos, false)) {
			log("delete pos: "+pos);
			selectedItems.delete(pos);
		}
		else {
			log("PUT pos: "+pos);
			selectedItems.put(pos, true);
		}

		MegaProviderLollipopAdapter.ViewHolderLollipopProvider view = (MegaProviderLollipopAdapter.ViewHolderLollipopProvider) listFragment.findViewHolderForLayoutPosition(pos);
		if(view != null){
			log("Start animation: "+pos+" multiselection state: "+isMultipleSelect());
			Animation flipAnimation = AnimationUtils.loadAnimation(context, R.anim.multiselect_flip);
			flipAnimation.setAnimationListener(new Animation.AnimationListener() {
				@Override
				public void onAnimationStart(Animation animation) {

				}

				@Override
				public void onAnimationEnd(Animation animation) {
					if(selectedItems.size() <= 0){
						if (type == Constants.INCOMING_SHARES_PROVIDER_ADAPTER){
							((IncomingSharesProviderFragmentLollipop) fragment).hideMultipleSelect();
						}
						else {
							((CloudDriveProviderFragmentLollipop) fragment).hideMultipleSelect();
						}
					}
					log("toggleAllSelection: notified item changed");
					notifyItemChanged(positionToflip);
				}

				@Override
				public void onAnimationRepeat(Animation animation) {

				}
			});
			view.imageView.startAnimation(flipAnimation);
		}
		else {
			log("NULL view pos: "+positionToflip);
			notifyItemChanged(pos);
		}
	}

	public void toggleSelection(int position) {
		log("togleSelection: "+position);

		if(selectedItems.get(position, false)){
			log("delete pos: " +position);
			selectedItems.delete(position);
		}
		else{
			log("PUT pos: "+position);
			selectedItems.put(position, true);
		}
		notifyItemChanged(position);

		MegaProviderLollipopAdapter.ViewHolderLollipopProvider view = (MegaProviderLollipopAdapter.ViewHolderLollipopProvider) listFragment.findViewHolderForLayoutPosition(position);
		if (view != null){
			log("Start animation: "+position);
			Animation flipAnimation = AnimationUtils.loadAnimation(context, R.anim.multiselect_flip);
			flipAnimation.setAnimationListener(new Animation.AnimationListener() {
				@Override
				public void onAnimationStart(Animation animation) {

				}

				@Override
				public void onAnimationEnd(Animation animation) {
					if(selectedItems.size() <= 0){
						if (type == Constants.INCOMING_SHARES_PROVIDER_ADAPTER){
							((IncomingSharesProviderFragmentLollipop) fragment).hideMultipleSelect();
						}
						else {
							((CloudDriveProviderFragmentLollipop) fragment).hideMultipleSelect();
						}
					}
				}

				@Override
				public void onAnimationRepeat(Animation animation) {

				}
			});

			view.imageView.startAnimation(flipAnimation);
		}
		else{
			log("view is null - not animation");
		}
	}

	public List<MegaNode> getSelectedNodes(){
		ArrayList<MegaNode> nodes = new ArrayList<>();

		for(int i=0; i<selectedItems.size(); i++){
			if(selectedItems.valueAt(i) == true){
				MegaNode document = getNodeAt (selectedItems.keyAt(i));
				if(document != null){
					nodes.add(document);
				}
			}
		}

		return nodes;
	}

	public int getSelectedItemCount(){
		return selectedItems.size();
	}

	public List<Integer> getSelectedItems(){
		List<Integer> items = new ArrayList<>(selectedItems.size());
		for(int i=0; i<selectedItems.size(); i++){
			items.add(selectedItems.keyAt(i));
		}

		return items;
	}

	public MegaNode getNodeAt(int position) {
		try {
			if (nodes != null) {
				return nodes.get(position);
			}
		} catch (IndexOutOfBoundsException e) {
		}
		return null;
	}

	public void selectAll(){
		for(int i=0; i<this.getItemCount(); i++){
			if(!isItemChecked(i)){
				toggleAllSelection(i);
			}
		}
	}

	public void clearSelections() {
		log("clearSelections");
		for (int i= 0; i<this.getItemCount();i++){
			if(isItemChecked(i)){
				toggleAllSelection(i);
			}
		}
	}

	private boolean isItemChecked(int position) {
		return selectedItems.get(position);
	}

	@Override
	public boolean onLongClick(View view) {
		log("OnLongClick");
		((MegaApplication) ((Activity)context).getApplication()).sendSignalPresenceActivity();

		ViewHolderLollipopProvider holder = (ViewHolderLollipopProvider) view.getTag();
		int currentPosition = holder.getAdapterPosition();

		if(type == Constants.INCOMING_SHARES_PROVIDER_ADAPTER){
			((IncomingSharesProviderFragmentLollipop) fragment).activateActionMode();
			((IncomingSharesProviderFragmentLollipop) fragment).itemClick(currentPosition);
		}
		else {
			((CloudDriveProviderFragmentLollipop) fragment).activateActionMode();
			((CloudDriveProviderFragmentLollipop) fragment).itemClick(currentPosition);
		}

		return true;
	}

}<|MERGE_RESOLUTION|>--- conflicted
+++ resolved
@@ -26,6 +26,7 @@
 
 import mega.privacy.android.app.DatabaseHandler;
 import mega.privacy.android.app.MegaApplication;
+import mega.privacy.android.app.MegaContactDB;
 import mega.privacy.android.app.MimeTypeList;
 import mega.privacy.android.app.R;
 import mega.privacy.android.app.utils.Constants;
@@ -34,6 +35,8 @@
 import mega.privacy.android.app.utils.Util;
 import nz.mega.sdk.MegaApiAndroid;
 import nz.mega.sdk.MegaNode;
+import nz.mega.sdk.MegaShare;
+import nz.mega.sdk.MegaUser;
 
 
 public class MegaProviderLollipopAdapter extends RecyclerView.Adapter<MegaProviderLollipopAdapter.ViewHolderLollipopProvider> implements OnClickListener, View.OnLongClickListener{
@@ -162,10 +165,6 @@
 		Util.setViewAlpha(holder.imageView, 1);
 		holder.textViewFileName.setTextColor(context.getResources().getColor(android.R.color.black));
 
-<<<<<<< HEAD
-
-=======
->>>>>>> ce4809f8
 		if (node.isFolder()){
 
 			RelativeLayout.LayoutParams params = (RelativeLayout.LayoutParams) holder.imageView.getLayoutParams();
@@ -174,35 +173,10 @@
 			params.setMargins(0, 0, 0, 0);
 			holder.imageView.setLayoutParams(params);
 
-			holder.itemLayout.setBackgroundColor(Color.WHITE);
-<<<<<<< HEAD
 			holder.imageView.setImageResource(R.drawable.ic_folder_list);
 			holder.textViewFileSize.setText(MegaApiUtils.getInfoFolder(node, context));
 
-			if (!multipleSelect) {
-				holder.itemLayout.setBackgroundColor(Color.WHITE);
-				holder.imageView.setImageResource(R.drawable.ic_folder_list);
-			}
-			else {
-				if(this.isItemChecked(position)){
-					RelativeLayout.LayoutParams paramsMultiselect = (RelativeLayout.LayoutParams) holder.imageView.getLayoutParams();
-					paramsMultiselect.height = (int) TypedValue.applyDimension(TypedValue.COMPLEX_UNIT_DIP, 48, context.getResources().getDisplayMetrics());
-					paramsMultiselect.width = (int) TypedValue.applyDimension(TypedValue.COMPLEX_UNIT_DIP, 48, context.getResources().getDisplayMetrics());
-					paramsMultiselect.setMargins(36, 0, 0, 0);
-					holder.imageView.setLayoutParams(paramsMultiselect);
-
-					holder.itemLayout.setBackgroundColor(context.getResources().getColor(R.color.new_multiselect_color));
-					holder.imageView.setImageResource(R.drawable.ic_select_folder);
-				}
-				else{
-					holder.itemLayout.setBackgroundColor(Color.WHITE);
-					holder.imageView.setImageResource(R.drawable.ic_folder_list);
-				}
-			}
-=======
-
 			if(node.isInShare()){
-				holder.imageView.setImageResource(R.drawable.ic_folder_incoming_list);
 				ArrayList<MegaShare> sharesIncoming = megaApi.getInSharesList();
 				for(int j=0; j<sharesIncoming.size(); j++){
 					MegaShare mS = sharesIncoming.get(j);
@@ -241,28 +215,67 @@
 				else{
 					holder.permissionsIcon.setImageResource(R.drawable.ic_shared_read_write);
 				}
+
+				if (!multipleSelect) {
+					holder.itemLayout.setBackgroundColor(Color.WHITE);
+					holder.imageView.setImageResource(R.drawable.ic_folder_list);
+				}
+				else {
+					if(this.isItemChecked(position)){
+						RelativeLayout.LayoutParams paramsMultiselect = (RelativeLayout.LayoutParams) holder.imageView.getLayoutParams();
+						paramsMultiselect.height = (int) TypedValue.applyDimension(TypedValue.COMPLEX_UNIT_DIP, 48, context.getResources().getDisplayMetrics());
+						paramsMultiselect.width = (int) TypedValue.applyDimension(TypedValue.COMPLEX_UNIT_DIP, 48, context.getResources().getDisplayMetrics());
+						paramsMultiselect.setMargins(36, 0, 0, 0);
+						holder.imageView.setLayoutParams(paramsMultiselect);
+
+						holder.itemLayout.setBackgroundColor(context.getResources().getColor(R.color.new_multiselect_color));
+						holder.imageView.setImageResource(R.drawable.ic_select_folder);
+					}
+					else{
+						holder.itemLayout.setBackgroundColor(Color.WHITE);
+						holder.imageView.setImageResource(R.drawable.ic_folder_incoming_list);
+					}
+				}
+
 			}
 			else{
 				holder.permissionsIcon.setVisibility(View.GONE);
-				holder.imageView.setImageResource(R.drawable.ic_folder_list);
 				holder.textViewFileSize.setText(MegaApiUtils.getInfoFolder(node, context));
-			}
->>>>>>> ce4809f8
+
+				if (!multipleSelect) {
+					holder.itemLayout.setBackgroundColor(Color.WHITE);
+					holder.imageView.setImageResource(R.drawable.ic_folder_list);
+				}
+				else {
+					if(this.isItemChecked(position)){
+						RelativeLayout.LayoutParams paramsMultiselect = (RelativeLayout.LayoutParams) holder.imageView.getLayoutParams();
+						paramsMultiselect.height = (int) TypedValue.applyDimension(TypedValue.COMPLEX_UNIT_DIP, 48, context.getResources().getDisplayMetrics());
+						paramsMultiselect.width = (int) TypedValue.applyDimension(TypedValue.COMPLEX_UNIT_DIP, 48, context.getResources().getDisplayMetrics());
+						paramsMultiselect.setMargins(36, 0, 0, 0);
+						holder.imageView.setLayoutParams(paramsMultiselect);
+
+						holder.itemLayout.setBackgroundColor(context.getResources().getColor(R.color.new_multiselect_color));
+						holder.imageView.setImageResource(R.drawable.ic_select_folder);
+					}
+					else{
+						holder.itemLayout.setBackgroundColor(Color.WHITE);
+						holder.imageView.setImageResource(R.drawable.ic_folder_list);
+					}
+				}
+			}
 		}
 		else{
 			holder.permissionsIcon.setVisibility(View.GONE);
 
 			long nodeSize = node.getSize();
 			holder.textViewFileSize.setText(Util.getSizeString(nodeSize));
-<<<<<<< HEAD
-=======
-			holder.imageView.setImageResource(MimeTypeList.typeForName(node.getName()).getIconResourceId());
-			RelativeLayout.LayoutParams params = (RelativeLayout.LayoutParams) holder.imageView.getLayoutParams();
-			params.height = (int) TypedValue.applyDimension(TypedValue.COMPLEX_UNIT_DIP, 48, context.getResources().getDisplayMetrics());
-			params.width = (int) TypedValue.applyDimension(TypedValue.COMPLEX_UNIT_DIP, 48, context.getResources().getDisplayMetrics());
-			params.setMargins(0, 0, 0, 0);
-			holder.imageView.setLayoutParams(params);
->>>>>>> ce4809f8
+
+//			holder.imageView.setImageResource(MimeTypeList.typeForName(node.getName()).getIconResourceId());
+//			RelativeLayout.LayoutParams params3 = (RelativeLayout.LayoutParams) holder.imageView.getLayoutParams();
+//			params3.height = (int) TypedValue.applyDimension(TypedValue.COMPLEX_UNIT_DIP, 48, context.getResources().getDisplayMetrics());
+//			params3.width = (int) TypedValue.applyDimension(TypedValue.COMPLEX_UNIT_DIP, 48, context.getResources().getDisplayMetrics());
+//			params3.setMargins(0, 0, 0, 0);
+//			holder.imageView.setLayoutParams(params3);
 
 			if(!multipleSelect){
 				log("Not multiselect");
@@ -274,8 +287,6 @@
 				holder.imageView.setLayoutParams(params);
 				holder.itemLayout.setBackgroundColor(Color.WHITE);
 
-<<<<<<< HEAD
-=======
 				RelativeLayout.LayoutParams params1 = (RelativeLayout.LayoutParams) holder.imageView.getLayoutParams();
 				params1.height = (int) TypedValue.applyDimension(TypedValue.COMPLEX_UNIT_DIP, 36, context.getResources().getDisplayMetrics());
 				params1.width = (int) TypedValue.applyDimension(TypedValue.COMPLEX_UNIT_DIP, 36, context.getResources().getDisplayMetrics());
@@ -283,15 +294,14 @@
 				params1.setMargins(left, 0, 0, 0);
 
 				holder.imageView.setLayoutParams(params1);
->>>>>>> ce4809f8
 
 				if (node.hasThumbnail()){
 
-					RelativeLayout.LayoutParams params1 = (RelativeLayout.LayoutParams) holder.imageView.getLayoutParams();
-					params1.height = (int) TypedValue.applyDimension(TypedValue.COMPLEX_UNIT_DIP, 36, context.getResources().getDisplayMetrics());
-					params1.width = (int) TypedValue.applyDimension(TypedValue.COMPLEX_UNIT_DIP, 36, context.getResources().getDisplayMetrics());
-					params1.setMargins(54, 0, 12, 0);
-					holder.imageView.setLayoutParams(params1);
+					RelativeLayout.LayoutParams params4 = (RelativeLayout.LayoutParams) holder.imageView.getLayoutParams();
+					params4.height = (int) TypedValue.applyDimension(TypedValue.COMPLEX_UNIT_DIP, 36, context.getResources().getDisplayMetrics());
+					params4.width = (int) TypedValue.applyDimension(TypedValue.COMPLEX_UNIT_DIP, 36, context.getResources().getDisplayMetrics());
+					params4.setMargins(54, 0, 12, 0);
+					holder.imageView.setLayoutParams(params4);
 
 					thumb = ThumbnailUtilsLollipop.getThumbnailFromCache(node);
 					if (thumb != null){
@@ -316,20 +326,22 @@
 				}else{
 					thumb = ThumbnailUtilsLollipop.getThumbnailFromCache(node);
 					if (thumb != null){
-						RelativeLayout.LayoutParams params1 = (RelativeLayout.LayoutParams) holder.imageView.getLayoutParams();
+						params1 = (RelativeLayout.LayoutParams) holder.imageView.getLayoutParams();
 						params1.height = (int) TypedValue.applyDimension(TypedValue.COMPLEX_UNIT_DIP, 36, context.getResources().getDisplayMetrics());
 						params1.width = (int) TypedValue.applyDimension(TypedValue.COMPLEX_UNIT_DIP, 36, context.getResources().getDisplayMetrics());
-						params1.setMargins(54, 0, 12, 0);
+						left = (int) TypedValue.applyDimension(TypedValue.COMPLEX_UNIT_DIP, 6, context.getResources().getDisplayMetrics());
+						params1.setMargins(left, 0, 0, 0);
+
 						holder.imageView.setLayoutParams(params1);
 						holder.imageView.setImageBitmap(thumb);
 					}
 					else{
 						thumb = ThumbnailUtilsLollipop.getThumbnailFromFolder(node, context);
 						if (thumb != null){
-							RelativeLayout.LayoutParams params1 = (RelativeLayout.LayoutParams) holder.imageView.getLayoutParams();
-							params1.height = (int) TypedValue.applyDimension(TypedValue.COMPLEX_UNIT_DIP, 36, context.getResources().getDisplayMetrics());
-							params1.width = (int) TypedValue.applyDimension(TypedValue.COMPLEX_UNIT_DIP, 36, context.getResources().getDisplayMetrics());
-							params1.setMargins(54, 0, 12, 0);
+							RelativeLayout.LayoutParams params5 = (RelativeLayout.LayoutParams) holder.imageView.getLayoutParams();
+							params5.height = (int) TypedValue.applyDimension(TypedValue.COMPLEX_UNIT_DIP, 36, context.getResources().getDisplayMetrics());
+							params5.width = (int) TypedValue.applyDimension(TypedValue.COMPLEX_UNIT_DIP, 36, context.getResources().getDisplayMetrics());
+							params5.setMargins(54, 0, 12, 0);
 
 							holder.imageView.setLayoutParams(params1);
 							holder.imageView.setImageBitmap(thumb);
@@ -342,7 +354,6 @@
 						}
 					}
 				}
-<<<<<<< HEAD
 			}
 			else{
 				log("multiSelection ON");
@@ -355,19 +366,6 @@
 
 					holder.itemLayout.setBackgroundColor(context.getResources().getColor(R.color.new_multiselect_color));
 					holder.imageView.setImageResource(R.drawable.ic_select_folder);
-=======
-			}else{
-				thumb = ThumbnailUtilsLollipop.getThumbnailFromCache(node);
-				if (thumb != null){
-					RelativeLayout.LayoutParams params1 = (RelativeLayout.LayoutParams) holder.imageView.getLayoutParams();
-					params1.height = (int) TypedValue.applyDimension(TypedValue.COMPLEX_UNIT_DIP, 36, context.getResources().getDisplayMetrics());
-					params1.width = (int) TypedValue.applyDimension(TypedValue.COMPLEX_UNIT_DIP, 36, context.getResources().getDisplayMetrics());
-					int left = (int) TypedValue.applyDimension(TypedValue.COMPLEX_UNIT_DIP, 6, context.getResources().getDisplayMetrics());
-					params1.setMargins(left, 0, 0, 0);
-
-					holder.imageView.setLayoutParams(params1);
-					holder.imageView.setImageBitmap(thumb);
->>>>>>> ce4809f8
 				}
 				else{
 					holder.itemLayout.setBackgroundColor(Color.WHITE);
@@ -377,13 +375,10 @@
 						RelativeLayout.LayoutParams params1 = (RelativeLayout.LayoutParams) holder.imageView.getLayoutParams();
 						params1.height = (int) TypedValue.applyDimension(TypedValue.COMPLEX_UNIT_DIP, 36, context.getResources().getDisplayMetrics());
 						params1.width = (int) TypedValue.applyDimension(TypedValue.COMPLEX_UNIT_DIP, 36, context.getResources().getDisplayMetrics());
-<<<<<<< HEAD
-						params1.setMargins(54, 0, 12, 0);
-=======
+
 						int left = (int) TypedValue.applyDimension(TypedValue.COMPLEX_UNIT_DIP, 6, context.getResources().getDisplayMetrics());
 						params1.setMargins(left, 0, 0, 0);
 
->>>>>>> ce4809f8
 						holder.imageView.setLayoutParams(params1);
 
 						thumb = ThumbnailUtilsLollipop.getThumbnailFromCache(node);
