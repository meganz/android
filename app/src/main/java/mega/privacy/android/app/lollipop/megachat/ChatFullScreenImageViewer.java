package mega.privacy.android.app.lollipop.megachat;

import android.Manifest;
import android.annotation.SuppressLint;
import android.app.Activity;
import android.app.ProgressDialog;
import android.content.DialogInterface;
import android.content.Intent;
import android.content.pm.PackageManager;
import android.content.res.Configuration;
import android.net.Uri;
import android.os.Build;
import android.os.Bundle;
import android.os.Handler;
import android.os.StatFs;
import com.google.android.material.appbar.AppBarLayout;
import com.google.android.material.dialog.MaterialAlertDialogBuilder;

import androidx.core.app.ActivityCompat;
import androidx.core.content.ContextCompat;
import androidx.core.content.FileProvider;
import androidx.viewpager.widget.ViewPager;
import androidx.viewpager.widget.ViewPager.OnPageChangeListener;
import androidx.appcompat.app.ActionBar;
import androidx.appcompat.widget.Toolbar;
import android.util.DisplayMetrics;
import android.view.Display;
import android.view.Menu;
import android.view.MenuInflater;
import android.view.MenuItem;
import android.view.View;
<<<<<<< HEAD
=======
import android.view.ViewTreeObserver;
import android.view.Window;
>>>>>>> daa9c121
import android.view.WindowManager;
import android.widget.RelativeLayout;
import android.widget.TextView;

import org.jetbrains.annotations.Nullable;

import java.io.File;
import java.util.ArrayList;
import java.util.HashMap;
import java.util.Map;

import kotlin.Unit;
import mega.privacy.android.app.DatabaseHandler;
import mega.privacy.android.app.DownloadService;
import mega.privacy.android.app.MegaApplication;
import mega.privacy.android.app.MimeTypeList;
import mega.privacy.android.app.R;
import mega.privacy.android.app.components.ExtendedViewPager;
import mega.privacy.android.app.components.TouchImageView;
import mega.privacy.android.app.components.dragger.DragToExitSupport;
import mega.privacy.android.app.components.saver.NodeSaver;
import mega.privacy.android.app.interfaces.SnackbarShower;
import mega.privacy.android.app.lollipop.FileExplorerActivityLollipop;
import mega.privacy.android.app.lollipop.LoginActivityLollipop;
import mega.privacy.android.app.lollipop.ManagerActivityLollipop;
import mega.privacy.android.app.lollipop.PinActivityLollipop;
import mega.privacy.android.app.lollipop.adapters.MegaChatFullScreenImageAdapter;
import mega.privacy.android.app.lollipop.controllers.ChatController;
import mega.privacy.android.app.utils.AlertsAndWarnings;
import nz.mega.sdk.MegaApiAndroid;
import nz.mega.sdk.MegaApiJava;
import nz.mega.sdk.MegaChatApi;
import nz.mega.sdk.MegaChatApiAndroid;
import nz.mega.sdk.MegaChatMessage;
import nz.mega.sdk.MegaContactRequest;
import nz.mega.sdk.MegaError;
import nz.mega.sdk.MegaEvent;
import nz.mega.sdk.MegaGlobalListenerInterface;
import nz.mega.sdk.MegaNode;
import nz.mega.sdk.MegaNodeList;
import nz.mega.sdk.MegaRequest;
import nz.mega.sdk.MegaRequestListenerInterface;
import nz.mega.sdk.MegaUser;
import nz.mega.sdk.MegaUserAlert;

import static android.graphics.Color.*;
import static mega.privacy.android.app.utils.AlertsAndWarnings.showOverDiskQuotaPaywallWarning;
import static mega.privacy.android.app.utils.Constants.*;
import static mega.privacy.android.app.utils.FileUtil.*;
import static mega.privacy.android.app.utils.LogUtil.*;
import static mega.privacy.android.app.utils.MegaApiUtils.*;
import static mega.privacy.android.app.utils.Util.*;
import static nz.mega.sdk.MegaApiJava.STORAGE_STATE_PAYWALL;

public class ChatFullScreenImageViewer extends PinActivityLollipop implements OnPageChangeListener, MegaRequestListenerInterface, MegaGlobalListenerInterface,
		SnackbarShower {
	private static final long ANIMATION_DURATION = 400L;
	boolean fromChatSavedInstance = false;
	RelativeLayout relativeImageViewerLayout;
	private Handler handler;

	private DisplayMetrics outMetrics;

	private boolean aBshown = true;

	ProgressDialog statusDialog;

	float scaleText;
	AppBarLayout appBarLayout;
	Toolbar tB;
	ActionBar aB;

	private MenuItem downloadIcon;
	private MenuItem importIcon;
	private MenuItem saveForOfflineIcon;
	private MenuItem removeIcon;

	private MegaChatFullScreenImageAdapter adapterMega;
	private int positionG;
	private ArrayList<Long> imageHandles;
	private RelativeLayout fragmentContainer;
	private TextView fileNameTextView;
	private RelativeLayout bottomLayout;
	private ExtendedViewPager viewPager;

	static ChatFullScreenImageViewer fullScreenImageViewer;
    private MegaApiAndroid megaApi;
	MegaChatApiAndroid megaChatApi;

	MegaNode nodeToImport;

	long [] messageIds;
	long chatId = -1;

	ArrayList<MegaChatMessage> messages;

	DatabaseHandler dbH = null;

	boolean isDeleteDialogShow = false;

	ChatController chatC;

	private final NodeSaver nodeSaver = new NodeSaver(this, this, this,
			AlertsAndWarnings.showSaveToDeviceConfirmDialog(this));
	private final DragToExitSupport dragToExit = new DragToExitSupport(this, this::onDragActivated, () -> {
		finish();
		overridePendingTransition(0, android.R.anim.fade_out);

		return null;
	});

	@Override
	public void onDestroy(){
		if(megaApi != null)
		{
			megaApi.removeRequestListener(this);
		}

		nodeSaver.destroy();

		super.onDestroy();
	}

	@Override
	public boolean onCreateOptionsMenu(Menu menu) {
		logDebug("onCreateOptionsMenu");

		MenuInflater inflater = getMenuInflater();
		inflater.inflate(R.menu.activity_chat_full_screen_image_viewer, menu);

		downloadIcon = menu.findItem(R.id.chat_full_image_viewer_download);
		importIcon = menu.findItem(R.id.chat_full_image_viewer_import);
		saveForOfflineIcon = menu.findItem(R.id.chat_full_image_viewer_save_for_offline);
		removeIcon = menu.findItem(R.id.chat_full_image_viewer_remove);

		return super.onCreateOptionsMenu(menu);
	}

	@Override
	public boolean onPrepareOptionsMenu(Menu menu) {
		logDebug("onPrepareOptionsMenu");

		MegaNode node = null;

		if(!messages.isEmpty()){
			if(messages.get(positionG).getMegaNodeList()!=null && messages.get(positionG).getMegaNodeList().size()>0){
				node = messages.get(positionG).getMegaNodeList().get(0);
			}
		}

        if(megaApi==null || !isOnline(this)){
            downloadIcon.setVisible(false);
            importIcon.setVisible(false);
            saveForOfflineIcon.setVisible(false);

            if(MegaApiJava.userHandleToBase64(messages.get(positionG).getUserHandle()).equals(megaChatApi.getMyUserHandle()) && messages.get(positionG).isDeletable()) {
                removeIcon.setVisible(true);
            }
            else{
                removeIcon.setVisible(false);
            }
        }
        else if (node != null){
            downloadIcon.setVisible(true);
            if (chatC.isInAnonymousMode()) {
                importIcon.setVisible(false);
                saveForOfflineIcon.setVisible(false);
            }
            else {
                importIcon.setVisible(true);
                saveForOfflineIcon.setVisible(true);
            }

            if (messages.get(positionG).getUserHandle()==megaChatApi.getMyUserHandle() && messages.get(positionG).isDeletable()) {
                removeIcon.setVisible(true);
            }
            else {
                removeIcon.setVisible(false);
            }
        }
        else {
            downloadIcon.setVisible(false);
            importIcon.setVisible(false);
            saveForOfflineIcon.setVisible(false);
            removeIcon.setVisible(false);
        }

		return super.onPrepareOptionsMenu(menu);
	}

	@Override
	public void onRequestPermissionsResult(int requestCode, String[] permissions, int[] grantResults) {
		logDebug("onRequestPermissionsResult");
		super.onRequestPermissionsResult(requestCode, permissions, grantResults);

		nodeSaver.handleRequestPermissionsResult(requestCode);
	}

	@Override
	public boolean onOptionsItemSelected(MenuItem item) {
		logDebug("onOptionsItemSelected");
		int id = item.getItemId();
		switch (id) {
			case android.R.id.home: {
				onBackPressed();
				break;
			}
			case R.id.chat_full_image_viewer_download: {
				logDebug("Download option");

				MegaNode node = chatC.authorizeNodeIfPreview(messages.get(positionG).getMegaNodeList().get(0), megaChatApi.getChatRoom(chatId));
				nodeSaver.saveNode(node, true, false, true, true);
				break;
			}

			case R.id.chat_full_image_viewer_import: {
				logDebug("Import option");
				MegaNode node = chatC.authorizeNodeIfPreview(messages.get(positionG).getMegaNodeList().get(0), megaChatApi.getChatRoom(chatId));
				importNode(node);
				break;
			}
			case R.id.chat_full_image_viewer_save_for_offline: {
				logDebug("Save for offline option");
//				showSnackbar("Coming soon...");
				if (messages.get(positionG) != null){
					chatC.saveForOffline(messages.get(positionG).getMegaNodeList(), megaChatApi.getChatRoom(chatId));
				}
				break;
			}
			case R.id.chat_full_image_viewer_remove: {
				logDebug("Remove option");
				MegaChatMessage msg = messages.get(positionG);
				showConfirmationDeleteNode(chatId, msg);
				break;
			}

		}
		return super.onOptionsItemSelected(item);
	}

	@Override
	protected boolean shouldSetStatusBarTextColor() {
		return false;
	}

	@Override
	protected void onCreate(Bundle savedInstanceState) {
		logDebug("onCreate");

		Window window = getWindow();
		window.setNavigationBarColor(ContextCompat.getColor(this, R.color.black));
		window.setStatusBarColor(ContextCompat.getColor(this, R.color.black));

		window.addFlags(WindowManager.LayoutParams.FLAG_FULLSCREEN);

		super.onCreate(savedInstanceState);

		handler = new Handler();
		fullScreenImageViewer = this;

		chatC = new ChatController(this);

		Display display = getWindowManager().getDefaultDisplay();
		outMetrics = new DisplayMetrics ();
		display.getMetrics(outMetrics);
		float density  = getResources().getDisplayMetrics().density;

		float scaleW = getScaleW(outMetrics, density);
		float scaleH = getScaleH(outMetrics, density);
		if (scaleH < scaleW){
			scaleText = scaleH;
		}
		else{
			scaleText = scaleW;
		}
		if (savedInstanceState != null){
			isDeleteDialogShow = savedInstanceState.getBoolean("isDeleteDialogShow", false);

			nodeSaver.restoreState(savedInstanceState);
		}
		else {
			isDeleteDialogShow = false;
		}

		dbH = DatabaseHandler.getDbHandler(this);

		MegaApplication app = (MegaApplication)getApplication();

		if(isOnline(this)){
			megaApi = app.getMegaApi();

			if((megaApi==null||megaApi.getRootNode()==null) && !chatC.isInAnonymousMode()){
				logDebug("Refresh session - sdk");
				Intent intent = new Intent(this, LoginActivityLollipop.class);
				intent.putExtra(VISIBLE_FRAGMENT,  LOGIN_FRAGMENT);
				intent.setFlags(Intent.FLAG_ACTIVITY_CLEAR_TOP);
				startActivity(intent);
				finish();
				return;
			}
		}

		if (megaChatApi == null) {
			megaChatApi = ((MegaApplication) getApplication()).getMegaChatApi();
		}

		if (megaChatApi == null || megaChatApi.getInitState() == MegaChatApi.INIT_ERROR) {
			logDebug("Refresh session - karere");
			Intent intent = new Intent(this, LoginActivityLollipop.class);
			intent.putExtra(VISIBLE_FRAGMENT, LOGIN_FRAGMENT);
			intent.setFlags(Intent.FLAG_ACTIVITY_CLEAR_TOP);
			startActivity(intent);
			finish();
			return;
		}

		if(megaApi!=null){
			megaApi.addGlobalListener(this);
		}

		display = getWindowManager().getDefaultDisplay();
		outMetrics = new DisplayMetrics ();
	    display.getMetrics(outMetrics);

		setContentView(dragToExit.wrapContentView(R.layout.activity_chat_full_screen_image_viewer));

		relativeImageViewerLayout = (RelativeLayout) findViewById(R.id.full_image_viewer_layout);
		fragmentContainer = (RelativeLayout) findViewById(R.id.chat_full_image_viewer_parent_layout);
		appBarLayout = (AppBarLayout) findViewById(R.id.app_bar);
		viewPager = (ExtendedViewPager) findViewById(R.id.image_viewer_pager);
		viewPager.addOnPageChangeListener(new ViewPager.SimpleOnPageChangeListener() {

			// optional
			@Override
			public void onPageScrolled(int position, float positionOffset, int positionOffsetPixels) { }

			// optional
			@Override
			public void onPageSelected(int position) {
				logDebug("Position: " + position);
				supportInvalidateOptionsMenu();
			}

			// optional
			@Override
			public void onPageScrollStateChanged(int state) { }
		});

		viewPager.setPageMargin(40);

		tB = findViewById(R.id.call_toolbar);
		if (tB == null) {
			logWarning("Tb is Null");
			return;
		}

		tB.setVisibility(View.VISIBLE);
		setSupportActionBar(tB);
		aB = getSupportActionBar();
		aB.setHomeButtonEnabled(true);
		aB.setDisplayHomeAsUpEnabled(true);
		aB.setTitle(" ");

		Intent intent = getIntent();
		positionG = intent.getIntExtra("position", 0);

		messageIds = intent.getLongArrayExtra("messageIds");
		chatId = intent.getLongExtra("chatId", -1);

		messages = new ArrayList<MegaChatMessage>();

		imageHandles = new ArrayList<Long>();

		if(messageIds==null){
			return;
		}

		for(int j=0; j<messageIds.length; j++){
			MegaChatMessage message = megaChatApi.getMessage(chatId, messageIds[j]);
			if(message==null){
				message = megaChatApi.getMessageFromNodeHistory(chatId, messageIds[j]);
			}

			if(message!=null){
				MegaNodeList list = message.getMegaNodeList();
				if(list.size()==1){
					MegaNode node = list.get(0);
					if(MimeTypeList.typeForName(node.getName()).isImage()){
						messages.add(message);
					}
				}
				else{
					logWarning("Messages with more than one attachment - do not supported");
				}
			}
			else{
				logError("ERROR - the message is NULL");
			}
		}

		if(messages.size() == 0)
		{
			finish();
			return;
		}

		int imageNumber = 0;
		for (int i=0;i<messages.size();i++){
			MegaNode n = messages.get(i).getMegaNodeList().get(0);
			if (MimeTypeList.typeForName(n.getName()).isImage()){
				imageHandles.add(n.getHandle());
				if (i == positionG){
					positionG = imageNumber;
				}
				imageNumber++;
			}
		}

		if(positionG >= imageHandles.size())
		{
			positionG = 0;
		}

		adapterMega = new MegaChatFullScreenImageAdapter(this, fullScreenImageViewer,messages, megaApi);

		viewPager.setAdapter(adapterMega);

		viewPager.setCurrentItem(positionG);

		viewPager.setOnPageChangeListener(this);

		bottomLayout = (RelativeLayout) findViewById(R.id.chat_image_viewer_layout_bottom);
		fileNameTextView = (TextView) findViewById(R.id.chat_full_image_viewer_file_name);
		if(getResources().getConfiguration().orientation == Configuration.ORIENTATION_LANDSCAPE){
			fileNameTextView.setMaxWidth(scaleWidthPx(300, outMetrics));
		}
		else{
			fileNameTextView.setMaxWidth(scaleWidthPx(300, outMetrics));
		}
		fileNameTextView.setText(messages.get(positionG).getMegaNodeList().get(0).getName());

		if (isDeleteDialogShow && chatId != -1 && messages.get(positionG) != null) {
			showConfirmationDeleteNode(chatId, messages.get(positionG));
		}

		if (savedInstanceState == null && adapterMega!= null) {
			dragToExit.runEnterAnimation(intent, viewPager, animationStart -> {
				if (animationStart) {
					updateViewForAnimation();
				} else {
					showActionBar();

					fragmentContainer.setBackgroundColor(BLACK);
					relativeImageViewerLayout.setBackgroundColor(BLACK);
					appBarLayout.setBackgroundColor(BLACK);
				}

				return null;
			});
		} else {
			fromChatSavedInstance = true;
		}
	}

	@Override
	public void onPageSelected(int position) {
		return;
	}

	@Override
	public void onPageScrolled(int position, float positionOffset, int positionOffsetPixels) {
		return;
	}

	@Override
	public void onPageScrollStateChanged(int state) {

		if (state == ViewPager.SCROLL_STATE_IDLE){
			if (viewPager.getCurrentItem() != positionG){
				int oldPosition = positionG;
				int newPosition = viewPager.getCurrentItem();
				positionG = newPosition;

				try{
					TouchImageView tIV = (TouchImageView) adapterMega.getVisibleImage(oldPosition);
					if (tIV != null){
						tIV.setZoom(1);
					}
				}catch(Exception e){}
				fileNameTextView.setText(messages.get(positionG).getMegaNodeList().get(0).getName());
			}
		}
	}

	public void importNode(MegaNode node){
		logDebug("Node Handle: " + node.getHandle());

		nodeToImport = node;
		Intent intent = new Intent(this, FileExplorerActivityLollipop.class);
		intent.setAction(FileExplorerActivityLollipop.ACTION_PICK_IMPORT_FOLDER);
		startActivityForResult(intent, REQUEST_CODE_SELECT_IMPORT_FOLDER);
	}

	@Override
	public void onSaveInstanceState (Bundle savedInstanceState){
		super.onSaveInstanceState(savedInstanceState);
		if (getIntent() != null) {
			getIntent().putExtra("position", positionG);
		}
		savedInstanceState.putBoolean("aBshown", adapterMega.isaBshown());
		savedInstanceState.putBoolean("overflowVisible", adapterMega.isMenuVisible());
		savedInstanceState.putBoolean("isDeleteDialogShow", isDeleteDialogShow);

		nodeSaver.saveState(savedInstanceState);
	}
	
	@Override
	public void onRestoreInstanceState (Bundle savedInstanceState){
		super.onRestoreInstanceState(savedInstanceState);

		aBshown = savedInstanceState.getBoolean("aBshown");
		adapterMega.setaBshown(aBshown);
	}

	
	@Override
	public void onRequestStart(MegaApiJava api, MegaRequest request) {
		logDebug("onRequestStart: " + request.getRequestString());
	}

	@SuppressLint("NewApi")
	@Override
	public void onRequestFinish(MegaApiJava api, MegaRequest request, MegaError e) {

		logDebug("onRequestFinish: " + e.getErrorCode());
		if(request.getType() == MegaRequest.TYPE_COPY){
			if (e.getErrorCode() != MegaError.API_OK) {

				logWarning("e.getErrorCode() != MegaError.API_OK");

				if(e.getErrorCode()==MegaError.API_EOVERQUOTA){
					logWarning("OVERQUOTA ERROR: "+e.getErrorCode());
					Intent intent = new Intent(this, ManagerActivityLollipop.class);
					intent.setAction(ACTION_OVERQUOTA_STORAGE);
					startActivity(intent);
					finish();
				}
				else if(e.getErrorCode()==MegaError.API_EGOINGOVERQUOTA){
					logWarning("OVERQUOTA ERROR: "+e.getErrorCode());
					Intent intent = new Intent(this, ManagerActivityLollipop.class);
					intent.setAction(ACTION_PRE_OVERQUOTA_STORAGE);
					startActivity(intent);
					finish();
				}
				else if(e.getErrorCode()==MegaError.API_ENOENT){
					showSnackbar(SNACKBAR_TYPE, getResources().getQuantityString(R.plurals.messages_forwarded_error_not_available, 1, 1));
				}
				else
				{
					showSnackbar(SNACKBAR_TYPE, getString(R.string.import_success_error));
				}

			}else{
				showSnackbar(SNACKBAR_TYPE, getString(R.string.import_success_message));
			}
		}
	}

	@Override
	public void onRequestTemporaryError(MegaApiJava api, MegaRequest request,
			MegaError e) {
		logWarning("onRequestTemporaryError: " + request.getRequestString());
	}

	public void showConfirmationDeleteNode(final long chatId, final MegaChatMessage message){
		logDebug("showConfirmationDeleteNode");

		DialogInterface.OnClickListener dialogClickListener = new DialogInterface.OnClickListener() {
			@Override
			public void onClick(DialogInterface dialog, int which) {
				switch (which){
					case DialogInterface.BUTTON_POSITIVE:
						chatC.deleteMessage(message, chatId);
						isDeleteDialogShow = false;
						finish();
						break;

					case DialogInterface.BUTTON_NEGATIVE:
						//No button clicked
						isDeleteDialogShow = false;
						break;
				}
			}
		};

		MaterialAlertDialogBuilder builder =
				new MaterialAlertDialogBuilder(this, R.style.ThemeOverlay_Mega_MaterialAlertDialog);
		builder.setMessage(R.string.confirmation_delete_one_attachment);

		builder.setPositiveButton(R.string.context_remove, dialogClickListener)
				.setNegativeButton(R.string.general_cancel, dialogClickListener).show();

		isDeleteDialogShow = true;

		builder.setOnDismissListener(new DialogInterface.OnDismissListener() {
			@Override
			public void onDismiss(DialogInterface dialog) {
				isDeleteDialogShow = false;
			}
		});
	}

    private Uri extractUri(Intent intent, int resultCode) {
        if (intent == null) {
            logWarning("extractUri: result intent is null");
            if (resultCode != Activity.RESULT_OK) {
                showSnackbar(SNACKBAR_TYPE, getString(R.string.download_requires_permission));
            } else {
                showSnackbar(SNACKBAR_TYPE, getString(R.string.no_external_SD_card_detected));
            }
            return null;
        }
        return intent.getData();
    }

	@Override
	protected void onActivityResult(int requestCode, int resultCode, Intent intent) {
		super.onActivityResult(requestCode, resultCode, intent);
		if (intent == null) {
			return;
		}

		if (nodeSaver.handleActivityResult(requestCode, resultCode, intent)) {
			return;
		}

		if (requestCode == REQUEST_CODE_SELECT_IMPORT_FOLDER && resultCode == RESULT_OK) {
			logDebug("REQUEST_CODE_SELECT_IMPORT_FOLDER OK");

			if (!isOnline(this) || megaApi == null) {
				try {
					statusDialog.dismiss();
				} catch (Exception ex) {
				}

				showSnackbar(SNACKBAR_TYPE, getString(R.string.error_server_connection_problem));
				return;
			}

			final long toHandle = intent.getLongExtra("IMPORT_TO", 0);

			MegaNode target = null;
			target = megaApi.getNodeByHandle(toHandle);
			if (target == null) {
				target = megaApi.getRootNode();
			}
			logDebug("TARGET HANDLE: " + target.getHandle());
			if (nodeToImport != null) {
				logDebug("DOCUMENT HANDLE: " + nodeToImport.getHandle());
				if (target != null) {
					megaApi.copyNode(nodeToImport, target, this);
				} else {
					logError("TARGET: null");
					showSnackbar(SNACKBAR_TYPE, getString(R.string.import_success_error));
				}
			} else {
				logError("DOCUMENT: null");
				showSnackbar(SNACKBAR_TYPE, getString(R.string.import_success_error));
			}

		}
	}
	

	@Override
	public void onRequestUpdate(MegaApiJava api, MegaRequest request) {}
	
	public void downloadTo(String parentPath, String url, long size, long [] hashes){

		if (app.getStorageState() == STORAGE_STATE_PAYWALL) {
			showOverDiskQuotaPaywallWarning();
			return;
		}

		if(!isOnline(this)||megaApi==null) {
			try{
				statusDialog.dismiss();
			} catch(Exception ex) {};

			showSnackbar(SNACKBAR_TYPE, getString(R.string.error_server_connection_problem));
			return;
		}

		if (Build.VERSION.SDK_INT >= Build.VERSION_CODES.M) {
			boolean hasStoragePermission = (ContextCompat.checkSelfPermission(this, Manifest.permission.WRITE_EXTERNAL_STORAGE) == PackageManager.PERMISSION_GRANTED);
			if (!hasStoragePermission) {
				ActivityCompat.requestPermissions(this,
		                new String[]{Manifest.permission.WRITE_EXTERNAL_STORAGE},
						REQUEST_WRITE_STORAGE);
			}
		}
		
		double availableFreeSpace = Double.MAX_VALUE;
		try{
			StatFs stat = new StatFs(parentPath);
			availableFreeSpace = (double)stat.getAvailableBlocks() * (double)stat.getBlockSize();
		}
		catch(Exception ex){}
		
		
		if (hashes == null){
			if(url != null) {
				if(availableFreeSpace < size) {
					showSnackbar(NOT_SPACE_SNACKBAR_TYPE, null);
					return;
				}
				
				Intent service = new Intent(this, DownloadService.class);
				service.putExtra(DownloadService.EXTRA_URL, url);
				service.putExtra(DownloadService.EXTRA_SIZE, size);
				service.putExtra(DownloadService.EXTRA_PATH, parentPath);
				service.putExtra(DownloadService.EXTRA_FOLDER_LINK, false);
				startService(service);
			}
		}
		else{
			if(hashes.length == 1){
				MegaNode tempNode = megaApi.getNodeByHandle(hashes[0]);
				if((tempNode != null) && tempNode.getType() == MegaNode.TYPE_FILE){
					logDebug("ISFILE");
					String localPath = getLocalFile(this, tempNode.getName(), tempNode.getSize());
					if(localPath != null){	
						try { 
							copyFile(new File(localPath), new File(parentPath, tempNode.getName()));
						}
						catch(Exception e) {}

						try {

							Intent viewIntent = new Intent(Intent.ACTION_VIEW);
							if (Build.VERSION.SDK_INT >= Build.VERSION_CODES.N) {
								viewIntent.setDataAndType(FileProvider.getUriForFile(this, "mega.privacy.android.app.providers.fileprovider", new File(localPath)), MimeTypeList.typeForName(tempNode.getName()).getType());
							} else {
								viewIntent.setDataAndType(Uri.fromFile(new File(localPath)), MimeTypeList.typeForName(tempNode.getName()).getType());
							}
							viewIntent.addFlags(Intent.FLAG_GRANT_READ_URI_PERMISSION);
							if (isIntentAvailable(this, viewIntent))
								startActivity(viewIntent);
							else {
								Intent intentShare = new Intent(Intent.ACTION_SEND);
								if (Build.VERSION.SDK_INT >= Build.VERSION_CODES.N) {
									intentShare.setDataAndType(FileProvider.getUriForFile(this, "mega.privacy.android.app.providers.fileprovider", new File(localPath)), MimeTypeList.typeForName(tempNode.getName()).getType());
								} else {
									intentShare.setDataAndType(Uri.fromFile(new File(localPath)), MimeTypeList.typeForName(tempNode.getName()).getType());
								}
								intentShare.addFlags(Intent.FLAG_GRANT_READ_URI_PERMISSION);
								if (isIntentAvailable(this, intentShare))
									startActivity(intentShare);
								String message = getString(R.string.general_already_downloaded) + ": " + localPath;
								showSnackbar(SNACKBAR_TYPE, message);
							}
						}
						catch (Exception e){
							String message = getString(R.string.general_already_downloaded) + ": " + localPath;
							showSnackbar(SNACKBAR_TYPE, message);
						}
						return;
					}
				}
			}
			
			for (long hash : hashes) {
				MegaNode node = megaApi.getNodeByHandle(hash);
				if(node != null){
					Map<MegaNode, String> dlFiles = new HashMap<MegaNode, String>();
					if (node.getType() == MegaNode.TYPE_FOLDER) {
//						getDlList(dlFiles, node, new File(parentPath, new String(node.getName())));
					} else {
						dlFiles.put(node, parentPath);
					}
					
					for (MegaNode document : dlFiles.keySet()) {
						
						String path = dlFiles.get(document);
						
						if(availableFreeSpace < document.getSize()){
							showSnackbar(NOT_SPACE_SNACKBAR_TYPE, null);
							continue;
						}
						
						Intent service = new Intent(this, DownloadService.class);
						service.putExtra(DownloadService.EXTRA_HASH, document.getHandle());
						service.putExtra(DownloadService.EXTRA_URL, url);
						service.putExtra(DownloadService.EXTRA_SIZE, document.getSize());
						service.putExtra(DownloadService.EXTRA_PATH, path);
						service.putExtra(DownloadService.EXTRA_FOLDER_LINK, false);
						startService(service);
					}
				}
				else if(url != null) {
					if(availableFreeSpace < size) {
						showSnackbar(NOT_SPACE_SNACKBAR_TYPE, null);
						continue;
					}
					
					Intent service = new Intent(this, DownloadService.class);
					service.putExtra(DownloadService.EXTRA_HASH, hash);
					service.putExtra(DownloadService.EXTRA_URL, url);
					service.putExtra(DownloadService.EXTRA_SIZE, size);
					service.putExtra(DownloadService.EXTRA_PATH, parentPath);
					service.putExtra(DownloadService.EXTRA_FOLDER_LINK, false);
					startService(service);
				}
				else {
					logWarning("Node not found");
				}
			}
		}
	}

	public void showSnackbar(int type, String s){
		showSnackbar(type, fragmentContainer, s);
	}

	public void touchImage() {
		logDebug("touchImage");
		if(aB.isShowing()){
			hideActionBar();
		}else{
			showActionBar();
		}
	}

	protected void hideActionBar(){
		if (aB != null && aB.isShowing()) {
			if(tB != null) {
				tB.animate().translationY(-220).setDuration(ANIMATION_DURATION)
						.withEndAction(new Runnable() {
							@Override
							public void run() {
								aB.hide();
							}
						}).start();
				bottomLayout.animate().translationY(220).setDuration(ANIMATION_DURATION).start();
			} else {
				aB.hide();
			}
		}
	}
	protected void showActionBar(){
		if (aB != null && !aB.isShowing()) {
			aB.show();
			if(tB != null) {
				tB.animate().translationY(0).setDuration(ANIMATION_DURATION).start();
				bottomLayout.animate().translationY(0).setDuration(ANIMATION_DURATION).start();
			}

		}
	}
	@Override
	public void onUsersUpdate(MegaApiJava api, ArrayList<MegaUser> users) {}

	@Override
	public void onUserAlertsUpdate(MegaApiJava api, ArrayList<MegaUserAlert> userAlerts) {
		logDebug("onUserAlertsUpdate");
	}

	@Override
	public void onNodesUpdate(MegaApiJava api, ArrayList<MegaNode> nodeList) {}

	@Override
	public void onReloadNeeded(MegaApiJava api) {}

	@Override
	public void onAccountUpdate(MegaApiJava api) {}

	@Override
	public void onEvent(MegaApiJava api, MegaEvent event) {

	}

	@Override
	public void onContactRequestsUpdate(MegaApiJava api, ArrayList<MegaContactRequest> requests) {}

	public void setNormalizedScale(float normalizedScale) {
		dragToExit.setNormalizedScale(normalizedScale);
	}

<<<<<<< HEAD
	public void setDraggable(boolean draggable) {
		dragToExit.setDraggable(draggable);
=======
	private View getContainer() {
		RelativeLayout container = new RelativeLayout(this);
		draggableView = new DraggableView(this);
		if (getIntent() != null) {
			screenPosition = getIntent().getIntArrayExtra("screenPosition");
			draggableView.setScreenPosition(screenPosition);
		}
		draggableView.setDraggableListener(this);
		ivShadow = new ImageView(this);
		ivShadow.setBackgroundColor(ContextCompat.getColor(this, R.color.grey_alpha_050));
		LinearLayout.LayoutParams params = new LinearLayout.LayoutParams(LinearLayout.LayoutParams.MATCH_PARENT, LinearLayout.LayoutParams.MATCH_PARENT);
		container.addView(ivShadow, params);
		container.addView(draggableView);
		return container;
	}

	@Override
	public void onViewPositionChanged(float fractionScreen) {

>>>>>>> daa9c121
	}

	private Unit onDragActivated(boolean activated) {
		logDebug("activated: " + activated);

		if (activated) {
			updateViewForAnimation();

			if (fromChatSavedInstance) {
				dragToExit.setCurrentView(null);
			} else {
				dragToExit.setCurrentView(adapterMega.getVisibleImage(positionG));
			}
		} else {
			handler.postDelayed(() -> {
				fragmentContainer.setBackgroundColor(BLACK);
				relativeImageViewerLayout.setBackgroundColor(BLACK);
				appBarLayout.setBackgroundColor(BLACK);
			}, 300);
		}

		return null;
	}

	private void updateViewForAnimation() {
		if (aB != null && aB.isShowing()) {
			if(tB != null) {
				tB.animate().translationY(-220).setDuration(0)
						.withEndAction(() -> aB.hide()).start();
				bottomLayout.animate().translationY(220).setDuration(0).start();
			} else {
				aB.hide();
			}
		}

		fragmentContainer.setBackgroundColor(TRANSPARENT);
		relativeImageViewerLayout.setBackgroundColor(TRANSPARENT);
		appBarLayout.setBackgroundColor(TRANSPARENT);

		fragmentContainer.setElevation(0);
		relativeImageViewerLayout.setElevation(0);
		appBarLayout.setElevation(0);
	}

	@Override
	public void showSnackbar(int type, @Nullable String content, long chatId) {
		showSnackbar(type, fragmentContainer, content, chatId);
	}
}<|MERGE_RESOLUTION|>--- conflicted
+++ resolved
@@ -29,11 +29,7 @@
 import android.view.MenuInflater;
 import android.view.MenuItem;
 import android.view.View;
-<<<<<<< HEAD
-=======
-import android.view.ViewTreeObserver;
 import android.view.Window;
->>>>>>> daa9c121
 import android.view.WindowManager;
 import android.widget.RelativeLayout;
 import android.widget.TextView;
@@ -922,30 +918,8 @@
 		dragToExit.setNormalizedScale(normalizedScale);
 	}
 
-<<<<<<< HEAD
 	public void setDraggable(boolean draggable) {
 		dragToExit.setDraggable(draggable);
-=======
-	private View getContainer() {
-		RelativeLayout container = new RelativeLayout(this);
-		draggableView = new DraggableView(this);
-		if (getIntent() != null) {
-			screenPosition = getIntent().getIntArrayExtra("screenPosition");
-			draggableView.setScreenPosition(screenPosition);
-		}
-		draggableView.setDraggableListener(this);
-		ivShadow = new ImageView(this);
-		ivShadow.setBackgroundColor(ContextCompat.getColor(this, R.color.grey_alpha_050));
-		LinearLayout.LayoutParams params = new LinearLayout.LayoutParams(LinearLayout.LayoutParams.MATCH_PARENT, LinearLayout.LayoutParams.MATCH_PARENT);
-		container.addView(ivShadow, params);
-		container.addView(draggableView);
-		return container;
-	}
-
-	@Override
-	public void onViewPositionChanged(float fractionScreen) {
-
->>>>>>> daa9c121
 	}
 
 	private Unit onDragActivated(boolean activated) {
