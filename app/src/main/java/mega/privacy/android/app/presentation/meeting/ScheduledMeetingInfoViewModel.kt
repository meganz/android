package mega.privacy.android.app.presentation.meeting

import androidx.lifecycle.ViewModel
import androidx.lifecycle.viewModelScope
import dagger.hilt.android.lifecycle.HiltViewModel
import kotlinx.coroutines.flow.MutableStateFlow
import kotlinx.coroutines.flow.SharingStarted
import kotlinx.coroutines.flow.StateFlow
import kotlinx.coroutines.flow.collectLatest
import kotlinx.coroutines.flow.shareIn
import kotlinx.coroutines.flow.update
import kotlinx.coroutines.launch
import mega.privacy.android.app.MegaApplication
import mega.privacy.android.app.R
import mega.privacy.android.app.presentation.meeting.model.InviteParticipantsAction
import mega.privacy.android.app.presentation.meeting.model.ScheduledMeetingInfoState
import mega.privacy.android.app.utils.ChatUtil
import mega.privacy.android.domain.entity.ChatRoomPermission
import mega.privacy.android.domain.entity.chat.ChatRoomChanges
import mega.privacy.android.domain.entity.chat.ChatScheduledMeeting
import mega.privacy.android.domain.entity.chat.ScheduledMeetingChanges
import mega.privacy.android.domain.entity.chat.ScheduledMeetingItem
import mega.privacy.android.domain.entity.contacts.ContactItem
import mega.privacy.android.domain.usecase.GetChatRoom
import mega.privacy.android.domain.usecase.GetScheduledMeetingByChat
import mega.privacy.android.domain.usecase.GetVisibleContacts
import mega.privacy.android.domain.usecase.InviteToChat
import mega.privacy.android.domain.usecase.LeaveChat
import mega.privacy.android.domain.usecase.MonitorChatRoomUpdates
import mega.privacy.android.domain.usecase.MonitorConnectivity
import mega.privacy.android.domain.usecase.SetPublicChatToPrivate
import mega.privacy.android.domain.usecase.MonitorScheduledMeetingUpdates
import mega.privacy.android.domain.usecase.SetOpenInvite
import nz.mega.sdk.MegaApiJava
import nz.mega.sdk.MegaChatApiJava.MEGACHAT_INVALID_HANDLE
import timber.log.Timber
import java.time.format.DateTimeFormatter
import javax.inject.Inject

/**
 * StartConversationFragment view model.
 *
 * @property getVisibleContacts             [GetVisibleContacts]
 * @property getChatRoom                    [GetChatRoom]
 * @property getScheduledMeetingByChat      [GetScheduledMeetingByChat]
 * @property monitorScheduledMeetingUpdates [MonitorScheduledMeetingUpdates]
 * @property monitorConnectivity            [MonitorConnectivity]
 * @property monitorChatRoomUpdates         [MonitorChatRoomUpdates]
 * @property inviteToChat                   [InviteToChat]
 * @property leaveChat                      [LeaveChat]
<<<<<<< HEAD
 * @property setOpenInvite                  [SetOpenInvite]
=======
 * @property getPublicChatToPrivate         [SetPublicChatToPrivate]
>>>>>>> d375fc52
 * @property state                          Current view state as [ScheduledMeetingInfoState]
 */
@HiltViewModel
class ScheduledMeetingInfoViewModel @Inject constructor(
    private val getVisibleContacts: GetVisibleContacts,
    private val getChatRoom: GetChatRoom,
    private val getScheduledMeetingByChat: GetScheduledMeetingByChat,
    private val monitorScheduledMeetingUpdates: MonitorScheduledMeetingUpdates,
    private val monitorConnectivity: MonitorConnectivity,
    private val monitorChatRoomUpdates: MonitorChatRoomUpdates,
    private val inviteToChat: InviteToChat,
    private val leaveChat: LeaveChat,
<<<<<<< HEAD
    private val setOpenInvite: SetOpenInvite,
=======
    private val getPublicChatToPrivate: SetPublicChatToPrivate,
>>>>>>> d375fc52
) : ViewModel() {

    private val _state = MutableStateFlow(ScheduledMeetingInfoState())
    val state: StateFlow<ScheduledMeetingInfoState> = _state

    private var chatId: Long = MEGACHAT_INVALID_HANDLE
    private var scheduledMeetingId: Long = MEGACHAT_INVALID_HANDLE

    /**
     * Monitor connectivity event
     */
    val monitorConnectivityEvent =
        monitorConnectivity().shareIn(viewModelScope, SharingStarted.WhileSubscribed())

    /**
     * Is network connected
     */
    val isConnected: Boolean
        get() = monitorConnectivity().value

    /**
     * Sets chat id and scheduled meeting id
     *
     * @param newChatId                 Chat id.
     * @param newScheduledMeetingId     Scheduled meeting id.
     */
    fun setChatId(newChatId: Long, newScheduledMeetingId: Long) {
        if (newChatId != MEGACHAT_INVALID_HANDLE && newChatId != chatId) {
            chatId = newChatId
            scheduledMeetingId = newScheduledMeetingId
            getChatRoom()
            getScheduledMeeting()
            getChatRoomUpdates()
            getScheduledMeetingUpdates()
        }
    }

    /**
     * Get chat room
     */
    private fun getChatRoom() {
        viewModelScope.launch {
            runCatching {
                getChatRoom(chatId)
            }.onFailure { exception ->
                Timber.e(exception)
                _state.update { it.copy(snackBar = R.string.general_text_error) }
            }.onSuccess { chat ->
                Timber.d("Chat room obtained")
                chat?.apply {
                    _state.update {
                        it.copy(
                            chatId = chatId,
                            chatTitle = title,
                            isHost = ownPrivilege == ChatRoomPermission.Moderator,
<<<<<<< HEAD
                            isOpenInvite = isOpenInvite || ownPrivilege == ChatRoomPermission.Moderator,
                            enabledAllowNonHostAddParticipantsOption = isOpenInvite
=======
                            isPublic = isPublic,
                            isOpenInvite = chat.isOpenInvite || ownPrivilege == ChatRoomPermission.Moderator,
>>>>>>> d375fc52
                        )
                    }
                }
            }
        }
    }

    /**
     * Get scheduled meeting
     */
    private fun getScheduledMeeting() {
        viewModelScope.launch {
            runCatching {
                getScheduledMeetingByChat(chatId)
            }.onFailure { exception ->
                Timber.e(exception)
                _state.update { it.copy(snackBar = R.string.general_text_error) }
            }.onSuccess { scheduledMeetingList ->
                Timber.d("Scheduled meeting obtained")
                scheduledMeetingList?.let { list ->
                    list.forEach { schedMeeting ->
                        if (schedMeeting.parentSchedId == MEGACHAT_INVALID_HANDLE) {
                            _state.update {
                                it.copy(scheduledMeeting = ScheduledMeetingItem(
                                    chatId = schedMeeting.chatId,
                                    scheduledMeetingId = schedMeeting.schedId,
                                    title = schedMeeting.title,
                                    description = schedMeeting.description,
                                    date = schedMeeting.getFormattedDate())
                                )
                            }
                            return@forEach
                        }
                    }
                }
            }
        }
    }

    /**
     * Remove invite participants action
     */
    fun removeInviteParticipantsAction() {
        _state.update {
            it.copy(inviteParticipantAction = null)
        }
    }

    /**
     * Get chat room updates
     */
    private fun getChatRoomUpdates() {
        viewModelScope.launch {
            monitorChatRoomUpdates(chatId).collectLatest { chat ->
                when (chat.changes) {
                    ChatRoomChanges.OwnPrivilege ->
                        _state.update {
                            it.copy(isHost = chat.ownPrivilege == ChatRoomPermission.Moderator)
                        }

                    ChatRoomChanges.OpenInvite ->
                        _state.update {
                            it.copy(
                                isOpenInvite = chat.isOpenInvite || chat.ownPrivilege == ChatRoomPermission.Moderator,
                                enabledAllowNonHostAddParticipantsOption = chat.isOpenInvite)
                        }

                    ChatRoomChanges.Title ->
                        _state.update {
                            it.copy(chatTitle = chat.title)
                        }

                    ChatRoomChanges.ChatMode ->
                        _state.update {
                            it.copy(isPublic = chat.isPublic)
                        }
                    else -> {}
                }
            }
        }
    }

    /**
     * Get scheduled meeting updates
     */
    private fun getScheduledMeetingUpdates() {
        viewModelScope.launch {
            monitorScheduledMeetingUpdates().collectLatest { schedMeetReceived ->
                when (schedMeetReceived.changes) {
                    ScheduledMeetingChanges.NewScheduledMeeting -> {
                        if (schedMeetReceived.parentSchedId == MEGACHAT_INVALID_HANDLE) {
                            _state.update {
                                it.copy(scheduledMeeting = ScheduledMeetingItem(
                                    schedMeetReceived.chatId,
                                    schedMeetReceived.schedId,
                                    schedMeetReceived.title,
                                    schedMeetReceived.description,
                                    schedMeetReceived.getFormattedDate())
                                )
                            }
                        }
                    }
                    ScheduledMeetingChanges.Title -> {
                        _state.value.scheduledMeeting?.let {
                            if (schedMeetReceived.schedId == it.scheduledMeetingId) {
                                _state.update { state ->
                                    state.copy(scheduledMeeting = state.scheduledMeeting?.copy(title = schedMeetReceived.title))
                                }
                            }
                        }
                    }
                    ScheduledMeetingChanges.Description -> {
                        _state.value.scheduledMeeting?.let {
                            if (schedMeetReceived.schedId == it.scheduledMeetingId) {
                                _state.update { state ->
                                    state.copy(scheduledMeeting = state.scheduledMeeting?.copy(
                                        description = schedMeetReceived.description))
                                }
                            }
                        }
                    }
                    ScheduledMeetingChanges.StartDate -> {
                        _state.value.scheduledMeeting?.let {
                            if (schedMeetReceived.schedId == it.scheduledMeetingId) {
                                _state.update { state ->
                                    state.copy(scheduledMeeting = state.scheduledMeeting?.copy(
                                        date = schedMeetReceived.getFormattedDate()
                                    ))
                                }
                            }
                        }
                    }
                    else -> {}
                }
            }
        }
    }

    /**
     * Invite participants to the chat room
     *
     * @param contacts list of contacts
     */
    fun inviteToChat(contacts: ArrayList<String>) {
        Timber.d("Invite participants")
        viewModelScope.launch {
            inviteToChat(_state.value.chatId, contacts)
        }

        _state.update { it.copy(snackBar = R.string.invite_sent) }
    }

    /**
     * Edit scheduled meeting if there is internet connection, shows an error if not.
     */
    fun onEditTap() {
        if (isConnected) {
            Timber.d("Edit scheduled meeting")
        } else {
            showError()
        }
    }

    /**
     * See more participants in the list.
     */
    fun onSeeMoreTap() {
    }

    /**
     * Leave group chat button clicked
     */
    fun onLeaveGroupTap() {
        _state.update { state ->
            state.copy(leaveGroupDialog = !state.leaveGroupDialog)
        }
    }

    /**
     * Dismiss alert dialog
     */
    fun dismissDialog() {
        _state.update { state ->
            state.copy(leaveGroupDialog = false)
        }
    }

    /**
     * Finish activity
     */
    fun finishActivity() {
        _state.update { state ->
            state.copy(finish = true)
        }
    }

    /**
     * Leave chat
     */
    fun leaveChat() {
        viewModelScope.launch {
            runCatching {
                leaveChat(chatId)
            }.onFailure { exception ->
                Timber.e(exception)
                dismissDialog()
                _state.update { it.copy(snackBar = R.string.general_error) }
            }.onSuccess { result ->
                Timber.d("Chat left ")
                if (result.userHandle == MegaApiJava.INVALID_HANDLE) {
                    result.chatHandle?.let { chatHandle ->
                        MegaApplication.getChatManagement().removeLeavingChatId(chatHandle)
                    }
                }

                dismissDialog()
                finishActivity()
            }
        }
    }

    /**
     * Add participants to the chat room if there is internet connection, shows an error if not.
     */
    fun onInviteParticipantsTap() {
        if (isConnected) {
            Timber.d("Add participants to the chat room")
            viewModelScope.launch {
                val contactList = getVisibleContacts()
                when {
                    contactList.isEmpty() -> {
                        _state.update {
                            it.copy(inviteParticipantAction = InviteParticipantsAction.NO_CONTACTS_DIALOG)
                        }
                    }
                    ChatUtil.areAllMyContactsChatParticipants(chatId) -> {
                        _state.update {
                            it.copy(inviteParticipantAction = InviteParticipantsAction.NO_MORE_CONTACTS_DIALOG)
                        }
                    }
                    else -> {
                        _state.update {
                            it.copy(inviteParticipantAction = InviteParticipantsAction.ADD_CONTACTS)
                        }
                    }
                }
            }
        } else {
            showError()
        }
    }

    /**
     * Open bottom panel option of a participant.
     */
    fun onParticipantTap(contactItem: ContactItem) {
        Timber.d("Participant ${contactItem.handle} clicked")
    }

    /**
     * Create or removed meeting link if there is internet connection, shows an error if not.
     */
    fun onMeetingLinkTap() {
        if (isConnected) {
            Timber.d("Add participants to the chat room")
        } else {
            showError()
        }
    }

    /**
     * Share meeting link if there is internet connection, shows an error if not.
     */
    fun onShareMeetingLinkTap() {
        if (isConnected) {
            Timber.d("Add participants to the chat room")
        } else {
            showError()
        }
    }

    /**
     * Enable or disable chat notifications if there is internet connection, shows an error if not.
     */
    fun onChatNotificationsTap() {
        if (isConnected) {
            Timber.d("Add participants to the chat room")
        } else {
            showError()
        }
    }

    /**
     * Enable or disable the option Allow non-host add participants to the chat room if there is internet connection, shows an error if not.
     */
    fun onAllowAddParticipantsTap() {
        if (isConnected) {
            Timber.d("Update option Allow non-host add participants to the chat room")
            viewModelScope.launch {
                runCatching {
                    setOpenInvite(chatId)
                }.onFailure { exception ->
                    Timber.e(exception)
                    _state.update { it.copy(snackBar = R.string.general_text_error) }
                }.onSuccess { result ->
                    _state.update {
                        it.copy(
                            isOpenInvite = result || it.isHost,
                            enabledAllowNonHostAddParticipantsOption = result)
                    }
                }
            }
        } else {
            showError()
        }
    }

    /**
     * Manage chat history if there is internet connection, shows an error if not.
     */
    fun onManageChatHistoryTap() {
        if (isConnected) {
            Timber.d("Manage chat history")
        } else {
            showError()
        }
    }

    /**
     * Enable encrypted key rotation if there is internet connection, shows an error if not.
     */
    fun enableEncryptedKeyRotation() {
        if (_state.value.participantItemList.size > MAX_PARTICIPANTS_TO_MAKE_THE_CHAT_PRIVATE) {
            _state.update { it.copy(snackBar = R.string.warning_make_chat_private) }
        } else {
            viewModelScope.launch {
                runCatching {
                    getPublicChatToPrivate(chatId)
                }.onFailure { exception ->
                    Timber.e(exception)
                    _state.update { it.copy(snackBar = R.string.general_error) }
                }.onSuccess { _ ->
                    _state.update { it.copy(isPublic = false) }
                }
            }
        }
    }

    /**
     * Add error when there is no internet connection
     */
    private fun showError() {
        _state.update { it.copy(snackBar = R.string.check_internet_connection_error) }
    }

    companion object {
        private const val MAX_PARTICIPANTS_TO_MAKE_THE_CHAT_PRIVATE = 100
    }


    /**
     * Format ZonedDateTime to a readable date
     *
     * @return  String with the formatted date
     */
    private fun ChatScheduledMeeting.getFormattedDate(): String =
        DateTimeFormatter.ofPattern("d MMM yyyy '·' HH:mm").format(startDateTime) +
                " - ${DateTimeFormatter.ofPattern("HH:mm").format(endDateTime)}"

}<|MERGE_RESOLUTION|>--- conflicted
+++ resolved
@@ -48,11 +48,8 @@
  * @property monitorChatRoomUpdates         [MonitorChatRoomUpdates]
  * @property inviteToChat                   [InviteToChat]
  * @property leaveChat                      [LeaveChat]
-<<<<<<< HEAD
  * @property setOpenInvite                  [SetOpenInvite]
-=======
  * @property getPublicChatToPrivate         [SetPublicChatToPrivate]
->>>>>>> d375fc52
  * @property state                          Current view state as [ScheduledMeetingInfoState]
  */
 @HiltViewModel
@@ -65,11 +62,8 @@
     private val monitorChatRoomUpdates: MonitorChatRoomUpdates,
     private val inviteToChat: InviteToChat,
     private val leaveChat: LeaveChat,
-<<<<<<< HEAD
     private val setOpenInvite: SetOpenInvite,
-=======
     private val getPublicChatToPrivate: SetPublicChatToPrivate,
->>>>>>> d375fc52
 ) : ViewModel() {
 
     private val _state = MutableStateFlow(ScheduledMeetingInfoState())
@@ -125,13 +119,9 @@
                             chatId = chatId,
                             chatTitle = title,
                             isHost = ownPrivilege == ChatRoomPermission.Moderator,
-<<<<<<< HEAD
                             isOpenInvite = isOpenInvite || ownPrivilege == ChatRoomPermission.Moderator,
-                            enabledAllowNonHostAddParticipantsOption = isOpenInvite
-=======
-                            isPublic = isPublic,
-                            isOpenInvite = chat.isOpenInvite || ownPrivilege == ChatRoomPermission.Moderator,
->>>>>>> d375fc52
+                            enabledAllowNonHostAddParticipantsOption = isOpenInvite,
+                            isPublic = isPublic
                         )
                     }
                 }
