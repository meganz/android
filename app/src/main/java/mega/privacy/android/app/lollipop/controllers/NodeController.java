--- conflicted
+++ resolved
@@ -717,9 +717,6 @@
                             context.startActivity(intentZip);
 
                         }
-<<<<<<< HEAD
-                        //PDF
-=======
                         else if (MimeTypeList.typeForName(tempNode.getName()).isPdf()){
                             log("Pdf file");
                             File pdfFile = new File(localPath);
@@ -734,7 +731,6 @@
                             pdfIntent.addFlags(Intent.FLAG_GRANT_READ_URI_PERMISSION);
                             context.startActivity(pdfIntent);
                         }
->>>>>>> d8a4d51e
                         else {
                             log("MimeTypeList other file");
                             try {
