package mega.privacy.android.app.lollipop.controllers;

import android.Manifest;
import android.app.Activity;
import android.app.Dialog;
import android.content.Context;
import android.content.DialogInterface;
import android.content.Intent;
import android.content.pm.PackageManager;
import android.net.Uri;
import android.os.Build;
import android.os.Environment;
import android.os.StatFs;
import android.support.v4.app.ActivityCompat;
import android.support.v4.content.ContextCompat;
import android.support.v4.content.FileProvider;
import android.support.v7.app.AlertDialog;
import android.widget.Toast;

import java.io.File;
import java.io.UnsupportedEncodingException;
import java.net.URLDecoder;
import java.util.ArrayList;
import java.util.HashMap;
import java.util.Map;

import mega.privacy.android.app.DatabaseHandler;
import mega.privacy.android.app.DownloadService;
import mega.privacy.android.app.MegaApplication;
import mega.privacy.android.app.MegaOffline;
import mega.privacy.android.app.MegaPreferences;
import mega.privacy.android.app.MimeTypeList;
import mega.privacy.android.app.R;
import mega.privacy.android.app.lollipop.AddContactActivityLollipop;
import mega.privacy.android.app.lollipop.AudioVideoPlayerLollipop;
import mega.privacy.android.app.lollipop.ContactFileListActivityLollipop;
import mega.privacy.android.app.lollipop.ContactInfoActivityLollipop;
import mega.privacy.android.app.lollipop.FileExplorerActivityLollipop;
import mega.privacy.android.app.lollipop.FileInfoActivityLollipop;
import mega.privacy.android.app.lollipop.FileLinkActivityLollipop;
import mega.privacy.android.app.lollipop.FileStorageActivityLollipop;
import mega.privacy.android.app.lollipop.FolderLinkActivityLollipop;
import mega.privacy.android.app.lollipop.FullScreenImageViewerLollipop;
import mega.privacy.android.app.lollipop.GetLinkActivityLollipop;
import mega.privacy.android.app.lollipop.ManagerActivityLollipop;
import mega.privacy.android.app.lollipop.PdfViewerActivityLollipop;
import mega.privacy.android.app.lollipop.ZipBrowserActivityLollipop;
import mega.privacy.android.app.lollipop.listeners.CopyAndSendToChatListener;
import mega.privacy.android.app.lollipop.listeners.MultipleRequestListener;
import mega.privacy.android.app.lollipop.managerSections.MyAccountFragmentLollipop;
import mega.privacy.android.app.lollipop.megachat.ChatExplorerActivity;
import mega.privacy.android.app.utils.Constants;
import mega.privacy.android.app.utils.MegaApiUtils;
import mega.privacy.android.app.utils.ThumbnailUtilsLollipop;
import mega.privacy.android.app.utils.Util;
import nz.mega.sdk.MegaApiAndroid;
import nz.mega.sdk.MegaNode;
import nz.mega.sdk.MegaShare;
import nz.mega.sdk.MegaUser;

public class NodeController {

    Context context;
    MegaApiAndroid megaApi;
    DatabaseHandler dbH;
    MegaPreferences prefs = null;

    boolean isFolderLink = false;

    public NodeController(Context context){
        log("NodeController created");
        this.context = context;
        if (megaApi == null){
            megaApi = ((MegaApplication) ((Activity)context).getApplication()).getMegaApi();
        }
        if (dbH == null){
            dbH = DatabaseHandler.getDbHandler(context);
        }
    }

    public NodeController(Context context, boolean isFolderLink){
        log("NodeController created");
        this.context = context;
        this.isFolderLink = isFolderLink;
        if (megaApi == null){
            if (isFolderLink) {
                megaApi = ((MegaApplication) ((Activity) context).getApplication()).getMegaApiFolder();
            }
            else {
                megaApi = ((MegaApplication) ((Activity) context).getApplication()).getMegaApi();
            }
        }
        if (dbH == null){
            dbH = DatabaseHandler.getDbHandler(context);
        }
    }

    public void chooseLocationToCopyNodes(ArrayList<Long> handleList){
        log("chooseLocationToCopyNodes");
        Intent intent = new Intent(context, FileExplorerActivityLollipop.class);
        intent.setAction(FileExplorerActivityLollipop.ACTION_PICK_COPY_FOLDER);
        long[] longArray = new long[handleList.size()];
        for (int i=0; i<handleList.size(); i++){
            longArray[i] = handleList.get(i);
        }
        intent.putExtra("COPY_FROM", longArray);
        ((ManagerActivityLollipop) context).startActivityForResult(intent, Constants.REQUEST_CODE_SELECT_COPY_FOLDER);
    }

    public void copyNodes(long[] copyHandles, long toHandle) {
        log("copyNodes");

        if(!Util.isOnline(context)){
            ((ManagerActivityLollipop) context).showSnackbar(Constants.SNACKBAR_TYPE, context.getString(R.string.error_server_connection_problem), -1);
            return;
        }

        MegaNode parent = megaApi.getNodeByHandle(toHandle);
        if(parent!=null) {
            MultipleRequestListener copyMultipleListener = null;
            if (copyHandles.length > 1) {
                log("Copy multiple files");
                copyMultipleListener = new MultipleRequestListener(Constants.MULTIPLE_COPY, context);
                for (int i = 0; i < copyHandles.length; i++) {
                    MegaNode cN = megaApi.getNodeByHandle(copyHandles[i]);
                    if (cN != null){
                        log("cN != null, i = " + i + " of " + copyHandles.length);
                        megaApi.copyNode(cN, parent, copyMultipleListener);
                    }
                    else{
                        log("cN == null, i = " + i + " of " + copyHandles.length);
                    }
                }
            } else {
                log("Copy one file");
                MegaNode cN = megaApi.getNodeByHandle(copyHandles[0]);
                if (cN != null){
                    log("cN != null");
                    megaApi.copyNode(cN, parent, (ManagerActivityLollipop) context);
                }
                else{
                    log("cN == null");
                    if(context instanceof ManagerActivityLollipop){
                        ((ManagerActivityLollipop)context).copyError();
                    }
                }
            }
        }

    }

    public void chooseLocationToMoveNodes(ArrayList<Long> handleList){
        log("chooseLocationToMoveNodes");
        Intent intent = new Intent(context, FileExplorerActivityLollipop.class);
        intent.setAction(FileExplorerActivityLollipop.ACTION_PICK_MOVE_FOLDER);
        long[] longArray = new long[handleList.size()];
        for (int i=0; i<handleList.size(); i++){
            longArray[i] = handleList.get(i);
        }
        intent.putExtra("MOVE_FROM", longArray);
        ((ManagerActivityLollipop) context).startActivityForResult(intent, Constants.REQUEST_CODE_SELECT_MOVE_FOLDER);
    }

    public void moveNodes(long[] moveHandles, long toHandle){
        log("moveNodes");

        if(!Util.isOnline(context)){
            ((ManagerActivityLollipop) context).showSnackbar(Constants.SNACKBAR_TYPE, context.getString(R.string.error_server_connection_problem), -1);
            return;
        }

        MegaNode parent = megaApi.getNodeByHandle(toHandle);
        if(parent!=null){
            MultipleRequestListener moveMultipleListener = new MultipleRequestListener(Constants.MULTIPLE_MOVE, context);

            if(moveHandles.length>1){
                log("MOVE multiple: "+moveHandles.length);

                for(int i=0; i<moveHandles.length;i++){
                    megaApi.moveNode(megaApi.getNodeByHandle(moveHandles[i]), parent, moveMultipleListener);
                }
            }
            else{
                log("MOVE single");

                megaApi.moveNode(megaApi.getNodeByHandle(moveHandles[0]), parent, (ManagerActivityLollipop) context);
            }
        }
    }

    public void selectChatsToSendNodes(ArrayList<MegaNode> nodes){
        log("selectChatsToSendNodes");

        int size = nodes.size();
        long[] longArray = new long[size];

        for(int i=0;i<nodes.size();i++){
            longArray[i] = nodes.get(i).getHandle();
        }

        selectChatsToSendNodes(longArray);
    }

    public void checkIfNodeIsMineAndSelectChatsToSendNode(MegaNode node) {
        log("checkIfNodeIsMineAndSelectChatsToSendNode");
        if (node != null) {
            if (megaApi.getAccess(node) == MegaShare.ACCESS_OWNER) {
                selectChatsToSendNode(node);
            }
            else {
                String nodeFP = megaApi.getFingerprint(node);
                ArrayList<MegaNode> nodes = megaApi.getNodesByFingerprint(nodeFP);
                MegaNode nodeOwner = null;
                if (nodes != null) {
                    for (int i=0; i<nodes.size(); i++) {
                        if (megaApi.getAccess(nodes.get(i)) == MegaShare.ACCESS_OWNER){
                            nodeOwner = nodes.get(i);
                            break;
                        }
                    }
                }
                if (nodeOwner != null) {
                    selectChatsToSendNode(nodeOwner);
                }
                else {
                    CopyAndSendToChatListener copyAndSendToChatListener = new CopyAndSendToChatListener(context);
                    copyAndSendToChatListener.copyNode(node);
                }
            }
        }
    }

    public void checkIfNodesAreMineAndSelectChatsToSendNodes(ArrayList<MegaNode> nodes) {
        log("checkIfNodesAreMineAndSelectChatsToSendNodes");

        MegaNode currentNode;
        ArrayList<MegaNode> ownerNodes = new ArrayList<>();
        ArrayList<MegaNode> notOwnerNodes = new ArrayList<>();

        if (nodes == null) {
            return;
        }

        for (int i=0; i<nodes.size(); i++) {
            currentNode = nodes.get(i);
            if (currentNode != null) {
                if (megaApi.getAccess(currentNode) == MegaShare.ACCESS_OWNER) {
                    ownerNodes.add(currentNode);
                }
                else {
                    String nodeFP = megaApi.getFingerprint(currentNode);
                    ArrayList<MegaNode> fNodes = megaApi.getNodesByFingerprint(nodeFP);
                    MegaNode nodeOwner = null;
                    if (fNodes != null) {
                        for (int j=0; j<fNodes.size(); j++) {
                            if (megaApi.getAccess(fNodes.get(j)) == MegaShare.ACCESS_OWNER){
                                nodeOwner = fNodes.get(j);
                                break;
                            }
                        }
                    }
                    if (nodeOwner != null) {
                        ownerNodes.add(nodeOwner);
                    }
                    else {
                        notOwnerNodes.add(currentNode);
                    }
                }
            }
        }

        if (notOwnerNodes.size() == 0) {
            selectChatsToSendNodes(ownerNodes);
        }
        else {
            CopyAndSendToChatListener copyAndSendToChatListener = new CopyAndSendToChatListener(context);
            copyAndSendToChatListener.copyNodes(notOwnerNodes, ownerNodes);
        }
    }

    public void selectChatsToSendNode(MegaNode node){
        log("selectChatsToSendNode");

        long[] longArray = new long[1];
        longArray[0] = node.getHandle();

        selectChatsToSendNodes(longArray);
    }

    public void selectChatsToSendNodes(long[] longArray){
        log("selectChatsToSendNodes");

        Intent i = new Intent(context, ChatExplorerActivity.class);
        i.putExtra("NODE_HANDLES", longArray);

        if(context instanceof FullScreenImageViewerLollipop){
            ((FullScreenImageViewerLollipop) context).startActivityForResult(i, Constants.REQUEST_CODE_SELECT_CHAT);
        }
        else if(context instanceof ManagerActivityLollipop){
            ((ManagerActivityLollipop) context).startActivityForResult(i, Constants.REQUEST_CODE_SELECT_CHAT);
        }
        else if (context instanceof PdfViewerActivityLollipop){
            ((PdfViewerActivityLollipop) context).startActivityForResult(i, Constants.REQUEST_CODE_SELECT_CHAT);
        }
        else if (context instanceof AudioVideoPlayerLollipop){
            ((AudioVideoPlayerLollipop) context).startActivityForResult(i, Constants.REQUEST_CODE_SELECT_CHAT);
        }
        else if (context instanceof FileInfoActivityLollipop) {
            ((FileInfoActivityLollipop) context).startActivityForResult(i, Constants.REQUEST_CODE_SELECT_CHAT);
        }
    }

    public boolean nodeComesFromIncoming (MegaNode node) {
        MegaNode parent = getParent(node);

        if (parent.getHandle() == megaApi.getRootNode().getHandle() ||
                parent.getHandle() == megaApi.getRubbishNode().getHandle() ||
                parent.getHandle() == megaApi.getInboxNode().getHandle()){
            return false;
        }
        else {
            return true;
        }
    }

    public MegaNode getParent (MegaNode node) {
        MegaNode parent = node;

        while (megaApi.getParentNode(parent) != null){
            parent = megaApi.getParentNode(parent);
        }

        return parent;
    }

    public int getIncomingLevel(MegaNode node) {
        int dBT = 0;
        MegaNode parent = node;

        while (megaApi.getParentNode(parent) != null){
            dBT++;
            parent = megaApi.getParentNode(parent);
        }

        return dBT;
    }

    public void prepareForDownload(ArrayList<Long> handleList, boolean highPriority){
        if (Build.VERSION.SDK_INT >= Build.VERSION_CODES.LOLLIPOP) {
            prepareForDownloadLollipop(handleList, highPriority);
        }
        else{
            prepareForDownloadPreLollipop(handleList, highPriority);
        }
    }

    void requestLocalFolder (boolean highPriority, long size, long[] hashes) {
        Intent intent = new Intent(FileStorageActivityLollipop.Mode.PICK_FOLDER.getAction());
        intent.putExtra(FileStorageActivityLollipop.EXTRA_BUTTON_PREFIX, context.getString(R.string.general_select));
        intent.putExtra(FileStorageActivityLollipop.EXTRA_FROM_SETTINGS, false);
        intent.putExtra(FileStorageActivityLollipop.EXTRA_SIZE, size);
        intent.setClass(context, FileStorageActivityLollipop.class);
        intent.putExtra(FileStorageActivityLollipop.EXTRA_DOCUMENT_HASHES, hashes);
        intent.putExtra(Constants.HIGH_PRIORITY_TRANSFER, highPriority);

        if(context instanceof ManagerActivityLollipop){
            ((ManagerActivityLollipop) context).startActivityForResult(intent, Constants.REQUEST_CODE_SELECT_LOCAL_FOLDER);
        }
        else if(context instanceof FullScreenImageViewerLollipop){
            ((FullScreenImageViewerLollipop) context).startActivityForResult(intent, Constants.REQUEST_CODE_SELECT_LOCAL_FOLDER);
        }
        else if(context instanceof FileInfoActivityLollipop){
            ((FileInfoActivityLollipop) context).startActivityForResult(intent, Constants.REQUEST_CODE_SELECT_LOCAL_FOLDER);
        }
        else if(context instanceof ContactFileListActivityLollipop){
            ((ContactFileListActivityLollipop) context).startActivityForResult(intent, Constants.REQUEST_CODE_SELECT_LOCAL_FOLDER);
        }
        else if(context instanceof PdfViewerActivityLollipop){
            ((PdfViewerActivityLollipop) context).startActivityForResult(intent, Constants.REQUEST_CODE_SELECT_LOCAL_FOLDER);
        }
        else if(context instanceof AudioVideoPlayerLollipop){
            ((AudioVideoPlayerLollipop) context).startActivityForResult(intent, Constants.REQUEST_CODE_SELECT_LOCAL_FOLDER);
        }
    }

    //Old onFileClick
    public void prepareForDownloadLollipop(ArrayList<Long> handleList, final boolean highPriority){
        log("prepareForDownload: "+handleList.size()+" files to download");
        long size = 0;
        long[] hashes = new long[handleList.size()];
        for (int i=0;i<handleList.size();i++){
            hashes[i] = handleList.get(i);
            MegaNode nodeTemp = megaApi.getNodeByHandle(hashes[i]);
            if (nodeTemp != null){
                if (nodeTemp.isFile()){
                    size += nodeTemp.getSize();
                }
            }
            else{
                log("Error - nodeTemp is NULL");
            }

        }
        log("Number of files: "+hashes.length);

        if (dbH == null){
            dbH = DatabaseHandler.getDbHandler(context.getApplicationContext());
        }

        boolean askMe = Util.askMe(context);
        String downloadLocationDefaultPath = Util.getDownloadLocation(context);

        if (askMe){
            log("askMe");
            File[] fs = context.getExternalFilesDirs(null);
            if (fs.length > 1){
                if (fs[1] == null){
                    requestLocalFolder(highPriority, size, hashes);
                }
                else{
                    Dialog downloadLocationDialog;
                    String[] sdCardOptions = context.getResources().getStringArray(R.array.settings_storage_download_location_array);
                    AlertDialog.Builder b=new AlertDialog.Builder(context);

                    b.setTitle(context.getResources().getString(R.string.settings_storage_download_location));
                    final long sizeFinal = size;
                    final long[] hashesFinal = new long[hashes.length];
                    for (int i=0; i< hashes.length; i++){
                        hashesFinal[i] = hashes[i];
                    }

                    b.setItems(sdCardOptions, new DialogInterface.OnClickListener() {

                        @Override
                        public void onClick(DialogInterface dialog, int which) {
                            switch(which){
                                case 0:{
                                    requestLocalFolder(highPriority, sizeFinal, hashesFinal);
                                    break;
                                }
                                case 1:{
                                    File[] fs = context.getExternalFilesDirs(null);
                                    if (fs.length > 1){
                                        String path = fs[1].getAbsolutePath();
                                        File defaultPathF = new File(path);
                                        defaultPathF.mkdirs();
<<<<<<< HEAD
                                        showSnackbar(context.getString(R.string.general_save_to_device) + ": "  + defaultPathF.getAbsolutePath());
=======
                                        if(context instanceof ManagerActivityLollipop){
                                            ((ManagerActivityLollipop) context).showSnackbar(Constants.SNACKBAR_TYPE, context.getString(R.string.general_save_to_device) + ": "  + defaultPathF.getAbsolutePath(), -1);
                                        }
                                        else if(context instanceof FullScreenImageViewerLollipop){
                                            ((FullScreenImageViewerLollipop) context).showSnackbar(Constants.SNACKBAR_TYPE, context.getString(R.string.general_save_to_device) + ": "  + defaultPathF.getAbsolutePath(), -1);
                                        }
                                        else if(context instanceof FileInfoActivityLollipop){
                                            ((FileInfoActivityLollipop) context).showSnackbar(Constants.SNACKBAR_TYPE, context.getString(R.string.general_save_to_device) + ": "  + defaultPathF.getAbsolutePath(), -1);
                                        }
                                        else if(context instanceof ContactFileListActivityLollipop){
                                            ((ContactFileListActivityLollipop) context).showSnackbar(Constants.SNACKBAR_TYPE, context.getString(R.string.general_save_to_device) + ": "  + defaultPathF.getAbsolutePath());
                                        }
                                        else if(context instanceof PdfViewerActivityLollipop){
                                            ((PdfViewerActivityLollipop) context).showSnackbar(Constants.SNACKBAR_TYPE, context.getString(R.string.general_save_to_device) + ": "  + defaultPathF.getAbsolutePath(), -1);
                                        }
                                        else if(context instanceof AudioVideoPlayerLollipop){
                                            ((AudioVideoPlayerLollipop) context).showSnackbar(Constants.SNACKBAR_TYPE, context.getString(R.string.general_save_to_device) + ": "  + defaultPathF.getAbsolutePath(), -1);
                                        }
>>>>>>> 1c1a9b5f
                                        checkSizeBeforeDownload(path, null, sizeFinal, hashesFinal, highPriority);
                                    }
                                    break;
                                }
                            }
                        }
                    });
                    b.setNegativeButton(context.getResources().getString(R.string.general_cancel), new DialogInterface.OnClickListener() {

                        @Override
                        public void onClick(DialogInterface dialog, int which) {
                            dialog.cancel();
                        }
                    });
                    downloadLocationDialog = b.create();
                    downloadLocationDialog.show();
                }
            }
            else{
                requestLocalFolder(highPriority, size, hashes);
            }
        }
        else{
            log("NOT askMe");
            File defaultPathF = new File(downloadLocationDefaultPath);
            defaultPathF.mkdirs();
            checkSizeBeforeDownload(downloadLocationDefaultPath, null, size, hashes, highPriority);
        }
    }

    void showSnackbar(String s) {
        if(context instanceof ManagerActivityLollipop){
            ((ManagerActivityLollipop) context).showSnackbar(s);
        }
        else if(context instanceof FullScreenImageViewerLollipop){
            ((FullScreenImageViewerLollipop) context).showSnackbar(s);
        }
        else if(context instanceof FileInfoActivityLollipop){
            ((FileInfoActivityLollipop) context).showSnackbar(s);
        }
        else if(context instanceof ContactFileListActivityLollipop){
            ((ContactFileListActivityLollipop) context).showSnackbar(s);
        }
        else if(context instanceof PdfViewerActivityLollipop){
            ((PdfViewerActivityLollipop) context).showSnackbar(s);
        }
        else if(context instanceof AudioVideoPlayerLollipop){
            ((AudioVideoPlayerLollipop) context).showSnackbar(s);
        }
        else if(context instanceof ContactInfoActivityLollipop){
            ((ContactInfoActivityLollipop) context).showSnackbar(s);
        }
        else if (context instanceof GetLinkActivityLollipop) {
            ((GetLinkActivityLollipop) context).showSnackbar(s);
        }
    }

    void showSnackbarNotSpace() {
        if(context instanceof ManagerActivityLollipop){
            ((ManagerActivityLollipop) context).showSnackbarNotSpace();
        }
        else if(context instanceof FullScreenImageViewerLollipop){
            ((FullScreenImageViewerLollipop) context).showSnackbarNotSpace();
        }
        else if(context instanceof FileInfoActivityLollipop){
            ((FileInfoActivityLollipop) context).showSnackbarNotSpace();
        }
        else if(context instanceof ContactFileListActivityLollipop){
            ((ContactFileListActivityLollipop) context).showSnackbarNotSpace();
        }
        else if(context instanceof PdfViewerActivityLollipop){
            ((PdfViewerActivityLollipop) context).showSnackbarNotSpace();
        }
        else if (context instanceof AudioVideoPlayerLollipop){
            ((AudioVideoPlayerLollipop) context).showSnackbarNotSpace();
        }
        else if (context instanceof ContactInfoActivityLollipop){
            ((ContactInfoActivityLollipop) context).showSnackbarNotSpace();
        }
        else if (context instanceof FileLinkActivityLollipop) {
            ((FileLinkActivityLollipop) context).showSnackbarNotSpace();
        }
    }

    //Old onFileClick
    public void prepareForDownloadPreLollipop(ArrayList<Long> handleList, boolean highPriority){
        log("prepareForDownloadPreLollipop: "+handleList.size()+" files to download");
        long size = 0;
        long[] hashes = new long[handleList.size()];
        for (int i=0;i<handleList.size();i++){
            hashes[i] = handleList.get(i);
            MegaNode nodeTemp = megaApi.getNodeByHandle(hashes[i]);
            if (nodeTemp != null){
                size += nodeTemp.getSize();
            }
        }
        log("Number of files: "+hashes.length);

        if (dbH == null){
            dbH = DatabaseHandler.getDbHandler(context.getApplicationContext());
        }

        boolean askMe = Util.askMe(context);
        boolean advancedDevices=false;
        String downloadLocationDefaultPath = Util.getDownloadLocation(context);
        prefs = dbH.getPreferences();

        if (prefs != null){
            if (prefs.getStorageAskAlways() != null){
                if (Boolean.parseBoolean(prefs.getStorageAskAlways())){
                    if (askMe == true && prefs.getStorageAdvancedDevices() != null){
                        advancedDevices = Boolean.parseBoolean(prefs.getStorageAdvancedDevices());
                    }
                }
            }
        }

        if (askMe){
            log("askMe");
            if(advancedDevices){
                log("advancedDevices");
                //Launch Intent to SAF
                if(hashes.length==1){
                    if(context instanceof ManagerActivityLollipop){
                        ((ManagerActivityLollipop) context).openAdvancedDevices(hashes[0], highPriority);
                    }
                    else if(context instanceof FullScreenImageViewerLollipop){
                        ((FullScreenImageViewerLollipop) context).openAdvancedDevices(hashes[0], highPriority);
                    }
                    else if(context instanceof FileInfoActivityLollipop){
                        ((FileInfoActivityLollipop) context).openAdvancedDevices(hashes[0], highPriority);
                    }
                    else if(context instanceof ContactFileListActivityLollipop){
                        ((ContactFileListActivityLollipop) context).openAdvancedDevices(hashes[0], highPriority);
                    }
                    else if(context instanceof PdfViewerActivityLollipop){
                        ((PdfViewerActivityLollipop) context).openAdvancedDevices(hashes[0], highPriority);
                    }
                    else if(context instanceof AudioVideoPlayerLollipop){
                        ((AudioVideoPlayerLollipop) context).openAdvancedDevices(hashes[0], highPriority);
                    }
                }
                else
                {
                    //Show error message, just one file
                    Toast.makeText(context, context.getString(R.string.context_select_one_file), Toast.LENGTH_LONG).show();
                }
            }
            else{
                log("NOT advancedDevices");
                requestLocalFolder(highPriority, size, hashes);
            }
        }
        else{
            log("NOT askMe");
            File defaultPathF = new File(downloadLocationDefaultPath);
            defaultPathF.mkdirs();
            checkSizeBeforeDownload(downloadLocationDefaultPath, null, size, hashes, highPriority);
        }

    }

    //Old downloadTo
    public void checkSizeBeforeDownload(String parentPath, String url, long size, long [] hashes, boolean highPriority){
        //Variable size is incorrect for folders, it is always -1 -> sizeTemp calculates the correct size
        log("checkSizeBeforeDownload - parentPath: "+parentPath+ " url: "+url+" size: "+size);
        log("files to download: "+hashes.length);
        log("SIZE to download before calculating: "+size);

        final String parentPathC = parentPath;
        final String urlC = url;
        final long [] hashesC = hashes;
        long sizeTemp=0;

        for (long hash : hashes) {
            MegaNode node = megaApi.getNodeByHandle(hash);
            if(node!=null){
                if(node.isFolder()){
                    log("node to download is FOLDER");
                    sizeTemp=sizeTemp+ MegaApiUtils.getFolderSize(node, context);
                }
                else{
                    sizeTemp = sizeTemp+node.getSize();
                }
            }
        }

        final long sizeC = sizeTemp;
        log("the final size is: "+Util.getSizeString(sizeTemp));

        //Check if there is available space
        double availableFreeSpace = Double.MAX_VALUE;
        try{
            StatFs stat = new StatFs(parentPath);
            availableFreeSpace = (double)stat.getAvailableBlocks() * (double)stat.getBlockSize();
        }
        catch(Exception ex){}

        log("availableFreeSpace: " + availableFreeSpace + "__ sizeToDownload: " + sizeC);

        if(availableFreeSpace < sizeC) {
<<<<<<< HEAD
            showSnackbarNotSpace();
=======

            if(context instanceof ManagerActivityLollipop){
                ((ManagerActivityLollipop) context).showSnackbar(Constants.NOT_SPACE_SNACKBAR_TYPE, null, -1);
            }
            else if(context instanceof FullScreenImageViewerLollipop){
                ((FullScreenImageViewerLollipop) context).showSnackbar(Constants.NOT_SPACE_SNACKBAR_TYPE, null, -1);
            }
            else if(context instanceof FileInfoActivityLollipop){
                ((FileInfoActivityLollipop) context).showSnackbar(Constants.NOT_SPACE_SNACKBAR_TYPE, null, -1);
            }
            else if(context instanceof ContactFileListActivityLollipop){
                ((ContactFileListActivityLollipop) context).showSnackbar(Constants.NOT_SPACE_SNACKBAR_TYPE, null);
            }
            else if(context instanceof PdfViewerActivityLollipop){
                ((PdfViewerActivityLollipop) context).showSnackbar(Constants.NOT_SPACE_SNACKBAR_TYPE, null, -1);
            }
            else if (context instanceof AudioVideoPlayerLollipop){
                ((AudioVideoPlayerLollipop) context).showSnackbar(Constants.NOT_SPACE_SNACKBAR_TYPE, null, -1);
            }
            else if (context instanceof ContactInfoActivityLollipop){
                ((ContactInfoActivityLollipop) context).showSnackbar(Constants.NOT_SPACE_SNACKBAR_TYPE, null, -1);
            }

>>>>>>> 1c1a9b5f
            log("Not enough space");
            return;
        }

        if (dbH == null){
            dbH = DatabaseHandler.getDbHandler(context.getApplicationContext());
        }

        String ask=dbH.getAttributes().getAskSizeDownload();

        if(ask==null){
            ask="true";
        }

        if(ask.equals("false")){
            log("SIZE: Do not ask before downloading");
            checkInstalledAppBeforeDownload(parentPathC, urlC, sizeC, hashesC, highPriority);
        }
        else{
            log("SIZE: Ask before downloading");
            //Check size to download
            //100MB=104857600
            //10MB=10485760
            //1MB=1048576
            if(sizeC>104857600) {
                log("Show size confirmacion: " + sizeC);
                //Show alert
                if (context instanceof ManagerActivityLollipop) {
                    ((ManagerActivityLollipop) context).askSizeConfirmationBeforeDownload(parentPathC, urlC, sizeC, hashesC, highPriority);
                } else if (context instanceof FullScreenImageViewerLollipop) {
                    ((FullScreenImageViewerLollipop) context).askSizeConfirmationBeforeDownload(parentPathC, urlC, sizeC, hashesC, highPriority);
                }
                else if(context instanceof FileInfoActivityLollipop){
                    ((FileInfoActivityLollipop) context).askSizeConfirmationBeforeDownload(parentPathC, urlC, sizeC, hashesC, highPriority);
                }
                else if(context instanceof ContactFileListActivityLollipop){
                    ((ContactFileListActivityLollipop) context).askSizeConfirmationBeforeDownload(parentPathC, urlC, sizeC, hashesC, highPriority);
                }
                else if(context instanceof PdfViewerActivityLollipop){
                    ((PdfViewerActivityLollipop) context).askSizeConfirmationBeforeDownload(parentPathC, urlC, sizeC, hashesC, highPriority);
                }
                else if(context instanceof AudioVideoPlayerLollipop){
                    ((AudioVideoPlayerLollipop) context).askSizeConfirmationBeforeDownload(parentPathC, urlC, sizeC, hashesC, highPriority);
                }
                else if(context instanceof ContactInfoActivityLollipop){
                    ((ContactInfoActivityLollipop) context).askSizeConfirmationBeforeDownload(parentPathC, urlC, sizeC, hashesC, highPriority);
                }
            }
            else{
                checkInstalledAppBeforeDownload(parentPathC, urlC, sizeC, hashesC, highPriority);
            }
        }
    }

    //Old proceedToDownload
    public void checkInstalledAppBeforeDownload(String parentPath, String url, long size, long [] hashes, boolean highPriority){
        log("checkInstalledAppBeforeDownload");
        boolean confirmationToDownload = false;
        final String parentPathC = parentPath;
        final String urlC = url;
        final long sizeC = size;
        final long [] hashesC = hashes;
        String nodeToDownload = null;

        if (dbH == null){
            dbH = DatabaseHandler.getDbHandler(context.getApplicationContext());
        }

        String ask=dbH.getAttributes().getAskNoAppDownload();

        if(ask==null){
            log("ask==null");
            ask="true";
        }

        if(ask.equals("false")){
            log("INSTALLED APP: Do not ask before downloading");
            download(parentPathC, urlC, sizeC, hashesC, highPriority);
        }
        else{
            log("INSTALLED APP: Ask before downloading");
            if (hashes != null){
                for (long hash : hashes) {
                    MegaNode node = megaApi.getNodeByHandle(hash);
                    if(node!=null){
                        log("Node: "+ node.getName());

                        if(node.isFile()){
                            Intent checkIntent = new Intent(Intent.ACTION_GET_CONTENT, null);
                            log("MimeTypeList: "+ MimeTypeList.typeForName(node.getName()).getType());

                            checkIntent.setType(MimeTypeList.typeForName(node.getName()).getType());

                            try{
                                if (!MegaApiUtils.isIntentAvailable(context, checkIntent)){
                                    confirmationToDownload = true;
                                    nodeToDownload=node.getName();
                                    break;
                                }
                            }catch(Exception e){
                                log("isIntent EXCEPTION");
                                confirmationToDownload = true;
                                nodeToDownload=node.getName();
                                break;
                            }
                        }
                    }
                    else{
                        log("ERROR - node is NULL");
                    }
                }
            }

            //Check if show the alert message
            if(confirmationToDownload){
                //Show message
                if(context instanceof ManagerActivityLollipop){
                    ((ManagerActivityLollipop) context).askConfirmationNoAppInstaledBeforeDownload(parentPathC, urlC, sizeC, hashesC, nodeToDownload, highPriority);
                }
                else if(context instanceof FullScreenImageViewerLollipop){
                    ((FullScreenImageViewerLollipop) context).askConfirmationNoAppInstaledBeforeDownload(parentPathC, urlC, sizeC, hashesC, nodeToDownload, highPriority);
                }
                else if(context instanceof FileInfoActivityLollipop){
                    ((FileInfoActivityLollipop) context).askConfirmationNoAppInstaledBeforeDownload(parentPathC, urlC, sizeC, hashesC, nodeToDownload, highPriority);
                }
                else if(context instanceof ContactFileListActivityLollipop){
                    ((ContactFileListActivityLollipop) context).askConfirmationNoAppInstaledBeforeDownload(parentPathC, urlC, sizeC, hashesC, nodeToDownload, highPriority);
                }
                else if(context instanceof PdfViewerActivityLollipop){
                    ((PdfViewerActivityLollipop) context).askConfirmationNoAppInstaledBeforeDownload(parentPathC, urlC, sizeC, hashesC, nodeToDownload, highPriority);
                }
                else if(context instanceof AudioVideoPlayerLollipop){
                    ((AudioVideoPlayerLollipop) context).askConfirmationNoAppInstaledBeforeDownload(parentPathC, urlC, sizeC, hashesC, nodeToDownload, highPriority);
                }
                else if(context instanceof ContactInfoActivityLollipop){
                    ((ContactInfoActivityLollipop) context).askConfirmationNoAppInstaledBeforeDownload(parentPathC, urlC, sizeC, hashesC, nodeToDownload, highPriority);
                }
            }
            else{
                download(parentPathC, urlC, sizeC, hashesC, highPriority);
            }
        }
    }

    void askForPermissions () {
        if(context instanceof ManagerActivityLollipop){
            ActivityCompat.requestPermissions(((ManagerActivityLollipop) context), new String[]{Manifest.permission.WRITE_EXTERNAL_STORAGE}, Constants.REQUEST_WRITE_STORAGE);
        }
        else if (context instanceof FileLinkActivityLollipop) {
            ActivityCompat.requestPermissions((FileLinkActivityLollipop)context, new String[]{Manifest.permission.WRITE_EXTERNAL_STORAGE}, Constants.REQUEST_WRITE_STORAGE);
        }
        else if(context instanceof FullScreenImageViewerLollipop){
            ActivityCompat.requestPermissions(((FullScreenImageViewerLollipop) context), new String[]{Manifest.permission.WRITE_EXTERNAL_STORAGE}, Constants.REQUEST_WRITE_STORAGE);
        }
        else if(context instanceof FileInfoActivityLollipop){
            ActivityCompat.requestPermissions(((FileInfoActivityLollipop) context), new String[]{Manifest.permission.WRITE_EXTERNAL_STORAGE}, Constants.REQUEST_WRITE_STORAGE);
        }
        else if(context instanceof ContactFileListActivityLollipop){
            ActivityCompat.requestPermissions(((ContactFileListActivityLollipop) context), new String[]{Manifest.permission.WRITE_EXTERNAL_STORAGE}, Constants.REQUEST_WRITE_STORAGE);
        }
        else if(context instanceof PdfViewerActivityLollipop){
            ActivityCompat.requestPermissions(((PdfViewerActivityLollipop) context), new String[]{Manifest.permission.WRITE_EXTERNAL_STORAGE}, Constants.REQUEST_WRITE_STORAGE);
        }
        else if(context instanceof AudioVideoPlayerLollipop){
            ActivityCompat.requestPermissions(((AudioVideoPlayerLollipop) context), new String[]{Manifest.permission.WRITE_EXTERNAL_STORAGE}, Constants.REQUEST_WRITE_STORAGE);
        }
        else if(context instanceof ContactInfoActivityLollipop){
            ActivityCompat.requestPermissions(((ContactInfoActivityLollipop) context), new String[]{Manifest.permission.WRITE_EXTERNAL_STORAGE}, Constants.REQUEST_WRITE_STORAGE);
        }
    }

    public void download(String parentPath, String url, long size, long [] hashes, boolean highPriority){
        log("download-----------");
        log("downloadTo, parentPath: "+parentPath+ "url: "+url+" size: "+size);
        log("files to download: "+hashes.length);
        if (Build.VERSION.SDK_INT >= Build.VERSION_CODES.M) {
            boolean hasStoragePermission = (ContextCompat.checkSelfPermission(context, Manifest.permission.WRITE_EXTERNAL_STORAGE) == PackageManager.PERMISSION_GRANTED);
            if (!hasStoragePermission) {
                askForPermissions();
            }
        }

        if (hashes == null){
            log("hashes is null");
            if(url != null) {
                log("url NOT null");
                Intent service = new Intent(context, DownloadService.class);
                service.putExtra(DownloadService.EXTRA_URL, url);
                service.putExtra(DownloadService.EXTRA_SIZE, size);
                service.putExtra(DownloadService.EXTRA_PATH, parentPath);
                service.putExtra(DownloadService.EXTRA_FOLDER_LINK, isFolderLink);
                if(highPriority){
                    service.putExtra(Constants.HIGH_PRIORITY_TRANSFER, true);
                }
                if (context instanceof AudioVideoPlayerLollipop || context instanceof PdfViewerActivityLollipop || context instanceof FullScreenImageViewerLollipop){
                    service.putExtra("fromMV", true);
                }
                context.startService(service);
            }
        }
        else{
            log("hashes is NOT null");
            if(hashes.length == 1){
                log("hashes.length == 1");
                MegaNode tempNode = megaApi.getNodeByHandle(hashes[0]);

                if((tempNode != null) && tempNode.getType() == MegaNode.TYPE_FILE){
                    log("ISFILE");
                    String localPath = Util.getLocalFile(context, tempNode.getName(), tempNode.getSize(), parentPath);
                    //Check if the file is already downloaded
                    if(localPath != null){
                        log("localPath != null");
                        try {
                            log("Call to copyFile: localPath: "+localPath+" node name: "+tempNode.getName());
                            Util.copyFile(new File(localPath), new File(parentPath, tempNode.getName()));

                            if(Util.isVideoFile(parentPath+"/"+tempNode.getName())){
                                log("Is video!!!");
//								MegaNode videoNode = megaApi.getNodeByHandle(tempNode.getNodeHandle());
                                if (tempNode != null){
                                    if(!tempNode.hasThumbnail()){
                                        log("The video has not thumb");
                                        ThumbnailUtilsLollipop.createThumbnailVideo(context, localPath, megaApi, tempNode.getHandle());
                                    }
                                }
                            }
                            else{
                                log("NOT video!");
                            }
                        }
                        catch(Exception e) {
                            log("Exception!!");
                        }

                        if(MimeTypeList.typeForName(tempNode.getName()).isZip()){
                            log("MimeTypeList ZIP");
                            File zipFile = new File(localPath);

                            Intent intentZip = new Intent();
                            intentZip.setClass(context, ZipBrowserActivityLollipop.class);
                            intentZip.putExtra(ZipBrowserActivityLollipop.EXTRA_PATH_ZIP, zipFile.getAbsolutePath());
                            intentZip.putExtra(ZipBrowserActivityLollipop.EXTRA_HANDLE_ZIP, tempNode.getHandle());

                            context.startActivity(intentZip);

                        }
                        else if (MimeTypeList.typeForName(tempNode.getName()).isPdf()){
                            log("Pdf file");
                            if (context instanceof PdfViewerActivityLollipop){
                                ((PdfViewerActivityLollipop) context).showSnackbar(Constants.SNACKBAR_TYPE, context.getString(R.string.general_already_downloaded), -1);
                            }
                            else {
                                File pdfFile = new File(localPath);

                                Intent pdfIntent = new Intent(context, PdfViewerActivityLollipop.class);
                                pdfIntent.putExtra("HANDLE", tempNode.getHandle());
                                if (Build.VERSION.SDK_INT >= Build.VERSION_CODES.N && localPath.contains(Environment.getExternalStorageDirectory().getPath())) {
                                    pdfIntent.setDataAndType(FileProvider.getUriForFile(context, "mega.privacy.android.app.providers.fileprovider", pdfFile), MimeTypeList.typeForName(tempNode.getName()).getType());
                                } else {
                                    pdfIntent.setDataAndType(Uri.fromFile(pdfFile), MimeTypeList.typeForName(tempNode.getName()).getType());
                                }
                                pdfIntent.addFlags(Intent.FLAG_GRANT_READ_URI_PERMISSION);
                                pdfIntent.addFlags(Intent.FLAG_ACTIVITY_CLEAR_TOP);
                                pdfIntent.putExtra("inside", true);
                                pdfIntent.putExtra("isUrl", false);
                                context.startActivity(pdfIntent);
                            }
                        }
                        else if (MimeTypeList.typeForName(tempNode.getName()).isVideoReproducible() || MimeTypeList.typeForName(tempNode.getName()).isAudio()) {
                            log("Video/Audio file");
                            if (context instanceof AudioVideoPlayerLollipop){
                                ((AudioVideoPlayerLollipop) context).showSnackbar(Constants.SNACKBAR_TYPE, context.getString(R.string.general_already_downloaded), -1);
                            }
                            else {
                                File mediaFile = new File(localPath);

                                Intent mediaIntent;
                                boolean internalIntent;
                                boolean opusFile = false;
                                if (MimeTypeList.typeForName(mediaFile.getName()).isVideoNotSupported() || MimeTypeList.typeForName(mediaFile.getName()).isAudioNotSupported()) {
                                    mediaIntent = new Intent(Intent.ACTION_VIEW);
                                    internalIntent = false;
                                    String[] s = mediaFile.getName().split("\\.");
                                    if (s != null && s.length > 1 && s[s.length-1].equals("opus")) {
                                        opusFile = true;
                                    }
                                } else {
                                    internalIntent = true;
                                    mediaIntent = new Intent(context, AudioVideoPlayerLollipop.class);
                                }
                                mediaIntent.putExtra("isPlayList", false);
                                mediaIntent.putExtra("HANDLE", tempNode.getHandle());
                                if (Build.VERSION.SDK_INT >= Build.VERSION_CODES.N && localPath.contains(Environment.getExternalStorageDirectory().getPath())) {
                                    mediaIntent.setDataAndType(FileProvider.getUriForFile(context, "mega.privacy.android.app.providers.fileprovider", mediaFile), MimeTypeList.typeForName(tempNode.getName()).getType());

                                } else {
                                    mediaIntent.setDataAndType(Uri.fromFile(mediaFile), MimeTypeList.typeForName(tempNode.getName()).getType());
                                }
                                mediaIntent.addFlags(Intent.FLAG_GRANT_READ_URI_PERMISSION);
                                mediaIntent.addFlags(Intent.FLAG_ACTIVITY_CLEAR_TOP);
                                if (opusFile){
                                    mediaIntent.setDataAndType(mediaIntent.getData(), "audio/*");
                                }
                                if (internalIntent) {
                                    context.startActivity(mediaIntent);
                                }
                                else {
                                    if (MegaApiUtils.isIntentAvailable(context, mediaIntent)){
                                        context.startActivity(mediaIntent);
                                    }
                                    else {
<<<<<<< HEAD
                                        showSnackbar(context.getString(R.string.intent_not_available));
=======
                                        if(context instanceof ManagerActivityLollipop){
                                            ((ManagerActivityLollipop) context).showSnackbar(Constants.SNACKBAR_TYPE, context.getString(R.string.intent_not_available), -1);
                                        }
                                        else if(context instanceof FileInfoActivityLollipop){
                                            ((FileInfoActivityLollipop) context).showSnackbar(Constants.SNACKBAR_TYPE, context.getString(R.string.intent_not_available), -1);
                                        }
                                        else if(context instanceof ContactFileListActivityLollipop){
                                            ((ContactFileListActivityLollipop) context).showSnackbar(Constants.SNACKBAR_TYPE, context.getString(R.string.intent_not_available));
                                        }
>>>>>>> 1c1a9b5f
                                        Intent intentShare = new Intent(Intent.ACTION_SEND);
                                        if (Build.VERSION.SDK_INT >= Build.VERSION_CODES.N && localPath.contains(Environment.getExternalStorageDirectory().getPath())) {
                                            intentShare.setDataAndType(FileProvider.getUriForFile(context, "mega.privacy.android.app.providers.fileprovider", mediaFile), MimeTypeList.typeForName(tempNode.getName()).getType());
                                        }
                                        else {
                                            intentShare.setDataAndType(Uri.fromFile(mediaFile), MimeTypeList.typeForName(tempNode.getName()).getType());
                                        }
                                        intentShare.setFlags(Intent.FLAG_GRANT_READ_URI_PERMISSION);
                                        if (MegaApiUtils.isIntentAvailable(context, intentShare)) {
                                            log("call to startActivity(intentShare)");
                                            context.startActivity(intentShare);
                                        }
                                    }
                                }
                            }
                        }
                        else {
                            log("MimeTypeList other file");
                            if(context instanceof FullScreenImageViewerLollipop){
                                ((FullScreenImageViewerLollipop) context).showSnackbar(Constants.SNACKBAR_TYPE, context.getString(R.string.general_already_downloaded), -1);
                            }
                            else {
                                try {
                                    Intent viewIntent = new Intent(Intent.ACTION_VIEW);
                                    if (Build.VERSION.SDK_INT >= Build.VERSION_CODES.N) {
                                        viewIntent.setDataAndType(FileProvider.getUriForFile(context, "mega.privacy.android.app.providers.fileprovider", new File(localPath)), MimeTypeList.typeForName(tempNode.getName()).getType());
                                    } else {
                                        viewIntent.setDataAndType(Uri.fromFile(new File(localPath)), MimeTypeList.typeForName(tempNode.getName()).getType());
                                    }
                                    viewIntent.setFlags(Intent.FLAG_GRANT_READ_URI_PERMISSION);
                                    if (MegaApiUtils.isIntentAvailable(context, viewIntent)) {
                                        log("if isIntentAvailable");
                                        context.startActivity(viewIntent);
                                    } else {
                                        log("ELSE isIntentAvailable");
                                        Intent intentShare = new Intent(Intent.ACTION_SEND);
                                        if (Build.VERSION.SDK_INT >= Build.VERSION_CODES.N) {
                                            intentShare.setDataAndType(FileProvider.getUriForFile(context, "mega.privacy.android.app.providers.fileprovider", new File(localPath)), MimeTypeList.typeForName(tempNode.getName()).getType());
                                        } else {
                                            intentShare.setDataAndType(Uri.fromFile(new File(localPath)), MimeTypeList.typeForName(tempNode.getName()).getType());
                                        }
                                        intentShare.setFlags(Intent.FLAG_GRANT_READ_URI_PERMISSION);
                                        if (MegaApiUtils.isIntentAvailable(context, intentShare)) {
                                            log("call to startActivity(intentShare)");
                                            context.startActivity(intentShare);
                                        }

<<<<<<< HEAD
                                        showSnackbar(context.getString(R.string.general_already_downloaded));
                                    }
                                }
                                catch (Exception e){
                                    showSnackbar(context.getString(R.string.general_already_downloaded));
=======
                                        if(context instanceof ManagerActivityLollipop){
                                            ((ManagerActivityLollipop) context).showSnackbar(Constants.SNACKBAR_TYPE, context.getString(R.string.general_already_downloaded), -1);
                                        }
                                        else if(context instanceof FileInfoActivityLollipop){
                                            ((FileInfoActivityLollipop) context).showSnackbar(Constants.SNACKBAR_TYPE, context.getString(R.string.general_already_downloaded), -1);
                                        }
                                        else if(context instanceof ContactFileListActivityLollipop){
                                            ((ContactFileListActivityLollipop) context).showSnackbar(Constants.SNACKBAR_TYPE, context.getString(R.string.general_already_downloaded));
                                        }
                                    }
                                }
                                catch (Exception e){
                                    if(context instanceof ManagerActivityLollipop){
                                        ((ManagerActivityLollipop) context).showSnackbar(Constants.SNACKBAR_TYPE, context.getString(R.string.general_already_downloaded), -1);
                                    }
                                    else if(context instanceof FileInfoActivityLollipop){
                                        ((FileInfoActivityLollipop) context).showSnackbar(Constants.SNACKBAR_TYPE, context.getString(R.string.general_already_downloaded), -1);
                                    }
                                    else if(context instanceof ContactFileListActivityLollipop){
                                        ((ContactFileListActivityLollipop) context).showSnackbar(Constants.SNACKBAR_TYPE, context.getString(R.string.general_already_downloaded));
                                    }
                                    else if(context instanceof ContactInfoActivityLollipop){
                                        ((ContactInfoActivityLollipop) context).showSnackbar(Constants.SNACKBAR_TYPE, context.getString(R.string.general_already_downloaded), -1);
                                    }
>>>>>>> 1c1a9b5f
                                }
                            }
                        }
                        return;
                    }
                    else{
                        log("localPath is NULL");
                    }
                }
            }

            int numberOfNodesToDownload = 0;
            int numberOfNodesAlreadyDownloaded = 0;
            int numberOfNodesPending = 0;

            for (long hash : hashes) {
                log("hashes.length more than 1");
                MegaNode node = megaApi.getNodeByHandle(hash);
                if(node != null){
                    log("node NOT null");
                    Map<MegaNode, String> dlFiles = new HashMap<MegaNode, String>();
                    if (node.getType() == MegaNode.TYPE_FOLDER) {
                        log("MegaNode.TYPE_FOLDER");
                        getDlList(dlFiles, node, new File(parentPath, new String(node.getName())));
                    } else {
                        log("MegaNode.TYPE_FILE");
                        dlFiles.put(node, parentPath);
                    }

                    for (MegaNode document : dlFiles.keySet()) {
                        String path = dlFiles.get(document);
                        log("path of the file: "+path);
                        numberOfNodesToDownload++;

                        File destDir = new File(path);
                        File destFile;
                        destDir.mkdirs();
                        if (destDir.isDirectory()){
                            destFile = new File(destDir, megaApi.escapeFsIncompatible(document.getName()));
                            log("destDir is Directory. destFile: " + destFile.getAbsolutePath());
                        }
                        else{
                            log("destDir is File");
                            destFile = destDir;
                        }

                        if(destFile.exists() && (document.getSize() == destFile.length())){
                            numberOfNodesAlreadyDownloaded++;
                            log(destFile.getAbsolutePath() + " already downloaded");
                        }
                        else {
                            numberOfNodesPending++;
                            log("start service");
                            Intent service = new Intent(context, DownloadService.class);
                            service.putExtra(DownloadService.EXTRA_HASH, document.getHandle());
                            service.putExtra(DownloadService.EXTRA_URL, url);
                            service.putExtra(DownloadService.EXTRA_SIZE, document.getSize());
                            service.putExtra(DownloadService.EXTRA_PATH, path);
                            service.putExtra(DownloadService.EXTRA_FOLDER_LINK, isFolderLink);
                            if(highPriority){
                                service.putExtra(Constants.HIGH_PRIORITY_TRANSFER, true);
                            }
                            if (context instanceof AudioVideoPlayerLollipop || context instanceof PdfViewerActivityLollipop || context instanceof FullScreenImageViewerLollipop){
                                service.putExtra("fromMV", true);
                            }
                            context.startService(service);
                        }
                    }
                }
                else if(url != null) {
                    log("URL NOT null");
                    log("start service");
                    Intent service = new Intent(context, DownloadService.class);
                    service.putExtra(DownloadService.EXTRA_HASH, hash);
                    service.putExtra(DownloadService.EXTRA_URL, url);
                    service.putExtra(DownloadService.EXTRA_SIZE, size);
                    service.putExtra(DownloadService.EXTRA_PATH, parentPath);
                    service.putExtra(DownloadService.EXTRA_FOLDER_LINK, isFolderLink);
                    if(highPriority){
                        service.putExtra(Constants.HIGH_PRIORITY_TRANSFER, true);
                    }
                    if (context instanceof AudioVideoPlayerLollipop || context instanceof PdfViewerActivityLollipop || context instanceof FullScreenImageViewerLollipop){
                        service.putExtra("fromMV", true);
                    }
                    context.startService(service);
                }
                else {
                    log("node NOT fOUND!!!!!");
                }
            }
            log("Total: " + numberOfNodesToDownload + " Already: " + numberOfNodesAlreadyDownloaded + " Pending: " + numberOfNodesPending);
            if (numberOfNodesAlreadyDownloaded > 0){
                String msg = context.getString(R.string.already_downloaded_multiple, numberOfNodesAlreadyDownloaded);
                if (numberOfNodesPending > 0){
                    msg = msg + context.getString(R.string.pending_multiple, numberOfNodesPending);
                }
<<<<<<< HEAD
                showSnackbar(msg);
=======
                if(context instanceof ManagerActivityLollipop){
                    ((ManagerActivityLollipop) context).showSnackbar(Constants.SNACKBAR_TYPE, msg, -1);
                }
                else if(context instanceof FullScreenImageViewerLollipop){
                    ((FullScreenImageViewerLollipop) context).showSnackbar(Constants.SNACKBAR_TYPE, msg, -1);
                }
                else if(context instanceof FileInfoActivityLollipop){
                    ((FileInfoActivityLollipop) context).showSnackbar(Constants.SNACKBAR_TYPE, msg, -1);
                }
                else if(context instanceof ContactFileListActivityLollipop){
                    ((ContactFileListActivityLollipop) context).showSnackbar(Constants.SNACKBAR_TYPE, msg);
                }
                else if(context instanceof PdfViewerActivityLollipop){
                    ((PdfViewerActivityLollipop) context).showSnackbar(Constants.SNACKBAR_TYPE, msg, -1);
                }
                else if(context instanceof AudioVideoPlayerLollipop){
                    ((AudioVideoPlayerLollipop) context).showSnackbar(Constants.SNACKBAR_TYPE, msg, -1);
                }
                else if(context instanceof ContactInfoActivityLollipop){
                    ((ContactInfoActivityLollipop) context).showSnackbar(Constants.SNACKBAR_TYPE, msg, -1);
                }
>>>>>>> 1c1a9b5f
            }
        }
    }

    /*
	 * Get list of all child files
	 */
    private void getDlList(Map<MegaNode, String> dlFiles, MegaNode parent, File folder) {
        log("getDlList");
        if (megaApi.getRootNode() == null)
            return;

        folder.mkdir();
        ArrayList<MegaNode> nodeList = megaApi.getChildren(parent);
        for(int i=0; i<nodeList.size(); i++){
            MegaNode document = nodeList.get(i);
            if (document.getType() == MegaNode.TYPE_FOLDER) {
                File subfolder = new File(folder, new String(document.getName()));
                getDlList(dlFiles, document, subfolder);
            }
            else {
                dlFiles.put(document, folder.getAbsolutePath());
            }
        }
    }

    public void renameNode(MegaNode document, String newName){
        log("renameNode");
        if (newName.compareTo(document.getName()) == 0) {
            return;
        }

        if(!Util.isOnline(context)){
            ((ManagerActivityLollipop) context).showSnackbar(Constants.SNACKBAR_TYPE, context.getString(R.string.error_server_connection_problem), -1);
            return;
        }

        log("renaming " + document.getName() + " to " + newName);

        megaApi.renameNode(document, newName, ((ManagerActivityLollipop) context));
    }

    public void importLink(String url) {

        try {
            url = URLDecoder.decode(url, "UTF-8");
        }
        catch (UnsupportedEncodingException e) {}
        url.replace(' ', '+');
        if(url.startsWith("mega://")){
            url = url.replace("mega://", "https://mega.co.nz/");
        }

        log("url " + url);

        // Download link
        if (url != null && (url.matches("^https://mega.co.nz/#!.*!.*$") || url.matches("^https://mega.nz/#!.*!.*$"))) {
            log("open link url");

//			Intent openIntent = new Intent(this, ManagerActivityLollipop.class);
            Intent openFileIntent = new Intent(context, FileLinkActivityLollipop.class);
            openFileIntent.setFlags(Intent.FLAG_ACTIVITY_CLEAR_TOP);
            openFileIntent.setAction(Constants.ACTION_OPEN_MEGA_LINK);
            openFileIntent.setData(Uri.parse(url));
            ((ManagerActivityLollipop) context).startActivity(openFileIntent);
//			finish();
            return;
        }

        // Folder Download link
        else if (url != null && (url.matches("^https://mega.co.nz/#F!.+$") || url.matches("^https://mega.nz/#F!.+$"))) {
            log("folder link url");
            Intent openFolderIntent = new Intent(context, FolderLinkActivityLollipop.class);
            openFolderIntent.setFlags(Intent.FLAG_ACTIVITY_CLEAR_TOP);
            openFolderIntent.setAction(Constants.ACTION_OPEN_MEGA_FOLDER_LINK);
            openFolderIntent.setData(Uri.parse(url));
            ((ManagerActivityLollipop) context).startActivity(openFolderIntent);
//			finish();
            return;
        }
        else{
            log("wrong url");
            Intent errorIntent = new Intent(context, ManagerActivityLollipop.class);
            errorIntent.setFlags(Intent.FLAG_ACTIVITY_CLEAR_TOP);
            ((ManagerActivityLollipop) context).startActivity(errorIntent);
        }
    }

    //old getPublicLinkAndShareIt
    public void exportLink(MegaNode document){
        log("exportLink");
<<<<<<< HEAD
        if (!Util.isOnline(context)) {
            showSnackbar(context.getString(R.string.error_server_connection_problem));
            return;
        }
        else if(context instanceof ManagerActivityLollipop){
=======
        if(context instanceof ManagerActivityLollipop){
            if (!Util.isOnline(context)){
                ((ManagerActivityLollipop) context).showSnackbar(Constants.SNACKBAR_TYPE, context.getString(R.string.error_server_connection_problem), -1);
                return;
            }
>>>>>>> 1c1a9b5f
            ((ManagerActivityLollipop) context).setIsGetLink(true);
            megaApi.exportNode(document, ((ManagerActivityLollipop) context));
        }
        else if(context instanceof GetLinkActivityLollipop){
            megaApi.exportNode(document, ((GetLinkActivityLollipop) context));
        }
        else  if(context instanceof FullScreenImageViewerLollipop){
<<<<<<< HEAD
=======
            if (!Util.isOnline(context)){
                ((FullScreenImageViewerLollipop) context).showSnackbar(Constants.SNACKBAR_TYPE, context.getString(R.string.error_server_connection_problem), -1);
                return;
            }
>>>>>>> 1c1a9b5f
            ((FullScreenImageViewerLollipop) context).setIsGetLink(true);
            megaApi.exportNode(document, ((FullScreenImageViewerLollipop) context));
        }
        else  if(context instanceof FileInfoActivityLollipop){
<<<<<<< HEAD
=======
            if (!Util.isOnline(context)){
                ((FileInfoActivityLollipop) context).showSnackbar(Constants.SNACKBAR_TYPE, context.getString(R.string.error_server_connection_problem), -1);
                return;
            }
>>>>>>> 1c1a9b5f
            ((FileInfoActivityLollipop) context).setIsGetLink(true);
            megaApi.exportNode(document, ((FileInfoActivityLollipop) context));
        }
    }

    public void exportLinkTimestamp(MegaNode document, int timestamp){
        log("exportLinkTimestamp: "+timestamp);
<<<<<<< HEAD
        if (!Util.isOnline(context)) {
            showSnackbar(context.getString(R.string.error_server_connection_problem));
        }
        else if (context instanceof ManagerActivityLollipop){
=======
        if (context instanceof ManagerActivityLollipop){
            if (!Util.isOnline(context)){
                ((ManagerActivityLollipop) context).showSnackbar(Constants.SNACKBAR_TYPE, context.getString(R.string.error_server_connection_problem), -1);
                return;
            }
>>>>>>> 1c1a9b5f
            ((ManagerActivityLollipop) context).setIsGetLink(true);
            megaApi.exportNode(document, timestamp, ((ManagerActivityLollipop) context));
        }
        else if (context instanceof GetLinkActivityLollipop){
<<<<<<< HEAD
            megaApi.exportNode(document, timestamp, ((GetLinkActivityLollipop) context));
        }
        else if (context instanceof FullScreenImageViewerLollipop){
=======
            if (!Util.isOnline(context)){
                ((ManagerActivityLollipop) context).showSnackbar(Constants.SNACKBAR_TYPE, context.getString(R.string.error_server_connection_problem), -1);
                return;
            }
            megaApi.exportNode(document, timestamp, ((GetLinkActivityLollipop) context));
        }
        else if (context instanceof FullScreenImageViewerLollipop){
            if (!Util.isOnline(context)){
                ((FullScreenImageViewerLollipop) context).showSnackbar(Constants.SNACKBAR_TYPE, context.getString(R.string.error_server_connection_problem), -1);
                return;
            }
>>>>>>> 1c1a9b5f
            ((FullScreenImageViewerLollipop) context).setIsGetLink(true);
            megaApi.exportNode(document, timestamp, ((FullScreenImageViewerLollipop) context));
        }
        else if (context instanceof FileInfoActivityLollipop){
<<<<<<< HEAD
=======
            if (!Util.isOnline(context)){
                ((FileInfoActivityLollipop) context).showSnackbar(Constants.SNACKBAR_TYPE, context.getString(R.string.error_server_connection_problem), -1);
                return;
            }
>>>>>>> 1c1a9b5f
            megaApi.exportNode(document, timestamp, ((FileInfoActivityLollipop) context));
        }
    }

    public void removeLink(MegaNode document){
        log("removeLink");
        if (!Util.isOnline(context)){
            ((ManagerActivityLollipop) context).showSnackbar(Constants.SNACKBAR_TYPE, context.getString(R.string.error_server_connection_problem), -1);
            return;
        }
        megaApi.disableExport(document, ((ManagerActivityLollipop) context));
    }


    public void selectContactToShareFolders(ArrayList<Long> handleList){
        log("shareFolders ArrayListLong");
        //TODO shareMultipleFolders

        if (!Util.isOnline(context)){
            ((ManagerActivityLollipop) context).showSnackbar(Constants.SNACKBAR_TYPE, context.getString(R.string.error_server_connection_problem), -1);
            return;
        }

        Intent intent = new Intent();
        intent.setClass(context, AddContactActivityLollipop.class);
        intent.putExtra("contactType", Constants.CONTACT_TYPE_BOTH);

        long[] handles=new long[handleList.size()];
        int j=0;
        for(int i=0; i<handleList.size();i++){
            handles[j]=handleList.get(i);
            j++;
        }
        intent.putExtra(AddContactActivityLollipop.EXTRA_NODE_HANDLE, handles);
        //Multiselect=1 (multiple folders)
        intent.putExtra("MULTISELECT", 1);
        ((ManagerActivityLollipop) context).startActivityForResult(intent, Constants.REQUEST_CODE_SELECT_CONTACT);
    }

    public void selectContactToShareFolder(MegaNode node){
        log("shareFolder");

        Intent intent = new Intent();
        intent.setClass(context, AddContactActivityLollipop.class);
        intent.putExtra("contactType", Constants.CONTACT_TYPE_BOTH);
        //Multiselect=0
        intent.putExtra("MULTISELECT", 0);
        intent.putExtra(AddContactActivityLollipop.EXTRA_NODE_HANDLE, node.getHandle());
        ((ManagerActivityLollipop) context).startActivityForResult(intent, Constants.REQUEST_CODE_SELECT_CONTACT);
    }

    public void shareFolder(long folderHandle, ArrayList<String> selectedContacts, int level){

        if(!Util.isOnline(context)){
            ((ManagerActivityLollipop) context).showSnackbar(Constants.SNACKBAR_TYPE, context.getString(R.string.error_server_connection_problem), -1);
            return;
        }

        MegaNode parent = megaApi.getNodeByHandle(folderHandle);
        MultipleRequestListener shareMultipleListener = new MultipleRequestListener(Constants.MULTIPLE_CONTACTS_SHARE, (ManagerActivityLollipop) context);
        if(parent!=null&parent.isFolder()){
            if(selectedContacts.size()>1){
                log("Share READ one file multiple contacts");
                for (int i=0;i<selectedContacts.size();i++){
                    MegaUser user= megaApi.getContact(selectedContacts.get(i));
                    if(user!=null){
                        megaApi.share(parent, user, level,shareMultipleListener);
                    }
                    else {
                        log("USER is NULL when sharing!->SHARE WITH NON CONTACT");
                        megaApi.share(parent, selectedContacts.get(i), level, shareMultipleListener);
                    }
                }
            }
            else{
                log("Share READ one file one contact");
                MegaUser user= megaApi.getContact(selectedContacts.get(0));
                if(user!=null){
                    megaApi.share(parent, user, level, (ManagerActivityLollipop) context);
                }
                else {
                    log("USER is NULL when sharing!->SHARE WITH NON CONTACT");
                    megaApi.share(parent, selectedContacts.get(0), level, (ManagerActivityLollipop) context);
                }
            }
        }
    }

    public void shareFolders(long[] nodeHandles, ArrayList<String> contactsData, int level){

        if(!Util.isOnline(context)){
            ((ManagerActivityLollipop) context).showSnackbar(Constants.SNACKBAR_TYPE, context.getString(R.string.error_server_connection_problem), -1);
            return;
        }

        MultipleRequestListener shareMultipleListener = null;

        if(nodeHandles.length>1){
            shareMultipleListener = new MultipleRequestListener(Constants.MULTIPLE_FILE_SHARE, context);
        }
        else{
            shareMultipleListener = new MultipleRequestListener(Constants.MULTIPLE_CONTACTS_SHARE, context);
        }

        for (int i=0;i<contactsData.size();i++){
            MegaUser u = megaApi.getContact(contactsData.get(i));
            if(nodeHandles.length>1){
                log("many folder to many contacts");
                for(int j=0; j<nodeHandles.length;j++){

                    final MegaNode node = megaApi.getNodeByHandle(nodeHandles[j]);
                    if(node!=null){
                        if(u!=null){
                            log("Share: "+ node.getName() + " to "+ u.getEmail());
                            megaApi.share(node, u, level, shareMultipleListener);
                        }
                        else{
                            log("USER is NULL when sharing!->SHARE WITH NON CONTACT");
                            megaApi.share(node, contactsData.get(i), level, shareMultipleListener);
                        }
                    }
                    else{
                        log("NODE NULL!!!");
                    }

                }
            }
            else{
                log("one folder to many contacts");

                for(int j=0; j<nodeHandles.length;j++){

                    final MegaNode node = megaApi.getNodeByHandle(nodeHandles[j]);
                    if(u!=null){
                        log("Share: "+ node.getName() + " to "+ u.getEmail());
                        megaApi.share(node, u, level, shareMultipleListener);
                    }
                    else{
                        log("USER is NULL when sharing!->SHARE WITH NON CONTACT");
                        megaApi.share(node, contactsData.get(i), level, shareMultipleListener);
                    }
                }
            }
        }
    }

    public void moveToTrash(final ArrayList<Long> handleList, boolean moveToRubbish){
        log("moveToTrash: "+moveToRubbish);

        MultipleRequestListener moveMultipleListener = null;
        MegaNode parent;
        //Check if the node is not yet in the rubbish bin (if so, remove it)
        if(handleList!=null){
            if(handleList.size()>1){
                log("MOVE multiple: "+handleList.size());
                if (moveToRubbish){
                    moveMultipleListener = new MultipleRequestListener(Constants.MULTIPLE_SEND_RUBBISH, context);
                }
                else{
                    moveMultipleListener = new MultipleRequestListener(Constants.MULTIPLE_MOVE, context);
                }
                for (int i=0;i<handleList.size();i++){
                    if (moveToRubbish){
                        megaApi.moveNode(megaApi.getNodeByHandle(handleList.get(i)), megaApi.getRubbishNode(), moveMultipleListener);

                    }
                    else{
                        megaApi.remove(megaApi.getNodeByHandle(handleList.get(i)), moveMultipleListener);
                    }
                }
            }
            else{
                log("MOVE single");
                if (moveToRubbish){
                    megaApi.moveNode(megaApi.getNodeByHandle(handleList.get(0)), megaApi.getRubbishNode(), ((ManagerActivityLollipop) context));
                }
                else{
                    megaApi.remove(megaApi.getNodeByHandle(handleList.get(0)), ((ManagerActivityLollipop) context));
                }
            }
        }
        else{
            log("handleList NULL");
            return;
        }
    }

    public void openFolderFromSearch(long folderHandle){
        log("openFolderFromSearch: "+folderHandle);
        ((ManagerActivityLollipop)context).textSubmitted = true;
        ((ManagerActivityLollipop)context).openFolderRefresh = true;
        boolean firstNavigationLevel=true;
        int access = -1;
        ManagerActivityLollipop.DrawerItem drawerItem = ManagerActivityLollipop.DrawerItem.CLOUD_DRIVE;
        if (folderHandle != -1) {
            MegaNode parentIntentN = megaApi.getParentNode(megaApi.getNodeByHandle(folderHandle));
            if (parentIntentN != null) {
                log("Check the parent node: "+parentIntentN.getName()+" handle: "+parentIntentN.getHandle());
                access = megaApi.getAccess(parentIntentN);
                switch (access) {
                    case MegaShare.ACCESS_OWNER:
                    case MegaShare.ACCESS_UNKNOWN: {
                        //Not incoming folder, check if Cloud or Rubbish tab
                        if(parentIntentN.getHandle()==megaApi.getRootNode().getHandle()){
                            drawerItem = ManagerActivityLollipop.DrawerItem.CLOUD_DRIVE;
                            log("Navigate to TAB CLOUD first level"+ parentIntentN.getName());
                            firstNavigationLevel=true;
                            ((ManagerActivityLollipop) context).setParentHandleBrowser(parentIntentN.getHandle());
                        }
                        else if(parentIntentN.getHandle()==megaApi.getRubbishNode().getHandle()){
                            drawerItem = ManagerActivityLollipop.DrawerItem.RUBBISH_BIN;
                            log("Navigate to TAB RUBBISH first level"+ parentIntentN.getName());
                            firstNavigationLevel=true;
                            ((ManagerActivityLollipop) context).setParentHandleRubbish(parentIntentN.getHandle());
                        }
                        else if(parentIntentN.getHandle()==megaApi.getInboxNode().getHandle()){
                            log("Navigate to INBOX first level"+ parentIntentN.getName());
                            firstNavigationLevel=true;
                            ((ManagerActivityLollipop) context).setParentHandleInbox(parentIntentN.getHandle());
                            drawerItem = ManagerActivityLollipop.DrawerItem.INBOX;
                        }
                        else{
                            int parent = checkParentNodeToOpenFolder(parentIntentN.getHandle());
                            log("The parent result is: "+parent);

                            switch (parent){
                                case 0:{
                                    //ROOT NODE
                                    drawerItem = ManagerActivityLollipop.DrawerItem.CLOUD_DRIVE;
                                    log("Navigate to TAB CLOUD with parentHandle");
                                    ((ManagerActivityLollipop) context).setParentHandleBrowser(parentIntentN.getHandle());
                                    firstNavigationLevel=false;
                                    break;
                                }
                                case 1:{
                                    log("Navigate to TAB RUBBISH");
                                    drawerItem = ManagerActivityLollipop.DrawerItem.RUBBISH_BIN;
                                    ((ManagerActivityLollipop) context).setParentHandleRubbish(parentIntentN.getHandle());
                                    firstNavigationLevel=false;
                                    break;
                                }
                                case 2:{
                                    log("Navigate to INBOX WITH parentHandle");
                                    drawerItem = ManagerActivityLollipop.DrawerItem.INBOX;
                                    ((ManagerActivityLollipop) context).setParentHandleInbox(parentIntentN.getHandle());
                                    firstNavigationLevel=false;
                                    break;
                                }
                                case -1:{
                                    drawerItem = ManagerActivityLollipop.DrawerItem.CLOUD_DRIVE;
                                    log("Navigate to TAB CLOUD general");
                                    ((ManagerActivityLollipop) context).setParentHandleBrowser(-1);
                                    firstNavigationLevel=true;
                                    break;
                                }
                            }
                        }
                        break;
                    }

                    case MegaShare.ACCESS_READ:
                    case MegaShare.ACCESS_READWRITE:
                    case MegaShare.ACCESS_FULL: {
                        log("GO to INCOMING TAB: " + parentIntentN.getName());
                        drawerItem = ManagerActivityLollipop.DrawerItem.SHARED_ITEMS;
                        if(parentIntentN.getHandle()==-1){
                            log("Level 0 of Incoming");
                            ((ManagerActivityLollipop) context).setParentHandleIncoming(-1);
                            ((ManagerActivityLollipop) context).setDeepBrowserTreeIncoming(0);
                            firstNavigationLevel=true;
                        }
                        else{
                            firstNavigationLevel=false;
                            ((ManagerActivityLollipop) context).setParentHandleIncoming(parentIntentN.getHandle());
                            int deepBrowserTreeIncoming = MegaApiUtils.calculateDeepBrowserTreeIncoming(parentIntentN, context);
                            ((ManagerActivityLollipop) context).setDeepBrowserTreeIncoming(deepBrowserTreeIncoming);
                            log("After calculating deepBrowserTreeIncoming: "+deepBrowserTreeIncoming);
                        }
                        ((ManagerActivityLollipop) context).setTabItemShares(0);
                        break;
                    }
                    default: {
                        log("DEFAULT: The intent set the parentHandleBrowser to " + parentIntentN.getHandle());
                        ((ManagerActivityLollipop) context).setParentHandleBrowser(parentIntentN.getHandle());
                        drawerItem = ManagerActivityLollipop.DrawerItem.CLOUD_DRIVE;
                        firstNavigationLevel=true;
                        break;
                    }
                }
            }
            else{
                log("Parent is already NULL");

                drawerItem = ManagerActivityLollipop.DrawerItem.SHARED_ITEMS;
                ((ManagerActivityLollipop) context).setParentHandleIncoming(-1);
                ((ManagerActivityLollipop) context).setDeepBrowserTreeIncoming(0);
                firstNavigationLevel=true;
                ((ManagerActivityLollipop) context).setTabItemShares(0);
            }
            ((ManagerActivityLollipop) context).setFirstNavigationLevel(firstNavigationLevel);
            ((ManagerActivityLollipop) context).setDrawerItem(drawerItem);
            ((ManagerActivityLollipop) context).selectDrawerItemLollipop(drawerItem);
        }
    }

    public int checkParentNodeToOpenFolder(long folderHandle){
        log("checkParentNodeToOpenFolder");
        MegaNode folderNode = megaApi.getNodeByHandle(folderHandle);
        MegaNode parentNode = megaApi.getParentNode(folderNode);
        if(parentNode!=null){
            log("parentName: "+parentNode.getName());
            if(parentNode.getHandle()==megaApi.getRootNode().getHandle()){
                log("The parent is the ROOT");
                return 0;
            }
            else if(parentNode.getHandle()==megaApi.getRubbishNode().getHandle()){
                log("The parent is the RUBBISH");
                return 1;
            }
            else if(parentNode.getHandle()==megaApi.getInboxNode().getHandle()){
                log("The parent is the INBOX");
                return 2;
            }
            else if(parentNode.getHandle()==-1){
                log("The parent is -1");
                return -1;
            }
            else{
                int result = checkParentNodeToOpenFolder(parentNode.getHandle());
                log("Call returns "+result);
                switch(result){
                    case -1:
                        return -1;
                    case 0:
                        return 0;
                    case 1:
                        return 1;
                    case 2:
                        return 2;
                }
            }
        }
        return -1;
    }

    public void leaveIncomingShare (final MegaNode n){
        log("leaveIncomingShare");

        megaApi.remove(n);
    }

    public void leaveMultipleIncomingShares (final ArrayList<Long> handleList){
        log("leaveMultipleIncomingShares");

        MultipleRequestListener moveMultipleListener = new MultipleRequestListener(Constants.MULTIPLE_LEAVE_SHARE, context);
        if(handleList.size()>1){
            log("handleList.size()>1");
            for (int i=0; i<handleList.size(); i++){
                MegaNode node = megaApi.getNodeByHandle(handleList.get(i));
                megaApi.remove(node, moveMultipleListener);
            }
        }
        else{
            log("handleList.size()<=1");
            MegaNode node = megaApi.getNodeByHandle(handleList.get(0));
            megaApi.remove(node, (ManagerActivityLollipop)context);
        }
    }

    public void removeAllSharingContacts (ArrayList<MegaShare> listContacts, MegaNode node){
        log("removeAllSharingContacts");

        MultipleRequestListener shareMultipleListener = new MultipleRequestListener(Constants.MULTIPLE_REMOVE_SHARING_CONTACTS, context);
        if(listContacts.size()>1){
            log("listContacts.size()>1");
            for(int j=0; j<listContacts.size();j++){
                String cMail = listContacts.get(j).getUser();
                if(cMail!=null){
                    MegaUser c = megaApi.getContact(cMail);
                    if (c != null){
                        megaApi.share(node, c, MegaShare.ACCESS_UNKNOWN, shareMultipleListener);
                    }
                    else{
                        ((ManagerActivityLollipop)context).setIsGetLink(false);
                        megaApi.disableExport(node);
                    }
                }
                else{
                    ((ManagerActivityLollipop)context).setIsGetLink(false);
                    megaApi.disableExport(node);
                }
            }
        }
        else{
            log("listContacts.size()<=1");
            for(int j=0; j<listContacts.size();j++){
                String cMail = listContacts.get(j).getUser();
                if(cMail!=null){
                    MegaUser c = megaApi.getContact(cMail);
                    if (c != null){
                        megaApi.share(node, c, MegaShare.ACCESS_UNKNOWN, ((ManagerActivityLollipop)context));
                    }
                    else{
                        ((ManagerActivityLollipop)context).setIsGetLink(false);
                        megaApi.disableExport(node);
                    }
                }
                else{
                    ((ManagerActivityLollipop)context).setIsGetLink(false);
                    megaApi.disableExport(node);
                }
            }
        }
    }

    public void cleanRubbishBin(){
        log("cleanRubbishBin");
        megaApi.cleanRubbishBin((ManagerActivityLollipop) context);
    }

    public void clearAllVersions(){
        log("clearAllVersions");
        megaApi.removeVersions((ManagerActivityLollipop) context);
    }

    public void deleteOffline(MegaOffline selectedNode, String pathNavigation){
        log("deleteOffline");
        if (selectedNode == null){
            log("Delete RK");
            String path = Environment.getExternalStorageDirectory().getAbsolutePath()+Util.rKFile;
            File file= new File(path);
            if(file.exists()){
                file.delete();

                ArrayList<MegaOffline> mOffList=dbH.findByPath(pathNavigation);

                log("Number of elements: "+mOffList.size());

                for(int i=0; i<mOffList.size();i++){

                    MegaOffline checkOffline = mOffList.get(i);
                    File offlineDirectory = null;
                    if(checkOffline.getOrigin()==MegaOffline.INCOMING){
                        log("isIncomingOffline");

                        if (Environment.getExternalStorageDirectory() != null){
                            offlineDirectory = new File(Environment.getExternalStorageDirectory().getAbsolutePath() + "/" + Util.offlineDIR + "/" +checkOffline.getHandleIncoming() + "/" + checkOffline.getPath()+checkOffline.getName());
                            log("offlineDirectory: "+offlineDirectory);
                        }
                        else{
                            offlineDirectory = context.getFilesDir();
                        }
                    }
                    else if(checkOffline.getOrigin()==MegaOffline.INBOX){
                        if (Environment.getExternalStorageDirectory() != null){
                            offlineDirectory = new File(Environment.getExternalStorageDirectory().getAbsolutePath() + "/" + Util.offlineDIR + "/in/" + checkOffline.getPath()+checkOffline.getName());
                            log("offlineDirectory: "+offlineDirectory);
                        }
                        else{
                            offlineDirectory = context.getFilesDir();
                        }
                    }
                    else{
                        log("OTHER Offline preference");

                        if (Environment.getExternalStorageDirectory() != null){
                            offlineDirectory = new File(Environment.getExternalStorageDirectory().getAbsolutePath() + "/" + Util.offlineDIR + checkOffline.getPath()+checkOffline.getName());
                        }
                        else{
                            offlineDirectory = context.getFilesDir();
                        }

                    }

                    if(offlineDirectory!=null){
                        if (!offlineDirectory.exists()){
                            log("Path to remove B: "+(mOffList.get(i).getPath()+mOffList.get(i).getName()));
                            //dbH.removeById(mOffList.get(i).getId());
                            mOffList.remove(i);
                            i--;
                        }
                    }

                }

                if(context instanceof ManagerActivityLollipop){
                    ((ManagerActivityLollipop)context).updateOfflineView(null);
                }
            }
        }
        else {
            if (selectedNode.getHandle().equals("0")) {
                log("Delete RK");
                String path = Environment.getExternalStorageDirectory().getAbsolutePath() + Util.rKFile;
                File file = new File(path);
                if (file.exists()) {
                    file.delete();

                    if(context instanceof ManagerActivityLollipop){
                        ((ManagerActivityLollipop) context).invalidateOptionsMenu();
                        MyAccountFragmentLollipop mAF = ((ManagerActivityLollipop) context).getMyAccountFragment();
                        if(mAF!=null && mAF.isAdded()){
                            mAF.setMkButtonText();
                        }
                    }

                    ArrayList<MegaOffline> mOffList = dbH.findByPath(pathNavigation);

                    log("Number of elements: " + mOffList.size());

                    for (int i = 0; i < mOffList.size(); i++) {

                        MegaOffline checkOffline = mOffList.get(i);
                        File offlineDirectory = null;
                        if(checkOffline.getOrigin()==MegaOffline.INCOMING){
                            log("isIncomingOffline");

                            if (Environment.getExternalStorageDirectory() != null){
                                offlineDirectory = new File(Environment.getExternalStorageDirectory().getAbsolutePath() + "/" + Util.offlineDIR + "/" +checkOffline.getHandleIncoming() + "/" + checkOffline.getPath()+checkOffline.getName());
                                log("offlineDirectory: "+offlineDirectory);
                            }
                            else{
                                offlineDirectory = context.getFilesDir();
                            }
                        }
                        else if(checkOffline.getOrigin()==MegaOffline.INBOX){
                            if (Environment.getExternalStorageDirectory() != null){
                                offlineDirectory = new File(Environment.getExternalStorageDirectory().getAbsolutePath() + "/" + Util.offlineDIR + "/in/" + checkOffline.getPath()+checkOffline.getName());
                                log("offlineDirectory: "+offlineDirectory);
                            }
                            else{
                                offlineDirectory = context.getFilesDir();
                            }
                        }
                        else{
                            log("OTHER Offline preference");

                            if (Environment.getExternalStorageDirectory() != null){
                                offlineDirectory = new File(Environment.getExternalStorageDirectory().getAbsolutePath() + "/" + Util.offlineDIR + checkOffline.getPath()+checkOffline.getName());
                            }
                            else{
                                offlineDirectory = context.getFilesDir();
                            }

                        }

                        if(offlineDirectory!=null){
                            if (!offlineDirectory.exists()){
                                log("Path to remove B: "+(mOffList.get(i).getPath()+mOffList.get(i).getName()));
                                //dbH.removeById(mOffList.get(i).getId());
                                mOffList.remove(i);
                                i--;
                            }
                        }
                    }

                    if (context instanceof ManagerActivityLollipop) {
                        ((ManagerActivityLollipop) context).updateOfflineView(null);
                    }
                }
            } else {
                log("deleteOffline node");
                dbH = DatabaseHandler.getDbHandler(context);

                ArrayList<MegaOffline> mOffListParent = new ArrayList<MegaOffline>();
                ArrayList<MegaOffline> mOffListChildren = new ArrayList<MegaOffline>();
                MegaOffline parentNode = null;

                //Delete children
                mOffListChildren = dbH.findByParentId(selectedNode.getId());
                if (mOffListChildren.size() > 0) {
                    //The node have childrens, delete
                    deleteChildrenDB(mOffListChildren);
                }

                log("Remove the node physically");
                //Remove the node physically
                File destination = null;
                //Check if the node is incoming
                if(selectedNode.getOrigin()==MegaOffline.INCOMING){
                    log("isIncomingOffline");

                    if (Environment.getExternalStorageDirectory() != null){
                        destination = new File(Environment.getExternalStorageDirectory().getAbsolutePath() + "/" + Util.offlineDIR + "/" +selectedNode.getHandleIncoming() + "/" + selectedNode.getPath());
                        log("destination: "+destination);
                    }
                    else{
                        destination = context.getFilesDir();
                    }
                }
                else if(selectedNode.getOrigin()==MegaOffline.INBOX){
                    if (Environment.getExternalStorageDirectory() != null){
                        destination = new File(Environment.getExternalStorageDirectory().getAbsolutePath() + "/" + Util.offlineDIR + "/in/" + selectedNode.getPath());
                        log("destination: "+destination);
                    }
                    else{
                        destination = context.getFilesDir();
                    }
                }
                else{
                    log("OTHER Offline preference");

                    if (Environment.getExternalStorageDirectory() != null){
                        destination = new File(Environment.getExternalStorageDirectory().getAbsolutePath() + "/" + Util.offlineDIR + selectedNode.getPath());
                    }
                    else{
                        destination = context.getFilesDir();
                    }

                }

                try {
                    File offlineFile = new File(destination, selectedNode.getName());
                    log("Delete in phone: " + selectedNode.getName());
                    Util.deleteFolderAndSubfolders(context, offlineFile);
                } catch (Exception e) {
                    log("EXCEPTION: deleteOffline - adapter");
                }
                ;

                dbH.removeById(selectedNode.getId());

                //Check if the parent has to be deleted

                int parentId = selectedNode.getParentId();
                parentNode = dbH.findById(parentId);

                if (parentNode != null) {
                    log("Parent to check: " + parentNode.getName());
                    checkParentDeletion(parentNode);
                }

                if (context instanceof ManagerActivityLollipop) {
                    ((ManagerActivityLollipop) context).updateOfflineView(null);
                }
            }
        }
    }

    public void deleteChildrenDB(ArrayList<MegaOffline> mOffListChildren){

        log("deleteChildenDB: "+mOffListChildren.size());
        MegaOffline mOffDelete=null;

        for(int i=0; i<mOffListChildren.size(); i++){

            mOffDelete=mOffListChildren.get(i);

            log("Children "+i+ ": "+ mOffDelete.getName());
            ArrayList<MegaOffline> mOffListChildren2=dbH.findByParentId(mOffDelete.getId());
            if(mOffListChildren2.size()>0){
                //The node have children, delete
                deleteChildrenDB(mOffListChildren2);
            }

            int lines = dbH.removeById(mOffDelete.getId());
            log("Borradas; "+lines);
        }
    }

    public void checkParentDeletion (MegaOffline parentToDelete){
        log("checkParentDeletion: "+parentToDelete.getName());

        ArrayList<MegaOffline> mOffListChildren=dbH.findByParentId(parentToDelete.getId());
        File destination = null;
        if(mOffListChildren.size()<=0){
            log("The parent has NO children");
            //The node have NO childrens, delete it

            dbH.removeById(parentToDelete.getId());
            if(parentToDelete.getOrigin()==MegaOffline.INCOMING){
                if (Environment.getExternalStorageDirectory() != null){
                    destination = new File(Environment.getExternalStorageDirectory().getAbsolutePath() + "/" + Util.offlineDIR + "/" + parentToDelete.getHandleIncoming() + parentToDelete.getPath());
                }
                else{
                    destination = context.getFilesDir();
                }
            }
            else if(parentToDelete.getOrigin()==MegaOffline.INBOX){
                if (Environment.getExternalStorageDirectory() != null){
                    destination = new File(Environment.getExternalStorageDirectory().getAbsolutePath() + "/" + Util.offlineDIR + "/in" + parentToDelete.getPath());
                }
                else{
                    destination = context.getFilesDir();
                }
            }
            else{
                if (Environment.getExternalStorageDirectory() != null){
                    destination = new File(Environment.getExternalStorageDirectory().getAbsolutePath() + "/" + Util.offlineDIR + parentToDelete.getPath());
                }
                else{
                    destination = context.getFilesDir();
                }
            }

            try{
                File offlineFile = new File(destination, parentToDelete.getName());
                log("Delete in phone: "+parentToDelete.getName());
                Util.deleteFolderAndSubfolders(context, offlineFile);
            }
            catch(Exception e){
                log("EXCEPTION: deleteOffline - adapter");
            };

            int parentId = parentToDelete.getParentId();
            if(parentId==-1){
                File rootIncomingFile = new File(Environment.getExternalStorageDirectory().getAbsolutePath() + "/" + Util.offlineDIR + "/" + parentToDelete.getHandleIncoming());

                if(rootIncomingFile!=null){

                    String[] fileList = rootIncomingFile.list();
                    if(fileList!=null){
                        if(rootIncomingFile.list().length==0){
                            try{
                                rootIncomingFile.delete();
                            }
                            catch(Exception e){
                                log("EXCEPTION: deleteParentIncoming: "+destination);
                            };
                        }
                    }
                }
                else{
                    log("rootIncomingFile is NULL");
                }
            }
            else{
                //Check if the parent has to be deleted

                parentToDelete = dbH.findById(parentId);
                if(parentToDelete != null){
                    log("Parent to check: "+parentToDelete.getName());
                    checkParentDeletion(parentToDelete);

                }
            }

        }
        else{
            log("The parent has children!!! RETURN!!");
            return;
        }

    }

    public void downloadFileLink (final MegaNode document, final String url) {
        log("downloadFileLink");

        if (document == null){
            return;
        }

        if (Build.VERSION.SDK_INT >= Build.VERSION_CODES.M) {
            boolean hasStoragePermission = (ContextCompat.checkSelfPermission(context, Manifest.permission.WRITE_EXTERNAL_STORAGE) == PackageManager.PERMISSION_GRANTED);
            if (!hasStoragePermission) {
                askForPermissions();
                return;
            }
        }


        if (dbH == null){
            dbH = DatabaseHandler.getDbHandler(context);
        }

        if (dbH.getCredentials() == null || dbH.getPreferences() == null){

            if (Build.VERSION.SDK_INT >= Build.VERSION_CODES.LOLLIPOP) {
                File[] fs = context.getExternalFilesDirs(null);
                if (fs.length > 1){
                    if (fs[1] == null){
                        intentPickFolder(document, url);
                    }else{
                        Dialog downloadLocationDialog;
                        String[] sdCardOptions = context.getResources().getStringArray(R.array.settings_storage_download_location_array);
                        android.app.AlertDialog.Builder b=new android.app.AlertDialog.Builder(context);

                        b.setTitle(context.getString(R.string.settings_storage_download_location));
                        b.setItems(sdCardOptions, new DialogInterface.OnClickListener() {

                            @Override
                            public void onClick(DialogInterface dialog, int which) {
                                switch(which){
                                    case 0:{
                                        intentPickFolder(document, url);
                                        break;
                                    }
                                    case 1:{
                                        File[] fs = context.getExternalFilesDirs(null);
                                        if (fs.length > 1){
                                            String path = fs[1].getAbsolutePath();
                                            File defaultPathF = new File(path);
                                            defaultPathF.mkdirs();
                                            Toast.makeText(context, context.getString(R.string.general_save_to_device) + ": "  + defaultPathF.getAbsolutePath() , Toast.LENGTH_LONG).show();
                                            downloadTo(document, path, url);
                                        }
                                        break;
                                    }
                                }
                            }
                        });
                        b.setNegativeButton(context.getString(R.string.general_cancel), new DialogInterface.OnClickListener() {

                            @Override
                            public void onClick(DialogInterface dialog, int which) {
                                dialog.cancel();
                            }
                        });
                        downloadLocationDialog = b.create();
                        downloadLocationDialog.show();
                    }
                }
                else{
                    intentPickFolder(document, url);
                }
            }
            else{
                intentPickFolder(document, url);
            }
            return;
        }

        boolean askMe = Util.askMe(context);
        String downloadLocationDefaultPath = Util.getDownloadLocation(context);

        if (askMe){
            if (Build.VERSION.SDK_INT >= Build.VERSION_CODES.LOLLIPOP) {
                File[] fs = context.getExternalFilesDirs(null);
                if (fs.length > 1){
                    if (fs[1] == null){
                        intentPickFolder(document, url);
                    }
                    else{
                        Dialog downloadLocationDialog;
                        String[] sdCardOptions = context.getResources().getStringArray(R.array.settings_storage_download_location_array);
                        android.app.AlertDialog.Builder b=new android.app.AlertDialog.Builder(context);

                        b.setTitle(context.getString(R.string.settings_storage_download_location));
                        b.setItems(sdCardOptions, new DialogInterface.OnClickListener() {

                            @Override
                            public void onClick(DialogInterface dialog, int which) {
                                switch(which){
                                    case 0:{
                                        intentPickFolder(document, url);
                                        break;
                                    }
                                    case 1:{
                                        File[] fs = context.getExternalFilesDirs(null);
                                        if (fs.length > 1){
                                            String path = fs[1].getAbsolutePath();
                                            File defaultPathF = new File(path);
                                            defaultPathF.mkdirs();
                                            Toast.makeText(context, context.getString(R.string.general_save_to_device) + ": "  + defaultPathF.getAbsolutePath() , Toast.LENGTH_LONG).show();
                                            downloadTo(document, path, url);
                                        }
                                        break;
                                    }
                                }
                            }
                        });
                        b.setNegativeButton(context.getString(R.string.general_cancel), new DialogInterface.OnClickListener() {

                            @Override
                            public void onClick(DialogInterface dialog, int which) {
                                dialog.cancel();
                            }
                        });
                        downloadLocationDialog = b.create();
                        downloadLocationDialog.show();
                    }
                }
                else{
                    intentPickFolder(document, url);
                }
            }
            else{
                intentPickFolder(document, url);
            }
        }
        else{
            downloadTo(document, downloadLocationDefaultPath, url);
        }
    }

    void intentPickFolder(MegaNode document, String url) {
        Intent intent = new Intent(FileStorageActivityLollipop.Mode.PICK_FOLDER.getAction());
        intent.putExtra(FileStorageActivityLollipop.EXTRA_BUTTON_PREFIX, context.getString(R.string.context_download_to));
        intent.setClass(context, FileStorageActivityLollipop.class);
        intent.putExtra(FileStorageActivityLollipop.EXTRA_URL, url);
        intent.putExtra(FileStorageActivityLollipop.EXTRA_SIZE, document.getSize());
        if (context instanceof FileLinkActivityLollipop) {
            ((FileLinkActivityLollipop) context).startActivityForResult(intent, Constants.REQUEST_CODE_SELECT_LOCAL_FOLDER);
        }
        else if (context instanceof AudioVideoPlayerLollipop) {
            ((AudioVideoPlayerLollipop) context).startActivityForResult(intent, Constants.REQUEST_CODE_SELECT_LOCAL_FOLDER);
        }
        else if (context instanceof FullScreenImageViewerLollipop) {
            ((FullScreenImageViewerLollipop) context).startActivityForResult(intent, Constants.REQUEST_CODE_SELECT_LOCAL_FOLDER);
        }
        else if (context instanceof PdfViewerActivityLollipop) {
            ((PdfViewerActivityLollipop) context).startActivityForResult(intent, Constants.REQUEST_CODE_SELECT_LOCAL_FOLDER);
        }
    }

    public void downloadTo(MegaNode currentDocument, String parentPath, String url){
        log("downloadTo");
        double availableFreeSpace = Double.MAX_VALUE;
        try{
            StatFs stat = new StatFs(parentPath);
            availableFreeSpace = (double)stat.getAvailableBlocks() * (double)stat.getBlockSize();
        }catch(Exception ex){}

        MegaNode tempNode = currentDocument;
        if((tempNode != null) && tempNode.getType() == MegaNode.TYPE_FILE){
            log("is file");
            String localPath = Util.getLocalFile(context, tempNode.getName(), tempNode.getSize(), parentPath);
            if(localPath != null){
                try {
                    Util.copyFile(new File(localPath), new File(parentPath, tempNode.getName()));
                }catch(Exception e) {}
<<<<<<< HEAD
                showSnackbar(context.getString(R.string.general_already_downloaded));
=======
                if (context instanceof FileLinkActivityLollipop) {
                    ((FileLinkActivityLollipop) context).showSnackbar(Constants.SNACKBAR_TYPE, context.getString(R.string.general_already_downloaded));
                }
                else if (context instanceof AudioVideoPlayerLollipop) {
                    ((AudioVideoPlayerLollipop) context).showSnackbar(Constants.SNACKBAR_TYPE, context.getString(R.string.general_already_downloaded), -1);
                }
                else if (context instanceof FullScreenImageViewerLollipop) {
                    ((FullScreenImageViewerLollipop) context).showSnackbar(Constants.SNACKBAR_TYPE, context.getString(R.string.general_already_downloaded), -1);
                }
                else if (context instanceof PdfViewerActivityLollipop) {
                    ((PdfViewerActivityLollipop) context).showSnackbar(Constants.SNACKBAR_TYPE, context.getString(R.string.general_already_downloaded), -1);
                }
>>>>>>> 1c1a9b5f
            }
            else{
                log("LocalPath is NULL");

                if (context instanceof FileLinkActivityLollipop) {
                    ((FileLinkActivityLollipop) context).showSnackbar(Constants.SNACKBAR_TYPE, context.getString(R.string.download_began));
                }
                else if (context instanceof AudioVideoPlayerLollipop) {
                    ((AudioVideoPlayerLollipop) context).showSnackbar(Constants.SNACKBAR_TYPE, context.getString(R.string.download_began), -1);
                }
                else if (context instanceof FullScreenImageViewerLollipop) {
                    ((FullScreenImageViewerLollipop) context).showSnackbar(Constants.SNACKBAR_TYPE, context.getString(R.string.download_began), -1);
                }
                else if (context instanceof PdfViewerActivityLollipop) {
                    ((PdfViewerActivityLollipop) context).showSnackbar(Constants.SNACKBAR_TYPE, context.getString(R.string.download_began), -1);
                }

                if(tempNode != null){
                    log("Node!=null: "+tempNode.getName());
                    Map<MegaNode, String> dlFiles = new HashMap<MegaNode, String>();
                    dlFiles.put(tempNode, parentPath);

                    for (MegaNode document : dlFiles.keySet()) {
                        String path = dlFiles.get(document);

                        if(availableFreeSpace < document.getSize()){
<<<<<<< HEAD
                            showSnackbarNotSpace();
=======
                            if (context instanceof FileLinkActivityLollipop) {
                                ((FileLinkActivityLollipop) context).showSnackbar(Constants.NOT_SPACE_SNACKBAR_TYPE, null);
                            }
                            else if (context instanceof AudioVideoPlayerLollipop) {
                                ((AudioVideoPlayerLollipop) context).showSnackbar(Constants.NOT_SPACE_SNACKBAR_TYPE, null, -1);
                            }
                            else if (context instanceof FullScreenImageViewerLollipop) {
                                ((FullScreenImageViewerLollipop) context).showSnackbar(Constants.NOT_SPACE_SNACKBAR_TYPE,null, -1);
                            }
                            else if (context instanceof PdfViewerActivityLollipop) {
                                ((PdfViewerActivityLollipop) context).showSnackbar(Constants.NOT_SPACE_SNACKBAR_TYPE, null, -1);
                            }
>>>>>>> 1c1a9b5f
                            continue;
                        }

                        Intent service = new Intent(context, DownloadService.class);
                        service.putExtra(DownloadService.EXTRA_HASH, document.getHandle());
                        service.putExtra(Constants.EXTRA_SERIALIZE_STRING, currentDocument.serialize());
                        service.putExtra(DownloadService.EXTRA_SIZE, document.getSize());
                        service.putExtra(DownloadService.EXTRA_PATH, path);
                        log("intent to DownloadService");
                        if (context instanceof AudioVideoPlayerLollipop || context instanceof FullScreenImageViewerLollipop || context instanceof PdfViewerActivityLollipop) {
                            service.putExtra("fromMV", true);
                        }
                        context.startService(service);
                    }
                }
                else if(url != null) {
                    if(availableFreeSpace < currentDocument.getSize()) {
<<<<<<< HEAD
                        showSnackbarNotSpace();
=======
                        if (context instanceof FileLinkActivityLollipop) {
                            ((FileLinkActivityLollipop) context).showSnackbar(Constants.NOT_SPACE_SNACKBAR_TYPE, null);
                        }
                        else if (context instanceof AudioVideoPlayerLollipop) {
                            ((AudioVideoPlayerLollipop) context).showSnackbar(Constants.NOT_SPACE_SNACKBAR_TYPE, null, -1);
                        }
                        else if (context instanceof FullScreenImageViewerLollipop) {
                            ((FullScreenImageViewerLollipop) context).showSnackbar(Constants.NOT_SPACE_SNACKBAR_TYPE, null, -1);
                        }
                        else if (context instanceof PdfViewerActivityLollipop) {
                            ((PdfViewerActivityLollipop) context).showSnackbar(Constants.NOT_SPACE_SNACKBAR_TYPE, null, -1);
                        }
>>>>>>> 1c1a9b5f
                    }

                    Intent service = new Intent(context, DownloadService.class);
                    service.putExtra(DownloadService.EXTRA_HASH, currentDocument.getHandle());
                    service.putExtra(Constants.EXTRA_SERIALIZE_STRING, currentDocument.serialize());
                    service.putExtra(DownloadService.EXTRA_SIZE, currentDocument.getSize());
                    service.putExtra(DownloadService.EXTRA_PATH, parentPath);
                    if (context instanceof AudioVideoPlayerLollipop || context instanceof FullScreenImageViewerLollipop || context instanceof PdfViewerActivityLollipop) {
                        service.putExtra("fromMV", true);
                    }
                    context.startService(service);
                }
                else {
                    log("node not found. Let's try the document");
                }
            }
        }
    }

    public static void log(String message) {
        Util.log("NodeController", message);
    }
}<|MERGE_RESOLUTION|>--- conflicted
+++ resolved
@@ -444,28 +444,7 @@
                                         String path = fs[1].getAbsolutePath();
                                         File defaultPathF = new File(path);
                                         defaultPathF.mkdirs();
-<<<<<<< HEAD
-                                        showSnackbar(context.getString(R.string.general_save_to_device) + ": "  + defaultPathF.getAbsolutePath());
-=======
-                                        if(context instanceof ManagerActivityLollipop){
-                                            ((ManagerActivityLollipop) context).showSnackbar(Constants.SNACKBAR_TYPE, context.getString(R.string.general_save_to_device) + ": "  + defaultPathF.getAbsolutePath(), -1);
-                                        }
-                                        else if(context instanceof FullScreenImageViewerLollipop){
-                                            ((FullScreenImageViewerLollipop) context).showSnackbar(Constants.SNACKBAR_TYPE, context.getString(R.string.general_save_to_device) + ": "  + defaultPathF.getAbsolutePath(), -1);
-                                        }
-                                        else if(context instanceof FileInfoActivityLollipop){
-                                            ((FileInfoActivityLollipop) context).showSnackbar(Constants.SNACKBAR_TYPE, context.getString(R.string.general_save_to_device) + ": "  + defaultPathF.getAbsolutePath(), -1);
-                                        }
-                                        else if(context instanceof ContactFileListActivityLollipop){
-                                            ((ContactFileListActivityLollipop) context).showSnackbar(Constants.SNACKBAR_TYPE, context.getString(R.string.general_save_to_device) + ": "  + defaultPathF.getAbsolutePath());
-                                        }
-                                        else if(context instanceof PdfViewerActivityLollipop){
-                                            ((PdfViewerActivityLollipop) context).showSnackbar(Constants.SNACKBAR_TYPE, context.getString(R.string.general_save_to_device) + ": "  + defaultPathF.getAbsolutePath(), -1);
-                                        }
-                                        else if(context instanceof AudioVideoPlayerLollipop){
-                                            ((AudioVideoPlayerLollipop) context).showSnackbar(Constants.SNACKBAR_TYPE, context.getString(R.string.general_save_to_device) + ": "  + defaultPathF.getAbsolutePath(), -1);
-                                        }
->>>>>>> 1c1a9b5f
+                                        showSnackbar(Constants.SNACKBAR_TYPE, context.getString(R.string.general_save_to_device) + ": "  + defaultPathF.getAbsolutePath());
                                         checkSizeBeforeDownload(path, null, sizeFinal, hashesFinal, highPriority);
                                     }
                                     break;
@@ -496,57 +475,30 @@
         }
     }
 
-    void showSnackbar(String s) {
+    void showSnackbar(int type, String s) {
         if(context instanceof ManagerActivityLollipop){
-            ((ManagerActivityLollipop) context).showSnackbar(s);
+            ((ManagerActivityLollipop) context).showSnackbar(type, s, -1);
         }
         else if(context instanceof FullScreenImageViewerLollipop){
-            ((FullScreenImageViewerLollipop) context).showSnackbar(s);
+            ((FullScreenImageViewerLollipop) context).showSnackbar(type, s, -1);
         }
         else if(context instanceof FileInfoActivityLollipop){
-            ((FileInfoActivityLollipop) context).showSnackbar(s);
+            ((FileInfoActivityLollipop) context).showSnackbar(type, s, -1);
         }
         else if(context instanceof ContactFileListActivityLollipop){
-            ((ContactFileListActivityLollipop) context).showSnackbar(s);
+            ((ContactFileListActivityLollipop) context).showSnackbar(type, s);
         }
         else if(context instanceof PdfViewerActivityLollipop){
-            ((PdfViewerActivityLollipop) context).showSnackbar(s);
+            ((PdfViewerActivityLollipop) context).showSnackbar(type, s, -1);
         }
         else if(context instanceof AudioVideoPlayerLollipop){
-            ((AudioVideoPlayerLollipop) context).showSnackbar(s);
+            ((AudioVideoPlayerLollipop) context).showSnackbar(type, s, -1);
         }
         else if(context instanceof ContactInfoActivityLollipop){
-            ((ContactInfoActivityLollipop) context).showSnackbar(s);
+            ((ContactInfoActivityLollipop) context).showSnackbar(type, s, -1);
         }
         else if (context instanceof GetLinkActivityLollipop) {
             ((GetLinkActivityLollipop) context).showSnackbar(s);
-        }
-    }
-
-    void showSnackbarNotSpace() {
-        if(context instanceof ManagerActivityLollipop){
-            ((ManagerActivityLollipop) context).showSnackbarNotSpace();
-        }
-        else if(context instanceof FullScreenImageViewerLollipop){
-            ((FullScreenImageViewerLollipop) context).showSnackbarNotSpace();
-        }
-        else if(context instanceof FileInfoActivityLollipop){
-            ((FileInfoActivityLollipop) context).showSnackbarNotSpace();
-        }
-        else if(context instanceof ContactFileListActivityLollipop){
-            ((ContactFileListActivityLollipop) context).showSnackbarNotSpace();
-        }
-        else if(context instanceof PdfViewerActivityLollipop){
-            ((PdfViewerActivityLollipop) context).showSnackbarNotSpace();
-        }
-        else if (context instanceof AudioVideoPlayerLollipop){
-            ((AudioVideoPlayerLollipop) context).showSnackbarNotSpace();
-        }
-        else if (context instanceof ContactInfoActivityLollipop){
-            ((ContactInfoActivityLollipop) context).showSnackbarNotSpace();
-        }
-        else if (context instanceof FileLinkActivityLollipop) {
-            ((FileLinkActivityLollipop) context).showSnackbarNotSpace();
         }
     }
 
@@ -667,33 +619,7 @@
         log("availableFreeSpace: " + availableFreeSpace + "__ sizeToDownload: " + sizeC);
 
         if(availableFreeSpace < sizeC) {
-<<<<<<< HEAD
-            showSnackbarNotSpace();
-=======
-
-            if(context instanceof ManagerActivityLollipop){
-                ((ManagerActivityLollipop) context).showSnackbar(Constants.NOT_SPACE_SNACKBAR_TYPE, null, -1);
-            }
-            else if(context instanceof FullScreenImageViewerLollipop){
-                ((FullScreenImageViewerLollipop) context).showSnackbar(Constants.NOT_SPACE_SNACKBAR_TYPE, null, -1);
-            }
-            else if(context instanceof FileInfoActivityLollipop){
-                ((FileInfoActivityLollipop) context).showSnackbar(Constants.NOT_SPACE_SNACKBAR_TYPE, null, -1);
-            }
-            else if(context instanceof ContactFileListActivityLollipop){
-                ((ContactFileListActivityLollipop) context).showSnackbar(Constants.NOT_SPACE_SNACKBAR_TYPE, null);
-            }
-            else if(context instanceof PdfViewerActivityLollipop){
-                ((PdfViewerActivityLollipop) context).showSnackbar(Constants.NOT_SPACE_SNACKBAR_TYPE, null, -1);
-            }
-            else if (context instanceof AudioVideoPlayerLollipop){
-                ((AudioVideoPlayerLollipop) context).showSnackbar(Constants.NOT_SPACE_SNACKBAR_TYPE, null, -1);
-            }
-            else if (context instanceof ContactInfoActivityLollipop){
-                ((ContactInfoActivityLollipop) context).showSnackbar(Constants.NOT_SPACE_SNACKBAR_TYPE, null, -1);
-            }
-
->>>>>>> 1c1a9b5f
+            showSnackbar(Constants.NOT_SPACE_SNACKBAR_TYPE, null);
             log("Not enough space");
             return;
         }
@@ -1005,19 +931,7 @@
                                         context.startActivity(mediaIntent);
                                     }
                                     else {
-<<<<<<< HEAD
-                                        showSnackbar(context.getString(R.string.intent_not_available));
-=======
-                                        if(context instanceof ManagerActivityLollipop){
-                                            ((ManagerActivityLollipop) context).showSnackbar(Constants.SNACKBAR_TYPE, context.getString(R.string.intent_not_available), -1);
-                                        }
-                                        else if(context instanceof FileInfoActivityLollipop){
-                                            ((FileInfoActivityLollipop) context).showSnackbar(Constants.SNACKBAR_TYPE, context.getString(R.string.intent_not_available), -1);
-                                        }
-                                        else if(context instanceof ContactFileListActivityLollipop){
-                                            ((ContactFileListActivityLollipop) context).showSnackbar(Constants.SNACKBAR_TYPE, context.getString(R.string.intent_not_available));
-                                        }
->>>>>>> 1c1a9b5f
+                                        showSnackbar(Constants.SNACKBAR_TYPE, context.getString(R.string.intent_not_available));
                                         Intent intentShare = new Intent(Intent.ACTION_SEND);
                                         if (Build.VERSION.SDK_INT >= Build.VERSION_CODES.N && localPath.contains(Environment.getExternalStorageDirectory().getPath())) {
                                             intentShare.setDataAndType(FileProvider.getUriForFile(context, "mega.privacy.android.app.providers.fileprovider", mediaFile), MimeTypeList.typeForName(tempNode.getName()).getType());
@@ -1064,39 +978,11 @@
                                             log("call to startActivity(intentShare)");
                                             context.startActivity(intentShare);
                                         }
-
-<<<<<<< HEAD
-                                        showSnackbar(context.getString(R.string.general_already_downloaded));
+                                        showSnackbar(Constants.SNACKBAR_TYPE, context.getString(R.string.general_already_downloaded));
                                     }
                                 }
                                 catch (Exception e){
-                                    showSnackbar(context.getString(R.string.general_already_downloaded));
-=======
-                                        if(context instanceof ManagerActivityLollipop){
-                                            ((ManagerActivityLollipop) context).showSnackbar(Constants.SNACKBAR_TYPE, context.getString(R.string.general_already_downloaded), -1);
-                                        }
-                                        else if(context instanceof FileInfoActivityLollipop){
-                                            ((FileInfoActivityLollipop) context).showSnackbar(Constants.SNACKBAR_TYPE, context.getString(R.string.general_already_downloaded), -1);
-                                        }
-                                        else if(context instanceof ContactFileListActivityLollipop){
-                                            ((ContactFileListActivityLollipop) context).showSnackbar(Constants.SNACKBAR_TYPE, context.getString(R.string.general_already_downloaded));
-                                        }
-                                    }
-                                }
-                                catch (Exception e){
-                                    if(context instanceof ManagerActivityLollipop){
-                                        ((ManagerActivityLollipop) context).showSnackbar(Constants.SNACKBAR_TYPE, context.getString(R.string.general_already_downloaded), -1);
-                                    }
-                                    else if(context instanceof FileInfoActivityLollipop){
-                                        ((FileInfoActivityLollipop) context).showSnackbar(Constants.SNACKBAR_TYPE, context.getString(R.string.general_already_downloaded), -1);
-                                    }
-                                    else if(context instanceof ContactFileListActivityLollipop){
-                                        ((ContactFileListActivityLollipop) context).showSnackbar(Constants.SNACKBAR_TYPE, context.getString(R.string.general_already_downloaded));
-                                    }
-                                    else if(context instanceof ContactInfoActivityLollipop){
-                                        ((ContactInfoActivityLollipop) context).showSnackbar(Constants.SNACKBAR_TYPE, context.getString(R.string.general_already_downloaded), -1);
-                                    }
->>>>>>> 1c1a9b5f
+                                    showSnackbar(Constants.SNACKBAR_TYPE, context.getString(R.string.general_already_downloaded));
                                 }
                             }
                         }
@@ -1193,31 +1079,7 @@
                 if (numberOfNodesPending > 0){
                     msg = msg + context.getString(R.string.pending_multiple, numberOfNodesPending);
                 }
-<<<<<<< HEAD
-                showSnackbar(msg);
-=======
-                if(context instanceof ManagerActivityLollipop){
-                    ((ManagerActivityLollipop) context).showSnackbar(Constants.SNACKBAR_TYPE, msg, -1);
-                }
-                else if(context instanceof FullScreenImageViewerLollipop){
-                    ((FullScreenImageViewerLollipop) context).showSnackbar(Constants.SNACKBAR_TYPE, msg, -1);
-                }
-                else if(context instanceof FileInfoActivityLollipop){
-                    ((FileInfoActivityLollipop) context).showSnackbar(Constants.SNACKBAR_TYPE, msg, -1);
-                }
-                else if(context instanceof ContactFileListActivityLollipop){
-                    ((ContactFileListActivityLollipop) context).showSnackbar(Constants.SNACKBAR_TYPE, msg);
-                }
-                else if(context instanceof PdfViewerActivityLollipop){
-                    ((PdfViewerActivityLollipop) context).showSnackbar(Constants.SNACKBAR_TYPE, msg, -1);
-                }
-                else if(context instanceof AudioVideoPlayerLollipop){
-                    ((AudioVideoPlayerLollipop) context).showSnackbar(Constants.SNACKBAR_TYPE, msg, -1);
-                }
-                else if(context instanceof ContactInfoActivityLollipop){
-                    ((ContactInfoActivityLollipop) context).showSnackbar(Constants.SNACKBAR_TYPE, msg, -1);
-                }
->>>>>>> 1c1a9b5f
+                showSnackbar(Constants.SNACKBAR_TYPE, msg);
             }
         }
     }
@@ -1309,19 +1171,11 @@
     //old getPublicLinkAndShareIt
     public void exportLink(MegaNode document){
         log("exportLink");
-<<<<<<< HEAD
         if (!Util.isOnline(context)) {
-            showSnackbar(context.getString(R.string.error_server_connection_problem));
+            showSnackbar(Constants.SNACKBAR_TYPE, context.getString(R.string.error_server_connection_problem));
             return;
         }
         else if(context instanceof ManagerActivityLollipop){
-=======
-        if(context instanceof ManagerActivityLollipop){
-            if (!Util.isOnline(context)){
-                ((ManagerActivityLollipop) context).showSnackbar(Constants.SNACKBAR_TYPE, context.getString(R.string.error_server_connection_problem), -1);
-                return;
-            }
->>>>>>> 1c1a9b5f
             ((ManagerActivityLollipop) context).setIsGetLink(true);
             megaApi.exportNode(document, ((ManagerActivityLollipop) context));
         }
@@ -1329,24 +1183,10 @@
             megaApi.exportNode(document, ((GetLinkActivityLollipop) context));
         }
         else  if(context instanceof FullScreenImageViewerLollipop){
-<<<<<<< HEAD
-=======
-            if (!Util.isOnline(context)){
-                ((FullScreenImageViewerLollipop) context).showSnackbar(Constants.SNACKBAR_TYPE, context.getString(R.string.error_server_connection_problem), -1);
-                return;
-            }
->>>>>>> 1c1a9b5f
             ((FullScreenImageViewerLollipop) context).setIsGetLink(true);
             megaApi.exportNode(document, ((FullScreenImageViewerLollipop) context));
         }
         else  if(context instanceof FileInfoActivityLollipop){
-<<<<<<< HEAD
-=======
-            if (!Util.isOnline(context)){
-                ((FileInfoActivityLollipop) context).showSnackbar(Constants.SNACKBAR_TYPE, context.getString(R.string.error_server_connection_problem), -1);
-                return;
-            }
->>>>>>> 1c1a9b5f
             ((FileInfoActivityLollipop) context).setIsGetLink(true);
             megaApi.exportNode(document, ((FileInfoActivityLollipop) context));
         }
@@ -1354,50 +1194,21 @@
 
     public void exportLinkTimestamp(MegaNode document, int timestamp){
         log("exportLinkTimestamp: "+timestamp);
-<<<<<<< HEAD
         if (!Util.isOnline(context)) {
-            showSnackbar(context.getString(R.string.error_server_connection_problem));
+            showSnackbar(Constants.SNACKBAR_TYPE, context.getString(R.string.error_server_connection_problem));
         }
         else if (context instanceof ManagerActivityLollipop){
-=======
-        if (context instanceof ManagerActivityLollipop){
-            if (!Util.isOnline(context)){
-                ((ManagerActivityLollipop) context).showSnackbar(Constants.SNACKBAR_TYPE, context.getString(R.string.error_server_connection_problem), -1);
-                return;
-            }
->>>>>>> 1c1a9b5f
             ((ManagerActivityLollipop) context).setIsGetLink(true);
             megaApi.exportNode(document, timestamp, ((ManagerActivityLollipop) context));
         }
         else if (context instanceof GetLinkActivityLollipop){
-<<<<<<< HEAD
             megaApi.exportNode(document, timestamp, ((GetLinkActivityLollipop) context));
         }
         else if (context instanceof FullScreenImageViewerLollipop){
-=======
-            if (!Util.isOnline(context)){
-                ((ManagerActivityLollipop) context).showSnackbar(Constants.SNACKBAR_TYPE, context.getString(R.string.error_server_connection_problem), -1);
-                return;
-            }
-            megaApi.exportNode(document, timestamp, ((GetLinkActivityLollipop) context));
-        }
-        else if (context instanceof FullScreenImageViewerLollipop){
-            if (!Util.isOnline(context)){
-                ((FullScreenImageViewerLollipop) context).showSnackbar(Constants.SNACKBAR_TYPE, context.getString(R.string.error_server_connection_problem), -1);
-                return;
-            }
->>>>>>> 1c1a9b5f
             ((FullScreenImageViewerLollipop) context).setIsGetLink(true);
             megaApi.exportNode(document, timestamp, ((FullScreenImageViewerLollipop) context));
         }
         else if (context instanceof FileInfoActivityLollipop){
-<<<<<<< HEAD
-=======
-            if (!Util.isOnline(context)){
-                ((FileInfoActivityLollipop) context).showSnackbar(Constants.SNACKBAR_TYPE, context.getString(R.string.error_server_connection_problem), -1);
-                return;
-            }
->>>>>>> 1c1a9b5f
             megaApi.exportNode(document, timestamp, ((FileInfoActivityLollipop) context));
         }
     }
@@ -2319,38 +2130,11 @@
                 try {
                     Util.copyFile(new File(localPath), new File(parentPath, tempNode.getName()));
                 }catch(Exception e) {}
-<<<<<<< HEAD
-                showSnackbar(context.getString(R.string.general_already_downloaded));
-=======
-                if (context instanceof FileLinkActivityLollipop) {
-                    ((FileLinkActivityLollipop) context).showSnackbar(Constants.SNACKBAR_TYPE, context.getString(R.string.general_already_downloaded));
-                }
-                else if (context instanceof AudioVideoPlayerLollipop) {
-                    ((AudioVideoPlayerLollipop) context).showSnackbar(Constants.SNACKBAR_TYPE, context.getString(R.string.general_already_downloaded), -1);
-                }
-                else if (context instanceof FullScreenImageViewerLollipop) {
-                    ((FullScreenImageViewerLollipop) context).showSnackbar(Constants.SNACKBAR_TYPE, context.getString(R.string.general_already_downloaded), -1);
-                }
-                else if (context instanceof PdfViewerActivityLollipop) {
-                    ((PdfViewerActivityLollipop) context).showSnackbar(Constants.SNACKBAR_TYPE, context.getString(R.string.general_already_downloaded), -1);
-                }
->>>>>>> 1c1a9b5f
+                showSnackbar(Constants.SNACKBAR_TYPE, context.getString(R.string.general_already_downloaded));
             }
             else{
                 log("LocalPath is NULL");
-
-                if (context instanceof FileLinkActivityLollipop) {
-                    ((FileLinkActivityLollipop) context).showSnackbar(Constants.SNACKBAR_TYPE, context.getString(R.string.download_began));
-                }
-                else if (context instanceof AudioVideoPlayerLollipop) {
-                    ((AudioVideoPlayerLollipop) context).showSnackbar(Constants.SNACKBAR_TYPE, context.getString(R.string.download_began), -1);
-                }
-                else if (context instanceof FullScreenImageViewerLollipop) {
-                    ((FullScreenImageViewerLollipop) context).showSnackbar(Constants.SNACKBAR_TYPE, context.getString(R.string.download_began), -1);
-                }
-                else if (context instanceof PdfViewerActivityLollipop) {
-                    ((PdfViewerActivityLollipop) context).showSnackbar(Constants.SNACKBAR_TYPE, context.getString(R.string.download_began), -1);
-                }
+                showSnackbar(Constants.SNACKBAR_TYPE, context.getString(R.string.download_began));
 
                 if(tempNode != null){
                     log("Node!=null: "+tempNode.getName());
@@ -2361,22 +2145,7 @@
                         String path = dlFiles.get(document);
 
                         if(availableFreeSpace < document.getSize()){
-<<<<<<< HEAD
-                            showSnackbarNotSpace();
-=======
-                            if (context instanceof FileLinkActivityLollipop) {
-                                ((FileLinkActivityLollipop) context).showSnackbar(Constants.NOT_SPACE_SNACKBAR_TYPE, null);
-                            }
-                            else if (context instanceof AudioVideoPlayerLollipop) {
-                                ((AudioVideoPlayerLollipop) context).showSnackbar(Constants.NOT_SPACE_SNACKBAR_TYPE, null, -1);
-                            }
-                            else if (context instanceof FullScreenImageViewerLollipop) {
-                                ((FullScreenImageViewerLollipop) context).showSnackbar(Constants.NOT_SPACE_SNACKBAR_TYPE,null, -1);
-                            }
-                            else if (context instanceof PdfViewerActivityLollipop) {
-                                ((PdfViewerActivityLollipop) context).showSnackbar(Constants.NOT_SPACE_SNACKBAR_TYPE, null, -1);
-                            }
->>>>>>> 1c1a9b5f
+                            showSnackbar(Constants.NOT_SPACE_SNACKBAR_TYPE, null);
                             continue;
                         }
 
@@ -2394,22 +2163,7 @@
                 }
                 else if(url != null) {
                     if(availableFreeSpace < currentDocument.getSize()) {
-<<<<<<< HEAD
-                        showSnackbarNotSpace();
-=======
-                        if (context instanceof FileLinkActivityLollipop) {
-                            ((FileLinkActivityLollipop) context).showSnackbar(Constants.NOT_SPACE_SNACKBAR_TYPE, null);
-                        }
-                        else if (context instanceof AudioVideoPlayerLollipop) {
-                            ((AudioVideoPlayerLollipop) context).showSnackbar(Constants.NOT_SPACE_SNACKBAR_TYPE, null, -1);
-                        }
-                        else if (context instanceof FullScreenImageViewerLollipop) {
-                            ((FullScreenImageViewerLollipop) context).showSnackbar(Constants.NOT_SPACE_SNACKBAR_TYPE, null, -1);
-                        }
-                        else if (context instanceof PdfViewerActivityLollipop) {
-                            ((PdfViewerActivityLollipop) context).showSnackbar(Constants.NOT_SPACE_SNACKBAR_TYPE, null, -1);
-                        }
->>>>>>> 1c1a9b5f
+                        showSnackbar(Constants.NOT_SPACE_SNACKBAR_TYPE, null);
                     }
 
                     Intent service = new Intent(context, DownloadService.class);
