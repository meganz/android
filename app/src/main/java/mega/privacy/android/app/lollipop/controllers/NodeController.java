package mega.privacy.android.app.lollipop.controllers;

import android.Manifest;
import android.app.Activity;
import android.content.Context;
import android.content.Intent;
import android.content.pm.PackageManager;
import android.net.Uri;
import android.os.Build;
import android.os.Environment;
import android.os.StatFs;
import androidx.core.app.ActivityCompat;
import androidx.core.content.ContextCompat;
import androidx.core.content.FileProvider;

import java.io.File;
import java.net.URLDecoder;
import java.util.ArrayList;
import java.util.HashMap;
import java.util.List;
import java.util.Map;

import mega.privacy.android.app.DatabaseHandler;
import mega.privacy.android.app.DownloadService;
import mega.privacy.android.app.MegaApplication;
import mega.privacy.android.app.MegaOffline;
import mega.privacy.android.app.MegaPreferences;
import mega.privacy.android.app.MimeTypeList;
import mega.privacy.android.app.R;
<<<<<<< HEAD
=======
import mega.privacy.android.app.listeners.ExportListener;
>>>>>>> b3f63831
import mega.privacy.android.app.listeners.ShareListener;
import mega.privacy.android.app.lollipop.AddContactActivityLollipop;
import mega.privacy.android.app.lollipop.AudioVideoPlayerLollipop;
import mega.privacy.android.app.lollipop.ContactFileListActivityLollipop;
import mega.privacy.android.app.lollipop.ContactInfoActivityLollipop;
import mega.privacy.android.app.lollipop.FileExplorerActivityLollipop;
import mega.privacy.android.app.lollipop.FileInfoActivityLollipop;
import mega.privacy.android.app.lollipop.FileLinkActivityLollipop;
import mega.privacy.android.app.lollipop.FileStorageActivityLollipop;
import mega.privacy.android.app.lollipop.FolderLinkActivityLollipop;
import mega.privacy.android.app.lollipop.FullScreenImageViewerLollipop;
import mega.privacy.android.app.lollipop.GetLinkActivityLollipop;
import mega.privacy.android.app.lollipop.ManagerActivityLollipop;
import mega.privacy.android.app.lollipop.PdfViewerActivityLollipop;
import mega.privacy.android.app.lollipop.ZipBrowserActivityLollipop;
import mega.privacy.android.app.lollipop.listeners.CopyAndSendToChatListener;
import mega.privacy.android.app.lollipop.listeners.MultipleRequestListener;
import mega.privacy.android.app.lollipop.megachat.AndroidMegaRichLinkMessage;
import mega.privacy.android.app.lollipop.megachat.ChatExplorerActivity;
import mega.privacy.android.app.utils.DownloadChecker;
import mega.privacy.android.app.utils.SDCardOperator;
import mega.privacy.android.app.utils.SelectDownloadLocationDialog;
import mega.privacy.android.app.utils.download.DownloadInfo;
import nz.mega.sdk.MegaApiAndroid;
import nz.mega.sdk.MegaNode;
import nz.mega.sdk.MegaShare;

import static mega.privacy.android.app.listeners.ShareListener.*;
import static mega.privacy.android.app.lollipop.AudioVideoPlayerLollipop.*;
import static mega.privacy.android.app.utils.Constants.*;
import static mega.privacy.android.app.utils.FileUtils.*;
import static mega.privacy.android.app.utils.LogUtil.*;
import static mega.privacy.android.app.utils.MegaApiUtils.*;
import static mega.privacy.android.app.utils.OfflineUtils.*;
import static mega.privacy.android.app.utils.Util.*;

public class NodeController {

    Context context;
    MegaApiAndroid megaApi;
    DatabaseHandler dbH;
    MegaPreferences prefs = null;

    boolean isFolderLink = false;

    public NodeController(Context context){
        logDebug("NodeController created");
        this.context = context;
        if (megaApi == null){
            megaApi = MegaApplication.getInstance().getMegaApi();
        }
        if (dbH == null){
            dbH = DatabaseHandler.getDbHandler(context);
        }
    }

    public NodeController(Context context, boolean isFolderLink){
        logDebug("NodeController created");
        this.context = context;
        this.isFolderLink = isFolderLink;
        if (megaApi == null){
            if (isFolderLink) {
                megaApi = ((MegaApplication) ((Activity) context).getApplication()).getMegaApiFolder();
            }
            else {
                megaApi = ((MegaApplication) ((Activity) context).getApplication()).getMegaApi();
            }
        }
        if (dbH == null){
            dbH = DatabaseHandler.getDbHandler(context);
        }
    }

    public void chooseLocationToCopyNodes(ArrayList<Long> handleList){
        logDebug("chooseLocationToCopyNodes");
        Intent intent = new Intent(context, FileExplorerActivityLollipop.class);
        intent.setAction(FileExplorerActivityLollipop.ACTION_PICK_COPY_FOLDER);
        long[] longArray = new long[handleList.size()];
        for (int i=0; i<handleList.size(); i++){
            longArray[i] = handleList.get(i);
        }
        intent.putExtra("COPY_FROM", longArray);
        ((ManagerActivityLollipop) context).startActivityForResult(intent, REQUEST_CODE_SELECT_COPY_FOLDER);
    }

    public void copyNodes(long[] copyHandles, long toHandle) {
        logDebug("copyNodes");

        if(!isOnline(context)){
            ((ManagerActivityLollipop) context).showSnackbar(SNACKBAR_TYPE, context.getString(R.string.error_server_connection_problem), -1);
            return;
        }

        MegaNode parent = megaApi.getNodeByHandle(toHandle);
        if(parent!=null) {
            MultipleRequestListener copyMultipleListener = null;
            if (copyHandles.length > 1) {
                logDebug("Copy multiple files");
                copyMultipleListener = new MultipleRequestListener(MULTIPLE_COPY, context);
                for (int i = 0; i < copyHandles.length; i++) {
                    MegaNode cN = megaApi.getNodeByHandle(copyHandles[i]);
                    if (cN != null){
                        logDebug("cN != null, i = " + i + " of " + copyHandles.length);
                        megaApi.copyNode(cN, parent, copyMultipleListener);
                    }
                    else{
                        logWarning("cN == null, i = " + i + " of " + copyHandles.length);
                    }
                }
            } else {
                logDebug("Copy one file");
                MegaNode cN = megaApi.getNodeByHandle(copyHandles[0]);
                if (cN != null){
                    logDebug("cN != null");
                    megaApi.copyNode(cN, parent, (ManagerActivityLollipop) context);
                }
                else{
                    logWarning("cN == null");
                    if(context instanceof ManagerActivityLollipop){
                        ((ManagerActivityLollipop)context).copyError();
                    }
                }
            }
        }

    }

    public void chooseLocationToMoveNodes(ArrayList<Long> handleList){
        logDebug("chooseLocationToMoveNodes");
        Intent intent = new Intent(context, FileExplorerActivityLollipop.class);
        intent.setAction(FileExplorerActivityLollipop.ACTION_PICK_MOVE_FOLDER);
        long[] longArray = new long[handleList.size()];
        for (int i=0; i<handleList.size(); i++){
            longArray[i] = handleList.get(i);
        }
        intent.putExtra("MOVE_FROM", longArray);
        ((ManagerActivityLollipop) context).startActivityForResult(intent, REQUEST_CODE_SELECT_MOVE_FOLDER);
    }

    public void moveNodes(long[] moveHandles, long toHandle){
        logDebug("moveNodes");

        if(!isOnline(context)){
            ((ManagerActivityLollipop) context).showSnackbar(SNACKBAR_TYPE, context.getString(R.string.error_server_connection_problem), -1);
            return;
        }

        MegaNode parent = megaApi.getNodeByHandle(toHandle);
        if(parent!=null){
            MultipleRequestListener moveMultipleListener = new MultipleRequestListener(MULTIPLE_MOVE, context);

            if(moveHandles.length>1){
                logDebug("MOVE multiple: " + moveHandles.length);

                for(int i=0; i<moveHandles.length;i++){
                    megaApi.moveNode(megaApi.getNodeByHandle(moveHandles[i]), parent, moveMultipleListener);
                }
            }
            else{
                logDebug("MOVE single");

                megaApi.moveNode(megaApi.getNodeByHandle(moveHandles[0]), parent, (ManagerActivityLollipop) context);
            }
        }
    }

    public void checkIfNodeIsMineAndSelectChatsToSendNode(MegaNode node) {
        logDebug("checkIfNodeIsMineAndSelectChatsToSendNode");
        ArrayList<MegaNode> nodes = new ArrayList<>();
        nodes.add(node);
        checkIfNodesAreMineAndSelectChatsToSendNodes(nodes);
    }

    public void checkIfNodesAreMineAndSelectChatsToSendNodes(ArrayList<MegaNode> nodes) {
        logDebug("checkIfNodesAreMineAndSelectChatsToSendNodes");

        ArrayList<MegaNode> ownerNodes = new ArrayList<>();
        ArrayList<MegaNode> notOwnerNodes = new ArrayList<>();

        if (nodes == null) {
            return;
        }

        checkIfNodesAreMine(nodes, ownerNodes, notOwnerNodes);

        if (notOwnerNodes.size() == 0) {
            selectChatsToSendNodes(ownerNodes);
            return;
        }

        CopyAndSendToChatListener copyAndSendToChatListener = new CopyAndSendToChatListener(context);
        copyAndSendToChatListener.copyNodes(notOwnerNodes, ownerNodes);
    }

    public void checkIfNodesAreMine(ArrayList<MegaNode> nodes, ArrayList<MegaNode> ownerNodes, ArrayList<MegaNode> notOwnerNodes) {
        MegaNode currentNode;

        for (int i=0; i<nodes.size(); i++) {
            currentNode = nodes.get(i);
            if (currentNode == null) continue;

            MegaNode nodeOwner = checkIfNodeIsMine(currentNode);

            if (nodeOwner != null) {
                ownerNodes.add(nodeOwner);
            }
            else {
                notOwnerNodes.add(currentNode);
            }
        }
    }

    public MegaNode checkIfNodeIsMine(MegaNode node) {
        long myUserHandle = megaApi.getMyUserHandleBinary();

        if (node.getOwner() == myUserHandle) {
            return node;
        }

        String nodeFP = megaApi.getFingerprint(node);
        ArrayList<MegaNode> fNodes = megaApi.getNodesByFingerprint(nodeFP);

        if (fNodes == null) return null;

        for (MegaNode n : fNodes) {
            if (n.getOwner() == myUserHandle) {
                return n;
            }
        }

        return null;
    }

    public void selectChatsToSendNodes(ArrayList<MegaNode> nodes){
        logDebug("selectChatsToSendNodes");

        int size = nodes.size();
        long[] longArray = new long[size];

        for(int i=0;i<nodes.size();i++){
            longArray[i] = nodes.get(i).getHandle();
        }

        Intent i = new Intent(context, ChatExplorerActivity.class);
        i.putExtra(NODE_HANDLES, longArray);

        if(context instanceof FullScreenImageViewerLollipop){
            ((FullScreenImageViewerLollipop) context).startActivityForResult(i, REQUEST_CODE_SELECT_CHAT);
        }
        else if(context instanceof ManagerActivityLollipop){
            ((ManagerActivityLollipop) context).startActivityForResult(i, REQUEST_CODE_SELECT_CHAT);
        }
        else if (context instanceof PdfViewerActivityLollipop){
            ((PdfViewerActivityLollipop) context).startActivityForResult(i, REQUEST_CODE_SELECT_CHAT);
        }
        else if (context instanceof AudioVideoPlayerLollipop){
            ((AudioVideoPlayerLollipop) context).startActivityForResult(i, REQUEST_CODE_SELECT_CHAT);
        }
        else if (context instanceof FileInfoActivityLollipop) {
            ((FileInfoActivityLollipop) context).startActivityForResult(i, REQUEST_CODE_SELECT_CHAT);
        }
    }

    public boolean nodeComesFromIncoming (MegaNode node) {
        MegaNode parent = getParent(node);

        if (parent.getHandle() == megaApi.getRootNode().getHandle() ||
                parent.getHandle() == megaApi.getRubbishNode().getHandle() ||
                parent.getHandle() == megaApi.getInboxNode().getHandle()){
            return false;
        }
        else {
            return true;
        }
    }

    public MegaNode getParent (MegaNode node) {
        MegaNode parent = node;

        while (megaApi.getParentNode(parent) != null){
            parent = megaApi.getParentNode(parent);
        }

        return parent;
    }

    public int getIncomingLevel(MegaNode node) {
        int dBT = 0;
        MegaNode parent = node;

        while (megaApi.getParentNode(parent) != null){
            dBT++;
            parent = megaApi.getParentNode(parent);
        }

        return dBT;
    }

    public void prepareForDownload(ArrayList<Long> handleList, boolean highPriority) {
        //check permission first.
        if (Build.VERSION.SDK_INT >= Build.VERSION_CODES.M) {
            boolean hasStoragePermission = (ContextCompat.checkSelfPermission(context, Manifest.permission.WRITE_EXTERNAL_STORAGE) == PackageManager.PERMISSION_GRANTED);
            if (!hasStoragePermission) {
                askForPermissions();
                return;
            }
        }

        logDebug("prepareForDownload: " + handleList.size() + " files to download");
        long size = 0;
        long[] hashes = new long[handleList.size()];
        for (int i = 0; i < handleList.size(); i++) {
            hashes[i] = handleList.get(i);
            MegaNode nodeTemp = megaApi.getNodeByHandle(hashes[i]);

            if (nodeTemp != null) {
                if (nodeTemp.isFile()) {
                    size += nodeTemp.getSize();
                }
            } else {
                logWarning("Error - nodeTemp is NULL");
            }

        }
        logDebug("Number of files: " + hashes.length);

        if (dbH == null) {
            dbH = DatabaseHandler.getDbHandler(context.getApplicationContext());
        }

        boolean askMe = askMe(context);
<<<<<<< HEAD
        String downloadLocationDefaultPath = getDownloadLocation(context);
=======
        String downloadLocationDefaultPath = getDownloadLocation();
>>>>>>> b3f63831

        if (askMe) {
            logDebug("askMe");
            File[] fs = context.getExternalFilesDirs(null);
            final DownloadInfo downloadInfo = new DownloadInfo(highPriority, size, hashes);
            if (fs.length <= 1 || fs[1] == null) {
                requestLocalFolder(downloadInfo, null, null);
            } else {
                showSelectDownloadLocationDialog(downloadInfo);
            }
        } else {
            logDebug("NOT askMe");
            File defaultPathF = new File(downloadLocationDefaultPath);
            defaultPathF.mkdirs();
            checkSizeBeforeDownload(downloadLocationDefaultPath, null, size, hashes, highPriority);
        }
    }

    public void requestLocalFolder (DownloadInfo downloadInfo,String sdRoot,String prompt) {
        Intent intent = new Intent(FileStorageActivityLollipop.Mode.PICK_FOLDER.getAction());
        intent.putExtra(FileStorageActivityLollipop.EXTRA_BUTTON_PREFIX, context.getString(R.string.general_select));
        intent.putExtra(FileStorageActivityLollipop.EXTRA_FROM_SETTINGS, false);
        intent.putExtra(FileStorageActivityLollipop.EXTRA_SIZE, downloadInfo.getSize());
        intent.setClass(context, FileStorageActivityLollipop.class);
        intent.putExtra(FileStorageActivityLollipop.EXTRA_DOCUMENT_HASHES, downloadInfo.getHashes());
        if(sdRoot != null) {
            intent.putExtra(FileStorageActivityLollipop.EXTRA_SD_ROOT,sdRoot);
        }
        if(prompt != null) {
            intent.putExtra(FileStorageActivityLollipop.EXTRA_PROMPT, prompt);
        }
        intent.putExtra(HIGH_PRIORITY_TRANSFER, downloadInfo.isHighPriority());

        if(context instanceof ManagerActivityLollipop){
            ((ManagerActivityLollipop) context).startActivityForResult(intent, REQUEST_CODE_SELECT_LOCAL_FOLDER);
        }
        else if(context instanceof FullScreenImageViewerLollipop){
            ((FullScreenImageViewerLollipop) context).startActivityForResult(intent, REQUEST_CODE_SELECT_LOCAL_FOLDER);
        }
        else if(context instanceof FileInfoActivityLollipop){
            ((FileInfoActivityLollipop) context).startActivityForResult(intent, REQUEST_CODE_SELECT_LOCAL_FOLDER);
        }
        else if(context instanceof ContactFileListActivityLollipop){
            ((ContactFileListActivityLollipop) context).startActivityForResult(intent, REQUEST_CODE_SELECT_LOCAL_FOLDER);
        }
        else if(context instanceof PdfViewerActivityLollipop){
            ((PdfViewerActivityLollipop) context).startActivityForResult(intent, REQUEST_CODE_SELECT_LOCAL_FOLDER);
        }
        else if(context instanceof AudioVideoPlayerLollipop){
            ((AudioVideoPlayerLollipop) context).startActivityForResult(intent, REQUEST_CODE_SELECT_LOCAL_FOLDER);
        }
        else if(context instanceof ContactInfoActivityLollipop){
            ((ContactInfoActivityLollipop) context).startActivityForResult(intent, REQUEST_CODE_SELECT_LOCAL_FOLDER);
        }
    }


    //Old downloadTo
    public void checkSizeBeforeDownload(String parentPath, String url, long size, long [] hashes, boolean highPriority){
        //Variable size is incorrect for folders, it is always -1 -> sizeTemp calculates the correct size
        logDebug("Files to download: " + hashes.length);
        logDebug("SIZE to download before calculating: " + size);

        final String parentPathC = parentPath;
        final String urlC = url;
        final long [] hashesC = hashes;
        long sizeTemp=0;

        for (long hash : hashes) {
            MegaNode node = megaApi.getNodeByHandle(hash);
            if(node!=null){
                if(node.isFolder()){
                    logDebug("Node to download is FOLDER");
                    sizeTemp=sizeTemp+ getFolderSize(node, context);
                }
                else{
                    sizeTemp = sizeTemp+node.getSize();
                }
            }
        }

        final long sizeC = sizeTemp;
        logDebug("The final size is: " + getSizeString(sizeTemp));

        //Check if there is available space
        double availableFreeSpace = Double.MAX_VALUE;
        try{
            StatFs stat = new StatFs(parentPath);
            availableFreeSpace = (double)stat.getAvailableBlocks() * (double)stat.getBlockSize();
        }
        catch(Exception ex){}

        logDebug("availableFreeSpace: " + availableFreeSpace + "__ sizeToDownload: " + sizeC);

        if(availableFreeSpace < sizeC) {
            showNotEnoughSpaceSnackbar(context);
            logWarning("Not enough space");
            return;
        }

        if (dbH == null){
            dbH = DatabaseHandler.getDbHandler(context.getApplicationContext());
        }

        String ask=dbH.getAttributes().getAskSizeDownload();

        if(ask==null){
            ask="true";
        }

        if(ask.equals("false")){
            logDebug("SIZE: Do not ask before downloading");
            checkInstalledAppBeforeDownload(parentPathC, urlC, sizeC, hashesC, highPriority);
        }
        else{
            logDebug("SIZE: Ask before downloading");
            //Check size to download
            //100MB=104857600
            //10MB=10485760
            //1MB=1048576
            if (sizeC > 104857600) {
                logDebug("Show size confirmacion: " + sizeC);
                //Show alert
                if (context instanceof ManagerActivityLollipop) {
                    ((ManagerActivityLollipop) context).askSizeConfirmationBeforeDownload(parentPathC,urlC, sizeC, hashesC, highPriority);
                } else if (context instanceof FullScreenImageViewerLollipop) {
                    ((FullScreenImageViewerLollipop) context).askSizeConfirmationBeforeDownload(parentPathC, urlC, sizeC, hashesC, highPriority);
                } else if (context instanceof FileInfoActivityLollipop) {
                    ((FileInfoActivityLollipop) context).askSizeConfirmationBeforeDownload(parentPathC, urlC, sizeC, hashesC, highPriority);
                } else if (context instanceof ContactFileListActivityLollipop) {
                    ((ContactFileListActivityLollipop) context).askSizeConfirmationBeforeDownload(parentPathC, urlC, sizeC, hashesC, highPriority);
                } else if (context instanceof PdfViewerActivityLollipop) {
                    ((PdfViewerActivityLollipop) context).askSizeConfirmationBeforeDownload(parentPathC, urlC, sizeC, hashesC, highPriority);
                } else if (context instanceof AudioVideoPlayerLollipop) {
                    ((AudioVideoPlayerLollipop) context).askSizeConfirmationBeforeDownload(parentPathC, urlC, sizeC, hashesC, highPriority);
                } else if (context instanceof ContactInfoActivityLollipop) {
                    ((ContactInfoActivityLollipop) context).askSizeConfirmationBeforeDownload(parentPathC, urlC, sizeC, hashesC, highPriority);
                }
            } else {
                checkInstalledAppBeforeDownload(parentPathC, urlC, sizeC, hashesC, highPriority);
            }
        }
    }

    //Old proceedToDownload
    public void checkInstalledAppBeforeDownload(String parentPath, String url, long size, long [] hashes, boolean highPriority){
        logDebug("checkInstalledAppBeforeDownload");
        boolean confirmationToDownload = false;
        final String parentPathC = parentPath;
        final String urlC = url;
        final long sizeC = size;
        final long [] hashesC = hashes;
        String nodeToDownload = null;

        if (dbH == null){
            dbH = DatabaseHandler.getDbHandler(context.getApplicationContext());
        }

        String ask=dbH.getAttributes().getAskNoAppDownload();

        if(ask==null){
            logDebug("ask==null");
            ask="true";
        }

        if(ask.equals("false")){
            logDebug("INSTALLED APP: Do not ask before downloading");
            download(parentPathC, urlC, sizeC, hashesC, highPriority);
        }
        else{
            logDebug("INSTALLED APP: Ask before downloading");
            if (hashes != null){
                for (long hash : hashes) {
                    MegaNode node = megaApi.getNodeByHandle(hash);
                    if(node!=null){
                        logDebug("Node: " + node.getHandle());

                        if(node.isFile()){
                            Intent checkIntent = new Intent(Intent.ACTION_GET_CONTENT, null);
                            logDebug("MimeTypeList: " + MimeTypeList.typeForName(node.getName()).getType());

                            checkIntent.setType(MimeTypeList.typeForName(node.getName()).getType());

                            try{
                                if (!isIntentAvailable(context, checkIntent)){
                                    confirmationToDownload = true;
                                    nodeToDownload=node.getName();
                                    break;
                                }
                            }catch(Exception e){
                                logWarning("isIntent EXCEPTION", e);
                                confirmationToDownload = true;
                                nodeToDownload=node.getName();
                                break;
                            }
                        }
                    }
                    else{
                        logWarning("ERROR - node is NULL");
                    }
                }
            }

            //Check if show the alert message
            if(confirmationToDownload){
                //Show message
                if(context instanceof ManagerActivityLollipop){
                    ((ManagerActivityLollipop) context).askConfirmationNoAppInstaledBeforeDownload(parentPathC,urlC, sizeC, hashesC, nodeToDownload, highPriority);
                }
                else if(context instanceof FullScreenImageViewerLollipop){
                    ((FullScreenImageViewerLollipop) context).askConfirmationNoAppInstaledBeforeDownload(parentPathC,urlC, sizeC, hashesC, nodeToDownload, highPriority);
                }
                else if(context instanceof FileInfoActivityLollipop){
                    ((FileInfoActivityLollipop) context).askConfirmationNoAppInstaledBeforeDownload(parentPathC,urlC, sizeC, hashesC, nodeToDownload, highPriority);
                }
                else if(context instanceof ContactFileListActivityLollipop){
                    ((ContactFileListActivityLollipop) context).askConfirmationNoAppInstaledBeforeDownload(parentPathC,urlC, sizeC, hashesC, nodeToDownload, highPriority);
                }
                else if(context instanceof PdfViewerActivityLollipop){
                    ((PdfViewerActivityLollipop) context).askConfirmationNoAppInstaledBeforeDownload(parentPathC,urlC, sizeC, hashesC, nodeToDownload, highPriority);
                }
                else if(context instanceof AudioVideoPlayerLollipop){
                    ((AudioVideoPlayerLollipop) context).askConfirmationNoAppInstaledBeforeDownload(parentPathC,urlC, sizeC, hashesC, nodeToDownload, highPriority);
                }
                else if(context instanceof ContactInfoActivityLollipop){
                    ((ContactInfoActivityLollipop) context).askConfirmationNoAppInstaledBeforeDownload(parentPathC,urlC, sizeC, hashesC, nodeToDownload, highPriority);
                }
            }
            else{
                download(parentPathC, urlC, sizeC, hashesC, highPriority);
            }
        }
    }

    void askForPermissions () {
        if(context instanceof ManagerActivityLollipop){
            ActivityCompat.requestPermissions(((ManagerActivityLollipop) context), new String[]{Manifest.permission.WRITE_EXTERNAL_STORAGE}, REQUEST_WRITE_STORAGE);
        }
        else if (context instanceof FileLinkActivityLollipop) {
            ActivityCompat.requestPermissions((FileLinkActivityLollipop)context, new String[]{Manifest.permission.WRITE_EXTERNAL_STORAGE}, REQUEST_WRITE_STORAGE);
        }
        else if(context instanceof FullScreenImageViewerLollipop){
            ActivityCompat.requestPermissions(((FullScreenImageViewerLollipop) context), new String[]{Manifest.permission.WRITE_EXTERNAL_STORAGE}, REQUEST_WRITE_STORAGE);
        }
        else if(context instanceof FileInfoActivityLollipop){
            ActivityCompat.requestPermissions(((FileInfoActivityLollipop) context), new String[]{Manifest.permission.WRITE_EXTERNAL_STORAGE}, REQUEST_WRITE_STORAGE);
        }
        else if(context instanceof ContactFileListActivityLollipop){
            ActivityCompat.requestPermissions(((ContactFileListActivityLollipop) context), new String[]{Manifest.permission.WRITE_EXTERNAL_STORAGE}, REQUEST_WRITE_STORAGE);
        }
        else if(context instanceof PdfViewerActivityLollipop){
            ActivityCompat.requestPermissions(((PdfViewerActivityLollipop) context), new String[]{Manifest.permission.WRITE_EXTERNAL_STORAGE}, REQUEST_WRITE_STORAGE);
        }
        else if(context instanceof AudioVideoPlayerLollipop){
            ActivityCompat.requestPermissions(((AudioVideoPlayerLollipop) context), new String[]{Manifest.permission.WRITE_EXTERNAL_STORAGE}, REQUEST_WRITE_STORAGE);
        }
        else if(context instanceof ContactInfoActivityLollipop){
            ActivityCompat.requestPermissions(((ContactInfoActivityLollipop) context), new String[]{Manifest.permission.WRITE_EXTERNAL_STORAGE}, REQUEST_WRITE_STORAGE);
        }
    }

    public void download(String parentPath, String url, long size, long [] hashes, boolean highPriority){
        logDebug("files to download: "+hashes.length);
        boolean downloadToSDCard = false;
        String downloadRoot = null;
        SDCardOperator sdCardOperator = null;
        if(SDCardOperator.isSDCardPath(parentPath)) {
            DownloadInfo downloadInfo = new DownloadInfo(highPriority, size, hashes);
            DownloadChecker checker = new DownloadChecker(context, parentPath, SelectDownloadLocationDialog.From.NORMAL);
            checker.setNodeController(this);
            checker.setDownloadInfo(downloadInfo);
            if (checker.check()) {
                downloadRoot = checker.getDownloadRoot();
                sdCardOperator = checker.getSdCardOperator();
                downloadToSDCard = (downloadRoot != null);
            } else {
                return;
            }
        }

        if (hashes == null){
            logWarning("hashes is null");
            if(url != null) {
                logDebug("url NOT null");
                Intent service = new Intent(context, DownloadService.class);
                service.putExtra(DownloadService.EXTRA_URL, url);
                service.putExtra(DownloadService.EXTRA_SIZE, size);
                service.putExtra(DownloadService.EXTRA_PATH, parentPath);
                service.putExtra(DownloadService.EXTRA_FOLDER_LINK, isFolderLink);
                if(highPriority){
                    service.putExtra(HIGH_PRIORITY_TRANSFER, true);
                }
                if (context instanceof AudioVideoPlayerLollipop || context instanceof PdfViewerActivityLollipop || context instanceof FullScreenImageViewerLollipop){
                    service.putExtra("fromMV", true);
                }
                context.startService(service);
            }
        }
        else{
            logDebug("hashes is NOT null");
            if(hashes.length == 1){
                logDebug("hashes.length == 1");
                MegaNode tempNode = megaApi.getNodeByHandle(hashes[0]);

                if((tempNode != null) && tempNode.getType() == MegaNode.TYPE_FILE){
                    logDebug("ISFILE");
                    String localPath = getLocalFile(context, tempNode.getName(), tempNode.getSize());
                    //Check if the file is already downloaded, and downloaded file is the latest version
                    MegaApplication app = MegaApplication.getInstance();
                    if (localPath != null
                            && isFileDownloadedLatest(new File(localPath), tempNode)) {
                        logDebug("localPath != null");

                        checkDownload(context, tempNode, localPath, parentPath, true, downloadToSDCard, sdCardOperator);

                        if (!Boolean.parseBoolean(dbH.getAutoPlayEnabled())) {
                            return;
                        }

                        if(MimeTypeList.typeForName(tempNode.getName()).isZip()){
                            logDebug("MimeTypeList ZIP");
                            File zipFile = new File(localPath);

                            Intent intentZip = new Intent();
                            intentZip.setClass(context, ZipBrowserActivityLollipop.class);
                            intentZip.putExtra(ZipBrowserActivityLollipop.EXTRA_PATH_ZIP, zipFile.getAbsolutePath());
                            intentZip.putExtra(ZipBrowserActivityLollipop.EXTRA_HANDLE_ZIP, tempNode.getHandle());

                            context.startActivity(intentZip);

                        }
                        else if (MimeTypeList.typeForName(tempNode.getName()).isPdf()){
                            logDebug("Pdf file");
                            if (context instanceof PdfViewerActivityLollipop){
                                ((PdfViewerActivityLollipop) context).showSnackbar(SNACKBAR_TYPE, context.getString(R.string.general_already_downloaded), -1);
                            }
                            else {
                                File pdfFile = new File(localPath);

                                Intent pdfIntent = new Intent(context, PdfViewerActivityLollipop.class);
                                pdfIntent.putExtra("HANDLE", tempNode.getHandle());
                                if (Build.VERSION.SDK_INT >= Build.VERSION_CODES.N && localPath.contains(Environment.getExternalStorageDirectory().getPath())) {
                                    pdfIntent.setDataAndType(FileProvider.getUriForFile(context, "mega.privacy.android.app.providers.fileprovider", pdfFile), MimeTypeList.typeForName(tempNode.getName()).getType());
                                } else {
                                    pdfIntent.setDataAndType(Uri.fromFile(pdfFile), MimeTypeList.typeForName(tempNode.getName()).getType());
                                }
                                pdfIntent.addFlags(Intent.FLAG_GRANT_READ_URI_PERMISSION);
                                pdfIntent.addFlags(Intent.FLAG_ACTIVITY_CLEAR_TOP);
                                pdfIntent.putExtra("inside", true);
                                pdfIntent.putExtra("isUrl", false);
                                context.startActivity(pdfIntent);
                            }
                        }
                        else if (MimeTypeList.typeForName(tempNode.getName()).isVideoReproducible() || MimeTypeList.typeForName(tempNode.getName()).isAudio()) {
                            logDebug("Video/Audio file");
                            if (context instanceof AudioVideoPlayerLollipop){
                                ((AudioVideoPlayerLollipop) context).showSnackbar(SNACKBAR_TYPE, context.getString(R.string.general_already_downloaded), -1);
                            }
                            else {
                                File mediaFile = new File(localPath);

                                Intent mediaIntent;
                                boolean internalIntent;
                                boolean opusFile = false;
                                if (MimeTypeList.typeForName(mediaFile.getName()).isVideoNotSupported() || MimeTypeList.typeForName(mediaFile.getName()).isAudioNotSupported()) {
                                    mediaIntent = new Intent(Intent.ACTION_VIEW);
                                    internalIntent = false;
                                    String[] s = mediaFile.getName().split("\\.");
                                    if (s != null && s.length > 1 && s[s.length-1].equals("opus")) {
                                        opusFile = true;
                                    }
                                } else {
                                    internalIntent = true;
                                    mediaIntent = new Intent(context, AudioVideoPlayerLollipop.class);
                                }
                                mediaIntent.putExtra(IS_PLAYLIST, false);
                                mediaIntent.putExtra("HANDLE", tempNode.getHandle());
                                mediaIntent.putExtra(AudioVideoPlayerLollipop.PLAY_WHEN_READY,app.isActivityVisible());
                                if (Build.VERSION.SDK_INT >= Build.VERSION_CODES.N && localPath.contains(Environment.getExternalStorageDirectory().getPath())) {
                                    mediaIntent.setDataAndType(FileProvider.getUriForFile(context, "mega.privacy.android.app.providers.fileprovider", mediaFile), MimeTypeList.typeForName(tempNode.getName()).getType());

                                } else {
                                    mediaIntent.setDataAndType(Uri.fromFile(mediaFile), MimeTypeList.typeForName(tempNode.getName()).getType());
                                }
                                mediaIntent.addFlags(Intent.FLAG_GRANT_READ_URI_PERMISSION);
                                mediaIntent.addFlags(Intent.FLAG_ACTIVITY_CLEAR_TOP);
                                if (opusFile){
                                    mediaIntent.setDataAndType(mediaIntent.getData(), "audio/*");
                                }
                                if (internalIntent) {
                                    context.startActivity(mediaIntent);
                                }
                                else {
                                    if (isIntentAvailable(context, mediaIntent)){
                                        context.startActivity(mediaIntent);
                                    }
                                    else {
                                        showSnackbar(context, context.getString(R.string.intent_not_available));
                                        Intent intentShare = new Intent(Intent.ACTION_SEND);
                                        if (Build.VERSION.SDK_INT >= Build.VERSION_CODES.N && localPath.contains(Environment.getExternalStorageDirectory().getPath())) {
                                            intentShare.setDataAndType(FileProvider.getUriForFile(context, "mega.privacy.android.app.providers.fileprovider", mediaFile), MimeTypeList.typeForName(tempNode.getName()).getType());
                                        }
                                        else {
                                            intentShare.setDataAndType(Uri.fromFile(mediaFile), MimeTypeList.typeForName(tempNode.getName()).getType());
                                        }
                                        intentShare.setFlags(Intent.FLAG_GRANT_READ_URI_PERMISSION);
                                        if (isIntentAvailable(context, intentShare)) {
                                            logDebug("Call to startActivity(intentShare)");
                                            context.startActivity(intentShare);
                                        }
                                    }
                                }
                            }
                        }
                        else {
                            logDebug("MimeTypeList other file");
                            if(context instanceof FullScreenImageViewerLollipop){
                                ((FullScreenImageViewerLollipop) context).showSnackbar(SNACKBAR_TYPE, context.getString(R.string.general_already_downloaded), -1);
                            }
                            else {
                                try {
                                    Intent viewIntent = new Intent(Intent.ACTION_VIEW);
                                    if (Build.VERSION.SDK_INT >= Build.VERSION_CODES.N) {
                                        viewIntent.setDataAndType(FileProvider.getUriForFile(context, "mega.privacy.android.app.providers.fileprovider", new File(localPath)), MimeTypeList.typeForName(tempNode.getName()).getType());
                                    } else {
                                        viewIntent.setDataAndType(Uri.fromFile(new File(localPath)), MimeTypeList.typeForName(tempNode.getName()).getType());
                                    }
                                    viewIntent.setFlags(Intent.FLAG_GRANT_READ_URI_PERMISSION);
                                    if (isIntentAvailable(context, viewIntent)) {
                                        logDebug("IF isIntentAvailable");
                                        context.startActivity(viewIntent);
                                    } else {
                                        logDebug("ELSE isIntentAvailable");
                                        Intent intentShare = new Intent(Intent.ACTION_SEND);
                                        if (Build.VERSION.SDK_INT >= Build.VERSION_CODES.N) {
                                            intentShare.setDataAndType(FileProvider.getUriForFile(context, "mega.privacy.android.app.providers.fileprovider", new File(localPath)), MimeTypeList.typeForName(tempNode.getName()).getType());
                                        } else {
                                            intentShare.setDataAndType(Uri.fromFile(new File(localPath)), MimeTypeList.typeForName(tempNode.getName()).getType());
                                        }
                                        intentShare.setFlags(Intent.FLAG_GRANT_READ_URI_PERMISSION);
                                        if (isIntentAvailable(context, intentShare)) {
                                            logDebug("Call to startActivity(intentShare)");
                                            context.startActivity(intentShare);
                                        }
                                        showSnackbar(context, context.getString(R.string.general_already_downloaded));
                                    }
                                }
                                catch (Exception e){
                                    showSnackbar(context, context.getString(R.string.general_already_downloaded));
                                }
                            }
                        }
                        return;
                    }
                    else{
                        logWarning("localPath is NULL");
                    }
                }
            }

            int numberOfNodesAlreadyDownloaded = 0;
            int numberOfNodesPending = 0;

            for (long hash : hashes) {
                logDebug("hashes.length more than 1");
                MegaNode node = megaApi.getNodeByHandle(hash);
                if(node != null){
                    logDebug("node NOT null");
                    Map<MegaNode, String> dlFiles = new HashMap<>();
                    Map<Long, String> targets = new HashMap<>();
                    if (node.getType() == MegaNode.TYPE_FOLDER) {
                        logDebug("MegaNode.TYPE_FOLDER");
                        if (downloadToSDCard) {
                            sdCardOperator.buildFileStructure(targets, parentPath, megaApi, node);
                            getDlList(dlFiles, node, new File(downloadRoot, node.getName()));
                        } else {
                            getDlList(dlFiles, node, new File(parentPath, node.getName()));
                        }
                    } else {
                        logDebug("MegaNode.TYPE_FILE");
                        if (downloadToSDCard) {
                            targets.put(node.getHandle(), parentPath);
                            dlFiles.put(node, downloadRoot);
                        } else {
                            dlFiles.put(node, parentPath);
                        }
                    }

                    for (MegaNode document : dlFiles.keySet()) {
                        String path = dlFiles.get(document);
                        String targetPath = targets.get(document.getHandle());

                        File destDir = new File(path);
                        File destFile;
                        destDir.mkdirs();
                        if (destDir.isDirectory()){
                            destFile = new File(destDir, megaApi.escapeFsIncompatible(document.getName()));
                        }
                        else{
                            destFile = destDir;
                        }

                        if (isFileAvailable(destFile)
                                && document.getSize() == destFile.length()
                                && isFileDownloadedLatest(destFile, document)) {
                            numberOfNodesAlreadyDownloaded++;
                            logWarning(destFile.getAbsolutePath() + " already downloaded");
                        }
                        else {
                            numberOfNodesPending++;
                            logDebug("Start service");
                            Intent service = new Intent(context, DownloadService.class);
                            service.putExtra(DownloadService.EXTRA_HASH, document.getHandle());
                            service.putExtra(DownloadService.EXTRA_URL, url);
                            if(downloadToSDCard) {
                                service = getDownloadToSDCardIntent(service, path, targetPath, dbH.getSDCardUri());
                            } else {
                                service.putExtra(DownloadService.EXTRA_PATH, path);
                            }
                            service.putExtra(DownloadService.EXTRA_URL, url);
                            service.putExtra(DownloadService.EXTRA_SIZE, document.getSize());
                            service.putExtra(DownloadService.EXTRA_FOLDER_LINK, isFolderLink);
                            if(highPriority){
                                service.putExtra(HIGH_PRIORITY_TRANSFER, true);
                            }
                            if (context instanceof AudioVideoPlayerLollipop || context instanceof PdfViewerActivityLollipop || context instanceof FullScreenImageViewerLollipop){
                                service.putExtra("fromMV", true);
                            }
                            context.startService(service);
                        }
                    }
                }
                else if(url != null) {
                    logDebug("URL NOT null");
                    logDebug("Start service");
                    Intent service = new Intent(context, DownloadService.class);
                    service.putExtra(DownloadService.EXTRA_HASH, hash);
                    service.putExtra(DownloadService.EXTRA_URL, url);
                    service.putExtra(DownloadService.EXTRA_SIZE, size);
                    service.putExtra(DownloadService.EXTRA_PATH, parentPath);
                    service.putExtra(DownloadService.EXTRA_FOLDER_LINK, isFolderLink);
                    if(highPriority){
                        service.putExtra(HIGH_PRIORITY_TRANSFER, true);
                    }
                    if (context instanceof AudioVideoPlayerLollipop || context instanceof PdfViewerActivityLollipop || context instanceof FullScreenImageViewerLollipop){
                        service.putExtra("fromMV", true);
                    }
                    context.startService(service);
                }
                else {
                    logWarning("Node NOT fOUND!!!!!");
                }
            }

            showSnackBarWhenDownloading(context, numberOfNodesPending, numberOfNodesAlreadyDownloaded);
        }
    }

    public void showSelectDownloadLocationDialog(MegaNode document, String url) {
        SelectDownloadLocationDialog selector = new SelectDownloadLocationDialog(context, SelectDownloadLocationDialog.From.FILE_LINK);
        selector.setDocument(document);
        selector.setUrl(url);
        selector.setNodeController(this);
        selector.show();
    }

    public void showSelectDownloadLocationDialog(DownloadInfo downloadInfo) {
        SelectDownloadLocationDialog selector = new SelectDownloadLocationDialog(context, SelectDownloadLocationDialog.From.NORMAL);
        selector.setDownloadInfo(downloadInfo);
        selector.setNodeController(this);
        selector.show();
    }

    /*
	 * Get list of all child files
	 */
    private void getDlList(Map<MegaNode, String> dlFiles, MegaNode parent, File folder) {
        logDebug("getDlList");
        if (megaApi.getRootNode() == null)
            return;

        folder.mkdir();
        ArrayList<MegaNode> nodeList = megaApi.getChildren(parent);
        for(int i=0; i<nodeList.size(); i++){
            MegaNode document = nodeList.get(i);
            if (document.getType() == MegaNode.TYPE_FOLDER) {
                File subfolder = new File(folder, new String(document.getName()));
                getDlList(dlFiles, document, subfolder);
            }
            else {
                dlFiles.put(document, folder.getAbsolutePath());
            }
        }
    }

    public void renameNode(MegaNode document, String newName){
        logDebug("renameNode");
        if (newName.compareTo(document.getName()) == 0) {
            return;
        }

        if(!isOnline(context)){
            ((ManagerActivityLollipop) context).showSnackbar(SNACKBAR_TYPE, context.getString(R.string.error_server_connection_problem), -1);
            return;
        }

        logDebug("Renaming " + document.getName() + " to " + newName);

        megaApi.renameNode(document, newName, ((ManagerActivityLollipop) context));
    }

    public int importLink(String url) {
        try {
            url = URLDecoder.decode(url, "UTF-8");
        }
        catch (Exception e) {
            logError("Error decoding URL: " + url, e);
        }

        url.replace(' ', '+');
        if(url.startsWith("mega://")){
            url = url.replace("mega://", "https://mega.co.nz/");
        }

        logDebug("url " + url);

        // Download link
        if (AndroidMegaRichLinkMessage.isFileLink(url)) {
            Intent openFileIntent = new Intent(context, FileLinkActivityLollipop.class);
            openFileIntent.setFlags(Intent.FLAG_ACTIVITY_CLEAR_TOP);
            openFileIntent.setAction(ACTION_OPEN_MEGA_LINK);
            openFileIntent.setData(Uri.parse(url));
            ((ManagerActivityLollipop) context).startActivity(openFileIntent);
            return FILE_LINK;
        }
        else if (AndroidMegaRichLinkMessage.isFolderLink(url)) {
            Intent openFolderIntent = new Intent(context, FolderLinkActivityLollipop.class);
            openFolderIntent.setFlags(Intent.FLAG_ACTIVITY_CLEAR_TOP);
            openFolderIntent.setAction(ACTION_OPEN_MEGA_FOLDER_LINK);
            openFolderIntent.setData(Uri.parse(url));
            context.startActivity(openFolderIntent);
            return FOLDER_LINK;
        }
        else if (AndroidMegaRichLinkMessage.isChatLink(url)) {
            return CHAT_LINK;
        }
        else if (AndroidMegaRichLinkMessage.isContactLink(url)) {
            return CONTACT_LINK;
        }

        logWarning("wrong url");
        return ERROR_LINK;
    }

    //old getPublicLinkAndShareIt
    public void exportLink(MegaNode document){
        logDebug("exportLink");
        if (!isOnline(context)) {
            showSnackbar(context, context.getString(R.string.error_server_connection_problem));
            return;
        }
        else if(context instanceof ManagerActivityLollipop){
            ((ManagerActivityLollipop) context).setIsGetLink(true);
            megaApi.exportNode(document, ((ManagerActivityLollipop) context));
        }
        else if(context instanceof GetLinkActivityLollipop){
            megaApi.exportNode(document, ((GetLinkActivityLollipop) context));
        }
        else  if(context instanceof FullScreenImageViewerLollipop){
            ((FullScreenImageViewerLollipop) context).setIsGetLink(true);
            megaApi.exportNode(document, ((FullScreenImageViewerLollipop) context));
        }
        else  if(context instanceof FileInfoActivityLollipop){
            ((FileInfoActivityLollipop) context).setIsGetLink(true);
            megaApi.exportNode(document, ((FileInfoActivityLollipop) context));
        }
    }

    public void exportLinkTimestamp(MegaNode document, int timestamp){
        logDebug("exportLinkTimestamp: " + timestamp);
        if (!isOnline(context)) {
            showSnackbar(context, context.getString(R.string.error_server_connection_problem));
        }
        else if (context instanceof ManagerActivityLollipop){
            ((ManagerActivityLollipop) context).setIsGetLink(true);
            megaApi.exportNode(document, timestamp, ((ManagerActivityLollipop) context));
        }
        else if (context instanceof GetLinkActivityLollipop){
            megaApi.exportNode(document, timestamp, ((GetLinkActivityLollipop) context));
        }
        else if (context instanceof FullScreenImageViewerLollipop){
            ((FullScreenImageViewerLollipop) context).setIsGetLink(true);
            megaApi.exportNode(document, timestamp, ((FullScreenImageViewerLollipop) context));
        }
        else if (context instanceof FileInfoActivityLollipop){
            megaApi.exportNode(document, timestamp, ((FileInfoActivityLollipop) context));
        }
    }

    public void removeLink(MegaNode document, ExportListener exportListener){
        megaApi.disableExport(document, exportListener);
    }

    public void removeLinks(ArrayList<MegaNode> nodes){
        if (!isOnline(context)){
            ((ManagerActivityLollipop) context).showSnackbar(SNACKBAR_TYPE, context.getString(R.string.error_server_connection_problem), -1);
            return;
        }

        ExportListener exportListener = new ExportListener(context, true, nodes.size());

        for (MegaNode node : nodes) {
            removeLink(node, exportListener);
        }
    }


    public void selectContactToShareFolders(ArrayList<Long> handleList){
        logDebug("shareFolders ArrayListLong");
        //TODO shareMultipleFolders

        if (!isOnline(context)){
            ((ManagerActivityLollipop) context).showSnackbar(SNACKBAR_TYPE, context.getString(R.string.error_server_connection_problem), -1);
            return;
        }

        Intent intent = new Intent();
        intent.setClass(context, AddContactActivityLollipop.class);
        intent.putExtra("contactType", CONTACT_TYPE_BOTH);

        long[] handles=new long[handleList.size()];
        int j=0;
        for(int i=0; i<handleList.size();i++){
            handles[j]=handleList.get(i);
            j++;
        }
        intent.putExtra(AddContactActivityLollipop.EXTRA_NODE_HANDLE, handles);
        //Multiselect=1 (multiple folders)
        intent.putExtra("MULTISELECT", 1);
        ((ManagerActivityLollipop) context).startActivityForResult(intent, REQUEST_CODE_SELECT_CONTACT);
    }

    public void selectContactToShareFolder(MegaNode node){
        logDebug("shareFolder");

        Intent intent = new Intent();
        intent.setClass(context, AddContactActivityLollipop.class);
        intent.putExtra("contactType", CONTACT_TYPE_BOTH);
        //Multiselect=0
        intent.putExtra("MULTISELECT", 0);
        intent.putExtra(AddContactActivityLollipop.EXTRA_NODE_HANDLE, node.getHandle());
        ((ManagerActivityLollipop) context).startActivityForResult(intent, REQUEST_CODE_SELECT_CONTACT);
    }

    public void moveToTrash(final ArrayList<Long> handleList, boolean moveToRubbish){
        logDebug("moveToTrash: " + moveToRubbish);

        MultipleRequestListener moveMultipleListener = null;
        MegaNode parent;
        //Check if the node is not yet in the rubbish bin (if so, remove it)
        if(handleList!=null){
            if(handleList.size()>1){
                logDebug("MOVE multiple: " + handleList.size());
                if (moveToRubbish){
                    moveMultipleListener = new MultipleRequestListener(MULTIPLE_SEND_RUBBISH, context);
                }
                else{
                    moveMultipleListener = new MultipleRequestListener(MULTIPLE_MOVE, context);
                }
                for (int i=0;i<handleList.size();i++){
                    if (moveToRubbish){
                        megaApi.moveNode(megaApi.getNodeByHandle(handleList.get(i)), megaApi.getRubbishNode(), moveMultipleListener);

                    }
                    else{
                        megaApi.remove(megaApi.getNodeByHandle(handleList.get(i)), moveMultipleListener);
                    }
                }
            }
            else{
                logDebug("MOVE single");
                if (moveToRubbish){
                    megaApi.moveNode(megaApi.getNodeByHandle(handleList.get(0)), megaApi.getRubbishNode(), ((ManagerActivityLollipop) context));
                }
                else{
                    megaApi.remove(megaApi.getNodeByHandle(handleList.get(0)), ((ManagerActivityLollipop) context));
                }
            }
        }
        else{
            logWarning("handleList NULL");
            return;
        }
    }

    public void openFolderFromSearch(long folderHandle){
        logDebug("openFolderFromSearch: " + folderHandle);
        ((ManagerActivityLollipop)context).textSubmitted = true;
        ((ManagerActivityLollipop)context).openFolderRefresh = true;
        boolean firstNavigationLevel=true;
        int access = -1;
        ManagerActivityLollipop.DrawerItem drawerItem = ManagerActivityLollipop.DrawerItem.CLOUD_DRIVE;
        if (folderHandle != -1) {
            MegaNode parentIntentN = megaApi.getParentNode(megaApi.getNodeByHandle(folderHandle));
            if (parentIntentN != null) {
                logDebug("Check the parent node: " + parentIntentN.getName() + " handle: " + parentIntentN.getHandle());
                access = megaApi.getAccess(parentIntentN);
                switch (access) {
                    case MegaShare.ACCESS_OWNER:
                    case MegaShare.ACCESS_UNKNOWN: {
                        //Not incoming folder, check if Cloud or Rubbish tab
                        if(parentIntentN.getHandle()==megaApi.getRootNode().getHandle()){
                            drawerItem = ManagerActivityLollipop.DrawerItem.CLOUD_DRIVE;
                            logDebug("Navigate to TAB CLOUD first level" + parentIntentN.getName());
                            firstNavigationLevel=true;
                            ((ManagerActivityLollipop) context).setParentHandleBrowser(parentIntentN.getHandle());
                        }
                        else if(parentIntentN.getHandle()==megaApi.getRubbishNode().getHandle()){
                            drawerItem = ManagerActivityLollipop.DrawerItem.RUBBISH_BIN;
                            logDebug("Navigate to TAB RUBBISH first level" + parentIntentN.getName());
                            firstNavigationLevel=true;
                            ((ManagerActivityLollipop) context).setParentHandleRubbish(parentIntentN.getHandle());
                        }
                        else if(parentIntentN.getHandle()==megaApi.getInboxNode().getHandle()){
                            logDebug("Navigate to INBOX first level" + parentIntentN.getName());
                            firstNavigationLevel=true;
                            ((ManagerActivityLollipop) context).setParentHandleInbox(parentIntentN.getHandle());
                            drawerItem = ManagerActivityLollipop.DrawerItem.INBOX;
                        }
                        else{
                            int parent = checkParentNodeToOpenFolder(parentIntentN.getHandle());
                            logDebug("The parent result is: " + parent);

                            switch (parent){
                                case 0:{
                                    //ROOT NODE
                                    drawerItem = ManagerActivityLollipop.DrawerItem.CLOUD_DRIVE;
                                    logDebug("Navigate to TAB CLOUD with parentHandle");
                                    ((ManagerActivityLollipop) context).setParentHandleBrowser(parentIntentN.getHandle());
                                    firstNavigationLevel=false;
                                    break;
                                }
                                case 1:{
                                    logDebug("Navigate to TAB RUBBISH");
                                    drawerItem = ManagerActivityLollipop.DrawerItem.RUBBISH_BIN;
                                    ((ManagerActivityLollipop) context).setParentHandleRubbish(parentIntentN.getHandle());
                                    firstNavigationLevel=false;
                                    break;
                                }
                                case 2:{
                                    logDebug("Navigate to INBOX WITH parentHandle");
                                    drawerItem = ManagerActivityLollipop.DrawerItem.INBOX;
                                    ((ManagerActivityLollipop) context).setParentHandleInbox(parentIntentN.getHandle());
                                    firstNavigationLevel=false;
                                    break;
                                }
                                case -1:{
                                    drawerItem = ManagerActivityLollipop.DrawerItem.CLOUD_DRIVE;
                                    logDebug("Navigate to TAB CLOUD general");
                                    ((ManagerActivityLollipop) context).setParentHandleBrowser(-1);
                                    firstNavigationLevel=true;
                                    break;
                                }
                            }
                        }
                        break;
                    }

                    case MegaShare.ACCESS_READ:
                    case MegaShare.ACCESS_READWRITE:
                    case MegaShare.ACCESS_FULL: {
                        logDebug("GO to INCOMING TAB: " + parentIntentN.getName());
                        drawerItem = ManagerActivityLollipop.DrawerItem.SHARED_ITEMS;
                        if(parentIntentN.getHandle()==-1){
                            logDebug("Level 0 of Incoming");
                            ((ManagerActivityLollipop) context).setParentHandleIncoming(-1);
                            ((ManagerActivityLollipop) context).setDeepBrowserTreeIncoming(0);
                            firstNavigationLevel=true;
                        }
                        else{
                            firstNavigationLevel=false;
                            ((ManagerActivityLollipop) context).setParentHandleIncoming(parentIntentN.getHandle());
                            int deepBrowserTreeIncoming = calculateDeepBrowserTreeIncoming(parentIntentN, context);
                            ((ManagerActivityLollipop) context).setDeepBrowserTreeIncoming(deepBrowserTreeIncoming);
                            logDebug("After calculating deepBrowserTreeIncoming: " + deepBrowserTreeIncoming);
                        }
                        ((ManagerActivityLollipop) context).setTabItemShares(0);
                        break;
                    }
                    default: {
                        logDebug("DEFAULT: The intent set the parentHandleBrowser to " + parentIntentN.getHandle());
                        ((ManagerActivityLollipop) context).setParentHandleBrowser(parentIntentN.getHandle());
                        drawerItem = ManagerActivityLollipop.DrawerItem.CLOUD_DRIVE;
                        firstNavigationLevel=true;
                        break;
                    }
                }
            }
            else{
                logWarning("Parent is already NULL");

                drawerItem = ManagerActivityLollipop.DrawerItem.SHARED_ITEMS;
                ((ManagerActivityLollipop) context).setParentHandleIncoming(-1);
                ((ManagerActivityLollipop) context).setDeepBrowserTreeIncoming(0);
                firstNavigationLevel=true;
                ((ManagerActivityLollipop) context).setTabItemShares(0);
            }
            ((ManagerActivityLollipop) context).setFirstNavigationLevel(firstNavigationLevel);
            ((ManagerActivityLollipop) context).setDrawerItem(drawerItem);
            ((ManagerActivityLollipop) context).selectDrawerItemLollipop(drawerItem);
        }
    }

    public int checkParentNodeToOpenFolder(long folderHandle){
        logDebug("Folder handle: " + folderHandle);
        MegaNode folderNode = megaApi.getNodeByHandle(folderHandle);
        MegaNode parentNode = megaApi.getParentNode(folderNode);
        if(parentNode!=null){
            logDebug("Parent handle: "+parentNode.getHandle());
            if(parentNode.getHandle()==megaApi.getRootNode().getHandle()){
                logDebug("The parent is the ROOT");
                return 0;
            }
            else if(parentNode.getHandle()==megaApi.getRubbishNode().getHandle()){
                logDebug("The parent is the RUBBISH");
                return 1;
            }
            else if(parentNode.getHandle()==megaApi.getInboxNode().getHandle()){
                logDebug("The parent is the INBOX");
                return 2;
            }
            else if(parentNode.getHandle()==-1){
                logWarning("The parent is -1");
                return -1;
            }
            else{
                int result = checkParentNodeToOpenFolder(parentNode.getHandle());
                logDebug("Call returns " + result);
                switch(result){
                    case -1:
                        return -1;
                    case 0:
                        return 0;
                    case 1:
                        return 1;
                    case 2:
                        return 2;
                }
            }
        }
        return -1;
    }

    public void leaveIncomingShare (Context context, final MegaNode n){
        logDebug("Node handle: " + n.getHandle());

        if (context instanceof ManagerActivityLollipop) {
            megaApi.remove(n, (ManagerActivityLollipop) context);
            return;
        }

        megaApi.remove(n);
    }

    public void leaveMultipleIncomingShares (final ArrayList<Long> handleList){
        logDebug("Leaving " + handleList.size() + " incoming shares");

        MultipleRequestListener moveMultipleListener = new MultipleRequestListener(MULTIPLE_LEAVE_SHARE, context);
        if(handleList.size()>1){
            logDebug("handleList.size()>1");
            for (int i=0; i<handleList.size(); i++){
                MegaNode node = megaApi.getNodeByHandle(handleList.get(i));
                megaApi.remove(node, moveMultipleListener);
            }
        }
        else{
            logDebug("handleList.size()<=1");
            MegaNode node = megaApi.getNodeByHandle(handleList.get(0));
            megaApi.remove(node, (ManagerActivityLollipop)context);
        }
    }

    public void removeShares(ArrayList<MegaShare> listShares, MegaNode node){
        if (listShares == null || listShares.isEmpty()) return;

        ShareListener shareListener = new ShareListener(context, REMOVE_SHARE_LISTENER, listShares.size());

<<<<<<< HEAD
        for (int i = 0; i < listShares.size(); i++) {
            String email = listShares.get(i).getUser();
=======
        for (MegaShare share : listShares) {
            String email = share.getUser();
>>>>>>> b3f63831
            if (email != null) {
                removeShare(shareListener, node, email);
            }
        }
    }

<<<<<<< HEAD
    public void removeShare(ShareListener shareListener, MegaNode node, String email){
        megaApi.share(node, email, MegaShare.ACCESS_UNKNOWN, shareListener);
    }

    public void shareFolder(MegaNode node, ArrayList<String> selectedContacts, int permissions) {
        if (!isOnline(context)) {
            ((ManagerActivityLollipop) context).showSnackbar(SNACKBAR_TYPE, context.getString(R.string.error_server_connection_problem), -1);
            return;
        }

        if (selectedContacts == null || selectedContacts.isEmpty()) return;

        ShareListener shareListener = new ShareListener(context, SHARE_LISTENER, selectedContacts.size());

        for (int i = 0; i < selectedContacts.size(); i++) {
            shareFolder(node, selectedContacts.get(i), permissions, shareListener);
        }
    }

    public void shareFolders(long[] nodeHandles, ArrayList<String> contactsData, int permissions){

        if(!isOnline(context)){
            ((ManagerActivityLollipop) context).showSnackbar(SNACKBAR_TYPE, context.getString(R.string.error_server_connection_problem), -1);
            return;
        }

        if (nodeHandles == null || nodeHandles.length == 0) return;

        for (int i = 0; i < nodeHandles.length; i++) {
            shareFolder(megaApi.getNodeByHandle(nodeHandles[i]), contactsData, permissions);
        }
    }

=======
    public void removeSeveralFolderShares(List<MegaNode> nodes) {
        ArrayList<MegaShare> totalShares = new ArrayList<>();

        for (MegaNode node : nodes) {
            ArrayList<MegaShare> shares = megaApi.getOutShares(node);
            if (shares != null && !shares.isEmpty()) {
                totalShares.addAll(shares);
            }
        }

        ShareListener shareListener = new ShareListener(context, REMOVE_SHARE_LISTENER, totalShares.size());

        for (MegaShare megaShare : totalShares) {
            MegaNode node = megaApi.getNodeByHandle(megaShare.getNodeHandle());
            String email = megaShare.getUser();
            if (node != null && email != null) {
                removeShare(shareListener, node, email);
            }
        }
    }

    public void removeShare(ShareListener shareListener, MegaNode node, String email){
        megaApi.share(node, email, MegaShare.ACCESS_UNKNOWN, shareListener);
    }

    public void shareFolder(MegaNode node, ArrayList<String> selectedContacts, int permissions) {
        if (!isOnline(context)) {
            ((ManagerActivityLollipop) context).showSnackbar(SNACKBAR_TYPE, context.getString(R.string.error_server_connection_problem), -1);
            return;
        }

        if (selectedContacts == null || selectedContacts.isEmpty()) return;

        ShareListener shareListener = new ShareListener(context, SHARE_LISTENER, selectedContacts.size());

        for (int i = 0; i < selectedContacts.size(); i++) {
            shareFolder(node, selectedContacts.get(i), permissions, shareListener);
        }
    }

    public void shareFolders(long[] nodeHandles, ArrayList<String> contactsData, int permissions){

        if(!isOnline(context)){
            ((ManagerActivityLollipop) context).showSnackbar(SNACKBAR_TYPE, context.getString(R.string.error_server_connection_problem), -1);
            return;
        }

        if (nodeHandles == null || nodeHandles.length == 0) return;

        for (int i = 0; i < nodeHandles.length; i++) {
            shareFolder(megaApi.getNodeByHandle(nodeHandles[i]), contactsData, permissions);
        }
    }

>>>>>>> b3f63831
    public void shareFolder(MegaNode node, String email, int permissions, ShareListener shareListener) {
        if (node == null || email == null) return;

        megaApi.share(node, email, permissions, shareListener);
    }

    public void cleanRubbishBin(){
        logDebug("cleanRubbishBin");
        megaApi.cleanRubbishBin((ManagerActivityLollipop) context);
    }

    public void clearAllVersions(){
        logDebug("clearAllVersions");
        megaApi.removeVersions((ManagerActivityLollipop) context);
    }

    public void deleteOffline(MegaOffline selectedNode){
        logDebug("deleteOffline");
        dbH = DatabaseHandler.getDbHandler(context);

        //Delete children
        ArrayList<MegaOffline> mOffListChildren = dbH.findByParentId(selectedNode.getId());
        if (mOffListChildren.size() > 0) {
            //The node have childrens, delete
            deleteChildrenDB(mOffListChildren);
        }

        removeNodePhysically(selectedNode);

        dbH.removeById(selectedNode.getId());

        //Check if the parent has to be deleted

        int parentId = selectedNode.getParentId();
        MegaOffline parentNode = dbH.findById(parentId);

        if (parentNode != null) {
            logDebug("Parent to check: " + parentNode.getName());
            checkParentDeletion(parentNode);
        }

        if (context instanceof ManagerActivityLollipop) {
            ((ManagerActivityLollipop) context).updateOfflineView(null);
        }
    }

    private void removeNodePhysically(MegaOffline megaOffline) {
        logDebug("Remove the node physically");
        try {
            File offlineFile = getOfflineFile(context, megaOffline);
            deleteFolderAndSubfolders(context, offlineFile);
        } catch (Exception e) {
            logError("EXCEPTION: deleteOffline - adapter", e);
        }
    }

    public void deleteChildrenDB(ArrayList<MegaOffline> mOffListChildren){

        logDebug("Size: " + mOffListChildren.size());
        MegaOffline mOffDelete=null;

        for(int i=0; i<mOffListChildren.size(); i++){

            mOffDelete=mOffListChildren.get(i);

            logDebug("Children " + i + ": "+ mOffDelete.getHandle());
            ArrayList<MegaOffline> mOffListChildren2=dbH.findByParentId(mOffDelete.getId());
            if(mOffListChildren2.size()>0){
                //The node have children, delete
                deleteChildrenDB(mOffListChildren2);
            }

            int lines = dbH.removeById(mOffDelete.getId());
            logDebug("Deleted: " + lines);
        }
    }

    public void checkParentDeletion (MegaOffline parentToDelete){
        logDebug("parentToDelete: " + parentToDelete.getHandle());

        ArrayList<MegaOffline> mOffListChildren=dbH.findByParentId(parentToDelete.getId());
        File destination = null;
        if(mOffListChildren.size()<=0){
            logDebug("The parent has NO children");
            //The node have NO childrens, delete it

            dbH.removeById(parentToDelete.getId());

            removeNodePhysically(parentToDelete);

            int parentId = parentToDelete.getParentId();
            if(parentId==-1){
                File rootIncomingFile = getOfflineFile(context, parentToDelete);

                if(isFileAvailable(rootIncomingFile)){
                    String[] fileList = rootIncomingFile.list();
                    if(fileList!=null){
                        if(rootIncomingFile.list().length==0){
                            try{
                                rootIncomingFile.delete();
                            }
                            catch(Exception e){
                                logError("EXCEPTION: deleteParentIncoming: " + destination, e);
                            };
                        }
                    }
                }
                else{
                    logWarning("rootIncomingFile is NULL");
                }
            }
            else{
                //Check if the parent has to be deleted

                parentToDelete = dbH.findById(parentId);
                if(parentToDelete != null){
                    logDebug("Parent to check: " + parentToDelete.getHandle());
                    checkParentDeletion(parentToDelete);

                }
            }

        }
        else{
            logDebug("The parent has children!!! RETURN!!");
            return;
        }

    }

    public void downloadFileLink (final MegaNode document, final String url) {
        logDebug("downloadFileLink");

        if (document == null){
            return;
        }

        if (Build.VERSION.SDK_INT >= Build.VERSION_CODES.M) {
            boolean hasStoragePermission = (ContextCompat.checkSelfPermission(context, Manifest.permission.WRITE_EXTERNAL_STORAGE) == PackageManager.PERMISSION_GRANTED);
            if (!hasStoragePermission) {
                askForPermissions();
                return;
            }
        }


        if (dbH == null){
            dbH = DatabaseHandler.getDbHandler(context);
        }

        if (dbH.getCredentials() == null || dbH.getPreferences() == null) {
            pickFolder(document, url);
            return;
        }

        boolean askMe = askMe(context);
        if (askMe) {
            pickFolder(document, url);
        } else {
            String downloadLocationDefaultPath = getDownloadLocation();
            downloadTo(document, downloadLocationDefaultPath, url);
        }
    }

    private void pickFolder(MegaNode document, String url) {
        File[] fs = context.getExternalFilesDirs(null);
        if(fs.length <= 1 || fs[1] == null) {
            intentPickFolder(document, url, null);
        } else {
            showSelectDownloadLocationDialog(document, url);
        }
    }

    public void intentPickFolder(MegaNode document, String url,String sdRoot) {
        Intent intent = new Intent(FileStorageActivityLollipop.Mode.PICK_FOLDER.getAction());
        intent.putExtra(FileStorageActivityLollipop.EXTRA_BUTTON_PREFIX, context.getString(R.string.context_download_to));
        intent.setClass(context, FileStorageActivityLollipop.class);
        intent.putExtra(FileStorageActivityLollipop.EXTRA_URL, url);
        intent.putExtra(FileStorageActivityLollipop.EXTRA_SIZE, document.getSize());
        if(sdRoot != null) {
            intent.putExtra(FileStorageActivityLollipop.EXTRA_SD_ROOT,sdRoot);
        }
        if (context instanceof FileLinkActivityLollipop) {
            ((FileLinkActivityLollipop) context).startActivityForResult(intent, REQUEST_CODE_SELECT_LOCAL_FOLDER);
        }
        else if (context instanceof AudioVideoPlayerLollipop) {
            ((AudioVideoPlayerLollipop) context).startActivityForResult(intent, REQUEST_CODE_SELECT_LOCAL_FOLDER);
        }
        else if (context instanceof FullScreenImageViewerLollipop) {
            ((FullScreenImageViewerLollipop) context).startActivityForResult(intent, REQUEST_CODE_SELECT_LOCAL_FOLDER);
        }
        else if (context instanceof PdfViewerActivityLollipop) {
            ((PdfViewerActivityLollipop) context).startActivityForResult(intent, REQUEST_CODE_SELECT_LOCAL_FOLDER);
        }
    }

    public void downloadTo(MegaNode currentDocument, String parentPath, String url){
        logDebug("downloadTo");
        boolean downloadToSDCard = false;
        String downloadRoot = null;
        SDCardOperator sdCardOperator = null;
        if(SDCardOperator.isSDCardPath(parentPath)) {
            DownloadChecker checker = new DownloadChecker(context, parentPath, SelectDownloadLocationDialog.From.FILE_LINK);
            checker.setNodeController(this);
            checker.setDocument(currentDocument);
            checker.setUrl(url);
            if (checker.check()) {
                downloadRoot = checker.getDownloadRoot();
                sdCardOperator = checker.getSdCardOperator();
                downloadToSDCard = (downloadRoot != null);
            } else {
                return;
            }
        }

        double availableFreeSpace = Double.MAX_VALUE;
        try{
            StatFs stat = new StatFs(parentPath);
            availableFreeSpace = (double)stat.getAvailableBlocks() * (double)stat.getBlockSize();
        }catch(Exception ex){}

        final MegaNode tempNode = currentDocument;
        if((tempNode != null) && tempNode.getType() == MegaNode.TYPE_FILE){
            logDebug("is file");
            final String localPath = getLocalFile(context, tempNode.getName(), tempNode.getSize());
            if(localPath != null){
                checkDownload(context, tempNode, localPath, parentPath, false, downloadToSDCard, sdCardOperator);
            } else{
                logDebug("LocalPath is NULL");
                showSnackbar(context, context.getResources().getQuantityString(R.plurals.download_began, 1, 1));

                if(tempNode != null){
                    logDebug("Node!=null: "+tempNode.getName());
                    Map<MegaNode, String> dlFiles = new HashMap<MegaNode, String>();
                    dlFiles.put(tempNode, parentPath);

                    for (MegaNode document : dlFiles.keySet()) {
                        String path = dlFiles.get(document);

                        if(availableFreeSpace < document.getSize()){
                            showNotEnoughSpaceSnackbar(context);
                            continue;
                        }

                        Intent service = new Intent(context, DownloadService.class);
                        service.putExtra(DownloadService.EXTRA_HASH, document.getHandle());
                        service.putExtra(EXTRA_SERIALIZE_STRING, currentDocument.serialize());
                        service.putExtra(DownloadService.EXTRA_SIZE, document.getSize());
                        if (downloadToSDCard) {
                            service = getDownloadToSDCardIntent(service, downloadRoot, path, dbH.getSDCardUri());
                        } else {
                            service.putExtra(DownloadService.EXTRA_PATH, path);
                        }
                        logDebug("intent to DownloadService");
                        if (context instanceof AudioVideoPlayerLollipop || context instanceof FullScreenImageViewerLollipop || context instanceof PdfViewerActivityLollipop) {
                            service.putExtra("fromMV", true);
                        }
                        context.startService(service);
                    }
                }
                else if(url != null) {
                    if(availableFreeSpace < currentDocument.getSize()) {
                        showNotEnoughSpaceSnackbar(context);
                    }

                    Intent service = new Intent(context, DownloadService.class);
                    service.putExtra(DownloadService.EXTRA_HASH, currentDocument.getHandle());
                    service.putExtra(EXTRA_SERIALIZE_STRING, currentDocument.serialize());
                    service.putExtra(DownloadService.EXTRA_SIZE, currentDocument.getSize());
                    service.putExtra(DownloadService.EXTRA_PATH, parentPath);
                    if (context instanceof AudioVideoPlayerLollipop || context instanceof FullScreenImageViewerLollipop || context instanceof PdfViewerActivityLollipop) {
                        service.putExtra("fromMV", true);
                    }
                    context.startService(service);
                }
                else {
                    logWarning("Node not found. Let's try the document");
                }
            }
        }
    }

    public static Intent getDownloadToSDCardIntent(Intent intent,String downloadRoot,String targetPath,String uri) {
        intent.putExtra(DownloadService.EXTRA_PATH, downloadRoot);
        intent.putExtra(DownloadService.EXTRA_DOWNLOAD_TO_SDCARD, true);
        intent.putExtra(DownloadService.EXTRA_TARGET_PATH, targetPath);
        intent.putExtra(DownloadService.EXTRA_TARGET_URI, uri);
        return intent;
    }
}<|MERGE_RESOLUTION|>--- conflicted
+++ resolved
@@ -27,10 +27,7 @@
 import mega.privacy.android.app.MegaPreferences;
 import mega.privacy.android.app.MimeTypeList;
 import mega.privacy.android.app.R;
-<<<<<<< HEAD
-=======
 import mega.privacy.android.app.listeners.ExportListener;
->>>>>>> b3f63831
 import mega.privacy.android.app.listeners.ShareListener;
 import mega.privacy.android.app.lollipop.AddContactActivityLollipop;
 import mega.privacy.android.app.lollipop.AudioVideoPlayerLollipop;
@@ -362,11 +359,7 @@
         }
 
         boolean askMe = askMe(context);
-<<<<<<< HEAD
-        String downloadLocationDefaultPath = getDownloadLocation(context);
-=======
         String downloadLocationDefaultPath = getDownloadLocation();
->>>>>>> b3f63831
 
         if (askMe) {
             logDebug("askMe");
@@ -1354,54 +1347,14 @@
 
         ShareListener shareListener = new ShareListener(context, REMOVE_SHARE_LISTENER, listShares.size());
 
-<<<<<<< HEAD
-        for (int i = 0; i < listShares.size(); i++) {
-            String email = listShares.get(i).getUser();
-=======
         for (MegaShare share : listShares) {
             String email = share.getUser();
->>>>>>> b3f63831
             if (email != null) {
                 removeShare(shareListener, node, email);
             }
         }
     }
 
-<<<<<<< HEAD
-    public void removeShare(ShareListener shareListener, MegaNode node, String email){
-        megaApi.share(node, email, MegaShare.ACCESS_UNKNOWN, shareListener);
-    }
-
-    public void shareFolder(MegaNode node, ArrayList<String> selectedContacts, int permissions) {
-        if (!isOnline(context)) {
-            ((ManagerActivityLollipop) context).showSnackbar(SNACKBAR_TYPE, context.getString(R.string.error_server_connection_problem), -1);
-            return;
-        }
-
-        if (selectedContacts == null || selectedContacts.isEmpty()) return;
-
-        ShareListener shareListener = new ShareListener(context, SHARE_LISTENER, selectedContacts.size());
-
-        for (int i = 0; i < selectedContacts.size(); i++) {
-            shareFolder(node, selectedContacts.get(i), permissions, shareListener);
-        }
-    }
-
-    public void shareFolders(long[] nodeHandles, ArrayList<String> contactsData, int permissions){
-
-        if(!isOnline(context)){
-            ((ManagerActivityLollipop) context).showSnackbar(SNACKBAR_TYPE, context.getString(R.string.error_server_connection_problem), -1);
-            return;
-        }
-
-        if (nodeHandles == null || nodeHandles.length == 0) return;
-
-        for (int i = 0; i < nodeHandles.length; i++) {
-            shareFolder(megaApi.getNodeByHandle(nodeHandles[i]), contactsData, permissions);
-        }
-    }
-
-=======
     public void removeSeveralFolderShares(List<MegaNode> nodes) {
         ArrayList<MegaShare> totalShares = new ArrayList<>();
 
@@ -1456,7 +1409,6 @@
         }
     }
 
->>>>>>> b3f63831
     public void shareFolder(MegaNode node, String email, int permissions, ShareListener shareListener) {
         if (node == null || email == null) return;
 
