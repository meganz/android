package mega.privacy.android.app;

import android.content.ContentValues;
import android.content.Context;
import android.database.Cursor;
import android.database.sqlite.SQLiteDatabase;
import android.database.sqlite.SQLiteException;
import android.database.sqlite.SQLiteOpenHelper;
import android.provider.Settings;
import android.text.TextUtils;
import android.util.Base64;

import java.util.ArrayList;
import java.util.Arrays;
import java.util.Collections;
import java.util.Comparator;
import java.util.List;

import mega.privacy.android.app.jobservices.SyncRecord;
import mega.privacy.android.app.lollipop.megachat.AndroidMegaChatMessage;
import mega.privacy.android.app.lollipop.megachat.ChatItemPreferences;
import mega.privacy.android.app.lollipop.megachat.ChatSettings;
import mega.privacy.android.app.lollipop.megachat.NonContactInfo;
import mega.privacy.android.app.lollipop.megachat.PendingMessageSingle;
import mega.privacy.android.app.utils.Constants;
import mega.privacy.android.app.utils.Util;
import nz.mega.sdk.MegaApiJava;
import nz.mega.sdk.MegaChatApi;


public class DatabaseHandler extends SQLiteOpenHelper {
<<<<<<< HEAD

	private static final int DATABASE_VERSION = 44;
    private static final String DATABASE_NAME = "megapreferences";
=======
	
	private static final int DATABASE_VERSION = 44;
    private static final String DATABASE_NAME = "megapreferences"; 
>>>>>>> 33fd0aa3
    private static final String TABLE_PREFERENCES = "preferences";
    private static final String TABLE_CREDENTIALS = "credentials";
    private static final String TABLE_ATTRIBUTES = "attributes";
    private static final String TABLE_OFFLINE = "offline";
    private static final String TABLE_CONTACTS = "contacts";
	private static final String TABLE_CHAT_ITEMS = "chat";
	private static final String TABLE_NON_CONTACTS = "noncontacts";
	private static final String TABLE_CHAT_SETTINGS = "chatsettings";
	private static final String TABLE_COMPLETED_TRANSFERS = "completedtransfers";
	private static final String TABLE_EPHEMERAL = "ephemeral";
	private static final String TABLE_PENDING_MSG = "pendingmsg";
	private static final String TABLE_MSG_NODES = "msgnodes";
	private static final String TABLE_NODE_ATTACHMENTS = "nodeattachments";
	private static final String TABLE_PENDING_MSG_SINGLE = "pendingmsgsingle";
	private static final String TABLE_SYNC_RECORDS = "syncrecords";

    private static final String KEY_ID = "id";
    private static final String KEY_EMAIL = "email";
	private static final String KEY_PASSWORD = "password";
    private static final String KEY_SESSION= "session";
	private static final String KEY_FIRST_NAME= "firstname";
	private static final String KEY_LAST_NAME= "lastname";
	private static final String KEY_MY_HANDLE= "myhandle";

    private static final String KEY_FIRST_LOGIN = "firstlogin";
    private static final String KEY_CAM_SYNC_ENABLED = "camsyncenabled";
    private static final String KEY_SEC_FOLDER_ENABLED = "secondarymediafolderenabled";
    private static final String KEY_SEC_FOLDER_HANDLE = "secondarymediafolderhandle";
    private static final String KEY_SEC_FOLDER_LOCAL_PATH = "secondarymediafolderlocalpath";
    private static final String KEY_CAM_SYNC_HANDLE = "camsynchandle";
    private static final String KEY_CAM_SYNC_WIFI = "wifi";
    private static final String KEY_CAM_SYNC_LOCAL_PATH = "camsynclocalpath";
    private static final String KEY_CAM_SYNC_FILE_UPLOAD = "fileUpload";
    private static final String KEY_CAM_SYNC_TIMESTAMP = "camSyncTimeStamp";
    private static final String KEY_CAM_VIDEO_SYNC_TIMESTAMP = "camVideoSyncTimeStamp";
    private static final String KEY_CAM_SYNC_CHARGING = "camSyncCharging";
    private static final String KEY_UPLOAD_VIDEO_QUALITY = "uploadVideoQuality";
    private static final String KEY_CONVERSION_ON_CHARGING = "conversionOnCharging";
    private static final String KEY_CHARGING_ON_SIZE = "chargingOnSize";
    private static final String KEY_SHOULD_CLEAR_CAMSYNC_RECORDS = "shouldclearcamsyncrecords";
    private static final String KEY_KEEP_FILE_NAMES = "keepFileNames";
    private static final String KEY_PIN_LOCK_ENABLED = "pinlockenabled";
    private static final String KEY_PIN_LOCK_TYPE = "pinlocktype";
    private static final String KEY_PIN_LOCK_CODE = "pinlockcode";
    private static final String KEY_STORAGE_ASK_ALWAYS = "storageaskalways";
    private static final String KEY_STORAGE_DOWNLOAD_LOCATION = "storagedownloadlocation";
    private static final String KEY_LAST_UPLOAD_FOLDER = "lastuploadfolder";
    private static final String KEY_LAST_CLOUD_FOLDER_HANDLE = "lastcloudfolder";
    private static final String KEY_ATTR_ONLINE = "online";
    private static final String KEY_ATTR_INTENTS = "intents";
    private static final String KEY_ATTR_ASK_SIZE_DOWNLOAD = "asksizedownload";
    private static final String KEY_ATTR_ASK_NOAPP_DOWNLOAD = "asknoappdownload";
    private static final String KEY_OFF_HANDLE = "handle";
    private static final String KEY_OFF_PATH = "path";
    private static final String KEY_OFF_NAME = "name";
    private static final String KEY_OFF_PARENT = "parentId";
    private static final String KEY_OFF_TYPE = "type";
    private static final String KEY_OFF_INCOMING = "incoming";
    private static final String KEY_OFF_HANDLE_INCOMING = "incomingHandle";
    private static final String KEY_SEC_SYNC_TIMESTAMP = "secondarySyncTimeStamp";
    private static final String KEY_SEC_VIDEO_SYNC_TIMESTAMP = "secondaryVideoSyncTimeStamp";
    private static final String KEY_STORAGE_ADVANCED_DEVICES = "storageadvanceddevices";
    private static final String KEY_PREFERRED_VIEW_LIST = "preferredviewlist";
    private static final String KEY_PREFERRED_VIEW_LIST_CAMERA = "preferredviewlistcamera";
    private static final String KEY_URI_EXTERNAL_SD_CARD = "uriexternalsdcard";
    private static final String KEY_CAMERA_FOLDER_EXTERNAL_SD_CARD = "camerafolderexternalsdcard";
    private static final String KEY_CONTACT_HANDLE = "handle";
    private static final String KEY_CONTACT_MAIL = "mail";
    private static final String KEY_CONTACT_NAME = "name";
    private static final String KEY_CONTACT_LAST_NAME = "lastname";
	private static final String KEY_PREFERRED_SORT_CLOUD = "preferredsortcloud";
	private static final String KEY_PREFERRED_SORT_CONTACTS = "preferredsortcontacts";
	private static final String KEY_PREFERRED_SORT_OTHERS = "preferredsortothers";
	private static final String KEY_FILE_LOGGER_SDK = "filelogger";
	private static final String KEY_FILE_LOGGER_KARERE = "fileloggerkarere";
	private static final String KEY_USE_HTTPS_ONLY = "usehttpsonly";
	private static final String KEY_SHOW_COPYRIGHT = "showcopyright";
	private static final String KEY_SHOW_NOTIF_OFF = "shownotifoff";
	private static final String KEY_STAGING = "staging";

	private static final String KEY_ACCOUNT_DETAILS_TIMESTAMP = "accountdetailstimestamp";
	private static final String KEY_PAYMENT_METHODS_TIMESTAMP = "paymentmethodsstimestamp";
	private static final String KEY_PRICING_TIMESTAMP = "pricingtimestamp";
	private static final String KEY_EXTENDED_ACCOUNT_DETAILS_TIMESTAMP = "extendedaccountdetailstimestamp";

	private static final String KEY_CHAT_HANDLE = "chathandle";
	private static final String KEY_CHAT_ITEM_NOTIFICATIONS = "chatitemnotifications";
	private static final String KEY_CHAT_ITEM_RINGTONE = "chatitemringtone";
	private static final String KEY_CHAT_ITEM_SOUND_NOTIFICATIONS = "chatitemnotificationsound";
	private static final String KEY_CHAT_ITEM_WRITTEN_TEXT = "chatitemwrittentext";

	private static final String KEY_NONCONTACT_HANDLE = "noncontacthandle";
	private static final String KEY_NONCONTACT_FULLNAME = "noncontactfullname";
	private static final String KEY_NONCONTACT_FIRSTNAME = "noncontactfirstname";
	private static final String KEY_NONCONTACT_LASTNAME = "noncontactlastname";
	private static final String KEY_NONCONTACT_EMAIL = "noncontactemail";

	private static final String KEY_CHAT_ENABLED = "chatenabled";
	private static final String KEY_CHAT_NOTIFICATIONS_ENABLED = "chatnotifications";
	private static final String KEY_CHAT_SOUND_NOTIFICATIONS = "chatnotificationsound";
	private static final String KEY_CHAT_VIBRATION_ENABLED = "chatvibrationenabled";
	private static final String KEY_CHAT_STATUS = "chatstatus";
	private static final String KEY_CHAT_SEND_ORIGINALS = "sendoriginalsattachments";

	private static final String KEY_INVALIDATE_SDK_CACHE = "invalidatesdkcache";

	private static final String KEY_TRANSFER_FILENAME = "transferfilename";
	private static final String KEY_TRANSFER_TYPE = "transfertype";
	private static final String KEY_TRANSFER_STATE = "transferstate";
	private static final String KEY_TRANSFER_SIZE = "transfersize";
	private static final String KEY_TRANSFER_HANDLE = "transferhandle";

	private static final String KEY_FIRST_LOGIN_CHAT = "firstloginchat";
	private static final String KEY_SMALL_GRID_CAMERA = "smallgridcamera";
    private static final String KEY_AUTO_PLAY = "autoplay";

	private static final String KEY_ID_CHAT = "idchat";
	private static final String KEY_MSG_TIMESTAMP = "timestamp";
	private static final String KEY_ID_TEMP_KARERE = "idtempkarere";
	private static final String KEY_STATE = "state";

	private static final String KEY_ID_PENDING_MSG = "idpendingmsg";
	private static final String KEY_ID_NODE = "idnode";

	private static final String KEY_FILE_PATH = "filepath";
	private static final String KEY_FILE_NAME = "filename";
	private static final String KEY_FILE_FINGERPRINT = "filefingerprint";
	private static final String KEY_NODE_HANDLE = "nodehandle";

	//columns for table sync records
    private static final String KEY_SYNC_FILEPATH_ORI = "sync_filepath_origin";
    private static final String KEY_SYNC_FILEPATH_NEW = "sync_filepath_new";
    private static final String KEY_SYNC_FP_ORI = "sync_fingerprint_origin";
    private static final String KEY_SYNC_FP_NEW = "sync_fingerprint_new";
    private static final String KEY_SYNC_TIMESTAMP = "sync_timestamp";
    private static final String KEY_SYNC_STATE = "sync_state";
    private static final String KEY_SYNC_FILENAME = "sync_filename";
    private static final String KEY_SYNC_HANDLE = "sync_handle";
    private static final String KEY_SYNC_COPYONLY = "sync_copyonly";
    private static final String KEY_SYNC_SECONDARY = "sync_secondary";
    private static final String KEY_SYNC_TYPE = "sync_type";
    private static final String KEY_SYNC_LONGITUDE = "sync_longitude";
    private static final String KEY_SYNC_LATITUDE = "sync_latitude";
    private static final String CREATE_SYNC_RECORDS_TABLE = "CREATE TABLE IF NOT EXISTS " + TABLE_SYNC_RECORDS + "("
            + KEY_ID + " INTEGER PRIMARY KEY, "
            + KEY_SYNC_FILEPATH_ORI + " TEXT,"
            + KEY_SYNC_FILEPATH_NEW + " TEXT,"
            + KEY_SYNC_FP_ORI + " TEXT,"
            + KEY_SYNC_FP_NEW + " TEXT,"
            + KEY_SYNC_TIMESTAMP + " TEXT,"
            + KEY_SYNC_FILENAME + " TEXT,"
            + KEY_SYNC_LONGITUDE + " TEXT,"
            + KEY_SYNC_LATITUDE + " TEXT,"
            + KEY_SYNC_STATE + " INTEGER,"
            + KEY_SYNC_TYPE + " INTEGER,"
            + KEY_SYNC_HANDLE + " TEXT,"
            + KEY_SYNC_COPYONLY + " BOOLEAN,"
            + KEY_SYNC_SECONDARY + " BOOLEAN"+ ")";

	private static final String KEY_LAST_PUBLIC_HANDLE = "lastpublichandle";
	private static final String KEY_LAST_PUBLIC_HANDLE_TIMESTAMP = "lastpublichandletimestamp";

	private static final String KEY_PENDING_MSG_ID_CHAT = "idchat";
	private static final String KEY_PENDING_MSG_TIMESTAMP = "timestamp";
	private static final String KEY_PENDING_MSG_TEMP_KARERE = "idtempkarere";
	private static final String KEY_PENDING_MSG_FILE_PATH = "filePath";
	private static final String KEY_PENDING_MSG_NAME = "filename";
	private static final String KEY_PENDING_MSG_NODE_HANDLE = "nodehandle";
	private static final String KEY_PENDING_MSG_FINGERPRINT = "filefingerprint";
	private static final String KEY_PENDING_MSG_TRANSFER_TAG = "transfertag";
	private static final String KEY_PENDING_MSG_STATE = "state";

    private static DatabaseHandler instance;

    private static SQLiteDatabase db;

    public static synchronized DatabaseHandler getDbHandler(Context context){

    	log("getDbHandler");

    	if (instance == null){
    		log("INSTANCE IS NULL");
    		instance = new DatabaseHandler(context);
    	}

    	return instance;
    }

	public DatabaseHandler(Context context) {
        super(context, DATABASE_NAME, null, DATABASE_VERSION);
        db = this.getWritableDatabase();
    }

	@Override
	public void onCreate(SQLiteDatabase db) {

		log("onCreate");
        String CREATE_OFFLINE_TABLE = "CREATE TABLE IF NOT EXISTS " + TABLE_OFFLINE + "("
        		+ KEY_ID + " INTEGER PRIMARY KEY, " + KEY_OFF_HANDLE + " TEXT," + KEY_OFF_PATH + " TEXT," + KEY_OFF_NAME + " TEXT," +
        		KEY_OFF_PARENT + " INTEGER," + KEY_OFF_TYPE + " INTEGER, " + KEY_OFF_INCOMING + " INTEGER, " + KEY_OFF_HANDLE_INCOMING + " INTEGER "+")";
        db.execSQL(CREATE_OFFLINE_TABLE);

		String CREATE_CREDENTIALS_TABLE = "CREATE TABLE IF NOT EXISTS " + TABLE_CREDENTIALS + "("
                + KEY_ID + " INTEGER PRIMARY KEY," + KEY_EMAIL + " TEXT, "
                + KEY_SESSION + " TEXT, " + KEY_FIRST_NAME + " TEXT, " +  KEY_LAST_NAME + " TEXT, " + KEY_MY_HANDLE + " TEXT" + ")";
        db.execSQL(CREATE_CREDENTIALS_TABLE);

        String CREATE_PREFERENCES_TABLE = "CREATE TABLE IF NOT EXISTS " + TABLE_PREFERENCES + "("
        		+ KEY_ID + " INTEGER PRIMARY KEY," + KEY_FIRST_LOGIN + " BOOLEAN, "
        		+ KEY_CAM_SYNC_ENABLED + " BOOLEAN, " + KEY_CAM_SYNC_HANDLE + " TEXT, "
        		+ KEY_CAM_SYNC_LOCAL_PATH + " TEXT, " + KEY_CAM_SYNC_WIFI + " BOOLEAN, "
        		+ KEY_CAM_SYNC_FILE_UPLOAD + " TEXT, " + KEY_PIN_LOCK_ENABLED + " TEXT, " +
        		KEY_PIN_LOCK_CODE + " TEXT, " + KEY_STORAGE_ASK_ALWAYS + " TEXT, " +
        		KEY_STORAGE_DOWNLOAD_LOCATION + " TEXT, " + KEY_CAM_SYNC_TIMESTAMP + " TEXT, " +
        		KEY_CAM_SYNC_CHARGING + " BOOLEAN, " + KEY_LAST_UPLOAD_FOLDER + " TEXT, "+
        		KEY_LAST_CLOUD_FOLDER_HANDLE + " TEXT, " + KEY_SEC_FOLDER_ENABLED + " TEXT, " + KEY_SEC_FOLDER_LOCAL_PATH +
        		" TEXT, "+ KEY_SEC_FOLDER_HANDLE + " TEXT, " + KEY_SEC_SYNC_TIMESTAMP+" TEXT, "+KEY_KEEP_FILE_NAMES + " BOOLEAN, "+
        		KEY_STORAGE_ADVANCED_DEVICES+ "	BOOLEAN, "+ KEY_PREFERRED_VIEW_LIST+ "	BOOLEAN, "+KEY_PREFERRED_VIEW_LIST_CAMERA+ " BOOLEAN, " +
        		KEY_URI_EXTERNAL_SD_CARD + " TEXT, " + KEY_CAMERA_FOLDER_EXTERNAL_SD_CARD + " BOOLEAN, " + KEY_PIN_LOCK_TYPE + " TEXT, " +
				KEY_PREFERRED_SORT_CLOUD + " TEXT, " + KEY_PREFERRED_SORT_CONTACTS + " TEXT, " +KEY_PREFERRED_SORT_OTHERS + " TEXT," +
<<<<<<< HEAD
				KEY_FIRST_LOGIN_CHAT + " BOOLEAN, " + KEY_SMALL_GRID_CAMERA + " BOOLEAN," + KEY_UPLOAD_VIDEO_QUALITY + " TEXT," +
                KEY_CONVERSION_ON_CHARGING + " BOOLEAN," + KEY_CHARGING_ON_SIZE + " TEXT," + KEY_SHOULD_CLEAR_CAMSYNC_RECORDS + " TEXT," +  KEY_CAM_VIDEO_SYNC_TIMESTAMP + " TEXT," +
                KEY_SEC_VIDEO_SYNC_TIMESTAMP + " TEXT" +")";

=======
				KEY_FIRST_LOGIN_CHAT + " BOOLEAN, " + KEY_SMALL_GRID_CAMERA + " BOOLEAN, " + KEY_AUTO_PLAY + " BOOLEAN" + ")";
        
>>>>>>> 33fd0aa3
        db.execSQL(CREATE_PREFERENCES_TABLE);

        String CREATE_ATTRIBUTES_TABLE = "CREATE TABLE IF NOT EXISTS " + TABLE_ATTRIBUTES + "("
        		+ KEY_ID + " INTEGER PRIMARY KEY, " + KEY_ATTR_ONLINE + " TEXT, " + KEY_ATTR_INTENTS + " TEXT, " +
        		KEY_ATTR_ASK_SIZE_DOWNLOAD+ "	BOOLEAN, "+KEY_ATTR_ASK_NOAPP_DOWNLOAD+ " BOOLEAN, " + KEY_FILE_LOGGER_SDK +" TEXT, " + KEY_ACCOUNT_DETAILS_TIMESTAMP +" TEXT, " +
				KEY_PAYMENT_METHODS_TIMESTAMP +" TEXT, " + KEY_PRICING_TIMESTAMP +" TEXT, " + KEY_EXTENDED_ACCOUNT_DETAILS_TIMESTAMP +" TEXT, " + KEY_INVALIDATE_SDK_CACHE + " TEXT, " + KEY_FILE_LOGGER_KARERE +
				" TEXT, " + KEY_USE_HTTPS_ONLY + " TEXT, " + KEY_SHOW_COPYRIGHT +" TEXT, " + KEY_SHOW_NOTIF_OFF +" TEXT, " + KEY_STAGING + " TEXT, " + KEY_LAST_PUBLIC_HANDLE + " TEXT, " + KEY_LAST_PUBLIC_HANDLE_TIMESTAMP + " TEXT" + ")";
        db.execSQL(CREATE_ATTRIBUTES_TABLE);

        String CREATE_CONTACTS_TABLE = "CREATE TABLE IF NOT EXISTS " + TABLE_CONTACTS + "("
        		+ KEY_ID + " INTEGER PRIMARY KEY, " + KEY_CONTACT_HANDLE + " TEXT, " + KEY_CONTACT_MAIL + " TEXT, " +
        		KEY_CONTACT_NAME+ " TEXT, "+KEY_CONTACT_LAST_NAME+ " TEXT"+")";
        db.execSQL(CREATE_CONTACTS_TABLE);

		String CREATE_CHAT_ITEM_TABLE = "CREATE TABLE IF NOT EXISTS " + TABLE_CHAT_ITEMS + "("
				+ KEY_ID + " INTEGER PRIMARY KEY, " + KEY_CHAT_HANDLE + " TEXT, " + KEY_CHAT_ITEM_NOTIFICATIONS + " BOOLEAN, " +
				KEY_CHAT_ITEM_RINGTONE+ " TEXT, "+KEY_CHAT_ITEM_SOUND_NOTIFICATIONS+ " TEXT, "+KEY_CHAT_ITEM_WRITTEN_TEXT+ " TEXT"+")";
		db.execSQL(CREATE_CHAT_ITEM_TABLE);

		String CREATE_NONCONTACT_TABLE = "CREATE TABLE IF NOT EXISTS " + TABLE_NON_CONTACTS + "("
				+ KEY_ID + " INTEGER PRIMARY KEY, " + KEY_NONCONTACT_HANDLE + " TEXT, " + KEY_NONCONTACT_FULLNAME + " TEXT, " +
				KEY_NONCONTACT_FIRSTNAME+ " TEXT, "+KEY_NONCONTACT_LASTNAME+ " TEXT, "+ KEY_NONCONTACT_EMAIL + " TEXT"+")";
		db.execSQL(CREATE_NONCONTACT_TABLE);

		String CREATE_CHAT_TABLE = "CREATE TABLE IF NOT EXISTS " + TABLE_CHAT_SETTINGS + "("
				+ KEY_ID + " INTEGER PRIMARY KEY, " + KEY_CHAT_ENABLED + " BOOLEAN, " + KEY_CHAT_NOTIFICATIONS_ENABLED + " BOOLEAN, " +
				KEY_CHAT_SOUND_NOTIFICATIONS+ " TEXT, "+KEY_CHAT_VIBRATION_ENABLED+ " BOOLEAN, "+ KEY_CHAT_STATUS + " TEXT, "+ KEY_CHAT_SEND_ORIGINALS + " BOOLEAN"+")";
		db.execSQL(CREATE_CHAT_TABLE);

		String CREATE_COMPLETED_TRANSFER_TABLE = "CREATE TABLE IF NOT EXISTS " + TABLE_COMPLETED_TRANSFERS + "("
				+ KEY_ID + " INTEGER PRIMARY KEY, " + KEY_TRANSFER_FILENAME + " TEXT, " + KEY_TRANSFER_TYPE + " TEXT, " +
				KEY_TRANSFER_STATE+ " TEXT, "+ KEY_TRANSFER_SIZE+ " TEXT, " + KEY_TRANSFER_HANDLE + " TEXT"+")";
		db.execSQL(CREATE_COMPLETED_TRANSFER_TABLE);

		String CREATE_EPHEMERAL = "CREATE TABLE IF NOT EXISTS " + TABLE_EPHEMERAL + "("
				+ KEY_ID + " INTEGER PRIMARY KEY, " +  KEY_EMAIL + " TEXT, "
				+ KEY_PASSWORD + " TEXT, " + KEY_SESSION + " TEXT, " +  KEY_FIRST_NAME + " TEXT, " + KEY_LAST_NAME + " TEXT" + ")";
		db.execSQL(CREATE_EPHEMERAL);

		String CREATE_PENDING_MSG_TABLE = "CREATE TABLE IF NOT EXISTS " + TABLE_PENDING_MSG + "("
				+ KEY_ID + " INTEGER PRIMARY KEY," + KEY_ID_CHAT + " TEXT, " + KEY_MSG_TIMESTAMP + " TEXT, " +KEY_ID_TEMP_KARERE + " TEXT, " + KEY_STATE + " INTEGER" +")";
		db.execSQL(CREATE_PENDING_MSG_TABLE);

		String CREATE_MSG_NODE_TABLE = "CREATE TABLE IF NOT EXISTS " + TABLE_MSG_NODES + "("
				+ KEY_ID + " INTEGER PRIMARY KEY," + KEY_ID_PENDING_MSG+ " INTEGER, " + KEY_ID_NODE + " INTEGER" + ")";
		db.execSQL(CREATE_MSG_NODE_TABLE);

		String CREATE_NODE_ATTACHMENTS_TABLE = "CREATE TABLE IF NOT EXISTS " + TABLE_NODE_ATTACHMENTS + "("
				+ KEY_ID + " INTEGER PRIMARY KEY," + KEY_FILE_PATH + " TEXT, " + KEY_FILE_NAME + " TEXT, " + KEY_FILE_FINGERPRINT + " TEXT, " + KEY_NODE_HANDLE + " TEXT" + ")";
		db.execSQL(CREATE_NODE_ATTACHMENTS_TABLE);

		String CREATE_NEW_PENDING_MSG_TABLE = "CREATE TABLE IF NOT EXISTS " + TABLE_PENDING_MSG_SINGLE + "("
				+ KEY_ID + " INTEGER PRIMARY KEY," + KEY_PENDING_MSG_ID_CHAT + " TEXT, " + KEY_PENDING_MSG_TIMESTAMP + " TEXT, " +KEY_PENDING_MSG_TEMP_KARERE + " TEXT, " + KEY_PENDING_MSG_FILE_PATH + " TEXT, " + KEY_PENDING_MSG_NAME + " TEXT, " +KEY_PENDING_MSG_NODE_HANDLE + " TEXT, " +KEY_PENDING_MSG_FINGERPRINT + " TEXT, " + KEY_PENDING_MSG_TRANSFER_TAG + " INTEGER, " + KEY_PENDING_MSG_STATE + " INTEGER" +")";
		db.execSQL(CREATE_NEW_PENDING_MSG_TABLE);

        db.execSQL(CREATE_SYNC_RECORDS_TABLE);
	}

	@Override
	public void onUpgrade(SQLiteDatabase db, int oldVersion, int newVersion) {
		log("onUpgrade");

//		UserCredentials userCredentials = null;
//
//		String selectQueryCredentials = "SELECT  * FROM " + TABLE_CREDENTIALS;
//		Cursor cursorCredentials = db.rawQuery(selectQueryCredentials, null);
//		if (cursorCredentials.moveToFirst()) {
//			int id = Integer.parseInt(cursorCredentials.getString(0));
//			String email = decrypt(cursorCredentials.getString(1));
//			String session = decrypt(cursorCredentials.getString(2));
//			userCredentials = new UserCredentials(email, session);
//		}
//		cursorCredentials.close();
//
//		MegaPreferences prefs = null;
//		String selectQueryPref = "SELECT * FROM " + TABLE_PREFERENCES;
//		Cursor cursorPref = db.rawQuery(selectQueryPref, null);
//		if (cursorPref.moveToFirst()){
//			int id = Integer.parseInt(cursorPref.getString(0));
//			String firstTime = decrypt(cursorPref.getString(1));
//			String camSyncEnabled = decrypt(cursorPref.getString(2));
//			String camSyncHandle = decrypt(cursorPref.getString(3));
//			String camSyncLocalPath = decrypt(cursorPref.getString(4));
//			String wifi = decrypt(cursorPref.getString(5));
//			String fileUpload = decrypt(cursorPref.getString(6));
//			String pinLockEnabled = decrypt(cursorPref.getString(7));
//			String pinLockCode = decrypt(cursorPref.getString(8));
//			String askAlways = decrypt(cursorPref.getString(9));
//			String downloadLocation = decrypt(cursorPref.getString(10));
//			String camSyncTimeStamp = decrypt(cursorPref.getString(11));
//			prefs = new MegaPreferences(firstTime, wifi, camSyncEnabled, camSyncHandle, camSyncLocalPath, fileUpload, camSyncTimeStamp, pinLockEnabled, pinLockCode, askAlways, downloadLocation);
//		}
//		cursorPref.close();
//
//		db.execSQL("DROP TABLE IF EXISTS " + TABLE_CREDENTIALS);
//		db.execSQL("DROP TABLE IF EXISTS " + TABLE_PREFERENCES);
//		db.execSQL("DROP TABLE IF EXISTS " + TABLE_ATTRIBUTES);
//		db.execSQL("DROP TABLE IF EXISTS " + TABLE_OFFLINE);
//        onCreate(db);
//
//        ContentValues valuesCredentials = new ContentValues();
//        valuesCredentials.put(KEY_EMAIL, encrypt(userCredentials.getEmail()));
//        valuesCredentials.put(KEY_SESSION, encrypt(userCredentials.getSession()));
//        db.insert(TABLE_CREDENTIALS, null, valuesCredentials);
//
//        ContentValues valuesPref = new ContentValues();
//        valuesPref.put(KEY_FIRST_LOGIN, encrypt(prefs.getFirstTime()));
//        valuesPref.put(KEY_CAM_SYNC_WIFI, encrypt(prefs.getCamSyncWifi()));
//        valuesPref.put(KEY_CAM_SYNC_ENABLED, encrypt(prefs.getCamSyncEnabled()));
//        valuesPref.put(KEY_CAM_SYNC_HANDLE, encrypt(prefs.getCamSyncHandle()));
//        valuesPref.put(KEY_CAM_SYNC_LOCAL_PATH, encrypt(prefs.getCamSyncLocalPath()));
//        valuesPref.put(KEY_CAM_SYNC_FILE_UPLOAD, encrypt(prefs.getCamSyncFileUpload()));
//        valuesPref.put(KEY_PIN_LOCK_ENABLED, encrypt(prefs.getPinLockEnabled()));
//        valuesPref.put(KEY_PIN_LOCK_CODE, encrypt(prefs.getPinLockCode()));
//        valuesPref.put(KEY_STORAGE_ASK_ALWAYS, encrypt(prefs.getStorageAskAlways()));
//        valuesPref.put(KEY_STORAGE_DOWNLOAD_LOCATION, encrypt(prefs.getStorageDownloadLocation()));
//        valuesPref.put(KEY_CAM_SYNC_TIMESTAMP, encrypt(prefs.getCamSyncTimeStamp()));
//        valuesPref.put(KEY_CAM_SYNC_CHARGING, encrypt("false"));
//        db.insert(TABLE_PREFERENCES, null, valuesPref);

		if (oldVersion <= 7){
			db.execSQL("ALTER TABLE " + TABLE_PREFERENCES + " ADD COLUMN " + KEY_CAM_SYNC_CHARGING + " BOOLEAN;");
			db.execSQL("UPDATE " + TABLE_PREFERENCES + " SET " + KEY_CAM_SYNC_CHARGING + " = '" + encrypt("false") + "';");
			db.execSQL("ALTER TABLE " + TABLE_OFFLINE + " ADD COLUMN " + KEY_OFF_INCOMING + " INTEGER;");
			db.execSQL("ALTER TABLE " + TABLE_OFFLINE + " ADD COLUMN " + KEY_OFF_HANDLE_INCOMING + " INTEGER;");
			db.execSQL("UPDATE " + TABLE_OFFLINE + " SET " + KEY_OFF_INCOMING + " = '0';");
		}

		if (oldVersion <=8){
			db.execSQL("ALTER TABLE " + TABLE_PREFERENCES + " ADD COLUMN " + KEY_LAST_UPLOAD_FOLDER + " TEXT;");
			db.execSQL("UPDATE " + TABLE_PREFERENCES + " SET " + KEY_LAST_UPLOAD_FOLDER + " = '" + encrypt("") + "';");
		}

		if (oldVersion <=9){
			db.execSQL("ALTER TABLE " + TABLE_PREFERENCES + " ADD COLUMN " + KEY_LAST_CLOUD_FOLDER_HANDLE + " TEXT;");
			db.execSQL("UPDATE " + TABLE_PREFERENCES + " SET " + KEY_LAST_CLOUD_FOLDER_HANDLE + " = '" + encrypt("") + "';");
		}

		if (oldVersion <=12){
			db.execSQL("ALTER TABLE " + TABLE_PREFERENCES + " ADD COLUMN " + KEY_SEC_FOLDER_ENABLED + " TEXT;");
			db.execSQL("ALTER TABLE " + TABLE_PREFERENCES + " ADD COLUMN " + KEY_SEC_FOLDER_LOCAL_PATH + " TEXT;");
			db.execSQL("ALTER TABLE " + TABLE_PREFERENCES + " ADD COLUMN " + KEY_SEC_FOLDER_HANDLE + " TEXT;");
			db.execSQL("ALTER TABLE " + TABLE_PREFERENCES + " ADD COLUMN " + KEY_SEC_SYNC_TIMESTAMP + " TEXT;");
			db.execSQL("ALTER TABLE " + TABLE_PREFERENCES + " ADD COLUMN " + KEY_KEEP_FILE_NAMES + " TEXT;");
			db.execSQL("UPDATE " + TABLE_PREFERENCES + " SET " + KEY_SEC_FOLDER_ENABLED + " = '" + encrypt("false") + "';");
			db.execSQL("UPDATE " + TABLE_PREFERENCES + " SET " + KEY_SEC_FOLDER_LOCAL_PATH + " = '" + encrypt("-1") + "';");
			db.execSQL("UPDATE " + TABLE_PREFERENCES + " SET " + KEY_SEC_FOLDER_HANDLE + " = '" + encrypt("-1") + "';");
			db.execSQL("UPDATE " + TABLE_PREFERENCES + " SET " + KEY_SEC_SYNC_TIMESTAMP + " = '" + encrypt("0") + "';");
			db.execSQL("UPDATE " + TABLE_PREFERENCES + " SET " + KEY_KEEP_FILE_NAMES + " = '" + encrypt("false") + "';");
		}

		if (oldVersion <=13){
			db.execSQL("ALTER TABLE " + TABLE_PREFERENCES + " ADD COLUMN " + KEY_STORAGE_ADVANCED_DEVICES + " BOOLEAN;");
			db.execSQL("UPDATE " + TABLE_PREFERENCES + " SET " + KEY_STORAGE_ADVANCED_DEVICES + " = '" + encrypt("false") + "';");
		}

		if (oldVersion <=14){
			db.execSQL("ALTER TABLE " + TABLE_ATTRIBUTES + " ADD COLUMN " + KEY_ATTR_INTENTS + " TEXT;");
			db.execSQL("UPDATE " + TABLE_ATTRIBUTES + " SET " + KEY_ATTR_INTENTS + " = '" + encrypt("0") + "';");
		}

		if (oldVersion <=15){
			db.execSQL("ALTER TABLE " + TABLE_PREFERENCES + " ADD COLUMN " + KEY_PREFERRED_VIEW_LIST + " BOOLEAN;");
			db.execSQL("UPDATE " + TABLE_PREFERENCES + " SET " + KEY_PREFERRED_VIEW_LIST + " = '" + encrypt("true") + "';");
			db.execSQL("ALTER TABLE " + TABLE_PREFERENCES + " ADD COLUMN " + KEY_PREFERRED_VIEW_LIST_CAMERA + " BOOLEAN;");
			db.execSQL("UPDATE " + TABLE_PREFERENCES + " SET " + KEY_PREFERRED_VIEW_LIST_CAMERA + " = '" + encrypt("false") + "';");
		}

		if (oldVersion <=16){
			db.execSQL("ALTER TABLE " + TABLE_ATTRIBUTES + " ADD COLUMN " + KEY_ATTR_ASK_SIZE_DOWNLOAD + " BOOLEAN;");
			db.execSQL("UPDATE " + TABLE_ATTRIBUTES + " SET " + KEY_ATTR_ASK_SIZE_DOWNLOAD + " = '" + encrypt("true") + "';");
			db.execSQL("ALTER TABLE " + TABLE_ATTRIBUTES + " ADD COLUMN " + KEY_ATTR_ASK_NOAPP_DOWNLOAD + " BOOLEAN;");
			db.execSQL("UPDATE " + TABLE_ATTRIBUTES + " SET " + KEY_ATTR_ASK_NOAPP_DOWNLOAD + " = '" + encrypt("true") + "';");

			db.execSQL("ALTER TABLE " + TABLE_PREFERENCES + " ADD COLUMN " + KEY_URI_EXTERNAL_SD_CARD + " TEXT;");
			db.execSQL("UPDATE " + TABLE_PREFERENCES + " SET " + KEY_URI_EXTERNAL_SD_CARD + " = '" + encrypt("") + "';");
			db.execSQL("ALTER TABLE " + TABLE_PREFERENCES + " ADD COLUMN " + KEY_CAMERA_FOLDER_EXTERNAL_SD_CARD + " BOOLEAN;");
			db.execSQL("UPDATE " + TABLE_PREFERENCES + " SET " + KEY_CAMERA_FOLDER_EXTERNAL_SD_CARD + " = '" + encrypt("false") + "';");
		}

		if (oldVersion <=17){
			String CREATE_CONTACTS_TABLE = "CREATE TABLE IF NOT EXISTS " + TABLE_CONTACTS + "("
	        		+ KEY_ID + " INTEGER PRIMARY KEY, " + KEY_CONTACT_HANDLE + " TEXT, " + KEY_CONTACT_MAIL + " TEXT, " +
	        		KEY_CONTACT_NAME+ " TEXT, " + KEY_CONTACT_LAST_NAME + " TEXT"+")";
	        db.execSQL(CREATE_CONTACTS_TABLE);
		}

		if(oldVersion <= 18){
			//Changes to encrypt the Offline table
			ArrayList<MegaOffline> offlinesOld = this.getOfflineFilesOld(db);

			log("Clear the table offline");
			this.clearOffline(db);

			for(int i=0; i<offlinesOld.size();i++){
				MegaOffline offline = offlinesOld.get(i);

				if(offline.getType()==null||offline.getType().equals("0")||offline.getType().equals("1")){
					log("Not encrypted: "+offline.getName());
					this.setOfflineFile(offline, db);	//using the method that encrypts
				}
				else{
					log("Encrypted: "+offline.getName());
					this.setOfflineFileOld(offline, db);	//using the OLD method that doesn't encrypt
				}
			}
		}

		if(oldVersion <= 19){

			db.execSQL("ALTER TABLE " + TABLE_PREFERENCES + " ADD COLUMN " + KEY_PIN_LOCK_TYPE + " TEXT;");

			if(this.isPinLockEnabled(db)){
				log("PIN enabled!");
				db.execSQL("UPDATE " + TABLE_PREFERENCES + " SET " + KEY_PIN_LOCK_TYPE + " = '" + encrypt(Constants.PIN_4) + "';");
			}
			else{
				log("PIN NOT enabled!");
				db.execSQL("UPDATE " + TABLE_PREFERENCES + " SET " + KEY_PIN_LOCK_TYPE + " = '" + encrypt("") + "';");
			}
		}

		if(oldVersion <= 20){
			db.execSQL("ALTER TABLE " + TABLE_PREFERENCES + " ADD COLUMN " + KEY_PREFERRED_SORT_CLOUD + " TEXT;");
			db.execSQL("ALTER TABLE " + TABLE_PREFERENCES + " ADD COLUMN " + KEY_PREFERRED_SORT_CONTACTS + " TEXT;");
			db.execSQL("ALTER TABLE " + TABLE_PREFERENCES + " ADD COLUMN " + KEY_PREFERRED_SORT_OTHERS + " TEXT;");
			db.execSQL("UPDATE " + TABLE_PREFERENCES + " SET " + KEY_PREFERRED_SORT_CLOUD + " = '" + encrypt(String.valueOf(MegaApiJava.ORDER_DEFAULT_ASC)) + "';");
			db.execSQL("UPDATE " + TABLE_PREFERENCES + " SET " + KEY_PREFERRED_SORT_CONTACTS + " = '" + encrypt(String.valueOf(MegaApiJava.ORDER_DEFAULT_ASC)) + "';");
			db.execSQL("UPDATE " + TABLE_PREFERENCES + " SET " + KEY_PREFERRED_SORT_OTHERS + " = '" + encrypt(String.valueOf(MegaApiJava.ORDER_DEFAULT_ASC)) + "';");

			db.execSQL("ALTER TABLE " + TABLE_ATTRIBUTES + " ADD COLUMN " + KEY_FILE_LOGGER_SDK + " TEXT;");
			db.execSQL("UPDATE " + TABLE_ATTRIBUTES + " SET " + KEY_FILE_LOGGER_SDK + " = '" + encrypt("false") + "';");
		}

		if(oldVersion <= 21){
			db.execSQL("ALTER TABLE " + TABLE_ATTRIBUTES + " ADD COLUMN " + KEY_ACCOUNT_DETAILS_TIMESTAMP + " TEXT;");
			db.execSQL("UPDATE " + TABLE_ATTRIBUTES + " SET " + KEY_ACCOUNT_DETAILS_TIMESTAMP + " = '" + encrypt("") + "';");

			db.execSQL("ALTER TABLE " + TABLE_ATTRIBUTES + " ADD COLUMN " + KEY_PAYMENT_METHODS_TIMESTAMP + " TEXT;");
			db.execSQL("UPDATE " + TABLE_ATTRIBUTES + " SET " + KEY_PAYMENT_METHODS_TIMESTAMP + " = '" + encrypt("") + "';");

			db.execSQL("ALTER TABLE " + TABLE_ATTRIBUTES + " ADD COLUMN " + KEY_PRICING_TIMESTAMP + " TEXT;");
			db.execSQL("UPDATE " + TABLE_ATTRIBUTES + " SET " + KEY_PRICING_TIMESTAMP + " = '" + encrypt("") + "';");

			db.execSQL("ALTER TABLE " + TABLE_ATTRIBUTES + " ADD COLUMN " + KEY_EXTENDED_ACCOUNT_DETAILS_TIMESTAMP + " TEXT;");
			db.execSQL("UPDATE " + TABLE_ATTRIBUTES + " SET " + KEY_EXTENDED_ACCOUNT_DETAILS_TIMESTAMP + " = '" + encrypt("") + "';");
		}

		if(oldVersion <= 22) {
			String CREATE_CHAT_ITEM_TABLE = "CREATE TABLE IF NOT EXISTS " + TABLE_CHAT_ITEMS + "("
					+ KEY_ID + " INTEGER PRIMARY KEY, " + KEY_CHAT_HANDLE + " TEXT, " + KEY_CHAT_ITEM_NOTIFICATIONS + " BOOLEAN, " +
					KEY_CHAT_ITEM_RINGTONE + " TEXT, " + KEY_CHAT_ITEM_SOUND_NOTIFICATIONS + " TEXT" + ")";
			db.execSQL(CREATE_CHAT_ITEM_TABLE);

			String CREATE_NONCONTACT_TABLE = "CREATE TABLE IF NOT EXISTS " + TABLE_NON_CONTACTS + "("
					+ KEY_ID + " INTEGER PRIMARY KEY, " + KEY_NONCONTACT_HANDLE + " TEXT, " + KEY_NONCONTACT_FULLNAME + " TEXT"+")";
			db.execSQL(CREATE_NONCONTACT_TABLE);

			String CREATE_CHAT_TABLE = "CREATE TABLE IF NOT EXISTS " + TABLE_CHAT_SETTINGS + "("
					+ KEY_ID + " INTEGER PRIMARY KEY, " + KEY_CHAT_ENABLED + " BOOLEAN, " + KEY_CHAT_NOTIFICATIONS_ENABLED + " BOOLEAN, " +
					KEY_CHAT_SOUND_NOTIFICATIONS+ " TEXT, "+KEY_CHAT_VIBRATION_ENABLED+ " BOOLEAN"+")";
			db.execSQL(CREATE_CHAT_TABLE);
		}

		if (oldVersion <= 23){
			db.execSQL("ALTER TABLE " + TABLE_CREDENTIALS + " ADD COLUMN " + KEY_FIRST_NAME + " TEXT;");
			db.execSQL("UPDATE " + TABLE_CREDENTIALS + " SET " + KEY_FIRST_NAME + " = '" + encrypt("") + "';");

			db.execSQL("ALTER TABLE " + TABLE_CREDENTIALS + " ADD COLUMN " + KEY_LAST_NAME + " TEXT;");
			db.execSQL("UPDATE " + TABLE_CREDENTIALS + " SET " + KEY_LAST_NAME + " = '" + encrypt("") + "';");
		}

		if (oldVersion <= 24){
			db.execSQL("ALTER TABLE " + TABLE_CHAT_SETTINGS + " ADD COLUMN " + KEY_CHAT_STATUS + " TEXT;");
			db.execSQL("UPDATE " + TABLE_CHAT_SETTINGS + " SET " + KEY_CHAT_STATUS + " = '" + encrypt(MegaChatApi.STATUS_ONLINE+"") + "';");
		}

		if (oldVersion <= 25){
			db.execSQL("ALTER TABLE " + TABLE_NON_CONTACTS + " ADD COLUMN " + KEY_NONCONTACT_FIRSTNAME + " TEXT;");
			db.execSQL("UPDATE " + TABLE_NON_CONTACTS + " SET " + KEY_NONCONTACT_FIRSTNAME + " = '" + encrypt("") + "';");

			db.execSQL("ALTER TABLE " + TABLE_NON_CONTACTS + " ADD COLUMN " + KEY_NONCONTACT_LASTNAME + " TEXT;");
			db.execSQL("UPDATE " + TABLE_NON_CONTACTS + " SET " + KEY_NONCONTACT_LASTNAME + " = '" + encrypt("") + "';");

		}

		if (oldVersion <= 26){
			db.execSQL("ALTER TABLE " + TABLE_ATTRIBUTES + " ADD COLUMN " + KEY_INVALIDATE_SDK_CACHE + " TEXT;");
			db.execSQL("UPDATE " + TABLE_ATTRIBUTES + " SET " + KEY_INVALIDATE_SDK_CACHE + " = '" + encrypt("true") + "';");
		}

		if (oldVersion <= 27){
			db.execSQL("ALTER TABLE " + TABLE_NON_CONTACTS + " ADD COLUMN " + KEY_NONCONTACT_EMAIL + " TEXT;");
			db.execSQL("UPDATE " + TABLE_NON_CONTACTS + " SET " + KEY_NONCONTACT_EMAIL + " = '" + encrypt("") + "';");
		}

		if (oldVersion <= 28){
			db.execSQL("ALTER TABLE " + TABLE_CREDENTIALS + " ADD COLUMN " + KEY_MY_HANDLE + " TEXT;");
			db.execSQL("UPDATE " + TABLE_CREDENTIALS + " SET " + KEY_MY_HANDLE + " = '" + encrypt("") + "';");
		}

		if (oldVersion <= 29) {
			String CREATE_COMPLETED_TRANSFER_TABLE = "CREATE TABLE IF NOT EXISTS " + TABLE_COMPLETED_TRANSFERS + "("
					+ KEY_ID + " INTEGER PRIMARY KEY, " + KEY_TRANSFER_FILENAME + " TEXT, " + KEY_TRANSFER_TYPE + " TEXT, " +
					KEY_TRANSFER_STATE+ " TEXT, "+ KEY_TRANSFER_SIZE+ " TEXT, " + KEY_TRANSFER_HANDLE + " TEXT"+")";
			db.execSQL(CREATE_COMPLETED_TRANSFER_TABLE);

		}

		if (oldVersion <= 30){
			db.execSQL("ALTER TABLE " + TABLE_PREFERENCES + " ADD COLUMN " + KEY_FIRST_LOGIN_CHAT + " BOOLEAN;");
			db.execSQL("UPDATE " + TABLE_PREFERENCES + " SET " + KEY_FIRST_LOGIN_CHAT + " = '" + encrypt("true") + "';");
		}

		if (oldVersion <= 31){
			String CREATE_EPHEMERAL = "CREATE TABLE IF NOT EXISTS " + TABLE_EPHEMERAL + "("
					+ KEY_ID + " INTEGER PRIMARY KEY, " +  KEY_EMAIL + " TEXT, "
					+ KEY_PASSWORD + " TEXT, " + KEY_SESSION + " TEXT, " +  KEY_FIRST_NAME + " TEXT, " + KEY_LAST_NAME + " TEXT" + ")";
			db.execSQL(CREATE_EPHEMERAL);
		}

		if (oldVersion <= 32){
			String CREATE_PENDING_MSG_TABLE = "CREATE TABLE IF NOT EXISTS " + TABLE_PENDING_MSG + "("
					+ KEY_ID + " INTEGER PRIMARY KEY," + KEY_ID_CHAT + " TEXT, " + KEY_MSG_TIMESTAMP + " TEXT, " +KEY_ID_TEMP_KARERE + " TEXT, " + KEY_STATE + " INTEGER" +")";
			db.execSQL(CREATE_PENDING_MSG_TABLE);

			String CREATE_MSG_NODE_TABLE = "CREATE TABLE IF NOT EXISTS " + TABLE_MSG_NODES + "("
					+ KEY_ID + " INTEGER PRIMARY KEY," + KEY_ID_PENDING_MSG+ " INTEGER, " + KEY_ID_NODE + " INTEGER" + ")";
			db.execSQL(CREATE_MSG_NODE_TABLE);

			String CREATE_NODE_ATTACHMENTS_TABLE = "CREATE TABLE IF NOT EXISTS " + TABLE_NODE_ATTACHMENTS + "("
					+ KEY_ID + " INTEGER PRIMARY KEY," + KEY_FILE_PATH + " TEXT, " + KEY_FILE_NAME + " TEXT, " + KEY_FILE_FINGERPRINT + " TEXT, " + KEY_NODE_HANDLE + " TEXT" + ")";
			db.execSQL(CREATE_NODE_ATTACHMENTS_TABLE);
		}

		if (oldVersion <= 33){
			db.execSQL("ALTER TABLE " + TABLE_ATTRIBUTES + " ADD COLUMN " + KEY_FILE_LOGGER_KARERE + " TEXT;");
			db.execSQL("UPDATE " + TABLE_ATTRIBUTES + " SET " + KEY_FILE_LOGGER_KARERE + " = '" + encrypt("false") + "';");
		}

		if (oldVersion <= 34){
			db.execSQL("ALTER TABLE " + TABLE_ATTRIBUTES + " ADD COLUMN " + KEY_USE_HTTPS_ONLY + " TEXT;");
			db.execSQL("UPDATE " + TABLE_ATTRIBUTES + " SET " + KEY_USE_HTTPS_ONLY + " = '" + encrypt("false") + "';");
		}

		if (oldVersion <= 35){
			db.execSQL("ALTER TABLE " + TABLE_ATTRIBUTES + " ADD COLUMN " + KEY_SHOW_COPYRIGHT + " TEXT;");
			db.execSQL("UPDATE " + TABLE_ATTRIBUTES + " SET " + KEY_SHOW_COPYRIGHT + " = '" + encrypt("true") + "';");
		}

		if (oldVersion <= 36){
			db.execSQL("ALTER TABLE " + TABLE_CHAT_SETTINGS + " ADD COLUMN " + KEY_CHAT_SEND_ORIGINALS + " BOOLEAN;");
			db.execSQL("UPDATE " + TABLE_CHAT_SETTINGS + " SET " + KEY_CHAT_SEND_ORIGINALS + " = '" + encrypt("false") + "';");
		}

		if (oldVersion <= 37){
			db.execSQL("ALTER TABLE " + TABLE_CHAT_ITEMS + " ADD COLUMN " + KEY_CHAT_ITEM_WRITTEN_TEXT + " TEXT;");
			db.execSQL("UPDATE " + TABLE_CHAT_ITEMS + " SET " + KEY_CHAT_ITEM_WRITTEN_TEXT + " = '" + "" + "';");
		}

		if (oldVersion <= 38){
			db.execSQL("ALTER TABLE " + TABLE_ATTRIBUTES + " ADD COLUMN " + KEY_SHOW_NOTIF_OFF + " TEXT;");
			db.execSQL("UPDATE " + TABLE_ATTRIBUTES + " SET " + KEY_SHOW_NOTIF_OFF + " = '" + encrypt("true") + "';");
		}

		if (oldVersion <= 39){
			db.execSQL("ALTER TABLE " + TABLE_PREFERENCES + " ADD COLUMN " + KEY_SMALL_GRID_CAMERA + " BOOLEAN;");
			db.execSQL("UPDATE " + TABLE_PREFERENCES + " SET " + KEY_SMALL_GRID_CAMERA + " = '" + encrypt("false") + "';");
		}

		if (oldVersion <= 40){
			db.execSQL("ALTER TABLE " + TABLE_ATTRIBUTES + " ADD COLUMN " + KEY_STAGING + " TEXT;");
			db.execSQL("UPDATE " + TABLE_ATTRIBUTES + " SET " + KEY_STAGING + " = '" + encrypt("false") + "';");
		}

		if (oldVersion <= 41){
			db.execSQL("ALTER TABLE " + TABLE_ATTRIBUTES + " ADD COLUMN " + KEY_LAST_PUBLIC_HANDLE + " TEXT;");
			db.execSQL("UPDATE " + TABLE_ATTRIBUTES + " SET " + KEY_LAST_PUBLIC_HANDLE + " = '" + encrypt("-1") + "';");
			db.execSQL("ALTER TABLE " + TABLE_ATTRIBUTES + " ADD COLUMN " + KEY_LAST_PUBLIC_HANDLE_TIMESTAMP + " TEXT;");
			db.execSQL("UPDATE " + TABLE_ATTRIBUTES + " SET " + KEY_LAST_PUBLIC_HANDLE_TIMESTAMP + " = '" + encrypt("-1") + "';");
		}

		if (oldVersion <= 42){
			String CREATE_NEW_PENDING_MSG_TABLE = "CREATE TABLE IF NOT EXISTS " + TABLE_PENDING_MSG_SINGLE + "("
					+ KEY_ID + " INTEGER PRIMARY KEY," + KEY_PENDING_MSG_ID_CHAT + " TEXT, " + KEY_PENDING_MSG_TIMESTAMP + " TEXT, " +KEY_PENDING_MSG_TEMP_KARERE + " TEXT, " + KEY_PENDING_MSG_FILE_PATH + " TEXT, " + KEY_PENDING_MSG_NAME + " TEXT, " +KEY_PENDING_MSG_NODE_HANDLE + " TEXT, " +KEY_PENDING_MSG_FINGERPRINT + " TEXT, " + KEY_PENDING_MSG_TRANSFER_TAG + " INTEGER, " + KEY_PENDING_MSG_STATE + " INTEGER" +")";

			db.execSQL(CREATE_NEW_PENDING_MSG_TABLE);
		}
<<<<<<< HEAD
		
		if(oldVersion <= 43) {
		    db.execSQL(CREATE_SYNC_RECORDS_TABLE);

            db.execSQL("ALTER TABLE " + TABLE_PREFERENCES + " ADD COLUMN " + KEY_UPLOAD_VIDEO_QUALITY + " TEXT;");
            db.execSQL("ALTER TABLE " + TABLE_PREFERENCES + " ADD COLUMN " + KEY_CONVERSION_ON_CHARGING + " BOOLEAN;");
            db.execSQL("ALTER TABLE " + TABLE_PREFERENCES + " ADD COLUMN " + KEY_CHARGING_ON_SIZE + " TEXT;");
            db.execSQL("ALTER TABLE " + TABLE_PREFERENCES + " ADD COLUMN " + KEY_SHOULD_CLEAR_CAMSYNC_RECORDS + " TEXT;");
            db.execSQL("ALTER TABLE " + TABLE_PREFERENCES + " ADD COLUMN " + KEY_CAM_VIDEO_SYNC_TIMESTAMP + " TEXT;");
            db.execSQL("ALTER TABLE " + TABLE_PREFERENCES + " ADD COLUMN " + KEY_SEC_VIDEO_SYNC_TIMESTAMP + " TEXT;");
		}
=======
        
        if (oldVersion <= 43){
            db.execSQL("ALTER TABLE " + TABLE_PREFERENCES + " ADD COLUMN " + KEY_AUTO_PLAY + " BOOLEAN;");
            db.execSQL("UPDATE " + TABLE_PREFERENCES + " SET " + KEY_AUTO_PLAY + " = '" + encrypt("false") + "';");
        }
>>>>>>> 33fd0aa3
	}

//	public MegaOffline encrypt(MegaOffline off){
//
//		off.setHandle(encrypt(off.getHandle()));
//		off.setPath(encrypt(off.getPath()));
//		off.setName(encrypt(off.getName()));
//		//Parent id no encrypted
//		off.setType(encrypt(off.getType()));
//		//incoming not encrypted
//		off.setHandleIncoming(encrypt(off.getHandleIncoming()));
//
//		return off;
//	}

	public static String encrypt(String original) {
		if (original == null) {
			return null;
		}
		try {
			byte[] encrypted = Util.aes_encrypt(getAesKey(),original.getBytes());
			return Base64.encodeToString(encrypted, Base64.DEFAULT);
		} catch (Exception e) {
			log("ee");
			e.printStackTrace();
			return null;
		}
	}

	private static byte[] getAesKey() {
		String key = Settings.Secure.ANDROID_ID + "fkvn8 w4y*(NC$G*(G($*GR*(#)*huio4h389$G";
		return Arrays.copyOfRange(key.getBytes(), 0, 32);
	}

	public void saveCredentials(UserCredentials userCredentials) {
		ContentValues values = new ContentValues();
        if (userCredentials.getEmail() != null){
        	values.put(KEY_EMAIL, encrypt(userCredentials.getEmail()));
        }
        if (userCredentials.getSession() != null){
           	values.put(KEY_SESSION, encrypt(userCredentials.getSession()));
        }
		if (userCredentials.getMyHandle() != null){
			values.put(KEY_MY_HANDLE, encrypt(userCredentials.getMyHandle()+""));
		}
        db.insert(TABLE_CREDENTIALS, null, values);
    }

    public void saveSyncRecord(SyncRecord record) {
        ContentValues values = new ContentValues();
        if (record.getLocalPath() != null) {
            values.put(KEY_SYNC_FILEPATH_ORI,encrypt(record.getLocalPath()));
        }
        if (record.getNewPath() != null) {
            values.put(KEY_SYNC_FILEPATH_NEW,encrypt(record.getNewPath()));
        }
        if (record.getOriginFingerprint() != null) {
            values.put(KEY_SYNC_FP_ORI,encrypt(record.getOriginFingerprint()));
        }
        if (record.getNewFingerprint() != null) {
            values.put(KEY_SYNC_FP_NEW,encrypt(record.getNewFingerprint()));
        }
        if (record.getFileName() != null) {
            values.put(KEY_SYNC_FILENAME,encrypt(record.getFileName()));
        }
        if (record.getNodeHandle() != null) {
            values.put(KEY_SYNC_HANDLE,encrypt(String.valueOf(record.getNodeHandle())));
        }
        if (record.getTimestamp() != null) {
            values.put(KEY_SYNC_TIMESTAMP,encrypt(String.valueOf(record.getTimestamp())));
        }
        if (record.isCopyOnly() != null) {
            values.put(KEY_SYNC_COPYONLY,encrypt(String.valueOf(record.isCopyOnly())));
        }
        if (record.isSecondary() != null) {
            values.put(KEY_SYNC_SECONDARY,encrypt(String.valueOf(record.isSecondary())));
        }
        if (record.getLongitude() != null) {
            values.put(KEY_SYNC_LONGITUDE,encrypt(String.valueOf(record.getLongitude())));
        }
        if (record.getLatitude() != null) {
            values.put(KEY_SYNC_LATITUDE,encrypt(String.valueOf(record.getLatitude())));
        }
        values.put(KEY_SYNC_STATE,record.getStatus());
        values.put(KEY_SYNC_TYPE,record.getType());
        db.insert(TABLE_SYNC_RECORDS,null,values);
    }

    public void updateVideoState(int state) {
        String sql = "UPDATE " + TABLE_SYNC_RECORDS + " SET " + KEY_SYNC_STATE + " = " + state + "  WHERE "
                + KEY_SYNC_TYPE + " = " + SyncRecord.TYPE_VIDEO;
        db.execSQL(sql);
    }

    public boolean fileNameExists(String name,boolean isSecondary,int fileType) {
        String selectQuery = "SELECT * FROM " + TABLE_SYNC_RECORDS + " WHERE "
                + KEY_SYNC_FILENAME + " ='" + encrypt(name) + "' AND "
                + KEY_SYNC_SECONDARY + " = '" + encrypt(String.valueOf(isSecondary)) + "'";
        if (fileType != SyncRecord.TYPE_ANY) {
            selectQuery += " AND " + KEY_SYNC_TYPE + " = " + fileType;
        }
        try (Cursor cursor = db.rawQuery(selectQuery,null)) {
            return cursor != null && cursor.getCount() == 1;
        }
    }

    public boolean localPathExists(String localPath,boolean isSecondary,int fileType) {
        String selectQuery = "SELECT * FROM " + TABLE_SYNC_RECORDS + " WHERE "
                + KEY_SYNC_FILEPATH_ORI + " ='" + encrypt(localPath) + "' AND "
                + KEY_SYNC_SECONDARY + " = '" + encrypt(String.valueOf(isSecondary)) + "'";
        if (fileType != SyncRecord.TYPE_ANY) {
            selectQuery += " AND " + KEY_SYNC_TYPE + " = " + fileType;
        }
        try (Cursor cursor = db.rawQuery(selectQuery,null)) {
            return cursor != null && cursor.getCount() == 1;
        }
    }
    
    public SyncRecord recordExists(String originalFingerprint,boolean isSecondary,boolean isCopyOnly) {
        String selectQuery = "SELECT * FROM " + TABLE_SYNC_RECORDS + " WHERE "
                + KEY_SYNC_FP_ORI + " ='" + encrypt(originalFingerprint) + "' AND "
                + KEY_SYNC_SECONDARY + " = '" + encrypt(String.valueOf(isSecondary)) + "' AND "
                + KEY_SYNC_COPYONLY + " = '" + encrypt(String.valueOf(isCopyOnly)) + "'";
        Cursor cursor = db.rawQuery(selectQuery,null );
        if (cursor != null && cursor.moveToFirst()) {
            SyncRecord exist = extractSyncRecord(cursor);
            cursor.close();
            return exist;
        }
        return null;
    }

    public List<SyncRecord> findAllPendingSyncRecords() {
        String selectQuery = "SELECT * FROM " + TABLE_SYNC_RECORDS + " WHERE "
                + KEY_SYNC_STATE + " = " + SyncRecord.STATUS_PENDING;
        Cursor cursor = db.rawQuery(selectQuery,null);
        List<SyncRecord> records = new ArrayList<>();
        if (cursor != null && cursor.moveToFirst()) {
            do {
                SyncRecord record = extractSyncRecord(cursor);
                records.add(record);
            } while (cursor.moveToNext());
            cursor.close();
        }
        return records;
    }

    public List<SyncRecord> findVideoSyncRecordsByState(int state) {
        String selectQuery = "SELECT * FROM " + TABLE_SYNC_RECORDS + " WHERE "
                + KEY_SYNC_STATE + " = " + state + " AND "
                + KEY_SYNC_TYPE + " = " + SyncRecord.TYPE_VIDEO ;
        Cursor cursor = db.rawQuery(selectQuery,null);

        List<SyncRecord> records = new ArrayList<>();
        if (cursor != null && cursor.moveToFirst()) {
            do {
                SyncRecord record = extractSyncRecord(cursor);
                records.add(record);
            } while (cursor.moveToNext());
            cursor.close();
        }
        return records;
    }

    public void deleteAllSyncRecords(int type){
        String sql = "DELETE FROM " + TABLE_SYNC_RECORDS;
        if(type != SyncRecord.TYPE_ANY) {
            sql += " WHERE " + KEY_SYNC_TYPE + " = " + type;
        }
        db.execSQL(sql);
    }
    
    public void deleteAllSecondarySyncRecords(int type){
        String sql = "DELETE FROM " + TABLE_SYNC_RECORDS +" WHERE " + KEY_SYNC_SECONDARY + " ='" + encrypt("true") + "'";
        if(type != SyncRecord.TYPE_ANY) {
            sql += " AND " + KEY_SYNC_TYPE + " = " + type;
        }
        db.execSQL(sql);
    }
    
    public void deleteVideoRecordsByState(int state){
        String sql = "DELETE FROM " + TABLE_SYNC_RECORDS + " WHERE "
                + KEY_SYNC_STATE + " = " + state + " AND "
                + KEY_SYNC_TYPE + " = " + SyncRecord.TYPE_VIDEO ;
        db.execSQL(sql);
    }

    private SyncRecord extractSyncRecord(Cursor cursor) {
        SyncRecord record = new SyncRecord();
        record.setId(cursor.getInt(0));
        record.setLocalPath(decrypt(cursor.getString(1)));
        record.setNewPath(decrypt(cursor.getString(2)));
        record.setOriginFingerprint(decrypt(cursor.getString(3)));
        record.setNewFingerprint(decrypt(cursor.getString(4)));
        String timestamp = decrypt(cursor.getString(5));
        if (!TextUtils.isEmpty(timestamp)) {
            record.setTimestamp(Long.valueOf(timestamp));
        }
        record.setFileName(decrypt(cursor.getString(6)));
        String longitude = decrypt(cursor.getString(7));
        if(!TextUtils.isEmpty(longitude)) {
            record.setLongitude(Float.valueOf(longitude));
        }
        String latitude = decrypt(cursor.getString(8));
        if(!TextUtils.isEmpty(latitude)) {
            record.setLatitude(Float.valueOf(latitude));
        }
        record.setStatus(cursor.getInt(9));
        record.setType(cursor.getInt(10));
        String nodeHandle = decrypt(cursor.getString(11));
        if (!TextUtils.isEmpty(nodeHandle)) {
            record.setNodeHandle(Long.valueOf(nodeHandle));
        }
        record.setCopyOnly(Boolean.valueOf(decrypt(cursor.getString(12))));
        record.setSecondary(Boolean.valueOf(decrypt(cursor.getString(13))));
        return record;
    }

    public SyncRecord findSyncRecordByLocalPath(String localPath,boolean isSecondary) {
        String selectQuery = "SELECT * FROM " + TABLE_SYNC_RECORDS + " WHERE "
                + KEY_SYNC_FILEPATH_ORI + " ='" + encrypt(localPath) + "' AND "
                + KEY_SYNC_SECONDARY + " ='" + encrypt(String.valueOf(isSecondary)) + "'";
        Cursor cursor = db.rawQuery(selectQuery,null);
        if (cursor != null && cursor.moveToFirst()) {
            SyncRecord record = extractSyncRecord(cursor);
            cursor.close();
            return record;
        }
        return null;
    }

    public void deleteSyncRecordByPath(String path,boolean isSecondary) {
        String sql = "DELETE FROM " + TABLE_SYNC_RECORDS + "  WHERE ("
                + KEY_SYNC_FILEPATH_ORI + " ='" + encrypt(path) + "' OR "
                + KEY_SYNC_FILEPATH_NEW + " ='" + encrypt(path) + "') AND "
                + KEY_SYNC_SECONDARY + " ='" + encrypt(String.valueOf(isSecondary)) + "'";
        db.execSQL(sql);
    }

    public void deleteSyncRecordByLocalPath(String localPath,boolean isSecondary) {
        String sql = "DELETE FROM " + TABLE_SYNC_RECORDS + "  WHERE "
                + KEY_SYNC_FILEPATH_ORI + " ='" + encrypt(localPath) + "' AND "
                + KEY_SYNC_SECONDARY + " ='" + encrypt(String.valueOf(isSecondary)) + "'";
        db.execSQL(sql);
    }

    public void deleteSyncRecordByNewPath(String newPath) {
        String sql = "DELETE FROM " + TABLE_SYNC_RECORDS + "  WHERE " + KEY_SYNC_FILEPATH_NEW + " ='" + encrypt(newPath) + "'";
        db.execSQL(sql);
    }

    public void deleteSyncRecordByFileName(String fileName) {
        String sql = "DELETE FROM " + TABLE_SYNC_RECORDS + "  WHERE "
                + KEY_SYNC_FILENAME + " = '" + encrypt(fileName) + "'" + " OR "
                + KEY_SYNC_FILEPATH_ORI +  " LIKE '%" + encrypt(fileName) + "'";
        db.execSQL(sql);
    }

    public void deleteSyncRecordByFingerprint(String oriFingerprint,String newFingerprint,boolean isSecondary) {
        String sql = "DELETE FROM " + TABLE_SYNC_RECORDS + "  WHERE "
                + KEY_SYNC_FP_ORI + " = '" + encrypt(oriFingerprint) + "' OR "
                + KEY_SYNC_FP_NEW + " = '" + encrypt(newFingerprint) + "' AND "
                + KEY_SYNC_SECONDARY + " ='" + encrypt(String.valueOf(isSecondary)) + "'";
        db.execSQL(sql);
    }

    public void updateSyncRecordStatusByLocalPath(int status,String localPath,boolean isSecondary) {
        String sql = "UPDATE " + TABLE_SYNC_RECORDS + " SET " + KEY_SYNC_STATE + " = " + status + "  WHERE "
                + KEY_SYNC_FILEPATH_ORI + " = '" + encrypt(localPath) + "' AND "
                + KEY_SYNC_SECONDARY + " ='" + encrypt(String.valueOf(isSecondary)) + "'";
        db.execSQL(sql);
    }

    public SyncRecord findSyncRecordByNewPath(String newPath) {
        String selectQuery = "SELECT * FROM " + TABLE_SYNC_RECORDS + " WHERE "
                + KEY_SYNC_FILEPATH_NEW + " ='" + encrypt(newPath) + "'";
        Cursor cursor = db.rawQuery(selectQuery,null);
        if (cursor != null && cursor.moveToFirst()) {
            SyncRecord record = extractSyncRecord(cursor);
            cursor.close();
            return record;
        }
        return null;
    }
    
    public boolean shouldClearCamsyncRecords() {
        String selectQuery = "SELECT " + KEY_SHOULD_CLEAR_CAMSYNC_RECORDS + " FROM " + TABLE_PREFERENCES;
        Cursor cursor = db.rawQuery(selectQuery,null);
        if (cursor != null && cursor.moveToFirst()) {
            String should = cursor.getString(cursor.getColumnIndex(KEY_SHOULD_CLEAR_CAMSYNC_RECORDS));
            should = decrypt(should);
            if(TextUtils.isEmpty(should)) {
                return false;
            } else {
                return Boolean.valueOf(should);
            }
        }
        return false;
    }
    
    public void saveShouldClearCamsyncRecords(boolean should) {
        String sql = "UPDATE " + TABLE_PREFERENCES + " SET " + KEY_SHOULD_CLEAR_CAMSYNC_RECORDS +" = '" + encrypt(String.valueOf(should)) + "'";
        db.execSQL(sql);
    }

    public Long findMaxTimestamp(Boolean isSecondary,int type) {
        String selectQuery = "SELECT " + KEY_SYNC_TIMESTAMP + " FROM " + TABLE_SYNC_RECORDS + "  WHERE "
                + KEY_SYNC_SECONDARY + " = '" + encrypt(String.valueOf(isSecondary)) + "' AND "
                + KEY_SYNC_TYPE + " = " + type;
        Cursor cursor = db.rawQuery(selectQuery,null);
        if (cursor != null && cursor.moveToFirst()) {
            List<Long> timestamps = new ArrayList<>(cursor.getCount());
            do {
                String timestamp = decrypt(cursor.getString(0));
                if(timestamp == null) {
                    timestamps.add(0L);
                }else{
                    timestamps.add(Long.valueOf(timestamp));
                }
            } while (cursor.moveToNext());
            cursor.close();

            if(timestamps.isEmpty()) {
                return null;
            }
            Collections.sort(timestamps,new Comparator<Long>() {

                @Override
                public int compare(Long o1,Long o2) {
                    if(o1.equals(o2)) {
                        return 0;
                    }
                    return (o1 > o2) ? -1 : 1;
                }
            });
            return timestamps.get(0);
        }
        return null;
    }

    public void setCameraUploadVideoQuality(int quality){
        String selectQuery = "SELECT * FROM " + TABLE_PREFERENCES;
        ContentValues values = new ContentValues();
        Cursor cursor = db.rawQuery(selectQuery, null);
        if (cursor.moveToFirst()){
            String UPDATE_PREFERENCES_TABLE = "UPDATE " + TABLE_PREFERENCES + " SET " + KEY_UPLOAD_VIDEO_QUALITY + "= '" + encrypt(String.valueOf(quality)) + "' WHERE " + KEY_ID + " = '1'";
            db.execSQL(UPDATE_PREFERENCES_TABLE);
        }
        else{
            values.put(KEY_UPLOAD_VIDEO_QUALITY, encrypt(String.valueOf(quality)));
            db.insert(TABLE_PREFERENCES, null, values);
        }
        cursor.close();
    }

    public void setConversionOnCharging (boolean onCharging){
        String selectQuery = "SELECT * FROM " + TABLE_PREFERENCES;
        ContentValues values = new ContentValues();
        Cursor cursor = db.rawQuery(selectQuery, null);
        if (cursor.moveToFirst()){
            String UPDATE_PREFERENCES_TABLE = "UPDATE " + TABLE_PREFERENCES + " SET " + KEY_CONVERSION_ON_CHARGING + "= '" + encrypt(String.valueOf(onCharging)) + "' WHERE " + KEY_ID + " = '1'";
            db.execSQL(UPDATE_PREFERENCES_TABLE);
        }
        else{
            values.put(KEY_CONVERSION_ON_CHARGING, encrypt(String.valueOf(onCharging)));
            db.insert(TABLE_PREFERENCES, null, values);
        }
        cursor.close();
    }

    public void setChargingOnSize (int size){
        String selectQuery = "SELECT * FROM " + TABLE_PREFERENCES;
        ContentValues values = new ContentValues();
        Cursor cursor = db.rawQuery(selectQuery, null);
        if (cursor.moveToFirst()){
            String UPDATE_PREFERENCES_TABLE = "UPDATE " + TABLE_PREFERENCES + " SET " + KEY_CHARGING_ON_SIZE + "= '" + encrypt(String.valueOf(size)) + "' WHERE " + KEY_ID + " = '1'";
            db.execSQL(UPDATE_PREFERENCES_TABLE);
        }
        else{
            values.put(KEY_CHARGING_ON_SIZE, encrypt(String.valueOf(size)));
            db.insert(TABLE_PREFERENCES, null, values);
        }
        cursor.close();
    }

	public void saveEphemeral(EphemeralCredentials ephemeralCredentials) {
		ContentValues values = new ContentValues();
		if (ephemeralCredentials.getEmail() != null){
			values.put(KEY_EMAIL, encrypt(ephemeralCredentials.getEmail()));
		}
		if (ephemeralCredentials.getPassword() != null){
			values.put(KEY_PASSWORD, encrypt(ephemeralCredentials.getPassword()));
		}
		if (ephemeralCredentials.getSession() != null){
			values.put(KEY_SESSION, encrypt(ephemeralCredentials.getSession()));
		}
		if (ephemeralCredentials.getFirstName() != null){
			values.put(KEY_FIRST_NAME, encrypt(ephemeralCredentials.getFirstName()));
		}
		if (ephemeralCredentials.getLastName() != null){
			values.put(KEY_LAST_NAME, encrypt(ephemeralCredentials.getLastName()));
		}
		db.insert(TABLE_EPHEMERAL, null, values);
	}

	public void saveMyEmail(String email) {
		log("saveEmail: "+email);
		String selectQuery = "SELECT * FROM " + TABLE_CREDENTIALS;
		ContentValues values = new ContentValues();
		Cursor cursor = db.rawQuery(selectQuery, null);
		if (cursor.moveToFirst()){
			String UPDATE_CREDENTIALS_TABLE = "UPDATE " + TABLE_CREDENTIALS + " SET " + KEY_EMAIL + "= '" + encrypt(email) + "' WHERE " + KEY_ID + " = '1'";
			db.execSQL(UPDATE_CREDENTIALS_TABLE);
		}
		else{
			values.put(KEY_EMAIL, encrypt(email));
			db.insert(TABLE_CREDENTIALS, null, values);
		}
		cursor.close();
	}

	public void saveMyFirstName(String firstName) {

		String selectQuery = "SELECT * FROM " + TABLE_CREDENTIALS;
		ContentValues values = new ContentValues();
		Cursor cursor = db.rawQuery(selectQuery, null);
		if (cursor.moveToFirst()){
			String UPDATE_CREDENTIALS_TABLE = "UPDATE " + TABLE_CREDENTIALS + " SET " + KEY_FIRST_NAME + "= '" + encrypt(firstName) + "' WHERE " + KEY_ID + " = '1'";
			db.execSQL(UPDATE_CREDENTIALS_TABLE);
		}
		else{
			values.put(KEY_FIRST_NAME, encrypt(firstName));
			db.insert(TABLE_CREDENTIALS, null, values);
		}
		cursor.close();
	}

	public void saveMyLastName(String lastName) {
		String selectQuery = "SELECT * FROM " + TABLE_CREDENTIALS;
		ContentValues values = new ContentValues();
		Cursor cursor = db.rawQuery(selectQuery, null);
		if (cursor.moveToFirst()){
			String UPDATE_CREDENTIALS_TABLE = "UPDATE " + TABLE_CREDENTIALS + " SET " + KEY_LAST_NAME + "= '" + encrypt(lastName) + "' WHERE " + KEY_ID + " = '1'";
			db.execSQL(UPDATE_CREDENTIALS_TABLE);
		}
		else{
			values.put(KEY_LAST_NAME, encrypt(lastName));
			db.insert(TABLE_CREDENTIALS, null, values);
		}
		cursor.close();
	}

	public String getMyEmail() {
		String selectQuery = "SELECT "+KEY_EMAIL+" FROM " + TABLE_CREDENTIALS;
		ContentValues values = new ContentValues();
		Cursor cursor = db.rawQuery(selectQuery, null);
		String email = null;
		if (cursor!= null && cursor.moveToFirst()){
			email = decrypt(cursor.getString(0));
		}

		cursor.close();
		return email;
	}

	public static String decrypt(String encodedString) {
		if (encodedString == null) {
			return null;
		}
		try {
			byte[] encoded = Base64.decode(encodedString, Base64.DEFAULT);
			byte[] original = Util.aes_decrypt(getAesKey(), encoded);
			return new String(original);
		} catch (Exception e) {
			log("de");
			return null;
		}
	}

	public UserCredentials getCredentials(){
		UserCredentials userCredentials = null;

		String selectQuery = "SELECT  * FROM " + TABLE_CREDENTIALS;
		try{
			Cursor cursor = db.rawQuery(selectQuery, null);
			if (cursor.moveToFirst()) {
				int id = Integer.parseInt(cursor.getString(0));
				String email = decrypt(cursor.getString(1));
				String session = decrypt(cursor.getString(2));
				String firstName = decrypt(cursor.getString(3));
				String lastName = decrypt(cursor.getString(4));
				String myHandle = decrypt(cursor.getString(5));
				userCredentials = new UserCredentials(email, session, firstName, lastName, myHandle);
			}
			cursor.close();
		}
		catch (SQLiteException e){
			if (db != null){
				onCreate(db);
			}
		}

        return userCredentials;
	}

    public EphemeralCredentials getEphemeral(){
        EphemeralCredentials ephemeralCredentials = null;

        String selectQuery = "SELECT  * FROM " + TABLE_EPHEMERAL;
        try{
            Cursor cursor = db.rawQuery(selectQuery, null);
            if (cursor.moveToFirst()) {
                int id = Integer.parseInt(cursor.getString(0));
                String email = decrypt(cursor.getString(1));
                String password = decrypt(cursor.getString(2));
                String session = decrypt(cursor.getString(3));
                String firstName = decrypt(cursor.getString(4));
                String lastName = decrypt(cursor.getString(5));
                ephemeralCredentials = new EphemeralCredentials(email, password, session, firstName, lastName);
            }
            cursor.close();
        }
        catch (SQLiteException e){
            if (db != null){
                onCreate(db);
            }
        }

        return ephemeralCredentials;
    }

	public void setPreferences (MegaPreferences prefs){
        ContentValues values = new ContentValues();
        values.put(KEY_FIRST_LOGIN, encrypt(prefs.getFirstTime()));
        values.put(KEY_CAM_SYNC_WIFI, encrypt(prefs.getCamSyncWifi()));
        values.put(KEY_CAM_SYNC_ENABLED, encrypt(prefs.getCamSyncEnabled()));
        values.put(KEY_CAM_SYNC_HANDLE, encrypt(prefs.getCamSyncHandle()));
        values.put(KEY_CAM_SYNC_LOCAL_PATH, encrypt(prefs.getCamSyncLocalPath()));
        values.put(KEY_CAM_SYNC_FILE_UPLOAD, encrypt(prefs.getCamSyncFileUpload()));
        values.put(KEY_PIN_LOCK_ENABLED, encrypt(prefs.getPinLockEnabled()));
        values.put(KEY_PIN_LOCK_CODE, encrypt(prefs.getPinLockCode()));
        values.put(KEY_STORAGE_ASK_ALWAYS, encrypt(prefs.getStorageAskAlways()));
        values.put(KEY_STORAGE_DOWNLOAD_LOCATION, encrypt(prefs.getStorageDownloadLocation()));
        values.put(KEY_CAM_SYNC_TIMESTAMP, encrypt(prefs.getCamSyncTimeStamp()));
        values.put(KEY_CAM_VIDEO_SYNC_TIMESTAMP, encrypt(prefs.getCamVideoSyncTimeStamp()));
        values.put(KEY_LAST_UPLOAD_FOLDER, encrypt(prefs.getLastFolderUpload()));
        values.put(KEY_LAST_CLOUD_FOLDER_HANDLE, encrypt(prefs.getLastFolderCloud()));
        values.put(KEY_SEC_FOLDER_ENABLED, encrypt(prefs.getSecondaryMediaFolderEnabled()));
        values.put(KEY_SEC_FOLDER_LOCAL_PATH, encrypt(prefs.getLocalPathSecondaryFolder()));
        values.put(KEY_SEC_FOLDER_HANDLE, encrypt(prefs.getMegaHandleSecondaryFolder()));
        values.put(KEY_SEC_SYNC_TIMESTAMP, encrypt(prefs.getSecSyncTimeStamp()));
        values.put(KEY_SEC_VIDEO_SYNC_TIMESTAMP, encrypt(prefs.getSecVideoSyncTimeStamp()));
        values.put(KEY_STORAGE_ADVANCED_DEVICES, encrypt(prefs.getStorageAdvancedDevices()));
        values.put(KEY_PREFERRED_VIEW_LIST, encrypt(prefs.getPreferredViewList()));
        values.put(KEY_PREFERRED_VIEW_LIST_CAMERA, encrypt(prefs.getPreferredViewListCameraUploads()));
        values.put(KEY_URI_EXTERNAL_SD_CARD, encrypt(prefs.getUriExternalSDCard()));
        values.put(KEY_CAMERA_FOLDER_EXTERNAL_SD_CARD, encrypt(prefs.getCameraFolderExternalSDCard()));
        values.put(KEY_PIN_LOCK_TYPE, encrypt(prefs.getPinLockType()));
		values.put(KEY_PREFERRED_SORT_CLOUD, encrypt(prefs.getPreferredSortCloud()));
		values.put(KEY_PREFERRED_SORT_CONTACTS, encrypt(prefs.getPreferredSortContacts()));
		values.put(KEY_PREFERRED_SORT_OTHERS, encrypt(prefs.getPreferredSortOthers()));
		values.put(KEY_FIRST_LOGIN_CHAT, encrypt(prefs.getFirstTimeChat()));
		values.put(KEY_SMALL_GRID_CAMERA, encrypt(prefs.getSmallGridCamera()));
        db.insert(TABLE_PREFERENCES, null, values);
	}

	public MegaPreferences getPreferences(){
		log("getPreferences");
		MegaPreferences prefs = null;

		String selectQuery = "SELECT * FROM " + TABLE_PREFERENCES;
		Cursor cursor = db.rawQuery(selectQuery, null);
		if (cursor.moveToFirst()){
			int id = Integer.parseInt(cursor.getString(0));
			String firstTime = decrypt(cursor.getString(1));
			String camSyncEnabled = decrypt(cursor.getString(2));
			String camSyncHandle = decrypt(cursor.getString(3));
			String camSyncLocalPath = decrypt(cursor.getString(4));
			String wifi = decrypt(cursor.getString(5));
			String fileUpload = decrypt(cursor.getString(6));
			String pinLockEnabled = decrypt(cursor.getString(7));
			String pinLockCode = decrypt(cursor.getString(8));
			String askAlways = decrypt(cursor.getString(9));
			String downloadLocation = decrypt(cursor.getString(10));
			String camSyncTimeStamp = decrypt(cursor.getString(11));
			String camSyncCharging = decrypt(cursor.getString(12));
			String lastFolderUpload = decrypt(cursor.getString(13));
			String lastFolderCloud = decrypt(cursor.getString(14));
			String secondaryFolderEnabled = decrypt(cursor.getString(15));
			String secondaryPath = decrypt(cursor.getString(16));
			String secondaryHandle = decrypt(cursor.getString(17));
			String secSyncTimeStamp = decrypt(cursor.getString(18));
			String keepFileNames = decrypt(cursor.getString(19));
			String storageAdvancedDevices= decrypt(cursor.getString(20));
			String preferredViewList = decrypt(cursor.getString(21));
			String preferredViewListCamera = decrypt(cursor.getString(22));
			String uriExternalSDCard = decrypt(cursor.getString(23));
			String cameraFolderExternalSDCard = decrypt(cursor.getString(24));
			String pinLockType = decrypt(cursor.getString(25));
			String preferredSortCloud = decrypt(cursor.getString(26));
			String preferredSortContacts = decrypt(cursor.getString(27));
			String preferredSortOthers = decrypt(cursor.getString(28));
			String firstTimeChat = decrypt(cursor.getString(29));
			String smallGridCamera = decrypt(cursor.getString(30));
<<<<<<< HEAD
			String uploadVideoQuality = decrypt(cursor.getString(31));
			String conversionOnCharging = decrypt(cursor.getString(32));
			String chargingOnSize = decrypt(cursor.getString(33));
			String shouldClearCameraSyncRecords = decrypt(cursor.getString(34));
			String camVideoSyncTimeStamp = decrypt(cursor.getString(35));
			String secVideoSyncTimeStamp = decrypt(cursor.getString(36));

			prefs = new MegaPreferences(firstTime, wifi, camSyncEnabled, camSyncHandle, camSyncLocalPath, fileUpload, camSyncTimeStamp, pinLockEnabled,
					pinLockCode, askAlways, downloadLocation, camSyncCharging, lastFolderUpload, lastFolderCloud, secondaryFolderEnabled, secondaryPath, secondaryHandle,
					secSyncTimeStamp, keepFileNames, storageAdvancedDevices, preferredViewList, preferredViewListCamera, uriExternalSDCard, cameraFolderExternalSDCard,
					pinLockType, preferredSortCloud, preferredSortContacts, preferredSortOthers, firstTimeChat, smallGridCamera,uploadVideoQuality,conversionOnCharging,chargingOnSize,shouldClearCameraSyncRecords,camVideoSyncTimeStamp,
                    secVideoSyncTimeStamp);
=======
            String isAutoPlayEnabled = decrypt(cursor.getString(31));
			
			prefs = new MegaPreferences(firstTime, wifi, camSyncEnabled, camSyncHandle, camSyncLocalPath, fileUpload, camSyncTimeStamp, pinLockEnabled, 
					pinLockCode, askAlways, downloadLocation, camSyncCharging, lastFolderUpload, lastFolderCloud, secondaryFolderEnabled, secondaryPath, secondaryHandle, 
					secSyncTimeStamp, keepFileNames, storageAdvancedDevices, preferredViewList, preferredViewListCamera, uriExternalSDCard, cameraFolderExternalSDCard,
					pinLockType, preferredSortCloud, preferredSortContacts, preferredSortOthers, firstTimeChat, smallGridCamera, isAutoPlayEnabled);
>>>>>>> 33fd0aa3
		}
		cursor.close();

		return prefs;
	}

	public ChatSettings getChatSettings(){
		log("getChatSettings");
		ChatSettings chatSettings = null;

		String selectQuery = "SELECT * FROM " + TABLE_CHAT_SETTINGS;
		Cursor cursor = db.rawQuery(selectQuery, null);
		if (cursor.moveToFirst()){
			int id = Integer.parseInt(cursor.getString(0));
			String enabled = decrypt(cursor.getString(1));
			String notificationsEnabled = decrypt(cursor.getString(2));
			String notificationSound = decrypt(cursor.getString(3));
			String vibrationEnabled = decrypt(cursor.getString(4));
			String chatStatus = decrypt(cursor.getString(5));
			String sendOriginalAttachments = decrypt(cursor.getString(6));
			chatSettings = new ChatSettings(enabled, notificationsEnabled, notificationSound, vibrationEnabled, sendOriginalAttachments);
		}
		cursor.close();

		return chatSettings;
	}

	public void setChatSettings(ChatSettings chatSettings){
		log("setChatSettings");

        db.execSQL("DELETE FROM " + TABLE_CHAT_SETTINGS);

		ContentValues values = new ContentValues();
		values.put(KEY_CHAT_ENABLED, encrypt(chatSettings.getEnabled()));
		values.put(KEY_CHAT_NOTIFICATIONS_ENABLED, encrypt(chatSettings.getNotificationsEnabled()));
		values.put(KEY_CHAT_SOUND_NOTIFICATIONS, encrypt(chatSettings.getNotificationsSound()));
		values.put(KEY_CHAT_VIBRATION_ENABLED, encrypt(chatSettings.getVibrationEnabled()));

		values.put(KEY_CHAT_SEND_ORIGINALS, encrypt(chatSettings.getSendOriginalAttachments()));

		db.insert(TABLE_CHAT_SETTINGS, null, values);
	}

	public void setEnabledChat(String enabled){
		log("setEnabledChat");

		String selectQuery = "SELECT * FROM " + TABLE_CHAT_SETTINGS;
		ContentValues values = new ContentValues();
		Cursor cursor = db.rawQuery(selectQuery, null);
		if (cursor.moveToFirst()){
			String UPDATE_PREFERENCES_TABLE = "UPDATE " + TABLE_CHAT_SETTINGS + " SET " + KEY_CHAT_ENABLED + "= '" + encrypt(enabled) + "' WHERE " + KEY_ID + " = '1'";
			db.execSQL(UPDATE_PREFERENCES_TABLE);
//			log("UPDATE_PREFERENCES_TABLE SYNC WIFI: " + UPDATE_PREFERENCES_TABLE);
		}
		else{
			values.put(KEY_CHAT_ENABLED, encrypt(enabled));
			db.insert(TABLE_CHAT_SETTINGS, null, values);
		}
		cursor.close();
	}

	public void setSendOriginalAttachments(String originalAttachments){
		log("setEnabledChat");

		String selectQuery = "SELECT * FROM " + TABLE_CHAT_SETTINGS;
		ContentValues values = new ContentValues();
		Cursor cursor = db.rawQuery(selectQuery, null);
		if (cursor.moveToFirst()){
			String UPDATE_CHAT_TABLE = "UPDATE " + TABLE_CHAT_SETTINGS + " SET " + KEY_CHAT_SEND_ORIGINALS + "= '" + encrypt(originalAttachments) + "' WHERE " + KEY_ID + " = '1'";
			db.execSQL(UPDATE_CHAT_TABLE);
		}
		else{
			values.put(KEY_CHAT_SEND_ORIGINALS, encrypt(originalAttachments));
			db.insert(TABLE_CHAT_SETTINGS, null, values);
		}
		cursor.close();
	}

	public void setNotificationEnabledChat(String enabled){

		String selectQuery = "SELECT * FROM " + TABLE_CHAT_SETTINGS;
		ContentValues values = new ContentValues();
		Cursor cursor = db.rawQuery(selectQuery, null);
		if (cursor.moveToFirst()){
			String UPDATE_PREFERENCES_TABLE = "UPDATE " + TABLE_CHAT_SETTINGS + " SET " + KEY_CHAT_NOTIFICATIONS_ENABLED + "= '" + encrypt(enabled) + "' WHERE " + KEY_ID + " = '1'";
			db.execSQL(UPDATE_PREFERENCES_TABLE);
//			log("UPDATE_PREFERENCES_TABLE SYNC WIFI: " + UPDATE_PREFERENCES_TABLE);
		}
		else{
			values.put(KEY_CHAT_NOTIFICATIONS_ENABLED, encrypt(enabled));
			db.insert(TABLE_CHAT_SETTINGS, null, values);
		}
		cursor.close();
	}

	public void setNotificationSoundChat(String sound){
		String selectQuery = "SELECT * FROM " + TABLE_CHAT_SETTINGS;
		ContentValues values = new ContentValues();
		Cursor cursor = db.rawQuery(selectQuery, null);
		if (cursor.moveToFirst()){
			String UPDATE_PREFERENCES_TABLE = "UPDATE " + TABLE_CHAT_SETTINGS + " SET " + KEY_CHAT_SOUND_NOTIFICATIONS + "= '" + encrypt(sound) + "' WHERE " + KEY_ID + " = '1'";
			db.execSQL(UPDATE_PREFERENCES_TABLE);
//			log("UPDATE_PREFERENCES_TABLE SYNC WIFI: " + UPDATE_PREFERENCES_TABLE);
		}
		else{
			values.put(KEY_CHAT_SOUND_NOTIFICATIONS, encrypt(sound));
			db.insert(TABLE_CHAT_SETTINGS, null, values);
		}
		cursor.close();
	}

	public void setVibrationEnabledChat(String enabled){
		String selectQuery = "SELECT * FROM " + TABLE_CHAT_SETTINGS;
		ContentValues values = new ContentValues();
		Cursor cursor = db.rawQuery(selectQuery, null);
		if (cursor.moveToFirst()){
			String UPDATE_PREFERENCES_TABLE = "UPDATE " + TABLE_CHAT_SETTINGS + " SET " + KEY_CHAT_VIBRATION_ENABLED + "= '" + encrypt(enabled) + "' WHERE " + KEY_ID + " = '1'";
			db.execSQL(UPDATE_PREFERENCES_TABLE);
//			log("UPDATE_PREFERENCES_TABLE SYNC WIFI: " + UPDATE_PREFERENCES_TABLE);
		}
		else{
			values.put(KEY_CHAT_VIBRATION_ENABLED, encrypt(enabled));
			db.insert(TABLE_CHAT_SETTINGS, null, values);
		}
		cursor.close();
	}

	public void setChatItemPreferences(ChatItemPreferences chatPrefs){
		ContentValues values = new ContentValues();
		values.put(KEY_CHAT_HANDLE, encrypt(chatPrefs.getChatHandle()));
		values.put(KEY_CHAT_ITEM_NOTIFICATIONS, encrypt(chatPrefs.getNotificationsEnabled()));
		values.put(KEY_CHAT_ITEM_RINGTONE, "");
		values.put(KEY_CHAT_ITEM_SOUND_NOTIFICATIONS, "");
		values.put(KEY_CHAT_ITEM_WRITTEN_TEXT, encrypt(chatPrefs.getWrittenText()));

		db.insert(TABLE_CHAT_ITEMS, null, values);
	}

	public int setWrittenTextItem(String handle, String text){
		log("setWrittenTextItem: "+text+" "+handle);

		ContentValues values = new ContentValues();
		values.put(KEY_CHAT_ITEM_WRITTEN_TEXT, encrypt(text));
		return db.update(TABLE_CHAT_ITEMS, values, KEY_CHAT_HANDLE + " = '" + encrypt(handle) + "'", null);
	}

//	public int setRingtoneChatItem(String ringtone, String handle){
//		log("setRingtoneChatItem: "+ringtone+" "+handle);
//
//		ContentValues values = new ContentValues();
//		values.put(KEY_CHAT_ITEM_RINGTONE, encrypt(ringtone));
//		return db.update(TABLE_CHAT_ITEMS, values, KEY_CHAT_HANDLE + " = '" + encrypt(handle) + "'", null);
//	}
//
//	public int setNotificationSoundChatItem(String sound, String handle){
//		log("setNotificationSoundChatItem: "+sound+" "+handle);
//
//		ContentValues values = new ContentValues();
//		values.put(KEY_CHAT_ITEM_SOUND_NOTIFICATIONS, encrypt(sound));
//		return db.update(TABLE_CHAT_ITEMS, values, KEY_CHAT_HANDLE + " = '" + encrypt(handle) + "'", null);
//	}

	public int setNotificationEnabledChatItem(String enabled, String handle){
		log("setNotificationEnabledChatItem: "+enabled+" "+handle);

		ContentValues values = new ContentValues();
		values.put(KEY_CHAT_ITEM_NOTIFICATIONS, encrypt(enabled));
		return db.update(TABLE_CHAT_ITEMS, values, KEY_CHAT_HANDLE + " = '" + encrypt(handle) + "'", null);
	}

	public ChatItemPreferences findChatPreferencesByHandle (String handle){
		log("findChatPreferencesByHandle: "+handle);
		ChatItemPreferences prefs = null;

		String selectQuery = "SELECT * FROM " + TABLE_CHAT_ITEMS + " WHERE " + KEY_CHAT_HANDLE + " = '" + encrypt(handle) + "'";
		log("QUERY: "+selectQuery);
		Cursor cursor = db.rawQuery(selectQuery, null);

		if (!cursor.equals(null)){
			if (cursor.moveToFirst()){

				int id = Integer.parseInt(cursor.getString(0));
				String chatHandle = decrypt(cursor.getString(1));
				String notificationsEnabled = decrypt(cursor.getString(2));
				log("notificationsEnabled: "+notificationsEnabled);
				String ringtone = decrypt(cursor.getString(3));
				String notificationsSound = decrypt(cursor.getString(4));
				String writtenText = decrypt(cursor.getString(5));

				prefs = new ChatItemPreferences(chatHandle, notificationsEnabled, writtenText);
				cursor.close();
				return prefs;
			}
		}
		cursor.close();
		return null;
	}

	public boolean areNotificationsEnabled (String handle){
		log("areNotificationsEnabled: "+handle);

		String selectQuery = "SELECT * FROM " + TABLE_CHAT_ITEMS + " WHERE " + KEY_CHAT_HANDLE + " = '" + encrypt(handle) + "'";
		Cursor cursor = db.rawQuery(selectQuery, null);
		boolean result = true;
		if (!cursor.equals(null)){
			if (cursor.moveToFirst()){

				String notificationsEnabled = decrypt(cursor.getString(2));
				boolean muteB = Boolean.parseBoolean(notificationsEnabled);
				if(muteB==true){
					result = true;
				}
				else{
					result = false;
				}
			}
		}

		cursor.close();
		return result;
	}

	public void setCompletedTransfer(AndroidCompletedTransfer transfer){
		ContentValues values = new ContentValues();
		values.put(KEY_TRANSFER_FILENAME, encrypt(transfer.getFileName()));
		values.put(KEY_TRANSFER_TYPE, encrypt(transfer.getType()+""));
		values.put(KEY_TRANSFER_STATE, encrypt(transfer.getState()+""));
		values.put(KEY_TRANSFER_SIZE, encrypt(transfer.getSize()));
		values.put(KEY_TRANSFER_HANDLE, encrypt(transfer.getNodeHandle()));

		db.insert(TABLE_COMPLETED_TRANSFERS, null, values);
	}

	public void emptyCompletedTransfers(){
		db.delete(TABLE_COMPLETED_TRANSFERS, null,null);
	}

	public ArrayList<AndroidCompletedTransfer> getCompletedTransfers(){
		ArrayList<AndroidCompletedTransfer> cTs = new ArrayList<AndroidCompletedTransfer> ();

		String selectQuery = "SELECT * FROM " + TABLE_COMPLETED_TRANSFERS;
		Cursor cursor = db.rawQuery(selectQuery, null);
		try {
			if (cursor.moveToLast()){

				do {
					int id = Integer.parseInt(cursor.getString(0));
					String filename = decrypt(cursor.getString(1));
					String type =  decrypt(cursor.getString(2));
					int typeInt = Integer.parseInt(type);
					String state = decrypt(cursor.getString(3));
					int stateInt = Integer.parseInt(state);
					String size = decrypt(cursor.getString(4));
					String nodeHandle = decrypt(cursor.getString(5));

					AndroidCompletedTransfer cT = new AndroidCompletedTransfer(filename, typeInt, stateInt, size, nodeHandle);
					cTs.add(cT);
				} while (cursor.moveToPrevious());
			}

		} finally {
			try { cursor.close(); } catch (Exception ignore) {}
		}

		return cTs;
	}


	public boolean isPinLockEnabled(SQLiteDatabase db){
		log("getPinLockEnabled");

		String selectQuery = "SELECT * FROM " + TABLE_PREFERENCES;
		Cursor cursor = db.rawQuery(selectQuery, null);
		String pinLockEnabled = null;
		boolean result = false;
		if (cursor.moveToFirst()){
			//get pinLockEnabled
			pinLockEnabled = decrypt(cursor.getString(7));
			if (pinLockEnabled == null){
				result = false;
			}
			else{
				if(pinLockEnabled.equals("true")){
					result = true;
				}
				else{
					result = false;
				}
			}
		}
		cursor.close();

		return result;
	}

	public void setSmallGridCamera (boolean smallGridCamera){
		log("setSmallGridCamera");

		String selectQuery = "SELECT * FROM " + TABLE_PREFERENCES;
		ContentValues values = new ContentValues();
		Cursor cursor = db.rawQuery(selectQuery, null);
		if (cursor.moveToFirst()){
			String UPDATE_ATTRIBUTES_TABLE = "UPDATE " + TABLE_PREFERENCES + " SET " + KEY_SMALL_GRID_CAMERA + "='" + encrypt(smallGridCamera + "") + "' WHERE " + KEY_ID + " ='1'";
			db.execSQL(UPDATE_ATTRIBUTES_TABLE);
		}
		else{
			values.put(KEY_SMALL_GRID_CAMERA, encrypt(smallGridCamera + ""));
			db.insert(TABLE_PREFERENCES, null, values);
		}
		cursor.close();
	}


	public boolean isSmallGridCamera (){
		log("isSmallGridCamera");

		String selectQuery = "SELECT " + KEY_SMALL_GRID_CAMERA + " FROM " + TABLE_PREFERENCES + " WHERE " + KEY_ID + " = '1'";
		Cursor cursor = db.rawQuery(selectQuery, null);
		boolean result = false;
		if (cursor.moveToFirst()){

			String smallGrid = decrypt(cursor.getString(0));

			if (smallGrid == null){
				result = false;
			}
			else{
				if(smallGrid.equals("true")){
					result = true;
				}
				else{
					result = false;
				}
			}
		}
		cursor.close();

		return result;
	}

	public void setAttributes (MegaAttributes attr){
		log("setAttributes");
        ContentValues values = new ContentValues();
        values.put(KEY_ATTR_ONLINE, encrypt(attr.getOnline()));
        values.put(KEY_ATTR_INTENTS, encrypt(Integer.toString(attr.getAttemps())));
        values.put(KEY_ATTR_ASK_SIZE_DOWNLOAD, encrypt(attr.getAskSizeDownload()));
        values.put(KEY_ATTR_ASK_NOAPP_DOWNLOAD, encrypt(attr.getAskNoAppDownload()));
		values.put(KEY_FILE_LOGGER_SDK, encrypt(attr.getFileLoggerSDK()));
		values.put(KEY_ACCOUNT_DETAILS_TIMESTAMP, encrypt(attr.getAccountDetailsTimeStamp()));
		values.put(KEY_PAYMENT_METHODS_TIMESTAMP, encrypt(attr.getPaymentMethodsTimeStamp()));
		values.put(KEY_PRICING_TIMESTAMP, encrypt(attr.getPricingTimeStamp()));
		values.put(KEY_EXTENDED_ACCOUNT_DETAILS_TIMESTAMP, encrypt(attr.getExtendedAccountDetailsTimeStamp()));
		values.put(KEY_INVALIDATE_SDK_CACHE, encrypt(attr.getInvalidateSdkCache()));
		values.put(KEY_FILE_LOGGER_KARERE, encrypt(attr.getFileLoggerKarere()));
		values.put(KEY_USE_HTTPS_ONLY, encrypt(attr.getUseHttpsOnly()));
		values.put(KEY_USE_HTTPS_ONLY, encrypt(attr.getUseHttpsOnly()));
		values.put(KEY_SHOW_COPYRIGHT, encrypt(attr.getShowCopyright()));
		values.put(KEY_SHOW_NOTIF_OFF, encrypt(attr.getShowNotifOff()));
		values.put(KEY_STAGING, encrypt(attr.getStaging()));
		values.put(KEY_LAST_PUBLIC_HANDLE, encrypt(attr.getLastPublicHandle()));
		values.put(KEY_LAST_PUBLIC_HANDLE_TIMESTAMP, encrypt(attr.getLastPublicHandleTimeStamp()));
		db.insert(TABLE_ATTRIBUTES, null, values);
	}

	public MegaAttributes getAttributes(){
		MegaAttributes attr = null;

		String selectQuery = "SELECT * FROM " + TABLE_ATTRIBUTES;
		Cursor cursor = db.rawQuery(selectQuery, null);
		if (cursor.moveToFirst()){
			int id = Integer.parseInt(cursor.getString(0));
			String online = decrypt(cursor.getString(1));
			String intents =  decrypt(cursor.getString(2));
			String askSizeDownload = decrypt(cursor.getString(3));
			String askNoAppDownload = decrypt(cursor.getString(4));
			String fileLoggerSDK = decrypt(cursor.getString(5));
			String accountDetailsTimeStamp = decrypt(cursor.getString(6));
			String paymentMethodsTimeStamp = decrypt(cursor.getString(7));
			String pricingTimeStamp = decrypt(cursor.getString(8));
			String extendedAccountDetailsTimeStamp = decrypt(cursor.getString(9));
			String invalidateSdkCache = decrypt(cursor.getString(10));
			String fileLoggerKarere = decrypt(cursor.getString(11));
			String useHttpsOnly = decrypt(cursor.getString(12));
			String showCopyright = decrypt(cursor.getString(13));
			String showNotifOff = decrypt(cursor.getString(14));
			String staging = decrypt(cursor.getString(15));
			String lastPublicHandle = decrypt(cursor.getString(16));
			String lastPublicHandleTimeStamp = decrypt(cursor.getString(17));
			if(intents!=null){
				attr = new MegaAttributes(online, Integer.parseInt(intents), askSizeDownload, askNoAppDownload, fileLoggerSDK, accountDetailsTimeStamp, paymentMethodsTimeStamp, pricingTimeStamp, extendedAccountDetailsTimeStamp, invalidateSdkCache, fileLoggerKarere, useHttpsOnly, showCopyright, showNotifOff, staging, lastPublicHandle, lastPublicHandleTimeStamp);
			}
			else{
				attr = new MegaAttributes(online, 0, askSizeDownload, askNoAppDownload, fileLoggerSDK, accountDetailsTimeStamp, paymentMethodsTimeStamp, pricingTimeStamp, extendedAccountDetailsTimeStamp, invalidateSdkCache, fileLoggerKarere, useHttpsOnly, showCopyright, showNotifOff, staging, lastPublicHandle, lastPublicHandleTimeStamp);
			}
		}
		cursor.close();

		return attr;
	}

//	public void setNonContact (NonContactInfo nonContact){
//		log("setNonContact: "+nonContact.getHandle());
//
//		ContentValues values = new ContentValues();
//		values.put(KEY_NONCONTACT_HANDLE,  encrypt(nonContact.getHandle()));
//		values.put(KEY_NONCONTACT_FULLNAME, encrypt(nonContact.getFullName()));
//		values.put(KEY_NONCONTACT_FIRSTNAME, encrypt(nonContact.getFirstName()));
//		values.put(KEY_NONCONTACT_LASTNAME, encrypt(nonContact.getLastName()));
//
//		NonContactInfo check = findNonContactByHandle(nonContact.getHandle()+"");
//
//		if(check==null){
//			db.insert(TABLE_NON_CONTACTS, null, values);
//		}
//		else{
//			int id = (int) db.insertWithOnConflict(TABLE_NON_CONTACTS, null, values, SQLiteDatabase.CONFLICT_REPLACE);
//			log("setNonContact: Final value: "+id);
//		}
//	}

	public int setNonContactFirstName (String name, String handle){
		log("setContactName: "+name+" "+handle);

		ContentValues values = new ContentValues();
		values.put(KEY_NONCONTACT_FIRSTNAME, encrypt(name));
		int rows = db.update(TABLE_NON_CONTACTS, values, KEY_NONCONTACT_HANDLE + " = '" + encrypt(handle) + "'", null);
		if(rows==0){
			values.put(KEY_NONCONTACT_HANDLE, encrypt(handle));
			db.insert(TABLE_NON_CONTACTS, null, values);
		}
		return rows;
	}

	public int setNonContactLastName (String lastName, String handle){

		ContentValues values = new ContentValues();
		values.put(KEY_NONCONTACT_LASTNAME, encrypt(lastName));
		int rows = db.update(TABLE_NON_CONTACTS, values, KEY_NONCONTACT_HANDLE + " = '" + encrypt(handle) + "'", null);
		if(rows==0){
			values.put(KEY_NONCONTACT_HANDLE, encrypt(handle));
			db.insert(TABLE_NON_CONTACTS, null, values);
		}
		return rows;
	}

	public int setNonContactEmail (String email, String handle){

		ContentValues values = new ContentValues();
		values.put(KEY_NONCONTACT_EMAIL, encrypt(email));
		int rows = db.update(TABLE_NON_CONTACTS, values, KEY_NONCONTACT_HANDLE + " = '" + encrypt(handle) + "'", null);
		if(rows==0){
			values.put(KEY_NONCONTACT_HANDLE, encrypt(handle));
			db.insert(TABLE_NON_CONTACTS, null, values);
		}
		return rows;
	}

//	public int setNonContactFullName (String fullName, String handle){
//		log("setNonContactFullName: "+fullName);
//
//		ContentValues values = new ContentValues();
//		values.put(KEY_NONCONTACT_FULLNAME, encrypt(fullName));
//		return db.update(TABLE_NON_CONTACTS, values, KEY_NONCONTACT_FULLNAME + " = '" + encrypt(handle) + "'", null);
//	}

	public NonContactInfo findNonContactByHandle(String handle){
		log("findNONContactByHandle: "+handle);
		NonContactInfo noncontact = null;

		String selectQuery = "SELECT * FROM " + TABLE_NON_CONTACTS + " WHERE " + KEY_NONCONTACT_HANDLE + " = '" + encrypt(handle)+ "'";
		log("QUERY: "+selectQuery);
		Cursor cursor = db.rawQuery(selectQuery, null);

		if (!cursor.equals(null)){
			if (cursor.moveToFirst()){

				int _id = Integer.parseInt(cursor.getString(0));
				String _handle = decrypt(cursor.getString(1));
				String _fullName = decrypt(cursor.getString(2));
				String _firstName = decrypt(cursor.getString(3));
				String _lastName = decrypt(cursor.getString(4));
				String _email = decrypt(cursor.getString(5));

				noncontact = new NonContactInfo(handle, _fullName, _firstName, _lastName, _email);
				cursor.close();
				return noncontact;
			}
		}
		cursor.close();
		return null;
	}

	public void setContact (MegaContactDB contact){
		log("setContacts: "+contact.getMail());
        ContentValues values = new ContentValues();
        values.put(KEY_CONTACT_HANDLE, encrypt(contact.getHandle()));
        values.put(KEY_CONTACT_MAIL, encrypt(contact.getMail()));
        values.put(KEY_CONTACT_NAME, encrypt(contact.getName()));
        values.put(KEY_CONTACT_LAST_NAME, encrypt(contact.getLastName()));
//        values.put(KEY_CONTACT_HANDLE, (contacts.getHandle()));
//        values.put(KEY_CONTACT_MAIL, (contacts.getMail()));
//        values.put(KEY_CONTACT_NAME, (contacts.getName()));
//        values.put(KEY_CONTACT_LAST_NAME, (contacts.getLastName()));
		db.insert(TABLE_CONTACTS, null, values);
	}

	public int setContactName (String name, String mail){
		log("setContactName: "+name+" "+mail);

		ContentValues values = new ContentValues();
	    values.put(KEY_CONTACT_NAME, encrypt(name));
	    return db.update(TABLE_CONTACTS, values, KEY_CONTACT_MAIL + " = '" + encrypt(mail) + "'", null);
	}

	public int setContactLastName (String lastName, String mail){

		ContentValues values = new ContentValues();
	    values.put(KEY_CONTACT_LAST_NAME, encrypt(lastName));
	    return db.update(TABLE_CONTACTS, values, KEY_CONTACT_MAIL + " = '" + encrypt(mail) + "'", null);
	}

	public int getContactsSize(){
		String selectQuery = "SELECT * FROM " + TABLE_CONTACTS;
		Cursor cursor = db.rawQuery(selectQuery, null);
		if (cursor != null){
			return cursor.getCount();
		}
		else{
			return 0;
		}
	}

	public int setContactMail (long handle, String mail){
		log("setContactMail: "+handle+" "+mail);

		ContentValues values = new ContentValues();
		values.put(KEY_CONTACT_MAIL, encrypt(mail));
		return db.update(TABLE_CONTACTS, values, KEY_CONTACT_HANDLE + " = '" + encrypt(String.valueOf(handle)) + "'", null);
	}

	public MegaContactDB findContactByHandle(String handle){
		log("findContactByHandle: "+handle);
		MegaContactDB contacts = null;

		String selectQuery = "SELECT * FROM " + TABLE_CONTACTS + " WHERE " + KEY_CONTACT_HANDLE + " = '" + encrypt(handle) + "'";
		log("QUERY: "+selectQuery);
		Cursor cursor = db.rawQuery(selectQuery, null);

		if (!cursor.equals(null)){
			if (cursor.moveToFirst()){

				int _id = -1;
				String _handle = null;
				String _mail = null;
				String _name = null;
				String _lastName = null;

				_id = Integer.parseInt(cursor.getString(0));
				_handle = decrypt(cursor.getString(1));
				_mail = decrypt(cursor.getString(2));
				_name = decrypt(cursor.getString(3));
				_lastName = decrypt(cursor.getString(4));

				contacts = new MegaContactDB(handle, _mail, _name, _lastName);
				cursor.close();
				return contacts;
			}
		}
		cursor.close();
		return null;
	}

	public MegaContactDB findContactByEmail(String mail){
		log("findContactByEmail: "+mail);
		MegaContactDB contacts = null;

		String selectQuery = "SELECT * FROM " + TABLE_CONTACTS + " WHERE " + KEY_CONTACT_MAIL + " = '" + encrypt(mail) + "'";
		log("QUERY: "+selectQuery);
		Cursor cursor = db.rawQuery(selectQuery, null);

		if (!cursor.equals(null)){
			if (cursor.moveToFirst()){

				int _id = -1;
				String _handle = null;
				String _mail = null;
				String _name = null;
				String _lastName = null;

				_id = Integer.parseInt(cursor.getString(0));
				_handle = decrypt(cursor.getString(1));
				_mail = decrypt(cursor.getString(2));
				_name = decrypt(cursor.getString(3));
				_lastName = decrypt(cursor.getString(4));

				contacts = new MegaContactDB(_handle, mail, _name, _lastName);
				cursor.close();
				return contacts;
			}
		}
		cursor.close();
		return null;
	}

	public long setOfflineFile (MegaOffline offline){
		log("setOfflineFile: "+offline.getHandle());
        ContentValues values = new ContentValues();

        MegaOffline checkInsert = null;
        checkInsert=findByHandle(offline.getHandle());

        if(checkInsert==null){
        	String nullColumnHack = null;

            values.put(KEY_OFF_HANDLE, encrypt(offline.getHandle()));
            values.put(KEY_OFF_PATH, encrypt(offline.getPath()));
            values.put(KEY_OFF_NAME, encrypt(offline.getName()));
            values.put(KEY_OFF_PARENT, offline.getparentId());
            values.put(KEY_OFF_TYPE, encrypt(offline.getType()));
            values.put(KEY_OFF_INCOMING, offline.getOrigin());
            values.put(KEY_OFF_HANDLE_INCOMING, encrypt(offline.getHandleIncoming()));

            long ret = db.insert(TABLE_OFFLINE, nullColumnHack, values);

            return ret;
        }
        return -1;
	}

	public long setOfflineFile (MegaOffline offline, SQLiteDatabase db){

        ContentValues values = new ContentValues();

        MegaOffline checkInsert = null;
        checkInsert=findByHandle(offline.getHandle(),db);

        if(checkInsert==null){
        	String nullColumnHack = null;

            values.put(KEY_OFF_HANDLE, encrypt(offline.getHandle()));
            values.put(KEY_OFF_PATH, encrypt(offline.getPath()));
            values.put(KEY_OFF_NAME, encrypt(offline.getName()));
            values.put(KEY_OFF_PARENT, offline.getparentId());
            values.put(KEY_OFF_TYPE, encrypt(offline.getType()));
            values.put(KEY_OFF_INCOMING, offline.getOrigin());
            values.put(KEY_OFF_HANDLE_INCOMING, encrypt(offline.getHandleIncoming()));

            long ret = db.insert(TABLE_OFFLINE, nullColumnHack, values);

            return ret;
        }
        return -1;
	}

	public long setOfflineFileOld (MegaOffline offline){

        ContentValues values = new ContentValues();

        MegaOffline checkInsert = null;
        checkInsert=findByHandle(offline.getHandle(),db);

        if(checkInsert==null){
        	String nullColumnHack = null;

            values.put(KEY_OFF_HANDLE, (offline.getHandle()));
            values.put(KEY_OFF_PATH, (offline.getPath()));
            values.put(KEY_OFF_NAME, (offline.getName()));
            values.put(KEY_OFF_PARENT, offline.getparentId());
            values.put(KEY_OFF_TYPE, (offline.getType()));
            values.put(KEY_OFF_INCOMING, offline.getOrigin());
            values.put(KEY_OFF_HANDLE_INCOMING, (offline.getHandleIncoming()));

            long ret = db.insert(TABLE_OFFLINE, nullColumnHack, values);

            return ret;
        }
        return -1;
	}

	public long setOfflineFileOld (MegaOffline offline, SQLiteDatabase db){

        ContentValues values = new ContentValues();

        MegaOffline checkInsert = null;
        checkInsert=findByHandle(offline.getHandle(), db);

        if(checkInsert==null){
        	String nullColumnHack = null;

            values.put(KEY_OFF_HANDLE, (offline.getHandle()));
            values.put(KEY_OFF_PATH, (offline.getPath()));
            values.put(KEY_OFF_NAME, (offline.getName()));
            values.put(KEY_OFF_PARENT, offline.getparentId());
            values.put(KEY_OFF_TYPE, (offline.getType()));
            values.put(KEY_OFF_INCOMING, offline.getOrigin());
            values.put(KEY_OFF_HANDLE_INCOMING, (offline.getHandleIncoming()));

            long ret = db.insert(TABLE_OFFLINE, nullColumnHack, values);

            return ret;
        }
        return -1;
	}

	public ArrayList<MegaOffline> getOfflineFiles (){

		ArrayList<MegaOffline> listOffline = new ArrayList<MegaOffline>();

		String selectQuery = "SELECT * FROM " + TABLE_OFFLINE;
		Cursor cursor = db.rawQuery(selectQuery, null);
		if (cursor.moveToFirst()){
			do{

				int id = Integer.parseInt(cursor.getString(0));
				String handle = decrypt(cursor.getString(1));
				String path = decrypt(cursor.getString(2));
				String name = decrypt(cursor.getString(3));
				int parent = cursor.getInt(4);
				String type = decrypt(cursor.getString(5));
				int incoming = cursor.getInt(6);
				String handleIncoming = decrypt(cursor.getString(7));
				MegaOffline offline = new MegaOffline(id,handle, path, name, parent, type, incoming, handleIncoming);
				listOffline.add(offline);
			} while (cursor.moveToNext());
		}
		cursor.close();

		return listOffline;
	}

	public ArrayList<MegaOffline> getOfflineFilesOld (SQLiteDatabase db){

		ArrayList<MegaOffline> listOffline = new ArrayList<MegaOffline>();

		String selectQuery = "SELECT * FROM " + TABLE_OFFLINE;
		Cursor cursor = db.rawQuery(selectQuery, null);
		if (cursor.moveToFirst()){
			do{

				int id = Integer.parseInt(cursor.getString(0));
				String handle = (cursor.getString(1));
				String path = (cursor.getString(2));
				String name = (cursor.getString(3));
				int parent = cursor.getInt(4);
				String type = (cursor.getString(5));
				int incoming = cursor.getInt(6);
				String handleIncoming = (cursor.getString(7));
				MegaOffline offline = new MegaOffline(id,handle, path, name, parent, type, incoming, handleIncoming);
				listOffline.add(offline);
			} while (cursor.moveToNext());
		}
		cursor.close();

		return listOffline;
	}

	public boolean exists(long handle){

		//Get the foreign key of the node
		String selectQuery = "SELECT * FROM " + TABLE_OFFLINE + " WHERE " + KEY_OFF_HANDLE + " = '" + encrypt(Long.toString(handle)) + "'";

		Cursor cursor = db.rawQuery(selectQuery, null);

		if (!cursor.equals(null)){

			boolean r = cursor.moveToFirst();
			cursor.close();

			return r;
		}

		cursor.close();

		return false;
	}

	public MegaOffline findByHandle(long handle){
		log("findByHandle: "+handle);

		MegaOffline offline = null;

		//Get the foreign key of the node
		String selectQuery = "SELECT * FROM " + TABLE_OFFLINE + " WHERE " + KEY_OFF_HANDLE + " = '" + encrypt(String.valueOf(handle)) + "'";

		Cursor cursor = db.rawQuery(selectQuery, null);

		if (!cursor.equals(null)){
			if (cursor.moveToFirst()){

				int _id = -1;
				int _parent = -1;
				String _handle = null;
				String _path = null;
				String _name = null;
				String _type = null;
				int _incoming = 0;
				String _handleIncoming = null;

				_id = Integer.parseInt(cursor.getString(0));
				_handle = decrypt(cursor.getString(1));
				_path = decrypt(cursor.getString(2));
				_name = decrypt(cursor.getString(3));
				_parent = cursor.getInt(4);
				_type = decrypt(cursor.getString(5));
				_incoming = cursor.getInt(6);
				_handleIncoming = decrypt(cursor.getString(7));
				offline = new MegaOffline(_id,_handle, _path, _name, _parent, _type, _incoming, _handleIncoming);
				cursor.close();
				return offline;
			}
		}
		cursor.close();
		return null;
	}

	public MegaOffline findByHandle(String handle){

		MegaOffline offline = null;
		//Get the foreign key of the node
		String selectQuery = "SELECT * FROM " + TABLE_OFFLINE + " WHERE " + KEY_OFF_HANDLE + " = '" + encrypt(handle) + "'";

		Cursor cursor = db.rawQuery(selectQuery, null);

		if (!cursor.equals(null)){
			if (cursor.moveToFirst()){

				int _id = -1;
				int _parent = -1;
				String _handle = null;
				String _path = null;
				String _name = null;
				String _type = null;
				int _incoming = 0;
				String _handleIncoming = null;

				_id = Integer.parseInt(cursor.getString(0));
				_handle = decrypt(cursor.getString(1));
				_path = decrypt(cursor.getString(2));
				_name = decrypt(cursor.getString(3));
				_parent = cursor.getInt(4);
				_type = decrypt(cursor.getString(5));
				_incoming = cursor.getInt(6);
				_handleIncoming = decrypt(cursor.getString(7));

				offline = new MegaOffline(_id,_handle, _path, _name, _parent, _type,  _incoming, _handleIncoming);
				cursor.close();
				return offline;
			}
		}
		cursor.close();
		return null;

	}

	public MegaOffline findByHandle(String handle, SQLiteDatabase db){

		MegaOffline offline = null;
		//Get the foreign key of the node
		String selectQuery = "SELECT * FROM " + TABLE_OFFLINE + " WHERE " + KEY_OFF_HANDLE + " = '" + encrypt(handle) + "'";

		Cursor cursor = db.rawQuery(selectQuery, null);

		if (!cursor.equals(null)){
			if (cursor.moveToFirst()){

				int _id = -1;
				int _parent = -1;
				String _handle = null;
				String _path = null;
				String _name = null;
				String _type = null;
				int _incoming = 0;
				String _handleIncoming = null;

				_id = Integer.parseInt(cursor.getString(0));
				_handle = decrypt(cursor.getString(1));
				_path = decrypt(cursor.getString(2));
				_name = decrypt(cursor.getString(3));
				_parent = cursor.getInt(4);
				_type = decrypt(cursor.getString(5));
				_incoming = cursor.getInt(6);
				_handleIncoming = decrypt(cursor.getString(7));

				offline = new MegaOffline(_id,_handle, _path, _name, _parent, _type,  _incoming, _handleIncoming);
				cursor.close();
				return offline;
			}
		}
		cursor.close();
		return null;

	}

	public ArrayList<MegaOffline> findByParentId(int parentId){

		ArrayList<MegaOffline> listOffline = new ArrayList<MegaOffline>();
		//Get the foreign key of the node
		String selectQuery = "SELECT * FROM " + TABLE_OFFLINE + " WHERE " + KEY_OFF_PARENT + " = '" + parentId + "'";

		Cursor cursor = db.rawQuery(selectQuery, null);

		if (!cursor.equals(null)){
			if (cursor.moveToFirst()){
				do{
					int _id = -1;
					int _parent = -1;
					String _handle = null;
					String _path = null;
					String _name = null;
					String _type = null;
					int _incoming = 0;
					String _handleIncoming = null;

					_id = Integer.parseInt(cursor.getString(0));
					_handle = decrypt(cursor.getString(1));
					_path = decrypt(cursor.getString(2));
					_name = decrypt(cursor.getString(3));
					_parent = cursor.getInt(4);
					_type = decrypt(cursor.getString(5));
					_incoming = cursor.getInt(6);
					_handleIncoming = decrypt(cursor.getString(7));

					listOffline.add(new MegaOffline(_id,_handle, _path, _name, _parent, _type, _incoming, _handleIncoming));
				} while (cursor.moveToNext());
			}
		}

		cursor.close();
		return listOffline;
	}

	public MegaOffline findById(int id){

		String selectQuery = "SELECT * FROM " + TABLE_OFFLINE + " WHERE " + KEY_ID + " = '" + id + "'";
		MegaOffline mOffline = null;
		Cursor cursor = db.rawQuery(selectQuery, null);

		if (!cursor.equals(null)){
			if (cursor.moveToFirst()){
				do{
					int _id = -1;
					int _parent = -1;
					String _handle = null;
					String _path = null;
					String _name = null;
					String _type = null;
					int _incoming = 0;
					String _handleIncoming = null;

					_id = Integer.parseInt(cursor.getString(0));
					_handle = decrypt(cursor.getString(1));
					_path = decrypt(cursor.getString(2));
					_name = decrypt(cursor.getString(3));
					_parent = cursor.getInt(4);
					_type = decrypt(cursor.getString(5));
					_incoming = cursor.getInt(6);
					_handleIncoming = decrypt(cursor.getString(7));

					mOffline = new MegaOffline (_id,_handle, _path, _name, _parent, _type, _incoming, _handleIncoming);

				} while (cursor.moveToNext());
			}
		}

		cursor.close();

		return mOffline;
	}

	public int removeById(int id){

		return db.delete(TABLE_OFFLINE, KEY_ID + "="+id, null);

	}

	public ArrayList<MegaOffline> findByPath(String path){

		ArrayList<MegaOffline> listOffline = new ArrayList<MegaOffline>();
		//Get the foreign key of the node
		String selectQuery = "SELECT * FROM " + TABLE_OFFLINE + " WHERE " + KEY_OFF_PATH + " = '" + encrypt(path) + "'";

		Cursor cursor = db.rawQuery(selectQuery, null);

		if (!cursor.equals(null)){
			if (cursor.moveToFirst()){
				do{
					int _id = -1;
					int _parent = -1;
					String _handle = null;
					String _path = null;
					String _name = null;
					String _type = null;
					int _incoming = 0;
					String _handleIncoming = null;

					_id = Integer.parseInt(cursor.getString(0));
					_handle = decrypt(cursor.getString(1));
					_path = decrypt(cursor.getString(2));
					_name = decrypt(cursor.getString(3));
					_parent = cursor.getInt(4);
					_type = decrypt(cursor.getString(5));
					_incoming = cursor.getInt(6);
					_handleIncoming = decrypt(cursor.getString(7));

					listOffline.add(new MegaOffline(_id,_handle, _path, _name, _parent, _type, _incoming, _handleIncoming));
				} while (cursor.moveToNext());
			}
		}
		cursor.close();
		return listOffline;
	}

	public MegaOffline findbyPathAndName(String path, String name){

		String selectQuery = "SELECT * FROM " + TABLE_OFFLINE + " WHERE " + KEY_OFF_PATH + " = '" + encrypt(path) + "'" + "AND " + KEY_OFF_NAME + " = '" + encrypt(name) + "'"  ;

		MegaOffline mOffline = null;
		Cursor cursor = db.rawQuery(selectQuery, null);

		if (!cursor.equals(null)){
			if (cursor.moveToFirst()){
				do{
					int _id = -1;
					int _parent = -1;
					String _handle = null;
					String _path = null;
					String _name = null;
					String _type = null;
					int _incoming = 0;
					String _handleIncoming = null;

					_id = Integer.parseInt(cursor.getString(0));
					_handle = decrypt(cursor.getString(1));
					_path = decrypt(cursor.getString(2));
					_name = decrypt(cursor.getString(3));
					_parent = cursor.getInt(4);
					_type = decrypt(cursor.getString(5));
					_incoming = cursor.getInt(6);
					_handleIncoming = decrypt(cursor.getString(7));

					mOffline = new MegaOffline (_id,_handle, _path, _name, _parent, _type, _incoming, _handleIncoming);

				} while (cursor.moveToNext());
			}
		}
		cursor.close();
		return mOffline;
	}

	public ArrayList<MegaOffline> getNodesSameParentOffline (String path, String name){

		int _id = -1;
		int _parent = -1;
		String _handle = null;
		String _path = null;
		String _name = null;
		String _type = null;
		int _incoming = 0;
		String _handleIncoming = null;

		//Get the foreign key of the node
		String selectQuery = "SELECT * FROM " + TABLE_OFFLINE + " WHERE " + KEY_OFF_PATH + " = '" + encrypt(path) + "'" + "AND" + KEY_OFF_NAME + " = '" + encrypt(name) + "'"  ;

		Cursor cursor = db.rawQuery(selectQuery, null);

		if (cursor.moveToFirst()){

			_id = Integer.parseInt(cursor.getString(0));
			_handle = decrypt(cursor.getString(1));
			_path = decrypt(cursor.getString(2));
			_name = decrypt(cursor.getString(3));
			_parent = cursor.getInt(4);
			_type = decrypt(cursor.getString(5));
			_incoming = cursor.getInt(6);
			_handleIncoming = cursor.getString(7);
		}

		ArrayList<MegaOffline> listOffline = new ArrayList<MegaOffline>();

		//Get the rest of nodes with the same parent (if there be)
		if(_parent!=-1){

			selectQuery = "SELECT * FROM " + TABLE_OFFLINE + " WHERE " + KEY_OFF_PARENT + " = '" + _parent + "'";

			cursor = db.rawQuery(selectQuery, null);
			if (cursor.moveToFirst()){
				do{

					_id = Integer.parseInt(cursor.getString(0));
					_handle = decrypt(cursor.getString(1));
					_path = decrypt(cursor.getString(2));
					_name = decrypt(cursor.getString(3));
					_parent = cursor.getInt(4);
					_type = decrypt(cursor.getString(5));
					_incoming = cursor.getInt(6);
					_handleIncoming = cursor.getString(7);

					MegaOffline offline = new MegaOffline(_handle, _path, _name, _parent, _type, _incoming, _handleIncoming);
					listOffline.add(offline);
				} while (cursor.moveToNext());
			}
			cursor.close();
		}

		return listOffline;
	}

	public int deleteOfflineFile (MegaOffline mOff) {
	    SQLiteDatabase db = this.getWritableDatabase();

	    return db.delete(TABLE_OFFLINE, KEY_OFF_HANDLE + " = ?",
	            new String[] { encrypt(String.valueOf(mOff.getHandle())) });

	}

	public void setFirstTime (boolean firstTime){
		String selectQuery = "SELECT * FROM " + TABLE_PREFERENCES;
        ContentValues values = new ContentValues();
		Cursor cursor = db.rawQuery(selectQuery, null);
		if (cursor.moveToFirst()){
			String UPDATE_PREFERENCES_TABLE = "UPDATE " + TABLE_PREFERENCES + " SET " + KEY_FIRST_LOGIN + "= '" + encrypt(firstTime + "") + "' WHERE " + KEY_ID + " = '1'";
			db.execSQL(UPDATE_PREFERENCES_TABLE);
//			log("UPDATE_PREFERENCES_TABLE: " + UPDATE_PREFERENCES_TABLE);
		}
		else{
	        values.put(KEY_FIRST_LOGIN, encrypt(firstTime + ""));
	        db.insert(TABLE_PREFERENCES, null, values);
		}
		cursor.close();
	}

//	public void setFirstTimeChat (boolean firstTimeChat){
//		String selectQuery = "SELECT * FROM " + TABLE_PREFERENCES;
//		ContentValues values = new ContentValues();
//		Cursor cursor = db.rawQuery(selectQuery, null);
//		if (cursor.moveToFirst()){
//			String UPDATE_PREFERENCES_TABLE = "UPDATE " + TABLE_PREFERENCES + " SET " + KEY_FIRST_LOGIN_CHAT + "= '" + encrypt(firstTimeChat + "") + "' WHERE " + KEY_ID + " = '1'";
//			db.execSQL(UPDATE_PREFERENCES_TABLE);
////			log("UPDATE_PREFERENCES_TABLE: " + UPDATE_PREFERENCES_TABLE);
//		}
//		else{
//			values.put(KEY_FIRST_LOGIN_CHAT, encrypt(firstTimeChat + ""));
//			db.insert(TABLE_PREFERENCES, null, values);
//		}
//		cursor.close();
//	}
//

	public void setCamSyncWifi (boolean wifi){
		String selectQuery = "SELECT * FROM " + TABLE_PREFERENCES;
        ContentValues values = new ContentValues();
		Cursor cursor = db.rawQuery(selectQuery, null);
		if (cursor.moveToFirst()){
			String UPDATE_PREFERENCES_TABLE = "UPDATE " + TABLE_PREFERENCES + " SET " + KEY_CAM_SYNC_WIFI + "= '" + encrypt(wifi + "") + "' WHERE " + KEY_ID + " = '1'";
			db.execSQL(UPDATE_PREFERENCES_TABLE);
//			log("UPDATE_PREFERENCES_TABLE SYNC WIFI: " + UPDATE_PREFERENCES_TABLE);
		}
		else{
	        values.put(KEY_CAM_SYNC_WIFI, encrypt(wifi + ""));
	        db.insert(TABLE_PREFERENCES, null, values);
		}
		cursor.close();
	}

	public void setPreferredViewList (boolean list){
		String selectQuery = "SELECT * FROM " + TABLE_PREFERENCES;
        ContentValues values = new ContentValues();
		Cursor cursor = db.rawQuery(selectQuery, null);
		if (cursor.moveToFirst()){
			String UPDATE_PREFERENCES_TABLE = "UPDATE " + TABLE_PREFERENCES + " SET " + KEY_PREFERRED_VIEW_LIST + "= '" + encrypt(list + "") + "' WHERE " + KEY_ID + " = '1'";
			db.execSQL(UPDATE_PREFERENCES_TABLE);
//			log("UPDATE_PREFERENCES_TABLE SYNC WIFI: " + UPDATE_PREFERENCES_TABLE);
		}
		else{
	        values.put(KEY_PREFERRED_VIEW_LIST, encrypt(list + ""));
	        db.insert(TABLE_PREFERENCES, null, values);
		}
		cursor.close();
	}

	public void setPreferredViewListCamera (boolean list){
		String selectQuery = "SELECT * FROM " + TABLE_PREFERENCES;
        ContentValues values = new ContentValues();
		Cursor cursor = db.rawQuery(selectQuery, null);
		if (cursor.moveToFirst()){
			String UPDATE_PREFERENCES_TABLE = "UPDATE " + TABLE_PREFERENCES + " SET " + KEY_PREFERRED_VIEW_LIST_CAMERA + "= '" + encrypt(list + "") + "' WHERE " + KEY_ID + " = '1'";
			db.execSQL(UPDATE_PREFERENCES_TABLE);
//			log("UPDATE_PREFERENCES_TABLE SYNC WIFI: " + UPDATE_PREFERENCES_TABLE);
		}
		else{
	        values.put(KEY_PREFERRED_VIEW_LIST_CAMERA, encrypt(list + ""));
	        db.insert(TABLE_PREFERENCES, null, values);
		}
		cursor.close();
	}

	public void setPreferredSortCloud (String order){
		String selectQuery = "SELECT * FROM " + TABLE_PREFERENCES;
		ContentValues values = new ContentValues();
		Cursor cursor = db.rawQuery(selectQuery, null);
		if (cursor.moveToFirst()){
			String UPDATE_PREFERENCES_TABLE = "UPDATE " + TABLE_PREFERENCES + " SET " + KEY_PREFERRED_SORT_CLOUD + "= '" + encrypt(order) + "' WHERE " + KEY_ID + " = '1'";
			db.execSQL(UPDATE_PREFERENCES_TABLE);
//			log("UPDATE_PREFERENCES_TABLE SYNC WIFI: " + UPDATE_PREFERENCES_TABLE);
		}
		else{
			values.put(KEY_PREFERRED_SORT_CLOUD, encrypt(order));
			db.insert(TABLE_PREFERENCES, null, values);
		}
		cursor.close();
	}

	public void setPreferredSortContacts (String order){
		String selectQuery = "SELECT * FROM " + TABLE_PREFERENCES;
		ContentValues values = new ContentValues();
		Cursor cursor = db.rawQuery(selectQuery, null);
		if (cursor.moveToFirst()){
			String UPDATE_PREFERENCES_TABLE = "UPDATE " + TABLE_PREFERENCES + " SET " + KEY_PREFERRED_SORT_CONTACTS + "= '" + encrypt(order) + "' WHERE " + KEY_ID + " = '1'";
			db.execSQL(UPDATE_PREFERENCES_TABLE);
//			log("UPDATE_PREFERENCES_TABLE SYNC WIFI: " + UPDATE_PREFERENCES_TABLE);
		}
		else{
			values.put(KEY_PREFERRED_SORT_CONTACTS, encrypt(order));
			db.insert(TABLE_PREFERENCES, null, values);
		}
		cursor.close();
	}

	public void setPreferredSortOthers (String order){
		String selectQuery = "SELECT * FROM " + TABLE_PREFERENCES;
		ContentValues values = new ContentValues();
		Cursor cursor = db.rawQuery(selectQuery, null);
		if (cursor.moveToFirst()){
			String UPDATE_PREFERENCES_TABLE = "UPDATE " + TABLE_PREFERENCES + " SET " + KEY_PREFERRED_SORT_OTHERS + "= '" + encrypt(order) + "' WHERE " + KEY_ID + " = '1'";
			db.execSQL(UPDATE_PREFERENCES_TABLE);
//			log("UPDATE_PREFERENCES_TABLE SYNC WIFI: " + UPDATE_PREFERENCES_TABLE);
		}
		else{
			values.put(KEY_PREFERRED_SORT_OTHERS, encrypt(order));
			db.insert(TABLE_PREFERENCES, null, values);
		}
		cursor.close();
	}

	public void setLastUploadFolder (String folderPath){
		String selectQuery = "SELECT * FROM " + TABLE_PREFERENCES;
        ContentValues values = new ContentValues();
		Cursor cursor = db.rawQuery(selectQuery, null);
		if (cursor.moveToFirst()){
			String UPDATE_PREFERENCES_TABLE = "UPDATE " + TABLE_PREFERENCES + " SET " + KEY_LAST_UPLOAD_FOLDER + "= '" + encrypt(folderPath + "") + "' WHERE " + KEY_ID + " = '1'";
			db.execSQL(UPDATE_PREFERENCES_TABLE);
//			log("UPDATE_PREFERENCES_TABLE UPLOAD FOLDER: " + UPDATE_PREFERENCES_TABLE);
		}
		else{
	        values.put(KEY_LAST_UPLOAD_FOLDER, encrypt(folderPath + ""));
	        db.insert(TABLE_PREFERENCES, null, values);
		}
		cursor.close();
	}

	public void setLastCloudFolder (String folderHandle){
		String selectQuery = "SELECT * FROM " + TABLE_PREFERENCES;
        ContentValues values = new ContentValues();
		Cursor cursor = db.rawQuery(selectQuery, null);
		if (cursor.moveToFirst()){
			String UPDATE_PREFERENCES_TABLE = "UPDATE " + TABLE_PREFERENCES + " SET " + KEY_LAST_CLOUD_FOLDER_HANDLE + "= '" + encrypt(folderHandle + "") + "' WHERE " + KEY_ID + " = '1'";
			db.execSQL(UPDATE_PREFERENCES_TABLE);
			log("KEY_LAST_CLOUD_FOLDER_HANDLE UPLOAD FOLDER: " + UPDATE_PREFERENCES_TABLE);
		}
		else{
	        values.put(KEY_LAST_CLOUD_FOLDER_HANDLE, encrypt(folderHandle + ""));
	        db.insert(TABLE_PREFERENCES, null, values);
		}
		cursor.close();
	}


//	public void setCamSyncCharging (boolean charging){
//		String selectQuery = "SELECT * FROM " + TABLE_PREFERENCES;
//        ContentValues values = new ContentValues();
//		Cursor cursor = db.rawQuery(selectQuery, null);
//		if (cursor.moveToFirst()){
//			String UPDATE_PREFERENCES_TABLE = "UPDATE " + TABLE_PREFERENCES + " SET " + KEY_CAM_SYNC_CHARGING + "= '" + encrypt(charging + "") + "' WHERE " + KEY_ID + " = '1'";
//			db.execSQL(UPDATE_PREFERENCES_TABLE);
////			log("UPDATE_PREFERENCES_TABLE SYNC CHARGING: " + UPDATE_PREFERENCES_TABLE);
//		}
//		else{
//	        values.put(KEY_CAM_SYNC_CHARGING, encrypt(charging + ""));
//	        db.insert(TABLE_PREFERENCES, null, values);
//		}
//		cursor.close();
//	}

	public void setKeepFileNames (boolean charging){
		String selectQuery = "SELECT * FROM " + TABLE_PREFERENCES;
        ContentValues values = new ContentValues();
		Cursor cursor = db.rawQuery(selectQuery, null);
		if (cursor.moveToFirst()){
			String UPDATE_PREFERENCES_TABLE = "UPDATE " + TABLE_PREFERENCES + " SET " + KEY_KEEP_FILE_NAMES + "= '" + encrypt(charging + "") + "' WHERE " + KEY_ID + " = '1'";
			db.execSQL(UPDATE_PREFERENCES_TABLE);
//			log("UPDATE_PREFERENCES_TABLE SYNC KEEP_FILES: " + UPDATE_PREFERENCES_TABLE);
		}
		else{
	        values.put(KEY_KEEP_FILE_NAMES, encrypt(charging + ""));
	        db.insert(TABLE_PREFERENCES, null, values);
		}
		cursor.close();
	}

	public void setCamSyncEnabled (boolean enabled){
		log("setCamSyncEnabled: "+enabled);
		String selectQuery = "SELECT * FROM " + TABLE_PREFERENCES;
        ContentValues values = new ContentValues();
		Cursor cursor = db.rawQuery(selectQuery, null);
		if (cursor.moveToFirst()){
			String UPDATE_PREFERENCES_TABLE = "UPDATE " + TABLE_PREFERENCES + " SET " + KEY_CAM_SYNC_ENABLED + "= '" + encrypt(enabled + "") + "' WHERE " + KEY_ID + " = '1'";
			db.execSQL(UPDATE_PREFERENCES_TABLE);
//			log("UPDATE_PREFERENCES_TABLE SYNC ENABLED: " + UPDATE_PREFERENCES_TABLE);
		}
		else{
	        values.put(KEY_CAM_SYNC_ENABLED, encrypt(enabled + ""));
	        db.insert(TABLE_PREFERENCES, null, values);
		}
		cursor.close();
	}

	public void setSecondaryUploadEnabled (boolean enabled){
		log("setSecondaryUploadEnabled: "+enabled);
		String selectQuery = "SELECT * FROM " + TABLE_PREFERENCES;
        ContentValues values = new ContentValues();
		Cursor cursor = db.rawQuery(selectQuery, null);
		if (cursor.moveToFirst()){
			String UPDATE_PREFERENCES_TABLE = "UPDATE " + TABLE_PREFERENCES + " SET " + KEY_SEC_FOLDER_ENABLED + "= '" + encrypt(enabled + "") + "' WHERE " + KEY_ID + " = '1'";
			db.execSQL(UPDATE_PREFERENCES_TABLE);
		}
		else{
	        values.put(KEY_SEC_FOLDER_ENABLED, encrypt(enabled + ""));
	        db.insert(TABLE_PREFERENCES, null, values);
		}
		cursor.close();
	}

	public void setCamSyncHandle (long handle){
		String selectQuery = "SELECT * FROM " + TABLE_PREFERENCES;
        ContentValues values = new ContentValues();
		Cursor cursor = db.rawQuery(selectQuery, null);
		if (cursor.moveToFirst()){
			String UPDATE_PREFERENCES_TABLE = "UPDATE " + TABLE_PREFERENCES + " SET " + KEY_CAM_SYNC_HANDLE + "= '" + encrypt(handle + "") + "' WHERE " + KEY_ID + " = '1'";
			db.execSQL(UPDATE_PREFERENCES_TABLE);
//			log("UPDATE_PREFERENCES_TABLE SYNC ENABLED: " + UPDATE_PREFERENCES_TABLE);
		}
		else{
	        values.put(KEY_CAM_SYNC_HANDLE, encrypt(handle + ""));
	        db.insert(TABLE_PREFERENCES, null, values);
		}
		cursor.close();
	}

	public void setSecondaryFolderHandle (long handle){
		log("setSecondaryFolderHandle: "+handle);
		String selectQuery = "SELECT * FROM " + TABLE_PREFERENCES;
        ContentValues values = new ContentValues();
		Cursor cursor = db.rawQuery(selectQuery, null);
		if (cursor.moveToFirst()){
			String UPDATE_PREFERENCES_TABLE = "UPDATE " + TABLE_PREFERENCES + " SET " + KEY_SEC_FOLDER_HANDLE + "= '" + encrypt(handle + "") + "' WHERE " + KEY_ID + " = '1'";
			db.execSQL(UPDATE_PREFERENCES_TABLE);
//			log("UPDATE_PREFERENCES_TABLE SYNC ENABLED: " + UPDATE_PREFERENCES_TABLE);
		}
		else{
	        values.put(KEY_SEC_FOLDER_HANDLE, encrypt(handle + ""));
	        db.insert(TABLE_PREFERENCES, null, values);
		}
		cursor.close();
	}

	public void setCamSyncLocalPath (String localPath){
		String selectQuery = "SELECT * FROM " + TABLE_PREFERENCES;
        ContentValues values = new ContentValues();
		Cursor cursor = db.rawQuery(selectQuery, null);
		if (cursor.moveToFirst()){
			String UPDATE_PREFERENCES_TABLE = "UPDATE " + TABLE_PREFERENCES + " SET " + KEY_CAM_SYNC_LOCAL_PATH + "= '" + encrypt(localPath + "") + "' WHERE " + KEY_ID + " = '1'";
			db.execSQL(UPDATE_PREFERENCES_TABLE);
//			log("UPDATE_PREFERENCES_TABLE SYNC ENABLED: " + UPDATE_PREFERENCES_TABLE);
		}
		else{
	        values.put(KEY_CAM_SYNC_LOCAL_PATH, encrypt(localPath + ""));
	        db.insert(TABLE_PREFERENCES, null, values);
		}
		cursor.close();
	}

	public void setUriExternalSDCard (String uriExternalSDCard){
		String selectQuery = "SELECT * FROM " + TABLE_PREFERENCES;
        ContentValues values = new ContentValues();
		Cursor cursor = db.rawQuery(selectQuery, null);
		if (cursor.moveToFirst()){
			String UPDATE_PREFERENCES_TABLE = "UPDATE " + TABLE_PREFERENCES + " SET " + KEY_URI_EXTERNAL_SD_CARD + "= '" + encrypt(uriExternalSDCard) + "' WHERE " + KEY_ID + " = '1'";
			db.execSQL(UPDATE_PREFERENCES_TABLE);
			log("KEY_URI_EXTERNAL_SD_CARD URI: " + UPDATE_PREFERENCES_TABLE);
		}
		else{
	        values.put(KEY_URI_EXTERNAL_SD_CARD, encrypt(uriExternalSDCard));
	        db.insert(TABLE_PREFERENCES, null, values);
		}
		cursor.close();
	}

	public void setCameraFolderExternalSDCard (boolean cameraFolderExternalSDCard){
		String selectQuery = "SELECT * FROM " + TABLE_PREFERENCES;
        ContentValues values = new ContentValues();
		Cursor cursor = db.rawQuery(selectQuery, null);
		if (cursor.moveToFirst()){
			String UPDATE_PREFERENCES_TABLE = "UPDATE " + TABLE_PREFERENCES + " SET " + KEY_CAMERA_FOLDER_EXTERNAL_SD_CARD + "= '" + encrypt(cameraFolderExternalSDCard + "") + "' WHERE " + KEY_ID + " = '1'";
			db.execSQL(UPDATE_PREFERENCES_TABLE);
//			log("UPDATE_PREFERENCES_TABLE SYNC WIFI: " + UPDATE_PREFERENCES_TABLE);
		}
		else{
	        values.put(KEY_CAMERA_FOLDER_EXTERNAL_SD_CARD, encrypt(cameraFolderExternalSDCard + ""));
	        db.insert(TABLE_PREFERENCES, null, values);
		}
		cursor.close();
	}

	public void setPinLockType (String pinLockType){
		log("setPinLockType");
		String selectQuery = "SELECT * FROM " + TABLE_PREFERENCES;
        ContentValues values = new ContentValues();
		Cursor cursor = db.rawQuery(selectQuery, null);
		if (cursor.moveToFirst()){
			String UPDATE_PREFERENCES_TABLE = "UPDATE " + TABLE_PREFERENCES + " SET " + KEY_PIN_LOCK_TYPE + "= '" + encrypt(pinLockType) + "' WHERE " + KEY_ID + " = '1'";
			db.execSQL(UPDATE_PREFERENCES_TABLE);
//			log("UPDATE_PREFERENCES_TABLE SYNC WIFI: " + UPDATE_PREFERENCES_TABLE);
		}
		else{
	        values.put(KEY_PIN_LOCK_TYPE, encrypt(pinLockType));
	        db.insert(TABLE_PREFERENCES, null, values);
		}
		cursor.close();
	}

	public void setSecondaryFolderPath (String localPath){
		log("setSecondaryFolderPath: "+localPath);
		String selectQuery = "SELECT * FROM " + TABLE_PREFERENCES;
        ContentValues values = new ContentValues();
		Cursor cursor = db.rawQuery(selectQuery, null);
		if (cursor.moveToFirst()){
			String UPDATE_PREFERENCES_TABLE = "UPDATE " + TABLE_PREFERENCES + " SET " + KEY_SEC_FOLDER_LOCAL_PATH + "= '" + encrypt(localPath + "") + "' WHERE " + KEY_ID + " = '1'";
			db.execSQL(UPDATE_PREFERENCES_TABLE);
//			log("UPDATE_PREFERENCES_TABLE SYNC ENABLED: " + UPDATE_PREFERENCES_TABLE);
		}
		else{
	        values.put(KEY_SEC_FOLDER_LOCAL_PATH, encrypt(localPath + ""));
	        db.insert(TABLE_PREFERENCES, null, values);
		}
		cursor.close();
	}

	public void setCamSyncFileUpload (int fileUpload){
		String selectQuery = "SELECT * FROM " + TABLE_PREFERENCES;
        ContentValues values = new ContentValues();
		Cursor cursor = db.rawQuery(selectQuery, null);
		if (cursor.moveToFirst()){
			String UPDATE_PREFERENCES_TABLE = "UPDATE " + TABLE_PREFERENCES + " SET " + KEY_CAM_SYNC_FILE_UPLOAD + "= '" + encrypt(fileUpload + "") + "' WHERE " + KEY_ID + " = '1'";
			db.execSQL(UPDATE_PREFERENCES_TABLE);
//			log("UPDATE_PREFERENCES_TABLE SYNC ENABLED: " + UPDATE_PREFERENCES_TABLE);
		}
		else{
	        values.put(KEY_CAM_SYNC_FILE_UPLOAD, encrypt(fileUpload + ""));
	        db.insert(TABLE_PREFERENCES, null, values);
		}
		cursor.close();
	}

	public void setAccountDetailsTimeStamp (){
		log("setAccountDetailsTimeStamp");
		long accountDetailsTimeStamp = System.currentTimeMillis()/1000;

		String selectQuery = "SELECT * FROM " + TABLE_ATTRIBUTES;
		ContentValues values = new ContentValues();
		Cursor cursor = db.rawQuery(selectQuery, null);
		if (cursor.moveToFirst()){
			String UPDATE_ATTRIBUTE_TABLE = "UPDATE " + TABLE_ATTRIBUTES + " SET " + KEY_ACCOUNT_DETAILS_TIMESTAMP + "= '" + encrypt(accountDetailsTimeStamp + "") + "' WHERE " + KEY_ID + " = '1'";
			db.execSQL(UPDATE_ATTRIBUTE_TABLE);
//			log("UPDATE_PREFERENCES_TABLE SYNC ENABLED: " + UPDATE_PREFERENCES_TABLE);
		}
		else{
			values.put(KEY_ACCOUNT_DETAILS_TIMESTAMP, encrypt(accountDetailsTimeStamp + ""));
			db.insert(TABLE_ATTRIBUTES, null, values);
		}
		cursor.close();
	}

	public void setPaymentMethodsTimeStamp (){
		log("setPaymentMethodsTimeStamp");
		long paymentMethodsTimeStamp = System.currentTimeMillis()/1000;

		String selectQuery = "SELECT * FROM " + TABLE_ATTRIBUTES;
		ContentValues values = new ContentValues();
		Cursor cursor = db.rawQuery(selectQuery, null);
		if (cursor.moveToFirst()){
			String UPDATE_ATTRIBUTE_TABLE = "UPDATE " + TABLE_ATTRIBUTES + " SET " + KEY_PAYMENT_METHODS_TIMESTAMP + "= '" + encrypt(paymentMethodsTimeStamp + "") + "' WHERE " + KEY_ID + " = '1'";
			db.execSQL(UPDATE_ATTRIBUTE_TABLE);
//			log("UPDATE_PREFERENCES_TABLE SYNC ENABLED: " + UPDATE_PREFERENCES_TABLE);
		}
		else{
			values.put(KEY_PAYMENT_METHODS_TIMESTAMP, encrypt(paymentMethodsTimeStamp + ""));
			db.insert(TABLE_ATTRIBUTES, null, values);
		}
		cursor.close();
	}

	public void setPricingTimestamp (){
		log("setPricingTimestamp");
		long creditCardTimestamp = System.currentTimeMillis()/1000;

		String selectQuery = "SELECT * FROM " + TABLE_ATTRIBUTES;
		ContentValues values = new ContentValues();
		Cursor cursor = db.rawQuery(selectQuery, null);
		if (cursor.moveToFirst()){
			String UPDATE_ATTRIBUTE_TABLE = "UPDATE " + TABLE_ATTRIBUTES + " SET " + KEY_PRICING_TIMESTAMP + "= '" + encrypt(creditCardTimestamp + "") + "' WHERE " + KEY_ID + " = '1'";
			db.execSQL(UPDATE_ATTRIBUTE_TABLE);
//			log("UPDATE_PREFERENCES_TABLE SYNC ENABLED: " + UPDATE_PREFERENCES_TABLE);
		}
		else{
			values.put(KEY_PRICING_TIMESTAMP, encrypt(creditCardTimestamp + ""));
			db.insert(TABLE_ATTRIBUTES, null, values);
		}
		cursor.close();
	}

	public void setExtendedAccountDetailsTimestamp (){
		log("setExtendedAccountDetailsTimestamp");
		long extendedAccountDetailsTimestamp = System.currentTimeMillis()/1000;

		String selectQuery = "SELECT * FROM " + TABLE_ATTRIBUTES;
		ContentValues values = new ContentValues();
		Cursor cursor = db.rawQuery(selectQuery, null);
		if (cursor.moveToFirst()){
			String UPDATE_ATTRIBUTE_TABLE = "UPDATE " + TABLE_ATTRIBUTES + " SET " + KEY_EXTENDED_ACCOUNT_DETAILS_TIMESTAMP + "= '" + encrypt(extendedAccountDetailsTimestamp + "") + "' WHERE " + KEY_ID + " = '1'";
			db.execSQL(UPDATE_ATTRIBUTE_TABLE);
//			log("UPDATE_PREFERENCES_TABLE SYNC ENABLED: " + UPDATE_PREFERENCES_TABLE);
		}
		else{
			values.put(KEY_EXTENDED_ACCOUNT_DETAILS_TIMESTAMP, encrypt(extendedAccountDetailsTimestamp + ""));
			db.insert(TABLE_ATTRIBUTES, null, values);
		}
		cursor.close();
	}

	public void resetExtendedAccountDetailsTimestamp (){
		log("resetExtendedAccountDetailsTimestamp");
		long extendedAccountDetailsTimestamp = -1;

		String selectQuery = "SELECT * FROM " + TABLE_ATTRIBUTES;
		ContentValues values = new ContentValues();
		Cursor cursor = db.rawQuery(selectQuery, null);
		if (cursor.moveToFirst()){
			String UPDATE_ATTRIBUTE_TABLE = "UPDATE " + TABLE_ATTRIBUTES + " SET " + KEY_EXTENDED_ACCOUNT_DETAILS_TIMESTAMP + "= '" + encrypt(extendedAccountDetailsTimestamp + "") + "' WHERE " + KEY_ID + " = '1'";
			db.execSQL(UPDATE_ATTRIBUTE_TABLE);
//			log("UPDATE_PREFERENCES_TABLE SYNC ENABLED: " + UPDATE_PREFERENCES_TABLE);
		}
		else{
			values.put(KEY_EXTENDED_ACCOUNT_DETAILS_TIMESTAMP, encrypt(extendedAccountDetailsTimestamp + ""));
			db.insert(TABLE_ATTRIBUTES, null, values);
		}
		cursor.close();
	}

	public void setCamSyncTimeStamp (long camSyncTimeStamp){
		String selectQuery = "SELECT * FROM " + TABLE_PREFERENCES;
        ContentValues values = new ContentValues();
		Cursor cursor = db.rawQuery(selectQuery, null);
		if (cursor.moveToFirst()){
			String UPDATE_PREFERENCES_TABLE = "UPDATE " + TABLE_PREFERENCES + " SET " + KEY_CAM_SYNC_TIMESTAMP + "= '" + encrypt(camSyncTimeStamp + "") + "' WHERE " + KEY_ID + " = '1'";
			db.execSQL(UPDATE_PREFERENCES_TABLE);
//			log("UPDATE_PREFERENCES_TABLE SYNC ENABLED: " + UPDATE_PREFERENCES_TABLE);
		}
		else{
	        values.put(KEY_CAM_SYNC_TIMESTAMP, encrypt(camSyncTimeStamp + ""));
	        db.insert(TABLE_PREFERENCES, null, values);
		}
		cursor.close();
	}

    public void setCamVideoSyncTimeStamp (long camVideoSyncTimeStamp){
        String selectQuery = "SELECT * FROM " + TABLE_PREFERENCES;
        ContentValues values = new ContentValues();
        Cursor cursor = db.rawQuery(selectQuery, null);
        if (cursor.moveToFirst()){
            String UPDATE_PREFERENCES_TABLE = "UPDATE " + TABLE_PREFERENCES + " SET " + KEY_CAM_VIDEO_SYNC_TIMESTAMP + "= '" + encrypt(camVideoSyncTimeStamp + "") + "' WHERE " + KEY_ID + " = '1'";
            db.execSQL(UPDATE_PREFERENCES_TABLE);
//			log("UPDATE_PREFERENCES_TABLE SYNC ENABLED: " + UPDATE_PREFERENCES_TABLE);
        }
        else{
            values.put(KEY_CAM_VIDEO_SYNC_TIMESTAMP, encrypt(camVideoSyncTimeStamp + ""));
            db.insert(TABLE_PREFERENCES, null, values);
        }
        cursor.close();
    }

	public void setSecSyncTimeStamp (long secSyncTimeStamp){
		String selectQuery = "SELECT * FROM " + TABLE_PREFERENCES;
        ContentValues values = new ContentValues();
		Cursor cursor = db.rawQuery(selectQuery, null);
		if (cursor.moveToFirst()){
			String UPDATE_PREFERENCES_TABLE = "UPDATE " + TABLE_PREFERENCES + " SET " + KEY_SEC_SYNC_TIMESTAMP + "= '" + encrypt(secSyncTimeStamp + "") + "' WHERE " + KEY_ID + " = '1'";
			db.execSQL(UPDATE_PREFERENCES_TABLE);
//			log("UPDATE_PREFERENCES_TABLE SYNC ENABLED: " + UPDATE_PREFERENCES_TABLE);
		}
		else{
	        values.put(KEY_SEC_SYNC_TIMESTAMP, encrypt(secSyncTimeStamp + ""));
	        db.insert(TABLE_PREFERENCES, null, values);
		}
		cursor.close();
	}

    public void setSecVideoSyncTimeStamp (long secVideoSyncTimeStamp){
        String selectQuery = "SELECT * FROM " + TABLE_PREFERENCES;
        ContentValues values = new ContentValues();
        Cursor cursor = db.rawQuery(selectQuery, null);
        if (cursor.moveToFirst()){
            String UPDATE_PREFERENCES_TABLE = "UPDATE " + TABLE_PREFERENCES + " SET " + KEY_SEC_VIDEO_SYNC_TIMESTAMP + "= '" + encrypt(secVideoSyncTimeStamp + "") + "' WHERE " + KEY_ID + " = '1'";
            db.execSQL(UPDATE_PREFERENCES_TABLE);
//			log("UPDATE_PREFERENCES_TABLE SYNC ENABLED: " + UPDATE_PREFERENCES_TABLE);
        }
        else{
            values.put(KEY_SEC_VIDEO_SYNC_TIMESTAMP, encrypt(secVideoSyncTimeStamp + ""));
            db.insert(TABLE_PREFERENCES, null, values);
        }
        cursor.close();
    }

	public void setPinLockEnabled (boolean pinLockEnabled){
		String selectQuery = "SELECT * FROM " + TABLE_PREFERENCES;
        ContentValues values = new ContentValues();
		Cursor cursor = db.rawQuery(selectQuery, null);
		if (cursor.moveToFirst()){
			String UPDATE_PREFERENCES_TABLE = "UPDATE " + TABLE_PREFERENCES + " SET " + KEY_PIN_LOCK_ENABLED + "= '" + encrypt(pinLockEnabled + "") + "' WHERE " + KEY_ID + " = '1'";
			db.execSQL(UPDATE_PREFERENCES_TABLE);
//			log("UPDATE_PREFERENCES_TABLE SYNC ENABLED: " + UPDATE_PREFERENCES_TABLE);
		}
		else{
	        values.put(KEY_PIN_LOCK_ENABLED, encrypt(pinLockEnabled + ""));
	        db.insert(TABLE_PREFERENCES, null, values);
		}
		cursor.close();
	}

	public void setPinLockCode (String pinLockCode){
		String selectQuery = "SELECT * FROM " + TABLE_PREFERENCES;
        ContentValues values = new ContentValues();
		Cursor cursor = db.rawQuery(selectQuery, null);
		if (cursor.moveToFirst()){
			String UPDATE_PREFERENCES_TABLE = "UPDATE " + TABLE_PREFERENCES + " SET " + KEY_PIN_LOCK_CODE + "= '" + encrypt(pinLockCode + "") + "' WHERE " + KEY_ID + " = '1'";
			db.execSQL(UPDATE_PREFERENCES_TABLE);
//			log("UPDATE_PREFERENCES_TABLE SYNC ENABLED: " + UPDATE_PREFERENCES_TABLE);
		}
		else{
	        values.put(KEY_PIN_LOCK_CODE, encrypt(pinLockCode + ""));
	        db.insert(TABLE_PREFERENCES, null, values);
		}
		cursor.close();
	}

	public void setStorageAskAlways (boolean storageAskAlways){
		String selectQuery = "SELECT * FROM " + TABLE_PREFERENCES;
        ContentValues values = new ContentValues();
		Cursor cursor = db.rawQuery(selectQuery, null);
		if (cursor.moveToFirst()){
			String UPDATE_PREFERENCES_TABLE = "UPDATE " + TABLE_PREFERENCES + " SET " + KEY_STORAGE_ASK_ALWAYS + "= '" + encrypt(storageAskAlways + "") + "' WHERE " + KEY_ID + " = '1'";
			db.execSQL(UPDATE_PREFERENCES_TABLE);
//			log("UPDATE_PREFERENCES_TABLE SYNC ENABLED: " + UPDATE_PREFERENCES_TABLE);
		}
		else{
	        values.put(KEY_STORAGE_ASK_ALWAYS, encrypt(storageAskAlways + ""));
	        db.insert(TABLE_PREFERENCES, null, values);
		}
		cursor.close();
	}

	public void setStorageAdvancedDevices (boolean storageAdvancedDevices){
		String selectQuery = "SELECT * FROM " + TABLE_PREFERENCES;
        ContentValues values = new ContentValues();
		Cursor cursor = db.rawQuery(selectQuery, null);
		if (cursor.moveToFirst()){
			String UPDATE_PREFERENCES_TABLE = "UPDATE " + TABLE_PREFERENCES + " SET " + KEY_STORAGE_ADVANCED_DEVICES + "= '" + encrypt(storageAdvancedDevices + "") + "' WHERE " + KEY_ID + " = '1'";
			db.execSQL(UPDATE_PREFERENCES_TABLE);
//			log("UPDATE_PREFERENCES_TABLE SYNC ENABLED: " + UPDATE_PREFERENCES_TABLE);
		}
		else{
	        values.put(KEY_STORAGE_ADVANCED_DEVICES, encrypt(storageAdvancedDevices + ""));
	        db.insert(TABLE_PREFERENCES, null, values);
		}
		cursor.close();
	}

	public void setStorageDownloadLocation (String storageDownloadLocation){
		String selectQuery = "SELECT * FROM " + TABLE_PREFERENCES;
        ContentValues values = new ContentValues();
		Cursor cursor = db.rawQuery(selectQuery, null);
		if (cursor.moveToFirst()){
			String UPDATE_PREFERENCES_TABLE = "UPDATE " + TABLE_PREFERENCES + " SET " + KEY_STORAGE_DOWNLOAD_LOCATION + "= '" + encrypt(storageDownloadLocation + "") + "' WHERE " + KEY_ID + " = '1'";
			db.execSQL(UPDATE_PREFERENCES_TABLE);
//			log("UPDATE_PREFERENCES_TABLE SYNC ENABLED: " + UPDATE_PREFERENCES_TABLE);
		}
		else{
	        values.put(KEY_STORAGE_DOWNLOAD_LOCATION, encrypt(storageDownloadLocation + ""));
	        db.insert(TABLE_PREFERENCES, null, values);
		}
		cursor.close();
	}

//	public void setAttrOnline (boolean online){
//		String selectQuery = "SELECT * FROM " + TABLE_ATTRIBUTES;
//		ContentValues values = new ContentValues();
//		Cursor cursor = db.rawQuery(selectQuery, null);
//		if (cursor.moveToFirst()){
//			String UPDATE_ATTRIBUTES_TABLE = "UPDATE " + TABLE_ATTRIBUTES + " SET " + KEY_ATTR_ONLINE + "='" + encrypt(online + "") + "' WHERE " + KEY_ID + " ='1'";
//			db.execSQL(UPDATE_ATTRIBUTES_TABLE);
//		}
//		else{
//			values.put(KEY_ATTR_ONLINE, encrypt(online + ""));
//			db.insert(TABLE_ATTRIBUTES, null, values);
//		}
//		cursor.close();
//	}
//
	public void setAttrAskSizeDownload (String askSizeDownload){
		String selectQuery = "SELECT * FROM " + TABLE_ATTRIBUTES;
		ContentValues values = new ContentValues();
		Cursor cursor = db.rawQuery(selectQuery, null);
		if (cursor.moveToFirst()){
			String UPDATE_ATTRIBUTES_TABLE = "UPDATE " + TABLE_ATTRIBUTES + " SET " + KEY_ATTR_ASK_SIZE_DOWNLOAD + "='" + encrypt(askSizeDownload) + "' WHERE " + KEY_ID + " ='1'";
			db.execSQL(UPDATE_ATTRIBUTES_TABLE);
			log("UPDATE_ATTRIBUTES_TABLE : " + UPDATE_ATTRIBUTES_TABLE);
		}
		else{
			values.put(KEY_ATTR_ASK_SIZE_DOWNLOAD, encrypt(askSizeDownload));
			db.insert(TABLE_ATTRIBUTES, null, values);
		}
		cursor.close();
	}

	public void setAttrAskNoAppDownload (String askNoAppDownload){
		String selectQuery = "SELECT * FROM " + TABLE_ATTRIBUTES;
		ContentValues values = new ContentValues();
		Cursor cursor = db.rawQuery(selectQuery, null);
		if (cursor.moveToFirst()){
			String UPDATE_ATTRIBUTES_TABLE = "UPDATE " + TABLE_ATTRIBUTES + " SET " + KEY_ATTR_ASK_NOAPP_DOWNLOAD + "='" + encrypt(askNoAppDownload) + "' WHERE " + KEY_ID + " ='1'";
			db.execSQL(UPDATE_ATTRIBUTES_TABLE);
			log("UPDATE_ATTRIBUTES_TABLE : " + UPDATE_ATTRIBUTES_TABLE);
		}
		else{
			values.put(KEY_ATTR_ASK_NOAPP_DOWNLOAD, encrypt(askNoAppDownload));
			db.insert(TABLE_ATTRIBUTES, null, values);
		}
		cursor.close();
	}

	public void setAttrAttemps (int attemp){
		String selectQuery = "SELECT * FROM " + TABLE_ATTRIBUTES;
		ContentValues values = new ContentValues();
		Cursor cursor = db.rawQuery(selectQuery, null);
		if (cursor.moveToFirst()){
			String UPDATE_ATTRIBUTES_TABLE = "UPDATE " + TABLE_ATTRIBUTES + " SET " + KEY_ATTR_INTENTS + "='" + encrypt(Integer.toString(attemp) + "") + "' WHERE " + KEY_ID + " ='1'";
			db.execSQL(UPDATE_ATTRIBUTES_TABLE);
			log("UPDATE_ATTRIBUTES_TABLE : " + UPDATE_ATTRIBUTES_TABLE);
		}
		else{
			values.put(KEY_ATTR_INTENTS, encrypt(Integer.toString(attemp) + ""));
			db.insert(TABLE_ATTRIBUTES, null, values);
		}
		cursor.close();
	}

	public void setFileLoggerSDK (boolean fileLoggerSDK){
		String selectQuery = "SELECT * FROM " + TABLE_ATTRIBUTES;
		ContentValues values = new ContentValues();
		Cursor cursor = db.rawQuery(selectQuery, null);
		if (cursor.moveToFirst()){
			String UPDATE_ATTRIBUTES_TABLE = "UPDATE " + TABLE_ATTRIBUTES + " SET " + KEY_FILE_LOGGER_SDK + "='" + encrypt(fileLoggerSDK + "") + "' WHERE " + KEY_ID + " ='1'";
			db.execSQL(UPDATE_ATTRIBUTES_TABLE);
			log("UPDATE_ATTRIBUTES_TABLE : " + UPDATE_ATTRIBUTES_TABLE);
		}
		else{
			values.put(KEY_FILE_LOGGER_SDK, encrypt(fileLoggerSDK + ""));
			db.insert(TABLE_ATTRIBUTES, null, values);
		}
		cursor.close();
	}

	public void setFileLoggerKarere (boolean fileLoggerKarere){
		String selectQuery = "SELECT * FROM " + TABLE_ATTRIBUTES;
		ContentValues values = new ContentValues();
		Cursor cursor = db.rawQuery(selectQuery, null);
		if (cursor.moveToFirst()){
			String UPDATE_ATTRIBUTES_TABLE = "UPDATE " + TABLE_ATTRIBUTES + " SET " + KEY_FILE_LOGGER_KARERE + "='" + encrypt(fileLoggerKarere + "") + "' WHERE " + KEY_ID + " ='1'";
			db.execSQL(UPDATE_ATTRIBUTES_TABLE);
			log("UPDATE_ATTRIBUTES_TABLE : " + UPDATE_ATTRIBUTES_TABLE);
		}
		else{
			values.put(KEY_FILE_LOGGER_KARERE, encrypt(fileLoggerKarere + ""));
			db.insert(TABLE_ATTRIBUTES, null, values);
		}
		cursor.close();
	}

	public void setUseHttpsOnly (boolean useHttpsOnly){
		String selectQuery = "SELECT * FROM " + TABLE_ATTRIBUTES;
		ContentValues values = new ContentValues();
		Cursor cursor = db.rawQuery(selectQuery, null);
		if (cursor.moveToFirst()){
			String UPDATE_ATTRIBUTES_TABLE = "UPDATE " + TABLE_ATTRIBUTES + " SET " + KEY_USE_HTTPS_ONLY + "='" + encrypt(useHttpsOnly + "") + "' WHERE " + KEY_ID + " ='1'";
			db.execSQL(UPDATE_ATTRIBUTES_TABLE);
			log("UPDATE_ATTRIBUTES_TABLE : " + UPDATE_ATTRIBUTES_TABLE);
		}
		else{
			values.put(KEY_USE_HTTPS_ONLY, encrypt(useHttpsOnly + ""));
			db.insert(TABLE_ATTRIBUTES, null, values);
		}
		cursor.close();
	}


	public String getUseHttpsOnly(){

		String selectQuery = "SELECT " + KEY_USE_HTTPS_ONLY + " FROM " + TABLE_ATTRIBUTES + " WHERE " + KEY_ID + " = '1'";
		Cursor cursor = db.rawQuery(selectQuery, null);
		if (cursor.moveToFirst()){

			String useHttpsOnly = decrypt(cursor.getString(0));
			return useHttpsOnly;
		}
		cursor.close();

		return "false";
	}

	public void setShowCopyright (boolean showCopyright){
		String selectQuery = "SELECT * FROM " + TABLE_ATTRIBUTES;
		ContentValues values = new ContentValues();
		Cursor cursor = db.rawQuery(selectQuery, null);
		if (cursor.moveToFirst()){
			String UPDATE_ATTRIBUTES_TABLE = "UPDATE " + TABLE_ATTRIBUTES + " SET " + KEY_SHOW_COPYRIGHT + "='" + encrypt(showCopyright + "") + "' WHERE " + KEY_ID + " ='1'";
			db.execSQL(UPDATE_ATTRIBUTES_TABLE);
		}
		else{
			values.put(KEY_SHOW_COPYRIGHT, encrypt(showCopyright + ""));
			db.insert(TABLE_ATTRIBUTES, null, values);
		}
		cursor.close();
	}


	public String getShowCopyright (){

		String selectQuery = "SELECT " + KEY_SHOW_COPYRIGHT + " FROM " + TABLE_ATTRIBUTES + " WHERE " + KEY_ID + " = '1'";
		Cursor cursor = db.rawQuery(selectQuery, null);
		if (cursor.moveToFirst()){

			String show = decrypt(cursor.getString(0));
			return show;
		}
		cursor.close();

		return "true";
	}

	public void setShowNotifOff (boolean showNotifOff){
		String selectQuery = "SELECT * FROM " + TABLE_ATTRIBUTES;
		ContentValues values = new ContentValues();
		Cursor cursor = db.rawQuery(selectQuery, null);
		if (cursor.moveToFirst()){
			String UPDATE_ATTRIBUTES_TABLE = "UPDATE " + TABLE_ATTRIBUTES + " SET " + KEY_SHOW_NOTIF_OFF + "='" + encrypt(showNotifOff + "") + "' WHERE " + KEY_ID + " ='1'";
			db.execSQL(UPDATE_ATTRIBUTES_TABLE);
		}
		else{
			values.put(KEY_SHOW_NOTIF_OFF, encrypt(showNotifOff + ""));
			db.insert(TABLE_ATTRIBUTES, null, values);
		}
		cursor.close();
	}

	public void setLastPublicHandle (long handle){
		String selectQuery = "SELECT * FROM " + TABLE_ATTRIBUTES;
		ContentValues values = new ContentValues();
		Cursor cursor = db.rawQuery(selectQuery, null);
		if (cursor.moveToFirst()){
			String UPDATE_ATTRIBUTES_TABLE = "UPDATE " + TABLE_ATTRIBUTES + " SET " + KEY_LAST_PUBLIC_HANDLE + "= '" + encrypt(handle + "") + "' WHERE " + KEY_ID + " = '1'";
			db.execSQL(UPDATE_ATTRIBUTES_TABLE);
//			log("UPDATE_PREFERENCES_TABLE SYNC ENABLED: " + UPDATE_PREFERENCES_TABLE);
		}
		else{
			values.put(KEY_LAST_PUBLIC_HANDLE, encrypt(handle + ""));
			db.insert(TABLE_ATTRIBUTES, null, values);
		}
		cursor.close();
	}

	public void setLastPublicHandleTimeStamp(long lastPublicHandleTimeStamp){
        String selectQuery = "SELECT * FROM " + TABLE_ATTRIBUTES;
        ContentValues values = new ContentValues();
        Cursor cursor = db.rawQuery(selectQuery, null);
        if (cursor.moveToFirst()){
            String UPDATE_ATTRIBUTE_TABLE = "UPDATE " + TABLE_ATTRIBUTES + " SET " + KEY_LAST_PUBLIC_HANDLE_TIMESTAMP + "= '" + encrypt(lastPublicHandleTimeStamp + "") + "' WHERE " + KEY_ID + " = '1'";
            db.execSQL(UPDATE_ATTRIBUTE_TABLE);
//			log("UPDATE_PREFERENCES_TABLE SYNC ENABLED: " + UPDATE_PREFERENCES_TABLE);
        }
        else{
            values.put(KEY_LAST_PUBLIC_HANDLE_TIMESTAMP, encrypt(lastPublicHandleTimeStamp + ""));
            db.insert(TABLE_ATTRIBUTES, null, values);
        }
        cursor.close();
    }

	public void setLastPublicHandleTimeStamp (){
		log("setLastPublicHandleTimeStamp");
		long lastPublicHandleTimeStamp = System.currentTimeMillis()/1000;

		setLastPublicHandleTimeStamp(lastPublicHandleTimeStamp);
	}

	public String getShowNotifOff (){

		String selectQuery = "SELECT " + KEY_SHOW_NOTIF_OFF + " FROM " + TABLE_ATTRIBUTES + " WHERE " + KEY_ID + " = '1'";
		Cursor cursor = db.rawQuery(selectQuery, null);
		if (cursor.moveToFirst()){

			String show = decrypt(cursor.getString(0));
			return show;
		}
		cursor.close();

		return "true";
	}

	public void setStaging (boolean staging){
		String selectQuery = "SELECT * FROM " + TABLE_ATTRIBUTES;
		ContentValues values = new ContentValues();
		Cursor cursor = db.rawQuery(selectQuery, null);
		if (cursor.moveToFirst()){
			String UPDATE_ATTRIBUTES_TABLE = "UPDATE " + TABLE_ATTRIBUTES + " SET " + KEY_STAGING + "='" + encrypt(staging + "") + "' WHERE " + KEY_ID + " ='1'";
			db.execSQL(UPDATE_ATTRIBUTES_TABLE);
		}
		else{
			values.put(KEY_STAGING, encrypt(staging + ""));
			db.insert(TABLE_ATTRIBUTES, null, values);
		}
		cursor.close();
	}

	public String getStaging (){

		String selectQuery = "SELECT " + KEY_STAGING + " FROM " + TABLE_ATTRIBUTES + " WHERE " + KEY_ID + " = '1'";
		Cursor cursor = db.rawQuery(selectQuery, null);
		if (cursor.moveToFirst()){

			String staging = decrypt(cursor.getString(0));
			return staging;
		}
		cursor.close();

		return "false";
	}

	public void setInvalidateSdkCache(boolean invalidateSdkCache){
		String selectQuery = "SELECT * FROM " + TABLE_ATTRIBUTES;
		ContentValues values = new ContentValues();
		Cursor cursor = db.rawQuery(selectQuery, null);
		if (cursor.moveToFirst()){
			String UPDATE_ATTRIBUTES_TABLE = "UPDATE " + TABLE_ATTRIBUTES + " SET " + KEY_INVALIDATE_SDK_CACHE + "='" + encrypt(invalidateSdkCache + "") + "' WHERE " + KEY_ID + " ='1'";
			db.execSQL(UPDATE_ATTRIBUTES_TABLE);
			log("UPDATE_ATTRIBUTES_TABLE : " + UPDATE_ATTRIBUTES_TABLE);
		}
		else{
			values.put(KEY_INVALIDATE_SDK_CACHE, encrypt(invalidateSdkCache + ""));
			db.insert(TABLE_ATTRIBUTES, null, values);
		}
		cursor.close();
	}

	public void clearCredentials(){
		db.execSQL("DROP TABLE IF EXISTS " + TABLE_CREDENTIALS);
        onCreate(db);
	}

	public void clearEphemeral(){
		db.execSQL("DROP TABLE IF EXISTS " + TABLE_EPHEMERAL);
		onCreate(db);
	}

	public void clearPreferences(){
		db.execSQL("DROP TABLE IF EXISTS " + TABLE_PREFERENCES);
        onCreate(db);
	}

//	public void clearOffline(){
//		log("clearOffline");
//		db.execSQL("DROP TABLE IF EXISTS " + TABLE_OFFLINE);
//		onCreate(db);
//	}

	public void clearAttributes(){
        long lastPublicHandle = -1;
        long lastPublicHandleTimeStamp = -1;
        try {
            MegaAttributes attributes = getAttributes();
            lastPublicHandle = Long.parseLong(attributes.getLastPublicHandle());
            lastPublicHandleTimeStamp = Long.parseLong(attributes.getLastPublicHandleTimeStamp());
        }
        catch(Exception e){
            lastPublicHandle = -1;
        }
		db.execSQL("DROP TABLE IF EXISTS " + TABLE_ATTRIBUTES);
		onCreate(db);
		if ((lastPublicHandle != -1) && (lastPublicHandleTimeStamp != -1)){
		    try{
		        setLastPublicHandle(lastPublicHandle);
		        setLastPublicHandleTimeStamp(lastPublicHandleTimeStamp);
            }
            catch (Exception e){}
        }
	}

	public void clearContacts(){
		db.execSQL("DELETE FROM " + TABLE_CONTACTS);
	}

	public void clearNonContacts(){
		db.execSQL("DROP TABLE IF EXISTS " + TABLE_NON_CONTACTS);
		onCreate(db);
	}

	public void clearChatItems(){
		db.execSQL("DROP TABLE IF EXISTS " + TABLE_CHAT_ITEMS);
		onCreate(db);
	}

	public void clearChatSettings(){
		db.execSQL("DROP TABLE IF EXISTS " + TABLE_CHAT_SETTINGS);
		onCreate(db);
	}

	public void clearOffline(SQLiteDatabase db){
		db.execSQL("DROP TABLE IF EXISTS " + TABLE_OFFLINE);
		onCreate(db);
	}

	public void clearOffline(){
		db.execSQL("DROP TABLE IF EXISTS " + TABLE_OFFLINE);
		onCreate(db);
	}

    public void clearCompletedTransfers(){
        db.execSQL("DROP TABLE IF EXISTS " + TABLE_COMPLETED_TRANSFERS);
        onCreate(db);
    }

	public void clearPendingMessage(){
		db.execSQL("DROP TABLE IF EXISTS " + TABLE_PENDING_MSG);
		onCreate(db);
	}

	//New management of pending messages
	public long addPendingMessage(String idChat, String timestamp, String filePath, String fingerprint, String name){
		ContentValues values = new ContentValues();
		values.put(KEY_PENDING_MSG_ID_CHAT, encrypt(idChat));
		values.put(KEY_PENDING_MSG_TIMESTAMP, encrypt(timestamp));
		values.put(KEY_PENDING_MSG_FILE_PATH, encrypt(filePath));
		values.put(KEY_PENDING_MSG_FINGERPRINT, encrypt(fingerprint));
		values.put(KEY_PENDING_MSG_NAME, encrypt(name));
		values.put(KEY_PENDING_MSG_STATE, PendingMessageSingle.STATE_PREPARING);

		long id = db.insert(TABLE_PENDING_MSG_SINGLE, null, values);
		return id;
	}

	public long addPendingMessage(PendingMessageSingle message){
		ContentValues values = new ContentValues();
		values.put(KEY_PENDING_MSG_ID_CHAT, encrypt(message.getChatId()+""));
		values.put(KEY_PENDING_MSG_TIMESTAMP, encrypt(message.getUploadTimestamp()+""));
		values.put(KEY_PENDING_MSG_FILE_PATH, encrypt(message.getFilePath()));
		values.put(KEY_PENDING_MSG_FINGERPRINT, encrypt(message.getFingerprint()));
		values.put(KEY_PENDING_MSG_NAME, encrypt(message.getName()));
		values.put(KEY_PENDING_MSG_STATE, PendingMessageSingle.STATE_PREPARING);

		long id = db.insert(TABLE_PENDING_MSG_SINGLE, null, values);
		return id;
	}

	public long addPendingMessageFromExplorer(PendingMessageSingle message){
		ContentValues values = new ContentValues();
		values.put(KEY_PENDING_MSG_ID_CHAT, encrypt(message.getChatId()+""));
		values.put(KEY_PENDING_MSG_TIMESTAMP, encrypt(message.getUploadTimestamp()+""));
		values.put(KEY_PENDING_MSG_FILE_PATH, encrypt(message.getFilePath()));
		values.put(KEY_PENDING_MSG_FINGERPRINT, encrypt(message.getFingerprint()));
		values.put(KEY_PENDING_MSG_NAME, encrypt(message.getName()));
		values.put(KEY_PENDING_MSG_STATE, PendingMessageSingle.STATE_PREPARING_FROM_EXPLORER);

		long id = db.insert(TABLE_PENDING_MSG_SINGLE, null, values);
		return id;
	}

	public PendingMessageSingle findPendingMessageById(long messageId){
		log("findPendingMessageById");
//		String id = messageId+"";
		PendingMessageSingle pendMsg = null;
		String selectQuery = "SELECT * FROM " + TABLE_PENDING_MSG_SINGLE + " WHERE " +KEY_ID + " ='"+ messageId+"'";
		log("QUERY: "+selectQuery);
		Cursor cursor = db.rawQuery(selectQuery, null);

		if (!cursor.equals(null)){
			if (cursor.moveToFirst()) {
//				long id = Integer.parseInt(cursor.getString(0));
				long chatId = Long. parseLong(decrypt(cursor.getString(1)));
				long timestamp = Long. parseLong(decrypt(cursor.getString(2)));
				String idKarereString = decrypt(cursor.getString(3));
				long idTempKarere = -1;
				if(idKarereString!=null && (!idKarereString.isEmpty())){
					idTempKarere = Long. parseLong(idKarereString);
				}
				String filePath = decrypt(cursor.getString(4));
				String name = decrypt(cursor.getString(5));

				String nodeHandleString = decrypt(cursor.getString(6));
				long nodeHandle = -1;
				if(nodeHandleString!=null && (!nodeHandleString.isEmpty())){
					nodeHandle = Long. parseLong(nodeHandleString);
				}

				String fingerPrint = decrypt(cursor.getString(7));
				int transferTag = cursor.getInt(8);
				int state = cursor.getInt(9);

				pendMsg = new PendingMessageSingle(messageId, chatId, timestamp, idTempKarere, filePath, fingerPrint, name, nodeHandle, transferTag, state);
			}
		}

		cursor.close();

		return pendMsg;
	}

	public void updatePendingMessageOnTransferStart(long idMessage, int transferTag) {

		ContentValues values = new ContentValues();
		values.put(KEY_PENDING_MSG_TRANSFER_TAG, transferTag);
		values.put(KEY_PENDING_MSG_STATE, PendingMessageSingle.STATE_UPLOADING);
		String where = KEY_ID + "=" +idMessage;

		int rows = db.update(TABLE_PENDING_MSG_SINGLE, values, where, null);
		log("Rows updated: "+rows);
	}

	public void updatePendingMessageOnTransferFinish(long idMessage, String nodeHandle, int state) {

		ContentValues values = new ContentValues();
		values.put(KEY_PENDING_MSG_NODE_HANDLE, encrypt(nodeHandle));
		values.put(KEY_PENDING_MSG_STATE, state);
		String where = KEY_ID + "=" +idMessage;

		int rows = db.update(TABLE_PENDING_MSG_SINGLE, values, where, null);
		log("Rows updated: "+rows);
	}

	public void updatePendingMessageOnAttach(long idMessage, String temporalId, int state) {

		ContentValues values = new ContentValues();
		log("----The id of my pending message to update: "+temporalId);
		values.put(KEY_PENDING_MSG_TEMP_KARERE, encrypt(temporalId));
		values.put(KEY_PENDING_MSG_STATE, state);
		String where = KEY_ID + "=" +idMessage;

		int rows = db.update(TABLE_PENDING_MSG_SINGLE, values, where, null);
		log("Rows updated: "+rows);
	}

	public ArrayList<AndroidMegaChatMessage> findPendingMessagesNotSent(long idChat) {
		log("findPendingMessagesNotSent");
		ArrayList<AndroidMegaChatMessage> pendMsgs = new ArrayList<>();
		String chat = idChat + "";

		String selectQuery = "SELECT * FROM " + TABLE_PENDING_MSG_SINGLE + " WHERE " + KEY_PENDING_MSG_STATE + " < " + PendingMessageSingle.STATE_SENT + " AND " + KEY_ID_CHAT + " ='" + encrypt(chat) + "'";
		log("QUERY: " + selectQuery);
		Cursor cursor = db.rawQuery(selectQuery, null);
		if (!cursor.equals(null)) {
			if (cursor.moveToFirst()) {
				do {
					long id = cursor.getLong(0);
					long chatId = Long. parseLong(decrypt(cursor.getString(1)));
					long timestamp = Long. parseLong(decrypt(cursor.getString(2)));
					String idKarereString = decrypt(cursor.getString(3));
					long idTempKarere = -1;
					if(idKarereString!=null && (!idKarereString.isEmpty())){
						idTempKarere = Long. parseLong(idKarereString);
					}
					String filePath = decrypt(cursor.getString(4));
					String name = decrypt(cursor.getString(5));

					String nodeHandleString = decrypt(cursor.getString(6));
					long nodeHandle = -1;
					if(nodeHandleString!=null && (!nodeHandleString.isEmpty())){
						nodeHandle = Long. parseLong(nodeHandleString);
					}

					String fingerPrint = decrypt(cursor.getString(7));
					int transferTag = cursor.getInt(8);
					int state = cursor.getInt(9);

					PendingMessageSingle pendMsg = new PendingMessageSingle(id, chatId, timestamp, idTempKarere, filePath, fingerPrint, name, nodeHandle, transferTag, state);

					AndroidMegaChatMessage aPMsg = new AndroidMegaChatMessage(pendMsg, true);
					pendMsgs.add(aPMsg);

				} while (cursor.moveToNext());
			}
		}
		cursor.close();
		log("Found: "+pendMsgs.size());
		return pendMsgs;
	}

	public long findPendingMessageByIdTempKarere(long idTemp){
		log("findPendingMessageById: "+idTemp);
		String idPend = idTemp+"";
		long id = -1;

		String selectQuery = "SELECT * FROM " + TABLE_PENDING_MSG_SINGLE + " WHERE " + KEY_PENDING_MSG_TEMP_KARERE + " = '" + encrypt(idPend) + "'";
		log("QUERY: "+selectQuery);
		Cursor cursor = db.rawQuery(selectQuery, null);

		if (!cursor.equals(null)){
			if (cursor.moveToFirst()){

				id = cursor.getLong(0);
			}
		}
		cursor.close();
		return id;
	}

	public void removeSentPendingMessages(){
		log("removeSentPendingMessages");
		int rows = db.delete(TABLE_PENDING_MSG_SINGLE, KEY_PENDING_MSG_STATE + "="+PendingMessageSingle.STATE_SENT, null);
	}

	public void removePendingMessageByChatId(long idChat){
		log("removePendingMessageByChatId");
		int rows = db.delete(TABLE_PENDING_MSG_SINGLE, KEY_PENDING_MSG_ID_CHAT + "="+idChat, null);

	}

	public void removePendingMessageById(long idMsg){
		int rows = db.delete(TABLE_PENDING_MSG_SINGLE, KEY_ID + "="+idMsg, null);
	}
    
    public String getAutoPlayEnabled(){
        
        String selectQuery = "SELECT " + KEY_AUTO_PLAY + " FROM " + TABLE_PREFERENCES + " WHERE " + KEY_ID + " = '1'";
        Cursor cursor = db.rawQuery(selectQuery, null);
        if (cursor.moveToFirst()){
            
            String enabled = decrypt(cursor.getString(0));
            return enabled;
        }
        cursor.close();
        
        return "false";
    }
    
    public void setAutoPlayEnabled(String enabled){
        log("setAutoPlayEnabled");
    
        String selectQuery = "SELECT * FROM " + TABLE_PREFERENCES;
        ContentValues values = new ContentValues();
        Cursor cursor = db.rawQuery(selectQuery, null);
        if (cursor.moveToFirst()){
            String UPDATE_ATTRIBUTES_TABLE = "UPDATE " + TABLE_PREFERENCES + " SET " + KEY_AUTO_PLAY + "='" + encrypt(enabled + "") + "' WHERE " + KEY_ID + " ='1'";
            db.execSQL(UPDATE_ATTRIBUTES_TABLE);
        }
        else{
            values.put(KEY_AUTO_PLAY, encrypt(enabled + ""));
            db.insert(TABLE_PREFERENCES, null, values);
        }
        cursor.close();
    }
    

	private static void log(String log) {
		Util.log("DatabaseHandler", log);
	}
}<|MERGE_RESOLUTION|>--- conflicted
+++ resolved
@@ -29,15 +29,9 @@
 
 
 public class DatabaseHandler extends SQLiteOpenHelper {
-<<<<<<< HEAD
-
-	private static final int DATABASE_VERSION = 44;
-    private static final String DATABASE_NAME = "megapreferences";
-=======
 	
-	private static final int DATABASE_VERSION = 44;
+	private static final int DATABASE_VERSION = 45;
     private static final String DATABASE_NAME = "megapreferences"; 
->>>>>>> 33fd0aa3
     private static final String TABLE_PREFERENCES = "preferences";
     private static final String TABLE_CREDENTIALS = "credentials";
     private static final String TABLE_ATTRIBUTES = "attributes";
@@ -258,15 +252,10 @@
         		KEY_STORAGE_ADVANCED_DEVICES+ "	BOOLEAN, "+ KEY_PREFERRED_VIEW_LIST+ "	BOOLEAN, "+KEY_PREFERRED_VIEW_LIST_CAMERA+ " BOOLEAN, " +
         		KEY_URI_EXTERNAL_SD_CARD + " TEXT, " + KEY_CAMERA_FOLDER_EXTERNAL_SD_CARD + " BOOLEAN, " + KEY_PIN_LOCK_TYPE + " TEXT, " +
 				KEY_PREFERRED_SORT_CLOUD + " TEXT, " + KEY_PREFERRED_SORT_CONTACTS + " TEXT, " +KEY_PREFERRED_SORT_OTHERS + " TEXT," +
-<<<<<<< HEAD
 				KEY_FIRST_LOGIN_CHAT + " BOOLEAN, " + KEY_SMALL_GRID_CAMERA + " BOOLEAN," + KEY_UPLOAD_VIDEO_QUALITY + " TEXT," +
                 KEY_CONVERSION_ON_CHARGING + " BOOLEAN," + KEY_CHARGING_ON_SIZE + " TEXT," + KEY_SHOULD_CLEAR_CAMSYNC_RECORDS + " TEXT," +  KEY_CAM_VIDEO_SYNC_TIMESTAMP + " TEXT," +
-                KEY_SEC_VIDEO_SYNC_TIMESTAMP + " TEXT" +")";
-
-=======
-				KEY_FIRST_LOGIN_CHAT + " BOOLEAN, " + KEY_SMALL_GRID_CAMERA + " BOOLEAN, " + KEY_AUTO_PLAY + " BOOLEAN" + ")";
-        
->>>>>>> 33fd0aa3
+                KEY_SEC_VIDEO_SYNC_TIMESTAMP + " TEXT,"  + KEY_AUTO_PLAY + " BOOLEAN" + ")";
+
         db.execSQL(CREATE_PREFERENCES_TABLE);
 
         String CREATE_ATTRIBUTES_TABLE = "CREATE TABLE IF NOT EXISTS " + TABLE_ATTRIBUTES + "("
@@ -655,9 +644,13 @@
 
 			db.execSQL(CREATE_NEW_PENDING_MSG_TABLE);
 		}
-<<<<<<< HEAD
-		
-		if(oldVersion <= 43) {
+
+        if (oldVersion <= 43){
+            db.execSQL("ALTER TABLE " + TABLE_PREFERENCES + " ADD COLUMN " + KEY_AUTO_PLAY + " BOOLEAN;");
+            db.execSQL("UPDATE " + TABLE_PREFERENCES + " SET " + KEY_AUTO_PLAY + " = '" + encrypt("false") + "';");
+        }
+
+		if(oldVersion <= 44) {
 		    db.execSQL(CREATE_SYNC_RECORDS_TABLE);
 
             db.execSQL("ALTER TABLE " + TABLE_PREFERENCES + " ADD COLUMN " + KEY_UPLOAD_VIDEO_QUALITY + " TEXT;");
@@ -667,13 +660,6 @@
             db.execSQL("ALTER TABLE " + TABLE_PREFERENCES + " ADD COLUMN " + KEY_CAM_VIDEO_SYNC_TIMESTAMP + " TEXT;");
             db.execSQL("ALTER TABLE " + TABLE_PREFERENCES + " ADD COLUMN " + KEY_SEC_VIDEO_SYNC_TIMESTAMP + " TEXT;");
 		}
-=======
-        
-        if (oldVersion <= 43){
-            db.execSQL("ALTER TABLE " + TABLE_PREFERENCES + " ADD COLUMN " + KEY_AUTO_PLAY + " BOOLEAN;");
-            db.execSQL("UPDATE " + TABLE_PREFERENCES + " SET " + KEY_AUTO_PLAY + " = '" + encrypt("false") + "';");
-        }
->>>>>>> 33fd0aa3
 	}
 
 //	public MegaOffline encrypt(MegaOffline off){
@@ -791,7 +777,7 @@
             return cursor != null && cursor.getCount() == 1;
         }
     }
-    
+
     public SyncRecord recordExists(String originalFingerprint,boolean isSecondary,boolean isCopyOnly) {
         String selectQuery = "SELECT * FROM " + TABLE_SYNC_RECORDS + " WHERE "
                 + KEY_SYNC_FP_ORI + " ='" + encrypt(originalFingerprint) + "' AND "
@@ -845,7 +831,7 @@
         }
         db.execSQL(sql);
     }
-    
+
     public void deleteAllSecondarySyncRecords(int type){
         String sql = "DELETE FROM " + TABLE_SYNC_RECORDS +" WHERE " + KEY_SYNC_SECONDARY + " ='" + encrypt("true") + "'";
         if(type != SyncRecord.TYPE_ANY) {
@@ -853,7 +839,7 @@
         }
         db.execSQL(sql);
     }
-    
+
     public void deleteVideoRecordsByState(int state){
         String sql = "DELETE FROM " + TABLE_SYNC_RECORDS + " WHERE "
                 + KEY_SYNC_STATE + " = " + state + " AND "
@@ -958,7 +944,7 @@
         }
         return null;
     }
-    
+
     public boolean shouldClearCamsyncRecords() {
         String selectQuery = "SELECT " + KEY_SHOULD_CLEAR_CAMSYNC_RECORDS + " FROM " + TABLE_PREFERENCES;
         Cursor cursor = db.rawQuery(selectQuery,null);
@@ -973,7 +959,7 @@
         }
         return false;
     }
-    
+
     public void saveShouldClearCamsyncRecords(boolean should) {
         String sql = "UPDATE " + TABLE_PREFERENCES + " SET " + KEY_SHOULD_CLEAR_CAMSYNC_RECORDS +" = '" + encrypt(String.valueOf(should)) + "'";
         db.execSQL(sql);
@@ -1278,27 +1264,19 @@
 			String preferredSortOthers = decrypt(cursor.getString(28));
 			String firstTimeChat = decrypt(cursor.getString(29));
 			String smallGridCamera = decrypt(cursor.getString(30));
-<<<<<<< HEAD
 			String uploadVideoQuality = decrypt(cursor.getString(31));
 			String conversionOnCharging = decrypt(cursor.getString(32));
 			String chargingOnSize = decrypt(cursor.getString(33));
 			String shouldClearCameraSyncRecords = decrypt(cursor.getString(34));
 			String camVideoSyncTimeStamp = decrypt(cursor.getString(35));
 			String secVideoSyncTimeStamp = decrypt(cursor.getString(36));
+            String isAutoPlayEnabled = decrypt(cursor.getString(37));
 
 			prefs = new MegaPreferences(firstTime, wifi, camSyncEnabled, camSyncHandle, camSyncLocalPath, fileUpload, camSyncTimeStamp, pinLockEnabled,
 					pinLockCode, askAlways, downloadLocation, camSyncCharging, lastFolderUpload, lastFolderCloud, secondaryFolderEnabled, secondaryPath, secondaryHandle,
 					secSyncTimeStamp, keepFileNames, storageAdvancedDevices, preferredViewList, preferredViewListCamera, uriExternalSDCard, cameraFolderExternalSDCard,
 					pinLockType, preferredSortCloud, preferredSortContacts, preferredSortOthers, firstTimeChat, smallGridCamera,uploadVideoQuality,conversionOnCharging,chargingOnSize,shouldClearCameraSyncRecords,camVideoSyncTimeStamp,
-                    secVideoSyncTimeStamp);
-=======
-            String isAutoPlayEnabled = decrypt(cursor.getString(31));
-			
-			prefs = new MegaPreferences(firstTime, wifi, camSyncEnabled, camSyncHandle, camSyncLocalPath, fileUpload, camSyncTimeStamp, pinLockEnabled, 
-					pinLockCode, askAlways, downloadLocation, camSyncCharging, lastFolderUpload, lastFolderCloud, secondaryFolderEnabled, secondaryPath, secondaryHandle, 
-					secSyncTimeStamp, keepFileNames, storageAdvancedDevices, preferredViewList, preferredViewListCamera, uriExternalSDCard, cameraFolderExternalSDCard,
-					pinLockType, preferredSortCloud, preferredSortContacts, preferredSortOthers, firstTimeChat, smallGridCamera, isAutoPlayEnabled);
->>>>>>> 33fd0aa3
+                    secVideoSyncTimeStamp,isAutoPlayEnabled);
 		}
 		cursor.close();
 
@@ -3554,24 +3532,24 @@
 	public void removePendingMessageById(long idMsg){
 		int rows = db.delete(TABLE_PENDING_MSG_SINGLE, KEY_ID + "="+idMsg, null);
 	}
-    
+
     public String getAutoPlayEnabled(){
-        
+
         String selectQuery = "SELECT " + KEY_AUTO_PLAY + " FROM " + TABLE_PREFERENCES + " WHERE " + KEY_ID + " = '1'";
         Cursor cursor = db.rawQuery(selectQuery, null);
         if (cursor.moveToFirst()){
-            
+
             String enabled = decrypt(cursor.getString(0));
             return enabled;
         }
         cursor.close();
-        
+
         return "false";
     }
-    
+
     public void setAutoPlayEnabled(String enabled){
         log("setAutoPlayEnabled");
-    
+
         String selectQuery = "SELECT * FROM " + TABLE_PREFERENCES;
         ContentValues values = new ContentValues();
         Cursor cursor = db.rawQuery(selectQuery, null);
@@ -3585,7 +3563,7 @@
         }
         cursor.close();
     }
-    
+
 
 	private static void log(String log) {
 		Util.log("DatabaseHandler", log);
