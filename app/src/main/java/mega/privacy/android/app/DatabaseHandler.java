--- conflicted
+++ resolved
@@ -33,11 +33,7 @@
 
 public class DatabaseHandler extends SQLiteOpenHelper {
 
-<<<<<<< HEAD
-	private static final int DATABASE_VERSION = 52;
-=======
 	private static final int DATABASE_VERSION = 54;
->>>>>>> c55097b0
     private static final String DATABASE_NAME = "megapreferences";
     private static final String TABLE_PREFERENCES = "preferences";
     private static final String TABLE_CREDENTIALS = "credentials";
@@ -310,12 +306,8 @@
                 + KEY_SHOW_INVITE_BANNER + " TEXT,"                 //39
                 + KEY_PREFERRED_SORT_CAMERA_UPLOAD + " TEXT,"       //40
 				+ KEY_SD_CARD_URI + " TEXT,"                        //41
-<<<<<<< HEAD
-                + KEY_ASK_FOR_DISPLAY_OVER  + " TEXT" + ")";        //42
-=======
                 + KEY_ASK_FOR_DISPLAY_OVER  + " TEXT,"				//42
 				+ KEY_ASK_SET_DOWNLOAD_LOCATION + " BOOLEAN" + ")"; //43
->>>>>>> c55097b0
 
         db.execSQL(CREATE_PREFERENCES_TABLE);
 
@@ -771,8 +763,6 @@
 			db.execSQL("ALTER TABLE " + TABLE_ATTRIBUTES + " ADD COLUMN " + KEY_LAST_PUBLIC_HANDLE_TYPE + " INTEGER;");
 			db.execSQL("UPDATE " + TABLE_ATTRIBUTES + " SET " + KEY_LAST_PUBLIC_HANDLE_TYPE + " = '" + encrypt(String.valueOf(MegaApiJava.AFFILIATE_TYPE_INVALID)) + "';");
 		}
-<<<<<<< HEAD
-=======
 
 		if (oldVersion <= 52) {
 			ChatSettings chatSettings = getChatSettingsFromDBv52(db);
@@ -787,7 +777,6 @@
 			db.execSQL("UPDATE " + TABLE_PREFERENCES + " SET " + KEY_STORAGE_ASK_ALWAYS + " = '" + encrypt("true") + "';");
 			db.execSQL("ALTER TABLE " + TABLE_COMPLETED_TRANSFERS + " ADD COLUMN " + KEY_TRANSFER_PATH + " TEXT;");
 		}
->>>>>>> c55097b0
 	}
 
 //	public MegaOffline encrypt(MegaOffline off){
@@ -3655,17 +3644,10 @@
             lastPublicHandle = attributes.getLastPublicHandle();
             lastPublicHandleTimeStamp = attributes.getLastPublicHandleTimeStamp();
             lastPublicHandleType = attributes.getLastPublicHandleType();
-<<<<<<< HEAD
-        }
-        catch(Exception e){
-            lastPublicHandle = MegaApiJava.INVALID_HANDLE;
-        }
-=======
 		} catch (Exception e) {
 			logWarning("EXCEPTION getting last public handle info.", e);
 			lastPublicHandle = MegaApiJava.INVALID_HANDLE;
 		}
->>>>>>> c55097b0
 		db.execSQL("DROP TABLE IF EXISTS " + TABLE_ATTRIBUTES);
 		onCreate(db);
 		if (lastPublicHandle != MegaApiJava.INVALID_HANDLE) {
@@ -3673,14 +3655,9 @@
 		        setLastPublicHandle(lastPublicHandle);
 		        setLastPublicHandleTimeStamp(lastPublicHandleTimeStamp);
 				setLastPublicHandleType(lastPublicHandleType);
-<<<<<<< HEAD
-            }
-            catch (Exception e){}
-=======
 			} catch (Exception e) {
 				logWarning("EXCEPTION saving last public handle info.", e);
 			}
->>>>>>> c55097b0
         }
 	}
 
