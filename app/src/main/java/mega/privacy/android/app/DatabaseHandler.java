--- conflicted
+++ resolved
@@ -32,7 +32,7 @@
 
 public class DatabaseHandler extends SQLiteOpenHelper {
 
-	private static final int DATABASE_VERSION = 54;
+	private static final int DATABASE_VERSION = 55;
     private static final String DATABASE_NAME = "megapreferences";
     private static final String TABLE_PREFERENCES = "preferences";
     private static final String TABLE_CREDENTIALS = "credentials";
@@ -776,14 +776,14 @@
 		}
 
 		if (oldVersion <= 53) {
-<<<<<<< HEAD
-			db.execSQL("ALTER TABLE " + TABLE_CONTACTS + " ADD COLUMN " + KEY_CONTACT_NICKNAME + " TEXT;");
-=======
 			db.execSQL("ALTER TABLE " + TABLE_PREFERENCES + " ADD COLUMN " + KEY_ASK_SET_DOWNLOAD_LOCATION + " BOOLEAN;");
 			db.execSQL("UPDATE " + TABLE_PREFERENCES + " SET " + KEY_ASK_SET_DOWNLOAD_LOCATION + " = '" + encrypt("true") + "';");
 			db.execSQL("UPDATE " + TABLE_PREFERENCES + " SET " + KEY_STORAGE_ASK_ALWAYS + " = '" + encrypt("true") + "';");
 			db.execSQL("ALTER TABLE " + TABLE_COMPLETED_TRANSFERS + " ADD COLUMN " + KEY_TRANSFER_PATH + " TEXT;");
->>>>>>> 7547b44d
+		}
+
+		if(oldVersion <= 54){
+			db.execSQL("ALTER TABLE " + TABLE_CONTACTS + " ADD COLUMN " + KEY_CONTACT_NICKNAME + " TEXT;");
 		}
 	}
 
