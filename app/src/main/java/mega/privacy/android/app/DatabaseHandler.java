package mega.privacy.android.app;

import android.content.ContentValues;
import android.content.Context;
import android.database.Cursor;
import android.database.sqlite.SQLiteDatabase;
import android.database.sqlite.SQLiteException;
import android.database.sqlite.SQLiteOpenHelper;
import android.provider.Settings;
import android.text.TextUtils;
import android.util.Base64;

import java.util.ArrayList;
import java.util.Arrays;
import java.util.Collections;
import java.util.Comparator;
import java.util.List;

import mega.privacy.android.app.jobservices.SyncRecord;
import mega.privacy.android.app.lollipop.megachat.AndroidMegaChatMessage;
import mega.privacy.android.app.lollipop.megachat.ChatItemPreferences;
import mega.privacy.android.app.lollipop.megachat.ChatSettings;
import mega.privacy.android.app.lollipop.megachat.NonContactInfo;
import mega.privacy.android.app.lollipop.megachat.PendingMessageSingle;
import mega.privacy.android.app.utils.contacts.MegaContactGetter;
import nz.mega.sdk.MegaApiJava;
import nz.mega.sdk.MegaChatApi;

import static mega.privacy.android.app.utils.Constants.PIN_4;
import static mega.privacy.android.app.utils.LogUtil.*;
import static mega.privacy.android.app.utils.Util.*;


public class DatabaseHandler extends SQLiteOpenHelper {
<<<<<<< HEAD
	
	private static final int DATABASE_VERSION = 46;
    private static final String DATABASE_NAME = "megapreferences"; 
=======

	private static final int DATABASE_VERSION = 48;
    private static final String DATABASE_NAME = "megapreferences";
>>>>>>> 06a50058
    private static final String TABLE_PREFERENCES = "preferences";
    private static final String TABLE_CREDENTIALS = "credentials";
    private static final String TABLE_ATTRIBUTES = "attributes";
    private static final String TABLE_OFFLINE = "offline";
    private static final String TABLE_CONTACTS = "contacts";
	private static final String TABLE_CHAT_ITEMS = "chat";
	private static final String TABLE_NON_CONTACTS = "noncontacts";
	private static final String TABLE_CHAT_SETTINGS = "chatsettings";
	private static final String TABLE_COMPLETED_TRANSFERS = "completedtransfers";
	private static final String TABLE_EPHEMERAL = "ephemeral";
	private static final String TABLE_PENDING_MSG = "pendingmsg";
	private static final String TABLE_MSG_NODES = "msgnodes";
	private static final String TABLE_NODE_ATTACHMENTS = "nodeattachments";
	private static final String TABLE_PENDING_MSG_SINGLE = "pendingmsgsingle";
	private static final String TABLE_SYNC_RECORDS = "syncrecords";
	private static final String TABLE_MEGA_CONTACTS = "megacontacts";

    private static final String KEY_ID = "id";
    private static final String KEY_EMAIL = "email";
	private static final String KEY_PASSWORD = "password";
    private static final String KEY_SESSION= "session";
	private static final String KEY_FIRST_NAME= "firstname";
	private static final String KEY_LAST_NAME= "lastname";
	private static final String KEY_MY_HANDLE= "myhandle";

    private static final String KEY_FIRST_LOGIN = "firstlogin";
    private static final String KEY_CAM_SYNC_ENABLED = "camsyncenabled";
    private static final String KEY_SEC_FOLDER_ENABLED = "secondarymediafolderenabled";
    private static final String KEY_SEC_FOLDER_HANDLE = "secondarymediafolderhandle";
    private static final String KEY_SEC_FOLDER_LOCAL_PATH = "secondarymediafolderlocalpath";
    private static final String KEY_CAM_SYNC_HANDLE = "camsynchandle";
    private static final String KEY_CAM_SYNC_WIFI = "wifi";
    private static final String KEY_CAM_SYNC_LOCAL_PATH = "camsynclocalpath";
    private static final String KEY_CAM_SYNC_FILE_UPLOAD = "fileUpload";
    private static final String KEY_CAM_SYNC_TIMESTAMP = "camSyncTimeStamp";
    private static final String KEY_CAM_VIDEO_SYNC_TIMESTAMP = "camVideoSyncTimeStamp";
    private static final String KEY_CAM_SYNC_CHARGING = "camSyncCharging";
    private static final String KEY_UPLOAD_VIDEO_QUALITY = "uploadVideoQuality";
    private static final String KEY_CONVERSION_ON_CHARGING = "conversionOnCharging";
    private static final String KEY_REMOVE_GPS = "removeGPS";
    private static final String KEY_CHARGING_ON_SIZE = "chargingOnSize";
    private static final String KEY_SHOULD_CLEAR_CAMSYNC_RECORDS = "shouldclearcamsyncrecords";
    private static final String KEY_KEEP_FILE_NAMES = "keepFileNames";
    private static final String KEY_SHOW_INVITE_BANNER = "showinvitebanner";
    private static final String KEY_PIN_LOCK_ENABLED = "pinlockenabled";
    private static final String KEY_PIN_LOCK_TYPE = "pinlocktype";
    private static final String KEY_PIN_LOCK_CODE = "pinlockcode";
    private static final String KEY_STORAGE_ASK_ALWAYS = "storageaskalways";
    private static final String KEY_STORAGE_DOWNLOAD_LOCATION = "storagedownloadlocation";
    private static final String KEY_LAST_UPLOAD_FOLDER = "lastuploadfolder";
    private static final String KEY_LAST_CLOUD_FOLDER_HANDLE = "lastcloudfolder";
    private static final String KEY_ATTR_ONLINE = "online";
    private static final String KEY_ATTR_INTENTS = "intents";
    private static final String KEY_ATTR_ASK_SIZE_DOWNLOAD = "asksizedownload";
    private static final String KEY_ATTR_ASK_NOAPP_DOWNLOAD = "asknoappdownload";
    private static final String KEY_OFF_HANDLE = "handle";
    private static final String KEY_OFF_PATH = "path";
    private static final String KEY_OFF_NAME = "name";
    private static final String KEY_OFF_PARENT = "parentId";
    private static final String KEY_OFF_TYPE = "type";
    private static final String KEY_OFF_INCOMING = "incoming";
    private static final String KEY_OFF_HANDLE_INCOMING = "incomingHandle";
    private static final String KEY_SEC_SYNC_TIMESTAMP = "secondarySyncTimeStamp";
    private static final String KEY_SEC_VIDEO_SYNC_TIMESTAMP = "secondaryVideoSyncTimeStamp";
    private static final String KEY_STORAGE_ADVANCED_DEVICES = "storageadvanceddevices";
    private static final String KEY_PREFERRED_VIEW_LIST = "preferredviewlist";
    private static final String KEY_PREFERRED_VIEW_LIST_CAMERA = "preferredviewlistcamera";
    private static final String KEY_URI_EXTERNAL_SD_CARD = "uriexternalsdcard";
    private static final String KEY_CAMERA_FOLDER_EXTERNAL_SD_CARD = "camerafolderexternalsdcard";
    private static final String KEY_CONTACT_HANDLE = "handle";
    private static final String KEY_CONTACT_MAIL = "mail";
    private static final String KEY_CONTACT_NAME = "name";
    private static final String KEY_CONTACT_LAST_NAME = "lastname";
	private static final String KEY_PREFERRED_SORT_CLOUD = "preferredsortcloud";
	private static final String KEY_PREFERRED_SORT_CONTACTS = "preferredsortcontacts";
	private static final String KEY_PREFERRED_SORT_CAMERA_UPLOAD = "preferredsortcameraupload";
	private static final String KEY_PREFERRED_SORT_OTHERS = "preferredsortothers";
	private static final String KEY_FILE_LOGGER_SDK = "filelogger";
	private static final String KEY_FILE_LOGGER_KARERE = "fileloggerkarere";
	private static final String KEY_USE_HTTPS_ONLY = "usehttpsonly";
	private static final String KEY_SHOW_COPYRIGHT = "showcopyright";
	private static final String KEY_SHOW_NOTIF_OFF = "shownotifoff";
	private static final String KEY_STAGING = "staging";

	private static final String KEY_ACCOUNT_DETAILS_TIMESTAMP = "accountdetailstimestamp";
	private static final String KEY_PAYMENT_METHODS_TIMESTAMP = "paymentmethodsstimestamp";
	private static final String KEY_PRICING_TIMESTAMP = "pricingtimestamp";
	private static final String KEY_EXTENDED_ACCOUNT_DETAILS_TIMESTAMP = "extendedaccountdetailstimestamp";

	private static final String KEY_CHAT_HANDLE = "chathandle";
	private static final String KEY_CHAT_ITEM_NOTIFICATIONS = "chatitemnotifications";
	private static final String KEY_CHAT_ITEM_RINGTONE = "chatitemringtone";
	private static final String KEY_CHAT_ITEM_SOUND_NOTIFICATIONS = "chatitemnotificationsound";
	private static final String KEY_CHAT_ITEM_WRITTEN_TEXT = "chatitemwrittentext";

	private static final String KEY_NONCONTACT_HANDLE = "noncontacthandle";
	private static final String KEY_NONCONTACT_FULLNAME = "noncontactfullname";
	private static final String KEY_NONCONTACT_FIRSTNAME = "noncontactfirstname";
	private static final String KEY_NONCONTACT_LASTNAME = "noncontactlastname";
	private static final String KEY_NONCONTACT_EMAIL = "noncontactemail";

	private static final String KEY_CHAT_ENABLED = "chatenabled";
	private static final String KEY_CHAT_NOTIFICATIONS_ENABLED = "chatnotifications";
	private static final String KEY_CHAT_SOUND_NOTIFICATIONS = "chatnotificationsound";
	private static final String KEY_CHAT_VIBRATION_ENABLED = "chatvibrationenabled";
	private static final String KEY_CHAT_STATUS = "chatstatus";
	private static final String KEY_CHAT_SEND_ORIGINALS = "sendoriginalsattachments";

	private static final String KEY_INVALIDATE_SDK_CACHE = "invalidatesdkcache";

	private static final String KEY_TRANSFER_FILENAME = "transferfilename";
	private static final String KEY_TRANSFER_TYPE = "transfertype";
	private static final String KEY_TRANSFER_STATE = "transferstate";
	private static final String KEY_TRANSFER_SIZE = "transfersize";
	private static final String KEY_TRANSFER_HANDLE = "transferhandle";

	private static final String KEY_FIRST_LOGIN_CHAT = "firstloginchat";
	private static final String KEY_SMALL_GRID_CAMERA = "smallgridcamera";
    private static final String KEY_AUTO_PLAY = "autoplay";

	private static final String KEY_ID_CHAT = "idchat";
	private static final String KEY_MSG_TIMESTAMP = "timestamp";
	private static final String KEY_ID_TEMP_KARERE = "idtempkarere";
	private static final String KEY_STATE = "state";

	private static final String KEY_ID_PENDING_MSG = "idpendingmsg";
	private static final String KEY_ID_NODE = "idnode";

	private static final String KEY_FILE_PATH = "filepath";
	private static final String KEY_FILE_NAME = "filename";
	private static final String KEY_FILE_FINGERPRINT = "filefingerprint";
	private static final String KEY_NODE_HANDLE = "nodehandle";

	//columns for table sync records
    private static final String KEY_SYNC_FILEPATH_ORI = "sync_filepath_origin";
    private static final String KEY_SYNC_FILEPATH_NEW = "sync_filepath_new";
    private static final String KEY_SYNC_FP_ORI = "sync_fingerprint_origin";
    private static final String KEY_SYNC_FP_NEW = "sync_fingerprint_new";
    private static final String KEY_SYNC_TIMESTAMP = "sync_timestamp";
    private static final String KEY_SYNC_STATE = "sync_state";
    private static final String KEY_SYNC_FILENAME = "sync_filename";
    private static final String KEY_SYNC_HANDLE = "sync_handle";
    private static final String KEY_SYNC_COPYONLY = "sync_copyonly";
    private static final String KEY_SYNC_SECONDARY = "sync_secondary";
    private static final String KEY_SYNC_TYPE = "sync_type";
    private static final String KEY_SYNC_LONGITUDE = "sync_longitude";
    private static final String KEY_SYNC_LATITUDE = "sync_latitude";
    private static final String CREATE_SYNC_RECORDS_TABLE = "CREATE TABLE IF NOT EXISTS " + TABLE_SYNC_RECORDS + "("
            + KEY_ID + " INTEGER PRIMARY KEY, "
            + KEY_SYNC_FILEPATH_ORI + " TEXT,"
            + KEY_SYNC_FILEPATH_NEW + " TEXT,"
            + KEY_SYNC_FP_ORI + " TEXT,"
            + KEY_SYNC_FP_NEW + " TEXT,"
            + KEY_SYNC_TIMESTAMP + " TEXT,"
            + KEY_SYNC_FILENAME + " TEXT,"
            + KEY_SYNC_LONGITUDE + " TEXT,"
            + KEY_SYNC_LATITUDE + " TEXT,"
            + KEY_SYNC_STATE + " INTEGER,"
            + KEY_SYNC_TYPE + " INTEGER,"
            + KEY_SYNC_HANDLE + " TEXT,"
            + KEY_SYNC_COPYONLY + " BOOLEAN,"
            + KEY_SYNC_SECONDARY + " BOOLEAN"+ ")";

	private static final String KEY_LAST_PUBLIC_HANDLE = "lastpublichandle";
	private static final String KEY_LAST_PUBLIC_HANDLE_TIMESTAMP = "lastpublichandletimestamp";
	private static final String KEY_STORAGE_STATE = "storagestate";

	private static final String KEY_PENDING_MSG_ID_CHAT = "idchat";
	private static final String KEY_PENDING_MSG_TIMESTAMP = "timestamp";
	private static final String KEY_PENDING_MSG_TEMP_KARERE = "idtempkarere";
	private static final String KEY_PENDING_MSG_FILE_PATH = "filePath";
	private static final String KEY_PENDING_MSG_NAME = "filename";
	private static final String KEY_PENDING_MSG_NODE_HANDLE = "nodehandle";
	private static final String KEY_PENDING_MSG_FINGERPRINT = "filefingerprint";
	private static final String KEY_PENDING_MSG_TRANSFER_TAG = "transfertag";
	private static final String KEY_PENDING_MSG_STATE = "state";

	private static final String KEY_MEGA_CONTACTS_ID = "userid";
	private static final String KEY_MEGA_CONTACTS_HANDLE = "handle";
	private static final String KEY_MEGA_CONTACTS_LOCAL_NAME = "localname";
	private static final String KEY_MEGA_CONTACTS_EMAIL = "email";
	private static final String KEY_MEGA_CONTACTS_PHONE_NUMBER = "phonenumber";
    private static final String CREATE_MEGA_CONTACTS_TABLE = "CREATE TABLE IF NOT EXISTS " + TABLE_MEGA_CONTACTS + "("
            + KEY_ID + " INTEGER PRIMARY KEY, "
            + KEY_MEGA_CONTACTS_ID + " TEXT,"
            + KEY_MEGA_CONTACTS_HANDLE + " TEXT,"
            + KEY_MEGA_CONTACTS_LOCAL_NAME + " TEXT,"
            + KEY_MEGA_CONTACTS_EMAIL + " TEXT,"
            + KEY_MEGA_CONTACTS_PHONE_NUMBER + " TEXT)";

    private static DatabaseHandler instance;

    private static SQLiteDatabase db;

    public static synchronized DatabaseHandler getDbHandler(Context context){

        logDebug("getDbHandler");

    	if (instance == null){
            logDebug("INSTANCE IS NULL");
    		instance = new DatabaseHandler(context);
    	}

    	return instance;
    }

	public DatabaseHandler(Context context) {
        super(context, DATABASE_NAME, null, DATABASE_VERSION);
        db = this.getWritableDatabase();
    }

	@Override
	public void onCreate(SQLiteDatabase db) {

        logDebug("onCreate");
        String CREATE_OFFLINE_TABLE = "CREATE TABLE IF NOT EXISTS " + TABLE_OFFLINE + "("
        		+ KEY_ID + " INTEGER PRIMARY KEY, " + KEY_OFF_HANDLE + " TEXT," + KEY_OFF_PATH + " TEXT," + KEY_OFF_NAME + " TEXT," +
        		KEY_OFF_PARENT + " INTEGER," + KEY_OFF_TYPE + " INTEGER, " + KEY_OFF_INCOMING + " INTEGER, " + KEY_OFF_HANDLE_INCOMING + " INTEGER "+")";
        db.execSQL(CREATE_OFFLINE_TABLE);

		String CREATE_CREDENTIALS_TABLE = "CREATE TABLE IF NOT EXISTS " + TABLE_CREDENTIALS + "("
                + KEY_ID + " INTEGER PRIMARY KEY," + KEY_EMAIL + " TEXT, "
                + KEY_SESSION + " TEXT, " + KEY_FIRST_NAME + " TEXT, " +  KEY_LAST_NAME + " TEXT, " + KEY_MY_HANDLE + " TEXT" + ")";
        db.execSQL(CREATE_CREDENTIALS_TABLE);

        String CREATE_PREFERENCES_TABLE = "CREATE TABLE IF NOT EXISTS " + TABLE_PREFERENCES + "("
<<<<<<< HEAD
        		+ KEY_ID + " INTEGER PRIMARY KEY," + KEY_FIRST_LOGIN + " BOOLEAN, "
        		+ KEY_CAM_SYNC_ENABLED + " BOOLEAN, " + KEY_CAM_SYNC_HANDLE + " TEXT, "
        		+ KEY_CAM_SYNC_LOCAL_PATH + " TEXT, " + KEY_CAM_SYNC_WIFI + " BOOLEAN, "
        		+ KEY_CAM_SYNC_FILE_UPLOAD + " TEXT, " + KEY_PIN_LOCK_ENABLED + " TEXT, " +
        		KEY_PIN_LOCK_CODE + " TEXT, " + KEY_STORAGE_ASK_ALWAYS + " TEXT, " +
        		KEY_STORAGE_DOWNLOAD_LOCATION + " TEXT, " + KEY_CAM_SYNC_TIMESTAMP + " TEXT, " +
        		KEY_CAM_SYNC_CHARGING + " BOOLEAN, " + KEY_LAST_UPLOAD_FOLDER + " TEXT, "+
        		KEY_LAST_CLOUD_FOLDER_HANDLE + " TEXT, " + KEY_SEC_FOLDER_ENABLED + " TEXT, " + KEY_SEC_FOLDER_LOCAL_PATH +
        		" TEXT, "+ KEY_SEC_FOLDER_HANDLE + " TEXT, " + KEY_SEC_SYNC_TIMESTAMP+" TEXT, "+KEY_KEEP_FILE_NAMES + " BOOLEAN, "+
        		KEY_STORAGE_ADVANCED_DEVICES+ "	BOOLEAN, "+ KEY_PREFERRED_VIEW_LIST+ "	BOOLEAN, "+KEY_PREFERRED_VIEW_LIST_CAMERA+ " BOOLEAN, " +
        		KEY_URI_EXTERNAL_SD_CARD + " TEXT, " + KEY_CAMERA_FOLDER_EXTERNAL_SD_CARD + " BOOLEAN, " + KEY_PIN_LOCK_TYPE + " TEXT, " +
				KEY_PREFERRED_SORT_CLOUD + " TEXT, " + KEY_PREFERRED_SORT_CONTACTS + " TEXT, " +KEY_PREFERRED_SORT_OTHERS + " TEXT," +
				KEY_FIRST_LOGIN_CHAT + " BOOLEAN, " + KEY_SMALL_GRID_CAMERA + " BOOLEAN," + KEY_AUTO_PLAY + " BOOLEAN," + KEY_UPLOAD_VIDEO_QUALITY + " TEXT," +
                KEY_CONVERSION_ON_CHARGING + " BOOLEAN," + KEY_CHARGING_ON_SIZE + " TEXT," + KEY_SHOULD_CLEAR_CAMSYNC_RECORDS + " TEXT," +  KEY_CAM_VIDEO_SYNC_TIMESTAMP + " TEXT," +
                KEY_SEC_VIDEO_SYNC_TIMESTAMP + " TEXT," +
                KEY_PREFERRED_SORT_CAMERA_UPLOAD + " TEXT"+ ")";
=======
                + KEY_ID + " INTEGER PRIMARY KEY,"                  //0
                + KEY_FIRST_LOGIN + " BOOLEAN, "                    //1
                + KEY_CAM_SYNC_ENABLED + " BOOLEAN, "               //2
                + KEY_CAM_SYNC_HANDLE + " TEXT, "                   //3
                + KEY_CAM_SYNC_LOCAL_PATH + " TEXT, "               //4
                + KEY_CAM_SYNC_WIFI + " BOOLEAN, "                  //5
                + KEY_CAM_SYNC_FILE_UPLOAD + " TEXT, "              //6
                + KEY_PIN_LOCK_ENABLED + " TEXT, "                  //7
                + KEY_PIN_LOCK_CODE + " TEXT, "                     //8
                + KEY_STORAGE_ASK_ALWAYS + " TEXT, "                //9
                + KEY_STORAGE_DOWNLOAD_LOCATION + " TEXT, "         //10
                + KEY_CAM_SYNC_TIMESTAMP + " TEXT, "                //11
                + KEY_CAM_SYNC_CHARGING + " BOOLEAN, "              //12
                + KEY_LAST_UPLOAD_FOLDER + " TEXT, "                //13
                + KEY_LAST_CLOUD_FOLDER_HANDLE + " TEXT, "          //14
                + KEY_SEC_FOLDER_ENABLED + " TEXT, "                //15
                + KEY_SEC_FOLDER_LOCAL_PATH + " TEXT, "             //16
                + KEY_SEC_FOLDER_HANDLE + " TEXT, "                 //17
                + KEY_SEC_SYNC_TIMESTAMP + " TEXT, "                //18
                + KEY_KEEP_FILE_NAMES + " BOOLEAN, "                //19
                + KEY_STORAGE_ADVANCED_DEVICES + " BOOLEAN, "       //20
                + KEY_PREFERRED_VIEW_LIST + " BOOLEAN, "            //21
                + KEY_PREFERRED_VIEW_LIST_CAMERA + " BOOLEAN, "     //22
                + KEY_URI_EXTERNAL_SD_CARD + " TEXT, "              //23
                + KEY_CAMERA_FOLDER_EXTERNAL_SD_CARD + " BOOLEAN, " //24
                + KEY_PIN_LOCK_TYPE + " TEXT, "                     //25
                + KEY_PREFERRED_SORT_CLOUD + " TEXT, "              //26
                + KEY_PREFERRED_SORT_CONTACTS + " TEXT, "           //27
                + KEY_PREFERRED_SORT_OTHERS + " TEXT,"              //28
                + KEY_FIRST_LOGIN_CHAT + " BOOLEAN, "               //29
                + KEY_SMALL_GRID_CAMERA + " BOOLEAN,"               //30
                + KEY_AUTO_PLAY + " BOOLEAN,"                       //31
                + KEY_UPLOAD_VIDEO_QUALITY + " TEXT,"               //32
                + KEY_CONVERSION_ON_CHARGING + " BOOLEAN,"          //33
                + KEY_CHARGING_ON_SIZE + " TEXT,"                   //34
                + KEY_SHOULD_CLEAR_CAMSYNC_RECORDS + " TEXT,"       //35
                + KEY_CAM_VIDEO_SYNC_TIMESTAMP + " TEXT,"           //36
                + KEY_SEC_VIDEO_SYNC_TIMESTAMP + " TEXT,"           //37
                + KEY_REMOVE_GPS + " TEXT,"                         //38
                + KEY_SHOW_INVITE_BANNER + " TEXT" + ")";           //39
>>>>>>> 06a50058

        db.execSQL(CREATE_PREFERENCES_TABLE);

        String CREATE_ATTRIBUTES_TABLE = "CREATE TABLE IF NOT EXISTS " + TABLE_ATTRIBUTES + "("
        		+ KEY_ID + " INTEGER PRIMARY KEY, " + KEY_ATTR_ONLINE + " TEXT, " + KEY_ATTR_INTENTS + " TEXT, " +
        		KEY_ATTR_ASK_SIZE_DOWNLOAD+ "	BOOLEAN, "+KEY_ATTR_ASK_NOAPP_DOWNLOAD+ " BOOLEAN, " + KEY_FILE_LOGGER_SDK +" TEXT, " + KEY_ACCOUNT_DETAILS_TIMESTAMP +" TEXT, " +
				KEY_PAYMENT_METHODS_TIMESTAMP +" TEXT, " + KEY_PRICING_TIMESTAMP +" TEXT, " + KEY_EXTENDED_ACCOUNT_DETAILS_TIMESTAMP +" TEXT, " + KEY_INVALIDATE_SDK_CACHE + " TEXT, " + KEY_FILE_LOGGER_KARERE +
				" TEXT, " + KEY_USE_HTTPS_ONLY + " TEXT, " + KEY_SHOW_COPYRIGHT +" TEXT, " + KEY_SHOW_NOTIF_OFF +" TEXT, " + KEY_STAGING + " TEXT, " + KEY_LAST_PUBLIC_HANDLE + " TEXT, " + KEY_LAST_PUBLIC_HANDLE_TIMESTAMP + " TEXT," +
				KEY_STORAGE_STATE + " INTEGER" + ")";
        db.execSQL(CREATE_ATTRIBUTES_TABLE);
		db.execSQL("UPDATE " + TABLE_ATTRIBUTES + " SET " + KEY_STORAGE_STATE + " = '" + encrypt(String.valueOf(MegaApiJava.STORAGE_STATE_UNKNOWN)) + "';");

        String CREATE_CONTACTS_TABLE = "CREATE TABLE IF NOT EXISTS " + TABLE_CONTACTS + "("
        		+ KEY_ID + " INTEGER PRIMARY KEY, " + KEY_CONTACT_HANDLE + " TEXT, " + KEY_CONTACT_MAIL + " TEXT, " +
        		KEY_CONTACT_NAME+ " TEXT, "+KEY_CONTACT_LAST_NAME+ " TEXT"+")";
        db.execSQL(CREATE_CONTACTS_TABLE);

		String CREATE_CHAT_ITEM_TABLE = "CREATE TABLE IF NOT EXISTS " + TABLE_CHAT_ITEMS + "("
				+ KEY_ID + " INTEGER PRIMARY KEY, " + KEY_CHAT_HANDLE + " TEXT, " + KEY_CHAT_ITEM_NOTIFICATIONS + " BOOLEAN, " +
				KEY_CHAT_ITEM_RINGTONE+ " TEXT, "+KEY_CHAT_ITEM_SOUND_NOTIFICATIONS+ " TEXT, "+KEY_CHAT_ITEM_WRITTEN_TEXT+ " TEXT"+")";
		db.execSQL(CREATE_CHAT_ITEM_TABLE);

		String CREATE_NONCONTACT_TABLE = "CREATE TABLE IF NOT EXISTS " + TABLE_NON_CONTACTS + "("
				+ KEY_ID + " INTEGER PRIMARY KEY, " + KEY_NONCONTACT_HANDLE + " TEXT, " + KEY_NONCONTACT_FULLNAME + " TEXT, " +
				KEY_NONCONTACT_FIRSTNAME+ " TEXT, "+KEY_NONCONTACT_LASTNAME+ " TEXT, "+ KEY_NONCONTACT_EMAIL + " TEXT"+")";
		db.execSQL(CREATE_NONCONTACT_TABLE);

		String CREATE_CHAT_TABLE = "CREATE TABLE IF NOT EXISTS " + TABLE_CHAT_SETTINGS + "("
				+ KEY_ID + " INTEGER PRIMARY KEY, " + KEY_CHAT_ENABLED + " BOOLEAN, " + KEY_CHAT_NOTIFICATIONS_ENABLED + " BOOLEAN, " +
				KEY_CHAT_SOUND_NOTIFICATIONS+ " TEXT, "+KEY_CHAT_VIBRATION_ENABLED+ " BOOLEAN, "+ KEY_CHAT_STATUS + " TEXT, "+ KEY_CHAT_SEND_ORIGINALS + " BOOLEAN"+")";
		db.execSQL(CREATE_CHAT_TABLE);

		String CREATE_COMPLETED_TRANSFER_TABLE = "CREATE TABLE IF NOT EXISTS " + TABLE_COMPLETED_TRANSFERS + "("
				+ KEY_ID + " INTEGER PRIMARY KEY, " + KEY_TRANSFER_FILENAME + " TEXT, " + KEY_TRANSFER_TYPE + " TEXT, " +
				KEY_TRANSFER_STATE+ " TEXT, "+ KEY_TRANSFER_SIZE+ " TEXT, " + KEY_TRANSFER_HANDLE + " TEXT"+")";
		db.execSQL(CREATE_COMPLETED_TRANSFER_TABLE);

		String CREATE_EPHEMERAL = "CREATE TABLE IF NOT EXISTS " + TABLE_EPHEMERAL + "("
				+ KEY_ID + " INTEGER PRIMARY KEY, " +  KEY_EMAIL + " TEXT, "
				+ KEY_PASSWORD + " TEXT, " + KEY_SESSION + " TEXT, " +  KEY_FIRST_NAME + " TEXT, " + KEY_LAST_NAME + " TEXT" + ")";
		db.execSQL(CREATE_EPHEMERAL);

		String CREATE_PENDING_MSG_TABLE = "CREATE TABLE IF NOT EXISTS " + TABLE_PENDING_MSG + "("
				+ KEY_ID + " INTEGER PRIMARY KEY," + KEY_ID_CHAT + " TEXT, " + KEY_MSG_TIMESTAMP + " TEXT, " +KEY_ID_TEMP_KARERE + " TEXT, " + KEY_STATE + " INTEGER" +")";
		db.execSQL(CREATE_PENDING_MSG_TABLE);

		String CREATE_MSG_NODE_TABLE = "CREATE TABLE IF NOT EXISTS " + TABLE_MSG_NODES + "("
				+ KEY_ID + " INTEGER PRIMARY KEY," + KEY_ID_PENDING_MSG+ " INTEGER, " + KEY_ID_NODE + " INTEGER" + ")";
		db.execSQL(CREATE_MSG_NODE_TABLE);

		String CREATE_NODE_ATTACHMENTS_TABLE = "CREATE TABLE IF NOT EXISTS " + TABLE_NODE_ATTACHMENTS + "("
				+ KEY_ID + " INTEGER PRIMARY KEY," + KEY_FILE_PATH + " TEXT, " + KEY_FILE_NAME + " TEXT, " + KEY_FILE_FINGERPRINT + " TEXT, " + KEY_NODE_HANDLE + " TEXT" + ")";
		db.execSQL(CREATE_NODE_ATTACHMENTS_TABLE);

		String CREATE_NEW_PENDING_MSG_TABLE = "CREATE TABLE IF NOT EXISTS " + TABLE_PENDING_MSG_SINGLE + "("
				+ KEY_ID + " INTEGER PRIMARY KEY," + KEY_PENDING_MSG_ID_CHAT + " TEXT, " + KEY_PENDING_MSG_TIMESTAMP + " TEXT, " +KEY_PENDING_MSG_TEMP_KARERE + " TEXT, " + KEY_PENDING_MSG_FILE_PATH + " TEXT, " + KEY_PENDING_MSG_NAME + " TEXT, " +KEY_PENDING_MSG_NODE_HANDLE + " TEXT, " +KEY_PENDING_MSG_FINGERPRINT + " TEXT, " + KEY_PENDING_MSG_TRANSFER_TAG + " INTEGER, " + KEY_PENDING_MSG_STATE + " INTEGER" +")";
		db.execSQL(CREATE_NEW_PENDING_MSG_TABLE);

        db.execSQL(CREATE_SYNC_RECORDS_TABLE);

        db.execSQL(CREATE_MEGA_CONTACTS_TABLE);
	}

	@Override
	public void onUpgrade(SQLiteDatabase db, int oldVersion, int newVersion) {
        logDebug("onUpgrade");

//		UserCredentials userCredentials = null;
//
//		String selectQueryCredentials = "SELECT  * FROM " + TABLE_CREDENTIALS;
//		Cursor cursorCredentials = db.rawQuery(selectQueryCredentials, null);
//		if (cursorCredentials.moveToFirst()) {
//			int id = Integer.parseInt(cursorCredentials.getString(0));
//			String email = decrypt(cursorCredentials.getString(1));
//			String session = decrypt(cursorCredentials.getString(2));
//			userCredentials = new UserCredentials(email, session);
//		}
//		cursorCredentials.close();
//
//		MegaPreferences prefs = null;
//		String selectQueryPref = "SELECT * FROM " + TABLE_PREFERENCES;
//		Cursor cursorPref = db.rawQuery(selectQueryPref, null);
//		if (cursorPref.moveToFirst()){
//			int id = Integer.parseInt(cursorPref.getString(0));
//			String firstTime = decrypt(cursorPref.getString(1));
//			String camSyncEnabled = decrypt(cursorPref.getString(2));
//			String camSyncHandle = decrypt(cursorPref.getString(3));
//			String camSyncLocalPath = decrypt(cursorPref.getString(4));
//			String wifi = decrypt(cursorPref.getString(5));
//			String fileUpload = decrypt(cursorPref.getString(6));
//			String pinLockEnabled = decrypt(cursorPref.getString(7));
//			String pinLockCode = decrypt(cursorPref.getString(8));
//			String askAlways = decrypt(cursorPref.getString(9));
//			String downloadLocation = decrypt(cursorPref.getString(10));
//			String camSyncTimeStamp = decrypt(cursorPref.getString(11));
//			prefs = new MegaPreferences(firstTime, wifi, camSyncEnabled, camSyncHandle, camSyncLocalPath, fileUpload, camSyncTimeStamp, pinLockEnabled, pinLockCode, askAlways, downloadLocation);
//		}
//		cursorPref.close();
//
//		db.execSQL("DROP TABLE IF EXISTS " + TABLE_CREDENTIALS);
//		db.execSQL("DROP TABLE IF EXISTS " + TABLE_PREFERENCES);
//		db.execSQL("DROP TABLE IF EXISTS " + TABLE_ATTRIBUTES);
//		db.execSQL("DROP TABLE IF EXISTS " + TABLE_OFFLINE);
//        onCreate(db);
//
//        ContentValues valuesCredentials = new ContentValues();
//        valuesCredentials.put(KEY_EMAIL, encrypt(userCredentials.getEmail()));
//        valuesCredentials.put(KEY_SESSION, encrypt(userCredentials.getSession()));
//        db.insert(TABLE_CREDENTIALS, null, valuesCredentials);
//
//        ContentValues valuesPref = new ContentValues();
//        valuesPref.put(KEY_FIRST_LO30GIN, encrypt(prefs.getFirstTime()));
//        valuesPref.put(KEY_CAM_SYNC_WIFI, encrypt(prefs.getCamSyncWifi()));
//        valuesPref.put(KEY_CAM_SYNC_ENABLED, encrypt(prefs.getCamSyncEnabled()));
//        valuesPref.put(KEY_CAM_SYNC_HANDLE, encrypt(prefs.getCamSyncHandle()));
//        valuesPref.put(KEY_CAM_SYNC_LOCAL_PATH, encrypt(prefs.getCamSyncLocalPath()));
//        valuesPref.put(KEY_CAM_SYNC_FILE_UPLOAD, encrypt(prefs.getCamSyncFileUpload()));
//        valuesPref.put(KEY_PIN_LOCK_ENABLED, encrypt(prefs.getPinLockEnabled()));
//        valuesPref.put(KEY_PIN_LOCK_CODE, encrypt(prefs.getPinLockCode()));
//        valuesPref.put(KEY_STORAGE_ASK_ALWAYS, encrypt(prefs.getStorageAskAlways()));
//        valuesPref.put(KEY_STORAGE_DOWNLOAD_LOCATION, encrypt(prefs.getStorageDownloadLocation()));
//        valuesPref.put(KEY_CAM_SYNC_TIMESTAMP, encrypt(prefs.getCamSyncTimeStamp()));
//        valuesPref.put(KEY_CAM_SYNC_CHARGING, encrypt("false"));
//        db.insert(TABLE_PREFERENCES, null, valuesPref);

		if (oldVersion <= 7){
			db.execSQL("ALTER TABLE " + TABLE_PREFERENCES + " ADD COLUMN " + KEY_CAM_SYNC_CHARGING + " BOOLEAN;");
			db.execSQL("UPDATE " + TABLE_PREFERENCES + " SET " + KEY_CAM_SYNC_CHARGING + " = '" + encrypt("false") + "';");
			db.execSQL("ALTER TABLE " + TABLE_OFFLINE + " ADD COLUMN " + KEY_OFF_INCOMING + " INTEGER;");
			db.execSQL("ALTER TABLE " + TABLE_OFFLINE + " ADD COLUMN " + KEY_OFF_HANDLE_INCOMING + " INTEGER;");
			db.execSQL("UPDATE " + TABLE_OFFLINE + " SET " + KEY_OFF_INCOMING + " = '0';");
		}

		if (oldVersion <=8){
			db.execSQL("ALTER TABLE " + TABLE_PREFERENCES + " ADD COLUMN " + KEY_LAST_UPLOAD_FOLDER + " TEXT;");
			db.execSQL("UPDATE " + TABLE_PREFERENCES + " SET " + KEY_LAST_UPLOAD_FOLDER + " = '" + encrypt("") + "';");
		}

		if (oldVersion <=9){
			db.execSQL("ALTER TABLE " + TABLE_PREFERENCES + " ADD COLUMN " + KEY_LAST_CLOUD_FOLDER_HANDLE + " TEXT;");
			db.execSQL("UPDATE " + TABLE_PREFERENCES + " SET " + KEY_LAST_CLOUD_FOLDER_HANDLE + " = '" + encrypt("") + "';");
		}

		if (oldVersion <=12){
			db.execSQL("ALTER TABLE " + TABLE_PREFERENCES + " ADD COLUMN " + KEY_SEC_FOLDER_ENABLED + " TEXT;");
			db.execSQL("ALTER TABLE " + TABLE_PREFERENCES + " ADD COLUMN " + KEY_SEC_FOLDER_LOCAL_PATH + " TEXT;");
			db.execSQL("ALTER TABLE " + TABLE_PREFERENCES + " ADD COLUMN " + KEY_SEC_FOLDER_HANDLE + " TEXT;");
			db.execSQL("ALTER TABLE " + TABLE_PREFERENCES + " ADD COLUMN " + KEY_SEC_SYNC_TIMESTAMP + " TEXT;");
			db.execSQL("ALTER TABLE " + TABLE_PREFERENCES + " ADD COLUMN " + KEY_KEEP_FILE_NAMES + " TEXT;");
			db.execSQL("UPDATE " + TABLE_PREFERENCES + " SET " + KEY_SEC_FOLDER_ENABLED + " = '" + encrypt("false") + "';");
			db.execSQL("UPDATE " + TABLE_PREFERENCES + " SET " + KEY_SEC_FOLDER_LOCAL_PATH + " = '" + encrypt("-1") + "';");
			db.execSQL("UPDATE " + TABLE_PREFERENCES + " SET " + KEY_SEC_FOLDER_HANDLE + " = '" + encrypt("-1") + "';");
			db.execSQL("UPDATE " + TABLE_PREFERENCES + " SET " + KEY_SEC_SYNC_TIMESTAMP + " = '" + encrypt("0") + "';");
			db.execSQL("UPDATE " + TABLE_PREFERENCES + " SET " + KEY_KEEP_FILE_NAMES + " = '" + encrypt("false") + "';");
		}

		if (oldVersion <=13){
			db.execSQL("ALTER TABLE " + TABLE_PREFERENCES + " ADD COLUMN " + KEY_STORAGE_ADVANCED_DEVICES + " BOOLEAN;");
			db.execSQL("UPDATE " + TABLE_PREFERENCES + " SET " + KEY_STORAGE_ADVANCED_DEVICES + " = '" + encrypt("false") + "';");
		}

		if (oldVersion <=14){
			db.execSQL("ALTER TABLE " + TABLE_ATTRIBUTES + " ADD COLUMN " + KEY_ATTR_INTENTS + " TEXT;");
			db.execSQL("UPDATE " + TABLE_ATTRIBUTES + " SET " + KEY_ATTR_INTENTS + " = '" + encrypt("0") + "';");
		}

		if (oldVersion <=15){
			db.execSQL("ALTER TABLE " + TABLE_PREFERENCES + " ADD COLUMN " + KEY_PREFERRED_VIEW_LIST + " BOOLEAN;");
			db.execSQL("UPDATE " + TABLE_PREFERENCES + " SET " + KEY_PREFERRED_VIEW_LIST + " = '" + encrypt("true") + "';");
			db.execSQL("ALTER TABLE " + TABLE_PREFERENCES + " ADD COLUMN " + KEY_PREFERRED_VIEW_LIST_CAMERA + " BOOLEAN;");
			db.execSQL("UPDATE " + TABLE_PREFERENCES + " SET " + KEY_PREFERRED_VIEW_LIST_CAMERA + " = '" + encrypt("false") + "';");
		}

		if (oldVersion <=16){
			db.execSQL("ALTER TABLE " + TABLE_ATTRIBUTES + " ADD COLUMN " + KEY_ATTR_ASK_SIZE_DOWNLOAD + " BOOLEAN;");
			db.execSQL("UPDATE " + TABLE_ATTRIBUTES + " SET " + KEY_ATTR_ASK_SIZE_DOWNLOAD + " = '" + encrypt("true") + "';");
			db.execSQL("ALTER TABLE " + TABLE_ATTRIBUTES + " ADD COLUMN " + KEY_ATTR_ASK_NOAPP_DOWNLOAD + " BOOLEAN;");
			db.execSQL("UPDATE " + TABLE_ATTRIBUTES + " SET " + KEY_ATTR_ASK_NOAPP_DOWNLOAD + " = '" + encrypt("true") + "';");

			db.execSQL("ALTER TABLE " + TABLE_PREFERENCES + " ADD COLUMN " + KEY_URI_EXTERNAL_SD_CARD + " TEXT;");
			db.execSQL("UPDATE " + TABLE_PREFERENCES + " SET " + KEY_URI_EXTERNAL_SD_CARD + " = '" + encrypt("") + "';");
			db.execSQL("ALTER TABLE " + TABLE_PREFERENCES + " ADD COLUMN " + KEY_CAMERA_FOLDER_EXTERNAL_SD_CARD + " BOOLEAN;");
			db.execSQL("UPDATE " + TABLE_PREFERENCES + " SET " + KEY_CAMERA_FOLDER_EXTERNAL_SD_CARD + " = '" + encrypt("false") + "';");
		}

		if (oldVersion <=17){
			String CREATE_CONTACTS_TABLE = "CREATE TABLE IF NOT EXISTS " + TABLE_CONTACTS + "("
	        		+ KEY_ID + " INTEGER PRIMARY KEY, " + KEY_CONTACT_HANDLE + " TEXT, " + KEY_CONTACT_MAIL + " TEXT, " +
	        		KEY_CONTACT_NAME+ " TEXT, " + KEY_CONTACT_LAST_NAME + " TEXT"+")";
	        db.execSQL(CREATE_CONTACTS_TABLE);
		}

		if(oldVersion <= 18){
			//Changes to encrypt the Offline table
			ArrayList<MegaOffline> offlinesOld = this.getOfflineFilesOld(db);

            logDebug("Clear the table offline");
			this.clearOffline(db);

			for(int i=0; i<offlinesOld.size();i++){
				MegaOffline offline = offlinesOld.get(i);

				if(offline.getType()==null||offline.getType().equals("0")||offline.getType().equals("1")){
                    logDebug("Not encrypted: " + offline.getName());
					this.setOfflineFile(offline, db);	//using the method that encrypts
				}
				else{
                    logDebug("Encrypted: " + offline.getName());
					this.setOfflineFileOld(offline, db);	//using the OLD method that doesn't encrypt
				}
			}
		}

		if(oldVersion <= 19){

			db.execSQL("ALTER TABLE " + TABLE_PREFERENCES + " ADD COLUMN " + KEY_PIN_LOCK_TYPE + " TEXT;");

			if(this.isPinLockEnabled(db)){
                logDebug("PIN enabled!");
				db.execSQL("UPDATE " + TABLE_PREFERENCES + " SET " + KEY_PIN_LOCK_TYPE + " = '" + encrypt(PIN_4) + "';");
			}
			else{
                logDebug("PIN NOT enabled!");
				db.execSQL("UPDATE " + TABLE_PREFERENCES + " SET " + KEY_PIN_LOCK_TYPE + " = '" + encrypt("") + "';");
			}
		}

		if(oldVersion <= 20){
			db.execSQL("ALTER TABLE " + TABLE_PREFERENCES + " ADD COLUMN " + KEY_PREFERRED_SORT_CLOUD + " TEXT;");
			db.execSQL("ALTER TABLE " + TABLE_PREFERENCES + " ADD COLUMN " + KEY_PREFERRED_SORT_CONTACTS + " TEXT;");
			db.execSQL("ALTER TABLE " + TABLE_PREFERENCES + " ADD COLUMN " + KEY_PREFERRED_SORT_OTHERS + " TEXT;");
			db.execSQL("UPDATE " + TABLE_PREFERENCES + " SET " + KEY_PREFERRED_SORT_CLOUD + " = '" + encrypt(String.valueOf(MegaApiJava.ORDER_DEFAULT_ASC)) + "';");
			db.execSQL("UPDATE " + TABLE_PREFERENCES + " SET " + KEY_PREFERRED_SORT_CONTACTS + " = '" + encrypt(String.valueOf(MegaApiJava.ORDER_DEFAULT_ASC)) + "';");
			db.execSQL("UPDATE " + TABLE_PREFERENCES + " SET " + KEY_PREFERRED_SORT_OTHERS + " = '" + encrypt(String.valueOf(MegaApiJava.ORDER_DEFAULT_ASC)) + "';");

			db.execSQL("ALTER TABLE " + TABLE_ATTRIBUTES + " ADD COLUMN " + KEY_FILE_LOGGER_SDK + " TEXT;");
			db.execSQL("UPDATE " + TABLE_ATTRIBUTES + " SET " + KEY_FILE_LOGGER_SDK + " = '" + encrypt("false") + "';");
		}

		if(oldVersion <= 21){
			db.execSQL("ALTER TABLE " + TABLE_ATTRIBUTES + " ADD COLUMN " + KEY_ACCOUNT_DETAILS_TIMESTAMP + " TEXT;");
			db.execSQL("UPDATE " + TABLE_ATTRIBUTES + " SET " + KEY_ACCOUNT_DETAILS_TIMESTAMP + " = '" + encrypt("") + "';");

			db.execSQL("ALTER TABLE " + TABLE_ATTRIBUTES + " ADD COLUMN " + KEY_PAYMENT_METHODS_TIMESTAMP + " TEXT;");
			db.execSQL("UPDATE " + TABLE_ATTRIBUTES + " SET " + KEY_PAYMENT_METHODS_TIMESTAMP + " = '" + encrypt("") + "';");

			db.execSQL("ALTER TABLE " + TABLE_ATTRIBUTES + " ADD COLUMN " + KEY_PRICING_TIMESTAMP + " TEXT;");
			db.execSQL("UPDATE " + TABLE_ATTRIBUTES + " SET " + KEY_PRICING_TIMESTAMP + " = '" + encrypt("") + "';");

			db.execSQL("ALTER TABLE " + TABLE_ATTRIBUTES + " ADD COLUMN " + KEY_EXTENDED_ACCOUNT_DETAILS_TIMESTAMP + " TEXT;");
			db.execSQL("UPDATE " + TABLE_ATTRIBUTES + " SET " + KEY_EXTENDED_ACCOUNT_DETAILS_TIMESTAMP + " = '" + encrypt("") + "';");
		}

		if(oldVersion <= 22) {
			String CREATE_CHAT_ITEM_TABLE = "CREATE TABLE IF NOT EXISTS " + TABLE_CHAT_ITEMS + "("
					+ KEY_ID + " INTEGER PRIMARY KEY, " + KEY_CHAT_HANDLE + " TEXT, " + KEY_CHAT_ITEM_NOTIFICATIONS + " BOOLEAN, " +
					KEY_CHAT_ITEM_RINGTONE + " TEXT, " + KEY_CHAT_ITEM_SOUND_NOTIFICATIONS + " TEXT" + ")";
			db.execSQL(CREATE_CHAT_ITEM_TABLE);

			String CREATE_NONCONTACT_TABLE = "CREATE TABLE IF NOT EXISTS " + TABLE_NON_CONTACTS + "("
					+ KEY_ID + " INTEGER PRIMARY KEY, " + KEY_NONCONTACT_HANDLE + " TEXT, " + KEY_NONCONTACT_FULLNAME + " TEXT"+")";
			db.execSQL(CREATE_NONCONTACT_TABLE);

			String CREATE_CHAT_TABLE = "CREATE TABLE IF NOT EXISTS " + TABLE_CHAT_SETTINGS + "("
					+ KEY_ID + " INTEGER PRIMARY KEY, " + KEY_CHAT_ENABLED + " BOOLEAN, " + KEY_CHAT_NOTIFICATIONS_ENABLED + " BOOLEAN, " +
					KEY_CHAT_SOUND_NOTIFICATIONS+ " TEXT, "+KEY_CHAT_VIBRATION_ENABLED+ " BOOLEAN"+")";
			db.execSQL(CREATE_CHAT_TABLE);
		}

		if (oldVersion <= 23){
			db.execSQL("ALTER TABLE " + TABLE_CREDENTIALS + " ADD COLUMN " + KEY_FIRST_NAME + " TEXT;");
			db.execSQL("UPDATE " + TABLE_CREDENTIALS + " SET " + KEY_FIRST_NAME + " = '" + encrypt("") + "';");

			db.execSQL("ALTER TABLE " + TABLE_CREDENTIALS + " ADD COLUMN " + KEY_LAST_NAME + " TEXT;");
			db.execSQL("UPDATE " + TABLE_CREDENTIALS + " SET " + KEY_LAST_NAME + " = '" + encrypt("") + "';");
		}

		if (oldVersion <= 24){
			db.execSQL("ALTER TABLE " + TABLE_CHAT_SETTINGS + " ADD COLUMN " + KEY_CHAT_STATUS + " TEXT;");
			db.execSQL("UPDATE " + TABLE_CHAT_SETTINGS + " SET " + KEY_CHAT_STATUS + " = '" + encrypt(MegaChatApi.STATUS_ONLINE+"") + "';");
		}

		if (oldVersion <= 25){
			db.execSQL("ALTER TABLE " + TABLE_NON_CONTACTS + " ADD COLUMN " + KEY_NONCONTACT_FIRSTNAME + " TEXT;");
			db.execSQL("UPDATE " + TABLE_NON_CONTACTS + " SET " + KEY_NONCONTACT_FIRSTNAME + " = '" + encrypt("") + "';");

			db.execSQL("ALTER TABLE " + TABLE_NON_CONTACTS + " ADD COLUMN " + KEY_NONCONTACT_LASTNAME + " TEXT;");
			db.execSQL("UPDATE " + TABLE_NON_CONTACTS + " SET " + KEY_NONCONTACT_LASTNAME + " = '" + encrypt("") + "';");

		}

		if (oldVersion <= 26){
			db.execSQL("ALTER TABLE " + TABLE_ATTRIBUTES + " ADD COLUMN " + KEY_INVALIDATE_SDK_CACHE + " TEXT;");
			db.execSQL("UPDATE " + TABLE_ATTRIBUTES + " SET " + KEY_INVALIDATE_SDK_CACHE + " = '" + encrypt("true") + "';");
		}

		if (oldVersion <= 27){
			db.execSQL("ALTER TABLE " + TABLE_NON_CONTACTS + " ADD COLUMN " + KEY_NONCONTACT_EMAIL + " TEXT;");
			db.execSQL("UPDATE " + TABLE_NON_CONTACTS + " SET " + KEY_NONCONTACT_EMAIL + " = '" + encrypt("") + "';");
		}

		if (oldVersion <= 28){
			db.execSQL("ALTER TABLE " + TABLE_CREDENTIALS + " ADD COLUMN " + KEY_MY_HANDLE + " TEXT;");
			db.execSQL("UPDATE " + TABLE_CREDENTIALS + " SET " + KEY_MY_HANDLE + " = '" + encrypt("") + "';");
		}

		if (oldVersion <= 29) {
			String CREATE_COMPLETED_TRANSFER_TABLE = "CREATE TABLE IF NOT EXISTS " + TABLE_COMPLETED_TRANSFERS + "("
					+ KEY_ID + " INTEGER PRIMARY KEY, " + KEY_TRANSFER_FILENAME + " TEXT, " + KEY_TRANSFER_TYPE + " TEXT, " +
					KEY_TRANSFER_STATE+ " TEXT, "+ KEY_TRANSFER_SIZE+ " TEXT, " + KEY_TRANSFER_HANDLE + " TEXT"+")";
			db.execSQL(CREATE_COMPLETED_TRANSFER_TABLE);

		}

		if (oldVersion <= 30){
			db.execSQL("ALTER TABLE " + TABLE_PREFERENCES + " ADD COLUMN " + KEY_FIRST_LOGIN_CHAT + " BOOLEAN;");
			db.execSQL("UPDATE " + TABLE_PREFERENCES + " SET " + KEY_FIRST_LOGIN_CHAT + " = '" + encrypt("true") + "';");
		}

		if (oldVersion <= 31){
			String CREATE_EPHEMERAL = "CREATE TABLE IF NOT EXISTS " + TABLE_EPHEMERAL + "("
					+ KEY_ID + " INTEGER PRIMARY KEY, " +  KEY_EMAIL + " TEXT, "
					+ KEY_PASSWORD + " TEXT, " + KEY_SESSION + " TEXT, " +  KEY_FIRST_NAME + " TEXT, " + KEY_LAST_NAME + " TEXT" + ")";
			db.execSQL(CREATE_EPHEMERAL);
		}

		if (oldVersion <= 32){
			String CREATE_PENDING_MSG_TABLE = "CREATE TABLE IF NOT EXISTS " + TABLE_PENDING_MSG + "("
					+ KEY_ID + " INTEGER PRIMARY KEY," + KEY_ID_CHAT + " TEXT, " + KEY_MSG_TIMESTAMP + " TEXT, " +KEY_ID_TEMP_KARERE + " TEXT, " + KEY_STATE + " INTEGER" +")";
			db.execSQL(CREATE_PENDING_MSG_TABLE);

			String CREATE_MSG_NODE_TABLE = "CREATE TABLE IF NOT EXISTS " + TABLE_MSG_NODES + "("
					+ KEY_ID + " INTEGER PRIMARY KEY," + KEY_ID_PENDING_MSG+ " INTEGER, " + KEY_ID_NODE + " INTEGER" + ")";
			db.execSQL(CREATE_MSG_NODE_TABLE);

			String CREATE_NODE_ATTACHMENTS_TABLE = "CREATE TABLE IF NOT EXISTS " + TABLE_NODE_ATTACHMENTS + "("
					+ KEY_ID + " INTEGER PRIMARY KEY," + KEY_FILE_PATH + " TEXT, " + KEY_FILE_NAME + " TEXT, " + KEY_FILE_FINGERPRINT + " TEXT, " + KEY_NODE_HANDLE + " TEXT" + ")";
			db.execSQL(CREATE_NODE_ATTACHMENTS_TABLE);
		}

		if (oldVersion <= 33){
			db.execSQL("ALTER TABLE " + TABLE_ATTRIBUTES + " ADD COLUMN " + KEY_FILE_LOGGER_KARERE + " TEXT;");
			db.execSQL("UPDATE " + TABLE_ATTRIBUTES + " SET " + KEY_FILE_LOGGER_KARERE + " = '" + encrypt("false") + "';");
		}

		if (oldVersion <= 34){
			db.execSQL("ALTER TABLE " + TABLE_ATTRIBUTES + " ADD COLUMN " + KEY_USE_HTTPS_ONLY + " TEXT;");
			db.execSQL("UPDATE " + TABLE_ATTRIBUTES + " SET " + KEY_USE_HTTPS_ONLY + " = '" + encrypt("false") + "';");
		}

		if (oldVersion <= 35){
			db.execSQL("ALTER TABLE " + TABLE_ATTRIBUTES + " ADD COLUMN " + KEY_SHOW_COPYRIGHT + " TEXT;");
			db.execSQL("UPDATE " + TABLE_ATTRIBUTES + " SET " + KEY_SHOW_COPYRIGHT + " = '" + encrypt("true") + "';");
		}

		if (oldVersion <= 36){
			db.execSQL("ALTER TABLE " + TABLE_CHAT_SETTINGS + " ADD COLUMN " + KEY_CHAT_SEND_ORIGINALS + " BOOLEAN;");
			db.execSQL("UPDATE " + TABLE_CHAT_SETTINGS + " SET " + KEY_CHAT_SEND_ORIGINALS + " = '" + encrypt("false") + "';");
		}

		if (oldVersion <= 37){
			db.execSQL("ALTER TABLE " + TABLE_CHAT_ITEMS + " ADD COLUMN " + KEY_CHAT_ITEM_WRITTEN_TEXT + " TEXT;");
			db.execSQL("UPDATE " + TABLE_CHAT_ITEMS + " SET " + KEY_CHAT_ITEM_WRITTEN_TEXT + " = '" + "" + "';");
		}

		if (oldVersion <= 38){
			db.execSQL("ALTER TABLE " + TABLE_ATTRIBUTES + " ADD COLUMN " + KEY_SHOW_NOTIF_OFF + " TEXT;");
			db.execSQL("UPDATE " + TABLE_ATTRIBUTES + " SET " + KEY_SHOW_NOTIF_OFF + " = '" + encrypt("true") + "';");
		}

		if (oldVersion <= 39){
			db.execSQL("ALTER TABLE " + TABLE_PREFERENCES + " ADD COLUMN " + KEY_SMALL_GRID_CAMERA + " BOOLEAN;");
			db.execSQL("UPDATE " + TABLE_PREFERENCES + " SET " + KEY_SMALL_GRID_CAMERA + " = '" + encrypt("false") + "';");
		}

		if (oldVersion <= 40){
			db.execSQL("ALTER TABLE " + TABLE_ATTRIBUTES + " ADD COLUMN " + KEY_STAGING + " TEXT;");
			db.execSQL("UPDATE " + TABLE_ATTRIBUTES + " SET " + KEY_STAGING + " = '" + encrypt("false") + "';");
		}

		if (oldVersion <= 41){
			db.execSQL("ALTER TABLE " + TABLE_ATTRIBUTES + " ADD COLUMN " + KEY_LAST_PUBLIC_HANDLE + " TEXT;");
			db.execSQL("UPDATE " + TABLE_ATTRIBUTES + " SET " + KEY_LAST_PUBLIC_HANDLE + " = '" + encrypt("-1") + "';");
			db.execSQL("ALTER TABLE " + TABLE_ATTRIBUTES + " ADD COLUMN " + KEY_LAST_PUBLIC_HANDLE_TIMESTAMP + " TEXT;");
			db.execSQL("UPDATE " + TABLE_ATTRIBUTES + " SET " + KEY_LAST_PUBLIC_HANDLE_TIMESTAMP + " = '" + encrypt("-1") + "';");
		}

		if (oldVersion <= 42){
			String CREATE_NEW_PENDING_MSG_TABLE = "CREATE TABLE IF NOT EXISTS " + TABLE_PENDING_MSG_SINGLE + "("
					+ KEY_ID + " INTEGER PRIMARY KEY," + KEY_PENDING_MSG_ID_CHAT + " TEXT, " + KEY_PENDING_MSG_TIMESTAMP + " TEXT, " +KEY_PENDING_MSG_TEMP_KARERE + " TEXT, " + KEY_PENDING_MSG_FILE_PATH + " TEXT, " + KEY_PENDING_MSG_NAME + " TEXT, " +KEY_PENDING_MSG_NODE_HANDLE + " TEXT, " +KEY_PENDING_MSG_FINGERPRINT + " TEXT, " + KEY_PENDING_MSG_TRANSFER_TAG + " INTEGER, " + KEY_PENDING_MSG_STATE + " INTEGER" +")";

			db.execSQL(CREATE_NEW_PENDING_MSG_TABLE);
		}

        if (oldVersion <= 43){
            db.execSQL("ALTER TABLE " + TABLE_PREFERENCES + " ADD COLUMN " + KEY_AUTO_PLAY + " BOOLEAN;");
            db.execSQL("UPDATE " + TABLE_PREFERENCES + " SET " + KEY_AUTO_PLAY + " = '" + encrypt("false") + "';");
        }

		if(oldVersion <= 44) {
		    db.execSQL(CREATE_SYNC_RECORDS_TABLE);

            db.execSQL("ALTER TABLE " + TABLE_PREFERENCES + " ADD COLUMN " + KEY_UPLOAD_VIDEO_QUALITY + " TEXT;");
            db.execSQL("ALTER TABLE " + TABLE_PREFERENCES + " ADD COLUMN " + KEY_CONVERSION_ON_CHARGING + " BOOLEAN;");
            db.execSQL("ALTER TABLE " + TABLE_PREFERENCES + " ADD COLUMN " + KEY_CHARGING_ON_SIZE + " TEXT;");
            db.execSQL("ALTER TABLE " + TABLE_PREFERENCES + " ADD COLUMN " + KEY_SHOULD_CLEAR_CAMSYNC_RECORDS + " TEXT;");
            db.execSQL("ALTER TABLE " + TABLE_PREFERENCES + " ADD COLUMN " + KEY_CAM_VIDEO_SYNC_TIMESTAMP + " TEXT;");
            db.execSQL("ALTER TABLE " + TABLE_PREFERENCES + " ADD COLUMN " + KEY_SEC_VIDEO_SYNC_TIMESTAMP + " TEXT;");
		}

<<<<<<< HEAD
		if(oldVersion <= 45) {
            db.execSQL("ALTER TABLE " + TABLE_PREFERENCES + " ADD COLUMN " + KEY_PREFERRED_SORT_CAMERA_UPLOAD + " TEXT;");
            db.execSQL("UPDATE " + TABLE_PREFERENCES + " SET " + KEY_PREFERRED_SORT_CAMERA_UPLOAD + " = '" + encrypt(String.valueOf(MegaApiJava.ORDER_MODIFICATION_DESC)) + "';");
=======
        if(oldVersion <= 45) {
            db.execSQL("ALTER TABLE " + TABLE_PREFERENCES + " ADD COLUMN " + KEY_REMOVE_GPS + " TEXT;");
            db.execSQL("UPDATE " + TABLE_PREFERENCES + " SET " + KEY_REMOVE_GPS + " = '" + encrypt("true") + "';");
        }

		if (oldVersion <= 46) {
			db.execSQL("ALTER TABLE " + TABLE_ATTRIBUTES + " ADD COLUMN " + KEY_STORAGE_STATE + " INTEGER;");
			db.execSQL("UPDATE " + TABLE_ATTRIBUTES + " SET " + KEY_STORAGE_STATE + " = '" + encrypt(String.valueOf(MegaApiJava.STORAGE_STATE_UNKNOWN)) + "';");
		}

        if(oldVersion <= 47) {
            db.execSQL(CREATE_MEGA_CONTACTS_TABLE);

            db.execSQL("ALTER TABLE " + TABLE_PREFERENCES + " ADD COLUMN " + KEY_SHOW_INVITE_BANNER + " TEXT;");
            db.execSQL("UPDATE " + TABLE_PREFERENCES + " SET " + KEY_SHOW_INVITE_BANNER + " = '" + encrypt("true") + "';");
>>>>>>> 06a50058
        }
	}

//	public MegaOffline encrypt(MegaOffline off){
//
//		off.setHandle(encrypt(off.getHandle()));
//		off.setPath(encrypt(off.getPath()));
//		off.setName(encrypt(off.getName()));
//		//Parent id no encrypted
//		off.setType(encrypt(off.getType()));
//		//incoming not encrypted
//		off.setHandleIncoming(encrypt(off.getHandleIncoming()));
//
//		return off;
//	}

	public static String encrypt(String original) {
		if (original == null) {
			return null;
		}
		try {
			byte[] encrypted = aes_encrypt(getAesKey(),original.getBytes());
			return Base64.encodeToString(encrypted, Base64.DEFAULT);
		} catch (Exception e) {
            logError("Error encrypting DB field", e);
			e.printStackTrace();
			return null;
		}
	}

	private static byte[] getAesKey() {
		String key = Settings.Secure.ANDROID_ID + "fkvn8 w4y*(NC$G*(G($*GR*(#)*huio4h389$G";
		return Arrays.copyOfRange(key.getBytes(), 0, 32);
	}

	public void saveCredentials(UserCredentials userCredentials) {
		ContentValues values = new ContentValues();
        if (userCredentials.getEmail() != null){
        	values.put(KEY_EMAIL, encrypt(userCredentials.getEmail()));
        }
        if (userCredentials.getSession() != null){
           	values.put(KEY_SESSION, encrypt(userCredentials.getSession()));
        }
		if (userCredentials.getMyHandle() != null){
			values.put(KEY_MY_HANDLE, encrypt(userCredentials.getMyHandle()+""));
		}
        db.insert(TABLE_CREDENTIALS, null, values);
    }

    public void saveSyncRecord(SyncRecord record) {
        ContentValues values = new ContentValues();
        if (record.getLocalPath() != null) {
            values.put(KEY_SYNC_FILEPATH_ORI,encrypt(record.getLocalPath()));
        }
        if (record.getNewPath() != null) {
            values.put(KEY_SYNC_FILEPATH_NEW,encrypt(record.getNewPath()));
        }
        if (record.getOriginFingerprint() != null) {
            values.put(KEY_SYNC_FP_ORI,encrypt(record.getOriginFingerprint()));
        }
        if (record.getNewFingerprint() != null) {
            values.put(KEY_SYNC_FP_NEW,encrypt(record.getNewFingerprint()));
        }
        if (record.getFileName() != null) {
            values.put(KEY_SYNC_FILENAME,encrypt(record.getFileName()));
        }
        if (record.getNodeHandle() != null) {
            values.put(KEY_SYNC_HANDLE,encrypt(String.valueOf(record.getNodeHandle())));
        }
        if (record.getTimestamp() != null) {
            values.put(KEY_SYNC_TIMESTAMP,encrypt(String.valueOf(record.getTimestamp())));
        }
        if (record.isCopyOnly() != null) {
            values.put(KEY_SYNC_COPYONLY,encrypt(String.valueOf(record.isCopyOnly())));
        }
        if (record.isSecondary() != null) {
            values.put(KEY_SYNC_SECONDARY,encrypt(String.valueOf(record.isSecondary())));
        }
        if (record.getLongitude() != null) {
            values.put(KEY_SYNC_LONGITUDE,encrypt(String.valueOf(record.getLongitude())));
        }
        if (record.getLatitude() != null) {
            values.put(KEY_SYNC_LATITUDE,encrypt(String.valueOf(record.getLatitude())));
        }
        values.put(KEY_SYNC_STATE,record.getStatus());
        values.put(KEY_SYNC_TYPE,record.getType());
        db.insert(TABLE_SYNC_RECORDS,null,values);
    }

    public void updateVideoState(int state) {
        String sql = "UPDATE " + TABLE_SYNC_RECORDS + " SET " + KEY_SYNC_STATE + " = " + state + "  WHERE "
                + KEY_SYNC_TYPE + " = " + SyncRecord.TYPE_VIDEO;
        db.execSQL(sql);
    }

    public boolean fileNameExists(String name,boolean isSecondary,int fileType) {
        String selectQuery = "SELECT * FROM " + TABLE_SYNC_RECORDS + " WHERE "
                + KEY_SYNC_FILENAME + " ='" + encrypt(name) + "' AND "
                + KEY_SYNC_SECONDARY + " = '" + encrypt(String.valueOf(isSecondary)) + "'";
        if (fileType != SyncRecord.TYPE_ANY) {
            selectQuery += " AND " + KEY_SYNC_TYPE + " = " + fileType;
        }
        try (Cursor cursor = db.rawQuery(selectQuery,null)) {
            return cursor != null && cursor.getCount() == 1;
        }
    }

    public boolean localPathExists(String localPath,boolean isSecondary,int fileType) {
        String selectQuery = "SELECT * FROM " + TABLE_SYNC_RECORDS + " WHERE "
                + KEY_SYNC_FILEPATH_ORI + " ='" + encrypt(localPath) + "' AND "
                + KEY_SYNC_SECONDARY + " = '" + encrypt(String.valueOf(isSecondary)) + "'";
        if (fileType != SyncRecord.TYPE_ANY) {
            selectQuery += " AND " + KEY_SYNC_TYPE + " = " + fileType;
        }
        try (Cursor cursor = db.rawQuery(selectQuery,null)) {
            return cursor != null && cursor.getCount() == 1;
        }
    }

    public SyncRecord recordExists(String originalFingerprint,boolean isSecondary,boolean isCopyOnly) {
        String selectQuery = "SELECT * FROM " + TABLE_SYNC_RECORDS + " WHERE "
                + KEY_SYNC_FP_ORI + " ='" + encrypt(originalFingerprint) + "' AND "
                + KEY_SYNC_SECONDARY + " = '" + encrypt(String.valueOf(isSecondary)) + "' AND "
                + KEY_SYNC_COPYONLY + " = '" + encrypt(String.valueOf(isCopyOnly)) + "'";
        Cursor cursor = db.rawQuery(selectQuery,null );
        if (cursor != null && cursor.moveToFirst()) {
            SyncRecord exist = extractSyncRecord(cursor);
            cursor.close();
            return exist;
        }
        return null;
    }

    public List<SyncRecord> findAllPendingSyncRecords() {
        String selectQuery = "SELECT * FROM " + TABLE_SYNC_RECORDS + " WHERE "
                + KEY_SYNC_STATE + " = " + SyncRecord.STATUS_PENDING;
        Cursor cursor = db.rawQuery(selectQuery,null);
        List<SyncRecord> records = new ArrayList<>();
        if (cursor != null && cursor.moveToFirst()) {
            do {
                SyncRecord record = extractSyncRecord(cursor);
                records.add(record);
            } while (cursor.moveToNext());
            cursor.close();
        }
        return records;
    }

    public List<SyncRecord> findVideoSyncRecordsByState(int state) {
        String selectQuery = "SELECT * FROM " + TABLE_SYNC_RECORDS + " WHERE "
                + KEY_SYNC_STATE + " = " + state + " AND "
                + KEY_SYNC_TYPE + " = " + SyncRecord.TYPE_VIDEO ;
        Cursor cursor = db.rawQuery(selectQuery,null);

        List<SyncRecord> records = new ArrayList<>();
        if (cursor != null && cursor.moveToFirst()) {
            do {
                SyncRecord record = extractSyncRecord(cursor);
                records.add(record);
            } while (cursor.moveToNext());
            cursor.close();
        }
        return records;
    }

    public void deleteAllSyncRecords(int type){
        String sql = "DELETE FROM " + TABLE_SYNC_RECORDS;
        if(type != SyncRecord.TYPE_ANY) {
            sql += " WHERE " + KEY_SYNC_TYPE + " = " + type;
        }
        db.execSQL(sql);
    }

    public void deleteAllSecondarySyncRecords(int type){
        String sql = "DELETE FROM " + TABLE_SYNC_RECORDS +" WHERE " + KEY_SYNC_SECONDARY + " ='" + encrypt("true") + "'";
        if(type != SyncRecord.TYPE_ANY) {
            sql += " AND " + KEY_SYNC_TYPE + " = " + type;
        }
        db.execSQL(sql);
    }

    public void deleteVideoRecordsByState(int state){
        String sql = "DELETE FROM " + TABLE_SYNC_RECORDS + " WHERE "
                + KEY_SYNC_STATE + " = " + state + " AND "
                + KEY_SYNC_TYPE + " = " + SyncRecord.TYPE_VIDEO ;
        db.execSQL(sql);
    }

    private SyncRecord extractSyncRecord(Cursor cursor) {
        SyncRecord record = new SyncRecord();
        record.setId(cursor.getInt(0));
        record.setLocalPath(decrypt(cursor.getString(1)));
        record.setNewPath(decrypt(cursor.getString(2)));
        record.setOriginFingerprint(decrypt(cursor.getString(3)));
        record.setNewFingerprint(decrypt(cursor.getString(4)));
        String timestamp = decrypt(cursor.getString(5));
        if (!TextUtils.isEmpty(timestamp)) {
            record.setTimestamp(Long.valueOf(timestamp));
        }
        record.setFileName(decrypt(cursor.getString(6)));
        String longitude = decrypt(cursor.getString(7));
        if(!TextUtils.isEmpty(longitude)) {
            record.setLongitude(Float.valueOf(longitude));
        }
        String latitude = decrypt(cursor.getString(8));
        if(!TextUtils.isEmpty(latitude)) {
            record.setLatitude(Float.valueOf(latitude));
        }
        record.setStatus(cursor.getInt(9));
        record.setType(cursor.getInt(10));
        String nodeHandle = decrypt(cursor.getString(11));
        if (!TextUtils.isEmpty(nodeHandle)) {
            record.setNodeHandle(Long.valueOf(nodeHandle));
        }
        record.setCopyOnly(Boolean.valueOf(decrypt(cursor.getString(12))));
        record.setSecondary(Boolean.valueOf(decrypt(cursor.getString(13))));
        return record;
    }

    public SyncRecord findSyncRecordByLocalPath(String localPath,boolean isSecondary) {
        String selectQuery = "SELECT * FROM " + TABLE_SYNC_RECORDS + " WHERE "
                + KEY_SYNC_FILEPATH_ORI + " ='" + encrypt(localPath) + "' AND "
                + KEY_SYNC_SECONDARY + " ='" + encrypt(String.valueOf(isSecondary)) + "'";
        Cursor cursor = db.rawQuery(selectQuery,null);
        if (cursor != null && cursor.moveToFirst()) {
            SyncRecord record = extractSyncRecord(cursor);
            cursor.close();
            return record;
        }
        return null;
    }

    public void deleteSyncRecordByPath(String path,boolean isSecondary) {
        String sql = "DELETE FROM " + TABLE_SYNC_RECORDS + "  WHERE ("
                + KEY_SYNC_FILEPATH_ORI + " ='" + encrypt(path) + "' OR "
                + KEY_SYNC_FILEPATH_NEW + " ='" + encrypt(path) + "') AND "
                + KEY_SYNC_SECONDARY + " ='" + encrypt(String.valueOf(isSecondary)) + "'";
        db.execSQL(sql);
    }

    public void deleteSyncRecordByLocalPath(String localPath,boolean isSecondary) {
        String sql = "DELETE FROM " + TABLE_SYNC_RECORDS + "  WHERE "
                + KEY_SYNC_FILEPATH_ORI + " ='" + encrypt(localPath) + "' AND "
                + KEY_SYNC_SECONDARY + " ='" + encrypt(String.valueOf(isSecondary)) + "'";
        db.execSQL(sql);
    }

    public void deleteSyncRecordByNewPath(String newPath) {
        String sql = "DELETE FROM " + TABLE_SYNC_RECORDS + "  WHERE " + KEY_SYNC_FILEPATH_NEW + " ='" + encrypt(newPath) + "'";
        db.execSQL(sql);
    }

    public void deleteSyncRecordByFileName(String fileName) {
        String sql = "DELETE FROM " + TABLE_SYNC_RECORDS + "  WHERE "
                + KEY_SYNC_FILENAME + " = '" + encrypt(fileName) + "'" + " OR "
                + KEY_SYNC_FILEPATH_ORI +  " LIKE '%" + encrypt(fileName) + "'";
        db.execSQL(sql);
    }

    public void deleteSyncRecordByFingerprint(String oriFingerprint,String newFingerprint,boolean isSecondary) {
        String sql = "DELETE FROM " + TABLE_SYNC_RECORDS + "  WHERE "
                + KEY_SYNC_FP_ORI + " = '" + encrypt(oriFingerprint) + "' OR "
                + KEY_SYNC_FP_NEW + " = '" + encrypt(newFingerprint) + "' AND "
                + KEY_SYNC_SECONDARY + " ='" + encrypt(String.valueOf(isSecondary)) + "'";
        db.execSQL(sql);
    }

    public void updateSyncRecordStatusByLocalPath(int status,String localPath,boolean isSecondary) {
        String sql = "UPDATE " + TABLE_SYNC_RECORDS + " SET " + KEY_SYNC_STATE + " = " + status + "  WHERE "
                + KEY_SYNC_FILEPATH_ORI + " = '" + encrypt(localPath) + "' AND "
                + KEY_SYNC_SECONDARY + " ='" + encrypt(String.valueOf(isSecondary)) + "'";
        db.execSQL(sql);
    }

    public SyncRecord findSyncRecordByNewPath(String newPath) {
        String selectQuery = "SELECT * FROM " + TABLE_SYNC_RECORDS + " WHERE "
                + KEY_SYNC_FILEPATH_NEW + " ='" + encrypt(newPath) + "'";
        Cursor cursor = db.rawQuery(selectQuery,null);
        if (cursor != null && cursor.moveToFirst()) {
            SyncRecord record = extractSyncRecord(cursor);
            cursor.close();
            return record;
        }
        return null;
    }

    public boolean shouldClearCamsyncRecords() {
        String selectQuery = "SELECT " + KEY_SHOULD_CLEAR_CAMSYNC_RECORDS + " FROM " + TABLE_PREFERENCES;
        Cursor cursor = db.rawQuery(selectQuery,null);
        if (cursor != null && cursor.moveToFirst()) {
            String should = cursor.getString(cursor.getColumnIndex(KEY_SHOULD_CLEAR_CAMSYNC_RECORDS));
            should = decrypt(should);
            if(TextUtils.isEmpty(should)) {
                return false;
            } else {
                return Boolean.valueOf(should);
            }
        }
        return false;
    }

    public void saveShouldClearCamsyncRecords(boolean should) {
        String sql = "UPDATE " + TABLE_PREFERENCES + " SET " + KEY_SHOULD_CLEAR_CAMSYNC_RECORDS +" = '" + encrypt(String.valueOf(should)) + "'";
        db.execSQL(sql);
    }

    public Long findMaxTimestamp(Boolean isSecondary,int type) {
        String selectQuery = "SELECT " + KEY_SYNC_TIMESTAMP + " FROM " + TABLE_SYNC_RECORDS + "  WHERE "
                + KEY_SYNC_SECONDARY + " = '" + encrypt(String.valueOf(isSecondary)) + "' AND "
                + KEY_SYNC_TYPE + " = " + type;
        Cursor cursor = db.rawQuery(selectQuery,null);
        if (cursor != null && cursor.moveToFirst()) {
            List<Long> timestamps = new ArrayList<>(cursor.getCount());
            do {
                String timestamp = decrypt(cursor.getString(0));
                if(timestamp == null) {
                    timestamps.add(0L);
                }else{
                    timestamps.add(Long.valueOf(timestamp));
                }
            } while (cursor.moveToNext());
            cursor.close();

            if(timestamps.isEmpty()) {
                return null;
            }
            Collections.sort(timestamps,new Comparator<Long>() {

                @Override
                public int compare(Long o1,Long o2) {
                    if(o1.equals(o2)) {
                        return 0;
                    }
                    return (o1 > o2) ? -1 : 1;
                }
            });
            return timestamps.get(0);
        }
        return null;
    }

    public void setCameraUploadVideoQuality(int quality){
        String selectQuery = "SELECT * FROM " + TABLE_PREFERENCES;
        ContentValues values = new ContentValues();
        Cursor cursor = db.rawQuery(selectQuery, null);
        if (cursor.moveToFirst()){
            String UPDATE_PREFERENCES_TABLE = "UPDATE " + TABLE_PREFERENCES + " SET " + KEY_UPLOAD_VIDEO_QUALITY + "= '" + encrypt(String.valueOf(quality)) + "' WHERE " + KEY_ID + " = '1'";
            db.execSQL(UPDATE_PREFERENCES_TABLE);
        }
        else{
            values.put(KEY_UPLOAD_VIDEO_QUALITY, encrypt(String.valueOf(quality)));
            db.insert(TABLE_PREFERENCES, null, values);
        }
        cursor.close();
    }

    public void setConversionOnCharging (boolean onCharging){
        String selectQuery = "SELECT * FROM " + TABLE_PREFERENCES;
        ContentValues values = new ContentValues();
        Cursor cursor = db.rawQuery(selectQuery, null);
        if (cursor.moveToFirst()){
            String UPDATE_PREFERENCES_TABLE = "UPDATE " + TABLE_PREFERENCES + " SET " + KEY_CONVERSION_ON_CHARGING + "= '" + encrypt(String.valueOf(onCharging)) + "' WHERE " + KEY_ID + " = '1'";
            db.execSQL(UPDATE_PREFERENCES_TABLE);
        }
        else{
            values.put(KEY_CONVERSION_ON_CHARGING, encrypt(String.valueOf(onCharging)));
            db.insert(TABLE_PREFERENCES, null, values);
        }
        cursor.close();
    }

    public void setChargingOnSize (int size){
        String selectQuery = "SELECT * FROM " + TABLE_PREFERENCES;
        ContentValues values = new ContentValues();
        Cursor cursor = db.rawQuery(selectQuery, null);
        if (cursor.moveToFirst()){
            String UPDATE_PREFERENCES_TABLE = "UPDATE " + TABLE_PREFERENCES + " SET " + KEY_CHARGING_ON_SIZE + "= '" + encrypt(String.valueOf(size)) + "' WHERE " + KEY_ID + " = '1'";
            db.execSQL(UPDATE_PREFERENCES_TABLE);
        }
        else{
            values.put(KEY_CHARGING_ON_SIZE, encrypt(String.valueOf(size)));
            db.insert(TABLE_PREFERENCES, null, values);
        }
        cursor.close();
    }

    public void setRemoveGPS (boolean removeGPS){
        String selectQuery = "SELECT * FROM " + TABLE_PREFERENCES;
        ContentValues values = new ContentValues();
        Cursor cursor = db.rawQuery(selectQuery, null);
        if (cursor.moveToFirst()){
            String UPDATE_PREFERENCES_TABLE = "UPDATE " + TABLE_PREFERENCES + " SET " + KEY_REMOVE_GPS + "= '" + encrypt(String.valueOf(removeGPS)) + "' WHERE " + KEY_ID + " = '1'";
            db.execSQL(UPDATE_PREFERENCES_TABLE);
        }
        else{
            values.put(KEY_REMOVE_GPS, encrypt(String.valueOf(removeGPS)));
            db.insert(TABLE_PREFERENCES, null, values);
        }
        cursor.close();
    }

	public void saveEphemeral(EphemeralCredentials ephemeralCredentials) {
		ContentValues values = new ContentValues();
		if (ephemeralCredentials.getEmail() != null){
			values.put(KEY_EMAIL, encrypt(ephemeralCredentials.getEmail()));
		}
		if (ephemeralCredentials.getPassword() != null){
			values.put(KEY_PASSWORD, encrypt(ephemeralCredentials.getPassword()));
		}
		if (ephemeralCredentials.getSession() != null){
			values.put(KEY_SESSION, encrypt(ephemeralCredentials.getSession()));
		}
		if (ephemeralCredentials.getFirstName() != null){
			values.put(KEY_FIRST_NAME, encrypt(ephemeralCredentials.getFirstName()));
		}
		if (ephemeralCredentials.getLastName() != null){
			values.put(KEY_LAST_NAME, encrypt(ephemeralCredentials.getLastName()));
		}
		db.insert(TABLE_EPHEMERAL, null, values);
	}

	public void saveMyEmail(String email) {
        logDebug("saveEmail: " + email);
		String selectQuery = "SELECT * FROM " + TABLE_CREDENTIALS;
		ContentValues values = new ContentValues();
		Cursor cursor = db.rawQuery(selectQuery, null);
		if (cursor.moveToFirst()){
			String UPDATE_CREDENTIALS_TABLE = "UPDATE " + TABLE_CREDENTIALS + " SET " + KEY_EMAIL + "= '" + encrypt(email) + "' WHERE " + KEY_ID + " = '1'";
			db.execSQL(UPDATE_CREDENTIALS_TABLE);
		}
		else{
			values.put(KEY_EMAIL, encrypt(email));
			db.insert(TABLE_CREDENTIALS, null, values);
		}
		cursor.close();
	}

	public void saveMyFirstName(String firstName) {

		String selectQuery = "SELECT * FROM " + TABLE_CREDENTIALS;
		ContentValues values = new ContentValues();
		Cursor cursor = db.rawQuery(selectQuery, null);
		if (cursor.moveToFirst()){
			String UPDATE_CREDENTIALS_TABLE = "UPDATE " + TABLE_CREDENTIALS + " SET " + KEY_FIRST_NAME + "= '" + encrypt(firstName) + "' WHERE " + KEY_ID + " = '1'";
			db.execSQL(UPDATE_CREDENTIALS_TABLE);
		}
		else{
			values.put(KEY_FIRST_NAME, encrypt(firstName));
			db.insert(TABLE_CREDENTIALS, null, values);
		}
		cursor.close();
	}

	public void saveMyLastName(String lastName) {
		String selectQuery = "SELECT * FROM " + TABLE_CREDENTIALS;
		ContentValues values = new ContentValues();
		Cursor cursor = db.rawQuery(selectQuery, null);
		if (cursor.moveToFirst()){
			String UPDATE_CREDENTIALS_TABLE = "UPDATE " + TABLE_CREDENTIALS + " SET " + KEY_LAST_NAME + "= '" + encrypt(lastName) + "' WHERE " + KEY_ID + " = '1'";
			db.execSQL(UPDATE_CREDENTIALS_TABLE);
		}
		else{
			values.put(KEY_LAST_NAME, encrypt(lastName));
			db.insert(TABLE_CREDENTIALS, null, values);
		}
		cursor.close();
	}

	public String getMyEmail() {
		String selectQuery = "SELECT "+KEY_EMAIL+" FROM " + TABLE_CREDENTIALS;
		ContentValues values = new ContentValues();
		Cursor cursor = db.rawQuery(selectQuery, null);
		String email = null;
		if (cursor!= null && cursor.moveToFirst()){
			email = decrypt(cursor.getString(0));
		}

		cursor.close();
		return email;
	}

	public static String decrypt(String encodedString) {
		if (encodedString == null) {
			return null;
		}
		try {
			byte[] encoded = Base64.decode(encodedString, Base64.DEFAULT);
			byte[] original = aes_decrypt(getAesKey(), encoded);
			return new String(original);
		} catch (Exception e) {
            logError("Error decrypting DB field", e);
            e.printStackTrace();
			return null;
		}
	}

	public UserCredentials getCredentials(){
		UserCredentials userCredentials = null;

		String selectQuery = "SELECT  * FROM " + TABLE_CREDENTIALS;
		try{
			Cursor cursor = db.rawQuery(selectQuery, null);
			//get the credential of last login
			if (cursor.moveToLast()) {
				int id = Integer.parseInt(cursor.getString(0));
				String email = decrypt(cursor.getString(1));
				String session = decrypt(cursor.getString(2));
				String firstName = decrypt(cursor.getString(3));
				String lastName = decrypt(cursor.getString(4));
				String myHandle = decrypt(cursor.getString(5));
				userCredentials = new UserCredentials(email, session, firstName, lastName, myHandle);
			}
			cursor.close();
		}
		catch (SQLiteException e){
			if (db != null){
				onCreate(db);
			}
		}

        return userCredentials;
	}

    public void batchInsertMegaContacts(List<MegaContactGetter.MegaContact> contacts) {
        if (contacts == null || contacts.size() == 0) {
            logWarning("Empty MEGA contacts list.");
            return;
        }
        logDebug("Contacts size is: " + contacts.size());
        db.beginTransaction();
        try {
            ContentValues values;
            for (MegaContactGetter.MegaContact contact : contacts) {
                values = new ContentValues();
                values.put(KEY_MEGA_CONTACTS_ID, encrypt(contact.getId()));
                values.put(KEY_MEGA_CONTACTS_HANDLE, encrypt(String.valueOf(contact.getHandle())));
                values.put(KEY_MEGA_CONTACTS_LOCAL_NAME, encrypt(contact.getLocalName()));
                values.put(KEY_MEGA_CONTACTS_EMAIL, encrypt(contact.getEmail()));
                values.put(KEY_MEGA_CONTACTS_PHONE_NUMBER, encrypt(contact.getNormalizedPhoneNumber()));

                db.insert(TABLE_MEGA_CONTACTS, null, values);
            }
            db.setTransactionSuccessful();
        } finally {
            db.endTransaction();
        }
    }

    public ArrayList<MegaContactGetter.MegaContact> getMegaContacts() {
        String sql = "SELECT * FROM " + TABLE_MEGA_CONTACTS;
        Cursor cursor = db.rawQuery(sql, null);
        if (cursor != null) {
            ArrayList<MegaContactGetter.MegaContact> contacts = new ArrayList<>();
            try {
                MegaContactGetter.MegaContact contact;
                while(cursor.moveToNext()) {
                    contact = new MegaContactGetter.MegaContact();

                    String id = cursor.getString(cursor.getColumnIndex(KEY_MEGA_CONTACTS_ID));
                    contact.setId(decrypt(id));
                    String handle = cursor.getString(cursor.getColumnIndex(KEY_MEGA_CONTACTS_HANDLE));
                    contact.setHandle(Long.valueOf(decrypt(handle)));
                    String localName = cursor.getString(cursor.getColumnIndex(KEY_MEGA_CONTACTS_LOCAL_NAME));
                    contact.setLocalName(decrypt(localName));
                    String email = cursor.getString(cursor.getColumnIndex(KEY_MEGA_CONTACTS_EMAIL));
                    contact.setEmail(decrypt(email));
                    String phoneNumber = cursor.getString(cursor.getColumnIndex(KEY_MEGA_CONTACTS_PHONE_NUMBER));
                    contact.setNormalizedPhoneNumber(decrypt(phoneNumber));

                    contacts.add(contact);
                }
                return contacts;
            } finally {
                cursor.close();
            }
        }
        return null;
    }

    public void clearMegaContacts() {
        logDebug("delete table " + TABLE_MEGA_CONTACTS);
        db.execSQL("DELETE FROM " + TABLE_MEGA_CONTACTS);
    }

    public EphemeralCredentials getEphemeral(){
        EphemeralCredentials ephemeralCredentials = null;

        String selectQuery = "SELECT  * FROM " + TABLE_EPHEMERAL;
        try{
            Cursor cursor = db.rawQuery(selectQuery, null);
            if (cursor.moveToFirst()) {
                int id = Integer.parseInt(cursor.getString(0));
                String email = decrypt(cursor.getString(1));
                String password = decrypt(cursor.getString(2));
                String session = decrypt(cursor.getString(3));
                String firstName = decrypt(cursor.getString(4));
                String lastName = decrypt(cursor.getString(5));
                ephemeralCredentials = new EphemeralCredentials(email, password, session, firstName, lastName);
            }
            cursor.close();
        }
        catch (SQLiteException e){
            if (db != null){
                onCreate(db);
            }
        }

        return ephemeralCredentials;
    }

	public void setPreferences (MegaPreferences prefs){
        ContentValues values = new ContentValues();
        values.put(KEY_FIRST_LOGIN, encrypt(prefs.getFirstTime()));
        values.put(KEY_CAM_SYNC_WIFI, encrypt(prefs.getCamSyncWifi()));
        values.put(KEY_CAM_SYNC_ENABLED, encrypt(prefs.getCamSyncEnabled()));
        values.put(KEY_CAM_SYNC_HANDLE, encrypt(prefs.getCamSyncHandle()));
        values.put(KEY_CAM_SYNC_LOCAL_PATH, encrypt(prefs.getCamSyncLocalPath()));
        values.put(KEY_CAM_SYNC_FILE_UPLOAD, encrypt(prefs.getCamSyncFileUpload()));
        values.put(KEY_PIN_LOCK_ENABLED, encrypt(prefs.getPinLockEnabled()));
        values.put(KEY_PIN_LOCK_CODE, encrypt(prefs.getPinLockCode()));
        values.put(KEY_STORAGE_ASK_ALWAYS, encrypt(prefs.getStorageAskAlways()));
        values.put(KEY_STORAGE_DOWNLOAD_LOCATION, encrypt(prefs.getStorageDownloadLocation()));
        values.put(KEY_CAM_SYNC_TIMESTAMP, encrypt(prefs.getCamSyncTimeStamp()));
        values.put(KEY_CAM_VIDEO_SYNC_TIMESTAMP, encrypt(prefs.getCamVideoSyncTimeStamp()));
        values.put(KEY_LAST_UPLOAD_FOLDER, encrypt(prefs.getLastFolderUpload()));
        values.put(KEY_LAST_CLOUD_FOLDER_HANDLE, encrypt(prefs.getLastFolderCloud()));
        values.put(KEY_SEC_FOLDER_ENABLED, encrypt(prefs.getSecondaryMediaFolderEnabled()));
        values.put(KEY_SEC_FOLDER_LOCAL_PATH, encrypt(prefs.getLocalPathSecondaryFolder()));
        values.put(KEY_SEC_FOLDER_HANDLE, encrypt(prefs.getMegaHandleSecondaryFolder()));
        values.put(KEY_SEC_SYNC_TIMESTAMP, encrypt(prefs.getSecSyncTimeStamp()));
        values.put(KEY_SEC_VIDEO_SYNC_TIMESTAMP, encrypt(prefs.getSecVideoSyncTimeStamp()));
        values.put(KEY_STORAGE_ADVANCED_DEVICES, encrypt(prefs.getStorageAdvancedDevices()));
        values.put(KEY_PREFERRED_VIEW_LIST, encrypt(prefs.getPreferredViewList()));
        values.put(KEY_PREFERRED_VIEW_LIST_CAMERA, encrypt(prefs.getPreferredViewListCameraUploads()));
        values.put(KEY_URI_EXTERNAL_SD_CARD, encrypt(prefs.getUriExternalSDCard()));
        values.put(KEY_CAMERA_FOLDER_EXTERNAL_SD_CARD, encrypt(prefs.getCameraFolderExternalSDCard()));
        values.put(KEY_PIN_LOCK_TYPE, encrypt(prefs.getPinLockType()));
		values.put(KEY_PREFERRED_SORT_CLOUD, encrypt(prefs.getPreferredSortCloud()));
		values.put(KEY_PREFERRED_SORT_CONTACTS, encrypt(prefs.getPreferredSortContacts()));
		values.put(KEY_PREFERRED_SORT_CAMERA_UPLOAD, encrypt(prefs.getPreferredSortCameraUpload()));
		values.put(KEY_PREFERRED_SORT_OTHERS, encrypt(prefs.getPreferredSortOthers()));
		values.put(KEY_FIRST_LOGIN_CHAT, encrypt(prefs.getFirstTimeChat()));
		values.put(KEY_SMALL_GRID_CAMERA, encrypt(prefs.getSmallGridCamera()));
		values.put(KEY_REMOVE_GPS, encrypt(prefs.getRemoveGPS()));
        db.insert(TABLE_PREFERENCES, null, values);
	}

	public MegaPreferences getPreferences(){
        logDebug("getPreferences");
		MegaPreferences prefs = null;

		String selectQuery = "SELECT * FROM " + TABLE_PREFERENCES;
		Cursor cursor = db.rawQuery(selectQuery, null);
		if (cursor.moveToFirst()){
			int id = Integer.parseInt(cursor.getString(0));
			String firstTime = decrypt(cursor.getString(1));
			String camSyncEnabled = decrypt(cursor.getString(2));
			String camSyncHandle = decrypt(cursor.getString(3));
			String camSyncLocalPath = decrypt(cursor.getString(4));
			String wifi = decrypt(cursor.getString(5));
			String fileUpload = decrypt(cursor.getString(6));
			String pinLockEnabled = decrypt(cursor.getString(7));
			String pinLockCode = decrypt(cursor.getString(8));
			String askAlways = decrypt(cursor.getString(9));
			String downloadLocation = decrypt(cursor.getString(10));
			String camSyncTimeStamp = decrypt(cursor.getString(11));
			String camSyncCharging = decrypt(cursor.getString(12));
			String lastFolderUpload = decrypt(cursor.getString(13));
			String lastFolderCloud = decrypt(cursor.getString(14));
			String secondaryFolderEnabled = decrypt(cursor.getString(15));
			String secondaryPath = decrypt(cursor.getString(16));
			String secondaryHandle = decrypt(cursor.getString(17));
			String secSyncTimeStamp = decrypt(cursor.getString(18));
			String keepFileNames = decrypt(cursor.getString(19));
			String storageAdvancedDevices= decrypt(cursor.getString(20));
			String preferredViewList = decrypt(cursor.getString(21));
			String preferredViewListCamera = decrypt(cursor.getString(22));
			String uriExternalSDCard = decrypt(cursor.getString(23));
			String cameraFolderExternalSDCard = decrypt(cursor.getString(24));
			String pinLockType = decrypt(cursor.getString(25));
			String preferredSortCloud = decrypt(cursor.getString(26));
			String preferredSortContacts = decrypt(cursor.getString(27));
			String preferredSortOthers = decrypt(cursor.getString(28));
			String firstTimeChat = decrypt(cursor.getString(29));
			String smallGridCamera = decrypt(cursor.getString(30));
			String isAutoPlayEnabled = decrypt(cursor.getString(31));
			String uploadVideoQuality = decrypt(cursor.getString(32));
			String conversionOnCharging = decrypt(cursor.getString(33));
			String chargingOnSize = decrypt(cursor.getString(34));
			String shouldClearCameraSyncRecords = decrypt(cursor.getString(35));
			String camVideoSyncTimeStamp = decrypt(cursor.getString(36));
			String secVideoSyncTimeStamp = decrypt(cursor.getString(37));
<<<<<<< HEAD
			String preferredSortCameraUpload = decrypt(cursor.getString(38));
=======
			String removeGPS = decrypt(cursor.getString(38));
			String closeInviteBanner = decrypt(cursor.getString(39));
>>>>>>> 06a50058

			prefs = new MegaPreferences(firstTime, wifi, camSyncEnabled, camSyncHandle, camSyncLocalPath, fileUpload, camSyncTimeStamp, pinLockEnabled,
					pinLockCode, askAlways, downloadLocation, camSyncCharging, lastFolderUpload, lastFolderCloud, secondaryFolderEnabled, secondaryPath, secondaryHandle,
					secSyncTimeStamp, keepFileNames, storageAdvancedDevices, preferredViewList, preferredViewListCamera, uriExternalSDCard, cameraFolderExternalSDCard,
					pinLockType, preferredSortCloud, preferredSortContacts, preferredSortOthers, firstTimeChat, smallGridCamera,uploadVideoQuality,conversionOnCharging,chargingOnSize,shouldClearCameraSyncRecords,camVideoSyncTimeStamp,
<<<<<<< HEAD
                    secVideoSyncTimeStamp,isAutoPlayEnabled,preferredSortCameraUpload);
=======
                    secVideoSyncTimeStamp,isAutoPlayEnabled,removeGPS,closeInviteBanner);
>>>>>>> 06a50058
		}
		cursor.close();

		return prefs;
	}

	public ChatSettings getChatSettings(){
        logDebug("getChatSettings");
		ChatSettings chatSettings = null;

		String selectQuery = "SELECT * FROM " + TABLE_CHAT_SETTINGS;
		Cursor cursor = db.rawQuery(selectQuery, null);
		if (cursor.moveToFirst()){
			int id = Integer.parseInt(cursor.getString(0));
			String enabled = decrypt(cursor.getString(1));
			String notificationsEnabled = decrypt(cursor.getString(2));
			String notificationSound = decrypt(cursor.getString(3));
			String vibrationEnabled = decrypt(cursor.getString(4));
			String chatStatus = decrypt(cursor.getString(5));
			String sendOriginalAttachments = decrypt(cursor.getString(6));
			chatSettings = new ChatSettings(enabled, notificationsEnabled, notificationSound, vibrationEnabled, sendOriginalAttachments);
		}
		cursor.close();

		return chatSettings;
	}

	public void setChatSettings(ChatSettings chatSettings){
        logDebug("setChatSettings");

        db.execSQL("DELETE FROM " + TABLE_CHAT_SETTINGS);

		ContentValues values = new ContentValues();
		values.put(KEY_CHAT_ENABLED, encrypt(chatSettings.getEnabled()));
		values.put(KEY_CHAT_NOTIFICATIONS_ENABLED, encrypt(chatSettings.getNotificationsEnabled()));
		values.put(KEY_CHAT_SOUND_NOTIFICATIONS, encrypt(chatSettings.getNotificationsSound()));
		values.put(KEY_CHAT_VIBRATION_ENABLED, encrypt(chatSettings.getVibrationEnabled()));

		values.put(KEY_CHAT_SEND_ORIGINALS, encrypt(chatSettings.getSendOriginalAttachments()));

		db.insert(TABLE_CHAT_SETTINGS, null, values);
	}

	public void setEnabledChat(String enabled){
        logDebug("setEnabledChat");

		String selectQuery = "SELECT * FROM " + TABLE_CHAT_SETTINGS;
		ContentValues values = new ContentValues();
		Cursor cursor = db.rawQuery(selectQuery, null);
		if (cursor.moveToFirst()){
			String UPDATE_PREFERENCES_TABLE = "UPDATE " + TABLE_CHAT_SETTINGS + " SET " + KEY_CHAT_ENABLED + "= '" + encrypt(enabled) + "' WHERE " + KEY_ID + " = '1'";
			db.execSQL(UPDATE_PREFERENCES_TABLE);
//			log("UPDATE_PREFERENCES_TABLE SYNC WIFI: " + UPDATE_PREFERENCES_TABLE);
		}
		else{
			values.put(KEY_CHAT_ENABLED, encrypt(enabled));
			db.insert(TABLE_CHAT_SETTINGS, null, values);
		}
		cursor.close();
	}

	public void setSendOriginalAttachments(String originalAttachments){
        logDebug("setEnabledChat");

		String selectQuery = "SELECT * FROM " + TABLE_CHAT_SETTINGS;
		ContentValues values = new ContentValues();
		Cursor cursor = db.rawQuery(selectQuery, null);
		if (cursor.moveToFirst()){
			String UPDATE_CHAT_TABLE = "UPDATE " + TABLE_CHAT_SETTINGS + " SET " + KEY_CHAT_SEND_ORIGINALS + "= '" + encrypt(originalAttachments) + "' WHERE " + KEY_ID + " = '1'";
			db.execSQL(UPDATE_CHAT_TABLE);
		}
		else{
			values.put(KEY_CHAT_SEND_ORIGINALS, encrypt(originalAttachments));
			db.insert(TABLE_CHAT_SETTINGS, null, values);
		}
		cursor.close();
	}

	public void setNotificationEnabledChat(String enabled){

		String selectQuery = "SELECT * FROM " + TABLE_CHAT_SETTINGS;
		ContentValues values = new ContentValues();
		Cursor cursor = db.rawQuery(selectQuery, null);
		if (cursor.moveToFirst()){
			String UPDATE_PREFERENCES_TABLE = "UPDATE " + TABLE_CHAT_SETTINGS + " SET " + KEY_CHAT_NOTIFICATIONS_ENABLED + "= '" + encrypt(enabled) + "' WHERE " + KEY_ID + " = '1'";
			db.execSQL(UPDATE_PREFERENCES_TABLE);
//			log("UPDATE_PREFERENCES_TABLE SYNC WIFI: " + UPDATE_PREFERENCES_TABLE);
		}
		else{
			values.put(KEY_CHAT_NOTIFICATIONS_ENABLED, encrypt(enabled));
			db.insert(TABLE_CHAT_SETTINGS, null, values);
		}
		cursor.close();
	}

	public void setNotificationSoundChat(String sound){
		String selectQuery = "SELECT * FROM " + TABLE_CHAT_SETTINGS;
		ContentValues values = new ContentValues();
		Cursor cursor = db.rawQuery(selectQuery, null);
		if (cursor.moveToFirst()){
			String UPDATE_PREFERENCES_TABLE = "UPDATE " + TABLE_CHAT_SETTINGS + " SET " + KEY_CHAT_SOUND_NOTIFICATIONS + "= '" + encrypt(sound) + "' WHERE " + KEY_ID + " = '1'";
			db.execSQL(UPDATE_PREFERENCES_TABLE);
//			log("UPDATE_PREFERENCES_TABLE SYNC WIFI: " + UPDATE_PREFERENCES_TABLE);
		}
		else{
			values.put(KEY_CHAT_SOUND_NOTIFICATIONS, encrypt(sound));
			db.insert(TABLE_CHAT_SETTINGS, null, values);
		}
		cursor.close();
	}

	public void setVibrationEnabledChat(String enabled){
		String selectQuery = "SELECT * FROM " + TABLE_CHAT_SETTINGS;
		ContentValues values = new ContentValues();
		Cursor cursor = db.rawQuery(selectQuery, null);
		if (cursor.moveToFirst()){
			String UPDATE_PREFERENCES_TABLE = "UPDATE " + TABLE_CHAT_SETTINGS + " SET " + KEY_CHAT_VIBRATION_ENABLED + "= '" + encrypt(enabled) + "' WHERE " + KEY_ID + " = '1'";
			db.execSQL(UPDATE_PREFERENCES_TABLE);
//			log("UPDATE_PREFERENCES_TABLE SYNC WIFI: " + UPDATE_PREFERENCES_TABLE);
		}
		else{
			values.put(KEY_CHAT_VIBRATION_ENABLED, encrypt(enabled));
			db.insert(TABLE_CHAT_SETTINGS, null, values);
		}
		cursor.close();
	}

	public void setChatItemPreferences(ChatItemPreferences chatPrefs){
		ContentValues values = new ContentValues();
		values.put(KEY_CHAT_HANDLE, encrypt(chatPrefs.getChatHandle()));
		values.put(KEY_CHAT_ITEM_NOTIFICATIONS, encrypt(chatPrefs.getNotificationsEnabled()));
		values.put(KEY_CHAT_ITEM_RINGTONE, "");
		values.put(KEY_CHAT_ITEM_SOUND_NOTIFICATIONS, "");
		values.put(KEY_CHAT_ITEM_WRITTEN_TEXT, encrypt(chatPrefs.getWrittenText()));

		db.insert(TABLE_CHAT_ITEMS, null, values);
	}

	public int setWrittenTextItem(String handle, String text){
        logDebug("setWrittenTextItem: "+ text + " " + handle);

		ContentValues values = new ContentValues();
		values.put(KEY_CHAT_ITEM_WRITTEN_TEXT, encrypt(text));
		return db.update(TABLE_CHAT_ITEMS, values, KEY_CHAT_HANDLE + " = '" + encrypt(handle) + "'", null);
	}

//	public int setRingtoneChatItem(String ringtone, String handle){
//		log("setRingtoneChatItem: "+ringtone+" "+handle);
//
//		ContentValues values = new ContentValues();
//		values.put(KEY_CHAT_ITEM_RINGTONE, encrypt(ringtone));
//		return db.update(TABLE_CHAT_ITEMS, values, KEY_CHAT_HANDLE + " = '" + encrypt(handle) + "'", null);
//	}
//
//	public int setNotificationSoundChatItem(String sound, String handle){
//		log("setNotificationSoundChatItem: "+sound+" "+handle);
//
//		ContentValues values = new ContentValues();
//		values.put(KEY_CHAT_ITEM_SOUND_NOTIFICATIONS, encrypt(sound));
//		return db.update(TABLE_CHAT_ITEMS, values, KEY_CHAT_HANDLE + " = '" + encrypt(handle) + "'", null);
//	}

	public int setNotificationEnabledChatItem(String enabled, String handle){
        logDebug("setNotificationEnabledChatItem: " + enabled + " " + handle);

		ContentValues values = new ContentValues();
		values.put(KEY_CHAT_ITEM_NOTIFICATIONS, encrypt(enabled));
		return db.update(TABLE_CHAT_ITEMS, values, KEY_CHAT_HANDLE + " = '" + encrypt(handle) + "'", null);
	}

	public ChatItemPreferences findChatPreferencesByHandle (String handle){
        logDebug("findChatPreferencesByHandle: " + handle);
		ChatItemPreferences prefs = null;

		String selectQuery = "SELECT * FROM " + TABLE_CHAT_ITEMS + " WHERE " + KEY_CHAT_HANDLE + " = '" + encrypt(handle) + "'";
        logDebug("QUERY: " + selectQuery);
		Cursor cursor = db.rawQuery(selectQuery, null);

		if (!cursor.equals(null)){
			if (cursor.moveToFirst()){

				int id = Integer.parseInt(cursor.getString(0));
				String chatHandle = decrypt(cursor.getString(1));
				String notificationsEnabled = decrypt(cursor.getString(2));
                logDebug("notificationsEnabled: " + notificationsEnabled);
				String ringtone = decrypt(cursor.getString(3));
				String notificationsSound = decrypt(cursor.getString(4));
				String writtenText = decrypt(cursor.getString(5));

				prefs = new ChatItemPreferences(chatHandle, notificationsEnabled, writtenText);
				cursor.close();
				return prefs;
			}
		}
		cursor.close();
		return null;
	}

	public boolean areNotificationsEnabled (String handle){
        logDebug("areNotificationsEnabled: " + handle);

		String selectQuery = "SELECT * FROM " + TABLE_CHAT_ITEMS + " WHERE " + KEY_CHAT_HANDLE + " = '" + encrypt(handle) + "'";
		Cursor cursor = db.rawQuery(selectQuery, null);
		boolean result = true;
		if (!cursor.equals(null)){
			if (cursor.moveToFirst()){

				String notificationsEnabled = decrypt(cursor.getString(2));
				boolean muteB = Boolean.parseBoolean(notificationsEnabled);
				if(muteB==true){
					result = true;
				}
				else{
					result = false;
				}
			}
		}

		cursor.close();
		return result;
	}

	public void setCompletedTransfer(AndroidCompletedTransfer transfer){
		ContentValues values = new ContentValues();
		values.put(KEY_TRANSFER_FILENAME, encrypt(transfer.getFileName()));
		values.put(KEY_TRANSFER_TYPE, encrypt(transfer.getType()+""));
		values.put(KEY_TRANSFER_STATE, encrypt(transfer.getState()+""));
		values.put(KEY_TRANSFER_SIZE, encrypt(transfer.getSize()));
		values.put(KEY_TRANSFER_HANDLE, encrypt(transfer.getNodeHandle()));

		db.insert(TABLE_COMPLETED_TRANSFERS, null, values);
	}

	public void emptyCompletedTransfers(){
		db.delete(TABLE_COMPLETED_TRANSFERS, null,null);
	}

	public ArrayList<AndroidCompletedTransfer> getCompletedTransfers(){
		ArrayList<AndroidCompletedTransfer> cTs = new ArrayList<AndroidCompletedTransfer> ();

		String selectQuery = "SELECT * FROM " + TABLE_COMPLETED_TRANSFERS;
		Cursor cursor = db.rawQuery(selectQuery, null);
		try {
			if (cursor.moveToLast()){

				do {
					int id = Integer.parseInt(cursor.getString(0));
					String filename = decrypt(cursor.getString(1));
					String type =  decrypt(cursor.getString(2));
					int typeInt = Integer.parseInt(type);
					String state = decrypt(cursor.getString(3));
					int stateInt = Integer.parseInt(state);
					String size = decrypt(cursor.getString(4));
					String nodeHandle = decrypt(cursor.getString(5));

					AndroidCompletedTransfer cT = new AndroidCompletedTransfer(filename, typeInt, stateInt, size, nodeHandle);
					cTs.add(cT);
				} while (cursor.moveToPrevious());
			}

		} finally {
			try { cursor.close(); } catch (Exception ignore) {}
		}

		return cTs;
	}


	public boolean isPinLockEnabled(SQLiteDatabase db){
        logDebug("getPinLockEnabled");

		String selectQuery = "SELECT * FROM " + TABLE_PREFERENCES;
		Cursor cursor = db.rawQuery(selectQuery, null);
		String pinLockEnabled = null;
		boolean result = false;
		if (cursor.moveToFirst()){
			//get pinLockEnabled
			pinLockEnabled = decrypt(cursor.getString(7));
			if (pinLockEnabled == null){
				result = false;
			}
			else{
				if(pinLockEnabled.equals("true")){
					result = true;
				}
				else{
					result = false;
				}
			}
		}
		cursor.close();

		return result;
	}

	public void setSmallGridCamera (boolean smallGridCamera){
        logDebug("setSmallGridCamera");

		String selectQuery = "SELECT * FROM " + TABLE_PREFERENCES;
		ContentValues values = new ContentValues();
		Cursor cursor = db.rawQuery(selectQuery, null);
		if (cursor.moveToFirst()){
			String UPDATE_ATTRIBUTES_TABLE = "UPDATE " + TABLE_PREFERENCES + " SET " + KEY_SMALL_GRID_CAMERA + "='" + encrypt(smallGridCamera + "") + "' WHERE " + KEY_ID + " ='1'";
			db.execSQL(UPDATE_ATTRIBUTES_TABLE);
		}
		else{
			values.put(KEY_SMALL_GRID_CAMERA, encrypt(smallGridCamera + ""));
			db.insert(TABLE_PREFERENCES, null, values);
		}
		cursor.close();
	}


	public boolean isSmallGridCamera (){
        logDebug("isSmallGridCamera");

		String selectQuery = "SELECT " + KEY_SMALL_GRID_CAMERA + " FROM " + TABLE_PREFERENCES + " WHERE " + KEY_ID + " = '1'";
		Cursor cursor = db.rawQuery(selectQuery, null);
		boolean result = false;
		if (cursor.moveToFirst()){

			String smallGrid = decrypt(cursor.getString(0));

			if (smallGrid == null){
				result = false;
			}
			else{
				if(smallGrid.equals("true")){
					result = true;
				}
				else{
					result = false;
				}
			}
		}
		cursor.close();

		return result;
	}

	public void setAttributes (MegaAttributes attr){
        logDebug("setAttributes");
        ContentValues values = new ContentValues();
        values.put(KEY_ATTR_ONLINE, encrypt(attr.getOnline()));
        values.put(KEY_ATTR_INTENTS, encrypt(Integer.toString(attr.getAttemps())));
        values.put(KEY_ATTR_ASK_SIZE_DOWNLOAD, encrypt(attr.getAskSizeDownload()));
        values.put(KEY_ATTR_ASK_NOAPP_DOWNLOAD, encrypt(attr.getAskNoAppDownload()));
		values.put(KEY_FILE_LOGGER_SDK, encrypt(attr.getFileLoggerSDK()));
		values.put(KEY_ACCOUNT_DETAILS_TIMESTAMP, encrypt(attr.getAccountDetailsTimeStamp()));
		values.put(KEY_PAYMENT_METHODS_TIMESTAMP, encrypt(attr.getPaymentMethodsTimeStamp()));
		values.put(KEY_PRICING_TIMESTAMP, encrypt(attr.getPricingTimeStamp()));
		values.put(KEY_EXTENDED_ACCOUNT_DETAILS_TIMESTAMP, encrypt(attr.getExtendedAccountDetailsTimeStamp()));
		values.put(KEY_INVALIDATE_SDK_CACHE, encrypt(attr.getInvalidateSdkCache()));
		values.put(KEY_FILE_LOGGER_KARERE, encrypt(attr.getFileLoggerKarere()));
		values.put(KEY_USE_HTTPS_ONLY, encrypt(attr.getUseHttpsOnly()));
		values.put(KEY_USE_HTTPS_ONLY, encrypt(attr.getUseHttpsOnly()));
		values.put(KEY_SHOW_COPYRIGHT, encrypt(attr.getShowCopyright()));
		values.put(KEY_SHOW_NOTIF_OFF, encrypt(attr.getShowNotifOff()));
		values.put(KEY_STAGING, encrypt(attr.getStaging()));
		values.put(KEY_LAST_PUBLIC_HANDLE, encrypt(attr.getLastPublicHandle()));
		values.put(KEY_LAST_PUBLIC_HANDLE_TIMESTAMP, encrypt(attr.getLastPublicHandleTimeStamp()));
		values.put(KEY_STORAGE_STATE, encrypt(Integer.toString(attr.getStorageState())));
		db.insert(TABLE_ATTRIBUTES, null, values);
	}

	public MegaAttributes getAttributes(){
		MegaAttributes attr = null;

		String selectQuery = "SELECT * FROM " + TABLE_ATTRIBUTES;
		Cursor cursor = db.rawQuery(selectQuery, null);
		if (cursor.moveToFirst()){
			int id = Integer.parseInt(cursor.getString(0));
			String online = decrypt(cursor.getString(1));
			String intents = decrypt(cursor.getString(2));
			String askSizeDownload = decrypt(cursor.getString(3));
			String askNoAppDownload = decrypt(cursor.getString(4));
			String fileLoggerSDK = decrypt(cursor.getString(5));
			String accountDetailsTimeStamp = decrypt(cursor.getString(6));
			String paymentMethodsTimeStamp = decrypt(cursor.getString(7));
			String pricingTimeStamp = decrypt(cursor.getString(8));
			String extendedAccountDetailsTimeStamp = decrypt(cursor.getString(9));
			String invalidateSdkCache = decrypt(cursor.getString(10));
			String fileLoggerKarere = decrypt(cursor.getString(11));
			String useHttpsOnly = decrypt(cursor.getString(12));
			String showCopyright = decrypt(cursor.getString(13));
			String showNotifOff = decrypt(cursor.getString(14));
			String staging = decrypt(cursor.getString(15));
			String lastPublicHandle = decrypt(cursor.getString(16));
			String lastPublicHandleTimeStamp = decrypt(cursor.getString(17));
			String storageState = decrypt(cursor.getString(18));

			attr = new MegaAttributes(online,
					intents != null && !intents.isEmpty() ? Integer.parseInt(intents) : 0,
					askSizeDownload, askNoAppDownload, fileLoggerSDK, accountDetailsTimeStamp,
					paymentMethodsTimeStamp, pricingTimeStamp, extendedAccountDetailsTimeStamp,
					invalidateSdkCache, fileLoggerKarere, useHttpsOnly, showCopyright, showNotifOff,
					staging, lastPublicHandle, lastPublicHandleTimeStamp,
					storageState != null && !storageState.isEmpty() ? Integer.parseInt(storageState) : MegaApiJava.STORAGE_STATE_UNKNOWN);
		}
		cursor.close();

		return attr;
	}

//	public void setNonContact (NonContactInfo nonContact){
//		log("setNonContact: "+nonContact.getHandle());
//
//		ContentValues values = new ContentValues();
//		values.put(KEY_NONCONTACT_HANDLE,  encrypt(nonContact.getHandle()));
//		values.put(KEY_NONCONTACT_FULLNAME, encrypt(nonContact.getFullName()));
//		values.put(KEY_NONCONTACT_FIRSTNAME, encrypt(nonContact.getFirstName()));
//		values.put(KEY_NONCONTACT_LASTNAME, encrypt(nonContact.getLastName()));
//
//		NonContactInfo check = findNonContactByHandle(nonContact.getHandle()+"");
//
//		if(check==null){
//			db.insert(TABLE_NON_CONTACTS, null, values);
//		}
//		else{
//			int id = (int) db.insertWithOnConflict(TABLE_NON_CONTACTS, null, values, SQLiteDatabase.CONFLICT_REPLACE);
//			log("setNonContact: Final value: "+id);
//		}
//	}

	public int setNonContactFirstName (String name, String handle){
        logDebug("setContactName: " + name + " " + handle);

		ContentValues values = new ContentValues();
		values.put(KEY_NONCONTACT_FIRSTNAME, encrypt(name));
		int rows = db.update(TABLE_NON_CONTACTS, values, KEY_NONCONTACT_HANDLE + " = '" + encrypt(handle) + "'", null);
		if(rows==0){
			values.put(KEY_NONCONTACT_HANDLE, encrypt(handle));
			db.insert(TABLE_NON_CONTACTS, null, values);
		}
		return rows;
	}

	public int setNonContactLastName (String lastName, String handle){

		ContentValues values = new ContentValues();
		values.put(KEY_NONCONTACT_LASTNAME, encrypt(lastName));
		int rows = db.update(TABLE_NON_CONTACTS, values, KEY_NONCONTACT_HANDLE + " = '" + encrypt(handle) + "'", null);
		if(rows==0){
			values.put(KEY_NONCONTACT_HANDLE, encrypt(handle));
			db.insert(TABLE_NON_CONTACTS, null, values);
		}
		return rows;
	}

	public int setNonContactEmail (String email, String handle){

		ContentValues values = new ContentValues();
		values.put(KEY_NONCONTACT_EMAIL, encrypt(email));
		int rows = db.update(TABLE_NON_CONTACTS, values, KEY_NONCONTACT_HANDLE + " = '" + encrypt(handle) + "'", null);
		if(rows==0){
			values.put(KEY_NONCONTACT_HANDLE, encrypt(handle));
			db.insert(TABLE_NON_CONTACTS, null, values);
		}
		return rows;
	}

//	public int setNonContactFullName (String fullName, String handle){
//		log("setNonContactFullName: "+fullName);
//
//		ContentValues values = new ContentValues();
//		values.put(KEY_NONCONTACT_FULLNAME, encrypt(fullName));
//		return db.update(TABLE_NON_CONTACTS, values, KEY_NONCONTACT_FULLNAME + " = '" + encrypt(handle) + "'", null);
//	}

	public NonContactInfo findNonContactByHandle(String handle){
        logDebug("findNONContactByHandle: " + handle);
		NonContactInfo noncontact = null;

		String selectQuery = "SELECT * FROM " + TABLE_NON_CONTACTS + " WHERE " + KEY_NONCONTACT_HANDLE + " = '" + encrypt(handle)+ "'";
        logDebug("QUERY: " + selectQuery);
		Cursor cursor = db.rawQuery(selectQuery, null);

		if (!cursor.equals(null)){
			if (cursor.moveToFirst()){

				int _id = Integer.parseInt(cursor.getString(0));
				String _handle = decrypt(cursor.getString(1));
				String _fullName = decrypt(cursor.getString(2));
				String _firstName = decrypt(cursor.getString(3));
				String _lastName = decrypt(cursor.getString(4));
				String _email = decrypt(cursor.getString(5));

				noncontact = new NonContactInfo(handle, _fullName, _firstName, _lastName, _email);
				cursor.close();
				return noncontact;
			}
		}
		cursor.close();
		return null;
	}

	public void setContact (MegaContactDB contact){
        logDebug("setContacts: " + contact.getMail());
        ContentValues values = new ContentValues();
        values.put(KEY_CONTACT_HANDLE, encrypt(contact.getHandle()));
        values.put(KEY_CONTACT_MAIL, encrypt(contact.getMail()));
        values.put(KEY_CONTACT_NAME, encrypt(contact.getName()));
        values.put(KEY_CONTACT_LAST_NAME, encrypt(contact.getLastName()));
//        values.put(KEY_CONTACT_HANDLE, (contacts.getHandle()));
//        values.put(KEY_CONTACT_MAIL, (contacts.getMail()));
//        values.put(KEY_CONTACT_NAME, (contacts.getName()));
//        values.put(KEY_CONTACT_LAST_NAME, (contacts.getLastName()));
		db.insert(TABLE_CONTACTS, null, values);
	}

	public int setContactName (String name, String mail){
        logDebug("setContactName: " + name + " " + mail);

		ContentValues values = new ContentValues();
	    values.put(KEY_CONTACT_NAME, encrypt(name));
	    return db.update(TABLE_CONTACTS, values, KEY_CONTACT_MAIL + " = '" + encrypt(mail) + "'", null);
	}

	public int setContactLastName (String lastName, String mail){

		ContentValues values = new ContentValues();
	    values.put(KEY_CONTACT_LAST_NAME, encrypt(lastName));
	    return db.update(TABLE_CONTACTS, values, KEY_CONTACT_MAIL + " = '" + encrypt(mail) + "'", null);
	}

	public int getContactsSize(){
		String selectQuery = "SELECT * FROM " + TABLE_CONTACTS;
		Cursor cursor = db.rawQuery(selectQuery, null);
		if (cursor != null){
			return cursor.getCount();
		}
		else{
			return 0;
		}
	}

	public int setContactMail (long handle, String mail){
        logDebug("setContactMail: " + handle + " " + mail);

		ContentValues values = new ContentValues();
		values.put(KEY_CONTACT_MAIL, encrypt(mail));
		return db.update(TABLE_CONTACTS, values, KEY_CONTACT_HANDLE + " = '" + encrypt(String.valueOf(handle)) + "'", null);
	}

	public MegaContactDB findContactByHandle(String handle){
        logDebug("findContactByHandle: " + handle);
		MegaContactDB contacts = null;

		String selectQuery = "SELECT * FROM " + TABLE_CONTACTS + " WHERE " + KEY_CONTACT_HANDLE + " = '" + encrypt(handle) + "'";
        logDebug("QUERY: " + selectQuery);
		Cursor cursor = db.rawQuery(selectQuery, null);

		if (!cursor.equals(null)){
			if (cursor.moveToFirst()){

				int _id = -1;
				String _handle = null;
				String _mail = null;
				String _name = null;
				String _lastName = null;

				_id = Integer.parseInt(cursor.getString(0));
				_handle = decrypt(cursor.getString(1));
				_mail = decrypt(cursor.getString(2));
				_name = decrypt(cursor.getString(3));
				_lastName = decrypt(cursor.getString(4));

				contacts = new MegaContactDB(handle, _mail, _name, _lastName);
				cursor.close();
				return contacts;
			}
		}
		cursor.close();
		return null;
	}

	public MegaContactDB findContactByEmail(String mail){
        logDebug("findContactByEmail: " + mail);
		MegaContactDB contacts = null;

		String selectQuery = "SELECT * FROM " + TABLE_CONTACTS + " WHERE " + KEY_CONTACT_MAIL + " = '" + encrypt(mail) + "'";
        logDebug("QUERY: " + selectQuery);
		Cursor cursor = db.rawQuery(selectQuery, null);

		if (!cursor.equals(null)){
			if (cursor.moveToFirst()){

				int _id = -1;
				String _handle = null;
				String _mail = null;
				String _name = null;
				String _lastName = null;

				_id = Integer.parseInt(cursor.getString(0));
				_handle = decrypt(cursor.getString(1));
				_mail = decrypt(cursor.getString(2));
				_name = decrypt(cursor.getString(3));
				_lastName = decrypt(cursor.getString(4));

				contacts = new MegaContactDB(_handle, mail, _name, _lastName);
				cursor.close();
				return contacts;
			}
		}
		cursor.close();
		return null;
	}

	public long setOfflineFile (MegaOffline offline){
        logDebug("setOfflineFile: " + offline.getHandle());
        ContentValues values = new ContentValues();

        MegaOffline checkInsert = null;
        checkInsert=findByHandle(offline.getHandle());

        if(checkInsert==null){
        	String nullColumnHack = null;

            values.put(KEY_OFF_HANDLE, encrypt(offline.getHandle()));
            values.put(KEY_OFF_PATH, encrypt(offline.getPath()));
            values.put(KEY_OFF_NAME, encrypt(offline.getName()));
            values.put(KEY_OFF_PARENT, offline.getParentId());
            values.put(KEY_OFF_TYPE, encrypt(offline.getType()));
            values.put(KEY_OFF_INCOMING, offline.getOrigin());
            values.put(KEY_OFF_HANDLE_INCOMING, encrypt(offline.getHandleIncoming()));

            long ret = db.insert(TABLE_OFFLINE, nullColumnHack, values);

            return ret;
        }
        return -1;
	}

	public long setOfflineFile (MegaOffline offline, SQLiteDatabase db){

        ContentValues values = new ContentValues();

        MegaOffline checkInsert = null;
        checkInsert=findByHandle(offline.getHandle(),db);

        if(checkInsert==null){
        	String nullColumnHack = null;

            values.put(KEY_OFF_HANDLE, encrypt(offline.getHandle()));
            values.put(KEY_OFF_PATH, encrypt(offline.getPath()));
            values.put(KEY_OFF_NAME, encrypt(offline.getName()));
            values.put(KEY_OFF_PARENT, offline.getParentId());
            values.put(KEY_OFF_TYPE, encrypt(offline.getType()));
            values.put(KEY_OFF_INCOMING, offline.getOrigin());
            values.put(KEY_OFF_HANDLE_INCOMING, encrypt(offline.getHandleIncoming()));

            long ret = db.insert(TABLE_OFFLINE, nullColumnHack, values);

            return ret;
        }
        return -1;
	}

	public long setOfflineFileOld (MegaOffline offline){

        ContentValues values = new ContentValues();

        MegaOffline checkInsert = null;
        checkInsert=findByHandle(offline.getHandle(),db);

        if(checkInsert==null){
        	String nullColumnHack = null;

            values.put(KEY_OFF_HANDLE, (offline.getHandle()));
            values.put(KEY_OFF_PATH, (offline.getPath()));
            values.put(KEY_OFF_NAME, (offline.getName()));
            values.put(KEY_OFF_PARENT, offline.getParentId());
            values.put(KEY_OFF_TYPE, (offline.getType()));
            values.put(KEY_OFF_INCOMING, offline.getOrigin());
            values.put(KEY_OFF_HANDLE_INCOMING, (offline.getHandleIncoming()));

            long ret = db.insert(TABLE_OFFLINE, nullColumnHack, values);

            return ret;
        }
        return -1;
	}

	public long setOfflineFileOld (MegaOffline offline, SQLiteDatabase db){

        ContentValues values = new ContentValues();

        MegaOffline checkInsert = null;
        checkInsert=findByHandle(offline.getHandle(), db);

        if(checkInsert==null){
        	String nullColumnHack = null;

            values.put(KEY_OFF_HANDLE, (offline.getHandle()));
            values.put(KEY_OFF_PATH, (offline.getPath()));
            values.put(KEY_OFF_NAME, (offline.getName()));
            values.put(KEY_OFF_PARENT, offline.getParentId());
            values.put(KEY_OFF_TYPE, (offline.getType()));
            values.put(KEY_OFF_INCOMING, offline.getOrigin());
            values.put(KEY_OFF_HANDLE_INCOMING, (offline.getHandleIncoming()));

            long ret = db.insert(TABLE_OFFLINE, nullColumnHack, values);

            return ret;
        }
        return -1;
	}

	public ArrayList<MegaOffline> getOfflineFiles (){

		ArrayList<MegaOffline> listOffline = new ArrayList<MegaOffline>();

		String selectQuery = "SELECT * FROM " + TABLE_OFFLINE;
		Cursor cursor = db.rawQuery(selectQuery, null);
		if (cursor.moveToFirst()){
			do{

				int id = Integer.parseInt(cursor.getString(0));
				String handle = decrypt(cursor.getString(1));
				String path = decrypt(cursor.getString(2));
				String name = decrypt(cursor.getString(3));
				int parent = cursor.getInt(4);
				String type = decrypt(cursor.getString(5));
				int incoming = cursor.getInt(6);
				String handleIncoming = decrypt(cursor.getString(7));
				MegaOffline offline = new MegaOffline(id,handle, path, name, parent, type, incoming, handleIncoming);
				listOffline.add(offline);
			} while (cursor.moveToNext());
		}
		cursor.close();

		return listOffline;
	}

	public ArrayList<MegaOffline> getOfflineFilesOld (SQLiteDatabase db){

		ArrayList<MegaOffline> listOffline = new ArrayList<MegaOffline>();

		String selectQuery = "SELECT * FROM " + TABLE_OFFLINE;
		Cursor cursor = db.rawQuery(selectQuery, null);
		if (cursor.moveToFirst()){
			do{

				int id = Integer.parseInt(cursor.getString(0));
				String handle = (cursor.getString(1));
				String path = (cursor.getString(2));
				String name = (cursor.getString(3));
				int parent = cursor.getInt(4);
				String type = (cursor.getString(5));
				int incoming = cursor.getInt(6);
				String handleIncoming = (cursor.getString(7));
				MegaOffline offline = new MegaOffline(id,handle, path, name, parent, type, incoming, handleIncoming);
				listOffline.add(offline);
			} while (cursor.moveToNext());
		}
		cursor.close();

		return listOffline;
	}

	public boolean exists(long handle){

		//Get the foreign key of the node
		String selectQuery = "SELECT * FROM " + TABLE_OFFLINE + " WHERE " + KEY_OFF_HANDLE + " = '" + encrypt(Long.toString(handle)) + "'";

		Cursor cursor = db.rawQuery(selectQuery, null);

		if (!cursor.equals(null)){

			boolean r = cursor.moveToFirst();
			cursor.close();

			return r;
		}

		cursor.close();

		return false;
	}

	public MegaOffline findByHandle(long handle){
        logDebug("findByHandle: " + handle);

		MegaOffline offline = null;

		//Get the foreign key of the node
		String selectQuery = "SELECT * FROM " + TABLE_OFFLINE + " WHERE " + KEY_OFF_HANDLE + " = '" + encrypt(String.valueOf(handle)) + "'";

		Cursor cursor = db.rawQuery(selectQuery, null);

		if (!cursor.equals(null)){
			if (cursor.moveToFirst()){

				int _id = -1;
				int _parent = -1;
				String _handle = null;
				String _path = null;
				String _name = null;
				String _type = null;
				int _incoming = 0;
				String _handleIncoming = null;

				_id = Integer.parseInt(cursor.getString(0));
				_handle = decrypt(cursor.getString(1));
				_path = decrypt(cursor.getString(2));
				_name = decrypt(cursor.getString(3));
				_parent = cursor.getInt(4);
				_type = decrypt(cursor.getString(5));
				_incoming = cursor.getInt(6);
				_handleIncoming = decrypt(cursor.getString(7));
				offline = new MegaOffline(_id,_handle, _path, _name, _parent, _type, _incoming, _handleIncoming);
				cursor.close();
				return offline;
			}
		}
		cursor.close();
		return null;
	}

	public MegaOffline findByHandle(String handle){

		MegaOffline offline = null;
		//Get the foreign key of the node
		String selectQuery = "SELECT * FROM " + TABLE_OFFLINE + " WHERE " + KEY_OFF_HANDLE + " = '" + encrypt(handle) + "'";

		Cursor cursor = db.rawQuery(selectQuery, null);

		if (!cursor.equals(null)){
			if (cursor.moveToFirst()){

				int _id = -1;
				int _parent = -1;
				String _handle = null;
				String _path = null;
				String _name = null;
				String _type = null;
				int _incoming = 0;
				String _handleIncoming = null;

				_id = Integer.parseInt(cursor.getString(0));
				_handle = decrypt(cursor.getString(1));
				_path = decrypt(cursor.getString(2));
				_name = decrypt(cursor.getString(3));
				_parent = cursor.getInt(4);
				_type = decrypt(cursor.getString(5));
				_incoming = cursor.getInt(6);
				_handleIncoming = decrypt(cursor.getString(7));

				offline = new MegaOffline(_id,_handle, _path, _name, _parent, _type,  _incoming, _handleIncoming);
				cursor.close();
				return offline;
			}
		}
		cursor.close();
		return null;

	}

	public MegaOffline findByHandle(String handle, SQLiteDatabase db){

		MegaOffline offline = null;
		//Get the foreign key of the node
		String selectQuery = "SELECT * FROM " + TABLE_OFFLINE + " WHERE " + KEY_OFF_HANDLE + " = '" + encrypt(handle) + "'";

		Cursor cursor = db.rawQuery(selectQuery, null);

		if (!cursor.equals(null)){
			if (cursor.moveToFirst()){

				int _id = -1;
				int _parent = -1;
				String _handle = null;
				String _path = null;
				String _name = null;
				String _type = null;
				int _incoming = 0;
				String _handleIncoming = null;

				_id = Integer.parseInt(cursor.getString(0));
				_handle = decrypt(cursor.getString(1));
				_path = decrypt(cursor.getString(2));
				_name = decrypt(cursor.getString(3));
				_parent = cursor.getInt(4);
				_type = decrypt(cursor.getString(5));
				_incoming = cursor.getInt(6);
				_handleIncoming = decrypt(cursor.getString(7));

				offline = new MegaOffline(_id,_handle, _path, _name, _parent, _type,  _incoming, _handleIncoming);
				cursor.close();
				return offline;
			}
		}
		cursor.close();
		return null;

	}

	public ArrayList<MegaOffline> findByParentId(int parentId){

		ArrayList<MegaOffline> listOffline = new ArrayList<MegaOffline>();
		//Get the foreign key of the node
		String selectQuery = "SELECT * FROM " + TABLE_OFFLINE + " WHERE " + KEY_OFF_PARENT + " = '" + parentId + "'";

		Cursor cursor = db.rawQuery(selectQuery, null);

		if (!cursor.equals(null)){
			if (cursor.moveToFirst()){
				do{
					int _id = -1;
					int _parent = -1;
					String _handle = null;
					String _path = null;
					String _name = null;
					String _type = null;
					int _incoming = 0;
					String _handleIncoming = null;

					_id = Integer.parseInt(cursor.getString(0));
					_handle = decrypt(cursor.getString(1));
					_path = decrypt(cursor.getString(2));
					_name = decrypt(cursor.getString(3));
					_parent = cursor.getInt(4);
					_type = decrypt(cursor.getString(5));
					_incoming = cursor.getInt(6);
					_handleIncoming = decrypt(cursor.getString(7));

					listOffline.add(new MegaOffline(_id,_handle, _path, _name, _parent, _type, _incoming, _handleIncoming));
				} while (cursor.moveToNext());
			}
		}

		cursor.close();
		return listOffline;
	}

	public MegaOffline findById(int id){

		String selectQuery = "SELECT * FROM " + TABLE_OFFLINE + " WHERE " + KEY_ID + " = '" + id + "'";
		MegaOffline mOffline = null;
		Cursor cursor = db.rawQuery(selectQuery, null);

		if (!cursor.equals(null)){
			if (cursor.moveToFirst()){
				do{
					int _id = -1;
					int _parent = -1;
					String _handle = null;
					String _path = null;
					String _name = null;
					String _type = null;
					int _incoming = 0;
					String _handleIncoming = null;

					_id = Integer.parseInt(cursor.getString(0));
					_handle = decrypt(cursor.getString(1));
					_path = decrypt(cursor.getString(2));
					_name = decrypt(cursor.getString(3));
					_parent = cursor.getInt(4);
					_type = decrypt(cursor.getString(5));
					_incoming = cursor.getInt(6);
					_handleIncoming = decrypt(cursor.getString(7));

					mOffline = new MegaOffline (_id,_handle, _path, _name, _parent, _type, _incoming, _handleIncoming);

				} while (cursor.moveToNext());
			}
		}

		cursor.close();

		return mOffline;
	}

	public int removeById(int id){

		return db.delete(TABLE_OFFLINE, KEY_ID + "="+id, null);

	}

	public ArrayList<MegaOffline> findByPath(String path){

		ArrayList<MegaOffline> listOffline = new ArrayList<MegaOffline>();
		//Get the foreign key of the node
		String selectQuery = "SELECT * FROM " + TABLE_OFFLINE + " WHERE " + KEY_OFF_PATH + " = '" + encrypt(path) + "'";

		Cursor cursor = db.rawQuery(selectQuery, null);

		if (!cursor.equals(null)){
			if (cursor.moveToFirst()){
				do{
					int _id = -1;
					int _parent = -1;
					String _handle = null;
					String _path = null;
					String _name = null;
					String _type = null;
					int _incoming = 0;
					String _handleIncoming = null;

					_id = Integer.parseInt(cursor.getString(0));
					_handle = decrypt(cursor.getString(1));
					_path = decrypt(cursor.getString(2));
					_name = decrypt(cursor.getString(3));
					_parent = cursor.getInt(4);
					_type = decrypt(cursor.getString(5));
					_incoming = cursor.getInt(6);
					_handleIncoming = decrypt(cursor.getString(7));

					listOffline.add(new MegaOffline(_id,_handle, _path, _name, _parent, _type, _incoming, _handleIncoming));
				} while (cursor.moveToNext());
			}
		}
		cursor.close();
		return listOffline;
	}

	public MegaOffline findbyPathAndName(String path, String name){

		String selectQuery = "SELECT * FROM " + TABLE_OFFLINE + " WHERE " + KEY_OFF_PATH + " = '" + encrypt(path) + "'" + "AND " + KEY_OFF_NAME + " = '" + encrypt(name) + "'"  ;

		MegaOffline mOffline = null;
		Cursor cursor = db.rawQuery(selectQuery, null);

		if (!cursor.equals(null)){
			if (cursor.moveToFirst()){
				do{
					int _id = -1;
					int _parent = -1;
					String _handle = null;
					String _path = null;
					String _name = null;
					String _type = null;
					int _incoming = 0;
					String _handleIncoming = null;

					_id = Integer.parseInt(cursor.getString(0));
					_handle = decrypt(cursor.getString(1));
					_path = decrypt(cursor.getString(2));
					_name = decrypt(cursor.getString(3));
					_parent = cursor.getInt(4);
					_type = decrypt(cursor.getString(5));
					_incoming = cursor.getInt(6);
					_handleIncoming = decrypt(cursor.getString(7));

					mOffline = new MegaOffline (_id,_handle, _path, _name, _parent, _type, _incoming, _handleIncoming);

				} while (cursor.moveToNext());
			}
		}
		cursor.close();
		return mOffline;
	}

	public ArrayList<MegaOffline> getNodesSameParentOffline (String path, String name){

		int _id = -1;
		int _parent = -1;
		String _handle = null;
		String _path = null;
		String _name = null;
		String _type = null;
		int _incoming = 0;
		String _handleIncoming = null;

		//Get the foreign key of the node
		String selectQuery = "SELECT * FROM " + TABLE_OFFLINE + " WHERE " + KEY_OFF_PATH + " = '" + encrypt(path) + "'" + "AND" + KEY_OFF_NAME + " = '" + encrypt(name) + "'"  ;

		Cursor cursor = db.rawQuery(selectQuery, null);

		if (cursor.moveToFirst()){

			_id = Integer.parseInt(cursor.getString(0));
			_handle = decrypt(cursor.getString(1));
			_path = decrypt(cursor.getString(2));
			_name = decrypt(cursor.getString(3));
			_parent = cursor.getInt(4);
			_type = decrypt(cursor.getString(5));
			_incoming = cursor.getInt(6);
			_handleIncoming = cursor.getString(7);
		}

		ArrayList<MegaOffline> listOffline = new ArrayList<MegaOffline>();

		//Get the rest of nodes with the same parent (if there be)
		if(_parent!=-1){

			selectQuery = "SELECT * FROM " + TABLE_OFFLINE + " WHERE " + KEY_OFF_PARENT + " = '" + _parent + "'";

			cursor = db.rawQuery(selectQuery, null);
			if (cursor.moveToFirst()){
				do{

					_id = Integer.parseInt(cursor.getString(0));
					_handle = decrypt(cursor.getString(1));
					_path = decrypt(cursor.getString(2));
					_name = decrypt(cursor.getString(3));
					_parent = cursor.getInt(4);
					_type = decrypt(cursor.getString(5));
					_incoming = cursor.getInt(6);
					_handleIncoming = cursor.getString(7);

					MegaOffline offline = new MegaOffline(_handle, _path, _name, _parent, _type, _incoming, _handleIncoming);
					listOffline.add(offline);
				} while (cursor.moveToNext());
			}
			cursor.close();
		}

		return listOffline;
	}

	public int deleteOfflineFile (MegaOffline mOff) {
	    SQLiteDatabase db = this.getWritableDatabase();

	    return db.delete(TABLE_OFFLINE, KEY_OFF_HANDLE + " = ?",
	            new String[] { encrypt(String.valueOf(mOff.getHandle())) });

	}

	public void setFirstTime (boolean firstTime){
		String selectQuery = "SELECT * FROM " + TABLE_PREFERENCES;
        ContentValues values = new ContentValues();
		Cursor cursor = db.rawQuery(selectQuery, null);
		if (cursor.moveToFirst()){
			String UPDATE_PREFERENCES_TABLE = "UPDATE " + TABLE_PREFERENCES + " SET " + KEY_FIRST_LOGIN + "= '" + encrypt(firstTime + "") + "' WHERE " + KEY_ID + " = '1'";
			db.execSQL(UPDATE_PREFERENCES_TABLE);
//			log("UPDATE_PREFERENCES_TABLE: " + UPDATE_PREFERENCES_TABLE);
		}
		else{
	        values.put(KEY_FIRST_LOGIN, encrypt(firstTime + ""));
	        db.insert(TABLE_PREFERENCES, null, values);
		}
		cursor.close();
	}

//	public void setFirstTimeChat (boolean firstTimeChat){
//		String selectQuery = "SELECT * FROM " + TABLE_PREFERENCES;
//		ContentValues values = new ContentValues();
//		Cursor cursor = db.rawQuery(selectQuery, null);
//		if (cursor.moveToFirst()){
//			String UPDATE_PREFERENCES_TABLE = "UPDATE " + TABLE_PREFERENCES + " SET " + KEY_FIRST_LOGIN_CHAT + "= '" + encrypt(firstTimeChat + "") + "' WHERE " + KEY_ID + " = '1'";
//			db.execSQL(UPDATE_PREFERENCES_TABLE);
////			log("UPDATE_PREFERENCES_TABLE: " + UPDATE_PREFERENCES_TABLE);
//		}
//		else{
//			values.put(KEY_FIRST_LOGIN_CHAT, encrypt(firstTimeChat + ""));
//			db.insert(TABLE_PREFERENCES, null, values);
//		}
//		cursor.close();
//	}
//

	public void setCamSyncWifi (boolean wifi){
		String selectQuery = "SELECT * FROM " + TABLE_PREFERENCES;
        ContentValues values = new ContentValues();
		Cursor cursor = db.rawQuery(selectQuery, null);
		if (cursor.moveToFirst()){
			String UPDATE_PREFERENCES_TABLE = "UPDATE " + TABLE_PREFERENCES + " SET " + KEY_CAM_SYNC_WIFI + "= '" + encrypt(wifi + "") + "' WHERE " + KEY_ID + " = '1'";
			db.execSQL(UPDATE_PREFERENCES_TABLE);
//			log("UPDATE_PREFERENCES_TABLE SYNC WIFI: " + UPDATE_PREFERENCES_TABLE);
		}
		else{
	        values.put(KEY_CAM_SYNC_WIFI, encrypt(wifi + ""));
	        db.insert(TABLE_PREFERENCES, null, values);
		}
		cursor.close();
	}

	public void setPreferredViewList (boolean list){
		String selectQuery = "SELECT * FROM " + TABLE_PREFERENCES;
        ContentValues values = new ContentValues();
		Cursor cursor = db.rawQuery(selectQuery, null);
		if (cursor.moveToFirst()){
			String UPDATE_PREFERENCES_TABLE = "UPDATE " + TABLE_PREFERENCES + " SET " + KEY_PREFERRED_VIEW_LIST + "= '" + encrypt(list + "") + "' WHERE " + KEY_ID + " = '1'";
			db.execSQL(UPDATE_PREFERENCES_TABLE);
//			log("UPDATE_PREFERENCES_TABLE SYNC WIFI: " + UPDATE_PREFERENCES_TABLE);
		}
		else{
	        values.put(KEY_PREFERRED_VIEW_LIST, encrypt(list + ""));
	        db.insert(TABLE_PREFERENCES, null, values);
		}
		cursor.close();
	}

	public void setPreferredViewListCamera (boolean list){
		String selectQuery = "SELECT * FROM " + TABLE_PREFERENCES;
        ContentValues values = new ContentValues();
		Cursor cursor = db.rawQuery(selectQuery, null);
		if (cursor.moveToFirst()){
			String UPDATE_PREFERENCES_TABLE = "UPDATE " + TABLE_PREFERENCES + " SET " + KEY_PREFERRED_VIEW_LIST_CAMERA + "= '" + encrypt(list + "") + "' WHERE " + KEY_ID + " = '1'";
			db.execSQL(UPDATE_PREFERENCES_TABLE);
//			log("UPDATE_PREFERENCES_TABLE SYNC WIFI: " + UPDATE_PREFERENCES_TABLE);
		}
		else{
	        values.put(KEY_PREFERRED_VIEW_LIST_CAMERA, encrypt(list + ""));
	        db.insert(TABLE_PREFERENCES, null, values);
		}
		cursor.close();
	}

	public void setPreferredSortCloud (String order){
		String selectQuery = "SELECT * FROM " + TABLE_PREFERENCES;
		ContentValues values = new ContentValues();
		Cursor cursor = db.rawQuery(selectQuery, null);
		if (cursor.moveToFirst()){
			String UPDATE_PREFERENCES_TABLE = "UPDATE " + TABLE_PREFERENCES + " SET " + KEY_PREFERRED_SORT_CLOUD + "= '" + encrypt(order) + "' WHERE " + KEY_ID + " = '1'";
			db.execSQL(UPDATE_PREFERENCES_TABLE);
//			log("UPDATE_PREFERENCES_TABLE SYNC WIFI: " + UPDATE_PREFERENCES_TABLE);
		}
		else{
			values.put(KEY_PREFERRED_SORT_CLOUD, encrypt(order));
			db.insert(TABLE_PREFERENCES, null, values);
		}
		cursor.close();
	}

	public void setPreferredSortContacts (String order){
		String selectQuery = "SELECT * FROM " + TABLE_PREFERENCES;
		ContentValues values = new ContentValues();
		Cursor cursor = db.rawQuery(selectQuery, null);
		if (cursor.moveToFirst()){
			String UPDATE_PREFERENCES_TABLE = "UPDATE " + TABLE_PREFERENCES + " SET " + KEY_PREFERRED_SORT_CONTACTS + "= '" + encrypt(order) + "' WHERE " + KEY_ID + " = '1'";
			db.execSQL(UPDATE_PREFERENCES_TABLE);
//			log("UPDATE_PREFERENCES_TABLE SYNC WIFI: " + UPDATE_PREFERENCES_TABLE);
		}
		else{
			values.put(KEY_PREFERRED_SORT_CONTACTS, encrypt(order));
			db.insert(TABLE_PREFERENCES, null, values);
		}
		cursor.close();
	}

    public void setPreferredSortCameraUpload(String order) {
        logDebug("set sort camera upload order: " + order);
        String selectQuery = "SELECT * FROM " + TABLE_PREFERENCES;
        ContentValues values = new ContentValues();
        Cursor cursor = db.rawQuery(selectQuery, null);
        if (cursor.moveToFirst()) {
            String UPDATE_PREFERENCES_TABLE = "UPDATE " + TABLE_PREFERENCES + " SET " + KEY_PREFERRED_SORT_CAMERA_UPLOAD + "= '" + encrypt(order) + "' WHERE " + KEY_ID + " = '1'";
            db.execSQL(UPDATE_PREFERENCES_TABLE);
        } else {
            values.put(KEY_PREFERRED_SORT_CAMERA_UPLOAD, encrypt(order));
            db.insert(TABLE_PREFERENCES, null, values);
        }
        cursor.close();
    }

	public void setPreferredSortOthers (String order){
		String selectQuery = "SELECT * FROM " + TABLE_PREFERENCES;
		ContentValues values = new ContentValues();
		Cursor cursor = db.rawQuery(selectQuery, null);
		if (cursor.moveToFirst()){
			String UPDATE_PREFERENCES_TABLE = "UPDATE " + TABLE_PREFERENCES + " SET " + KEY_PREFERRED_SORT_OTHERS + "= '" + encrypt(order) + "' WHERE " + KEY_ID + " = '1'";
			db.execSQL(UPDATE_PREFERENCES_TABLE);
//			log("UPDATE_PREFERENCES_TABLE SYNC WIFI: " + UPDATE_PREFERENCES_TABLE);
		}
		else{
			values.put(KEY_PREFERRED_SORT_OTHERS, encrypt(order));
			db.insert(TABLE_PREFERENCES, null, values);
		}
		cursor.close();
	}

	public void setLastUploadFolder (String folderPath){
		String selectQuery = "SELECT * FROM " + TABLE_PREFERENCES;
        ContentValues values = new ContentValues();
		Cursor cursor = db.rawQuery(selectQuery, null);
		if (cursor.moveToFirst()){
			String UPDATE_PREFERENCES_TABLE = "UPDATE " + TABLE_PREFERENCES + " SET " + KEY_LAST_UPLOAD_FOLDER + "= '" + encrypt(folderPath + "") + "' WHERE " + KEY_ID + " = '1'";
			db.execSQL(UPDATE_PREFERENCES_TABLE);
//			log("UPDATE_PREFERENCES_TABLE UPLOAD FOLDER: " + UPDATE_PREFERENCES_TABLE);
		}
		else{
	        values.put(KEY_LAST_UPLOAD_FOLDER, encrypt(folderPath + ""));
	        db.insert(TABLE_PREFERENCES, null, values);
		}
		cursor.close();
	}

	public void setLastCloudFolder (String folderHandle){
		String selectQuery = "SELECT * FROM " + TABLE_PREFERENCES;
        ContentValues values = new ContentValues();
		Cursor cursor = db.rawQuery(selectQuery, null);
		if (cursor.moveToFirst()){
			String UPDATE_PREFERENCES_TABLE = "UPDATE " + TABLE_PREFERENCES + " SET " + KEY_LAST_CLOUD_FOLDER_HANDLE + "= '" + encrypt(folderHandle + "") + "' WHERE " + KEY_ID + " = '1'";
			db.execSQL(UPDATE_PREFERENCES_TABLE);
            logDebug("KEY_LAST_CLOUD_FOLDER_HANDLE UPLOAD FOLDER: " + UPDATE_PREFERENCES_TABLE);
		}
		else{
	        values.put(KEY_LAST_CLOUD_FOLDER_HANDLE, encrypt(folderHandle + ""));
	        db.insert(TABLE_PREFERENCES, null, values);
		}
		cursor.close();
	}


//	public void setCamSyncCharging (boolean charging){
//		String selectQuery = "SELECT * FROM " + TABLE_PREFERENCES;
//        ContentValues values = new ContentValues();
//		Cursor cursor = db.rawQuery(selectQuery, null);
//		if (cursor.moveToFirst()){
//			String UPDATE_PREFERENCES_TABLE = "UPDATE " + TABLE_PREFERENCES + " SET " + KEY_CAM_SYNC_CHARGING + "= '" + encrypt(charging + "") + "' WHERE " + KEY_ID + " = '1'";
//			db.execSQL(UPDATE_PREFERENCES_TABLE);
////			log("UPDATE_PREFERENCES_TABLE SYNC CHARGING: " + UPDATE_PREFERENCES_TABLE);
//		}
//		else{
//	        values.put(KEY_CAM_SYNC_CHARGING, encrypt(charging + ""));
//	        db.insert(TABLE_PREFERENCES, null, values);
//		}
//		cursor.close();
//	}

	public void setKeepFileNames (boolean charging){
		String selectQuery = "SELECT * FROM " + TABLE_PREFERENCES;
        ContentValues values = new ContentValues();
		Cursor cursor = db.rawQuery(selectQuery, null);
		if (cursor.moveToFirst()){
			String UPDATE_PREFERENCES_TABLE = "UPDATE " + TABLE_PREFERENCES + " SET " + KEY_KEEP_FILE_NAMES + "= '" + encrypt(charging + "") + "' WHERE " + KEY_ID + " = '1'";
			db.execSQL(UPDATE_PREFERENCES_TABLE);
//			log("UPDATE_PREFERENCES_TABLE SYNC KEEP_FILES: " + UPDATE_PREFERENCES_TABLE);
		}
		else{
	        values.put(KEY_KEEP_FILE_NAMES, encrypt(charging + ""));
	        db.insert(TABLE_PREFERENCES, null, values);
		}
		cursor.close();
	}

	public void setCamSyncEnabled (boolean enabled){
        logDebug("setCamSyncEnabled: " + enabled);
		String selectQuery = "SELECT * FROM " + TABLE_PREFERENCES;
        ContentValues values = new ContentValues();
		Cursor cursor = db.rawQuery(selectQuery, null);
		if (cursor.moveToFirst()){
			String UPDATE_PREFERENCES_TABLE = "UPDATE " + TABLE_PREFERENCES + " SET " + KEY_CAM_SYNC_ENABLED + "= '" + encrypt(enabled + "") + "' WHERE " + KEY_ID + " = '1'";
			db.execSQL(UPDATE_PREFERENCES_TABLE);
//			log("UPDATE_PREFERENCES_TABLE SYNC ENABLED: " + UPDATE_PREFERENCES_TABLE);
		}
		else{
	        values.put(KEY_CAM_SYNC_ENABLED, encrypt(enabled + ""));
	        db.insert(TABLE_PREFERENCES, null, values);
		}
		cursor.close();
	}

	public void setSecondaryUploadEnabled (boolean enabled){
        logDebug("setSecondaryUploadEnabled: " + enabled);
		String selectQuery = "SELECT * FROM " + TABLE_PREFERENCES;
        ContentValues values = new ContentValues();
		Cursor cursor = db.rawQuery(selectQuery, null);
		if (cursor.moveToFirst()){
			String UPDATE_PREFERENCES_TABLE = "UPDATE " + TABLE_PREFERENCES + " SET " + KEY_SEC_FOLDER_ENABLED + "= '" + encrypt(enabled + "") + "' WHERE " + KEY_ID + " = '1'";
			db.execSQL(UPDATE_PREFERENCES_TABLE);
		}
		else{
	        values.put(KEY_SEC_FOLDER_ENABLED, encrypt(enabled + ""));
	        db.insert(TABLE_PREFERENCES, null, values);
		}
		cursor.close();
	}

	public void setCamSyncHandle (long handle){
		String selectQuery = "SELECT * FROM " + TABLE_PREFERENCES;
        ContentValues values = new ContentValues();
		Cursor cursor = db.rawQuery(selectQuery, null);
		if (cursor.moveToFirst()){
			String UPDATE_PREFERENCES_TABLE = "UPDATE " + TABLE_PREFERENCES + " SET " + KEY_CAM_SYNC_HANDLE + "= '" + encrypt(handle + "") + "' WHERE " + KEY_ID + " = '1'";
			db.execSQL(UPDATE_PREFERENCES_TABLE);
//			log("UPDATE_PREFERENCES_TABLE SYNC ENABLED: " + UPDATE_PREFERENCES_TABLE);
		}
		else{
	        values.put(KEY_CAM_SYNC_HANDLE, encrypt(handle + ""));
	        db.insert(TABLE_PREFERENCES, null, values);
		}
		cursor.close();
	}

	public void setSecondaryFolderHandle (long handle){
        logDebug("setSecondaryFolderHandle: " + handle);
		String selectQuery = "SELECT * FROM " + TABLE_PREFERENCES;
        ContentValues values = new ContentValues();
		Cursor cursor = db.rawQuery(selectQuery, null);
		if (cursor.moveToFirst()){
			String UPDATE_PREFERENCES_TABLE = "UPDATE " + TABLE_PREFERENCES + " SET " + KEY_SEC_FOLDER_HANDLE + "= '" + encrypt(handle + "") + "' WHERE " + KEY_ID + " = '1'";
			db.execSQL(UPDATE_PREFERENCES_TABLE);
//			log("UPDATE_PREFERENCES_TABLE SYNC ENABLED: " + UPDATE_PREFERENCES_TABLE);
		}
		else{
	        values.put(KEY_SEC_FOLDER_HANDLE, encrypt(handle + ""));
	        db.insert(TABLE_PREFERENCES, null, values);
		}
		cursor.close();
	}

	public void setCamSyncLocalPath (String localPath){
		String selectQuery = "SELECT * FROM " + TABLE_PREFERENCES;
        ContentValues values = new ContentValues();
		Cursor cursor = db.rawQuery(selectQuery, null);
		if (cursor.moveToFirst()){
			String UPDATE_PREFERENCES_TABLE = "UPDATE " + TABLE_PREFERENCES + " SET " + KEY_CAM_SYNC_LOCAL_PATH + "= '" + encrypt(localPath + "") + "' WHERE " + KEY_ID + " = '1'";
			db.execSQL(UPDATE_PREFERENCES_TABLE);
//			log("UPDATE_PREFERENCES_TABLE SYNC ENABLED: " + UPDATE_PREFERENCES_TABLE);
		}
		else{
	        values.put(KEY_CAM_SYNC_LOCAL_PATH, encrypt(localPath + ""));
	        db.insert(TABLE_PREFERENCES, null, values);
		}
		cursor.close();
	}

	public void setUriExternalSDCard (String uriExternalSDCard){
		String selectQuery = "SELECT * FROM " + TABLE_PREFERENCES;
        ContentValues values = new ContentValues();
		Cursor cursor = db.rawQuery(selectQuery, null);
		if (cursor.moveToFirst()){
			String UPDATE_PREFERENCES_TABLE = "UPDATE " + TABLE_PREFERENCES + " SET " + KEY_URI_EXTERNAL_SD_CARD + "= '" + encrypt(uriExternalSDCard) + "' WHERE " + KEY_ID + " = '1'";
			db.execSQL(UPDATE_PREFERENCES_TABLE);
            logDebug("KEY_URI_EXTERNAL_SD_CARD URI: " + UPDATE_PREFERENCES_TABLE);
		}
		else{
	        values.put(KEY_URI_EXTERNAL_SD_CARD, encrypt(uriExternalSDCard));
	        db.insert(TABLE_PREFERENCES, null, values);
		}
		cursor.close();
	}

	public void setCameraFolderExternalSDCard (boolean cameraFolderExternalSDCard){
		String selectQuery = "SELECT * FROM " + TABLE_PREFERENCES;
        ContentValues values = new ContentValues();
		Cursor cursor = db.rawQuery(selectQuery, null);
		if (cursor.moveToFirst()){
			String UPDATE_PREFERENCES_TABLE = "UPDATE " + TABLE_PREFERENCES + " SET " + KEY_CAMERA_FOLDER_EXTERNAL_SD_CARD + "= '" + encrypt(cameraFolderExternalSDCard + "") + "' WHERE " + KEY_ID + " = '1'";
			db.execSQL(UPDATE_PREFERENCES_TABLE);
//			log("UPDATE_PREFERENCES_TABLE SYNC WIFI: " + UPDATE_PREFERENCES_TABLE);
		}
		else{
	        values.put(KEY_CAMERA_FOLDER_EXTERNAL_SD_CARD, encrypt(cameraFolderExternalSDCard + ""));
	        db.insert(TABLE_PREFERENCES, null, values);
		}
		cursor.close();
	}

	public void setPinLockType (String pinLockType){
        logDebug("setPinLockType");
		String selectQuery = "SELECT * FROM " + TABLE_PREFERENCES;
        ContentValues values = new ContentValues();
		Cursor cursor = db.rawQuery(selectQuery, null);
		if (cursor.moveToFirst()){
			String UPDATE_PREFERENCES_TABLE = "UPDATE " + TABLE_PREFERENCES + " SET " + KEY_PIN_LOCK_TYPE + "= '" + encrypt(pinLockType) + "' WHERE " + KEY_ID + " = '1'";
			db.execSQL(UPDATE_PREFERENCES_TABLE);
//			log("UPDATE_PREFERENCES_TABLE SYNC WIFI: " + UPDATE_PREFERENCES_TABLE);
		}
		else{
	        values.put(KEY_PIN_LOCK_TYPE, encrypt(pinLockType));
	        db.insert(TABLE_PREFERENCES, null, values);
		}
		cursor.close();
	}

	public void setSecondaryFolderPath (String localPath){
        logDebug("setSecondaryFolderPath: " + localPath);
		String selectQuery = "SELECT * FROM " + TABLE_PREFERENCES;
        ContentValues values = new ContentValues();
		Cursor cursor = db.rawQuery(selectQuery, null);
		if (cursor.moveToFirst()){
			String UPDATE_PREFERENCES_TABLE = "UPDATE " + TABLE_PREFERENCES + " SET " + KEY_SEC_FOLDER_LOCAL_PATH + "= '" + encrypt(localPath + "") + "' WHERE " + KEY_ID + " = '1'";
			db.execSQL(UPDATE_PREFERENCES_TABLE);
//			log("UPDATE_PREFERENCES_TABLE SYNC ENABLED: " + UPDATE_PREFERENCES_TABLE);
		}
		else{
	        values.put(KEY_SEC_FOLDER_LOCAL_PATH, encrypt(localPath + ""));
	        db.insert(TABLE_PREFERENCES, null, values);
		}
		cursor.close();
	}

	public void setCamSyncFileUpload (int fileUpload){
		String selectQuery = "SELECT * FROM " + TABLE_PREFERENCES;
        ContentValues values = new ContentValues();
		Cursor cursor = db.rawQuery(selectQuery, null);
		if (cursor.moveToFirst()){
			String UPDATE_PREFERENCES_TABLE = "UPDATE " + TABLE_PREFERENCES + " SET " + KEY_CAM_SYNC_FILE_UPLOAD + "= '" + encrypt(fileUpload + "") + "' WHERE " + KEY_ID + " = '1'";
			db.execSQL(UPDATE_PREFERENCES_TABLE);
//			log("UPDATE_PREFERENCES_TABLE SYNC ENABLED: " + UPDATE_PREFERENCES_TABLE);
		}
		else{
	        values.put(KEY_CAM_SYNC_FILE_UPLOAD, encrypt(fileUpload + ""));
	        db.insert(TABLE_PREFERENCES, null, values);
		}
		cursor.close();
	}

	public void setAccountDetailsTimeStamp (){
		setAccountDetailsTimeStamp(System.currentTimeMillis()/1000);
	}

	public void resetAccountDetailsTimeStamp (){
		setAccountDetailsTimeStamp(-1);
	}

	private void setAccountDetailsTimeStamp (long accountDetailsTimeStamp){
        logDebug("setAccountDetailsTimeStamp");

		String selectQuery = "SELECT * FROM " + TABLE_ATTRIBUTES;
		ContentValues values = new ContentValues();
		Cursor cursor = db.rawQuery(selectQuery, null);
		if (cursor.moveToFirst()){
			String UPDATE_ATTRIBUTE_TABLE = "UPDATE " + TABLE_ATTRIBUTES + " SET " + KEY_ACCOUNT_DETAILS_TIMESTAMP + "= '" + encrypt(accountDetailsTimeStamp + "") + "' WHERE " + KEY_ID + " = '1'";
			db.execSQL(UPDATE_ATTRIBUTE_TABLE);
//			log("UPDATE_PREFERENCES_TABLE SYNC ENABLED: " + UPDATE_PREFERENCES_TABLE);
		}
		else{
			values.put(KEY_ACCOUNT_DETAILS_TIMESTAMP, encrypt(accountDetailsTimeStamp + ""));
			db.insert(TABLE_ATTRIBUTES, null, values);
		}
		cursor.close();
	}

	public void setPaymentMethodsTimeStamp (){
        logDebug("setPaymentMethodsTimeStamp");
		long paymentMethodsTimeStamp = System.currentTimeMillis()/1000;

		String selectQuery = "SELECT * FROM " + TABLE_ATTRIBUTES;
		ContentValues values = new ContentValues();
		Cursor cursor = db.rawQuery(selectQuery, null);
		if (cursor.moveToFirst()){
			String UPDATE_ATTRIBUTE_TABLE = "UPDATE " + TABLE_ATTRIBUTES + " SET " + KEY_PAYMENT_METHODS_TIMESTAMP + "= '" + encrypt(paymentMethodsTimeStamp + "") + "' WHERE " + KEY_ID + " = '1'";
			db.execSQL(UPDATE_ATTRIBUTE_TABLE);
//			log("UPDATE_PREFERENCES_TABLE SYNC ENABLED: " + UPDATE_PREFERENCES_TABLE);
		}
		else{
			values.put(KEY_PAYMENT_METHODS_TIMESTAMP, encrypt(paymentMethodsTimeStamp + ""));
			db.insert(TABLE_ATTRIBUTES, null, values);
		}
		cursor.close();
	}

	public void setPricingTimestamp (){
        logDebug("setPricingTimestamp");
		long creditCardTimestamp = System.currentTimeMillis()/1000;

		String selectQuery = "SELECT * FROM " + TABLE_ATTRIBUTES;
		ContentValues values = new ContentValues();
		Cursor cursor = db.rawQuery(selectQuery, null);
		if (cursor.moveToFirst()){
			String UPDATE_ATTRIBUTE_TABLE = "UPDATE " + TABLE_ATTRIBUTES + " SET " + KEY_PRICING_TIMESTAMP + "= '" + encrypt(creditCardTimestamp + "") + "' WHERE " + KEY_ID + " = '1'";
			db.execSQL(UPDATE_ATTRIBUTE_TABLE);
//			log("UPDATE_PREFERENCES_TABLE SYNC ENABLED: " + UPDATE_PREFERENCES_TABLE);
		}
		else{
			values.put(KEY_PRICING_TIMESTAMP, encrypt(creditCardTimestamp + ""));
			db.insert(TABLE_ATTRIBUTES, null, values);
		}
		cursor.close();
	}

	public void setExtendedAccountDetailsTimestamp (){
        logDebug("setExtendedAccountDetailsTimestamp");
		long extendedAccountDetailsTimestamp = System.currentTimeMillis()/1000;

		String selectQuery = "SELECT * FROM " + TABLE_ATTRIBUTES;
		ContentValues values = new ContentValues();
		Cursor cursor = db.rawQuery(selectQuery, null);
		if (cursor.moveToFirst()){
			String UPDATE_ATTRIBUTE_TABLE = "UPDATE " + TABLE_ATTRIBUTES + " SET " + KEY_EXTENDED_ACCOUNT_DETAILS_TIMESTAMP + "= '" + encrypt(extendedAccountDetailsTimestamp + "") + "' WHERE " + KEY_ID + " = '1'";
			db.execSQL(UPDATE_ATTRIBUTE_TABLE);
//			log("UPDATE_PREFERENCES_TABLE SYNC ENABLED: " + UPDATE_PREFERENCES_TABLE);
		}
		else{
			values.put(KEY_EXTENDED_ACCOUNT_DETAILS_TIMESTAMP, encrypt(extendedAccountDetailsTimestamp + ""));
			db.insert(TABLE_ATTRIBUTES, null, values);
		}
		cursor.close();
	}

	public void resetExtendedAccountDetailsTimestamp (){
        logDebug("resetExtendedAccountDetailsTimestamp");
		long extendedAccountDetailsTimestamp = -1;

		String selectQuery = "SELECT * FROM " + TABLE_ATTRIBUTES;
		ContentValues values = new ContentValues();
		Cursor cursor = db.rawQuery(selectQuery, null);
		if (cursor.moveToFirst()){
			String UPDATE_ATTRIBUTE_TABLE = "UPDATE " + TABLE_ATTRIBUTES + " SET " + KEY_EXTENDED_ACCOUNT_DETAILS_TIMESTAMP + "= '" + encrypt(extendedAccountDetailsTimestamp + "") + "' WHERE " + KEY_ID + " = '1'";
			db.execSQL(UPDATE_ATTRIBUTE_TABLE);
//			log("UPDATE_PREFERENCES_TABLE SYNC ENABLED: " + UPDATE_PREFERENCES_TABLE);
		}
		else{
			values.put(KEY_EXTENDED_ACCOUNT_DETAILS_TIMESTAMP, encrypt(extendedAccountDetailsTimestamp + ""));
			db.insert(TABLE_ATTRIBUTES, null, values);
		}
		cursor.close();
	}

    public void setCamSyncTimeStamp(long camSyncTimeStamp) {
        logDebug("setCamSyncTimeStamp: " + camSyncTimeStamp);
        setLongValue(TABLE_PREFERENCES, KEY_CAM_SYNC_TIMESTAMP, camSyncTimeStamp);
    }

    public void setCamVideoSyncTimeStamp(long camVideoSyncTimeStamp) {
        logDebug("setCamVideoSyncTimeStamp: " + camVideoSyncTimeStamp);
        setLongValue(TABLE_PREFERENCES, KEY_CAM_VIDEO_SYNC_TIMESTAMP, camVideoSyncTimeStamp);
    }

    public void setSecSyncTimeStamp(long secSyncTimeStamp) {
        logDebug("setSecSyncTimeStamp: " + secSyncTimeStamp);
        setLongValue(TABLE_PREFERENCES, KEY_SEC_SYNC_TIMESTAMP, secSyncTimeStamp);
    }

    public void setSecVideoSyncTimeStamp (long secVideoSyncTimeStamp){
        logDebug("setSecVideoSyncTimeStamp: " + secVideoSyncTimeStamp);
        setLongValue(TABLE_PREFERENCES,KEY_SEC_VIDEO_SYNC_TIMESTAMP,secVideoSyncTimeStamp);
    }

	/**
	 * Set an integer value into the database.
	 *
	 * @param tableName  Name of the database's table.
	 * @param columnName Name of the table's column.
	 * @param value      Value to set.
	 */
    private void setIntValue(String tableName, String columnName, int value) {
    	setStringValue(tableName, columnName, Integer.toString(value));
	}

	/**
	 * Get an integer value from the database.
	 *
	 * @param tableName    Name of the database's table.
	 * @param columnName   Name of the table's column.
	 * @param defaultValue Default value to return if no result found.
	 * @return Integer value selected from the database.
	 */
	private int getIntValue(String tableName, String columnName, int defaultValue) {
		try {
			String value = getStringValue(tableName, columnName, Integer.toString(defaultValue));
			if (value != null && !value.isEmpty()) {
				return Integer.valueOf(value);
			}
		} catch (Exception e) {
			logWarning("EXCEPTION - Return default value: " + defaultValue, e);
		}

    	return defaultValue;
	}

	/**
	 * Set a long value into the database.
	 *
	 * @param tableName  Name of the database's table.
	 * @param columnName Name of the table's column.
	 * @param value      Value to set.
	 */
    private void setLongValue(String tableName, String columnName, long value) {
		setStringValue(tableName, columnName, Long.toString(value));
    }

	/**
	 * Set a String value into the database.
	 *
	 * @param tableName  Name of the database's table.
	 * @param columnName Name of the table's column.
	 * @param value      Value to set.
	 */
	private void setStringValue(String tableName, String columnName, String value) {
		String selectQuery = "SELECT * FROM " + tableName;
		Cursor cursor = db.rawQuery(selectQuery, null);
		if (cursor.moveToFirst()) {
			String UPDATE_TABLE = "UPDATE " + tableName + " SET " + columnName + "= '" + encrypt(value) + "' WHERE " + KEY_ID + " = '1'";
			db.execSQL(UPDATE_TABLE);
		} else {
			ContentValues values = new ContentValues();
			values.put(columnName, encrypt(value));
			db.insert(tableName, null, values);
		}
		cursor.close();
	}

	/**
	 * Get a String value from the database.
	 *
	 * @param tableName    Name of the database's table.
	 * @param columnName   Name of the table's column.
	 * @param defaultValue Default value to return if no result found.
	 * @return String value selected from the database.
	 */
	private String getStringValue(String tableName, String columnName, String defaultValue) {
		String value = defaultValue;
		String selectQuery = "SELECT " + columnName + " FROM " + tableName + " WHERE " + KEY_ID + " = '1'";
		Cursor cursor = db.rawQuery(selectQuery, null);
		if (cursor.moveToFirst()) {
			value = decrypt(cursor.getString(0));
			logDebug("Value: " + value);
		} else {
			logWarning("No value found, setting default");
			ContentValues values = new ContentValues();
			values.put(columnName, encrypt(defaultValue));
			db.insert(tableName, null, values);
			logDebug("Default value: " + defaultValue);
		}
		cursor.close();
		return value;
	}

	public void setPinLockEnabled (boolean pinLockEnabled){
		String selectQuery = "SELECT * FROM " + TABLE_PREFERENCES;
        ContentValues values = new ContentValues();
		Cursor cursor = db.rawQuery(selectQuery, null);
		if (cursor.moveToFirst()){
			String UPDATE_PREFERENCES_TABLE = "UPDATE " + TABLE_PREFERENCES + " SET " + KEY_PIN_LOCK_ENABLED + "= '" + encrypt(pinLockEnabled + "") + "' WHERE " + KEY_ID + " = '1'";
			db.execSQL(UPDATE_PREFERENCES_TABLE);
//			log("UPDATE_PREFERENCES_TABLE SYNC ENABLED: " + UPDATE_PREFERENCES_TABLE);
		}
		else{
	        values.put(KEY_PIN_LOCK_ENABLED, encrypt(pinLockEnabled + ""));
	        db.insert(TABLE_PREFERENCES, null, values);
		}
		cursor.close();
	}

	public void setPinLockCode (String pinLockCode){
		String selectQuery = "SELECT * FROM " + TABLE_PREFERENCES;
        ContentValues values = new ContentValues();
		Cursor cursor = db.rawQuery(selectQuery, null);
		if (cursor.moveToFirst()){
			String UPDATE_PREFERENCES_TABLE = "UPDATE " + TABLE_PREFERENCES + " SET " + KEY_PIN_LOCK_CODE + "= '" + encrypt(pinLockCode + "") + "' WHERE " + KEY_ID + " = '1'";
			db.execSQL(UPDATE_PREFERENCES_TABLE);
//			log("UPDATE_PREFERENCES_TABLE SYNC ENABLED: " + UPDATE_PREFERENCES_TABLE);
		}
		else{
	        values.put(KEY_PIN_LOCK_CODE, encrypt(pinLockCode + ""));
	        db.insert(TABLE_PREFERENCES, null, values);
		}
		cursor.close();
	}

	public void setStorageAskAlways (boolean storageAskAlways){
		String selectQuery = "SELECT * FROM " + TABLE_PREFERENCES;
        ContentValues values = new ContentValues();
		Cursor cursor = db.rawQuery(selectQuery, null);
		if (cursor.moveToFirst()){
			String UPDATE_PREFERENCES_TABLE = "UPDATE " + TABLE_PREFERENCES + " SET " + KEY_STORAGE_ASK_ALWAYS + "= '" + encrypt(storageAskAlways + "") + "' WHERE " + KEY_ID + " = '1'";
			db.execSQL(UPDATE_PREFERENCES_TABLE);
//			log("UPDATE_PREFERENCES_TABLE SYNC ENABLED: " + UPDATE_PREFERENCES_TABLE);
		}
		else{
	        values.put(KEY_STORAGE_ASK_ALWAYS, encrypt(storageAskAlways + ""));
	        db.insert(TABLE_PREFERENCES, null, values);
		}
		cursor.close();
	}

	public void setStorageAdvancedDevices (boolean storageAdvancedDevices){
		String selectQuery = "SELECT * FROM " + TABLE_PREFERENCES;
        ContentValues values = new ContentValues();
		Cursor cursor = db.rawQuery(selectQuery, null);
		if (cursor.moveToFirst()){
			String UPDATE_PREFERENCES_TABLE = "UPDATE " + TABLE_PREFERENCES + " SET " + KEY_STORAGE_ADVANCED_DEVICES + "= '" + encrypt(storageAdvancedDevices + "") + "' WHERE " + KEY_ID + " = '1'";
			db.execSQL(UPDATE_PREFERENCES_TABLE);
//			log("UPDATE_PREFERENCES_TABLE SYNC ENABLED: " + UPDATE_PREFERENCES_TABLE);
		}
		else{
	        values.put(KEY_STORAGE_ADVANCED_DEVICES, encrypt(storageAdvancedDevices + ""));
	        db.insert(TABLE_PREFERENCES, null, values);
		}
		cursor.close();
	}

	public void setStorageDownloadLocation (String storageDownloadLocation){
		String selectQuery = "SELECT * FROM " + TABLE_PREFERENCES;
        ContentValues values = new ContentValues();
		Cursor cursor = db.rawQuery(selectQuery, null);
		if (cursor.moveToFirst()){
			String UPDATE_PREFERENCES_TABLE = "UPDATE " + TABLE_PREFERENCES + " SET " + KEY_STORAGE_DOWNLOAD_LOCATION + "= '" + encrypt(storageDownloadLocation + "") + "' WHERE " + KEY_ID + " = '1'";
			db.execSQL(UPDATE_PREFERENCES_TABLE);
//			log("UPDATE_PREFERENCES_TABLE SYNC ENABLED: " + UPDATE_PREFERENCES_TABLE);
		}
		else{
	        values.put(KEY_STORAGE_DOWNLOAD_LOCATION, encrypt(storageDownloadLocation + ""));
	        db.insert(TABLE_PREFERENCES, null, values);
		}
		cursor.close();
	}

//	public void setAttrOnline (boolean online){
//		String selectQuery = "SELECT * FROM " + TABLE_ATTRIBUTES;
//		ContentValues values = new ContentValues();
//		Cursor cursor = db.rawQuery(selectQuery, null);
//		if (cursor.moveToFirst()){
//			String UPDATE_ATTRIBUTES_TABLE = "UPDATE " + TABLE_ATTRIBUTES + " SET " + KEY_ATTR_ONLINE + "='" + encrypt(online + "") + "' WHERE " + KEY_ID + " ='1'";
//			db.execSQL(UPDATE_ATTRIBUTES_TABLE);
//		}
//		else{
//			values.put(KEY_ATTR_ONLINE, encrypt(online + ""));
//			db.insert(TABLE_ATTRIBUTES, null, values);
//		}
//		cursor.close();
//	}
//
	public void setAttrAskSizeDownload (String askSizeDownload){
		String selectQuery = "SELECT * FROM " + TABLE_ATTRIBUTES;
		ContentValues values = new ContentValues();
		Cursor cursor = db.rawQuery(selectQuery, null);
		if (cursor.moveToFirst()){
			String UPDATE_ATTRIBUTES_TABLE = "UPDATE " + TABLE_ATTRIBUTES + " SET " + KEY_ATTR_ASK_SIZE_DOWNLOAD + "='" + encrypt(askSizeDownload) + "' WHERE " + KEY_ID + " ='1'";
			db.execSQL(UPDATE_ATTRIBUTES_TABLE);
            logDebug("UPDATE_ATTRIBUTES_TABLE : " + UPDATE_ATTRIBUTES_TABLE);
		}
		else{
			values.put(KEY_ATTR_ASK_SIZE_DOWNLOAD, encrypt(askSizeDownload));
			db.insert(TABLE_ATTRIBUTES, null, values);
		}
		cursor.close();
	}

	public void setAttrAskNoAppDownload (String askNoAppDownload){
		String selectQuery = "SELECT * FROM " + TABLE_ATTRIBUTES;
		ContentValues values = new ContentValues();
		Cursor cursor = db.rawQuery(selectQuery, null);
		if (cursor.moveToFirst()){
			String UPDATE_ATTRIBUTES_TABLE = "UPDATE " + TABLE_ATTRIBUTES + " SET " + KEY_ATTR_ASK_NOAPP_DOWNLOAD + "='" + encrypt(askNoAppDownload) + "' WHERE " + KEY_ID + " ='1'";
			db.execSQL(UPDATE_ATTRIBUTES_TABLE);
            logDebug("UPDATE_ATTRIBUTES_TABLE : " + UPDATE_ATTRIBUTES_TABLE);
		}
		else{
			values.put(KEY_ATTR_ASK_NOAPP_DOWNLOAD, encrypt(askNoAppDownload));
			db.insert(TABLE_ATTRIBUTES, null, values);
		}
		cursor.close();
	}

	public void setAttrAttemps (int attemp){
		String selectQuery = "SELECT * FROM " + TABLE_ATTRIBUTES;
		ContentValues values = new ContentValues();
		Cursor cursor = db.rawQuery(selectQuery, null);
		if (cursor.moveToFirst()){
			String UPDATE_ATTRIBUTES_TABLE = "UPDATE " + TABLE_ATTRIBUTES + " SET " + KEY_ATTR_INTENTS + "='" + encrypt(Integer.toString(attemp) + "") + "' WHERE " + KEY_ID + " ='1'";
			db.execSQL(UPDATE_ATTRIBUTES_TABLE);
            logDebug("UPDATE_ATTRIBUTES_TABLE : " + UPDATE_ATTRIBUTES_TABLE);
		}
		else{
			values.put(KEY_ATTR_INTENTS, encrypt(Integer.toString(attemp) + ""));
			db.insert(TABLE_ATTRIBUTES, null, values);
		}
		cursor.close();
	}

	public void setFileLoggerSDK (boolean fileLoggerSDK){
		String selectQuery = "SELECT * FROM " + TABLE_ATTRIBUTES;
		ContentValues values = new ContentValues();
		Cursor cursor = db.rawQuery(selectQuery, null);
		if (cursor.moveToFirst()){
			String UPDATE_ATTRIBUTES_TABLE = "UPDATE " + TABLE_ATTRIBUTES + " SET " + KEY_FILE_LOGGER_SDK + "='" + encrypt(fileLoggerSDK + "") + "' WHERE " + KEY_ID + " ='1'";
			db.execSQL(UPDATE_ATTRIBUTES_TABLE);
            logDebug("UPDATE_ATTRIBUTES_TABLE : " + UPDATE_ATTRIBUTES_TABLE);
		}
		else{
			values.put(KEY_FILE_LOGGER_SDK, encrypt(fileLoggerSDK + ""));
			db.insert(TABLE_ATTRIBUTES, null, values);
		}
		cursor.close();
	}

	public void setFileLoggerKarere (boolean fileLoggerKarere){
		String selectQuery = "SELECT * FROM " + TABLE_ATTRIBUTES;
		ContentValues values = new ContentValues();
		Cursor cursor = db.rawQuery(selectQuery, null);
		if (cursor.moveToFirst()){
			String UPDATE_ATTRIBUTES_TABLE = "UPDATE " + TABLE_ATTRIBUTES + " SET " + KEY_FILE_LOGGER_KARERE + "='" + encrypt(fileLoggerKarere + "") + "' WHERE " + KEY_ID + " ='1'";
			db.execSQL(UPDATE_ATTRIBUTES_TABLE);
            logDebug("UPDATE_ATTRIBUTES_TABLE : " + UPDATE_ATTRIBUTES_TABLE);
		}
		else{
			values.put(KEY_FILE_LOGGER_KARERE, encrypt(fileLoggerKarere + ""));
			db.insert(TABLE_ATTRIBUTES, null, values);
		}
		cursor.close();
	}

	public void setUseHttpsOnly (boolean useHttpsOnly){
		String selectQuery = "SELECT * FROM " + TABLE_ATTRIBUTES;
		ContentValues values = new ContentValues();
		Cursor cursor = db.rawQuery(selectQuery, null);
		if (cursor.moveToFirst()){
			String UPDATE_ATTRIBUTES_TABLE = "UPDATE " + TABLE_ATTRIBUTES + " SET " + KEY_USE_HTTPS_ONLY + "='" + encrypt(useHttpsOnly + "") + "' WHERE " + KEY_ID + " ='1'";
			db.execSQL(UPDATE_ATTRIBUTES_TABLE);
            logDebug("UPDATE_ATTRIBUTES_TABLE : " + UPDATE_ATTRIBUTES_TABLE);
		}
		else{
			values.put(KEY_USE_HTTPS_ONLY, encrypt(useHttpsOnly + ""));
			db.insert(TABLE_ATTRIBUTES, null, values);
		}
		cursor.close();
	}


	public String getUseHttpsOnly(){

		String selectQuery = "SELECT " + KEY_USE_HTTPS_ONLY + " FROM " + TABLE_ATTRIBUTES + " WHERE " + KEY_ID + " = '1'";
		Cursor cursor = db.rawQuery(selectQuery, null);
		if (cursor.moveToFirst()){

			String useHttpsOnly = decrypt(cursor.getString(0));
			return useHttpsOnly;
		}
		cursor.close();

		return "false";
	}

	public void setShowCopyright (boolean showCopyright){
		String selectQuery = "SELECT * FROM " + TABLE_ATTRIBUTES;
		ContentValues values = new ContentValues();
		Cursor cursor = db.rawQuery(selectQuery, null);
		if (cursor.moveToFirst()){
			String UPDATE_ATTRIBUTES_TABLE = "UPDATE " + TABLE_ATTRIBUTES + " SET " + KEY_SHOW_COPYRIGHT + "='" + encrypt(showCopyright + "") + "' WHERE " + KEY_ID + " ='1'";
			db.execSQL(UPDATE_ATTRIBUTES_TABLE);
		}
		else{
			values.put(KEY_SHOW_COPYRIGHT, encrypt(showCopyright + ""));
			db.insert(TABLE_ATTRIBUTES, null, values);
		}
		cursor.close();
	}


	public String getShowCopyright (){

		String selectQuery = "SELECT " + KEY_SHOW_COPYRIGHT + " FROM " + TABLE_ATTRIBUTES + " WHERE " + KEY_ID + " = '1'";
		Cursor cursor = db.rawQuery(selectQuery, null);
		if (cursor.moveToFirst()){

			String show = decrypt(cursor.getString(0));
			return show;
		}
		cursor.close();

		return "true";
	}

	public void setShowNotifOff (boolean showNotifOff){
		String selectQuery = "SELECT * FROM " + TABLE_ATTRIBUTES;
		ContentValues values = new ContentValues();
		Cursor cursor = db.rawQuery(selectQuery, null);
		if (cursor.moveToFirst()){
			String UPDATE_ATTRIBUTES_TABLE = "UPDATE " + TABLE_ATTRIBUTES + " SET " + KEY_SHOW_NOTIF_OFF + "='" + encrypt(showNotifOff + "") + "' WHERE " + KEY_ID + " ='1'";
			db.execSQL(UPDATE_ATTRIBUTES_TABLE);
		}
		else{
			values.put(KEY_SHOW_NOTIF_OFF, encrypt(showNotifOff + ""));
			db.insert(TABLE_ATTRIBUTES, null, values);
		}
		cursor.close();
	}

	public void setLastPublicHandle (long handle){
		String selectQuery = "SELECT * FROM " + TABLE_ATTRIBUTES;
		ContentValues values = new ContentValues();
		Cursor cursor = db.rawQuery(selectQuery, null);
		if (cursor.moveToFirst()){
			String UPDATE_ATTRIBUTES_TABLE = "UPDATE " + TABLE_ATTRIBUTES + " SET " + KEY_LAST_PUBLIC_HANDLE + "= '" + encrypt(handle + "") + "' WHERE " + KEY_ID + " = '1'";
			db.execSQL(UPDATE_ATTRIBUTES_TABLE);
//			log("UPDATE_PREFERENCES_TABLE SYNC ENABLED: " + UPDATE_PREFERENCES_TABLE);
		}
		else{
			values.put(KEY_LAST_PUBLIC_HANDLE, encrypt(handle + ""));
			db.insert(TABLE_ATTRIBUTES, null, values);
		}
		cursor.close();
	}

	public void setLastPublicHandleTimeStamp(long lastPublicHandleTimeStamp){
        String selectQuery = "SELECT * FROM " + TABLE_ATTRIBUTES;
        ContentValues values = new ContentValues();
        Cursor cursor = db.rawQuery(selectQuery, null);
        if (cursor.moveToFirst()){
            String UPDATE_ATTRIBUTE_TABLE = "UPDATE " + TABLE_ATTRIBUTES + " SET " + KEY_LAST_PUBLIC_HANDLE_TIMESTAMP + "= '" + encrypt(lastPublicHandleTimeStamp + "") + "' WHERE " + KEY_ID + " = '1'";
            db.execSQL(UPDATE_ATTRIBUTE_TABLE);
//			log("UPDATE_PREFERENCES_TABLE SYNC ENABLED: " + UPDATE_PREFERENCES_TABLE);
        }
        else{
            values.put(KEY_LAST_PUBLIC_HANDLE_TIMESTAMP, encrypt(lastPublicHandleTimeStamp + ""));
            db.insert(TABLE_ATTRIBUTES, null, values);
        }
        cursor.close();
    }

	public void setLastPublicHandleTimeStamp (){
        logDebug("setLastPublicHandleTimeStamp");
		long lastPublicHandleTimeStamp = System.currentTimeMillis()/1000;

		setLastPublicHandleTimeStamp(lastPublicHandleTimeStamp);
	}

	/**
	 * Get the storage state value from the database.
	 *
	 * @return Storage state value.
	 */
	public int getStorageState() {
		logInfo("Getting the storage state from DB");
		return getIntValue(TABLE_ATTRIBUTES, KEY_STORAGE_STATE, MegaApiJava.STORAGE_STATE_UNKNOWN);
	}

	/**
	 * Set the storage state value into the database.
	 *
	 * @param storageState Storage state value.
	 */
	public void setStorageState(int storageState) {
		logInfo("Setting the storage state in the DB");
		setIntValue(TABLE_ATTRIBUTES, KEY_STORAGE_STATE, storageState);
	}

	public String getShowNotifOff (){

		String selectQuery = "SELECT " + KEY_SHOW_NOTIF_OFF + " FROM " + TABLE_ATTRIBUTES + " WHERE " + KEY_ID + " = '1'";
		Cursor cursor = db.rawQuery(selectQuery, null);
		if (cursor.moveToFirst()){

			String show = decrypt(cursor.getString(0));
			return show;
		}
		cursor.close();

		return "true";
	}

	public void setStaging (boolean staging){
		String selectQuery = "SELECT * FROM " + TABLE_ATTRIBUTES;
		ContentValues values = new ContentValues();
		Cursor cursor = db.rawQuery(selectQuery, null);
		if (cursor.moveToFirst()){
			String UPDATE_ATTRIBUTES_TABLE = "UPDATE " + TABLE_ATTRIBUTES + " SET " + KEY_STAGING + "='" + encrypt(staging + "") + "' WHERE " + KEY_ID + " ='1'";
			db.execSQL(UPDATE_ATTRIBUTES_TABLE);
		}
		else{
			values.put(KEY_STAGING, encrypt(staging + ""));
			db.insert(TABLE_ATTRIBUTES, null, values);
		}
		cursor.close();
	}

	public String getStaging (){

		String selectQuery = "SELECT " + KEY_STAGING + " FROM " + TABLE_ATTRIBUTES + " WHERE " + KEY_ID + " = '1'";
		Cursor cursor = db.rawQuery(selectQuery, null);
		if (cursor.moveToFirst()){

			String staging = decrypt(cursor.getString(0));
			return staging;
		}
		cursor.close();

		return "false";
	}

	public void setInvalidateSdkCache(boolean invalidateSdkCache){
		String selectQuery = "SELECT * FROM " + TABLE_ATTRIBUTES;
		ContentValues values = new ContentValues();
		Cursor cursor = db.rawQuery(selectQuery, null);
		if (cursor.moveToFirst()){
			String UPDATE_ATTRIBUTES_TABLE = "UPDATE " + TABLE_ATTRIBUTES + " SET " + KEY_INVALIDATE_SDK_CACHE + "='" + encrypt(invalidateSdkCache + "") + "' WHERE " + KEY_ID + " ='1'";
			db.execSQL(UPDATE_ATTRIBUTES_TABLE);
            logDebug("UPDATE_ATTRIBUTES_TABLE : " + UPDATE_ATTRIBUTES_TABLE);
		}
		else{
			values.put(KEY_INVALIDATE_SDK_CACHE, encrypt(invalidateSdkCache + ""));
			db.insert(TABLE_ATTRIBUTES, null, values);
		}
		cursor.close();
	}

	public void clearCredentials(){
		db.execSQL("DROP TABLE IF EXISTS " + TABLE_CREDENTIALS);
        onCreate(db);
	}

	public void clearEphemeral(){
		db.execSQL("DROP TABLE IF EXISTS " + TABLE_EPHEMERAL);
		onCreate(db);
	}

	public void clearPreferences(){
		db.execSQL("DROP TABLE IF EXISTS " + TABLE_PREFERENCES);
        onCreate(db);
	}

//	public void clearOffline(){
//		log("clearOffline");
//		db.execSQL("DROP TABLE IF EXISTS " + TABLE_OFFLINE);
//		onCreate(db);
//	}

	public void clearAttributes(){
        long lastPublicHandle = -1;
        long lastPublicHandleTimeStamp = -1;
        try {
            MegaAttributes attributes = getAttributes();
            lastPublicHandle = Long.parseLong(attributes.getLastPublicHandle());
            lastPublicHandleTimeStamp = Long.parseLong(attributes.getLastPublicHandleTimeStamp());
        }
        catch(Exception e){
            lastPublicHandle = -1;
        }
		db.execSQL("DROP TABLE IF EXISTS " + TABLE_ATTRIBUTES);
		onCreate(db);
		if ((lastPublicHandle != -1) && (lastPublicHandleTimeStamp != -1)){
		    try{
		        setLastPublicHandle(lastPublicHandle);
		        setLastPublicHandleTimeStamp(lastPublicHandleTimeStamp);
            }
            catch (Exception e){}
        }
	}

	public void clearContacts(){
		db.execSQL("DELETE FROM " + TABLE_CONTACTS);
	}

	public void clearNonContacts(){
		db.execSQL("DROP TABLE IF EXISTS " + TABLE_NON_CONTACTS);
		onCreate(db);
	}

	public void clearChatItems(){
		db.execSQL("DROP TABLE IF EXISTS " + TABLE_CHAT_ITEMS);
		onCreate(db);
	}

	public void clearChatSettings(){
		db.execSQL("DROP TABLE IF EXISTS " + TABLE_CHAT_SETTINGS);
		onCreate(db);
	}

	public void clearOffline(SQLiteDatabase db){
		db.execSQL("DROP TABLE IF EXISTS " + TABLE_OFFLINE);
		onCreate(db);
	}

	public void clearOffline(){
		db.execSQL("DROP TABLE IF EXISTS " + TABLE_OFFLINE);
		onCreate(db);
	}

    public void clearCompletedTransfers(){
        db.execSQL("DROP TABLE IF EXISTS " + TABLE_COMPLETED_TRANSFERS);
        onCreate(db);
    }

	public void clearPendingMessage(){
		db.execSQL("DROP TABLE IF EXISTS " + TABLE_PENDING_MSG);
		onCreate(db);
	}

	//New management of pending messages
	public long addPendingMessage(String idChat, String timestamp, String filePath, String fingerprint, String name){
		ContentValues values = new ContentValues();
		values.put(KEY_PENDING_MSG_ID_CHAT, encrypt(idChat));
		values.put(KEY_PENDING_MSG_TIMESTAMP, encrypt(timestamp));
		values.put(KEY_PENDING_MSG_FILE_PATH, encrypt(filePath));
		values.put(KEY_PENDING_MSG_FINGERPRINT, encrypt(fingerprint));
		values.put(KEY_PENDING_MSG_NAME, encrypt(name));
		values.put(KEY_PENDING_MSG_STATE, PendingMessageSingle.STATE_PREPARING);

		long id = db.insert(TABLE_PENDING_MSG_SINGLE, null, values);
		return id;
	}

	public long addPendingMessage(PendingMessageSingle message){
		ContentValues values = new ContentValues();
		values.put(KEY_PENDING_MSG_ID_CHAT, encrypt(message.getChatId()+""));
		values.put(KEY_PENDING_MSG_TIMESTAMP, encrypt(message.getUploadTimestamp()+""));
		values.put(KEY_PENDING_MSG_FILE_PATH, encrypt(message.getFilePath()));
		values.put(KEY_PENDING_MSG_FINGERPRINT, encrypt(message.getFingerprint()));
		values.put(KEY_PENDING_MSG_NAME, encrypt(message.getName()));
		values.put(KEY_PENDING_MSG_STATE, PendingMessageSingle.STATE_PREPARING);

		long id = db.insert(TABLE_PENDING_MSG_SINGLE, null, values);
		return id;
	}

	public long addPendingMessageFromExplorer(PendingMessageSingle message){
		ContentValues values = new ContentValues();
		values.put(KEY_PENDING_MSG_ID_CHAT, encrypt(message.getChatId()+""));
		values.put(KEY_PENDING_MSG_TIMESTAMP, encrypt(message.getUploadTimestamp()+""));
		values.put(KEY_PENDING_MSG_FILE_PATH, encrypt(message.getFilePath()));
		values.put(KEY_PENDING_MSG_FINGERPRINT, encrypt(message.getFingerprint()));
		values.put(KEY_PENDING_MSG_NAME, encrypt(message.getName()));
		values.put(KEY_PENDING_MSG_STATE, PendingMessageSingle.STATE_PREPARING_FROM_EXPLORER);

		long id = db.insert(TABLE_PENDING_MSG_SINGLE, null, values);
		return id;
	}

	public PendingMessageSingle findPendingMessageById(long messageId){
        logDebug("findPendingMessageById");
//		String id = messageId+"";
		PendingMessageSingle pendMsg = null;
		String selectQuery = "SELECT * FROM " + TABLE_PENDING_MSG_SINGLE + " WHERE " +KEY_ID + " ='"+ messageId+"'";
        logDebug("QUERY: " + selectQuery);
		Cursor cursor = db.rawQuery(selectQuery, null);

		if (!cursor.equals(null)){
			if (cursor.moveToFirst()) {
//				long id = Integer.parseInt(cursor.getString(0));
				long chatId = Long. parseLong(decrypt(cursor.getString(1)));
				long timestamp = Long. parseLong(decrypt(cursor.getString(2)));
				String idKarereString = decrypt(cursor.getString(3));
				long idTempKarere = -1;
				if(idKarereString!=null && (!idKarereString.isEmpty())){
					idTempKarere = Long. parseLong(idKarereString);
				}
				String filePath = decrypt(cursor.getString(4));
				String name = decrypt(cursor.getString(5));

				String nodeHandleString = decrypt(cursor.getString(6));
				long nodeHandle = -1;
				if(nodeHandleString!=null && (!nodeHandleString.isEmpty())){
					nodeHandle = Long. parseLong(nodeHandleString);
				}

				String fingerPrint = decrypt(cursor.getString(7));
				int transferTag = cursor.getInt(8);
				int state = cursor.getInt(9);

				pendMsg = new PendingMessageSingle(messageId, chatId, timestamp, idTempKarere, filePath, fingerPrint, name, nodeHandle, transferTag, state);
			}
		}

		cursor.close();

		return pendMsg;
	}

	public void updatePendingMessageOnTransferStart(long idMessage, int transferTag) {

		ContentValues values = new ContentValues();
		values.put(KEY_PENDING_MSG_TRANSFER_TAG, transferTag);
		values.put(KEY_PENDING_MSG_STATE, PendingMessageSingle.STATE_UPLOADING);
		String where = KEY_ID + "=" +idMessage;

		int rows = db.update(TABLE_PENDING_MSG_SINGLE, values, where, null);
        logDebug("Rows updated: " + rows);
	}

	public void updatePendingMessageOnTransferFinish(long idMessage, String nodeHandle, int state) {

		ContentValues values = new ContentValues();
		values.put(KEY_PENDING_MSG_NODE_HANDLE, encrypt(nodeHandle));
		values.put(KEY_PENDING_MSG_STATE, state);
		String where = KEY_ID + "=" +idMessage;

		int rows = db.update(TABLE_PENDING_MSG_SINGLE, values, where, null);
        logDebug("Rows updated: " + rows);
	}

	public void updatePendingMessageOnAttach(long idMessage, String temporalId, int state) {

		ContentValues values = new ContentValues();
        logDebug("ID of my pending message to update: " + temporalId);
		values.put(KEY_PENDING_MSG_TEMP_KARERE, encrypt(temporalId));
		values.put(KEY_PENDING_MSG_STATE, state);
		String where = KEY_ID + "=" +idMessage;

		int rows = db.update(TABLE_PENDING_MSG_SINGLE, values, where, null);
        logDebug("Rows updated: " + rows);
	}

	public ArrayList<AndroidMegaChatMessage> findPendingMessagesNotSent(long idChat) {
        logDebug("findPendingMessagesNotSent");
		ArrayList<AndroidMegaChatMessage> pendMsgs = new ArrayList<>();
		String chat = idChat + "";

		String selectQuery = "SELECT * FROM " + TABLE_PENDING_MSG_SINGLE + " WHERE " + KEY_PENDING_MSG_STATE + " < " + PendingMessageSingle.STATE_SENT + " AND " + KEY_ID_CHAT + " ='" + encrypt(chat) + "'";
        logDebug("QUERY: " + selectQuery);
		Cursor cursor = db.rawQuery(selectQuery, null);
		if (!cursor.equals(null)) {
			if (cursor.moveToFirst()) {
				do {
					long id = cursor.getLong(0);
					long chatId = Long. parseLong(decrypt(cursor.getString(1)));
					long timestamp = Long. parseLong(decrypt(cursor.getString(2)));
					String idKarereString = decrypt(cursor.getString(3));
					long idTempKarere = -1;
					if(idKarereString!=null && (!idKarereString.isEmpty())){
						idTempKarere = Long. parseLong(idKarereString);
					}
					String filePath = decrypt(cursor.getString(4));
					String name = decrypt(cursor.getString(5));

					String nodeHandleString = decrypt(cursor.getString(6));
					long nodeHandle = -1;
					if(nodeHandleString!=null && (!nodeHandleString.isEmpty())){
						nodeHandle = Long. parseLong(nodeHandleString);
					}

					String fingerPrint = decrypt(cursor.getString(7));
					int transferTag = cursor.getInt(8);
					int state = cursor.getInt(9);

					PendingMessageSingle pendMsg = new PendingMessageSingle(id, chatId, timestamp, idTempKarere, filePath, fingerPrint, name, nodeHandle, transferTag, state);

					AndroidMegaChatMessage aPMsg = new AndroidMegaChatMessage(pendMsg, true);
					pendMsgs.add(aPMsg);

				} while (cursor.moveToNext());
			}
		}
		cursor.close();
        logDebug("Found: " + pendMsgs.size());
		return pendMsgs;
	}

	public long findPendingMessageByIdTempKarere(long idTemp){
        logDebug("findPendingMessageById: " + idTemp);
		String idPend = idTemp+"";
		long id = -1;

		String selectQuery = "SELECT * FROM " + TABLE_PENDING_MSG_SINGLE + " WHERE " + KEY_PENDING_MSG_TEMP_KARERE + " = '" + encrypt(idPend) + "'";
		logDebug("QUERY: "+selectQuery);
		Cursor cursor = db.rawQuery(selectQuery, null);

		if (!cursor.equals(null)){
			if (cursor.moveToFirst()){

				id = cursor.getLong(0);
			}
		}
		cursor.close();
		return id;
	}

	public void removeSentPendingMessages(){
		logDebug("removeSentPendingMessages");
		int rows = db.delete(TABLE_PENDING_MSG_SINGLE, KEY_PENDING_MSG_STATE + "="+PendingMessageSingle.STATE_SENT, null);
	}

	public void removePendingMessageByChatId(long idChat){
		logDebug("removePendingMessageByChatId");
		int rows = db.delete(TABLE_PENDING_MSG_SINGLE, KEY_PENDING_MSG_ID_CHAT + "="+idChat, null);
	}

	public void removePendingMessageById(long idMsg){
		int rows = db.delete(TABLE_PENDING_MSG_SINGLE, KEY_ID + "="+idMsg, null);
	}

    public String getAutoPlayEnabled(){

        String selectQuery = "SELECT " + KEY_AUTO_PLAY + " FROM " + TABLE_PREFERENCES + " WHERE " + KEY_ID + " = '1'";
        Cursor cursor = db.rawQuery(selectQuery, null);
        if (cursor.moveToFirst()){

            String enabled = decrypt(cursor.getString(0));
            return enabled;
        }
        cursor.close();

        return "false";
    }

    public void setAutoPlayEnabled(String enabled){
		logDebug("setAutoPlayEnabled");

        String selectQuery = "SELECT * FROM " + TABLE_PREFERENCES;
        ContentValues values = new ContentValues();
        Cursor cursor = db.rawQuery(selectQuery, null);
        if (cursor.moveToFirst()){
            String UPDATE_ATTRIBUTES_TABLE = "UPDATE " + TABLE_PREFERENCES + " SET " + KEY_AUTO_PLAY + "='" + encrypt(enabled + "") + "' WHERE " + KEY_ID + " ='1'";
            db.execSQL(UPDATE_ATTRIBUTES_TABLE);
        }
        else{
            values.put(KEY_AUTO_PLAY, encrypt(enabled + ""));
            db.insert(TABLE_PREFERENCES, null, values);
        }
        cursor.close();
    }

    public void setShowInviteBanner(String show){
        logDebug("setCloseInviteBanner");

        String selectQuery = "SELECT * FROM " + TABLE_PREFERENCES;
        ContentValues values = new ContentValues();
        Cursor cursor = db.rawQuery(selectQuery, null);
        if (cursor.moveToFirst()){
            String UPDATE_ATTRIBUTES_TABLE = "UPDATE " + TABLE_PREFERENCES + " SET " + KEY_SHOW_INVITE_BANNER + "='" + encrypt(show + "") + "' WHERE " + KEY_ID + " ='1'";
            db.execSQL(UPDATE_ATTRIBUTES_TABLE);
        }
        else{
            values.put(KEY_SHOW_INVITE_BANNER, encrypt(show + ""));
            db.insert(TABLE_PREFERENCES, null, values);
        }
        cursor.close();
    }
}<|MERGE_RESOLUTION|>--- conflicted
+++ resolved
@@ -32,15 +32,9 @@
 
 
 public class DatabaseHandler extends SQLiteOpenHelper {
-<<<<<<< HEAD
-	
-	private static final int DATABASE_VERSION = 46;
-    private static final String DATABASE_NAME = "megapreferences"; 
-=======
-
-	private static final int DATABASE_VERSION = 48;
+
+	private static final int DATABASE_VERSION = 49;
     private static final String DATABASE_NAME = "megapreferences";
->>>>>>> 06a50058
     private static final String TABLE_PREFERENCES = "preferences";
     private static final String TABLE_CREDENTIALS = "credentials";
     private static final String TABLE_ATTRIBUTES = "attributes";
@@ -267,24 +261,6 @@
         db.execSQL(CREATE_CREDENTIALS_TABLE);
 
         String CREATE_PREFERENCES_TABLE = "CREATE TABLE IF NOT EXISTS " + TABLE_PREFERENCES + "("
-<<<<<<< HEAD
-        		+ KEY_ID + " INTEGER PRIMARY KEY," + KEY_FIRST_LOGIN + " BOOLEAN, "
-        		+ KEY_CAM_SYNC_ENABLED + " BOOLEAN, " + KEY_CAM_SYNC_HANDLE + " TEXT, "
-        		+ KEY_CAM_SYNC_LOCAL_PATH + " TEXT, " + KEY_CAM_SYNC_WIFI + " BOOLEAN, "
-        		+ KEY_CAM_SYNC_FILE_UPLOAD + " TEXT, " + KEY_PIN_LOCK_ENABLED + " TEXT, " +
-        		KEY_PIN_LOCK_CODE + " TEXT, " + KEY_STORAGE_ASK_ALWAYS + " TEXT, " +
-        		KEY_STORAGE_DOWNLOAD_LOCATION + " TEXT, " + KEY_CAM_SYNC_TIMESTAMP + " TEXT, " +
-        		KEY_CAM_SYNC_CHARGING + " BOOLEAN, " + KEY_LAST_UPLOAD_FOLDER + " TEXT, "+
-        		KEY_LAST_CLOUD_FOLDER_HANDLE + " TEXT, " + KEY_SEC_FOLDER_ENABLED + " TEXT, " + KEY_SEC_FOLDER_LOCAL_PATH +
-        		" TEXT, "+ KEY_SEC_FOLDER_HANDLE + " TEXT, " + KEY_SEC_SYNC_TIMESTAMP+" TEXT, "+KEY_KEEP_FILE_NAMES + " BOOLEAN, "+
-        		KEY_STORAGE_ADVANCED_DEVICES+ "	BOOLEAN, "+ KEY_PREFERRED_VIEW_LIST+ "	BOOLEAN, "+KEY_PREFERRED_VIEW_LIST_CAMERA+ " BOOLEAN, " +
-        		KEY_URI_EXTERNAL_SD_CARD + " TEXT, " + KEY_CAMERA_FOLDER_EXTERNAL_SD_CARD + " BOOLEAN, " + KEY_PIN_LOCK_TYPE + " TEXT, " +
-				KEY_PREFERRED_SORT_CLOUD + " TEXT, " + KEY_PREFERRED_SORT_CONTACTS + " TEXT, " +KEY_PREFERRED_SORT_OTHERS + " TEXT," +
-				KEY_FIRST_LOGIN_CHAT + " BOOLEAN, " + KEY_SMALL_GRID_CAMERA + " BOOLEAN," + KEY_AUTO_PLAY + " BOOLEAN," + KEY_UPLOAD_VIDEO_QUALITY + " TEXT," +
-                KEY_CONVERSION_ON_CHARGING + " BOOLEAN," + KEY_CHARGING_ON_SIZE + " TEXT," + KEY_SHOULD_CLEAR_CAMSYNC_RECORDS + " TEXT," +  KEY_CAM_VIDEO_SYNC_TIMESTAMP + " TEXT," +
-                KEY_SEC_VIDEO_SYNC_TIMESTAMP + " TEXT," +
-                KEY_PREFERRED_SORT_CAMERA_UPLOAD + " TEXT"+ ")";
-=======
                 + KEY_ID + " INTEGER PRIMARY KEY,"                  //0
                 + KEY_FIRST_LOGIN + " BOOLEAN, "                    //1
                 + KEY_CAM_SYNC_ENABLED + " BOOLEAN, "               //2
@@ -324,8 +300,9 @@
                 + KEY_CAM_VIDEO_SYNC_TIMESTAMP + " TEXT,"           //36
                 + KEY_SEC_VIDEO_SYNC_TIMESTAMP + " TEXT,"           //37
                 + KEY_REMOVE_GPS + " TEXT,"                         //38
-                + KEY_SHOW_INVITE_BANNER + " TEXT" + ")";           //39
->>>>>>> 06a50058
+                + KEY_SHOW_INVITE_BANNER + " TEXT,"                 //39
+                + KEY_PREFERRED_SORT_CAMERA_UPLOAD + " TEXT"                  //40
+                + ")";
 
         db.execSQL(CREATE_PREFERENCES_TABLE);
 
@@ -736,11 +713,6 @@
             db.execSQL("ALTER TABLE " + TABLE_PREFERENCES + " ADD COLUMN " + KEY_SEC_VIDEO_SYNC_TIMESTAMP + " TEXT;");
 		}
 
-<<<<<<< HEAD
-		if(oldVersion <= 45) {
-            db.execSQL("ALTER TABLE " + TABLE_PREFERENCES + " ADD COLUMN " + KEY_PREFERRED_SORT_CAMERA_UPLOAD + " TEXT;");
-            db.execSQL("UPDATE " + TABLE_PREFERENCES + " SET " + KEY_PREFERRED_SORT_CAMERA_UPLOAD + " = '" + encrypt(String.valueOf(MegaApiJava.ORDER_MODIFICATION_DESC)) + "';");
-=======
         if(oldVersion <= 45) {
             db.execSQL("ALTER TABLE " + TABLE_PREFERENCES + " ADD COLUMN " + KEY_REMOVE_GPS + " TEXT;");
             db.execSQL("UPDATE " + TABLE_PREFERENCES + " SET " + KEY_REMOVE_GPS + " = '" + encrypt("true") + "';");
@@ -756,7 +728,11 @@
 
             db.execSQL("ALTER TABLE " + TABLE_PREFERENCES + " ADD COLUMN " + KEY_SHOW_INVITE_BANNER + " TEXT;");
             db.execSQL("UPDATE " + TABLE_PREFERENCES + " SET " + KEY_SHOW_INVITE_BANNER + " = '" + encrypt("true") + "';");
->>>>>>> 06a50058
+        }
+
+		if(oldVersion <= 48) {
+            db.execSQL("ALTER TABLE " + TABLE_PREFERENCES + " ADD COLUMN " + KEY_PREFERRED_SORT_CAMERA_UPLOAD + " TEXT;");
+            db.execSQL("UPDATE " + TABLE_PREFERENCES + " SET " + KEY_PREFERRED_SORT_CAMERA_UPLOAD + " = '" + encrypt(String.valueOf(MegaApiJava.ORDER_MODIFICATION_DESC)) + "';");
         }
 	}
 
@@ -1449,22 +1425,15 @@
 			String shouldClearCameraSyncRecords = decrypt(cursor.getString(35));
 			String camVideoSyncTimeStamp = decrypt(cursor.getString(36));
 			String secVideoSyncTimeStamp = decrypt(cursor.getString(37));
-<<<<<<< HEAD
-			String preferredSortCameraUpload = decrypt(cursor.getString(38));
-=======
 			String removeGPS = decrypt(cursor.getString(38));
 			String closeInviteBanner = decrypt(cursor.getString(39));
->>>>>>> 06a50058
+			String preferredSortCameraUpload = decrypt(cursor.getString(40));
 
 			prefs = new MegaPreferences(firstTime, wifi, camSyncEnabled, camSyncHandle, camSyncLocalPath, fileUpload, camSyncTimeStamp, pinLockEnabled,
 					pinLockCode, askAlways, downloadLocation, camSyncCharging, lastFolderUpload, lastFolderCloud, secondaryFolderEnabled, secondaryPath, secondaryHandle,
 					secSyncTimeStamp, keepFileNames, storageAdvancedDevices, preferredViewList, preferredViewListCamera, uriExternalSDCard, cameraFolderExternalSDCard,
 					pinLockType, preferredSortCloud, preferredSortContacts, preferredSortOthers, firstTimeChat, smallGridCamera,uploadVideoQuality,conversionOnCharging,chargingOnSize,shouldClearCameraSyncRecords,camVideoSyncTimeStamp,
-<<<<<<< HEAD
-                    secVideoSyncTimeStamp,isAutoPlayEnabled,preferredSortCameraUpload);
-=======
-                    secVideoSyncTimeStamp,isAutoPlayEnabled,removeGPS,closeInviteBanner);
->>>>>>> 06a50058
+                    secVideoSyncTimeStamp,isAutoPlayEnabled,removeGPS,closeInviteBanner,preferredSortCameraUpload);
 		}
 		cursor.close();
 
