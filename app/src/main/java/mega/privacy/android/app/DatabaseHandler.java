package mega.privacy.android.app;

import android.content.ContentValues;
import android.content.Context;
import android.database.Cursor;
import android.database.DatabaseUtils;
import android.database.sqlite.SQLiteDatabase;
import android.database.sqlite.SQLiteException;
import android.database.sqlite.SQLiteOpenHelper;
import android.provider.Settings;
import android.text.TextUtils;
import android.util.Base64;

import java.util.ArrayList;
import java.util.Arrays;
import java.util.Collections;
import java.util.Comparator;
import java.util.List;

import mega.privacy.android.app.jobservices.SyncRecord;
import mega.privacy.android.app.lollipop.megachat.AndroidMegaChatMessage;
import mega.privacy.android.app.lollipop.megachat.ChatItemPreferences;
import mega.privacy.android.app.lollipop.megachat.ChatSettings;
import mega.privacy.android.app.lollipop.megachat.NonContactInfo;
import mega.privacy.android.app.lollipop.megachat.PendingMessageSingle;
import mega.privacy.android.app.objects.SDTransfer;
import mega.privacy.android.app.sync.Backup;
import mega.privacy.android.app.sync.BackupToolsKt;
import mega.privacy.android.app.sync.cusync.CuSyncManager;
import mega.privacy.android.app.utils.contacts.MegaContactGetter;
import nz.mega.sdk.MegaApiJava;
import nz.mega.sdk.MegaTransfer;

import static mega.privacy.android.app.constants.SettingsConstants.VIDEO_QUALITY_MEDIUM;
import static mega.privacy.android.app.constants.SettingsConstants.VIDEO_QUALITY_ORIGINAL;
import static mega.privacy.android.app.utils.Constants.*;
import static mega.privacy.android.app.utils.LogUtil.*;
import static mega.privacy.android.app.utils.PasscodeUtil.REQUIRE_PASSCODE_IMMEDIATE;
import static mega.privacy.android.app.utils.TextUtil.*;
import static mega.privacy.android.app.utils.Util.aes_decrypt;
import static mega.privacy.android.app.utils.Util.aes_encrypt;
import static nz.mega.sdk.MegaApiJava.*;

public class DatabaseHandler extends SQLiteOpenHelper {

	private static final int DATABASE_VERSION = 65;
    private static final String DATABASE_NAME = "megapreferences";
    private static final String TABLE_PREFERENCES = "preferences";
    private static final String TABLE_CREDENTIALS = "credentials";
    private static final String TABLE_ATTRIBUTES = "attributes";
    private static final String TABLE_OFFLINE = "offline";
    private static final String TABLE_CONTACTS = "contacts";
	private static final String TABLE_CHAT_ITEMS = "chat";
	private static final String TABLE_NON_CONTACTS = "noncontacts";
	private static final String TABLE_CHAT_SETTINGS = "chatsettings";
	private static final String TABLE_COMPLETED_TRANSFERS = "completedtransfers";
	private static final String TABLE_EPHEMERAL = "ephemeral";
	private static final String TABLE_PENDING_MSG = "pendingmsg";
	private static final String TABLE_MSG_NODES = "msgnodes";
	private static final String TABLE_NODE_ATTACHMENTS = "nodeattachments";
	private static final String TABLE_PENDING_MSG_SINGLE = "pendingmsgsingle";
	private static final String TABLE_SYNC_RECORDS = "syncrecords";
	private static final String TABLE_MEGA_CONTACTS = "megacontacts";
	private static final String TABLE_SD_TRANSFERS = "sdtransfers";
    public static final String TABLE_BACKUPS = "backups";

    private static final String KEY_ID = "id";
    private static final String KEY_EMAIL = "email";
	private static final String KEY_PASSWORD = "password";
    private static final String KEY_SESSION= "session";
	private static final String KEY_FIRST_NAME= "firstname";
	private static final String KEY_LAST_NAME= "lastname";
	private static final String KEY_MY_HANDLE= "myhandle";

    private static final String KEY_FIRST_LOGIN = "firstlogin";
    private static final String KEY_CAM_SYNC_ENABLED = "camsyncenabled";
    private static final String KEY_SEC_FOLDER_ENABLED = "secondarymediafolderenabled";
    private static final String KEY_SEC_FOLDER_HANDLE = "secondarymediafolderhandle";
    private static final String KEY_SEC_FOLDER_LOCAL_PATH = "secondarymediafolderlocalpath";
    private static final String KEY_CAM_SYNC_HANDLE = "camsynchandle";
    private static final String KEY_CAM_SYNC_WIFI = "wifi";
    private static final String KEY_CAM_SYNC_LOCAL_PATH = "camsynclocalpath";
    private static final String KEY_CAM_SYNC_FILE_UPLOAD = "fileUpload";
    private static final String KEY_CAM_SYNC_TIMESTAMP = "camSyncTimeStamp";
    private static final String KEY_CAM_VIDEO_SYNC_TIMESTAMP = "camVideoSyncTimeStamp";
    private static final String KEY_CAM_SYNC_CHARGING = "camSyncCharging";
    private static final String KEY_UPLOAD_VIDEO_QUALITY = "uploadVideoQuality";
    private static final String KEY_CONVERSION_ON_CHARGING = "conversionOnCharging";
    private static final String KEY_REMOVE_GPS = "removeGPS";
    private static final String KEY_CHARGING_ON_SIZE = "chargingOnSize";
    private static final String KEY_SHOULD_CLEAR_CAMSYNC_RECORDS = "shouldclearcamsyncrecords";
    private static final String KEY_KEEP_FILE_NAMES = "keepFileNames";
    private static final String KEY_SHOW_INVITE_BANNER = "showinvitebanner";
    private static final String KEY_ASK_FOR_DISPLAY_OVER = "askfordisplayover";
    private static final String KEY_PASSCODE_LOCK_ENABLED = "pinlockenabled";
    private static final String KEY_PASSCODE_LOCK_TYPE = "pinlocktype";
    private static final String KEY_PASSCODE_LOCK_CODE = "pinlockcode";
	private static final String KEY_PASSCODE_LOCK_REQUIRE_TIME = "passcodelockrequiretime";
	private static final String KEY_FINGERPRINT_LOCK= "fingerprintlock";
    private static final String KEY_STORAGE_ASK_ALWAYS = "storageaskalways";
    private static final String KEY_STORAGE_DOWNLOAD_LOCATION = "storagedownloadlocation";
    private static final String KEY_LAST_UPLOAD_FOLDER = "lastuploadfolder";
    private static final String KEY_LAST_CLOUD_FOLDER_HANDLE = "lastcloudfolder";
    private static final String KEY_ATTR_ONLINE = "online";
    private static final String KEY_ATTR_INTENTS = "intents";
    private static final String KEY_ATTR_ASK_SIZE_DOWNLOAD = "asksizedownload";
    private static final String KEY_ATTR_ASK_NOAPP_DOWNLOAD = "asknoappdownload";
    private static final String KEY_OFF_HANDLE = "handle";
    private static final String KEY_OFF_PATH = "path";
    private static final String KEY_OFF_NAME = "name";
    private static final String KEY_OFF_PARENT = "parentId";
    private static final String KEY_OFF_TYPE = "type";
    private static final String KEY_OFF_INCOMING = "incoming";
    private static final String KEY_OFF_HANDLE_INCOMING = "incomingHandle";
    private static final String KEY_SEC_SYNC_TIMESTAMP = "secondarySyncTimeStamp";
    private static final String KEY_SEC_VIDEO_SYNC_TIMESTAMP = "secondaryVideoSyncTimeStamp";
    private static final String KEY_STORAGE_ADVANCED_DEVICES = "storageadvanceddevices";
	private static final String KEY_ASK_SET_DOWNLOAD_LOCATION = "askSetDefaultDownloadLocation";
    private static final String KEY_PREFERRED_VIEW_LIST = "preferredviewlist";
    private static final String KEY_PREFERRED_VIEW_LIST_CAMERA = "preferredviewlistcamera";
    private static final String KEY_URI_EXTERNAL_SD_CARD = "uriexternalsdcard";
	private static final String KEY_URI_MEDIA_EXTERNAL_SD_CARD = "urimediaexternalsdcard";
    private static final String KEY_SD_CARD_URI = "sdcarduri";
    private static final String KEY_CAMERA_FOLDER_EXTERNAL_SD_CARD = "camerafolderexternalsdcard";
	private static final String KEY_MEDIA_FOLDER_EXTERNAL_SD_CARD = "mediafolderexternalsdcard";
    private static final String KEY_CONTACT_HANDLE = "handle";
    private static final String KEY_CONTACT_MAIL = "mail";
    private static final String KEY_CONTACT_NAME = "name";
    private static final String KEY_CONTACT_LAST_NAME = "lastname";
	private static final String KEY_CONTACT_NICKNAME = "nickname";
	private static final String KEY_PREFERRED_SORT_CLOUD = "preferredsortcloud";
	private static final String KEY_PREFERRED_SORT_CONTACTS = "preferredsortcontacts";
	private static final String KEY_PREFERRED_SORT_CAMERA_UPLOAD = "preferredsortcameraupload";
	private static final String KEY_PREFERRED_SORT_OTHERS = "preferredsortothers";
	private static final String KEY_FILE_LOGGER_SDK = "filelogger";
	private static final String KEY_FILE_LOGGER_KARERE = "fileloggerkarere";
	private static final String KEY_USE_HTTPS_ONLY = "usehttpsonly";
	private static final String KEY_SHOW_COPYRIGHT = "showcopyright";
	private static final String KEY_SHOW_NOTIF_OFF = "shownotifoff";

	private static final String KEY_ACCOUNT_DETAILS_TIMESTAMP = "accountdetailstimestamp";
	private static final String KEY_PAYMENT_METHODS_TIMESTAMP = "paymentmethodsstimestamp";
	private static final String KEY_PRICING_TIMESTAMP = "pricingtimestamp";
	private static final String KEY_EXTENDED_ACCOUNT_DETAILS_TIMESTAMP = "extendedaccountdetailstimestamp";

	private static final String KEY_CHAT_HANDLE = "chathandle";
	private static final String KEY_CHAT_ITEM_NOTIFICATIONS = "chatitemnotifications";
	private static final String KEY_CHAT_ITEM_RINGTONE = "chatitemringtone";
	private static final String KEY_CHAT_ITEM_SOUND_NOTIFICATIONS = "chatitemnotificationsound";
	private static final String KEY_CHAT_ITEM_WRITTEN_TEXT = "chatitemwrittentext";
	private static final String KEY_CHAT_ITEM_EDITED_MSG_ID = "chatitemeditedmsgid";

	private static final String KEY_NONCONTACT_HANDLE = "noncontacthandle";
	private static final String KEY_NONCONTACT_FULLNAME = "noncontactfullname";
	private static final String KEY_NONCONTACT_FIRSTNAME = "noncontactfirstname";
	private static final String KEY_NONCONTACT_LASTNAME = "noncontactlastname";
	private static final String KEY_NONCONTACT_EMAIL = "noncontactemail";

	private static final String KEY_CHAT_NOTIFICATIONS_ENABLED = "chatnotifications";
	private static final String KEY_CHAT_SOUND_NOTIFICATIONS = "chatnotificationsound";
	private static final String KEY_CHAT_VIBRATION_ENABLED = "chatvibrationenabled";
	private static final String KEY_CHAT_VIDEO_QUALITY = "chatvideoQuality";

	private static final String KEY_INVALIDATE_SDK_CACHE = "invalidatesdkcache";

	private static final String KEY_TRANSFER_FILENAME = "transferfilename";
	private static final String KEY_TRANSFER_TYPE = "transfertype";
	private static final String KEY_TRANSFER_STATE = "transferstate";
	private static final String KEY_TRANSFER_SIZE = "transfersize";
	private static final String KEY_TRANSFER_HANDLE = "transferhandle";
	private static final String KEY_TRANSFER_PATH = "transferpath";
	private static final String KEY_TRANSFER_OFFLINE = "transferoffline";
	private static final String KEY_TRANSFER_TIMESTAMP = "transfertimestamp";
	private static final String KEY_TRANSFER_ERROR = "transfererror";
	private static final String KEY_TRANSFER_ORIGINAL_PATH = "transferoriginalpath";
	private static final String KEY_TRANSFER_PARENT_HANDLE = "transferparenthandle";
	public static final int MAX_TRANSFERS = 100;

	private static final String KEY_FIRST_LOGIN_CHAT = "firstloginchat";
    private static final String KEY_AUTO_PLAY = "autoplay";

	private static final String KEY_ID_CHAT = "idchat";
	private static final String KEY_MSG_TIMESTAMP = "timestamp";
	private static final String KEY_ID_TEMP_KARERE = "idtempkarere";
	private static final String KEY_STATE = "state";

	private static final String KEY_ID_PENDING_MSG = "idpendingmsg";
	private static final String KEY_ID_NODE = "idnode";

	private static final String KEY_FILE_PATH = "filepath";
	private static final String KEY_FILE_NAME = "filename";
	private static final String KEY_FILE_FINGERPRINT = "filefingerprint";
	private static final String KEY_NODE_HANDLE = "nodehandle";

	//columns for table sync records
    private static final String KEY_SYNC_FILEPATH_ORI = "sync_filepath_origin";
    private static final String KEY_SYNC_FILEPATH_NEW = "sync_filepath_new";
    private static final String KEY_SYNC_FP_ORI = "sync_fingerprint_origin";
    private static final String KEY_SYNC_FP_NEW = "sync_fingerprint_new";
    private static final String KEY_SYNC_TIMESTAMP = "sync_timestamp";
    private static final String KEY_SYNC_STATE = "sync_state";
    private static final String KEY_SYNC_FILENAME = "sync_filename";
    private static final String KEY_SYNC_HANDLE = "sync_handle";
    private static final String KEY_SYNC_COPYONLY = "sync_copyonly";
    private static final String KEY_SYNC_SECONDARY = "sync_secondary";
    private static final String KEY_SYNC_TYPE = "sync_type";
    private static final String KEY_SYNC_LONGITUDE = "sync_longitude";
    private static final String KEY_SYNC_LATITUDE = "sync_latitude";
    private static final String CREATE_SYNC_RECORDS_TABLE = "CREATE TABLE IF NOT EXISTS " + TABLE_SYNC_RECORDS + "("
            + KEY_ID + " INTEGER PRIMARY KEY, "
            + KEY_SYNC_FILEPATH_ORI + " TEXT,"
            + KEY_SYNC_FILEPATH_NEW + " TEXT,"
            + KEY_SYNC_FP_ORI + " TEXT,"
            + KEY_SYNC_FP_NEW + " TEXT,"
            + KEY_SYNC_TIMESTAMP + " TEXT,"
            + KEY_SYNC_FILENAME + " TEXT,"
            + KEY_SYNC_LONGITUDE + " TEXT,"
            + KEY_SYNC_LATITUDE + " TEXT,"
            + KEY_SYNC_STATE + " INTEGER,"
            + KEY_SYNC_TYPE + " INTEGER,"
            + KEY_SYNC_HANDLE + " TEXT,"
            + KEY_SYNC_COPYONLY + " BOOLEAN,"
            + KEY_SYNC_SECONDARY + " BOOLEAN"+ ")";

	private static final String KEY_LAST_PUBLIC_HANDLE = "lastpublichandle";
	private static final String KEY_LAST_PUBLIC_HANDLE_TIMESTAMP = "lastpublichandletimestamp";
	private static final String KEY_LAST_PUBLIC_HANDLE_TYPE = "lastpublichandletype";
	private static final String KEY_STORAGE_STATE = "storagestate";
	private static final String KEY_MY_CHAT_FILES_FOLDER_HANDLE = "mychatfilesfolderhandle";
	private static final String KEY_TRANSFER_QUEUE_STATUS = "transferqueuestatus";

	private static final String KEY_PENDING_MSG_ID_CHAT = "idchat";
	private static final String KEY_PENDING_MSG_TIMESTAMP = "timestamp";
	private static final String KEY_PENDING_MSG_TEMP_KARERE = "idtempkarere";
	private static final String KEY_PENDING_MSG_FILE_PATH = "filePath";
	private static final String KEY_PENDING_MSG_NAME = "filename";
	private static final String KEY_PENDING_MSG_NODE_HANDLE = "nodehandle";
	private static final String KEY_PENDING_MSG_FINGERPRINT = "filefingerprint";
	private static final String KEY_PENDING_MSG_TRANSFER_TAG = "transfertag";
	private static final String KEY_PENDING_MSG_STATE = "state";

	private static final String KEY_MEGA_CONTACTS_ID = "userid";
	private static final String KEY_MEGA_CONTACTS_HANDLE = "handle";
	private static final String KEY_MEGA_CONTACTS_LOCAL_NAME = "localname";
	private static final String KEY_MEGA_CONTACTS_EMAIL = "email";
	private static final String KEY_MEGA_CONTACTS_PHONE_NUMBER = "phonenumber";
    private static final String CREATE_MEGA_CONTACTS_TABLE = "CREATE TABLE IF NOT EXISTS " + TABLE_MEGA_CONTACTS + "("
            + KEY_ID + " INTEGER PRIMARY KEY, "
            + KEY_MEGA_CONTACTS_ID + " TEXT,"
            + KEY_MEGA_CONTACTS_HANDLE + " TEXT,"
            + KEY_MEGA_CONTACTS_LOCAL_NAME + " TEXT,"
            + KEY_MEGA_CONTACTS_EMAIL + " TEXT,"
            + KEY_MEGA_CONTACTS_PHONE_NUMBER + " TEXT)";

	private static final String KEY_SD_TRANSFERS_TAG = "sdtransfertag";
	private static final String KEY_SD_TRANSFERS_NAME = "sdtransfername";
	private static final String KEY_SD_TRANSFERS_SIZE = "sdtransfersize";
	private static final String KEY_SD_TRANSFERS_HANDLE = "sdtransferhandle";
	private static final String KEY_SD_TRANSFERS_APP_DATA = "sdtransferappdata";
    private static final String KEY_SD_TRANSFERS_PATH = "sdtransferpath";
	private static final String CREATE_SD_TRANSFERS_TABLE = "CREATE TABLE IF NOT EXISTS "
			+ TABLE_SD_TRANSFERS + "("
			+ KEY_ID + " INTEGER PRIMARY KEY, " 	//0
			+ KEY_SD_TRANSFERS_TAG + " INTEGER, "	//1
			+ KEY_SD_TRANSFERS_NAME + " TEXT, "		//2
			+ KEY_SD_TRANSFERS_SIZE + " TEXT, "		//3
			+ KEY_SD_TRANSFERS_HANDLE + " TEXT, "	//4
			+ KEY_SD_TRANSFERS_PATH + " TEXT, "		//5
			+ KEY_SD_TRANSFERS_APP_DATA + " TEXT)";	//6

    public static final String KEY_BACKUP_ID = "backup_id";
    public static final String KEY_BACKUP_TYPE = "backup_type";
    public static final String KEY_BACKUP_TARGET_NODE = "target_node";
    public static final String KEY_BACKUP_LOCAL_FOLDER = "local_folder";
    public static final String KEY_BACKUP_NAME = "backup_name";
    public static final String KEY_BACKUP_STATE = "state";
    public static final String KEY_BACKUP_SUB_STATE = "sub_state";
    public static final String KEY_BACKUP_EXTRA_DATA = "extra_data";
    public static final String KEY_BACKUP_START_TIME = "start_timestamp";
    public static final String KEY_BACKUP_LAST_TIME = "last_sync_timestamp";
    public static final String KEY_BACKUP_TARGET_NODE_PATH = "target_folder_path";
    public static final String KEY_BACKUP_EX = "exclude_subolders";
    public static final String KEY_BACKUP_DEL = "delete_empty_subolders";
    public static final String KEY_BACKUP_OUTDATED = "outdated";

    private static final String CREATE_BACKUP_TABLE = "CREATE TABLE IF NOT EXISTS " + TABLE_BACKUPS + "("
            + KEY_ID + " INTEGER PRIMARY KEY, "
            + KEY_BACKUP_ID + " TEXT, "
            + KEY_BACKUP_TYPE + " INTEGER,"
            + KEY_BACKUP_TARGET_NODE + " TEXT,"
            + KEY_BACKUP_LOCAL_FOLDER + " TEXT,"
            + KEY_BACKUP_NAME + " TEXT,"
            + KEY_BACKUP_STATE + " INTEGER,"
            + KEY_BACKUP_SUB_STATE + " INTEGER,"
            + KEY_BACKUP_EXTRA_DATA + " TEXT,"
            + KEY_BACKUP_START_TIME + " TEXT,"
            + KEY_BACKUP_LAST_TIME + " TEXT,"
            + KEY_BACKUP_TARGET_NODE_PATH + " TEXT,"
            + KEY_BACKUP_EX + " BOOLEAN,"
            + KEY_BACKUP_DEL + " BOOLEAN,"
            + KEY_BACKUP_OUTDATED + " BOOLEAN)";

    private static final int OLD_VIDEO_QUALITY_ORIGINAL = 0;

    private static DatabaseHandler instance;

    private static SQLiteDatabase db;

    public static synchronized DatabaseHandler getDbHandler(Context context){

        logDebug("getDbHandler");

    	if (instance == null){
            logDebug("INSTANCE IS NULL");
    		instance = new DatabaseHandler(context);
    	}

    	return instance;
    }

	public DatabaseHandler(Context context) {
        super(context, DATABASE_NAME, null, DATABASE_VERSION);
        db = this.getWritableDatabase();
    }

	@Override
	public void onCreate(SQLiteDatabase db) {

        logDebug("onCreate");
        String CREATE_OFFLINE_TABLE = "CREATE TABLE IF NOT EXISTS " + TABLE_OFFLINE + "("
        		+ KEY_ID + " INTEGER PRIMARY KEY, " + KEY_OFF_HANDLE + " TEXT," + KEY_OFF_PATH + " TEXT," + KEY_OFF_NAME + " TEXT," +
        		KEY_OFF_PARENT + " INTEGER," + KEY_OFF_TYPE + " INTEGER, " + KEY_OFF_INCOMING + " INTEGER, " + KEY_OFF_HANDLE_INCOMING + " INTEGER "+")";
        db.execSQL(CREATE_OFFLINE_TABLE);

		String CREATE_CREDENTIALS_TABLE = "CREATE TABLE IF NOT EXISTS " + TABLE_CREDENTIALS + "("
                + KEY_ID + " INTEGER PRIMARY KEY," + KEY_EMAIL + " TEXT, "
                + KEY_SESSION + " TEXT, " + KEY_FIRST_NAME + " TEXT, " +  KEY_LAST_NAME + " TEXT, " + KEY_MY_HANDLE + " TEXT" + ")";
        db.execSQL(CREATE_CREDENTIALS_TABLE);

        String CREATE_PREFERENCES_TABLE = "CREATE TABLE IF NOT EXISTS " + TABLE_PREFERENCES + "("
                + KEY_ID + " INTEGER PRIMARY KEY,"                  															//0
                + KEY_FIRST_LOGIN + " BOOLEAN, "                    															//1
                + KEY_CAM_SYNC_ENABLED + " BOOLEAN, "               															//2
                + KEY_CAM_SYNC_HANDLE + " TEXT, "                   															//3
                + KEY_CAM_SYNC_LOCAL_PATH + " TEXT, "               															//4
                + KEY_CAM_SYNC_WIFI + " BOOLEAN, "                  															//5
                + KEY_CAM_SYNC_FILE_UPLOAD + " TEXT, "              															//6
                + KEY_PASSCODE_LOCK_ENABLED + " TEXT, "               														    //7
                + KEY_PASSCODE_LOCK_CODE + " TEXT, "                   														    //8
                + KEY_STORAGE_ASK_ALWAYS + " TEXT, "                															//9
                + KEY_STORAGE_DOWNLOAD_LOCATION + " TEXT, "         															//10
                + KEY_CAM_SYNC_TIMESTAMP + " TEXT, "                															//11
                + KEY_CAM_SYNC_CHARGING + " BOOLEAN, "              															//12
                + KEY_LAST_UPLOAD_FOLDER + " TEXT, "                															//13
                + KEY_LAST_CLOUD_FOLDER_HANDLE + " TEXT, "          															//14
                + KEY_SEC_FOLDER_ENABLED + " TEXT, "                															//15
                + KEY_SEC_FOLDER_LOCAL_PATH + " TEXT, "             															//16
                + KEY_SEC_FOLDER_HANDLE + " TEXT, "                 															//17
                + KEY_SEC_SYNC_TIMESTAMP + " TEXT, "                															//18
                + KEY_KEEP_FILE_NAMES + " BOOLEAN, "                															//19
                + KEY_STORAGE_ADVANCED_DEVICES + " BOOLEAN, "       															//20
                + KEY_PREFERRED_VIEW_LIST + " BOOLEAN, "            															//21
                + KEY_PREFERRED_VIEW_LIST_CAMERA + " BOOLEAN, "     															//22
                + KEY_URI_EXTERNAL_SD_CARD + " TEXT, "              															//23
                + KEY_CAMERA_FOLDER_EXTERNAL_SD_CARD + " BOOLEAN, " 															//24
                + KEY_PASSCODE_LOCK_TYPE + " TEXT, "                  														    //25
                + KEY_PREFERRED_SORT_CLOUD + " TEXT, "              															//26
                + KEY_PREFERRED_SORT_CONTACTS + " TEXT, "           															//27
                + KEY_PREFERRED_SORT_OTHERS + " TEXT,"              															//28
                + KEY_FIRST_LOGIN_CHAT + " BOOLEAN, "               															//29
                + KEY_AUTO_PLAY + " BOOLEAN,"                       															//30
                + KEY_UPLOAD_VIDEO_QUALITY + " TEXT DEFAULT '" + encrypt(String.valueOf(VIDEO_QUALITY_ORIGINAL))+ "',"			//31
                + KEY_CONVERSION_ON_CHARGING + " BOOLEAN,"          															//32
                + KEY_CHARGING_ON_SIZE + " TEXT,"                   															//33
                + KEY_SHOULD_CLEAR_CAMSYNC_RECORDS + " TEXT,"       															//34
                + KEY_CAM_VIDEO_SYNC_TIMESTAMP + " TEXT,"           															//35
                + KEY_SEC_VIDEO_SYNC_TIMESTAMP + " TEXT,"           															//36
                + KEY_REMOVE_GPS + " TEXT,"                         															//37
                + KEY_SHOW_INVITE_BANNER + " TEXT,"                 															//38
                + KEY_PREFERRED_SORT_CAMERA_UPLOAD + " TEXT,"       															//39
				+ KEY_SD_CARD_URI + " TEXT,"                        															//40
                + KEY_ASK_FOR_DISPLAY_OVER  + " TEXT,"																			//41
				+ KEY_ASK_SET_DOWNLOAD_LOCATION + " BOOLEAN,"																	//42
				+ KEY_URI_MEDIA_EXTERNAL_SD_CARD + " TEXT,"																		//43
				+ KEY_MEDIA_FOLDER_EXTERNAL_SD_CARD + " BOOLEAN," 																//44
				+ KEY_PASSCODE_LOCK_REQUIRE_TIME + " TEXT DEFAULT '" + encrypt("" + (REQUIRE_PASSCODE_INVALID)) + "', "	        //45
				+ KEY_FINGERPRINT_LOCK + " BOOLEAN DEFAULT '" + encrypt("false") + "'"									        //46
				+ ")";

        db.execSQL(CREATE_PREFERENCES_TABLE);

		String CREATE_ATTRIBUTES_TABLE = "CREATE TABLE IF NOT EXISTS " + TABLE_ATTRIBUTES + "("
				+ KEY_ID + " INTEGER PRIMARY KEY, "                                                                                         //0
				+ KEY_ATTR_ONLINE + " TEXT, "                                                                                               //1
				+ KEY_ATTR_INTENTS + " TEXT, "                                                                                              //2
				+ KEY_ATTR_ASK_SIZE_DOWNLOAD + " BOOLEAN, "                                                                                 //3
				+ KEY_ATTR_ASK_NOAPP_DOWNLOAD + " BOOLEAN, "                                                                                //4
				+ KEY_FILE_LOGGER_SDK + " TEXT, "                                                                                           //5
				+ KEY_ACCOUNT_DETAILS_TIMESTAMP + " TEXT, "                                                                                 //6
				+ KEY_PAYMENT_METHODS_TIMESTAMP + " TEXT, "                                                                                 //7
				+ KEY_PRICING_TIMESTAMP + " TEXT, "                                                                                         //8
				+ KEY_EXTENDED_ACCOUNT_DETAILS_TIMESTAMP + " TEXT, "                                                                        //9
				+ KEY_INVALIDATE_SDK_CACHE + " TEXT, "                                                                                      //10
				+ KEY_FILE_LOGGER_KARERE + " TEXT, "                                                                                        //11
				+ KEY_USE_HTTPS_ONLY + " TEXT, "                                                                                            //12
				+ KEY_SHOW_COPYRIGHT + " TEXT, "                                                                                            //13
				+ KEY_SHOW_NOTIF_OFF + " TEXT, "                                                                                            //14
				+ KEY_LAST_PUBLIC_HANDLE + " TEXT, "                                                                                        //15
				+ KEY_LAST_PUBLIC_HANDLE_TIMESTAMP + " TEXT, "                                                                              //16
				+ KEY_STORAGE_STATE + " INTEGER DEFAULT '" + encrypt(String.valueOf(MegaApiJava.STORAGE_STATE_UNKNOWN)) + "',"              //17
				+ KEY_LAST_PUBLIC_HANDLE_TYPE + " INTEGER DEFAULT '" + encrypt(String.valueOf(MegaApiJava.AFFILIATE_TYPE_INVALID)) + "', "  //18
				+ KEY_MY_CHAT_FILES_FOLDER_HANDLE + " TEXT DEFAULT '" + encrypt(String.valueOf(MegaApiJava.INVALID_HANDLE)) + "', " 		//19
				+ KEY_TRANSFER_QUEUE_STATUS + " BOOLEAN DEFAULT '" + encrypt("false") + "'"                                          //20 - True if the queue is paused, false otherwise
				+ ")";
		db.execSQL(CREATE_ATTRIBUTES_TABLE);

        String CREATE_CONTACTS_TABLE = "CREATE TABLE IF NOT EXISTS " + TABLE_CONTACTS + "("
        		+ KEY_ID + " INTEGER PRIMARY KEY, "
				+ KEY_CONTACT_HANDLE + " TEXT, "
				+ KEY_CONTACT_MAIL + " TEXT, "
				+ KEY_CONTACT_NAME+ " TEXT, "
				+ KEY_CONTACT_LAST_NAME+ " TEXT, "
				+ KEY_CONTACT_NICKNAME+ " TEXT"+")";
        db.execSQL(CREATE_CONTACTS_TABLE);

		String CREATE_CHAT_ITEM_TABLE = "CREATE TABLE IF NOT EXISTS " + TABLE_CHAT_ITEMS + "("
				+ KEY_ID + " INTEGER PRIMARY KEY, " + KEY_CHAT_HANDLE + " TEXT, " + KEY_CHAT_ITEM_NOTIFICATIONS + " BOOLEAN, " +
				KEY_CHAT_ITEM_RINGTONE+ " TEXT, "+KEY_CHAT_ITEM_SOUND_NOTIFICATIONS+ " TEXT, "+KEY_CHAT_ITEM_WRITTEN_TEXT+ " TEXT, " +
				KEY_CHAT_ITEM_EDITED_MSG_ID + " TEXT"+")";
		db.execSQL(CREATE_CHAT_ITEM_TABLE);

		String CREATE_NONCONTACT_TABLE = "CREATE TABLE IF NOT EXISTS " + TABLE_NON_CONTACTS + "("
				+ KEY_ID + " INTEGER PRIMARY KEY, " + KEY_NONCONTACT_HANDLE + " TEXT, " + KEY_NONCONTACT_FULLNAME + " TEXT, " +
				KEY_NONCONTACT_FIRSTNAME+ " TEXT, "+KEY_NONCONTACT_LASTNAME+ " TEXT, "+ KEY_NONCONTACT_EMAIL + " TEXT"+")";
		db.execSQL(CREATE_NONCONTACT_TABLE);

		String CREATE_CHAT_TABLE = "CREATE TABLE IF NOT EXISTS " + TABLE_CHAT_SETTINGS + "("
				+ KEY_ID + " INTEGER PRIMARY KEY, " 																//0
				+ KEY_CHAT_NOTIFICATIONS_ENABLED + " BOOLEAN, " 													//1
				+ KEY_CHAT_SOUND_NOTIFICATIONS + " TEXT, "															//2
				+ KEY_CHAT_VIBRATION_ENABLED + " BOOLEAN, " 														//3
				+ KEY_CHAT_VIDEO_QUALITY + " TEXT DEFAULT '"  + encrypt(String.valueOf(VIDEO_QUALITY_MEDIUM)) + "'"	//4
				+ ")";
		db.execSQL(CREATE_CHAT_TABLE);

		String CREATE_COMPLETED_TRANSFER_TABLE = "CREATE TABLE IF NOT EXISTS " + TABLE_COMPLETED_TRANSFERS + "("
				+ KEY_ID + " INTEGER PRIMARY KEY, "						//0
				+ KEY_TRANSFER_FILENAME + " TEXT, "						//1
				+ KEY_TRANSFER_TYPE + " TEXT, "							//2
				+ KEY_TRANSFER_STATE + " TEXT, "						//3
				+ KEY_TRANSFER_SIZE + " TEXT, "							//4
				+ KEY_TRANSFER_HANDLE + " TEXT, "						//5
				+ KEY_TRANSFER_PATH + " TEXT, "							//6
				+ KEY_TRANSFER_OFFLINE + " BOOLEAN, "					//7
				+ KEY_TRANSFER_TIMESTAMP + " TEXT, "					//8
				+ KEY_TRANSFER_ERROR + " TEXT, "						//9
				+ KEY_TRANSFER_ORIGINAL_PATH + " TEXT, "				//10
				+ KEY_TRANSFER_PARENT_HANDLE + " TEXT"					//11
				+ ")";
		db.execSQL(CREATE_COMPLETED_TRANSFER_TABLE);

		String CREATE_EPHEMERAL = "CREATE TABLE IF NOT EXISTS " + TABLE_EPHEMERAL + "("
				+ KEY_ID + " INTEGER PRIMARY KEY, " +  KEY_EMAIL + " TEXT, "
				+ KEY_PASSWORD + " TEXT, " + KEY_SESSION + " TEXT, " +  KEY_FIRST_NAME + " TEXT, " + KEY_LAST_NAME + " TEXT" + ")";
		db.execSQL(CREATE_EPHEMERAL);

		String CREATE_PENDING_MSG_TABLE = "CREATE TABLE IF NOT EXISTS " + TABLE_PENDING_MSG + "("
				+ KEY_ID + " INTEGER PRIMARY KEY," + KEY_ID_CHAT + " TEXT, " + KEY_MSG_TIMESTAMP + " TEXT, " +KEY_ID_TEMP_KARERE + " TEXT, " + KEY_STATE + " INTEGER" +")";
		db.execSQL(CREATE_PENDING_MSG_TABLE);

		String CREATE_MSG_NODE_TABLE = "CREATE TABLE IF NOT EXISTS " + TABLE_MSG_NODES + "("
				+ KEY_ID + " INTEGER PRIMARY KEY," + KEY_ID_PENDING_MSG+ " INTEGER, " + KEY_ID_NODE + " INTEGER" + ")";
		db.execSQL(CREATE_MSG_NODE_TABLE);

		String CREATE_NODE_ATTACHMENTS_TABLE = "CREATE TABLE IF NOT EXISTS " + TABLE_NODE_ATTACHMENTS + "("
				+ KEY_ID + " INTEGER PRIMARY KEY," + KEY_FILE_PATH + " TEXT, " + KEY_FILE_NAME + " TEXT, " + KEY_FILE_FINGERPRINT + " TEXT, " + KEY_NODE_HANDLE + " TEXT" + ")";
		db.execSQL(CREATE_NODE_ATTACHMENTS_TABLE);

		String CREATE_NEW_PENDING_MSG_TABLE = "CREATE TABLE IF NOT EXISTS " + TABLE_PENDING_MSG_SINGLE + "("
				+ KEY_ID + " INTEGER PRIMARY KEY," + KEY_PENDING_MSG_ID_CHAT + " TEXT, " + KEY_PENDING_MSG_TIMESTAMP + " TEXT, " +KEY_PENDING_MSG_TEMP_KARERE + " TEXT, " + KEY_PENDING_MSG_FILE_PATH + " TEXT, " + KEY_PENDING_MSG_NAME + " TEXT, " +KEY_PENDING_MSG_NODE_HANDLE + " TEXT, " +KEY_PENDING_MSG_FINGERPRINT + " TEXT, " + KEY_PENDING_MSG_TRANSFER_TAG + " INTEGER, " + KEY_PENDING_MSG_STATE + " INTEGER" +")";
		db.execSQL(CREATE_NEW_PENDING_MSG_TABLE);

        db.execSQL(CREATE_SYNC_RECORDS_TABLE);

        db.execSQL(CREATE_MEGA_CONTACTS_TABLE);

        db.execSQL(CREATE_SD_TRANSFERS_TABLE);

        db.execSQL(CREATE_BACKUP_TABLE);
	}

	@Override
	public void onUpgrade(SQLiteDatabase db, int oldVersion, int newVersion) {
        logInfo("Database upgraded from " + oldVersion + " to " + newVersion);

        //Used to identify when the Preferences table has been already recreated
		boolean preferencesAlreadyUpdated = false;

		if (oldVersion <= 7){
			db.execSQL("ALTER TABLE " + TABLE_OFFLINE + " ADD COLUMN " + KEY_OFF_INCOMING + " INTEGER;");
			db.execSQL("ALTER TABLE " + TABLE_OFFLINE + " ADD COLUMN " + KEY_OFF_HANDLE_INCOMING + " INTEGER;");
			db.execSQL("UPDATE " + TABLE_OFFLINE + " SET " + KEY_OFF_INCOMING + " = '0';");
		}

		if (oldVersion <=8){
			db.execSQL("ALTER TABLE " + TABLE_PREFERENCES + " ADD COLUMN " + KEY_LAST_UPLOAD_FOLDER + " TEXT;");
			db.execSQL("UPDATE " + TABLE_PREFERENCES + " SET " + KEY_LAST_UPLOAD_FOLDER + " = '" + encrypt("") + "';");
		}

		if (oldVersion <=9){
			db.execSQL("ALTER TABLE " + TABLE_PREFERENCES + " ADD COLUMN " + KEY_LAST_CLOUD_FOLDER_HANDLE + " TEXT;");
			db.execSQL("UPDATE " + TABLE_PREFERENCES + " SET " + KEY_LAST_CLOUD_FOLDER_HANDLE + " = '" + encrypt("") + "';");
		}

		if (oldVersion <=12){
			db.execSQL("ALTER TABLE " + TABLE_PREFERENCES + " ADD COLUMN " + KEY_SEC_FOLDER_ENABLED + " TEXT;");
			db.execSQL("ALTER TABLE " + TABLE_PREFERENCES + " ADD COLUMN " + KEY_SEC_FOLDER_LOCAL_PATH + " TEXT;");
			db.execSQL("ALTER TABLE " + TABLE_PREFERENCES + " ADD COLUMN " + KEY_SEC_FOLDER_HANDLE + " TEXT;");
			db.execSQL("ALTER TABLE " + TABLE_PREFERENCES + " ADD COLUMN " + KEY_SEC_SYNC_TIMESTAMP + " TEXT;");
			db.execSQL("ALTER TABLE " + TABLE_PREFERENCES + " ADD COLUMN " + KEY_KEEP_FILE_NAMES + " TEXT;");
			db.execSQL("UPDATE " + TABLE_PREFERENCES + " SET " + KEY_SEC_FOLDER_ENABLED + " = '" + encrypt("false") + "';");
			db.execSQL("UPDATE " + TABLE_PREFERENCES + " SET " + KEY_SEC_FOLDER_LOCAL_PATH + " = '" + encrypt("-1") + "';");
			db.execSQL("UPDATE " + TABLE_PREFERENCES + " SET " + KEY_SEC_FOLDER_HANDLE + " = '" + encrypt("-1") + "';");
			db.execSQL("UPDATE " + TABLE_PREFERENCES + " SET " + KEY_SEC_SYNC_TIMESTAMP + " = '" + encrypt("0") + "';");
			db.execSQL("UPDATE " + TABLE_PREFERENCES + " SET " + KEY_KEEP_FILE_NAMES + " = '" + encrypt("false") + "';");
		}

		if (oldVersion <=13){
			db.execSQL("ALTER TABLE " + TABLE_PREFERENCES + " ADD COLUMN " + KEY_STORAGE_ADVANCED_DEVICES + " BOOLEAN;");
			db.execSQL("UPDATE " + TABLE_PREFERENCES + " SET " + KEY_STORAGE_ADVANCED_DEVICES + " = '" + encrypt("false") + "';");
		}

		if (oldVersion <=14){
			db.execSQL("ALTER TABLE " + TABLE_ATTRIBUTES + " ADD COLUMN " + KEY_ATTR_INTENTS + " TEXT;");
			db.execSQL("UPDATE " + TABLE_ATTRIBUTES + " SET " + KEY_ATTR_INTENTS + " = '" + encrypt("0") + "';");
		}

		if (oldVersion <=15){
			db.execSQL("ALTER TABLE " + TABLE_PREFERENCES + " ADD COLUMN " + KEY_PREFERRED_VIEW_LIST + " BOOLEAN;");
			db.execSQL("UPDATE " + TABLE_PREFERENCES + " SET " + KEY_PREFERRED_VIEW_LIST + " = '" + encrypt("true") + "';");
			db.execSQL("ALTER TABLE " + TABLE_PREFERENCES + " ADD COLUMN " + KEY_PREFERRED_VIEW_LIST_CAMERA + " BOOLEAN;");
			db.execSQL("UPDATE " + TABLE_PREFERENCES + " SET " + KEY_PREFERRED_VIEW_LIST_CAMERA + " = '" + encrypt("false") + "';");
		}

		if (oldVersion <=16){
			db.execSQL("ALTER TABLE " + TABLE_ATTRIBUTES + " ADD COLUMN " + KEY_ATTR_ASK_SIZE_DOWNLOAD + " BOOLEAN;");
			db.execSQL("UPDATE " + TABLE_ATTRIBUTES + " SET " + KEY_ATTR_ASK_SIZE_DOWNLOAD + " = '" + encrypt("true") + "';");
			db.execSQL("ALTER TABLE " + TABLE_ATTRIBUTES + " ADD COLUMN " + KEY_ATTR_ASK_NOAPP_DOWNLOAD + " BOOLEAN;");
			db.execSQL("UPDATE " + TABLE_ATTRIBUTES + " SET " + KEY_ATTR_ASK_NOAPP_DOWNLOAD + " = '" + encrypt("true") + "';");

			db.execSQL("ALTER TABLE " + TABLE_PREFERENCES + " ADD COLUMN " + KEY_URI_EXTERNAL_SD_CARD + " TEXT;");
			db.execSQL("UPDATE " + TABLE_PREFERENCES + " SET " + KEY_URI_EXTERNAL_SD_CARD + " = '" + encrypt("") + "';");
			db.execSQL("ALTER TABLE " + TABLE_PREFERENCES + " ADD COLUMN " + KEY_CAMERA_FOLDER_EXTERNAL_SD_CARD + " BOOLEAN;");
			db.execSQL("UPDATE " + TABLE_PREFERENCES + " SET " + KEY_CAMERA_FOLDER_EXTERNAL_SD_CARD + " = '" + encrypt("false") + "';");
		}

		if (oldVersion <=17){
			String CREATE_CONTACTS_TABLE = "CREATE TABLE IF NOT EXISTS " + TABLE_CONTACTS + "("
	        		+ KEY_ID + " INTEGER PRIMARY KEY, " + KEY_CONTACT_HANDLE + " TEXT, " + KEY_CONTACT_MAIL + " TEXT, " +
	        		KEY_CONTACT_NAME+ " TEXT, " + KEY_CONTACT_LAST_NAME + " TEXT"+")";
	        db.execSQL(CREATE_CONTACTS_TABLE);
		}

		if(oldVersion <= 18){
			//Changes to encrypt the Offline table
			ArrayList<MegaOffline> offlinesOld = this.getOfflineFilesOld(db);

            logDebug("Clear the table offline");
			this.clearOffline(db);

			for(int i=0; i<offlinesOld.size();i++){
				MegaOffline offline = offlinesOld.get(i);

				if(offline.getType()==null||offline.getType().equals("0")||offline.getType().equals("1")){
                    logDebug("Not encrypted: " + offline.getName());
					this.setOfflineFile(offline, db);	//using the method that encrypts
				}
				else{
                    logDebug("Encrypted: " + offline.getName());
					this.setOfflineFileOld(offline, db);	//using the OLD method that doesn't encrypt
				}
			}
		}

		if(oldVersion <= 19){

			db.execSQL("ALTER TABLE " + TABLE_PREFERENCES + " ADD COLUMN " + KEY_PASSCODE_LOCK_TYPE + " TEXT;");

			if(isPasscodeLockEnabled(db)){
                logDebug("PIN enabled!");
				db.execSQL("UPDATE " + TABLE_PREFERENCES + " SET " + KEY_PASSCODE_LOCK_TYPE + " = '" + encrypt(PIN_4) + "';");
			}
			else{
                logDebug("PIN NOT enabled!");
				db.execSQL("UPDATE " + TABLE_PREFERENCES + " SET " + KEY_PASSCODE_LOCK_TYPE + " = '" + encrypt("") + "';");
			}
		}

		if(oldVersion <= 20){
			db.execSQL("ALTER TABLE " + TABLE_PREFERENCES + " ADD COLUMN " + KEY_PREFERRED_SORT_CLOUD + " TEXT;");
			db.execSQL("ALTER TABLE " + TABLE_PREFERENCES + " ADD COLUMN " + KEY_PREFERRED_SORT_CONTACTS + " TEXT;");
			db.execSQL("ALTER TABLE " + TABLE_PREFERENCES + " ADD COLUMN " + KEY_PREFERRED_SORT_OTHERS + " TEXT;");
			db.execSQL("UPDATE " + TABLE_PREFERENCES + " SET " + KEY_PREFERRED_SORT_CLOUD + " = '" + encrypt(String.valueOf(MegaApiJava.ORDER_DEFAULT_ASC)) + "';");
			db.execSQL("UPDATE " + TABLE_PREFERENCES + " SET " + KEY_PREFERRED_SORT_CONTACTS + " = '" + encrypt(String.valueOf(MegaApiJava.ORDER_DEFAULT_ASC)) + "';");
			db.execSQL("UPDATE " + TABLE_PREFERENCES + " SET " + KEY_PREFERRED_SORT_OTHERS + " = '" + encrypt(String.valueOf(MegaApiJava.ORDER_DEFAULT_ASC)) + "';");

			db.execSQL("ALTER TABLE " + TABLE_ATTRIBUTES + " ADD COLUMN " + KEY_FILE_LOGGER_SDK + " TEXT;");
			db.execSQL("UPDATE " + TABLE_ATTRIBUTES + " SET " + KEY_FILE_LOGGER_SDK + " = '" + encrypt("false") + "';");
		}

		if(oldVersion <= 21){
			db.execSQL("ALTER TABLE " + TABLE_ATTRIBUTES + " ADD COLUMN " + KEY_ACCOUNT_DETAILS_TIMESTAMP + " TEXT;");
			db.execSQL("UPDATE " + TABLE_ATTRIBUTES + " SET " + KEY_ACCOUNT_DETAILS_TIMESTAMP + " = '" + encrypt("") + "';");

			db.execSQL("ALTER TABLE " + TABLE_ATTRIBUTES + " ADD COLUMN " + KEY_PAYMENT_METHODS_TIMESTAMP + " TEXT;");
			db.execSQL("UPDATE " + TABLE_ATTRIBUTES + " SET " + KEY_PAYMENT_METHODS_TIMESTAMP + " = '" + encrypt("") + "';");

			db.execSQL("ALTER TABLE " + TABLE_ATTRIBUTES + " ADD COLUMN " + KEY_PRICING_TIMESTAMP + " TEXT;");
			db.execSQL("UPDATE " + TABLE_ATTRIBUTES + " SET " + KEY_PRICING_TIMESTAMP + " = '" + encrypt("") + "';");

			db.execSQL("ALTER TABLE " + TABLE_ATTRIBUTES + " ADD COLUMN " + KEY_EXTENDED_ACCOUNT_DETAILS_TIMESTAMP + " TEXT;");
			db.execSQL("UPDATE " + TABLE_ATTRIBUTES + " SET " + KEY_EXTENDED_ACCOUNT_DETAILS_TIMESTAMP + " = '" + encrypt("") + "';");
		}

		if(oldVersion <= 22) {
			String CREATE_CHAT_ITEM_TABLE = "CREATE TABLE IF NOT EXISTS " + TABLE_CHAT_ITEMS + "("
					+ KEY_ID + " INTEGER PRIMARY KEY, " + KEY_CHAT_HANDLE + " TEXT, " + KEY_CHAT_ITEM_NOTIFICATIONS + " BOOLEAN, " +
					KEY_CHAT_ITEM_RINGTONE + " TEXT, " + KEY_CHAT_ITEM_SOUND_NOTIFICATIONS + " TEXT" + ")";
			db.execSQL(CREATE_CHAT_ITEM_TABLE);

			String CREATE_NONCONTACT_TABLE = "CREATE TABLE IF NOT EXISTS " + TABLE_NON_CONTACTS + "("
					+ KEY_ID + " INTEGER PRIMARY KEY, " + KEY_NONCONTACT_HANDLE + " TEXT, " + KEY_NONCONTACT_FULLNAME + " TEXT"+")";
			db.execSQL(CREATE_NONCONTACT_TABLE);

			String CREATE_CHAT_TABLE = "CREATE TABLE IF NOT EXISTS " + TABLE_CHAT_SETTINGS + "("
					+ KEY_ID + " INTEGER PRIMARY KEY, " + KEY_CHAT_NOTIFICATIONS_ENABLED + " BOOLEAN, " +
					KEY_CHAT_SOUND_NOTIFICATIONS+ " TEXT, "+KEY_CHAT_VIBRATION_ENABLED+ " BOOLEAN"+")";
			db.execSQL(CREATE_CHAT_TABLE);
		}

		if (oldVersion <= 23){
			db.execSQL("ALTER TABLE " + TABLE_CREDENTIALS + " ADD COLUMN " + KEY_FIRST_NAME + " TEXT;");
			db.execSQL("UPDATE " + TABLE_CREDENTIALS + " SET " + KEY_FIRST_NAME + " = '" + encrypt("") + "';");

			db.execSQL("ALTER TABLE " + TABLE_CREDENTIALS + " ADD COLUMN " + KEY_LAST_NAME + " TEXT;");
			db.execSQL("UPDATE " + TABLE_CREDENTIALS + " SET " + KEY_LAST_NAME + " = '" + encrypt("") + "';");
		}

		if (oldVersion <= 25){
			db.execSQL("ALTER TABLE " + TABLE_NON_CONTACTS + " ADD COLUMN " + KEY_NONCONTACT_FIRSTNAME + " TEXT;");
			db.execSQL("UPDATE " + TABLE_NON_CONTACTS + " SET " + KEY_NONCONTACT_FIRSTNAME + " = '" + encrypt("") + "';");

			db.execSQL("ALTER TABLE " + TABLE_NON_CONTACTS + " ADD COLUMN " + KEY_NONCONTACT_LASTNAME + " TEXT;");
			db.execSQL("UPDATE " + TABLE_NON_CONTACTS + " SET " + KEY_NONCONTACT_LASTNAME + " = '" + encrypt("") + "';");

		}

		if (oldVersion <= 26){
			db.execSQL("ALTER TABLE " + TABLE_ATTRIBUTES + " ADD COLUMN " + KEY_INVALIDATE_SDK_CACHE + " TEXT;");
			db.execSQL("UPDATE " + TABLE_ATTRIBUTES + " SET " + KEY_INVALIDATE_SDK_CACHE + " = '" + encrypt("true") + "';");
		}

		if (oldVersion <= 27){
			db.execSQL("ALTER TABLE " + TABLE_NON_CONTACTS + " ADD COLUMN " + KEY_NONCONTACT_EMAIL + " TEXT;");
			db.execSQL("UPDATE " + TABLE_NON_CONTACTS + " SET " + KEY_NONCONTACT_EMAIL + " = '" + encrypt("") + "';");
		}

		if (oldVersion <= 28){
			db.execSQL("ALTER TABLE " + TABLE_CREDENTIALS + " ADD COLUMN " + KEY_MY_HANDLE + " TEXT;");
			db.execSQL("UPDATE " + TABLE_CREDENTIALS + " SET " + KEY_MY_HANDLE + " = '" + encrypt("") + "';");
		}

		if (oldVersion <= 29) {
			String CREATE_COMPLETED_TRANSFER_TABLE = "CREATE TABLE IF NOT EXISTS " + TABLE_COMPLETED_TRANSFERS + "("
					+ KEY_ID + " INTEGER PRIMARY KEY, " + KEY_TRANSFER_FILENAME + " TEXT, " + KEY_TRANSFER_TYPE + " TEXT, " +
					KEY_TRANSFER_STATE+ " TEXT, "+ KEY_TRANSFER_SIZE+ " TEXT, " + KEY_TRANSFER_HANDLE + " TEXT"+")";
			db.execSQL(CREATE_COMPLETED_TRANSFER_TABLE);

		}

		if (oldVersion <= 30){
			db.execSQL("ALTER TABLE " + TABLE_PREFERENCES + " ADD COLUMN " + KEY_FIRST_LOGIN_CHAT + " BOOLEAN;");
			db.execSQL("UPDATE " + TABLE_PREFERENCES + " SET " + KEY_FIRST_LOGIN_CHAT + " = '" + encrypt("true") + "';");
		}

		if (oldVersion <= 31){
			String CREATE_EPHEMERAL = "CREATE TABLE IF NOT EXISTS " + TABLE_EPHEMERAL + "("
					+ KEY_ID + " INTEGER PRIMARY KEY, " +  KEY_EMAIL + " TEXT, "
					+ KEY_PASSWORD + " TEXT, " + KEY_SESSION + " TEXT, " +  KEY_FIRST_NAME + " TEXT, " + KEY_LAST_NAME + " TEXT" + ")";
			db.execSQL(CREATE_EPHEMERAL);
		}

		if (oldVersion <= 32){
			String CREATE_PENDING_MSG_TABLE = "CREATE TABLE IF NOT EXISTS " + TABLE_PENDING_MSG + "("
					+ KEY_ID + " INTEGER PRIMARY KEY," + KEY_ID_CHAT + " TEXT, " + KEY_MSG_TIMESTAMP + " TEXT, " +KEY_ID_TEMP_KARERE + " TEXT, " + KEY_STATE + " INTEGER" +")";
			db.execSQL(CREATE_PENDING_MSG_TABLE);

			String CREATE_MSG_NODE_TABLE = "CREATE TABLE IF NOT EXISTS " + TABLE_MSG_NODES + "("
					+ KEY_ID + " INTEGER PRIMARY KEY," + KEY_ID_PENDING_MSG+ " INTEGER, " + KEY_ID_NODE + " INTEGER" + ")";
			db.execSQL(CREATE_MSG_NODE_TABLE);

			String CREATE_NODE_ATTACHMENTS_TABLE = "CREATE TABLE IF NOT EXISTS " + TABLE_NODE_ATTACHMENTS + "("
					+ KEY_ID + " INTEGER PRIMARY KEY," + KEY_FILE_PATH + " TEXT, " + KEY_FILE_NAME + " TEXT, " + KEY_FILE_FINGERPRINT + " TEXT, " + KEY_NODE_HANDLE + " TEXT" + ")";
			db.execSQL(CREATE_NODE_ATTACHMENTS_TABLE);
		}

		if (oldVersion <= 33){
			db.execSQL("ALTER TABLE " + TABLE_ATTRIBUTES + " ADD COLUMN " + KEY_FILE_LOGGER_KARERE + " TEXT;");
			db.execSQL("UPDATE " + TABLE_ATTRIBUTES + " SET " + KEY_FILE_LOGGER_KARERE + " = '" + encrypt("false") + "';");
		}

		if (oldVersion <= 34){
			db.execSQL("ALTER TABLE " + TABLE_ATTRIBUTES + " ADD COLUMN " + KEY_USE_HTTPS_ONLY + " TEXT;");
			db.execSQL("UPDATE " + TABLE_ATTRIBUTES + " SET " + KEY_USE_HTTPS_ONLY + " = '" + encrypt("false") + "';");
		}

		if (oldVersion <= 35){
			db.execSQL("ALTER TABLE " + TABLE_ATTRIBUTES + " ADD COLUMN " + KEY_SHOW_COPYRIGHT + " TEXT;");
			db.execSQL("UPDATE " + TABLE_ATTRIBUTES + " SET " + KEY_SHOW_COPYRIGHT + " = '" + encrypt("true") + "';");
		}

		if (oldVersion <= 37){
			db.execSQL("ALTER TABLE " + TABLE_CHAT_ITEMS + " ADD COLUMN " + KEY_CHAT_ITEM_WRITTEN_TEXT + " TEXT;");
			db.execSQL("UPDATE " + TABLE_CHAT_ITEMS + " SET " + KEY_CHAT_ITEM_WRITTEN_TEXT + " = '" + "" + "';");
		}

		if (oldVersion <= 38){
			db.execSQL("ALTER TABLE " + TABLE_ATTRIBUTES + " ADD COLUMN " + KEY_SHOW_NOTIF_OFF + " TEXT;");
			db.execSQL("UPDATE " + TABLE_ATTRIBUTES + " SET " + KEY_SHOW_NOTIF_OFF + " = '" + encrypt("true") + "';");
		}

		if (oldVersion <= 41){
			db.execSQL("ALTER TABLE " + TABLE_ATTRIBUTES + " ADD COLUMN " + KEY_LAST_PUBLIC_HANDLE + " TEXT;");
			db.execSQL("UPDATE " + TABLE_ATTRIBUTES + " SET " + KEY_LAST_PUBLIC_HANDLE + " = '" + encrypt("-1") + "';");
			db.execSQL("ALTER TABLE " + TABLE_ATTRIBUTES + " ADD COLUMN " + KEY_LAST_PUBLIC_HANDLE_TIMESTAMP + " TEXT;");
			db.execSQL("UPDATE " + TABLE_ATTRIBUTES + " SET " + KEY_LAST_PUBLIC_HANDLE_TIMESTAMP + " = '" + encrypt("-1") + "';");
		}

		if (oldVersion <= 42){
			String CREATE_NEW_PENDING_MSG_TABLE = "CREATE TABLE IF NOT EXISTS " + TABLE_PENDING_MSG_SINGLE + "("
					+ KEY_ID + " INTEGER PRIMARY KEY," + KEY_PENDING_MSG_ID_CHAT + " TEXT, " + KEY_PENDING_MSG_TIMESTAMP + " TEXT, " +KEY_PENDING_MSG_TEMP_KARERE + " TEXT, " + KEY_PENDING_MSG_FILE_PATH + " TEXT, " + KEY_PENDING_MSG_NAME + " TEXT, " +KEY_PENDING_MSG_NODE_HANDLE + " TEXT, " +KEY_PENDING_MSG_FINGERPRINT + " TEXT, " + KEY_PENDING_MSG_TRANSFER_TAG + " INTEGER, " + KEY_PENDING_MSG_STATE + " INTEGER" +")";

			db.execSQL(CREATE_NEW_PENDING_MSG_TABLE);
		}

        if (oldVersion <= 43){
            db.execSQL("ALTER TABLE " + TABLE_PREFERENCES + " ADD COLUMN " + KEY_AUTO_PLAY + " BOOLEAN;");
            db.execSQL("UPDATE " + TABLE_PREFERENCES + " SET " + KEY_AUTO_PLAY + " = '" + encrypt("false") + "';");
        }

		if(oldVersion <= 44) {
		    db.execSQL(CREATE_SYNC_RECORDS_TABLE);

            db.execSQL("ALTER TABLE " + TABLE_PREFERENCES + " ADD COLUMN " + KEY_UPLOAD_VIDEO_QUALITY + " TEXT;");
            db.execSQL("ALTER TABLE " + TABLE_PREFERENCES + " ADD COLUMN " + KEY_CONVERSION_ON_CHARGING + " BOOLEAN;");
            db.execSQL("ALTER TABLE " + TABLE_PREFERENCES + " ADD COLUMN " + KEY_CHARGING_ON_SIZE + " TEXT;");
            db.execSQL("ALTER TABLE " + TABLE_PREFERENCES + " ADD COLUMN " + KEY_SHOULD_CLEAR_CAMSYNC_RECORDS + " TEXT;");
            db.execSQL("ALTER TABLE " + TABLE_PREFERENCES + " ADD COLUMN " + KEY_CAM_VIDEO_SYNC_TIMESTAMP + " TEXT;");
            db.execSQL("ALTER TABLE " + TABLE_PREFERENCES + " ADD COLUMN " + KEY_SEC_VIDEO_SYNC_TIMESTAMP + " TEXT;");
		}

        if(oldVersion <= 45) {
            db.execSQL("ALTER TABLE " + TABLE_PREFERENCES + " ADD COLUMN " + KEY_REMOVE_GPS + " TEXT;");
            db.execSQL("UPDATE " + TABLE_PREFERENCES + " SET " + KEY_REMOVE_GPS + " = '" + encrypt("true") + "';");
        }

		if (oldVersion <= 46) {
			db.execSQL("ALTER TABLE " + TABLE_ATTRIBUTES + " ADD COLUMN " + KEY_STORAGE_STATE + " INTEGER;");
			db.execSQL("UPDATE " + TABLE_ATTRIBUTES + " SET " + KEY_STORAGE_STATE + " = '" + encrypt(String.valueOf(MegaApiJava.STORAGE_STATE_UNKNOWN)) + "';");
		}

        if(oldVersion <= 47) {
            db.execSQL(CREATE_MEGA_CONTACTS_TABLE);

            db.execSQL("ALTER TABLE " + TABLE_PREFERENCES + " ADD COLUMN " + KEY_SHOW_INVITE_BANNER + " TEXT;");
            db.execSQL("UPDATE " + TABLE_PREFERENCES + " SET " + KEY_SHOW_INVITE_BANNER + " = '" + encrypt("true") + "';");
        }

		if(oldVersion <= 48) {
            db.execSQL("ALTER TABLE " + TABLE_PREFERENCES + " ADD COLUMN " + KEY_PREFERRED_SORT_CAMERA_UPLOAD + " TEXT;");
            db.execSQL("UPDATE " + TABLE_PREFERENCES + " SET " + KEY_PREFERRED_SORT_CAMERA_UPLOAD + " = '" + encrypt(String.valueOf(MegaApiJava.ORDER_MODIFICATION_DESC)) + "';");
        }

        if (oldVersion <= 49) {
            db.execSQL("ALTER TABLE " + TABLE_PREFERENCES + " ADD COLUMN " + KEY_SD_CARD_URI + " TEXT;");
        }

		if (oldVersion <= 50) {
			db.execSQL("ALTER TABLE " + TABLE_PREFERENCES + " ADD COLUMN " + KEY_ASK_FOR_DISPLAY_OVER + " TEXT;");
			db.execSQL("UPDATE " + TABLE_PREFERENCES + " SET " + KEY_ASK_FOR_DISPLAY_OVER + " = '" + encrypt("true") + "';");
		}

		if (oldVersion <= 51) {
			db.execSQL("ALTER TABLE " + TABLE_ATTRIBUTES + " ADD COLUMN " + KEY_LAST_PUBLIC_HANDLE_TYPE + " INTEGER;");
			db.execSQL("UPDATE " + TABLE_ATTRIBUTES + " SET " + KEY_LAST_PUBLIC_HANDLE_TYPE + " = '" + encrypt(String.valueOf(MegaApiJava.AFFILIATE_TYPE_INVALID)) + "';");
		}

		if (oldVersion <= 52) {
			ChatSettings chatSettings = getChatSettingsFromDBv52(db);
			db.execSQL("DROP TABLE IF EXISTS " + TABLE_CHAT_SETTINGS);
			onCreate(db);
			setChatSettings(db, chatSettings);
		}

		if (oldVersion <= 53) {
			db.execSQL("ALTER TABLE " + TABLE_PREFERENCES + " ADD COLUMN " + KEY_ASK_SET_DOWNLOAD_LOCATION + " BOOLEAN;");
			db.execSQL("UPDATE " + TABLE_PREFERENCES + " SET " + KEY_ASK_SET_DOWNLOAD_LOCATION + " = '" + encrypt("true") + "';");
			db.execSQL("UPDATE " + TABLE_PREFERENCES + " SET " + KEY_STORAGE_ASK_ALWAYS + " = '" + encrypt("true") + "';");
			db.execSQL("ALTER TABLE " + TABLE_COMPLETED_TRANSFERS + " ADD COLUMN " + KEY_TRANSFER_PATH + " TEXT;");
		}

		if (oldVersion <= 54) {
			db.execSQL("ALTER TABLE " + TABLE_ATTRIBUTES + " ADD COLUMN " + KEY_MY_CHAT_FILES_FOLDER_HANDLE + " TEXT;");
			db.execSQL("UPDATE " + TABLE_ATTRIBUTES + " SET " + KEY_MY_CHAT_FILES_FOLDER_HANDLE + " = '" + encrypt(String.valueOf(INVALID_HANDLE)) + "';");
		}

		if (oldVersion <= 55) {
			db.execSQL("ALTER TABLE " + TABLE_CONTACTS + " ADD COLUMN " + KEY_CONTACT_NICKNAME + " TEXT;");
		}

		if (oldVersion <= 56){
			db.execSQL("ALTER TABLE " + TABLE_CHAT_ITEMS + " ADD COLUMN " + KEY_CHAT_ITEM_EDITED_MSG_ID + " TEXT;");
			db.execSQL("UPDATE " + TABLE_CHAT_ITEMS + " SET " + KEY_CHAT_ITEM_EDITED_MSG_ID + " = '" + "" + "';");
		}

		if (oldVersion <= 57) {
			db.execSQL("ALTER TABLE " + TABLE_PREFERENCES + " ADD COLUMN " + KEY_URI_MEDIA_EXTERNAL_SD_CARD + " TEXT;");
			db.execSQL("UPDATE " + TABLE_PREFERENCES + " SET " + KEY_URI_MEDIA_EXTERNAL_SD_CARD + " = '" + encrypt("") + "';");
			db.execSQL("ALTER TABLE " + TABLE_PREFERENCES + " ADD COLUMN " + KEY_MEDIA_FOLDER_EXTERNAL_SD_CARD + " BOOLEAN;");
			db.execSQL("UPDATE " + TABLE_PREFERENCES + " SET " + KEY_MEDIA_FOLDER_EXTERNAL_SD_CARD + " = '" + encrypt("false") + "';");

			db.execSQL("ALTER TABLE " + TABLE_COMPLETED_TRANSFERS + " ADD COLUMN " + KEY_TRANSFER_OFFLINE + " BOOLEAN;");
			db.execSQL("UPDATE " + TABLE_COMPLETED_TRANSFERS + " SET " + KEY_TRANSFER_OFFLINE + " = '" + encrypt("false") + "';");
			db.execSQL("ALTER TABLE " + TABLE_COMPLETED_TRANSFERS + " ADD COLUMN " + KEY_TRANSFER_TIMESTAMP + " TEXT;");
			db.execSQL("UPDATE " + TABLE_COMPLETED_TRANSFERS + " SET " + KEY_TRANSFER_TIMESTAMP + " = '" + encrypt(System.currentTimeMillis() + "") + "';");
			db.execSQL("ALTER TABLE " + TABLE_COMPLETED_TRANSFERS + " ADD COLUMN " + KEY_TRANSFER_ERROR + " TEXT;");
			db.execSQL("UPDATE " + TABLE_COMPLETED_TRANSFERS + " SET " + KEY_TRANSFER_ERROR + " = '" + encrypt("") + "';");
			db.execSQL("ALTER TABLE " + TABLE_COMPLETED_TRANSFERS + " ADD COLUMN " + KEY_TRANSFER_ORIGINAL_PATH + " TEXT;");
			db.execSQL("UPDATE " + TABLE_COMPLETED_TRANSFERS + " SET " + KEY_TRANSFER_ORIGINAL_PATH + " = '" + encrypt("") + "';");
			db.execSQL("ALTER TABLE " + TABLE_COMPLETED_TRANSFERS + " ADD COLUMN " + KEY_TRANSFER_PARENT_HANDLE + " TEXT;");
			db.execSQL("UPDATE " + TABLE_COMPLETED_TRANSFERS + " SET " + KEY_TRANSFER_PARENT_HANDLE + " = '" + encrypt(INVALID_HANDLE + "") + "';");
		}

		if (oldVersion <= 58) {
			db.execSQL("ALTER TABLE " + TABLE_ATTRIBUTES + " ADD COLUMN " + KEY_TRANSFER_QUEUE_STATUS + " BOOLEAN;");
			db.execSQL("UPDATE " + TABLE_ATTRIBUTES + " SET " + KEY_TRANSFER_QUEUE_STATUS + " = '" + encrypt("false") + "';");

			db.execSQL(CREATE_SD_TRANSFERS_TABLE);
		}

        if (oldVersion <= 59) {
            db.execSQL(CREATE_BACKUP_TABLE);
        }

		if (oldVersion <= 60) {
			db.execSQL("ALTER TABLE " + TABLE_PREFERENCES + " ADD COLUMN " + KEY_PASSCODE_LOCK_REQUIRE_TIME + " TEXT;");
			db.execSQL("UPDATE " + TABLE_PREFERENCES + " SET " + KEY_PASSCODE_LOCK_REQUIRE_TIME
					+ " = '" + encrypt("" + (isPasscodeLockEnabled(db) ? REQUIRE_PASSCODE_IMMEDIATE : REQUIRE_PASSCODE_INVALID)) + "';");
		}

		if (oldVersion <= 61) {
			MegaAttributes attr = getAttributesFromDBv61(db);
			db.execSQL("DROP TABLE IF EXISTS " + TABLE_ATTRIBUTES);
			onCreate(db);
			setAttributes(db, attr);
		}

		if (oldVersion <= 62) {
			if (oldVersion > 52) {
				ChatSettings chatSettings = getChatSettingsFromDBv62(db);
				db.execSQL("DROP TABLE IF EXISTS " + TABLE_CHAT_SETTINGS);
				onCreate(db);
				setChatSettings(db, chatSettings);

				// Temporary fix to avoid wrong values in chat settings after upgrade.
				getChatSettings(db);
			}

			MegaPreferences preferences = getPreferencesFromDBv62(db);
			db.execSQL("DROP TABLE IF EXISTS " + TABLE_PREFERENCES);
			onCreate(db);

			if (preferences != null) {
				setPreferences(db, preferences);
			}

<<<<<<< HEAD
			// After re-create the table, refresh it to make sure the columns have correct index.
			getPreferences(db);
=======
			preferencesAlreadyUpdated = true;
>>>>>>> e6b63ff4
		}

		if (oldVersion <= 63 && !preferencesAlreadyUpdated) {
			db.execSQL("ALTER TABLE " + TABLE_PREFERENCES + " ADD COLUMN " + KEY_FINGERPRINT_LOCK + " BOOLEAN;");
			db.execSQL("UPDATE " + TABLE_PREFERENCES + " SET " + KEY_FINGERPRINT_LOCK + " = '" + encrypt("false") + "';");
		}

        if (oldVersion <= 64) {
            MegaPreferences preferences = getPreferences(db);
            db.execSQL("DROP TABLE IF EXISTS " + TABLE_PREFERENCES);
            onCreate(db);
            setPreferences(db, preferences);
            // After re-create the table, refresh it to make sure the columns have correct index.
            getPreferences(db);
        }
	}

	public static String encrypt(String original) {
		if (original == null) {
			return null;
		}
		try {
			byte[] encrypted = aes_encrypt(getAesKey(),original.getBytes());
			return Base64.encodeToString(encrypted, Base64.DEFAULT);
		} catch (Exception e) {
            logError("Error encrypting DB field", e);
			e.printStackTrace();
			return null;
		}
	}

	private static byte[] getAesKey() {
		String key = Settings.Secure.ANDROID_ID + "fkvn8 w4y*(NC$G*(G($*GR*(#)*huio4h389$G";
		return Arrays.copyOfRange(key.getBytes(), 0, 32);
	}

	public void saveCredentials(UserCredentials userCredentials) {
		ContentValues values = new ContentValues();
        if (userCredentials.getEmail() != null){
        	values.put(KEY_EMAIL, encrypt(userCredentials.getEmail()));
        }
        if (userCredentials.getSession() != null){
           	values.put(KEY_SESSION, encrypt(userCredentials.getSession()));
        }
		if (userCredentials.getMyHandle() != null){
			values.put(KEY_MY_HANDLE, encrypt(userCredentials.getMyHandle()+""));
		}
        db.insert(TABLE_CREDENTIALS, null, values);
    }

    public void saveSyncRecord(SyncRecord record) {
        ContentValues values = new ContentValues();
        if (record.getLocalPath() != null) {
            values.put(KEY_SYNC_FILEPATH_ORI,encrypt(record.getLocalPath()));
        }
        if (record.getNewPath() != null) {
            values.put(KEY_SYNC_FILEPATH_NEW,encrypt(record.getNewPath()));
        }
        if (record.getOriginFingerprint() != null) {
            values.put(KEY_SYNC_FP_ORI,encrypt(record.getOriginFingerprint()));
        }
        if (record.getNewFingerprint() != null) {
            values.put(KEY_SYNC_FP_NEW,encrypt(record.getNewFingerprint()));
        }
        if (record.getFileName() != null) {
            values.put(KEY_SYNC_FILENAME,encrypt(record.getFileName()));
        }
        if (record.getNodeHandle() != null) {
            values.put(KEY_SYNC_HANDLE,encrypt(String.valueOf(record.getNodeHandle())));
        }
        if (record.getTimestamp() != null) {
            values.put(KEY_SYNC_TIMESTAMP,encrypt(String.valueOf(record.getTimestamp())));
        }
        if (record.isCopyOnly() != null) {
            values.put(KEY_SYNC_COPYONLY,encrypt(String.valueOf(record.isCopyOnly())));
        }
        if (record.isSecondary() != null) {
            values.put(KEY_SYNC_SECONDARY,encrypt(String.valueOf(record.isSecondary())));
        }
        if (record.getLongitude() != null) {
            values.put(KEY_SYNC_LONGITUDE,encrypt(String.valueOf(record.getLongitude())));
        }
        if (record.getLatitude() != null) {
            values.put(KEY_SYNC_LATITUDE,encrypt(String.valueOf(record.getLatitude())));
        }
        values.put(KEY_SYNC_STATE,record.getStatus());
        values.put(KEY_SYNC_TYPE,record.getType());
        db.insert(TABLE_SYNC_RECORDS,null,values);
    }

    public void updateVideoState(int state) {
        String sql = "UPDATE " + TABLE_SYNC_RECORDS + " SET " + KEY_SYNC_STATE + " = " + state + "  WHERE "
                + KEY_SYNC_TYPE + " = " + SyncRecord.TYPE_VIDEO;
        db.execSQL(sql);
    }

    public boolean fileNameExists(String name,boolean isSecondary,int fileType) {
        String selectQuery = "SELECT * FROM " + TABLE_SYNC_RECORDS + " WHERE "
                + KEY_SYNC_FILENAME + " ='" + encrypt(name) + "' AND "
                + KEY_SYNC_SECONDARY + " = '" + encrypt(String.valueOf(isSecondary)) + "'";
        if (fileType != SyncRecord.TYPE_ANY) {
            selectQuery += " AND " + KEY_SYNC_TYPE + " = " + fileType;
        }
        try (Cursor cursor = db.rawQuery(selectQuery,null)) {
            return cursor != null && cursor.getCount() == 1;
        }
    }

    public boolean localPathExists(String localPath,boolean isSecondary,int fileType) {
        String selectQuery = "SELECT * FROM " + TABLE_SYNC_RECORDS + " WHERE "
                + KEY_SYNC_FILEPATH_ORI + " ='" + encrypt(localPath) + "' AND "
                + KEY_SYNC_SECONDARY + " = '" + encrypt(String.valueOf(isSecondary)) + "'";
        if (fileType != SyncRecord.TYPE_ANY) {
            selectQuery += " AND " + KEY_SYNC_TYPE + " = " + fileType;
        }
        try (Cursor cursor = db.rawQuery(selectQuery,null)) {
            return cursor != null && cursor.getCount() == 1;
        }
    }

    public SyncRecord recordExists(String originalFingerprint,boolean isSecondary,boolean isCopyOnly) {
        String selectQuery = "SELECT * FROM " + TABLE_SYNC_RECORDS + " WHERE "
                + KEY_SYNC_FP_ORI + " ='" + encrypt(originalFingerprint) + "' AND "
                + KEY_SYNC_SECONDARY + " = '" + encrypt(String.valueOf(isSecondary)) + "' AND "
                + KEY_SYNC_COPYONLY + " = '" + encrypt(String.valueOf(isCopyOnly)) + "'";
		try (Cursor cursor = db.rawQuery(selectQuery, null)){
			if (cursor != null && cursor.moveToFirst()) {
				return extractSyncRecord(cursor);
			}
		} catch (Exception e) {
			logError("Exception opening or managing DB cursor", e);
		}
        return null;
    }

    public List<SyncRecord> findAllPendingSyncRecords() {
        String selectQuery = "SELECT * FROM " + TABLE_SYNC_RECORDS + " WHERE "
                + KEY_SYNC_STATE + " = " + SyncRecord.STATUS_PENDING;
		List<SyncRecord> records = new ArrayList<>();
		try (Cursor cursor = db.rawQuery(selectQuery, null)) {
			if (cursor != null && cursor.moveToFirst()) {
				do {
					SyncRecord record = extractSyncRecord(cursor);
					records.add(record);
				} while (cursor.moveToNext());
			}
		} catch (Exception e) {
			logError("Exception opening or managing DB cursor", e);
		}
        return records;
    }

    public List<SyncRecord> findVideoSyncRecordsByState(int state) {
        String selectQuery = "SELECT * FROM " + TABLE_SYNC_RECORDS + " WHERE "
                + KEY_SYNC_STATE + " = " + state + " AND "
                + KEY_SYNC_TYPE + " = " + SyncRecord.TYPE_VIDEO ;
		List<SyncRecord> records = new ArrayList<>();
		try (Cursor cursor = db.rawQuery(selectQuery, null)) {
			if (cursor != null && cursor.moveToFirst()) {
				do {
					SyncRecord record = extractSyncRecord(cursor);
					records.add(record);
				} while (cursor.moveToNext());
			}
		} catch (Exception e) {
			logError("Exception opening or managing DB cursor", e);
		}
        return records;
    }

    public void deleteAllSyncRecords(int type){
        String sql = "DELETE FROM " + TABLE_SYNC_RECORDS;
        if(type != SyncRecord.TYPE_ANY) {
            sql += " WHERE " + KEY_SYNC_TYPE + " = " + type;
        }
        db.execSQL(sql);
    }

    public void deleteAllSecondarySyncRecords(int type){
        String sql = "DELETE FROM " + TABLE_SYNC_RECORDS +" WHERE " + KEY_SYNC_SECONDARY + " ='" + encrypt("true") + "'";
        if(type != SyncRecord.TYPE_ANY) {
            sql += " AND " + KEY_SYNC_TYPE + " = " + type;
        }
        db.execSQL(sql);
    }

	public void deleteAllPrimarySyncRecords(int type) {
		String sql = "DELETE FROM " + TABLE_SYNC_RECORDS + " WHERE " + KEY_SYNC_SECONDARY + " ='" + encrypt("false") + "'";
		if (type != SyncRecord.TYPE_ANY) {
			sql += " AND " + KEY_SYNC_TYPE + " = " + type;
		}
		db.execSQL(sql);
	}

    public void deleteVideoRecordsByState(int state){
        String sql = "DELETE FROM " + TABLE_SYNC_RECORDS + " WHERE "
                + KEY_SYNC_STATE + " = " + state + " AND "
                + KEY_SYNC_TYPE + " = " + SyncRecord.TYPE_VIDEO ;
        db.execSQL(sql);
    }

    private SyncRecord extractSyncRecord(Cursor cursor) {
        SyncRecord record = new SyncRecord();
        record.setId(cursor.getInt(0));
        record.setLocalPath(decrypt(cursor.getString(1)));
        record.setNewPath(decrypt(cursor.getString(2)));
        record.setOriginFingerprint(decrypt(cursor.getString(3)));
        record.setNewFingerprint(decrypt(cursor.getString(4)));
        String timestamp = decrypt(cursor.getString(5));
        if (!TextUtils.isEmpty(timestamp)) {
            record.setTimestamp(Long.valueOf(timestamp));
        }
        record.setFileName(decrypt(cursor.getString(6)));
        String longitude = decrypt(cursor.getString(7));
        if(!TextUtils.isEmpty(longitude)) {
            record.setLongitude(Float.valueOf(longitude));
        }
        String latitude = decrypt(cursor.getString(8));
        if(!TextUtils.isEmpty(latitude)) {
            record.setLatitude(Float.valueOf(latitude));
        }
        record.setStatus(cursor.getInt(9));
        record.setType(cursor.getInt(10));
        String nodeHandle = decrypt(cursor.getString(11));
        if (!TextUtils.isEmpty(nodeHandle)) {
            record.setNodeHandle(Long.valueOf(nodeHandle));
        }
        record.setCopyOnly(Boolean.valueOf(decrypt(cursor.getString(12))));
        record.setSecondary(Boolean.valueOf(decrypt(cursor.getString(13))));
        return record;
    }

    public SyncRecord findSyncRecordByLocalPath(String localPath,boolean isSecondary) {
        String selectQuery = "SELECT * FROM " + TABLE_SYNC_RECORDS + " WHERE "
                + KEY_SYNC_FILEPATH_ORI + " ='" + encrypt(localPath) + "' AND "
                + KEY_SYNC_SECONDARY + " ='" + encrypt(String.valueOf(isSecondary)) + "'";
		try (Cursor cursor = db.rawQuery(selectQuery, null)) {
			if (cursor != null && cursor.moveToFirst()) {
				return extractSyncRecord(cursor);
			}
		} catch (Exception e) {
			logError("Exception opening or managing DB cursor", e);
		}
        return null;
    }

    public void deleteSyncRecordByPath(String path,boolean isSecondary) {
        String sql = "DELETE FROM " + TABLE_SYNC_RECORDS + "  WHERE ("
                + KEY_SYNC_FILEPATH_ORI + " ='" + encrypt(path) + "' OR "
                + KEY_SYNC_FILEPATH_NEW + " ='" + encrypt(path) + "') AND "
                + KEY_SYNC_SECONDARY + " ='" + encrypt(String.valueOf(isSecondary)) + "'";
        db.execSQL(sql);
    }

    public void deleteSyncRecordByLocalPath(String localPath,boolean isSecondary) {
        String sql = "DELETE FROM " + TABLE_SYNC_RECORDS + "  WHERE "
                + KEY_SYNC_FILEPATH_ORI + " ='" + encrypt(localPath) + "' AND "
                + KEY_SYNC_SECONDARY + " ='" + encrypt(String.valueOf(isSecondary)) + "'";
        db.execSQL(sql);
    }

    public void deleteSyncRecordByNewPath(String newPath) {
        String sql = "DELETE FROM " + TABLE_SYNC_RECORDS + "  WHERE " + KEY_SYNC_FILEPATH_NEW + " ='" + encrypt(newPath) + "'";
        db.execSQL(sql);
    }

    public void deleteSyncRecordByFileName(String fileName) {
        String sql = "DELETE FROM " + TABLE_SYNC_RECORDS + "  WHERE "
                + KEY_SYNC_FILENAME + " = '" + encrypt(fileName) + "'" + " OR "
                + KEY_SYNC_FILEPATH_ORI +  " LIKE '%" + encrypt(fileName) + "'";
        db.execSQL(sql);
    }

    public void deleteSyncRecordByFingerprint(String oriFingerprint,String newFingerprint,boolean isSecondary) {
        String sql = "DELETE FROM " + TABLE_SYNC_RECORDS + "  WHERE "
                + KEY_SYNC_FP_ORI + " = '" + encrypt(oriFingerprint) + "' OR "
                + KEY_SYNC_FP_NEW + " = '" + encrypt(newFingerprint) + "' AND "
                + KEY_SYNC_SECONDARY + " ='" + encrypt(String.valueOf(isSecondary)) + "'";
        db.execSQL(sql);
    }

    public void updateSyncRecordStatusByLocalPath(int status,String localPath,boolean isSecondary) {
        String sql = "UPDATE " + TABLE_SYNC_RECORDS + " SET " + KEY_SYNC_STATE + " = " + status + "  WHERE "
                + KEY_SYNC_FILEPATH_ORI + " = '" + encrypt(localPath) + "' AND "
                + KEY_SYNC_SECONDARY + " ='" + encrypt(String.valueOf(isSecondary)) + "'";
        db.execSQL(sql);
    }

    public SyncRecord findSyncRecordByNewPath(String newPath) {
        String selectQuery = "SELECT * FROM " + TABLE_SYNC_RECORDS + " WHERE "
                + KEY_SYNC_FILEPATH_NEW + " ='" + encrypt(newPath) + "'";
		try (Cursor cursor = db.rawQuery(selectQuery, null)) {
			if (cursor != null && cursor.moveToFirst()) {
				return extractSyncRecord(cursor);
			}
		} catch (Exception e) {
			logError("Exception opening or managing DB cursor", e);
		}
        return null;
    }

    public boolean shouldClearCamsyncRecords() {
        String selectQuery = "SELECT " + KEY_SHOULD_CLEAR_CAMSYNC_RECORDS + " FROM " + TABLE_PREFERENCES;
		try (Cursor cursor = db.rawQuery(selectQuery, null)) {
			if (cursor != null && cursor.moveToFirst()) {
				String should = cursor.getString(cursor.getColumnIndex(KEY_SHOULD_CLEAR_CAMSYNC_RECORDS));
				should = decrypt(should);
				if (TextUtils.isEmpty(should)) {
					return false;
				} else {
					return Boolean.valueOf(should);
				}
			}
		} catch (Exception e) {
			logError("Exception opening or managing DB cursor", e);
		}
        return false;
    }

    public void saveShouldClearCamsyncRecords(boolean should) {
        String sql = "UPDATE " + TABLE_PREFERENCES + " SET " + KEY_SHOULD_CLEAR_CAMSYNC_RECORDS +" = '" + encrypt(String.valueOf(should)) + "'";
        db.execSQL(sql);
    }

    public Long findMaxTimestamp(Boolean isSecondary,int type) {
        String selectQuery = "SELECT " + KEY_SYNC_TIMESTAMP + " FROM " + TABLE_SYNC_RECORDS + "  WHERE "
                + KEY_SYNC_SECONDARY + " = '" + encrypt(String.valueOf(isSecondary)) + "' AND "
                + KEY_SYNC_TYPE + " = " + type;
		try (Cursor cursor = db.rawQuery(selectQuery, null)) {
			if (cursor != null && cursor.moveToFirst()) {
				List<Long> timestamps = new ArrayList<>(cursor.getCount());
				do {
					String timestamp = decrypt(cursor.getString(0));
					if (timestamp == null) {
						timestamps.add(0L);
					} else {
						timestamps.add(Long.valueOf(timestamp));
					}
				} while (cursor.moveToNext());

				if (timestamps.isEmpty()) {
					return null;
				}
				Collections.sort(timestamps, new Comparator<Long>() {

					@Override
					public int compare(Long o1, Long o2) {
						if (o1.equals(o2)) {
							return 0;
						}
						return (o1 > o2) ? -1 : 1;
					}
				});
				return timestamps.get(0);
			}
		} catch (Exception e) {
			logError("Exception opening or managing DB cursor", e);
		}
        return null;
    }

    public void setCameraUploadVideoQuality(int quality){
        String selectQuery = "SELECT * FROM " + TABLE_PREFERENCES;
        ContentValues values = new ContentValues();
		try (Cursor cursor = db.rawQuery(selectQuery, null)) {
			if (cursor != null && cursor.moveToFirst()) {
				String UPDATE_PREFERENCES_TABLE = "UPDATE " + TABLE_PREFERENCES + " SET " + KEY_UPLOAD_VIDEO_QUALITY + "= '" + encrypt(String.valueOf(quality)) + "' WHERE " + KEY_ID + " = '1'";
				db.execSQL(UPDATE_PREFERENCES_TABLE);
			} else {
				values.put(KEY_UPLOAD_VIDEO_QUALITY, encrypt(String.valueOf(quality)));
				db.insert(TABLE_PREFERENCES, null, values);
			}
		} catch (Exception e) {
			logError("Exception opening or managing DB cursor", e);
		}
    }

    public void setConversionOnCharging (boolean onCharging){
        String selectQuery = "SELECT * FROM " + TABLE_PREFERENCES;
        ContentValues values = new ContentValues();
		try (Cursor cursor = db.rawQuery(selectQuery, null)) {
			if (cursor != null && cursor.moveToFirst()) {
				String UPDATE_PREFERENCES_TABLE = "UPDATE " + TABLE_PREFERENCES + " SET " + KEY_CONVERSION_ON_CHARGING + "= '" + encrypt(String.valueOf(onCharging)) + "' WHERE " + KEY_ID + " = '1'";
				db.execSQL(UPDATE_PREFERENCES_TABLE);
			} else {
				values.put(KEY_CONVERSION_ON_CHARGING, encrypt(String.valueOf(onCharging)));
				db.insert(TABLE_PREFERENCES, null, values);
			}
		} catch (Exception e) {
			logError("Exception opening or managing DB cursor", e);
		}
    }

    public void setChargingOnSize (int size){
        String selectQuery = "SELECT * FROM " + TABLE_PREFERENCES;
        ContentValues values = new ContentValues();
		try (Cursor cursor = db.rawQuery(selectQuery, null)) {
			if (cursor != null && cursor.moveToFirst()) {
				String UPDATE_PREFERENCES_TABLE = "UPDATE " + TABLE_PREFERENCES + " SET " + KEY_CHARGING_ON_SIZE + "= '" + encrypt(String.valueOf(size)) + "' WHERE " + KEY_ID + " = '1'";
				db.execSQL(UPDATE_PREFERENCES_TABLE);
			} else {
				values.put(KEY_CHARGING_ON_SIZE, encrypt(String.valueOf(size)));
				db.insert(TABLE_PREFERENCES, null, values);
			}
		} catch (Exception e) {
			logError("Exception opening or managing DB cursor", e);
		}
    }

    public void setRemoveGPS (boolean removeGPS){
        String selectQuery = "SELECT * FROM " + TABLE_PREFERENCES;
        ContentValues values = new ContentValues();
		try (Cursor cursor = db.rawQuery(selectQuery, null)) {
			if (cursor != null && cursor.moveToFirst()) {
				String UPDATE_PREFERENCES_TABLE = "UPDATE " + TABLE_PREFERENCES + " SET " + KEY_REMOVE_GPS + "= '" + encrypt(String.valueOf(removeGPS)) + "' WHERE " + KEY_ID + " = '1'";
				db.execSQL(UPDATE_PREFERENCES_TABLE);
			} else {
				values.put(KEY_REMOVE_GPS, encrypt(String.valueOf(removeGPS)));
				db.insert(TABLE_PREFERENCES, null, values);
			}
		} catch (Exception e) {
			logError("Exception opening or managing DB cursor", e);
		}
    }

	public void saveEphemeral(EphemeralCredentials ephemeralCredentials) {
		ContentValues values = new ContentValues();
		if (ephemeralCredentials.getEmail() != null){
			values.put(KEY_EMAIL, encrypt(ephemeralCredentials.getEmail()));
		}
		if (ephemeralCredentials.getPassword() != null){
			values.put(KEY_PASSWORD, encrypt(ephemeralCredentials.getPassword()));
		}
		if (ephemeralCredentials.getSession() != null){
			values.put(KEY_SESSION, encrypt(ephemeralCredentials.getSession()));
		}
		if (ephemeralCredentials.getFirstName() != null){
			values.put(KEY_FIRST_NAME, encrypt(ephemeralCredentials.getFirstName()));
		}
		if (ephemeralCredentials.getLastName() != null){
			values.put(KEY_LAST_NAME, encrypt(ephemeralCredentials.getLastName()));
		}
		db.insert(TABLE_EPHEMERAL, null, values);
	}

	public void saveMyEmail(String email) {
        logDebug("saveEmail: " + email);
		String selectQuery = "SELECT * FROM " + TABLE_CREDENTIALS;
		ContentValues values = new ContentValues();
		try (Cursor cursor = db.rawQuery(selectQuery, null)) {
			if (cursor != null && cursor.moveToFirst()) {
				String UPDATE_CREDENTIALS_TABLE = "UPDATE " + TABLE_CREDENTIALS + " SET " + KEY_EMAIL + "= '" + encrypt(email) + "' WHERE " + KEY_ID + " = '1'";
				db.execSQL(UPDATE_CREDENTIALS_TABLE);
			} else {
				values.put(KEY_EMAIL, encrypt(email));
				db.insert(TABLE_CREDENTIALS, null, values);
			}
		} catch (Exception e) {
			logError("Exception opening or managing DB cursor", e);
		}
	}

	public void saveMyFirstName(String firstName) {

		String selectQuery = "SELECT * FROM " + TABLE_CREDENTIALS;
		ContentValues values = new ContentValues();
		try (Cursor cursor = db.rawQuery(selectQuery, null)) {
			if (cursor != null && cursor.moveToFirst()) {
				String UPDATE_CREDENTIALS_TABLE = "UPDATE " + TABLE_CREDENTIALS + " SET " + KEY_FIRST_NAME + "= '" + encrypt(firstName) + "' WHERE " + KEY_ID + " = '1'";
				db.execSQL(UPDATE_CREDENTIALS_TABLE);
			} else {
				values.put(KEY_FIRST_NAME, encrypt(firstName));
				db.insert(TABLE_CREDENTIALS, null, values);
			}
		} catch (Exception e) {
			logError("Exception opening or managing DB cursor", e);
		}
	}

	public void saveMyLastName(String lastName) {
		String selectQuery = "SELECT * FROM " + TABLE_CREDENTIALS;
		ContentValues values = new ContentValues();
		try (Cursor cursor = db.rawQuery(selectQuery, null)) {
			if (cursor != null && cursor.moveToFirst()) {
				String UPDATE_CREDENTIALS_TABLE = "UPDATE " + TABLE_CREDENTIALS + " SET " + KEY_LAST_NAME + "= '" + encrypt(lastName) + "' WHERE " + KEY_ID + " = '1'";
				db.execSQL(UPDATE_CREDENTIALS_TABLE);
			} else {
				values.put(KEY_LAST_NAME, encrypt(lastName));
				db.insert(TABLE_CREDENTIALS, null, values);
			}
		} catch (Exception e) {
			logError("Exception opening or managing DB cursor", e);
		}
	}

	public String getMyEmail() {
		String selectQuery = "SELECT "+KEY_EMAIL+" FROM " + TABLE_CREDENTIALS;
		ContentValues values = new ContentValues();
		String email = null;
		try (Cursor cursor = db.rawQuery(selectQuery, null)) {
			if (cursor != null && cursor.moveToFirst()) {
				email = decrypt(cursor.getString(0));
			}
		} catch (Exception e) {
			logError("Exception opening or managing DB cursor", e);
		}
		return email;
	}

	public static String decrypt(String encodedString) {
		if (encodedString == null) {
			return null;
		}
		try {
			byte[] encoded = Base64.decode(encodedString, Base64.DEFAULT);
			byte[] original = aes_decrypt(getAesKey(), encoded);
			return new String(original);
		} catch (Exception e) {
            logError("Error decrypting DB field", e);
            e.printStackTrace();
			return null;
		}
	}

	public UserCredentials getCredentials(){
		UserCredentials userCredentials = null;
		String selectQuery = "SELECT  * FROM " + TABLE_CREDENTIALS;
		try (Cursor cursor = db.rawQuery(selectQuery, null)){
			//get the credential of last login
			if (cursor != null && cursor.moveToLast()) {
				int id = Integer.parseInt(cursor.getString(0));
				String email = decrypt(cursor.getString(1));
				String session = decrypt(cursor.getString(2));
				String firstName = decrypt(cursor.getString(3));
				String lastName = decrypt(cursor.getString(4));
				String myHandle = decrypt(cursor.getString(5));
				userCredentials = new UserCredentials(email, session, firstName, lastName, myHandle);
			}
		} catch (SQLiteException e){
			if (db != null){
				onCreate(db);
			}
		} catch (Exception e) {
			logError("Error decrypting DB field", e);
		}
        return userCredentials;
	}

    public void batchInsertMegaContacts(List<MegaContactGetter.MegaContact> contacts) {
        if (contacts == null || contacts.size() == 0) {
            logWarning("Empty MEGA contacts list.");
            return;
        }
        logDebug("Contacts size is: " + contacts.size());
        db.beginTransaction();
        try {
            ContentValues values;
            for (MegaContactGetter.MegaContact contact : contacts) {
                values = new ContentValues();
                values.put(KEY_MEGA_CONTACTS_ID, encrypt(contact.getId()));
                values.put(KEY_MEGA_CONTACTS_HANDLE, encrypt(String.valueOf(contact.getHandle())));
                values.put(KEY_MEGA_CONTACTS_LOCAL_NAME, encrypt(contact.getLocalName()));
                values.put(KEY_MEGA_CONTACTS_EMAIL, encrypt(contact.getEmail()));
                values.put(KEY_MEGA_CONTACTS_PHONE_NUMBER, encrypt(contact.getNormalizedPhoneNumber()));

                db.insert(TABLE_MEGA_CONTACTS, null, values);
            }
            db.setTransactionSuccessful();
        } finally {
            db.endTransaction();
        }
    }

    public ArrayList<MegaContactGetter.MegaContact> getMegaContacts() {
        String sql = "SELECT * FROM " + TABLE_MEGA_CONTACTS;
        ArrayList<MegaContactGetter.MegaContact> contacts = new ArrayList<>();
		try (Cursor cursor = db.rawQuery(sql, null)) {
			if (cursor != null) {
				MegaContactGetter.MegaContact contact;
				while (cursor.moveToNext()) {
					contact = new MegaContactGetter.MegaContact();
					String id = cursor.getString(cursor.getColumnIndex(KEY_MEGA_CONTACTS_ID));
					contact.setId(decrypt(id));
					String handle = cursor.getString(cursor.getColumnIndex(KEY_MEGA_CONTACTS_HANDLE));
					contact.setHandle(Long.valueOf(decrypt(handle)));
					String localName = cursor.getString(cursor.getColumnIndex(KEY_MEGA_CONTACTS_LOCAL_NAME));
					contact.setLocalName(decrypt(localName));
					String email = cursor.getString(cursor.getColumnIndex(KEY_MEGA_CONTACTS_EMAIL));
					contact.setEmail(decrypt(email));
					String phoneNumber = cursor.getString(cursor.getColumnIndex(KEY_MEGA_CONTACTS_PHONE_NUMBER));
					contact.setNormalizedPhoneNumber(decrypt(phoneNumber));
					contacts.add(contact);
				}
			}
		} catch (Exception e) {
			logError("Exception opening or managing DB cursor", e);
		}
        return contacts;
    }

    public void clearMegaContacts() {
        logDebug("delete table " + TABLE_MEGA_CONTACTS);
        db.execSQL("DELETE FROM " + TABLE_MEGA_CONTACTS);
    }

    public EphemeralCredentials getEphemeral(){
        EphemeralCredentials ephemeralCredentials = null;
        String selectQuery = "SELECT  * FROM " + TABLE_EPHEMERAL;
		try (Cursor cursor = db.rawQuery(selectQuery, null)) {
			if (cursor != null && cursor.moveToFirst()) {
				int id = Integer.parseInt(cursor.getString(0));
				String email = decrypt(cursor.getString(1));
				String password = decrypt(cursor.getString(2));
				String session = decrypt(cursor.getString(3));
				String firstName = decrypt(cursor.getString(4));
				String lastName = decrypt(cursor.getString(5));
				ephemeralCredentials = new EphemeralCredentials(email, password, session, firstName, lastName);
			}
		} catch (SQLiteException e) {
			if (db != null) {
				onCreate(db);
			}
		} catch (Exception e) {
			logError("Exception opening or managing DB cursor", e);
		}
        return ephemeralCredentials;
    }

	/**
	 * Sets preferences.
	 *
	 * @param db    Current DB.
	 * @param prefs Preferences.
	 */
	private void setPreferences (SQLiteDatabase db, MegaPreferences prefs){
        ContentValues values = new ContentValues();
        values.put(KEY_FIRST_LOGIN, encrypt(prefs.getFirstTime()));
        values.put(KEY_CAM_SYNC_WIFI, encrypt(prefs.getCamSyncWifi()));
        values.put(KEY_CAM_SYNC_ENABLED, encrypt(prefs.getCamSyncEnabled()));
        values.put(KEY_CAM_SYNC_HANDLE, encrypt(prefs.getCamSyncHandle()));
        values.put(KEY_CAM_SYNC_LOCAL_PATH, encrypt(prefs.getCamSyncLocalPath()));
        values.put(KEY_CAM_SYNC_FILE_UPLOAD, encrypt(prefs.getCamSyncFileUpload()));
        values.put(KEY_PASSCODE_LOCK_ENABLED, encrypt(prefs.getPasscodeLockEnabled()));
        values.put(KEY_PASSCODE_LOCK_CODE, encrypt(prefs.getPasscodeLockCode()));
        values.put(KEY_STORAGE_ASK_ALWAYS, encrypt(prefs.getStorageAskAlways()));
        values.put(KEY_STORAGE_DOWNLOAD_LOCATION, encrypt(prefs.getStorageDownloadLocation()));
        values.put(KEY_CAM_SYNC_TIMESTAMP, encrypt(prefs.getCamSyncTimeStamp()));
        values.put(KEY_CAM_VIDEO_SYNC_TIMESTAMP, encrypt(prefs.getCamVideoSyncTimeStamp()));
        values.put(KEY_LAST_UPLOAD_FOLDER, encrypt(prefs.getLastFolderUpload()));
        values.put(KEY_LAST_CLOUD_FOLDER_HANDLE, encrypt(prefs.getLastFolderCloud()));
        values.put(KEY_SEC_FOLDER_ENABLED, encrypt(prefs.getSecondaryMediaFolderEnabled()));
        values.put(KEY_SEC_FOLDER_LOCAL_PATH, encrypt(prefs.getLocalPathSecondaryFolder()));
        values.put(KEY_SEC_FOLDER_HANDLE, encrypt(prefs.getMegaHandleSecondaryFolder()));
        values.put(KEY_SEC_SYNC_TIMESTAMP, encrypt(prefs.getSecSyncTimeStamp()));
        values.put(KEY_SEC_VIDEO_SYNC_TIMESTAMP, encrypt(prefs.getSecVideoSyncTimeStamp()));
        values.put(KEY_STORAGE_ADVANCED_DEVICES, encrypt(prefs.getStorageAdvancedDevices()));
        values.put(KEY_PREFERRED_VIEW_LIST, encrypt(prefs.getPreferredViewList()));
        values.put(KEY_PREFERRED_VIEW_LIST_CAMERA, encrypt(prefs.getPreferredViewListCameraUploads()));
        values.put(KEY_URI_EXTERNAL_SD_CARD, encrypt(prefs.getUriExternalSDCard()));
        values.put(KEY_CAMERA_FOLDER_EXTERNAL_SD_CARD, encrypt(prefs.getCameraFolderExternalSDCard()));
        values.put(KEY_PASSCODE_LOCK_TYPE, encrypt(prefs.getPasscodeLockType()));
		values.put(KEY_PREFERRED_SORT_CLOUD, encrypt(prefs.getPreferredSortCloud()));
		values.put(KEY_PREFERRED_SORT_CONTACTS, encrypt(prefs.getPreferredSortContacts()));
		values.put(KEY_PREFERRED_SORT_CAMERA_UPLOAD, encrypt(prefs.getPreferredSortCameraUpload()));
		values.put(KEY_PREFERRED_SORT_OTHERS, encrypt(prefs.getPreferredSortOthers()));
		values.put(KEY_FIRST_LOGIN_CHAT, encrypt(prefs.getFirstTimeChat()));
		values.put(KEY_REMOVE_GPS, encrypt(prefs.getRemoveGPS()));
		values.put(KEY_KEEP_FILE_NAMES, encrypt(prefs.getKeepFileNames()));
		values.put(KEY_AUTO_PLAY, encrypt(prefs.isAutoPlayEnabled() + ""));
		values.put(KEY_UPLOAD_VIDEO_QUALITY, encrypt(prefs.getUploadVideoQuality()));
		values.put(KEY_CONVERSION_ON_CHARGING, encrypt(prefs.getConversionOnCharging()));
		values.put(KEY_CHARGING_ON_SIZE, encrypt(prefs.getChargingOnSize()));
		values.put(KEY_SHOULD_CLEAR_CAMSYNC_RECORDS, encrypt(prefs.getShouldClearCameraSyncRecords()));
		values.put(KEY_SHOW_INVITE_BANNER, encrypt(prefs.getShowInviteBanner()));
		values.put(KEY_SD_CARD_URI, encrypt(prefs.getSdCardUri()));
		values.put(KEY_ASK_FOR_DISPLAY_OVER, encrypt(prefs.getAskForDisplayOver()));
		values.put(KEY_ASK_SET_DOWNLOAD_LOCATION, encrypt(prefs.getAskForSetDownloadLocation()));
		values.put(KEY_URI_MEDIA_EXTERNAL_SD_CARD, encrypt(prefs.getMediaSDCardUri()));
		values.put(KEY_MEDIA_FOLDER_EXTERNAL_SD_CARD, encrypt(prefs.getIsMediaOnSDCard()));
		values.put(KEY_PASSCODE_LOCK_REQUIRE_TIME, encrypt(prefs.getPasscodeLockRequireTime()));
		values.put(KEY_FINGERPRINT_LOCK, encrypt(prefs.getFingerprintLock()));

        db.insert(TABLE_PREFERENCES, null, values);
	}

	public boolean shouldAskForDisplayOver() {
        boolean should = true;
        String text = getStringValue(TABLE_PREFERENCES, KEY_ASK_FOR_DISPLAY_OVER, "");
        if (!TextUtils.isEmpty(text)) {
            should = Boolean.parseBoolean(text);
        }
        return should;
    }

    public void dontAskForDisplayOver() {
        db.execSQL("UPDATE " + TABLE_PREFERENCES + " SET " + KEY_ASK_FOR_DISPLAY_OVER + " = '" + encrypt("false") + "';");
    }

	/**
	 * Gets preferences from the DB v62 (previous to add four available video qualities).
	 *
	 * @param db Current DB.
	 * @return Preferences.
	 */
	private MegaPreferences getPreferencesFromDBv62(SQLiteDatabase db) {
		logDebug("getPreferencesFromDBv62");
		MegaPreferences preferences = getPreferences(db);

		if (preferences != null) {
			String uploadVideoQuality = preferences.getUploadVideoQuality();

			if (!isTextEmpty(uploadVideoQuality)
					&& Integer.parseInt(uploadVideoQuality) == OLD_VIDEO_QUALITY_ORIGINAL) {
				preferences.setUploadVideoQuality(String.valueOf(VIDEO_QUALITY_ORIGINAL));
			}
		}

		return preferences;
	}

	/**
	 * Gets preferences.
	 *
	 * @return Preferences.
	 */
	public MegaPreferences getPreferences(){
        return getPreferences(db);
	}

	/**
	 * Gets preferences.
	 *
	 * @param db Current DB.
	 * @return Preferences.
	 */
	private MegaPreferences getPreferences(SQLiteDatabase db) {
		MegaPreferences prefs = null;
		String selectQuery = "SELECT * FROM " + TABLE_PREFERENCES;

<<<<<<< HEAD
        try (Cursor cursor = db.rawQuery(selectQuery, null)) {
            if (cursor != null && cursor.moveToFirst()) {
                String firstTime = decrypt(cursor.getString(getColumnIndex(cursor, KEY_FIRST_LOGIN)));
                String camSyncEnabled = decrypt(cursor.getString(getColumnIndex(cursor, KEY_CAM_SYNC_ENABLED)));
                String camSyncHandle = decrypt(cursor.getString(getColumnIndex(cursor, KEY_CAM_SYNC_HANDLE)));
                String camSyncLocalPath = decrypt(cursor.getString(getColumnIndex(cursor, KEY_CAM_SYNC_LOCAL_PATH)));
                String wifi = decrypt(cursor.getString(getColumnIndex(cursor, KEY_CAM_SYNC_WIFI)));
                String fileUpload = decrypt(cursor.getString(getColumnIndex(cursor, KEY_CAM_SYNC_FILE_UPLOAD)));
                String pinLockEnabled = decrypt(cursor.getString(getColumnIndex(cursor, KEY_PASSCODE_LOCK_ENABLED)));
                String pinLockCode = decrypt(cursor.getString(getColumnIndex(cursor, KEY_PASSCODE_LOCK_CODE)));
                String askAlways = decrypt(cursor.getString(getColumnIndex(cursor, KEY_STORAGE_ASK_ALWAYS)));
                String downloadLocation = decrypt(cursor.getString(getColumnIndex(cursor, KEY_STORAGE_DOWNLOAD_LOCATION)));
                String camSyncTimeStamp = decrypt(cursor.getString(getColumnIndex(cursor, KEY_CAM_SYNC_TIMESTAMP)));
                String camSyncCharging = decrypt(cursor.getString(getColumnIndex(cursor, KEY_CAM_SYNC_CHARGING)));
                String lastFolderUpload = decrypt(cursor.getString(getColumnIndex(cursor, KEY_LAST_UPLOAD_FOLDER)));
                String lastFolderCloud = decrypt(cursor.getString(getColumnIndex(cursor, KEY_LAST_CLOUD_FOLDER_HANDLE)));
                String secondaryFolderEnabled = decrypt(cursor.getString(getColumnIndex(cursor, KEY_SEC_FOLDER_ENABLED)));
                String secondaryPath = decrypt(cursor.getString(getColumnIndex(cursor, KEY_SEC_FOLDER_LOCAL_PATH)));
                String secondaryHandle = decrypt(cursor.getString(getColumnIndex(cursor, KEY_SEC_FOLDER_HANDLE)));
                String secSyncTimeStamp = decrypt(cursor.getString(getColumnIndex(cursor, KEY_SEC_SYNC_TIMESTAMP)));
                String keepFileNames = decrypt(cursor.getString(getColumnIndex(cursor, KEY_KEEP_FILE_NAMES)));
                String storageAdvancedDevices = decrypt(cursor.getString(getColumnIndex(cursor, KEY_STORAGE_ADVANCED_DEVICES)));
                String preferredViewList = decrypt(cursor.getString(getColumnIndex(cursor, KEY_PREFERRED_VIEW_LIST)));
                String preferredViewListCamera = decrypt(cursor.getString(getColumnIndex(cursor, KEY_PREFERRED_VIEW_LIST_CAMERA)));
                String uriExternalSDCard = decrypt(cursor.getString(getColumnIndex(cursor, KEY_URI_EXTERNAL_SD_CARD)));
                String cameraFolderExternalSDCard = decrypt(cursor.getString(getColumnIndex(cursor, KEY_CAMERA_FOLDER_EXTERNAL_SD_CARD)));
                String pinLockType = decrypt(cursor.getString(getColumnIndex(cursor, KEY_PASSCODE_LOCK_TYPE)));
                String preferredSortCloud = decrypt(cursor.getString(getColumnIndex(cursor, KEY_PREFERRED_SORT_CLOUD)));
                String preferredSortContacts = decrypt(cursor.getString(getColumnIndex(cursor, KEY_PREFERRED_SORT_CONTACTS)));
                String preferredSortOthers = decrypt(cursor.getString(getColumnIndex(cursor, KEY_PREFERRED_SORT_OTHERS)));
                String firstTimeChat = decrypt(cursor.getString(getColumnIndex(cursor, KEY_FIRST_LOGIN_CHAT)));
                String isAutoPlayEnabled = decrypt(cursor.getString(getColumnIndex(cursor, KEY_AUTO_PLAY)));
                String uploadVideoQuality = decrypt(cursor.getString(getColumnIndex(cursor, KEY_UPLOAD_VIDEO_QUALITY)));
                String conversionOnCharging = decrypt(cursor.getString(getColumnIndex(cursor, KEY_CONVERSION_ON_CHARGING)));
                String chargingOnSize = decrypt(cursor.getString(getColumnIndex(cursor, KEY_CHARGING_ON_SIZE)));
                String shouldClearCameraSyncRecords = decrypt(cursor.getString(getColumnIndex(cursor, KEY_SHOULD_CLEAR_CAMSYNC_RECORDS)));
                String camVideoSyncTimeStamp = decrypt(cursor.getString(getColumnIndex(cursor, KEY_CAM_VIDEO_SYNC_TIMESTAMP)));
                String secVideoSyncTimeStamp = decrypt(cursor.getString(getColumnIndex(cursor, KEY_SEC_VIDEO_SYNC_TIMESTAMP)));
                String removeGPS = decrypt(cursor.getString(getColumnIndex(cursor, KEY_REMOVE_GPS)));
                String closeInviteBanner = decrypt(cursor.getString(getColumnIndex(cursor, KEY_SHOW_INVITE_BANNER)));
                String preferredSortCameraUpload = decrypt(cursor.getString(getColumnIndex(cursor, KEY_PREFERRED_SORT_CAMERA_UPLOAD)));
                String sdCardUri = decrypt(cursor.getString(getColumnIndex(cursor, KEY_SD_CARD_URI)));
                String askForDisplayOver = decrypt(cursor.getString(getColumnIndex(cursor, KEY_ASK_FOR_DISPLAY_OVER)));
                String askForSetDownloadLocation = decrypt(cursor.getString(getColumnIndex(cursor, KEY_ASK_SET_DOWNLOAD_LOCATION)));
                String mediaSDCardUri = decrypt(cursor.getString(getColumnIndex(cursor, KEY_URI_MEDIA_EXTERNAL_SD_CARD)));
                String isMediaOnSDCard = decrypt(cursor.getString(getColumnIndex(cursor, KEY_MEDIA_FOLDER_EXTERNAL_SD_CARD)));
                String passcodeLockRequireTime = decrypt(cursor.getString(getColumnIndex(cursor, KEY_PASSCODE_LOCK_REQUIRE_TIME)));
                String fingerprintLock = decrypt(cursor.getString(getColumnIndex(cursor, KEY_FINGERPRINT_LOCK)));
=======
		try (Cursor cursor = db.rawQuery(selectQuery, null)) {
			if (cursor != null && cursor.moveToFirst()) {
				String firstTime = decrypt(cursor.getString(1));
				String camSyncEnabled = decrypt(cursor.getString(2));
				String camSyncHandle = decrypt(cursor.getString(3));
				String camSyncLocalPath = decrypt(cursor.getString(4));
				String wifi = decrypt(cursor.getString(5));
				String fileUpload = decrypt(cursor.getString(6));
				String pinLockEnabled = decrypt(cursor.getString(7));
				String pinLockCode = decrypt(cursor.getString(8));
				String askAlways = decrypt(cursor.getString(9));
				String downloadLocation = decrypt(cursor.getString(10));
				String camSyncTimeStamp = decrypt(cursor.getString(11));
				String camSyncCharging = decrypt(cursor.getString(12));
				String lastFolderUpload = decrypt(cursor.getString(13));
				String lastFolderCloud = decrypt(cursor.getString(14));
				String secondaryFolderEnabled = decrypt(cursor.getString(15));
				String secondaryPath = decrypt(cursor.getString(16));
				String secondaryHandle = decrypt(cursor.getString(17));
				String secSyncTimeStamp = decrypt(cursor.getString(18));
				String keepFileNames = decrypt(cursor.getString(19));
				String storageAdvancedDevices = decrypt(cursor.getString(20));
				String preferredViewList = decrypt(cursor.getString(21));
				String preferredViewListCamera = decrypt(cursor.getString(22));
				String uriExternalSDCard = decrypt(cursor.getString(23));
				String cameraFolderExternalSDCard = decrypt(cursor.getString(24));
				String pinLockType = decrypt(cursor.getString(25));
				String preferredSortCloud = decrypt(cursor.getString(26));
				String preferredSortContacts = decrypt(cursor.getString(27));
				String preferredSortOthers = decrypt(cursor.getString(28));
				String firstTimeChat = decrypt(cursor.getString(29));
				String smallGridCamera = decrypt(cursor.getString(30));
				String isAutoPlayEnabled = decrypt(cursor.getString(31));
				String uploadVideoQuality = decrypt(cursor.getString(32));
				String conversionOnCharging = decrypt(cursor.getString(33));
				String chargingOnSize = decrypt(cursor.getString(34));
				String shouldClearCameraSyncRecords = decrypt(cursor.getString(35));
				String camVideoSyncTimeStamp = decrypt(cursor.getString(36));
				String secVideoSyncTimeStamp = decrypt(cursor.getString(37));
				String removeGPS = decrypt(cursor.getString(38));
				String closeInviteBanner = decrypt(cursor.getString(39));
				String preferredSortCameraUpload = decrypt(cursor.getString(40));
				String sdCardUri = decrypt(cursor.getString(41));
				String askForDisplayOver = decrypt(cursor.getString(42));
				String askForSetDownloadLocation = decrypt(cursor.getString(43));
				String mediaSDCardUri = decrypt(cursor.getString(44));
				String isMediaOnSDCard = decrypt(cursor.getString(45));
				String passcodeLockRequireTime = decrypt(cursor.getString(46));
				String fingerprintLock = cursor.getColumnIndex(KEY_FINGERPRINT_LOCK) != INVALID_VALUE
						? decrypt(cursor.getString(47)) : "false";
>>>>>>> e6b63ff4

				prefs = new MegaPreferences(firstTime, wifi, camSyncEnabled, camSyncHandle,
						camSyncLocalPath, fileUpload, camSyncTimeStamp, pinLockEnabled,
						pinLockCode, askAlways, downloadLocation, camSyncCharging, lastFolderUpload,
						lastFolderCloud, secondaryFolderEnabled, secondaryPath, secondaryHandle,
						secSyncTimeStamp, keepFileNames, storageAdvancedDevices, preferredViewList,
						preferredViewListCamera, uriExternalSDCard, cameraFolderExternalSDCard,
						pinLockType, preferredSortCloud, preferredSortContacts, preferredSortOthers,
						firstTimeChat, uploadVideoQuality, conversionOnCharging,
						chargingOnSize, shouldClearCameraSyncRecords, camVideoSyncTimeStamp,
						secVideoSyncTimeStamp, isAutoPlayEnabled, removeGPS, closeInviteBanner,
						preferredSortCameraUpload, sdCardUri, askForDisplayOver,
						askForSetDownloadLocation, mediaSDCardUri, isMediaOnSDCard,
						passcodeLockRequireTime, fingerprintLock);
			}
		} catch (Exception e) {
			logError("Exception opening or managing DB cursor", e);
		}

		return prefs;
	}

	/**
	 * Get chat settings from the DB v52 (previous to remove the setting to enable/disable the chat).
	 * KEY_CHAT_ENABLED and KEY_CHAT_STATUS have been removed in DB v53.
	 *
	 * @return Chat settings.
	 */
	private ChatSettings getChatSettingsFromDBv52(SQLiteDatabase db){
        logDebug("getChatSettings");
		ChatSettings chatSettings = null;

		String selectQuery = "SELECT * FROM " + TABLE_CHAT_SETTINGS;
		try (Cursor cursor = db.rawQuery(selectQuery, null)) {
			if (cursor != null && cursor.moveToFirst()) {
				int id = Integer.parseInt(cursor.getString(0));
				String enabled = decrypt(cursor.getString(1));
				String notificationSound = decrypt(cursor.getString(3));
				String vibrationEnabled = decrypt(cursor.getString(4));
				String chatStatus = decrypt(cursor.getString(5));
				String sendOriginalAttachments = decrypt(cursor.getString(6));
				String videoQuality = Boolean.parseBoolean(sendOriginalAttachments)
						? VIDEO_QUALITY_ORIGINAL + ""
						: VIDEO_QUALITY_MEDIUM + "";

				chatSettings = new ChatSettings(notificationSound, vibrationEnabled, videoQuality);
			}
		} catch (Exception e) {
			logError("Exception opening or managing DB cursor", e);
		}
		return chatSettings;
	}

	/**
	 * Get chat settings from the DB v62 (previous to remove the setting to enable/disable
	 * the send original attachments and to add four available video qualities).
	 * KEY_CHAT_SEND_ORIGINALS has been removed in DB v63.
	 *
	 * @return Chat settings.
	 */
	private ChatSettings getChatSettingsFromDBv62(SQLiteDatabase db){
		logDebug("getChatSettings");
		ChatSettings chatSettings = null;

		String selectQuery = "SELECT * FROM " + TABLE_CHAT_SETTINGS;
		try (Cursor cursor = db.rawQuery(selectQuery, null)) {
			if (cursor != null && cursor.moveToFirst()) {
				String notificationSound = decrypt(cursor.getString(2));
				String vibrationEnabled = decrypt(cursor.getString(3));
				String sendOriginalAttachments = decrypt(cursor.getString(4));
				String videoQuality = Boolean.parseBoolean(sendOriginalAttachments)
						? VIDEO_QUALITY_ORIGINAL + ""
						: VIDEO_QUALITY_MEDIUM + "";

				chatSettings = new ChatSettings(notificationSound, vibrationEnabled, videoQuality);
			}
		} catch (Exception e) {
			logError("Exception opening or managing DB cursor", e);
		}
		return chatSettings;
	}

	/**
	 * Get chat settings from the current DB.
	 * @return Chat settings.
	 */
	public ChatSettings getChatSettings() {
		return getChatSettings(db);
	}

	/**
	 * Get chat settings from the current DB.
	 *
	 * @param db Current DB.
	 * @return Chat settings.
	 */
	private ChatSettings getChatSettings(SQLiteDatabase db) {
		logDebug("getChatSettings");
		ChatSettings chatSettings = null;

		String selectQuery = "SELECT * FROM " + TABLE_CHAT_SETTINGS;
		try (Cursor cursor = db.rawQuery(selectQuery, null)) {
			if (cursor != null && cursor.moveToFirst()) {
				String notificationSound = decrypt(cursor.getString(2));
				String vibrationEnabled = decrypt(cursor.getString(3));
				String videoQuality = decrypt(cursor.getString(4));
				chatSettings = new ChatSettings(notificationSound, vibrationEnabled, videoQuality);
			}
		} catch (Exception e) {
			logError("Exception opening or managing DB cursor", e);
		}
		return chatSettings;
	}

	/**
	 * Save chat settings in the current DB.
	 * @param chatSettings Chat settings to save.
	 */
	public void setChatSettings(ChatSettings chatSettings){
		setChatSettings(db, chatSettings);
	}

	/**
	 * Save chat settings in the DB.
	 * @param db DB object to save the settings.
	 * @param chatSettings Chat settings to save.
	 */
	private void setChatSettings(SQLiteDatabase db, ChatSettings chatSettings) {
		if (chatSettings == null) {
			logError("Error: Chat settings are null");
			return;
		}

		db.execSQL("DELETE FROM " + TABLE_CHAT_SETTINGS);
		ContentValues values = new ContentValues();
		values.put(KEY_CHAT_NOTIFICATIONS_ENABLED, "");
		values.put(KEY_CHAT_SOUND_NOTIFICATIONS, encrypt(chatSettings.getNotificationsSound()));
		values.put(KEY_CHAT_VIBRATION_ENABLED, encrypt(chatSettings.getVibrationEnabled()));
		values.put(KEY_CHAT_VIDEO_QUALITY, encrypt(chatSettings.getVideoQuality()));

		db.insert(TABLE_CHAT_SETTINGS, null, values);
	}

	/**
	 * Sets the chat video quality value.
	 * There are four possible values for this setting: VIDEO_QUALITY_ORIGINAL, VIDEO_QUALITY_HIGH,
	 * VIDEO_QUALITY_MEDIUM or VIDEO_QUALITY_LOW.
	 *
	 * @param chatVideoQuality The new chat video quality.
	 */
	public void setChatVideoQuality(int chatVideoQuality){
        logDebug("setChatVideoQuality");
        setIntValue(TABLE_CHAT_SETTINGS, KEY_CHAT_VIDEO_QUALITY, chatVideoQuality);
	}

	/**
	 * Gets the chat video quality value.
	 *
	 * @return The chat video quality.
	 */
	public int getChatVideoQuality(){
		logDebug("getChatVideoQuality");
		return getIntValue(TABLE_CHAT_SETTINGS, KEY_CHAT_VIDEO_QUALITY, VIDEO_QUALITY_MEDIUM);
	}

	public void setNotificationSoundChat(String sound){
		String selectQuery = "SELECT * FROM " + TABLE_CHAT_SETTINGS;
		ContentValues values = new ContentValues();
		try (Cursor cursor = db.rawQuery(selectQuery, null)) {
			if (cursor != null && cursor.moveToFirst()) {
				String UPDATE_PREFERENCES_TABLE = "UPDATE " + TABLE_CHAT_SETTINGS + " SET " + KEY_CHAT_SOUND_NOTIFICATIONS + "= '" + encrypt(sound) + "' WHERE " + KEY_ID + " = '1'";
				db.execSQL(UPDATE_PREFERENCES_TABLE);
//			log("UPDATE_PREFERENCES_TABLE SYNC WIFI: " + UPDATE_PREFERENCES_TABLE);
			} else {
				values.put(KEY_CHAT_SOUND_NOTIFICATIONS, encrypt(sound));
				db.insert(TABLE_CHAT_SETTINGS, null, values);
			}
		} catch (Exception e) {
			logError("Exception opening or managing DB cursor", e);
		}
	}

	public void setVibrationEnabledChat(String enabled){
		String selectQuery = "SELECT * FROM " + TABLE_CHAT_SETTINGS;
		ContentValues values = new ContentValues();
		try (Cursor cursor = db.rawQuery(selectQuery, null)) {
			if (cursor != null && cursor.moveToFirst()) {
				String UPDATE_PREFERENCES_TABLE = "UPDATE " + TABLE_CHAT_SETTINGS + " SET " + KEY_CHAT_VIBRATION_ENABLED + "= '" + encrypt(enabled) + "' WHERE " + KEY_ID + " = '1'";
				db.execSQL(UPDATE_PREFERENCES_TABLE);
//			log("UPDATE_PREFERENCES_TABLE SYNC WIFI: " + UPDATE_PREFERENCES_TABLE);
			} else {
				values.put(KEY_CHAT_VIBRATION_ENABLED, encrypt(enabled));
				db.insert(TABLE_CHAT_SETTINGS, null, values);
			}
		} catch (Exception e) {
			logError("Exception opening or managing DB cursor", e);
		}
	}

	public void setChatItemPreferences(ChatItemPreferences chatPrefs){
		ContentValues values = new ContentValues();
		values.put(KEY_CHAT_HANDLE, encrypt(chatPrefs.getChatHandle()));
		values.put(KEY_CHAT_ITEM_NOTIFICATIONS, "");
		values.put(KEY_CHAT_ITEM_RINGTONE, "");
		values.put(KEY_CHAT_ITEM_SOUND_NOTIFICATIONS, "");
		values.put(KEY_CHAT_ITEM_WRITTEN_TEXT, encrypt(chatPrefs.getWrittenText()));
		values.put(KEY_CHAT_ITEM_EDITED_MSG_ID, encrypt(chatPrefs.getEditedMsgId()));
		db.insert(TABLE_CHAT_ITEMS, null, values);
	}

	public int setWrittenTextItem(String handle, String text, String editedMsgId){
        logDebug("setWrittenTextItem: "+ text + " " + handle);

		ContentValues values = new ContentValues();
		values.put(KEY_CHAT_ITEM_WRITTEN_TEXT, encrypt(text));
		values.put(KEY_CHAT_ITEM_EDITED_MSG_ID, !isTextEmpty(editedMsgId) ? encrypt(editedMsgId) : "");

		return db.update(TABLE_CHAT_ITEMS, values, KEY_CHAT_HANDLE + " = '" + encrypt(handle) + "'", null);
	}

	public ChatItemPreferences findChatPreferencesByHandle (String handle){
        logDebug("findChatPreferencesByHandle: " + handle);
		ChatItemPreferences prefs = null;

		String selectQuery = "SELECT * FROM " + TABLE_CHAT_ITEMS + " WHERE " + KEY_CHAT_HANDLE + " = '" + encrypt(handle) + "'";
        logDebug("QUERY: " + selectQuery);
		try (Cursor cursor = db.rawQuery(selectQuery, null)) {
			if (cursor != null && cursor.moveToFirst()) {
				int id = Integer.parseInt(cursor.getString(0));
				String chatHandle = decrypt(cursor.getString(1));
				String writtenText = decrypt(cursor.getString(5));
				String editedMsg = decrypt(cursor.getString(6));
				prefs = !isTextEmpty(editedMsg) ? new ChatItemPreferences(chatHandle, writtenText, editedMsg) :
						new ChatItemPreferences(chatHandle, writtenText);
				return prefs;
			}
		} catch (Exception e) {
			logError("Exception opening or managing DB cursor", e);
		}
		return null;
	}

	public String areNotificationsEnabled (String handle){

		String selectQuery = "SELECT * FROM " + TABLE_CHAT_ITEMS + " WHERE " + KEY_CHAT_HANDLE + " = '" + encrypt(handle) + "'";
		String result = NOTIFICATIONS_ENABLED;
		try (Cursor cursor = db.rawQuery(selectQuery, null)) {
			if (cursor != null && cursor.moveToFirst()) {
				result = decrypt(cursor.getString(2));
			}
		} catch (Exception e) {
			logError("Exception opening or managing DB cursor", e);
		}
		return result;
	}

	/**
	 * Deletes the oldest completed transfer.
	 */
	private void deleteOldestTransfer() {
		ArrayList<AndroidCompletedTransfer> completedTransfers = getCompletedTransfers();
		if (!completedTransfers.isEmpty()) {
			deleteTransfer(completedTransfers.get(0).getId());
		}
	}

	/**
	 * Deletes a completed transfer.
	 *
	 * @param id	the identifier of the transfer to delete
	 */
	public void deleteTransfer(long id) {
		db.delete(TABLE_COMPLETED_TRANSFERS, KEY_ID + "=" + id, null);
	}

	/**
	 * Gets a completed transfer.
	 *
	 * @param id	the identifier of the transfer to get
	 * @return The completed transfer which has the id value as identifier.
	 */
	public AndroidCompletedTransfer getcompletedTransfer(long id) {
		String selectQuery = "SELECT * FROM " + TABLE_COMPLETED_TRANSFERS + " WHERE " + KEY_ID + " = '" + id + "'";
		try (Cursor cursor = db.rawQuery(selectQuery, null)) {
			if (cursor != null && cursor.moveToFirst()) {
				return extractAndroidCompletedTransfer(cursor);
			}
		} catch (Exception e) {
			logError("Exception opening or managing DB cursor", e);
		}
		return null;
	}

	/**
	 * Extracts a completed transfer of a row.
	 *
	 * @param cursor	Cursor from which the data should be extracted.
	 * @return The extracted completed transfer.
	 */
	private AndroidCompletedTransfer extractAndroidCompletedTransfer(Cursor cursor) {
		long id = Integer.parseInt(cursor.getString(0));
		String filename = decrypt(cursor.getString(1));
		String type = decrypt(cursor.getString(2));
		int typeInt = Integer.parseInt(type);
		String state = decrypt(cursor.getString(3));
		int stateInt = Integer.parseInt(state);
		String size = decrypt(cursor.getString(4));
		String nodeHandle = decrypt(cursor.getString(5));
		String path = decrypt(cursor.getString(6));
		boolean offline = Boolean.parseBoolean(decrypt(cursor.getString(7)));
		long timeStamp = Long.parseLong(decrypt(cursor.getString(8)));
		String error = decrypt(cursor.getString(9));
		String originalPath = decrypt(cursor.getString(10));
		long parentHandle = Long.parseLong(decrypt(cursor.getString(11)));

		return new AndroidCompletedTransfer(id, filename, typeInt, stateInt, size, nodeHandle, path,
				offline, timeStamp, error, originalPath, parentHandle);
	}

	public long setCompletedTransfer(AndroidCompletedTransfer transfer){
		ContentValues values = new ContentValues();
		values.put(KEY_TRANSFER_FILENAME, encrypt(transfer.getFileName()));
		values.put(KEY_TRANSFER_TYPE, encrypt(transfer.getType()+""));
		values.put(KEY_TRANSFER_STATE, encrypt(transfer.getState()+""));
		values.put(KEY_TRANSFER_SIZE, encrypt(transfer.getSize()));
		values.put(KEY_TRANSFER_HANDLE, encrypt(transfer.getNodeHandle()));
		values.put(KEY_TRANSFER_PATH, encrypt(transfer.getPath()));
		values.put(KEY_TRANSFER_OFFLINE, encrypt(transfer.getIsOfflineFile() + ""));
		values.put(KEY_TRANSFER_TIMESTAMP, encrypt(transfer.getTimeStamp() + ""));
		values.put(KEY_TRANSFER_ERROR, encrypt(transfer.getError()));
		values.put(KEY_TRANSFER_ORIGINAL_PATH, encrypt(transfer.getOriginalPath()));
		values.put(KEY_TRANSFER_PARENT_HANDLE, encrypt(transfer.getParentHandle() + ""));

		long id = db.insert(TABLE_COMPLETED_TRANSFERS, null, values);

		if (DatabaseUtils.queryNumEntries(db, TABLE_COMPLETED_TRANSFERS) > MAX_TRANSFERS) {
			deleteOldestTransfer();
		}

		return id;
	}

	/**
	 * Checks if a completed transfer exists before add it to DB.
	 * If so, does nothing. If not, adds the transfer to the DB.
	 *
	 * @param transfer The transfer to check and add.
	 */
	public void setCompletedTransferWithCheck(AndroidCompletedTransfer transfer){
		if (alreadyExistsAsCompletedTransfer(transfer)) {
			return;
		}

		setCompletedTransfer(transfer);
	}

	/**
	 * Checks if a completed transfer exists.
	 *
	 * @param transfer The completed transfer to check.
	 * @return True if the transfer already exists, false otherwise.
	 */
	private boolean alreadyExistsAsCompletedTransfer(AndroidCompletedTransfer transfer) {
		String selectQuery = "SELECT * FROM " + TABLE_COMPLETED_TRANSFERS
				+ " WHERE " + KEY_TRANSFER_FILENAME + " = '" + encrypt(transfer.getFileName())
				+ "' AND " + KEY_TRANSFER_TYPE + " = '" + encrypt(transfer.getType() + "")
				+ "' AND " + KEY_TRANSFER_STATE + " = '" + encrypt(transfer.getState() + "")
				+ "' AND " + KEY_TRANSFER_SIZE + " = '" + encrypt(transfer.getSize())
				+ "' AND " + KEY_TRANSFER_HANDLE + " = '" + encrypt(transfer.getNodeHandle())
				+ "' AND " + KEY_TRANSFER_PATH + " = '" + encrypt(transfer.getPath())
				+ "' AND " + KEY_TRANSFER_OFFLINE + " = '" + encrypt(transfer.getIsOfflineFile() + "")
				+ "' AND " + KEY_TRANSFER_ERROR + " = '" + encrypt(transfer.getError())
				+ "' AND " + KEY_TRANSFER_ORIGINAL_PATH + " = '" + encrypt(transfer.getOriginalPath())
				+ "' AND " + KEY_TRANSFER_PARENT_HANDLE + " = '" + encrypt(transfer.getParentHandle() + "") + "'";

		boolean isExist = false;
		try (Cursor cursor = db.rawQuery(selectQuery, null)) {
			isExist = cursor != null && cursor.getCount() > 0;
		} catch (Exception e) {
			logError("Exception opening or managing DB cursor", e);
		}
		return isExist;
	}

	public void emptyCompletedTransfers(){
		db.delete(TABLE_COMPLETED_TRANSFERS, null,null);
	}

    /**
     * Gets the completed transfers.
     *
     * @return The list with the completed transfers.
     */
	public ArrayList<AndroidCompletedTransfer> getCompletedTransfers(){
		String selectQuery = "SELECT * FROM " + TABLE_COMPLETED_TRANSFERS;
		ArrayList<AndroidCompletedTransfer> transfers =  getCompletedTransfers(selectQuery);
		Collections.sort(transfers, (transfer1, transfer2) -> Long.compare(transfer1.getTimeStamp(), transfer2.getTimeStamp()));
		Collections.reverse(transfers);

		return transfers;
	}

    /**
     * Gets the completed transfers which have as state cancelled or failed.
     *
     * @return The list the cancelled or failed transfers.
     */
	public ArrayList<AndroidCompletedTransfer> getFailedOrCancelledTransfers(){
		String selectQuery = "SELECT * FROM " + TABLE_COMPLETED_TRANSFERS
				+ " WHERE " + KEY_TRANSFER_STATE + " = '" +  encrypt(MegaTransfer.STATE_CANCELLED +"")
				+ "' OR " + KEY_TRANSFER_STATE + " = '" + encrypt(MegaTransfer.STATE_FAILED +"") + "'"
				+ " ORDER BY " + KEY_TRANSFER_TIMESTAMP + " DESC";
		return getCompletedTransfers(selectQuery);
	}

    /**
     * Gets a list with completed transfers depending on the query received by parameter.
     *
     * @param selectQuery   the query which selects specific completed transfers
     * @return The list with the completed transfers.
     */
	public ArrayList<AndroidCompletedTransfer> getCompletedTransfers(String selectQuery) {
		ArrayList<AndroidCompletedTransfer> cTs = new ArrayList<AndroidCompletedTransfer>();
		try (Cursor cursor = db.rawQuery(selectQuery, null)) {
			if (cursor != null && cursor.moveToLast()) {
				do {
					cTs.add(extractAndroidCompletedTransfer(cursor));
				} while (cursor.moveToPrevious());
			}
		} catch (Exception e) {
			logError("Exception opening or managing DB cursor", e);
		}
		return cTs;
	}


	public boolean isPasscodeLockEnabled(SQLiteDatabase db){
        logDebug("getPinLockEnabled");
		String selectQuery = "SELECT * FROM " + TABLE_PREFERENCES;
		String pinLockEnabled = null;
		boolean result = false;
		try (Cursor cursor = db.rawQuery(selectQuery, null)) {
			if (cursor != null && cursor.moveToFirst()) {
				//get pinLockEnabled
				pinLockEnabled = decrypt(cursor.getString(7));
				if (pinLockEnabled != null && pinLockEnabled.equals("true")) {
					result = true;
				}
			}
		} catch (Exception e) {
			logError("Exception opening or managing DB cursor", e);
		}
		return result;
	}

	/**
	 * Saves attributes in DB.
	 *
	 * @param attr Attributes to save.
	 */
	public void setAttributes (MegaAttributes attr){
		setAttributes(db, attr);
	}

	/**
	 * Saves attributes in DB.
	 *
	 * @param db   DB object to save the attributes.
	 * @param attr Attributes to save.
	 */
	private void setAttributes (SQLiteDatabase db, MegaAttributes attr) {
		if (attr == null) {
			logError("Error: Attributes are null");
			return;
		}

		ContentValues values = new ContentValues();
		values.put(KEY_ATTR_ONLINE, encrypt(attr.getOnline()));
		values.put(KEY_ATTR_INTENTS, encrypt(Integer.toString(attr.getAttemps())));
		values.put(KEY_ATTR_ASK_SIZE_DOWNLOAD, encrypt(attr.getAskSizeDownload()));
		values.put(KEY_ATTR_ASK_NOAPP_DOWNLOAD, encrypt(attr.getAskNoAppDownload()));
		values.put(KEY_FILE_LOGGER_SDK, encrypt(attr.getFileLoggerSDK()));
		values.put(KEY_ACCOUNT_DETAILS_TIMESTAMP, encrypt(attr.getAccountDetailsTimeStamp()));
		values.put(KEY_PAYMENT_METHODS_TIMESTAMP, encrypt(attr.getPaymentMethodsTimeStamp()));
		values.put(KEY_PRICING_TIMESTAMP, encrypt(attr.getPricingTimeStamp()));
		values.put(KEY_EXTENDED_ACCOUNT_DETAILS_TIMESTAMP, encrypt(attr.getExtendedAccountDetailsTimeStamp()));
		values.put(KEY_INVALIDATE_SDK_CACHE, encrypt(attr.getInvalidateSdkCache()));
		values.put(KEY_FILE_LOGGER_KARERE, encrypt(attr.getFileLoggerKarere()));
		values.put(KEY_USE_HTTPS_ONLY, encrypt(attr.getUseHttpsOnly()));
		values.put(KEY_USE_HTTPS_ONLY, encrypt(attr.getUseHttpsOnly()));
		values.put(KEY_SHOW_COPYRIGHT, encrypt(attr.getShowCopyright()));
		values.put(KEY_SHOW_NOTIF_OFF, encrypt(attr.getShowNotifOff()));
		values.put(KEY_LAST_PUBLIC_HANDLE, encrypt(Long.toString(attr.getLastPublicHandle())));
		values.put(KEY_LAST_PUBLIC_HANDLE_TIMESTAMP, encrypt(Long.toString(attr.getLastPublicHandleTimeStamp())));
		values.put(KEY_STORAGE_STATE, encrypt(Integer.toString(attr.getStorageState())));
		values.put(KEY_LAST_PUBLIC_HANDLE_TYPE, encrypt(Integer.toString(attr.getLastPublicHandleType())));
		values.put(KEY_MY_CHAT_FILES_FOLDER_HANDLE, encrypt(Long.toString(attr.getMyChatFilesFolderHandle())));
		values.put(KEY_TRANSFER_QUEUE_STATUS, encrypt(attr.getTransferQueueStatus()));
		db.insert(TABLE_ATTRIBUTES, null, values);
	}

	/**
	 * Gets attributes from the DB v61 (previous to remove the value to enable/disable staging).
	 * KEY_STAGING has been removed in DB v62.
	 *
	 * @return Attributes.
	 */
	private MegaAttributes getAttributesFromDBv61(SQLiteDatabase db) {
		MegaAttributes attr = null;

		String selectQuery = "SELECT * FROM " + TABLE_ATTRIBUTES;
		try (Cursor cursor = db.rawQuery(selectQuery, null)) {
			if (cursor != null && cursor.moveToFirst()) {
				int id = Integer.parseInt(cursor.getString(0));
				String online = decrypt(cursor.getString(1));
				String intents = decrypt(cursor.getString(2));
				String askSizeDownload = decrypt(cursor.getString(3));
				String askNoAppDownload = decrypt(cursor.getString(4));
				String fileLoggerSDK = decrypt(cursor.getString(5));
				String accountDetailsTimeStamp = decrypt(cursor.getString(6));
				String paymentMethodsTimeStamp = decrypt(cursor.getString(7));
				String pricingTimeStamp = decrypt(cursor.getString(8));
				String extendedAccountDetailsTimeStamp = decrypt(cursor.getString(9));
				String invalidateSdkCache = decrypt(cursor.getString(10));
				String fileLoggerKarere = decrypt(cursor.getString(11));
				String useHttpsOnly = decrypt(cursor.getString(12));
				String showCopyright = decrypt(cursor.getString(13));
				String showNotifOff = decrypt(cursor.getString(14));
				String staging = decrypt(cursor.getString(15));
				String lastPublicHandle = decrypt(cursor.getString(16));
				String lastPublicHandleTimeStamp = decrypt(cursor.getString(17));
				String storageState = decrypt(cursor.getString(18));
				String lastPublicHandleType = decrypt(cursor.getString(19));
				String myChatFilesFolderHandle = decrypt(cursor.getString(20));
				String transferQueueStatus = decrypt(cursor.getString(21));

				attr = new MegaAttributes(online,
						intents != null && !intents.isEmpty() ? Integer.parseInt(intents) : 0,
						askSizeDownload, askNoAppDownload, fileLoggerSDK, accountDetailsTimeStamp,
						paymentMethodsTimeStamp, pricingTimeStamp, extendedAccountDetailsTimeStamp,
						invalidateSdkCache, fileLoggerKarere, useHttpsOnly, showCopyright, showNotifOff,
						lastPublicHandle, lastPublicHandleTimeStamp,
						lastPublicHandleType != null && !lastPublicHandleType.isEmpty() ? Integer.parseInt(lastPublicHandleType) : MegaApiJava.AFFILIATE_TYPE_INVALID,
						storageState != null && !storageState.isEmpty() ? Integer.parseInt(storageState) : MegaApiJava.STORAGE_STATE_UNKNOWN,
						myChatFilesFolderHandle, transferQueueStatus);
			}
		} catch (Exception e) {
			logError("Exception opening or managing DB cursor", e);
		}
		return attr;
	}

	public MegaAttributes getAttributes(){
		MegaAttributes attr = null;

		String selectQuery = "SELECT * FROM " + TABLE_ATTRIBUTES;
		try (Cursor cursor = db.rawQuery(selectQuery, null)) {
			if (cursor != null && cursor.moveToFirst()) {
				int id = Integer.parseInt(cursor.getString(0));
				String online = decrypt(cursor.getString(1));
				String intents = decrypt(cursor.getString(2));
				String askSizeDownload = decrypt(cursor.getString(3));
				String askNoAppDownload = decrypt(cursor.getString(4));
				String fileLoggerSDK = decrypt(cursor.getString(5));
				String accountDetailsTimeStamp = decrypt(cursor.getString(6));
				String paymentMethodsTimeStamp = decrypt(cursor.getString(7));
				String pricingTimeStamp = decrypt(cursor.getString(8));
				String extendedAccountDetailsTimeStamp = decrypt(cursor.getString(9));
				String invalidateSdkCache = decrypt(cursor.getString(10));
				String fileLoggerKarere = decrypt(cursor.getString(11));
				String useHttpsOnly = decrypt(cursor.getString(12));
				String showCopyright = decrypt(cursor.getString(13));
				String showNotifOff = decrypt(cursor.getString(14));
				String lastPublicHandle = decrypt(cursor.getString(15));
				String lastPublicHandleTimeStamp = decrypt(cursor.getString(16));
				String storageState = decrypt(cursor.getString(17));
				String lastPublicHandleType = decrypt(cursor.getString(18));
				String myChatFilesFolderHandle = decrypt(cursor.getString(19));
				String transferQueueStatus = decrypt(cursor.getString(20));

				attr = new MegaAttributes(online,
						intents != null && !intents.isEmpty() ? Integer.parseInt(intents) : 0,
						askSizeDownload, askNoAppDownload, fileLoggerSDK, accountDetailsTimeStamp,
						paymentMethodsTimeStamp, pricingTimeStamp, extendedAccountDetailsTimeStamp,
						invalidateSdkCache, fileLoggerKarere, useHttpsOnly, showCopyright, showNotifOff,
						lastPublicHandle, lastPublicHandleTimeStamp,
						lastPublicHandleType != null && !lastPublicHandleType.isEmpty() ? Integer.parseInt(lastPublicHandleType) : MegaApiJava.AFFILIATE_TYPE_INVALID,
						storageState != null && !storageState.isEmpty() ? Integer.parseInt(storageState) : MegaApiJava.STORAGE_STATE_UNKNOWN,
						myChatFilesFolderHandle, transferQueueStatus);
			}
		} catch (Exception e) {
			logError("Exception opening or managing DB cursor", e);
		}
		return attr;
	}

//	public void setNonContact (NonContactInfo nonContact){
//		log("setNonContact: "+nonContact.getHandle());
//
//		ContentValues values = new ContentValues();
//		values.put(KEY_NONCONTACT_HANDLE,  encrypt(nonContact.getHandle()));
//		values.put(KEY_NONCONTACT_FULLNAME, encrypt(nonContact.getFullName()));
//		values.put(KEY_NONCONTACT_FIRSTNAME, encrypt(nonContact.getFirstName()));
//		values.put(KEY_NONCONTACT_LASTNAME, encrypt(nonContact.getLastName()));
//
//		NonContactInfo check = findNonContactByHandle(nonContact.getHandle()+"");
//
//		if(check==null){
//			db.insert(TABLE_NON_CONTACTS, null, values);
//		}
//		else{
//			int id = (int) db.insertWithOnConflict(TABLE_NON_CONTACTS, null, values, SQLiteDatabase.CONFLICT_REPLACE);
//			log("setNonContact: Final value: "+id);
//		}
//	}

	public int setNonContactFirstName (String name, String handle){
        logDebug("setContactName: " + name + " " + handle);
		ContentValues values = new ContentValues();
		values.put(KEY_NONCONTACT_FIRSTNAME, encrypt(name));
		int rows = db.update(TABLE_NON_CONTACTS, values, KEY_NONCONTACT_HANDLE + " = '" + encrypt(handle) + "'", null);
		if(rows==0){
			values.put(KEY_NONCONTACT_HANDLE, encrypt(handle));
			db.insert(TABLE_NON_CONTACTS, null, values);
		}
		return rows;
	}
	public int setNonContactLastName (String lastName, String handle){

		ContentValues values = new ContentValues();
		values.put(KEY_NONCONTACT_LASTNAME, encrypt(lastName));
		int rows = db.update(TABLE_NON_CONTACTS, values, KEY_NONCONTACT_HANDLE + " = '" + encrypt(handle) + "'", null);
		if(rows==0){
			values.put(KEY_NONCONTACT_HANDLE, encrypt(handle));
			db.insert(TABLE_NON_CONTACTS, null, values);
		}
		return rows;
	}
	public int setNonContactEmail (String email, String handle){

		ContentValues values = new ContentValues();
		values.put(KEY_NONCONTACT_EMAIL, encrypt(email));
		int rows = db.update(TABLE_NON_CONTACTS, values, KEY_NONCONTACT_HANDLE + " = '" + encrypt(handle) + "'", null);
		if(rows==0){
			values.put(KEY_NONCONTACT_HANDLE, encrypt(handle));
			db.insert(TABLE_NON_CONTACTS, null, values);
		}
		return rows;
	}

//	public int setNonContactFullName (String fullName, String handle){
//		log("setNonContactFullName: "+fullName);
//
//		ContentValues values = new ContentValues();
//		values.put(KEY_NONCONTACT_FULLNAME, encrypt(fullName));
//		return db.update(TABLE_NON_CONTACTS, values, KEY_NONCONTACT_FULLNAME + " = '" + encrypt(handle) + "'", null);
//	}

	public NonContactInfo findNonContactByHandle(String handle){
        logDebug("findNONContactByHandle: " + handle);
		NonContactInfo noncontact = null;

		String selectQuery = "SELECT * FROM " + TABLE_NON_CONTACTS + " WHERE " + KEY_NONCONTACT_HANDLE + " = '" + encrypt(handle)+ "'";
        logDebug("QUERY: " + selectQuery);
		try (Cursor cursor = db.rawQuery(selectQuery, null)) {

			if (cursor != null && cursor.moveToFirst()) {
				int _id = Integer.parseInt(cursor.getString(0));
				String _handle = decrypt(cursor.getString(1));
				String _fullName = decrypt(cursor.getString(2));
				String _firstName = decrypt(cursor.getString(3));
				String _lastName = decrypt(cursor.getString(4));
				String _email = decrypt(cursor.getString(5));

				noncontact = new NonContactInfo(handle, _fullName, _firstName, _lastName, _email);
				return noncontact;
			}
		} catch (Exception e) {
			logError("Exception opening or managing DB cursor", e);
		}
		return null;
	}

	public void setContact (MegaContactDB contact){
        ContentValues values = new ContentValues();
        values.put(KEY_CONTACT_HANDLE, encrypt(contact.getHandle()));
        values.put(KEY_CONTACT_MAIL, encrypt(contact.getMail()));
        values.put(KEY_CONTACT_NAME, encrypt(contact.getName()));
        values.put(KEY_CONTACT_LAST_NAME, encrypt(contact.getLastName()));
        values.put(KEY_CONTACT_NICKNAME, encrypt(contact.getNickname()));
		db.insert(TABLE_CONTACTS, null, values);
	}

	public int setContactName (String name, String mail){
		ContentValues values = new ContentValues();
	    values.put(KEY_CONTACT_NAME, encrypt(name));
	    return db.update(TABLE_CONTACTS, values, KEY_CONTACT_MAIL + " = '" + encrypt(mail) + "'", null);
	}

	public int setContactLastName (String lastName, String mail){
		ContentValues values = new ContentValues();
	    values.put(KEY_CONTACT_LAST_NAME, encrypt(lastName));
	    return db.update(TABLE_CONTACTS, values, KEY_CONTACT_MAIL + " = '" + encrypt(mail) + "'", null);
	}

	public int setContactNickname(String nickname, long handle) {
		ContentValues values = new ContentValues();
		values.put(KEY_CONTACT_NICKNAME, encrypt(nickname));
		return db.update(TABLE_CONTACTS, values, KEY_CONTACT_HANDLE + " = '" + encrypt(handle + "") + "'", null);
	}

	public int getContactsSize(){
		String selectQuery = "SELECT * FROM " + TABLE_CONTACTS;
		try (Cursor cursor = db.rawQuery(selectQuery, null)) {
			if (cursor != null) {
				return cursor.getCount();
			} else {
				return 0;
			}
		} catch (Exception e) {
			logError("Exception opening or managing DB cursor", e);
		}
		return 0;
	}

	public int setContactMail (long handle, String mail){
        logDebug("setContactMail: " + handle + " " + mail);

		ContentValues values = new ContentValues();
		values.put(KEY_CONTACT_MAIL, encrypt(mail));
		return db.update(TABLE_CONTACTS, values, KEY_CONTACT_HANDLE + " = '" + encrypt(String.valueOf(handle)) + "'", null);
	}

	public MegaContactDB findContactByHandle(String handle){
        logDebug("findContactByHandle: " + handle);
		MegaContactDB contacts = null;

		String selectQuery = "SELECT * FROM " + TABLE_CONTACTS + " WHERE " + KEY_CONTACT_HANDLE + " = '" + encrypt(handle) + "'";
        logDebug("QUERY: " + selectQuery);
		try (Cursor cursor = db.rawQuery(selectQuery, null)) {
			if (cursor != null && cursor.moveToFirst()) {
				int _id = Integer.parseInt(cursor.getString(0));
				String _handle = decrypt(cursor.getString(1));
				String _mail = decrypt(cursor.getString(2));
				String _name = decrypt(cursor.getString(3));
				String _lastName = decrypt(cursor.getString(4));
				String _nickname = decrypt(cursor.getString(5));

				contacts = new MegaContactDB(handle, _mail, _name, _lastName, _nickname);
				return contacts;
			}
		} catch (Exception e) {
			logError("Exception opening or managing DB cursor", e);
		}
		return null;
	}

	public MegaContactDB findContactByEmail(String mail){
        logDebug("findContactByEmail: " + mail);
		MegaContactDB contacts = null;

		String selectQuery = "SELECT * FROM " + TABLE_CONTACTS + " WHERE " + KEY_CONTACT_MAIL + " = '" + encrypt(mail) + "'";
        logDebug("QUERY: " + selectQuery);
		try (Cursor cursor = db.rawQuery(selectQuery, null)) {
			if (cursor != null && cursor.moveToFirst()) {
				int _id = Integer.parseInt(cursor.getString(0));
				String _handle = decrypt(cursor.getString(1));
				String _mail = decrypt(cursor.getString(2));
				String _name = decrypt(cursor.getString(3));
				String _lastName = decrypt(cursor.getString(4));
				String _nickname = decrypt(cursor.getString(5));

				contacts = new MegaContactDB(_handle, mail, _name, _lastName, _nickname);

				return contacts;
			}
		} catch (Exception e) {
			logError("Exception opening or managing DB cursor", e);
		}
		return null;
	}

	public long setOfflineFile (MegaOffline offline){
        logDebug("setOfflineFile: " + offline.getHandle());
        ContentValues values = new ContentValues();

        MegaOffline checkInsert = null;
        checkInsert=findByHandle(offline.getHandle());

        if(checkInsert==null){
        	String nullColumnHack = null;

            values.put(KEY_OFF_HANDLE, encrypt(offline.getHandle()));
            values.put(KEY_OFF_PATH, encrypt(offline.getPath()));
            values.put(KEY_OFF_NAME, encrypt(offline.getName()));
            values.put(KEY_OFF_PARENT, offline.getParentId());
            values.put(KEY_OFF_TYPE, encrypt(offline.getType()));
            values.put(KEY_OFF_INCOMING, offline.getOrigin());
            values.put(KEY_OFF_HANDLE_INCOMING, encrypt(offline.getHandleIncoming()));

			return db.insert(TABLE_OFFLINE, nullColumnHack, values);
        }
        return -1;
	}

	public long setOfflineFile (MegaOffline offline, SQLiteDatabase db){

        ContentValues values = new ContentValues();

        MegaOffline checkInsert = null;
        checkInsert = findByHandle(offline.getHandle());

        if(checkInsert==null){
        	String nullColumnHack = null;

            values.put(KEY_OFF_HANDLE, encrypt(offline.getHandle()));
            values.put(KEY_OFF_PATH, encrypt(offline.getPath()));
            values.put(KEY_OFF_NAME, encrypt(offline.getName()));
            values.put(KEY_OFF_PARENT, offline.getParentId());
            values.put(KEY_OFF_TYPE, encrypt(offline.getType()));
            values.put(KEY_OFF_INCOMING, offline.getOrigin());
            values.put(KEY_OFF_HANDLE_INCOMING, encrypt(offline.getHandleIncoming()));

			return db.insert(TABLE_OFFLINE, nullColumnHack, values);
        }
        return -1;
	}

	public long setOfflineFileOld (MegaOffline offline){

        ContentValues values = new ContentValues();

        MegaOffline checkInsert = null;
        checkInsert = findByHandle(offline.getHandle());

        if(checkInsert==null){
        	String nullColumnHack = null;

            values.put(KEY_OFF_HANDLE, (offline.getHandle()));
            values.put(KEY_OFF_PATH, (offline.getPath()));
            values.put(KEY_OFF_NAME, (offline.getName()));
            values.put(KEY_OFF_PARENT, offline.getParentId());
            values.put(KEY_OFF_TYPE, (offline.getType()));
            values.put(KEY_OFF_INCOMING, offline.getOrigin());
            values.put(KEY_OFF_HANDLE_INCOMING, (offline.getHandleIncoming()));

			return db.insert(TABLE_OFFLINE, nullColumnHack, values);
        }
        return -1;
	}

	public long setOfflineFileOld (MegaOffline offline, SQLiteDatabase db){

        ContentValues values = new ContentValues();

        MegaOffline checkInsert = null;
        checkInsert = findByHandle(offline.getHandle());

        if(checkInsert==null){
        	String nullColumnHack = null;

            values.put(KEY_OFF_HANDLE, (offline.getHandle()));
            values.put(KEY_OFF_PATH, (offline.getPath()));
            values.put(KEY_OFF_NAME, (offline.getName()));
            values.put(KEY_OFF_PARENT, offline.getParentId());
            values.put(KEY_OFF_TYPE, (offline.getType()));
            values.put(KEY_OFF_INCOMING, offline.getOrigin());
            values.put(KEY_OFF_HANDLE_INCOMING, (offline.getHandleIncoming()));

			return db.insert(TABLE_OFFLINE, nullColumnHack, values);
        }
        return -1;
	}

	public ArrayList<MegaOffline> getOfflineFiles (){

		ArrayList<MegaOffline> listOffline = new ArrayList<MegaOffline>();

		String selectQuery = "SELECT * FROM " + TABLE_OFFLINE;
		try (Cursor cursor = db.rawQuery(selectQuery, null)) {
			if (cursor != null && cursor.moveToFirst()) {
				do {
					int id = Integer.parseInt(cursor.getString(0));
					String handle = decrypt(cursor.getString(1));
					String path = decrypt(cursor.getString(2));
					String name = decrypt(cursor.getString(3));
					int parent = cursor.getInt(4);
					String type = decrypt(cursor.getString(5));
					int incoming = cursor.getInt(6);
					String handleIncoming = decrypt(cursor.getString(7));
					MegaOffline offline = new MegaOffline(id, handle, path, name, parent, type, incoming, handleIncoming);
					listOffline.add(offline);
				} while (cursor.moveToNext());
			}
		} catch (Exception e) {
			logError("Exception opening or managing DB cursor", e);
		}
		return listOffline;
	}

	public ArrayList<MegaOffline> getOfflineFilesOld (SQLiteDatabase db){

		ArrayList<MegaOffline> listOffline = new ArrayList<MegaOffline>();

		String selectQuery = "SELECT * FROM " + TABLE_OFFLINE;
		try (Cursor cursor = db.rawQuery(selectQuery, null)) {
			if (cursor != null && cursor.moveToFirst()) {
				do {
					int id = Integer.parseInt(cursor.getString(0));
					String handle = (cursor.getString(1));
					String path = (cursor.getString(2));
					String name = (cursor.getString(3));
					int parent = cursor.getInt(4);
					String type = (cursor.getString(5));
					int incoming = cursor.getInt(6);
					String handleIncoming = (cursor.getString(7));
					MegaOffline offline = new MegaOffline(id, handle, path, name, parent, type, incoming, handleIncoming);
					listOffline.add(offline);
				} while (cursor.moveToNext());
			}
		} catch (Exception e) {
			logError("Exception opening or managing DB cursor", e);
		}
		return listOffline;
	}

	public boolean exists(long handle){
		//Get the foreign key of the node
		String selectQuery = "SELECT * FROM " + TABLE_OFFLINE + " WHERE " + KEY_OFF_HANDLE + " = '" + encrypt(Long.toString(handle)) + "'";
		try (Cursor cursor = db.rawQuery(selectQuery, null)) {
			if (cursor != null){
				return cursor.moveToFirst();
			}
		} catch (Exception e) {
			logError("Exception opening or managing DB cursor", e);
		}
		return false;
	}

	public MegaOffline findByHandle(long handle) {
        return findByHandle(String.valueOf(handle));
	}

	public MegaOffline findByHandle(String handle) {
		//Get the foreign key of the node
		String selectQuery = "SELECT * FROM " + TABLE_OFFLINE + " WHERE " + KEY_OFF_HANDLE + " = '"
				+ encrypt(handle) + "'";
		try (Cursor cursor = db.rawQuery(selectQuery, null)) {
			if (cursor != null) {
				if (cursor.moveToFirst()) {
					int id = Integer.parseInt(cursor.getString(0));
					String nodeHandle = decrypt(cursor.getString(1));
					String path = decrypt(cursor.getString(2));
					String name = decrypt(cursor.getString(3));
					int parent = cursor.getInt(4);
					String type = decrypt(cursor.getString(5));
					int incoming = cursor.getInt(6);
					String handleIncoming = decrypt(cursor.getString(7));
					return new MegaOffline(id, nodeHandle, path, name, parent, type, incoming,
							handleIncoming);
				}
			}
		} catch (Exception e) {
			logError("Exception opening or managing DB cursor", e);
		}
		return null;
	}

	public ArrayList<MegaOffline> findByParentId(int parentId){

		ArrayList<MegaOffline> listOffline = new ArrayList<MegaOffline>();
		//Get the foreign key of the node
		String selectQuery = "SELECT * FROM " + TABLE_OFFLINE + " WHERE " + KEY_OFF_PARENT + " = '" + parentId + "'";

		try (Cursor cursor = db.rawQuery(selectQuery, null)) {

			if (cursor != null && cursor.moveToFirst()) {
				do {
					int _id = Integer.parseInt(cursor.getString(0));
					String _handle = decrypt(cursor.getString(1));
					String _path = decrypt(cursor.getString(2));
					String _name = decrypt(cursor.getString(3));
					int _parent = cursor.getInt(4);
					String _type = decrypt(cursor.getString(5));
					int _incoming = cursor.getInt(6);
					String _handleIncoming = decrypt(cursor.getString(7));

					listOffline.add(new MegaOffline(_id, _handle, _path, _name, _parent, _type, _incoming, _handleIncoming));
				} while (cursor.moveToNext());
			}
		} catch (Exception e) {
			logError("Exception opening or managing DB cursor", e);
		}
		return listOffline;
	}

	public MegaOffline findById(int id){

		String selectQuery = "SELECT * FROM " + TABLE_OFFLINE + " WHERE " + KEY_ID + " = '" + id + "'";
		MegaOffline mOffline = null;
		try (Cursor cursor = db.rawQuery(selectQuery, null)) {

			if (cursor != null && cursor.moveToFirst()) {
				do {
					int _id = Integer.parseInt(cursor.getString(0));
					String _handle = decrypt(cursor.getString(1));
					String _path = decrypt(cursor.getString(2));
					String _name = decrypt(cursor.getString(3));
					int _parent = cursor.getInt(4);
					String _type = decrypt(cursor.getString(5));
					int _incoming = cursor.getInt(6);
					String _handleIncoming = decrypt(cursor.getString(7));
					mOffline = new MegaOffline(_id, _handle, _path, _name, _parent, _type, _incoming, _handleIncoming);

				} while (cursor.moveToNext());
			}
		} catch (Exception e) {
			logError("Exception opening or managing DB cursor", e);
		}
		return mOffline;
	}

	public int removeById(int id){

		return db.delete(TABLE_OFFLINE, KEY_ID + "="+id, null);

	}

	public ArrayList<MegaOffline> findByPath(String path){

		ArrayList<MegaOffline> listOffline = new ArrayList<MegaOffline>();
		//Get the foreign key of the node
		String selectQuery = "SELECT * FROM " + TABLE_OFFLINE + " WHERE " + KEY_OFF_PATH + " = '" + encrypt(path) + "'";
		try (Cursor cursor = db.rawQuery(selectQuery, null)) {
			if (cursor != null && cursor.moveToFirst()) {
				do {
					int _id = Integer.parseInt(cursor.getString(0));
					String _handle = decrypt(cursor.getString(1));
					String _path = decrypt(cursor.getString(2));
					String _name = decrypt(cursor.getString(3));
					int _parent = cursor.getInt(4);
					String _type = decrypt(cursor.getString(5));
					int _incoming = cursor.getInt(6);
					String _handleIncoming = decrypt(cursor.getString(7));
					listOffline.add(new MegaOffline(_id, _handle, _path, _name, _parent, _type, _incoming, _handleIncoming));
				} while (cursor.moveToNext());
			}
		} catch (Exception e) {
			logError("Exception opening or managing DB cursor", e);
		}
		return listOffline;
	}

	public MegaOffline findbyPathAndName(String path, String name){

		String selectQuery = "SELECT * FROM " + TABLE_OFFLINE + " WHERE " + KEY_OFF_PATH + " = '" + encrypt(path) + "'" + "AND " + KEY_OFF_NAME + " = '" + encrypt(name) + "'"  ;

		MegaOffline mOffline = null;
		try (Cursor cursor = db.rawQuery(selectQuery, null)) {

			if (cursor != null && cursor.moveToFirst()) {
				do {
					int _id = Integer.parseInt(cursor.getString(0));
					String _handle = decrypt(cursor.getString(1));
					String _path = decrypt(cursor.getString(2));
					String _name = decrypt(cursor.getString(3));
					int _parent = cursor.getInt(4);
					String _type = decrypt(cursor.getString(5));
					int _incoming = cursor.getInt(6);
					String _handleIncoming = decrypt(cursor.getString(7));
					mOffline = new MegaOffline(_id, _handle, _path, _name, _parent, _type, _incoming, _handleIncoming);

				} while (cursor.moveToNext());
			}
		} catch (Exception e) {
			logError("Exception opening or managing DB cursor", e);
		}
		return mOffline;
	}

	public ArrayList<MegaOffline> getNodesSameParentOffline (String path, String name){

		int _id = -1;
		int _parent = -1;
		String _handle = null;
		String _path = null;
		String _name = null;
		String _type = null;
		int _incoming = 0;
		String _handleIncoming = null;

		//Get the foreign key of the node
		String selectQuery = "SELECT * FROM " + TABLE_OFFLINE + " WHERE " + KEY_OFF_PATH + " = '" + encrypt(path) + "'" + "AND" + KEY_OFF_NAME + " = '" + encrypt(name) + "'"  ;

		try (Cursor cursor = db.rawQuery(selectQuery, null)) {
			if (cursor != null && cursor.moveToFirst()) {
//				_id = Integer.parseInt(cursor.getString(0));
//				_handle = decrypt(cursor.getString(1));
//				_path = decrypt(cursor.getString(2));
//				_name = decrypt(cursor.getString(3));
				_parent = cursor.getInt(4);
//				_type = decrypt(cursor.getString(5));
//				_incoming = cursor.getInt(6);
//				_handleIncoming = cursor.getString(7);
			}
		} catch (Exception e) {
			logError("Exception opening or managing DB cursor", e);
		}
		ArrayList<MegaOffline> listOffline = new ArrayList<MegaOffline>();

		//Get the rest of nodes with the same parent (if there be)
		if(_parent!=-1){

			selectQuery = "SELECT * FROM " + TABLE_OFFLINE + " WHERE " + KEY_OFF_PARENT + " = '" + _parent + "'";

			try (Cursor cursor = db.rawQuery(selectQuery, null)) {
				if (cursor != null && cursor.moveToFirst()) {
					do {
						_id = Integer.parseInt(cursor.getString(0));
						_handle = decrypt(cursor.getString(1));
						_path = decrypt(cursor.getString(2));
						_name = decrypt(cursor.getString(3));
						_parent = cursor.getInt(4);
						_type = decrypt(cursor.getString(5));
						_incoming = cursor.getInt(6);
						_handleIncoming = cursor.getString(7);
						MegaOffline offline = new MegaOffline(_handle, _path, _name, _parent, _type, _incoming, _handleIncoming);
						listOffline.add(offline);
					} while (cursor.moveToNext());
				}
			} catch (Exception e) {
				logError("Exception opening or managing DB cursor", e);
			}
		}

		return listOffline;
	}

	public int deleteOfflineFile (MegaOffline mOff) {
	    SQLiteDatabase db = this.getWritableDatabase();
	    return db.delete(TABLE_OFFLINE, KEY_OFF_HANDLE + " = ?",
	            new String[] { encrypt(String.valueOf(mOff.getHandle())) });

	}

	public void setFirstTime (boolean firstTime){
		String selectQuery = "SELECT * FROM " + TABLE_PREFERENCES;
        ContentValues values = new ContentValues();
		try (Cursor cursor = db.rawQuery(selectQuery, null)) {
			if (cursor != null && cursor.moveToFirst()) {
				String UPDATE_PREFERENCES_TABLE = "UPDATE " + TABLE_PREFERENCES + " SET " + KEY_FIRST_LOGIN + "= '" + encrypt(firstTime + "") + "' WHERE " + KEY_ID + " = '1'";
				db.execSQL(UPDATE_PREFERENCES_TABLE);
//			log("UPDATE_PREFERENCES_TABLE: " + UPDATE_PREFERENCES_TABLE);
			} else {
				values.put(KEY_FIRST_LOGIN, encrypt(firstTime + ""));
				db.insert(TABLE_PREFERENCES, null, values);
			}
		} catch (Exception e) {
			logError("Exception opening or managing DB cursor", e);
		}
	}

//	public void setFirstTimeChat (boolean firstTimeChat){
//		String selectQuery = "SELECT * FROM " + TABLE_PREFERENCES;
//		ContentValues values = new ContentValues();
//		Cursor cursor = db.rawQuery(selectQuery, null);
//		if (cursor.moveToFirst()){
//			String UPDATE_PREFERENCES_TABLE = "UPDATE " + TABLE_PREFERENCES + " SET " + KEY_FIRST_LOGIN_CHAT + "= '" + encrypt(firstTimeChat + "") + "' WHERE " + KEY_ID + " = '1'";
//			db.execSQL(UPDATE_PREFERENCES_TABLE);
////			log("UPDATE_PREFERENCES_TABLE: " + UPDATE_PREFERENCES_TABLE);
//		}
//		else{
//			values.put(KEY_FIRST_LOGIN_CHAT, encrypt(firstTimeChat + ""));
//			db.insert(TABLE_PREFERENCES, null, values);
//		}
//		cursor.close();
//	}
//

	public void setCamSyncWifi (boolean wifi){
		String selectQuery = "SELECT * FROM " + TABLE_PREFERENCES;
        ContentValues values = new ContentValues();
		try (Cursor cursor = db.rawQuery(selectQuery, null)) {
			if (cursor != null && cursor.moveToFirst()) {
				String UPDATE_PREFERENCES_TABLE = "UPDATE " + TABLE_PREFERENCES + " SET " + KEY_CAM_SYNC_WIFI + "= '" + encrypt(wifi + "") + "' WHERE " + KEY_ID + " = '1'";
				db.execSQL(UPDATE_PREFERENCES_TABLE);
//			log("UPDATE_PREFERENCES_TABLE SYNC WIFI: " + UPDATE_PREFERENCES_TABLE);
			} else {
				values.put(KEY_CAM_SYNC_WIFI, encrypt(wifi + ""));
				db.insert(TABLE_PREFERENCES, null, values);
			}
		} catch (Exception e) {
			logError("Exception opening or managing DB cursor", e);
		}
	}

	public void setPreferredViewList (boolean list){
		String selectQuery = "SELECT * FROM " + TABLE_PREFERENCES;
        ContentValues values = new ContentValues();
		try (Cursor cursor = db.rawQuery(selectQuery, null)) {
			if (cursor != null && cursor.moveToFirst()) {
				String UPDATE_PREFERENCES_TABLE = "UPDATE " + TABLE_PREFERENCES + " SET " + KEY_PREFERRED_VIEW_LIST + "= '" + encrypt(list + "") + "' WHERE " + KEY_ID + " = '1'";
				db.execSQL(UPDATE_PREFERENCES_TABLE);
//			log("UPDATE_PREFERENCES_TABLE SYNC WIFI: " + UPDATE_PREFERENCES_TABLE);
			} else {
				values.put(KEY_PREFERRED_VIEW_LIST, encrypt(list + ""));
				db.insert(TABLE_PREFERENCES, null, values);
			}
		} catch (Exception e) {
			logError("Exception opening or managing DB cursor", e);
		}
	}

	public void setPreferredViewListCamera (boolean list){
		String selectQuery = "SELECT * FROM " + TABLE_PREFERENCES;
        ContentValues values = new ContentValues();
		try (Cursor cursor = db.rawQuery(selectQuery, null)) {
			if (cursor != null && cursor.moveToFirst()) {
				String UPDATE_PREFERENCES_TABLE = "UPDATE " + TABLE_PREFERENCES + " SET " + KEY_PREFERRED_VIEW_LIST_CAMERA + "= '" + encrypt(list + "") + "' WHERE " + KEY_ID + " = '1'";
				db.execSQL(UPDATE_PREFERENCES_TABLE);
//			log("UPDATE_PREFERENCES_TABLE SYNC WIFI: " + UPDATE_PREFERENCES_TABLE);
			} else {
				values.put(KEY_PREFERRED_VIEW_LIST_CAMERA, encrypt(list + ""));
				db.insert(TABLE_PREFERENCES, null, values);
			}
		} catch (Exception e) {
			logError("Exception opening or managing DB cursor", e);
		}
	}

	public void setPreferredSortCloud (String order){
		String selectQuery = "SELECT * FROM " + TABLE_PREFERENCES;
		ContentValues values = new ContentValues();
		try (Cursor cursor = db.rawQuery(selectQuery, null)) {
			if (cursor != null && cursor.moveToFirst()) {
				String UPDATE_PREFERENCES_TABLE = "UPDATE " + TABLE_PREFERENCES + " SET " + KEY_PREFERRED_SORT_CLOUD + "= '" + encrypt(order) + "' WHERE " + KEY_ID + " = '1'";
				db.execSQL(UPDATE_PREFERENCES_TABLE);
//			log("UPDATE_PREFERENCES_TABLE SYNC WIFI: " + UPDATE_PREFERENCES_TABLE);
			} else {
				values.put(KEY_PREFERRED_SORT_CLOUD, encrypt(order));
				db.insert(TABLE_PREFERENCES, null, values);
			}
		} catch (Exception e) {
			logError("Exception opening or managing DB cursor", e);
		}
	}

	public void setPreferredSortContacts (String order){
		String selectQuery = "SELECT * FROM " + TABLE_PREFERENCES;
		ContentValues values = new ContentValues();
		try (Cursor cursor = db.rawQuery(selectQuery, null)) {
			if (cursor != null && cursor.moveToFirst()) {
				String UPDATE_PREFERENCES_TABLE = "UPDATE " + TABLE_PREFERENCES + " SET " + KEY_PREFERRED_SORT_CONTACTS + "= '" + encrypt(order) + "' WHERE " + KEY_ID + " = '1'";
				db.execSQL(UPDATE_PREFERENCES_TABLE);
//			log("UPDATE_PREFERENCES_TABLE SYNC WIFI: " + UPDATE_PREFERENCES_TABLE);
			} else {
				values.put(KEY_PREFERRED_SORT_CONTACTS, encrypt(order));
				db.insert(TABLE_PREFERENCES, null, values);
			}
		} catch (Exception e) {
			logError("Exception opening or managing DB cursor", e);
		}
	}

    public void setPreferredSortCameraUpload(String order) {
        logDebug("set sort camera upload order: " + order);
        setStringValue(TABLE_PREFERENCES, KEY_PREFERRED_SORT_CAMERA_UPLOAD, order);
    }

	public void setPreferredSortOthers (String order){
		String selectQuery = "SELECT * FROM " + TABLE_PREFERENCES;
		ContentValues values = new ContentValues();
		try (Cursor cursor = db.rawQuery(selectQuery, null)) {
			if (cursor != null && cursor.moveToFirst()) {
				String UPDATE_PREFERENCES_TABLE = "UPDATE " + TABLE_PREFERENCES + " SET " + KEY_PREFERRED_SORT_OTHERS + "= '" + encrypt(order) + "' WHERE " + KEY_ID + " = '1'";
				db.execSQL(UPDATE_PREFERENCES_TABLE);
//			log("UPDATE_PREFERENCES_TABLE SYNC WIFI: " + UPDATE_PREFERENCES_TABLE);
			} else {
				values.put(KEY_PREFERRED_SORT_OTHERS, encrypt(order));
				db.insert(TABLE_PREFERENCES, null, values);
			}
		} catch (Exception e) {
			logError("Exception opening or managing DB cursor", e);
		}
	}

	public void setLastUploadFolder (String folderPath){
		String selectQuery = "SELECT * FROM " + TABLE_PREFERENCES;
        ContentValues values = new ContentValues();
		try (Cursor cursor = db.rawQuery(selectQuery, null)) {
			if (cursor != null && cursor.moveToFirst()) {
				String UPDATE_PREFERENCES_TABLE = "UPDATE " + TABLE_PREFERENCES + " SET " + KEY_LAST_UPLOAD_FOLDER + "= '" + encrypt(folderPath + "") + "' WHERE " + KEY_ID + " = '1'";
				db.execSQL(UPDATE_PREFERENCES_TABLE);
//			log("UPDATE_PREFERENCES_TABLE UPLOAD FOLDER: " + UPDATE_PREFERENCES_TABLE);
			} else {
				values.put(KEY_LAST_UPLOAD_FOLDER, encrypt(folderPath + ""));
				db.insert(TABLE_PREFERENCES, null, values);
			}
		} catch (Exception e) {
			logError("Exception opening or managing DB cursor", e);
		}
	}

	public void setLastCloudFolder (String folderHandle){
		String selectQuery = "SELECT * FROM " + TABLE_PREFERENCES;
        ContentValues values = new ContentValues();
		try (Cursor cursor = db.rawQuery(selectQuery, null)) {
			if (cursor != null && cursor.moveToFirst()) {
				String UPDATE_PREFERENCES_TABLE = "UPDATE " + TABLE_PREFERENCES + " SET " + KEY_LAST_CLOUD_FOLDER_HANDLE + "= '" + encrypt(folderHandle + "") + "' WHERE " + KEY_ID + " = '1'";
				db.execSQL(UPDATE_PREFERENCES_TABLE);
				logDebug("KEY_LAST_CLOUD_FOLDER_HANDLE UPLOAD FOLDER: " + UPDATE_PREFERENCES_TABLE);
			} else {
				values.put(KEY_LAST_CLOUD_FOLDER_HANDLE, encrypt(folderHandle + ""));
				db.insert(TABLE_PREFERENCES, null, values);
			}
		} catch (Exception e) {
			logError("Exception opening or managing DB cursor", e);
		}
	}


//	public void setCamSyncCharging (boolean charging){
//		String selectQuery = "SELECT * FROM " + TABLE_PREFERENCES;
//        ContentValues values = new ContentValues();
//		Cursor cursor = db.rawQuery(selectQuery, null);
//		if (cursor.moveToFirst()){
//			String UPDATE_PREFERENCES_TABLE = "UPDATE " + TABLE_PREFERENCES + " SET " + KEY_CAM_SYNC_CHARGING + "= '" + encrypt(charging + "") + "' WHERE " + KEY_ID + " = '1'";
//			db.execSQL(UPDATE_PREFERENCES_TABLE);
////			log("UPDATE_PREFERENCES_TABLE SYNC CHARGING: " + UPDATE_PREFERENCES_TABLE);
//		}
//		else{
//	        values.put(KEY_CAM_SYNC_CHARGING, encrypt(charging + ""));
//	        db.insert(TABLE_PREFERENCES, null, values);
//		}
//		cursor.close();
//	}

	public void setKeepFileNames (boolean charging){
		String selectQuery = "SELECT * FROM " + TABLE_PREFERENCES;
        ContentValues values = new ContentValues();
		try (Cursor cursor = db.rawQuery(selectQuery, null)) {
			if (cursor != null && cursor.moveToFirst()) {
				String UPDATE_PREFERENCES_TABLE = "UPDATE " + TABLE_PREFERENCES + " SET " + KEY_KEEP_FILE_NAMES + "= '" + encrypt(charging + "") + "' WHERE " + KEY_ID + " = '1'";
				db.execSQL(UPDATE_PREFERENCES_TABLE);
//			log("UPDATE_PREFERENCES_TABLE SYNC KEEP_FILES: " + UPDATE_PREFERENCES_TABLE);
			} else {
				values.put(KEY_KEEP_FILE_NAMES, encrypt(charging + ""));
				db.insert(TABLE_PREFERENCES, null, values);
			}
		} catch (Exception e) {
			logError("Exception opening or managing DB cursor", e);
		}
	}

	public void setCamSyncEnabled (boolean enabled){
        logDebug("setCamSyncEnabled: " + enabled);
		String selectQuery = "SELECT * FROM " + TABLE_PREFERENCES;
        ContentValues values = new ContentValues();
		try (Cursor cursor = db.rawQuery(selectQuery, null)) {
			if (cursor != null && cursor.moveToFirst()) {
				String UPDATE_PREFERENCES_TABLE = "UPDATE " + TABLE_PREFERENCES + " SET " + KEY_CAM_SYNC_ENABLED + "= '" + encrypt(enabled + "") + "' WHERE " + KEY_ID + " = '1'";
				db.execSQL(UPDATE_PREFERENCES_TABLE);
//			log("UPDATE_PREFERENCES_TABLE SYNC ENABLED: " + UPDATE_PREFERENCES_TABLE);
			} else {
				values.put(KEY_CAM_SYNC_ENABLED, encrypt(enabled + ""));
				db.insert(TABLE_PREFERENCES, null, values);
			}
			if (enabled) {
				CuSyncManager.INSTANCE.setPrimaryBackup();
			} else {
				CuSyncManager.INSTANCE.removePrimaryBackup();
			}
		} catch (Exception e) {
			logError("Exception opening or managing DB cursor", e);
		}
	}

	public void setSecondaryUploadEnabled (boolean enabled){
        logDebug("setSecondaryUploadEnabled: " + enabled);
		String selectQuery = "SELECT * FROM " + TABLE_PREFERENCES;
        ContentValues values = new ContentValues();
		try (Cursor cursor = db.rawQuery(selectQuery, null)) {
			if (cursor != null && cursor.moveToFirst()) {
				String UPDATE_PREFERENCES_TABLE = "UPDATE " + TABLE_PREFERENCES + " SET " + KEY_SEC_FOLDER_ENABLED + "= '" + encrypt(enabled + "") + "' WHERE " + KEY_ID + " = '1'";
				db.execSQL(UPDATE_PREFERENCES_TABLE);
			} else {
				values.put(KEY_SEC_FOLDER_ENABLED, encrypt(enabled + ""));
				db.insert(TABLE_PREFERENCES, null, values);
			}
			// Set or remove corresponding MU backup.
			if (enabled) {
				CuSyncManager.INSTANCE.setSecondaryBackup();
			} else {
				CuSyncManager.INSTANCE.removeSecondaryBackup();
			}
		} catch (Exception e) {
			logError("Exception opening or managing DB cursor", e);
		}
	}

	public void setCamSyncHandle (long handle){
		String selectQuery = "SELECT * FROM " + TABLE_PREFERENCES;
        ContentValues values = new ContentValues();
		try (Cursor cursor = db.rawQuery(selectQuery, null)) {
			if (cursor != null && cursor.moveToFirst()) {
				String UPDATE_PREFERENCES_TABLE = "UPDATE " + TABLE_PREFERENCES + " SET " + KEY_CAM_SYNC_HANDLE + "= '" + encrypt(handle + "") + "' WHERE " + KEY_ID + " = '1'";
				db.execSQL(UPDATE_PREFERENCES_TABLE);
//			log("UPDATE_PREFERENCES_TABLE SYNC ENABLED: " + UPDATE_PREFERENCES_TABLE);
			} else {
				values.put(KEY_CAM_SYNC_HANDLE, encrypt(handle + ""));
				db.insert(TABLE_PREFERENCES, null, values);
			}
			logDebug("Set new primary handle: " + handle);
			//Update CU backup when CU target folder changed.
			CuSyncManager.INSTANCE.updatePrimaryTargetNode(handle);
		} catch (Exception e) {
			logError("Exception opening or managing DB cursor", e);
		}
	}

	public void setSecondaryFolderHandle (long handle){
        logDebug("setSecondaryFolderHandle: " + handle);
		String selectQuery = "SELECT * FROM " + TABLE_PREFERENCES;
        ContentValues values = new ContentValues();
		try (Cursor cursor = db.rawQuery(selectQuery, null)) {
			if (cursor != null && cursor.moveToFirst()) {
				String UPDATE_PREFERENCES_TABLE = "UPDATE " + TABLE_PREFERENCES + " SET " + KEY_SEC_FOLDER_HANDLE + "= '" + encrypt(handle + "") + "' WHERE " + KEY_ID + " = '1'";
				db.execSQL(UPDATE_PREFERENCES_TABLE);
//			log("UPDATE_PREFERENCES_TABLE SYNC ENABLED: " + UPDATE_PREFERENCES_TABLE);
			} else {
				values.put(KEY_SEC_FOLDER_HANDLE, encrypt(handle + ""));
				db.insert(TABLE_PREFERENCES, null, values);
			}
			logDebug("Set new secondary handle: " + handle);
			//Update MU backup when MU target folder changed.
			CuSyncManager.INSTANCE.updateSecondaryTargetNode(handle);
		} catch (Exception e) {
			logError("Exception opening or managing DB cursor", e);
		}
	}

	public void setCamSyncLocalPath (String localPath){
		String selectQuery = "SELECT * FROM " + TABLE_PREFERENCES;
        ContentValues values = new ContentValues();
		try (Cursor cursor = db.rawQuery(selectQuery, null)) {
			if (cursor != null && cursor.moveToFirst()) {
				String UPDATE_PREFERENCES_TABLE = "UPDATE " + TABLE_PREFERENCES + " SET " + KEY_CAM_SYNC_LOCAL_PATH + "= '" + encrypt(localPath + "") + "' WHERE " + KEY_ID + " = '1'";
				db.execSQL(UPDATE_PREFERENCES_TABLE);
//			log("UPDATE_PREFERENCES_TABLE SYNC ENABLED: " + UPDATE_PREFERENCES_TABLE);
			} else {
				values.put(KEY_CAM_SYNC_LOCAL_PATH, encrypt(localPath + ""));
				db.insert(TABLE_PREFERENCES, null, values);
			}
		} catch (Exception e) {
			logError("Exception opening or managing DB cursor", e);
		}
	}

	public void setUriExternalSDCard (String uriExternalSDCard){
		String selectQuery = "SELECT * FROM " + TABLE_PREFERENCES;
        ContentValues values = new ContentValues();
		try (Cursor cursor = db.rawQuery(selectQuery, null)) {
			if (cursor != null && cursor.moveToFirst()) {
				String UPDATE_PREFERENCES_TABLE = "UPDATE " + TABLE_PREFERENCES + " SET " + KEY_URI_EXTERNAL_SD_CARD + "= '" + encrypt(uriExternalSDCard) + "' WHERE " + KEY_ID + " = '1'";
				db.execSQL(UPDATE_PREFERENCES_TABLE);
				logDebug("KEY_URI_EXTERNAL_SD_CARD URI: " + UPDATE_PREFERENCES_TABLE);
			} else {
				values.put(KEY_URI_EXTERNAL_SD_CARD, encrypt(uriExternalSDCard));
				db.insert(TABLE_PREFERENCES, null, values);
			}
		} catch (Exception e) {
			logError("Exception opening or managing DB cursor", e);
		}
	}

	/**
	 * Sets the local path selected from an external SD card as Media Uploads local folder.
	 *
	 * @param uriMediaExternalSdCard	local path
	 */
	public void setUriMediaExternalSdCard(String uriMediaExternalSdCard) {
		setStringValue(TABLE_PREFERENCES, KEY_URI_MEDIA_EXTERNAL_SD_CARD, uriMediaExternalSdCard);
	}

	/**
	 * Gets the local path selected in an external SD card as Media Uploads local folder.
	 *
	 * @return The Media Uploads path located in SD card
	 */
	public String getUriMediaExternalSdCard() {
		return getStringValue(TABLE_PREFERENCES, KEY_URI_MEDIA_EXTERNAL_SD_CARD, "");
	}

    public void setSDCardUri (String sdCardUri){
        setStringValue(TABLE_PREFERENCES, KEY_SD_CARD_URI, sdCardUri);
    }

	public void setCameraFolderExternalSDCard (boolean cameraFolderExternalSDCard){
		String selectQuery = "SELECT * FROM " + TABLE_PREFERENCES;
        ContentValues values = new ContentValues();
		try (Cursor cursor = db.rawQuery(selectQuery, null)) {
			if (cursor != null && cursor.moveToFirst()) {
				String UPDATE_PREFERENCES_TABLE = "UPDATE " + TABLE_PREFERENCES + " SET " + KEY_CAMERA_FOLDER_EXTERNAL_SD_CARD + "= '" + encrypt(cameraFolderExternalSDCard + "") + "' WHERE " + KEY_ID + " = '1'";
				db.execSQL(UPDATE_PREFERENCES_TABLE);
//			log("UPDATE_PREFERENCES_TABLE SYNC WIFI: " + UPDATE_PREFERENCES_TABLE);
			} else {
				values.put(KEY_CAMERA_FOLDER_EXTERNAL_SD_CARD, encrypt(cameraFolderExternalSDCard + ""));
				db.insert(TABLE_PREFERENCES, null, values);
			}
		} catch (Exception e) {
			logError("Exception opening or managing DB cursor", e);
		}
	}

	/**
	 * Sets the flag to indicate if the local path selected as Media Uploads local folder belongs to an external SD card.
	 *
	 * @param mediaFolderExternalSdCard	true if the local path selected belongs to an external SD card, false otherwise
	 */
	public void setMediaFolderExternalSdCard(boolean mediaFolderExternalSdCard) {
		setStringValue(TABLE_PREFERENCES, KEY_MEDIA_FOLDER_EXTERNAL_SD_CARD, mediaFolderExternalSdCard + "");
	}

	/**
	 * Gets the flag which indicates if the local path selected as Media Uploads local folder belongs to an external SD card.
	 *
	 * @return True if the local path belongs to an external SD card, false otherwise
	 */
	public boolean getMediaFolderExternalSdCard() {
		return getBooleanValue(TABLE_PREFERENCES, KEY_MEDIA_FOLDER_EXTERNAL_SD_CARD, false);
	}

	public void setPasscodeLockType(String passcodeLockType){
        logDebug("setPasscodeLockType");
		String selectQuery = "SELECT * FROM " + TABLE_PREFERENCES;
        ContentValues values = new ContentValues();

		try (Cursor cursor = db.rawQuery(selectQuery, null)) {
			if (cursor != null && cursor.moveToFirst()) {
				String UPDATE_PREFERENCES_TABLE = "UPDATE " + TABLE_PREFERENCES + " SET " + KEY_PASSCODE_LOCK_TYPE + "= '" + encrypt(passcodeLockType) + "' WHERE " + KEY_ID + " = '1'";
				db.execSQL(UPDATE_PREFERENCES_TABLE);
			} else {
				values.put(KEY_PASSCODE_LOCK_TYPE, encrypt(passcodeLockType));
				db.insert(TABLE_PREFERENCES, null, values);
			}
		} catch (Exception e) {
			logError("Exception opening or managing DB cursor", e);
		}
	}

	public String getPasscodeLockType() {
		return getStringValue(TABLE_PREFERENCES, KEY_PASSCODE_LOCK_TYPE, "");
	}

	public void setSecondaryFolderPath (String localPath){
        logDebug("setSecondaryFolderPath: " + localPath);
		String selectQuery = "SELECT * FROM " + TABLE_PREFERENCES;
        ContentValues values = new ContentValues();
		try (Cursor cursor = db.rawQuery(selectQuery, null)) {
			if (cursor != null && cursor.moveToFirst()) {
				String UPDATE_PREFERENCES_TABLE = "UPDATE " + TABLE_PREFERENCES + " SET " + KEY_SEC_FOLDER_LOCAL_PATH + "= '" + encrypt(localPath + "") + "' WHERE " + KEY_ID + " = '1'";
				db.execSQL(UPDATE_PREFERENCES_TABLE);
//			log("UPDATE_PREFERENCES_TABLE SYNC ENABLED: " + UPDATE_PREFERENCES_TABLE);
			} else {
				values.put(KEY_SEC_FOLDER_LOCAL_PATH, encrypt(localPath + ""));
				db.insert(TABLE_PREFERENCES, null, values);
			}
		} catch (Exception e) {
			logError("Exception opening or managing DB cursor", e);
		}
	}

	public void setCamSyncFileUpload (int fileUpload){
		String selectQuery = "SELECT * FROM " + TABLE_PREFERENCES;
        ContentValues values = new ContentValues();
		try (Cursor cursor = db.rawQuery(selectQuery, null)) {
			if (cursor != null && cursor.moveToFirst()) {
				String UPDATE_PREFERENCES_TABLE = "UPDATE " + TABLE_PREFERENCES + " SET " + KEY_CAM_SYNC_FILE_UPLOAD + "= '" + encrypt(fileUpload + "") + "' WHERE " + KEY_ID + " = '1'";
				db.execSQL(UPDATE_PREFERENCES_TABLE);
//			log("UPDATE_PREFERENCES_TABLE SYNC ENABLED: " + UPDATE_PREFERENCES_TABLE);
			} else {
				values.put(KEY_CAM_SYNC_FILE_UPLOAD, encrypt(fileUpload + ""));
				db.insert(TABLE_PREFERENCES, null, values);
			}
		} catch (Exception e) {
			logError("Exception opening or managing DB cursor", e);
		}
	}

	public void setAccountDetailsTimeStamp (){
		setAccountDetailsTimeStamp(System.currentTimeMillis()/1000);
	}

	public void resetAccountDetailsTimeStamp (){
		setAccountDetailsTimeStamp(-1);
	}

	private void setAccountDetailsTimeStamp (long accountDetailsTimeStamp){
        logDebug("setAccountDetailsTimeStamp");

		String selectQuery = "SELECT * FROM " + TABLE_ATTRIBUTES;
		ContentValues values = new ContentValues();
		try (Cursor cursor = db.rawQuery(selectQuery, null)) {
			if (cursor != null && cursor.moveToFirst()) {
				String UPDATE_ATTRIBUTE_TABLE = "UPDATE " + TABLE_ATTRIBUTES + " SET " + KEY_ACCOUNT_DETAILS_TIMESTAMP + "= '" + encrypt(accountDetailsTimeStamp + "") + "' WHERE " + KEY_ID + " = '1'";
				db.execSQL(UPDATE_ATTRIBUTE_TABLE);
//			log("UPDATE_PREFERENCES_TABLE SYNC ENABLED: " + UPDATE_PREFERENCES_TABLE);
			} else {
				values.put(KEY_ACCOUNT_DETAILS_TIMESTAMP, encrypt(accountDetailsTimeStamp + ""));
				db.insert(TABLE_ATTRIBUTES, null, values);
			}
		} catch (Exception e) {
			logError("Exception opening or managing DB cursor", e);
		}
	}

	public void setPaymentMethodsTimeStamp (){
        logDebug("setPaymentMethodsTimeStamp");
		long paymentMethodsTimeStamp = System.currentTimeMillis()/1000;

		String selectQuery = "SELECT * FROM " + TABLE_ATTRIBUTES;
		ContentValues values = new ContentValues();
		try (Cursor cursor = db.rawQuery(selectQuery, null)) {
			if (cursor != null && cursor.moveToFirst()) {
				String UPDATE_ATTRIBUTE_TABLE = "UPDATE " + TABLE_ATTRIBUTES + " SET " + KEY_PAYMENT_METHODS_TIMESTAMP + "= '" + encrypt(paymentMethodsTimeStamp + "") + "' WHERE " + KEY_ID + " = '1'";
				db.execSQL(UPDATE_ATTRIBUTE_TABLE);
//			log("UPDATE_PREFERENCES_TABLE SYNC ENABLED: " + UPDATE_PREFERENCES_TABLE);
			} else {
				values.put(KEY_PAYMENT_METHODS_TIMESTAMP, encrypt(paymentMethodsTimeStamp + ""));
				db.insert(TABLE_ATTRIBUTES, null, values);
			}
		} catch (Exception e) {
			logError("Exception opening or managing DB cursor", e);
		}
	}

	public void setPricingTimestamp (){
        logDebug("setPricingTimestamp");
		long creditCardTimestamp = System.currentTimeMillis()/1000;

		String selectQuery = "SELECT * FROM " + TABLE_ATTRIBUTES;
		ContentValues values = new ContentValues();
		try (Cursor cursor = db.rawQuery(selectQuery, null)) {
			if (cursor != null && cursor.moveToFirst()) {
				String UPDATE_ATTRIBUTE_TABLE = "UPDATE " + TABLE_ATTRIBUTES + " SET " + KEY_PRICING_TIMESTAMP + "= '" + encrypt(creditCardTimestamp + "") + "' WHERE " + KEY_ID + " = '1'";
				db.execSQL(UPDATE_ATTRIBUTE_TABLE);
//			log("UPDATE_PREFERENCES_TABLE SYNC ENABLED: " + UPDATE_PREFERENCES_TABLE);
			} else {
				values.put(KEY_PRICING_TIMESTAMP, encrypt(creditCardTimestamp + ""));
				db.insert(TABLE_ATTRIBUTES, null, values);
			}
		} catch (Exception e) {
			logError("Exception opening or managing DB cursor", e);
		}
	}

	public void setExtendedAccountDetailsTimestamp (){
        logDebug("setExtendedAccountDetailsTimestamp");
		long extendedAccountDetailsTimestamp = System.currentTimeMillis()/1000;

		String selectQuery = "SELECT * FROM " + TABLE_ATTRIBUTES;
		ContentValues values = new ContentValues();
		try (Cursor cursor = db.rawQuery(selectQuery, null)) {
			if (cursor != null && cursor.moveToFirst()) {
				String UPDATE_ATTRIBUTE_TABLE = "UPDATE " + TABLE_ATTRIBUTES + " SET " + KEY_EXTENDED_ACCOUNT_DETAILS_TIMESTAMP + "= '" + encrypt(extendedAccountDetailsTimestamp + "") + "' WHERE " + KEY_ID + " = '1'";
				db.execSQL(UPDATE_ATTRIBUTE_TABLE);
//			log("UPDATE_PREFERENCES_TABLE SYNC ENABLED: " + UPDATE_PREFERENCES_TABLE);
			} else {
				values.put(KEY_EXTENDED_ACCOUNT_DETAILS_TIMESTAMP, encrypt(extendedAccountDetailsTimestamp + ""));
				db.insert(TABLE_ATTRIBUTES, null, values);
			}
		} catch (Exception e) {
			logError("Exception opening or managing DB cursor", e);
		}
	}

	public void resetExtendedAccountDetailsTimestamp (){
        logDebug("resetExtendedAccountDetailsTimestamp");
		long extendedAccountDetailsTimestamp = -1;

		String selectQuery = "SELECT * FROM " + TABLE_ATTRIBUTES;
		ContentValues values = new ContentValues();
		try (Cursor cursor = db.rawQuery(selectQuery, null)) {
			if (cursor != null && cursor.moveToFirst()) {
				String UPDATE_ATTRIBUTE_TABLE = "UPDATE " + TABLE_ATTRIBUTES + " SET " + KEY_EXTENDED_ACCOUNT_DETAILS_TIMESTAMP + "= '" + encrypt(extendedAccountDetailsTimestamp + "") + "' WHERE " + KEY_ID + " = '1'";
				db.execSQL(UPDATE_ATTRIBUTE_TABLE);
//			log("UPDATE_PREFERENCES_TABLE SYNC ENABLED: " + UPDATE_PREFERENCES_TABLE);
			} else {
				values.put(KEY_EXTENDED_ACCOUNT_DETAILS_TIMESTAMP, encrypt(extendedAccountDetailsTimestamp + ""));
				db.insert(TABLE_ATTRIBUTES, null, values);
			}
		} catch (Exception e) {
			logError("Exception opening or managing DB cursor", e);
		}
	}

    public void setCamSyncTimeStamp(long camSyncTimeStamp) {
        logDebug("setCamSyncTimeStamp: " + camSyncTimeStamp);
        setLongValue(TABLE_PREFERENCES, KEY_CAM_SYNC_TIMESTAMP, camSyncTimeStamp);
    }

    public void setCamVideoSyncTimeStamp(long camVideoSyncTimeStamp) {
        logDebug("setCamVideoSyncTimeStamp: " + camVideoSyncTimeStamp);
        setLongValue(TABLE_PREFERENCES, KEY_CAM_VIDEO_SYNC_TIMESTAMP, camVideoSyncTimeStamp);
    }

    public void setSecSyncTimeStamp(long secSyncTimeStamp) {
        logDebug("setSecSyncTimeStamp: " + secSyncTimeStamp);
        setLongValue(TABLE_PREFERENCES, KEY_SEC_SYNC_TIMESTAMP, secSyncTimeStamp);
    }

    public void setSecVideoSyncTimeStamp (long secVideoSyncTimeStamp){
        logDebug("setSecVideoSyncTimeStamp: " + secVideoSyncTimeStamp);
        setLongValue(TABLE_PREFERENCES,KEY_SEC_VIDEO_SYNC_TIMESTAMP,secVideoSyncTimeStamp);
    }

	/**
	 * Set an integer value into the database.
	 *
	 * @param tableName  Name of the database's table.
	 * @param columnName Name of the table's column.
	 * @param value      Value to set.
	 */
    private void setIntValue(String tableName, String columnName, int value) {
    	setStringValue(tableName, columnName, Integer.toString(value));
	}

	/**
	 * Get an integer value from the database.
	 *
	 * @param tableName    Name of the database's table.
	 * @param columnName   Name of the table's column.
	 * @param defaultValue Default value to return if no result found.
	 * @return Integer value selected from the database.
	 */
	private int getIntValue(String tableName, String columnName, int defaultValue) {
		try {
			String value = getStringValue(tableName, columnName, Integer.toString(defaultValue));
			if (value != null && !value.isEmpty()) {
				return Integer.valueOf(value);
			}
		} catch (Exception e) {
			logWarning("EXCEPTION - Return default value: " + defaultValue, e);
		}

    	return defaultValue;
	}

	/**
	 * Set a long value into the database.
	 *
	 * @param tableName  Name of the database's table.
	 * @param columnName Name of the table's column.
	 * @param value      Value to set.
	 */
    private void setLongValue(String tableName, String columnName, long value) {
		setStringValue(tableName, columnName, Long.toString(value));
    }

	/**
	 * Get a long value from the database.
	 *
	 * @param tableName    Name of the database's table.
	 * @param columnName   Name of the table's column.
	 * @param defaultValue Default value to return if no result found.
	 * @return Long value selected from the database.
	 */
	private long getLongValue(String tableName, String columnName, long defaultValue) {
		try {
			String value = getStringValue(tableName, columnName, Long.toString(defaultValue));
			if (!isTextEmpty(value)) {
				return Long.parseLong(value);
			}
		} catch (Exception e) {
			logWarning("EXCEPTION - Return default value: " + defaultValue, e);
		}

		return defaultValue;
	}

	/**
	 * Set a String value into the database.
	 *
	 * @param tableName  Name of the database's table.
	 * @param columnName Name of the table's column.
	 * @param value      Value to set.
	 */
	private void setStringValue(String tableName, String columnName, String value) {
		if(isTextEmpty(value)) {
			logWarning("Set " + columnName + " with empty value!");
		}

		String selectQuery = "SELECT * FROM " + tableName;
		try (Cursor cursor = db.rawQuery(selectQuery, null)) {
			if (cursor != null && cursor.moveToFirst()) {
				String UPDATE_TABLE = "UPDATE " + tableName + " SET " + columnName + "= '" + encrypt(value) + "' WHERE " + KEY_ID + " = '1'";
				db.execSQL(UPDATE_TABLE);
			} else {
				ContentValues values = new ContentValues();
				values.put(columnName, encrypt(value));
				db.insert(tableName, null, values);
			}
		} catch (Exception e) {
			logError("Exception opening or managing DB cursor", e);
		}
	}

	/**
	 * Get a String value from the database.
	 *
	 * @param tableName    Name of the database's table.
	 * @param columnName   Name of the table's column.
	 * @param defaultValue Default value to return if no result found.
	 * @return String value selected from the database.
	 */
	private String getStringValue(String tableName, String columnName, String defaultValue) {
		String value = defaultValue;
		String selectQuery = "SELECT " + columnName + " FROM " + tableName + " WHERE " + KEY_ID + " = '1'";
		try (Cursor cursor = db.rawQuery(selectQuery, null)) {
			if (cursor != null && cursor.moveToFirst()) {
				value = decrypt(cursor.getString(0));
				logDebug(columnName + " value: " + value);
			} else {
				logWarning("No value found, setting default");
				ContentValues values = new ContentValues();
				values.put(columnName, encrypt(defaultValue));
				db.insert(tableName, null, values);
				logDebug("Default value: " + defaultValue);
			}
		} catch (Exception e) {
			logError("Exception opening or managing DB cursor", e);
		}
		return value;
	}

	/**
	 * Get a boolean value from the database.
	 *
	 * @param tableName    Name of the database's table.
	 * @param columnName   Name of the table's column.
	 * @param defaultValue Default value to return if no result found.
	 * @return Boolean value selected from the database.
	 */
	private boolean getBooleanValue(String tableName, String columnName, boolean defaultValue) {
		try {
			String value = getStringValue(tableName, columnName, Boolean.toString(defaultValue));
			if (value != null && !value.isEmpty()) {
				return Boolean.valueOf(value);
			}
		} catch (Exception e) {
			logWarning("EXCEPTION - Return default value: " + defaultValue, e);
		}

		return defaultValue;
	}

	public void setPasscodeLockEnabled(boolean passcodeLockEnabled){
		String selectQuery = "SELECT * FROM " + TABLE_PREFERENCES;
        ContentValues values = new ContentValues();

		try (Cursor cursor = db.rawQuery(selectQuery, null)) {
			if (cursor != null && cursor.moveToFirst()) {
				String UPDATE_PREFERENCES_TABLE = "UPDATE " + TABLE_PREFERENCES + " SET " + KEY_PASSCODE_LOCK_ENABLED + "= '" + encrypt(passcodeLockEnabled + "") + "' WHERE " + KEY_ID + " = '1'";
				db.execSQL(UPDATE_PREFERENCES_TABLE);
			} else {
				values.put(KEY_PASSCODE_LOCK_ENABLED, encrypt(passcodeLockEnabled + ""));
				db.insert(TABLE_PREFERENCES, null, values);
			}
		} catch (Exception e) {
			logError("Exception opening or managing DB cursor", e);
		}
	}

	public boolean isPasscodeLockEnabled() {
		return getBooleanValue(TABLE_PREFERENCES, KEY_PASSCODE_LOCK_ENABLED, false);
	}

	public void setPasscodeLockCode(String passcodeLockCode){
		String selectQuery = "SELECT * FROM " + TABLE_PREFERENCES;
        ContentValues values = new ContentValues();

		try (Cursor cursor = db.rawQuery(selectQuery, null)) {
			if (cursor != null && cursor.moveToFirst()) {
				String UPDATE_PREFERENCES_TABLE = "UPDATE " + TABLE_PREFERENCES + " SET " + KEY_PASSCODE_LOCK_CODE + "= '" + encrypt(passcodeLockCode + "") + "' WHERE " + KEY_ID + " = '1'";
				db.execSQL(UPDATE_PREFERENCES_TABLE);
			} else {
				values.put(KEY_PASSCODE_LOCK_CODE, encrypt(passcodeLockCode + ""));
				db.insert(TABLE_PREFERENCES, null, values);
			}
		} catch (Exception e) {
			logError("Exception opening or managing DB cursor", e);
		}
	}

	public String getPasscodeLockCode() {
		return getStringValue(TABLE_PREFERENCES, KEY_PASSCODE_LOCK_CODE, "");
	}

	/**
	 * Sets the time required before ask for the passcode.
	 *
	 * @param requiredTime The time required before ask for the passcode.
	 */
	public void setPasscodeRequiredTime(int requiredTime) {
		setStringValue(TABLE_PREFERENCES, KEY_PASSCODE_LOCK_REQUIRE_TIME, requiredTime + "");
	}

	/**
	 * Gets the time required before ask for the passcode.
	 *
	 * @return The time required before ask for the passcode.
	 */
	public int getPasscodeRequiredTime() {
		String string = getStringValue(TABLE_PREFERENCES, KEY_PASSCODE_LOCK_REQUIRE_TIME, REQUIRE_PASSCODE_INVALID + "");
		return !isTextEmpty(string) ? Integer.parseInt(string) : REQUIRE_PASSCODE_INVALID;
	}

	/**
	 * Sets if the fingerprint lock setting is enabled or not.
	 *
	 * @param enabled True if the fingerprint is enabled, false otherwise.
	 */
	public void setFingerprintLockEnabled(boolean enabled) {
		setStringValue(TABLE_PREFERENCES, KEY_FINGERPRINT_LOCK, "" + enabled);
	}

	/**
	 * Checks if the fingerprint lock setting is enabled.
	 *
	 * @return True if the fingerprint is enabled, false otherwise.
	 */
	public boolean isFingerprintLockEnabled() {
		return getBooleanValue(TABLE_PREFERENCES, KEY_FINGERPRINT_LOCK, false);
	}

	public void setStorageAskAlways(boolean storageAskAlways) {
		setStringValue(TABLE_PREFERENCES, KEY_STORAGE_ASK_ALWAYS, storageAskAlways + "");
	}

	/**
	 * Sets the flag to indicate if should ask the user about set the current path as default download location.
	 *
	 * @param askSetDownloadLocation true if should ask, false otherwise.
	 */
	public void setAskSetDownloadLocation(boolean askSetDownloadLocation) {
		setStringValue(TABLE_PREFERENCES, KEY_ASK_SET_DOWNLOAD_LOCATION, askSetDownloadLocation + "");
	}

	/**
	 * Gets the flag which indicates if should ask the user about set the current path as default download location.
	 *
	 * @return true if should ask, false otherwise.
	 */
	public boolean getAskSetDownloadLocation() {
		return getBooleanValue(TABLE_PREFERENCES, KEY_ASK_SET_DOWNLOAD_LOCATION, true);
	}

	public void setStorageDownloadLocation (String storageDownloadLocation){
		String selectQuery = "SELECT * FROM " + TABLE_PREFERENCES;
        ContentValues values = new ContentValues();
		try (Cursor cursor = db.rawQuery(selectQuery, null)) {
			if (cursor != null && cursor.moveToFirst()) {
				String UPDATE_PREFERENCES_TABLE = "UPDATE " + TABLE_PREFERENCES + " SET " + KEY_STORAGE_DOWNLOAD_LOCATION + "= '" + encrypt(storageDownloadLocation + "") + "' WHERE " + KEY_ID + " = '1'";
				db.execSQL(UPDATE_PREFERENCES_TABLE);
//			log("UPDATE_PREFERENCES_TABLE SYNC ENABLED: " + UPDATE_PREFERENCES_TABLE);
			} else {
				values.put(KEY_STORAGE_DOWNLOAD_LOCATION, encrypt(storageDownloadLocation + ""));
				db.insert(TABLE_PREFERENCES, null, values);
			}
		} catch (Exception e) {
			logError("Exception opening or managing DB cursor", e);
		}
	}

//	public void setAttrOnline (boolean online){
//		String selectQuery = "SELECT * FROM " + TABLE_ATTRIBUTES;
//		ContentValues values = new ContentValues();
//		Cursor cursor = db.rawQuery(selectQuery, null);
//		if (cursor.moveToFirst()){
//			String UPDATE_ATTRIBUTES_TABLE = "UPDATE " + TABLE_ATTRIBUTES + " SET " + KEY_ATTR_ONLINE + "='" + encrypt(online + "") + "' WHERE " + KEY_ID + " ='1'";
//			db.execSQL(UPDATE_ATTRIBUTES_TABLE);
//		}
//		else{
//			values.put(KEY_ATTR_ONLINE, encrypt(online + ""));
//			db.insert(TABLE_ATTRIBUTES, null, values);
//		}
//		cursor.close();
//	}
//
	public void setAttrAskSizeDownload (String askSizeDownload){
		String selectQuery = "SELECT * FROM " + TABLE_ATTRIBUTES;
		ContentValues values = new ContentValues();
		try (Cursor cursor = db.rawQuery(selectQuery, null)) {
			if (cursor != null && cursor.moveToFirst()) {
				String UPDATE_ATTRIBUTES_TABLE = "UPDATE " + TABLE_ATTRIBUTES + " SET " + KEY_ATTR_ASK_SIZE_DOWNLOAD + "='" + encrypt(askSizeDownload) + "' WHERE " + KEY_ID + " ='1'";
				db.execSQL(UPDATE_ATTRIBUTES_TABLE);
				logDebug("UPDATE_ATTRIBUTES_TABLE : " + UPDATE_ATTRIBUTES_TABLE);
			} else {
				values.put(KEY_ATTR_ASK_SIZE_DOWNLOAD, encrypt(askSizeDownload));
				db.insert(TABLE_ATTRIBUTES, null, values);
			}
		} catch (Exception e) {
			logError("Exception opening or managing DB cursor", e);
		}
	}

	public void setAttrAskNoAppDownload (String askNoAppDownload){
		String selectQuery = "SELECT * FROM " + TABLE_ATTRIBUTES;
		ContentValues values = new ContentValues();
		try (Cursor cursor = db.rawQuery(selectQuery, null)) {
			if (cursor != null && cursor.moveToFirst()) {
				String UPDATE_ATTRIBUTES_TABLE = "UPDATE " + TABLE_ATTRIBUTES + " SET " + KEY_ATTR_ASK_NOAPP_DOWNLOAD + "='" + encrypt(askNoAppDownload) + "' WHERE " + KEY_ID + " ='1'";
				db.execSQL(UPDATE_ATTRIBUTES_TABLE);
				logDebug("UPDATE_ATTRIBUTES_TABLE : " + UPDATE_ATTRIBUTES_TABLE);
			} else {
				values.put(KEY_ATTR_ASK_NOAPP_DOWNLOAD, encrypt(askNoAppDownload));
				db.insert(TABLE_ATTRIBUTES, null, values);
			}
		} catch (Exception e) {
			logError("Exception opening or managing DB cursor", e);
		}
	}

	public void setAttrAttemps (int attemp){
		String selectQuery = "SELECT * FROM " + TABLE_ATTRIBUTES;
		ContentValues values = new ContentValues();
		try (Cursor cursor = db.rawQuery(selectQuery, null)) {
			if (cursor != null && cursor.moveToFirst()) {
				String UPDATE_ATTRIBUTES_TABLE = "UPDATE " + TABLE_ATTRIBUTES + " SET " + KEY_ATTR_INTENTS + "='" + encrypt(Integer.toString(attemp) + "") + "' WHERE " + KEY_ID + " ='1'";
				db.execSQL(UPDATE_ATTRIBUTES_TABLE);
				logDebug("UPDATE_ATTRIBUTES_TABLE : " + UPDATE_ATTRIBUTES_TABLE);
			} else {
				values.put(KEY_ATTR_INTENTS, encrypt(Integer.toString(attemp) + ""));
				db.insert(TABLE_ATTRIBUTES, null, values);
			}
		} catch (Exception e) {
			logError("Exception opening or managing DB cursor", e);
		}
	}

	public void setFileLoggerSDK (boolean fileLoggerSDK){
		String selectQuery = "SELECT * FROM " + TABLE_ATTRIBUTES;
		ContentValues values = new ContentValues();
		try (Cursor cursor = db.rawQuery(selectQuery, null)) {
			if (cursor != null && cursor.moveToFirst()) {
				String UPDATE_ATTRIBUTES_TABLE = "UPDATE " + TABLE_ATTRIBUTES + " SET " + KEY_FILE_LOGGER_SDK + "='" + encrypt(fileLoggerSDK + "") + "' WHERE " + KEY_ID + " ='1'";
				db.execSQL(UPDATE_ATTRIBUTES_TABLE);
				logDebug("UPDATE_ATTRIBUTES_TABLE : " + UPDATE_ATTRIBUTES_TABLE);
			} else {
				values.put(KEY_FILE_LOGGER_SDK, encrypt(fileLoggerSDK + ""));
				db.insert(TABLE_ATTRIBUTES, null, values);
			}
		} catch (Exception e) {
			logError("Exception opening or managing DB cursor", e);
		}
	}

	public void setFileLoggerKarere (boolean fileLoggerKarere){
		String selectQuery = "SELECT * FROM " + TABLE_ATTRIBUTES;
		ContentValues values = new ContentValues();
		try (Cursor cursor = db.rawQuery(selectQuery, null)) {
			if (cursor != null && cursor.moveToFirst()) {
				String UPDATE_ATTRIBUTES_TABLE = "UPDATE " + TABLE_ATTRIBUTES + " SET " + KEY_FILE_LOGGER_KARERE + "='" + encrypt(fileLoggerKarere + "") + "' WHERE " + KEY_ID + " ='1'";
				db.execSQL(UPDATE_ATTRIBUTES_TABLE);
				logDebug("UPDATE_ATTRIBUTES_TABLE : " + UPDATE_ATTRIBUTES_TABLE);
			} else {
				values.put(KEY_FILE_LOGGER_KARERE, encrypt(fileLoggerKarere + ""));
				db.insert(TABLE_ATTRIBUTES, null, values);
			}
		} catch (Exception e) {
			logError("Exception opening or managing DB cursor", e);
		}
	}

	public void setUseHttpsOnly (boolean useHttpsOnly){
		String selectQuery = "SELECT * FROM " + TABLE_ATTRIBUTES;
		ContentValues values = new ContentValues();
		try (Cursor cursor = db.rawQuery(selectQuery, null)) {
			if (cursor != null && cursor.moveToFirst()) {
				String UPDATE_ATTRIBUTES_TABLE = "UPDATE " + TABLE_ATTRIBUTES + " SET " + KEY_USE_HTTPS_ONLY + "='" + encrypt(useHttpsOnly + "") + "' WHERE " + KEY_ID + " ='1'";
				db.execSQL(UPDATE_ATTRIBUTES_TABLE);
				logDebug("UPDATE_ATTRIBUTES_TABLE : " + UPDATE_ATTRIBUTES_TABLE);
			} else {
				values.put(KEY_USE_HTTPS_ONLY, encrypt(useHttpsOnly + ""));
				db.insert(TABLE_ATTRIBUTES, null, values);
			}
		} catch (Exception e) {
			logError("Exception opening or managing DB cursor", e);
		}
	}


	public String getUseHttpsOnly(){

		String selectQuery = "SELECT " + KEY_USE_HTTPS_ONLY + " FROM " + TABLE_ATTRIBUTES + " WHERE " + KEY_ID + " = '1'";
		try (Cursor cursor = db.rawQuery(selectQuery, null)) {
			if (cursor != null && cursor.moveToFirst()) {
				String useHttpsOnly = decrypt(cursor.getString(0));
				return useHttpsOnly;
			}
		} catch (Exception e) {
			logError("Exception opening or managing DB cursor", e);
		}
		return "false";
	}

	public void setShowCopyright (boolean showCopyright){
		String selectQuery = "SELECT * FROM " + TABLE_ATTRIBUTES;
		ContentValues values = new ContentValues();
		try (Cursor cursor = db.rawQuery(selectQuery, null)) {
			if (cursor != null && cursor.moveToFirst()) {
				String UPDATE_ATTRIBUTES_TABLE = "UPDATE " + TABLE_ATTRIBUTES + " SET " + KEY_SHOW_COPYRIGHT + "='" + encrypt(showCopyright + "") + "' WHERE " + KEY_ID + " ='1'";
				db.execSQL(UPDATE_ATTRIBUTES_TABLE);
			} else {
				values.put(KEY_SHOW_COPYRIGHT, encrypt(showCopyright + ""));
				db.insert(TABLE_ATTRIBUTES, null, values);
			}
		} catch (Exception e) {
			logError("Exception opening or managing DB cursor", e);
		}
	}


	public String getShowCopyright (){

		String selectQuery = "SELECT " + KEY_SHOW_COPYRIGHT + " FROM " + TABLE_ATTRIBUTES + " WHERE " + KEY_ID + " = '1'";
		try (Cursor cursor = db.rawQuery(selectQuery, null)) {
			if (cursor != null && cursor.moveToFirst()) {
				return decrypt(cursor.getString(0));
			}
		} catch (Exception e) {
			logError("Exception opening or managing DB cursor", e);
		}
		return "true";
	}

	public void setShowNotifOff (boolean showNotifOff){
		String selectQuery = "SELECT * FROM " + TABLE_ATTRIBUTES;
		ContentValues values = new ContentValues();
		try (Cursor cursor = db.rawQuery(selectQuery, null)) {
			if (cursor != null && cursor.moveToFirst()) {
				String UPDATE_ATTRIBUTES_TABLE = "UPDATE " + TABLE_ATTRIBUTES + " SET " + KEY_SHOW_NOTIF_OFF + "='" + encrypt(showNotifOff + "") + "' WHERE " + KEY_ID + " ='1'";
				db.execSQL(UPDATE_ATTRIBUTES_TABLE);
			} else {
				values.put(KEY_SHOW_NOTIF_OFF, encrypt(showNotifOff + ""));
				db.insert(TABLE_ATTRIBUTES, null, values);
			}
		} catch (Exception e) {
			logError("Exception opening or managing DB cursor", e);
		}
	}

	public void setLastPublicHandle (long handle){
		String selectQuery = "SELECT * FROM " + TABLE_ATTRIBUTES;
		ContentValues values = new ContentValues();
		try (Cursor cursor = db.rawQuery(selectQuery, null)) {
			if (cursor != null && cursor.moveToFirst()) {
				String UPDATE_ATTRIBUTES_TABLE = "UPDATE " + TABLE_ATTRIBUTES + " SET " + KEY_LAST_PUBLIC_HANDLE + "= '" + encrypt(handle + "") + "' WHERE " + KEY_ID + " = '1'";
				db.execSQL(UPDATE_ATTRIBUTES_TABLE);
//			log("UPDATE_PREFERENCES_TABLE SYNC ENABLED: " + UPDATE_PREFERENCES_TABLE);
			} else {
				values.put(KEY_LAST_PUBLIC_HANDLE, encrypt(handle + ""));
				db.insert(TABLE_ATTRIBUTES, null, values);
			}
		} catch (Exception e) {
			logError("Exception opening or managing DB cursor", e);
		}
	}

	public void setLastPublicHandleTimeStamp(long lastPublicHandleTimeStamp){
        String selectQuery = "SELECT * FROM " + TABLE_ATTRIBUTES;
        ContentValues values = new ContentValues();
		try (Cursor cursor = db.rawQuery(selectQuery, null)) {
			if (cursor != null && cursor.moveToFirst()) {
				String UPDATE_ATTRIBUTE_TABLE = "UPDATE " + TABLE_ATTRIBUTES + " SET " + KEY_LAST_PUBLIC_HANDLE_TIMESTAMP + "= '" + encrypt(lastPublicHandleTimeStamp + "") + "' WHERE " + KEY_ID + " = '1'";
				db.execSQL(UPDATE_ATTRIBUTE_TABLE);
//			log("UPDATE_PREFERENCES_TABLE SYNC ENABLED: " + UPDATE_PREFERENCES_TABLE);
			} else {
				values.put(KEY_LAST_PUBLIC_HANDLE_TIMESTAMP, encrypt(lastPublicHandleTimeStamp + ""));
				db.insert(TABLE_ATTRIBUTES, null, values);
			}
		} catch (Exception e) {
			logError("Exception opening or managing DB cursor", e);
		}
    }

	public void setLastPublicHandleTimeStamp (){
        logDebug("setLastPublicHandleTimeStamp");
		long lastPublicHandleTimeStamp = System.currentTimeMillis()/1000;

		setLastPublicHandleTimeStamp(lastPublicHandleTimeStamp);
	}

	/**
	 * Get the last public handle type value from the database.
	 *
	 * @return Last public handle type value.
	 */
	public int getLastPublicHandleType() {
		logInfo("Getting the last public handle type from DB");
		return getIntValue(TABLE_ATTRIBUTES, KEY_LAST_PUBLIC_HANDLE_TYPE, MegaApiJava.AFFILIATE_TYPE_INVALID);
	}

	/**
	 * Set the last public handle type value into the database.
	 *
	 * @param lastPublicHandleType Last public handle type value.
	 */
	public void setLastPublicHandleType(int lastPublicHandleType) {
		logInfo("Setting the last public handle type in the DB");
		setIntValue(TABLE_ATTRIBUTES, KEY_LAST_PUBLIC_HANDLE_TYPE, lastPublicHandleType);
	}

	/**
	 * Get the storage state value from the database.
	 *
	 * @return Storage state value.
	 */
	public int getStorageState() {
		logInfo("Getting the storage state from DB");
		return getIntValue(TABLE_ATTRIBUTES, KEY_STORAGE_STATE, MegaApiJava.STORAGE_STATE_UNKNOWN);
	}

	/**
	 * Set the storage state value into the database.
	 *
	 * @param storageState Storage state value.
	 */
	public void setStorageState(int storageState) {
		logInfo("Setting the storage state in the DB");
		setIntValue(TABLE_ATTRIBUTES, KEY_STORAGE_STATE, storageState);
	}

	/**
	 * Get the handle of "My chat files" folder from the database.
	 *
	 * @return Handle value.
	 */
	public long getMyChatFilesFolderHandle() {
		logInfo("Getting the storage state from DB");
		return getLongValue(TABLE_ATTRIBUTES, KEY_MY_CHAT_FILES_FOLDER_HANDLE, INVALID_HANDLE);
	}

	/**
	 * Set the handle of "My chat files" folder into the database.
	 *
	 * @param myChatFilesFolderHandle Handle value.
	 */
	public void setMyChatFilesFolderHandle(long myChatFilesFolderHandle) {
		logInfo("Setting the storage state in the DB");
		setLongValue(TABLE_ATTRIBUTES, KEY_MY_CHAT_FILES_FOLDER_HANDLE, myChatFilesFolderHandle);
	}

	/**
	 * Get the status of the transfer queue.
	 *
	 * @return True if the queue is paused, false otherwise.
	 */
	public boolean getTransferQueueStatus() {
		logInfo("Getting the storage state from DB");
		return getBooleanValue(TABLE_ATTRIBUTES, KEY_TRANSFER_QUEUE_STATUS, false);
	}

	/**
	 * Set the status of the transfer queue.
	 *
	 * @param transferQueueStatus True if the queue is paused, false otherwise.
	 */
	public void setTransferQueueStatus(boolean transferQueueStatus) {
		logInfo("Setting the storage state in the DB");
		setStringValue(TABLE_ATTRIBUTES, KEY_TRANSFER_QUEUE_STATUS, transferQueueStatus + "");
	}

	public String getShowNotifOff (){

		String selectQuery = "SELECT " + KEY_SHOW_NOTIF_OFF + " FROM " + TABLE_ATTRIBUTES + " WHERE " + KEY_ID + " = '1'";
		try (Cursor cursor = db.rawQuery(selectQuery, null)) {
			if (cursor != null && cursor.moveToFirst()) {
				return decrypt(cursor.getString(0));
			}
		} catch (Exception e) {
			logError("Exception opening or managing DB cursor", e);
		}
		return "true";
	}

	public void setInvalidateSdkCache(boolean invalidateSdkCache){
		String selectQuery = "SELECT * FROM " + TABLE_ATTRIBUTES;
		ContentValues values = new ContentValues();
		try (Cursor cursor = db.rawQuery(selectQuery, null)) {
			if (cursor != null && cursor.moveToFirst()) {
				String UPDATE_ATTRIBUTES_TABLE = "UPDATE " + TABLE_ATTRIBUTES + " SET " + KEY_INVALIDATE_SDK_CACHE + "='" + encrypt(invalidateSdkCache + "") + "' WHERE " + KEY_ID + " ='1'";
				db.execSQL(UPDATE_ATTRIBUTES_TABLE);
				logDebug("UPDATE_ATTRIBUTES_TABLE : " + UPDATE_ATTRIBUTES_TABLE);
			} else {
				values.put(KEY_INVALIDATE_SDK_CACHE, encrypt(invalidateSdkCache + ""));
				db.insert(TABLE_ATTRIBUTES, null, values);
			}
		} catch (Exception e) {
			logError("Exception opening or managing DB cursor", e);
		}
	}

	public void clearCredentials(){
	    logWarning("Clear local credentials!");
		db.execSQL("DROP TABLE IF EXISTS " + TABLE_CREDENTIALS);
        onCreate(db);
	}

	public void clearEphemeral(){
		db.execSQL("DROP TABLE IF EXISTS " + TABLE_EPHEMERAL);
		onCreate(db);
	}

	public void clearPreferences(){
		db.execSQL("DROP TABLE IF EXISTS " + TABLE_PREFERENCES);
        onCreate(db);
	}

//	public void clearOffline(){
//		log("clearOffline");
//		db.execSQL("DROP TABLE IF EXISTS " + TABLE_OFFLINE);
//		onCreate(db);
//	}

	public void clearAttributes(){
        long lastPublicHandle;
        long lastPublicHandleTimeStamp = -1;
        int lastPublicHandleType = MegaApiJava.AFFILIATE_TYPE_INVALID;
        try {
            MegaAttributes attributes = getAttributes();
            lastPublicHandle = attributes.getLastPublicHandle();
            lastPublicHandleTimeStamp = attributes.getLastPublicHandleTimeStamp();
            lastPublicHandleType = attributes.getLastPublicHandleType();
		} catch (Exception e) {
			logWarning("EXCEPTION getting last public handle info.", e);
			lastPublicHandle = INVALID_HANDLE;
		}
		db.execSQL("DROP TABLE IF EXISTS " + TABLE_ATTRIBUTES);
		onCreate(db);
		if (lastPublicHandle != INVALID_HANDLE) {
		    try{
		        setLastPublicHandle(lastPublicHandle);
		        setLastPublicHandleTimeStamp(lastPublicHandleTimeStamp);
				setLastPublicHandleType(lastPublicHandleType);
			} catch (Exception e) {
				logWarning("EXCEPTION saving last public handle info.", e);
			}
        }
	}

	public void clearContacts(){
		db.execSQL("DELETE FROM " + TABLE_CONTACTS);
	}

	public void clearNonContacts(){
		db.execSQL("DROP TABLE IF EXISTS " + TABLE_NON_CONTACTS);
		onCreate(db);
	}

	public void clearChatItems(){
		db.execSQL("DROP TABLE IF EXISTS " + TABLE_CHAT_ITEMS);
		onCreate(db);
	}

	public void clearChatSettings(){
		db.execSQL("DROP TABLE IF EXISTS " + TABLE_CHAT_SETTINGS);
		onCreate(db);
	}

	public void clearOffline(SQLiteDatabase db){
		db.execSQL("DROP TABLE IF EXISTS " + TABLE_OFFLINE);
		onCreate(db);
	}

	public void clearOffline(){
		db.execSQL("DROP TABLE IF EXISTS " + TABLE_OFFLINE);
		onCreate(db);
	}

    public void clearCompletedTransfers(){
        db.execSQL("DROP TABLE IF EXISTS " + TABLE_COMPLETED_TRANSFERS);
        onCreate(db);
    }

	public void clearPendingMessage(){
		db.execSQL("DROP TABLE IF EXISTS " + TABLE_PENDING_MSG);
		onCreate(db);
	}

	/**
	 * Adds a pending message.
	 *
	 * @param message Pending message to add.
	 * @return The identifier of the pending message.
	 */
	public long addPendingMessage(PendingMessageSingle message) {
		return addPendingMessage(message, PendingMessageSingle.STATE_PREPARING);
	}

	/**
	 * Adds a pending message from File Explorer.
	 *
	 * @param message Pending message to add.
	 * @return The identifier of the pending message.
	 */
	public long addPendingMessageFromExplorer(PendingMessageSingle message) {
		return addPendingMessage(message, PendingMessageSingle.STATE_PREPARING_FROM_EXPLORER);
	}

	/**
	 * Adds a pending message.
	 *
	 * @param message Pending message to add.
	 * @param state	  State of the pending message.
	 * @return The identifier of the pending message.
	 */
	public long addPendingMessage(PendingMessageSingle message, int state) {
		ContentValues values = new ContentValues();
		values.put(KEY_PENDING_MSG_ID_CHAT, encrypt(message.getChatId() + ""));
		values.put(KEY_PENDING_MSG_TIMESTAMP, encrypt(message.getUploadTimestamp() + ""));
		values.put(KEY_PENDING_MSG_FILE_PATH, encrypt(message.getFilePath()));
		values.put(KEY_PENDING_MSG_FINGERPRINT, encrypt(message.getFingerprint()));
		values.put(KEY_PENDING_MSG_NAME, encrypt(message.getName()));
		values.put(KEY_PENDING_MSG_TRANSFER_TAG, INVALID_ID);
		values.put(KEY_PENDING_MSG_STATE, state);

		return db.insert(TABLE_PENDING_MSG_SINGLE, null, values);
	}

	public PendingMessageSingle findPendingMessageById(long messageId){
        logDebug("findPendingMessageById");
//		String id = messageId+"";
		PendingMessageSingle pendMsg = null;
		String selectQuery = "SELECT * FROM " + TABLE_PENDING_MSG_SINGLE + " WHERE " +KEY_ID + " ='"+ messageId+"'";
        logDebug("QUERY: " + selectQuery);
		try (Cursor cursor = db.rawQuery(selectQuery, null)) {

			if (cursor != null && cursor.moveToFirst()) {
//				long id = Integer.parseInt(cursor.getString(0));
				long chatId = Long.parseLong(decrypt(cursor.getString(1)));
				long timestamp = Long.parseLong(decrypt(cursor.getString(2)));
				String idKarereString = decrypt(cursor.getString(3));
				long idTempKarere = -1;
				if (idKarereString != null && (!idKarereString.isEmpty())) {
					idTempKarere = Long.parseLong(idKarereString);
				}
				String filePath = decrypt(cursor.getString(4));
				String name = decrypt(cursor.getString(5));

				String nodeHandleString = decrypt(cursor.getString(6));
				long nodeHandle = -1;
				if (nodeHandleString != null && (!nodeHandleString.isEmpty())) {
					nodeHandle = Long.parseLong(nodeHandleString);
				}

				String fingerPrint = decrypt(cursor.getString(7));
				int transferTag = cursor.getInt(8);
				int state = cursor.getInt(9);

				pendMsg = new PendingMessageSingle(messageId, chatId, timestamp, idTempKarere, filePath, fingerPrint, name, nodeHandle, transferTag, state);
			}
		} catch (Exception e) {
			logError("Exception opening or managing DB cursor", e);
		}
		return pendMsg;
	}

	/**
	 * Updates a pending message.
	 *
	 * @param idMessage   Identifier of the pending message.
	 * @param transferTag Identifier of the transfer.
	 */
	public void updatePendingMessageOnTransferStart(long idMessage, int transferTag) {
		updatePendingMessage(idMessage, transferTag, INVALID_OPTION, PendingMessageSingle.STATE_UPLOADING);
	}

	/**
	 * Updates a pending message.
	 *
	 * @param idMessage  Identifier of the pending message.
	 * @param nodeHandle Handle of the node already uploaded.
	 * @param state      State of the pending message.
	 */
	public void updatePendingMessageOnTransferFinish(long idMessage, String nodeHandle, int state) {
		updatePendingMessage(idMessage, INVALID_ID, nodeHandle, state);
	}

	/**
	 * Updates a pending message.
	 *
	 * @param idMessage   Identifier of the pending message.
	 * @param transferTag Identifier of the transfer.
	 * @param nodeHandle  Handle of the node already uploaded.
	 * @param state       State of the pending message.
	 */
	public void updatePendingMessage(long idMessage, int transferTag, String nodeHandle, int state) {
		ContentValues values = new ContentValues();

		if (transferTag != INVALID_ID) {
			values.put(KEY_PENDING_MSG_TRANSFER_TAG, transferTag);
		}

		values.put(KEY_PENDING_MSG_NODE_HANDLE, encrypt(nodeHandle));
		values.put(KEY_PENDING_MSG_STATE, state);
		String where = KEY_ID + "=" + idMessage;

		db.update(TABLE_PENDING_MSG_SINGLE, values, where, null);
	}

	public void updatePendingMessageOnAttach(long idMessage, String temporalId, int state) {

		ContentValues values = new ContentValues();
        logDebug("ID of my pending message to update: " + temporalId);
		values.put(KEY_PENDING_MSG_TEMP_KARERE, encrypt(temporalId));
		values.put(KEY_PENDING_MSG_STATE, state);
		String where = KEY_ID + "=" +idMessage;

		int rows = db.update(TABLE_PENDING_MSG_SINGLE, values, where, null);
        logDebug("Rows updated: " + rows);
	}

	public ArrayList<AndroidMegaChatMessage> findPendingMessagesNotSent(long idChat) {
        logDebug("findPendingMessagesNotSent");
		ArrayList<AndroidMegaChatMessage> pendMsgs = new ArrayList<>();
		String chat = idChat + "";

		String selectQuery = "SELECT * FROM " + TABLE_PENDING_MSG_SINGLE + " WHERE " + KEY_PENDING_MSG_STATE + " < " + PendingMessageSingle.STATE_SENT + " AND " + KEY_ID_CHAT + " ='" + encrypt(chat) + "'";
        logDebug("QUERY: " + selectQuery);
		try (Cursor cursor = db.rawQuery(selectQuery, null)) {
			if (cursor != null && cursor.moveToFirst()) {
				do {
					long id = cursor.getLong(0);
					long chatId = Long.parseLong(decrypt(cursor.getString(1)));
					long timestamp = Long.parseLong(decrypt(cursor.getString(2)));
					String idKarereString = decrypt(cursor.getString(3));
					long idTempKarere = -1;
					if (idKarereString != null && (!idKarereString.isEmpty())) {
						idTempKarere = Long.parseLong(idKarereString);
					}
					String filePath = decrypt(cursor.getString(4));
					String name = decrypt(cursor.getString(5));

					String nodeHandleString = decrypt(cursor.getString(6));
					long nodeHandle = -1;
					if (nodeHandleString != null && (!nodeHandleString.isEmpty())) {
						nodeHandle = Long.parseLong(nodeHandleString);
					}

					String fingerPrint = decrypt(cursor.getString(7));
					int transferTag = cursor.getInt(8);
					int state = cursor.getInt(9);

					PendingMessageSingle pendMsg = new PendingMessageSingle(id, chatId, timestamp, idTempKarere, filePath, fingerPrint, name, nodeHandle, transferTag, state);

					AndroidMegaChatMessage aPMsg = new AndroidMegaChatMessage(pendMsg, true);
					pendMsgs.add(aPMsg);

				} while (cursor.moveToNext());
			}
		} catch (Exception e) {
			logError("Exception opening or managing DB cursor", e);
		}
        logDebug("Found: " + pendMsgs.size());
		return pendMsgs;
	}

	public long findPendingMessageByIdTempKarere(long idTemp){
        logDebug("findPendingMessageById: " + idTemp);
		String idPend = idTemp+"";
		long id = -1;

		String selectQuery = "SELECT * FROM " + TABLE_PENDING_MSG_SINGLE + " WHERE " + KEY_PENDING_MSG_TEMP_KARERE + " = '" + encrypt(idPend) + "'";
		logDebug("QUERY: "+selectQuery);
		try (Cursor cursor = db.rawQuery(selectQuery, null)) {
			if (cursor != null && cursor.moveToFirst()) {
				id = cursor.getLong(0);
			}
		} catch (Exception e) {
			logError("Exception opening or managing DB cursor", e);
		}
		return id;
	}

	public void removeSentPendingMessages(){
		logDebug("removeSentPendingMessages");
		int rows = db.delete(TABLE_PENDING_MSG_SINGLE, KEY_PENDING_MSG_STATE + "="+PendingMessageSingle.STATE_SENT, null);
	}

	public void removePendingMessageByChatId(long idChat){
		logDebug("removePendingMessageByChatId");
		int rows = db.delete(TABLE_PENDING_MSG_SINGLE, KEY_PENDING_MSG_ID_CHAT + "="+idChat, null);
	}

	public void removePendingMessageById(long idMsg){
		int rows = db.delete(TABLE_PENDING_MSG_SINGLE, KEY_ID + "="+idMsg, null);
	}

    public String getAutoPlayEnabled(){

        String selectQuery = "SELECT " + KEY_AUTO_PLAY + " FROM " + TABLE_PREFERENCES + " WHERE " + KEY_ID + " = '1'";
		try (Cursor cursor = db.rawQuery(selectQuery, null)) {
			if (cursor != null && cursor.moveToFirst()) {
				return decrypt(cursor.getString(0));
			}
		} catch (Exception e) {
			logError("Exception opening or managing DB cursor", e);
		}
        return "false";
    }

    public String getSDCardUri(){
        return getStringValue(TABLE_PREFERENCES, KEY_SD_CARD_URI, "");
    }

    public void setAutoPlayEnabled(String enabled){
		logDebug("setAutoPlayEnabled");

        String selectQuery = "SELECT * FROM " + TABLE_PREFERENCES;
        ContentValues values = new ContentValues();
		try (Cursor cursor = db.rawQuery(selectQuery, null)) {
			if (cursor != null && cursor.moveToFirst()) {
				String UPDATE_ATTRIBUTES_TABLE = "UPDATE " + TABLE_PREFERENCES + " SET " + KEY_AUTO_PLAY + "='" + encrypt(enabled + "") + "' WHERE " + KEY_ID + " ='1'";
				db.execSQL(UPDATE_ATTRIBUTES_TABLE);
			} else {
				values.put(KEY_AUTO_PLAY, encrypt(enabled + ""));
				db.insert(TABLE_PREFERENCES, null, values);
			}
		} catch (Exception e) {
			logError("Exception opening or managing DB cursor", e);
		}
    }

    public void setShowInviteBanner(String show){
        logDebug("setCloseInviteBanner");

        String selectQuery = "SELECT * FROM " + TABLE_PREFERENCES;
        ContentValues values = new ContentValues();
		try (Cursor cursor = db.rawQuery(selectQuery, null)) {
			if (cursor != null && cursor.moveToFirst()) {
				String UPDATE_ATTRIBUTES_TABLE = "UPDATE " + TABLE_PREFERENCES + " SET " + KEY_SHOW_INVITE_BANNER + "='" + encrypt(show + "") + "' WHERE " + KEY_ID + " ='1'";
				db.execSQL(UPDATE_ATTRIBUTES_TABLE);
			} else {
				values.put(KEY_SHOW_INVITE_BANNER, encrypt(show + ""));
				db.insert(TABLE_PREFERENCES, null, values);
			}
		} catch (Exception e) {
			logError("Exception opening or managing DB cursor", e);
		}
    }

	public ArrayList<SDTransfer> getSDTransfers() {
		ArrayList<SDTransfer> sdTransfers = new ArrayList<>();
		String selectQuery = "SELECT * FROM " + TABLE_SD_TRANSFERS;
		try (Cursor cursor = db.rawQuery(selectQuery, null)) {
			if (cursor != null && cursor.moveToLast()) {
				do {
					int tag = Integer.parseInt(cursor.getString(1));
					String name = decrypt(cursor.getString(2));
					String size = decrypt(cursor.getString(3));
					String nodeHandle = decrypt(cursor.getString(4));
					String path = decrypt(cursor.getString(5));
					String appData = decrypt(cursor.getString(6));

					sdTransfers.add(new SDTransfer(tag, name, size, nodeHandle, path, appData));
				} while (cursor.moveToPrevious());
			}
		} catch (Exception e) {
			logError("Exception opening or managing DB cursor", e);
		}
		return sdTransfers;
	}

	public long addSDTransfer(SDTransfer transfer) {
		ContentValues values = new ContentValues();
		values.put(KEY_SD_TRANSFERS_TAG, transfer.getTag());
		values.put(KEY_SD_TRANSFERS_NAME, encrypt(transfer.getName()));
		values.put(KEY_SD_TRANSFERS_SIZE, encrypt(transfer.getSize()));
		values.put(KEY_SD_TRANSFERS_HANDLE, encrypt(transfer.getNodeHandle()));
		values.put(KEY_SD_TRANSFERS_PATH, encrypt(transfer.getPath()));
		values.put(KEY_SD_TRANSFERS_APP_DATA, encrypt(transfer.getAppData()));

		return db.insert(TABLE_SD_TRANSFERS, null, values);
	}

	public void removeSDTransfer(int tag) {
		db.delete(TABLE_SD_TRANSFERS,
				KEY_SD_TRANSFERS_TAG + "=" + tag,
				null);
	}

    public boolean saveBackup(Backup backup) {
        ContentValues values = new ContentValues();
        values.put(KEY_BACKUP_ID, encrypt(Long.toString(backup.getBackupId())));
        values.put(KEY_BACKUP_TYPE, backup.getBackupType());
        values.put(KEY_BACKUP_TARGET_NODE, encrypt(Long.toString(backup.getTargetNode())));
        values.put(KEY_BACKUP_LOCAL_FOLDER, encrypt(backup.getLocalFolder()));
        values.put(KEY_BACKUP_NAME, encrypt(backup.getBackupName()));
        values.put(KEY_BACKUP_STATE,backup.getState());
        values.put(KEY_BACKUP_SUB_STATE, backup.getSubState());
        values.put(KEY_BACKUP_EXTRA_DATA, encrypt(backup.getExtraData()));
        values.put(KEY_BACKUP_START_TIME, encrypt(Long.toString(backup.getStartTimestamp())));
        values.put(KEY_BACKUP_LAST_TIME, encrypt(Long.toString(backup.getLastFinishTimestamp())));
        values.put(KEY_BACKUP_TARGET_NODE_PATH, encrypt(backup.getTargetFolderPath()));
        values.put(KEY_BACKUP_EX, encrypt(Boolean.toString(backup.isExcludeSubFolders())));
        values.put(KEY_BACKUP_DEL, encrypt(Boolean.toString(backup.isDeleteEmptySubFolders())));
        // Default value is false.
        values.put(KEY_BACKUP_OUTDATED, encrypt(Boolean.toString(false)));
        long result = db.insertOrThrow(TABLE_BACKUPS, null, values);
        if(result != -1) {
            logDebug("Save sync pair " + backup + " successfully, row id is: " + result);
            return true;
        } else {
            logError("Save sync pair " + backup + " failed");
            return false;
        }
    }

    public Backup getCuBackup() {
        return getBackupByType(BACKUP_TYPE_CAMERA_UPLOADS);
    }

    public Backup getMuBackup() {
        return getBackupByType(BACKUP_TYPE_MEDIA_UPLOADS);
    }

    private Backup getBackupByType(int type) {
        String selectQuery = "SELECT * FROM " + TABLE_BACKUPS + " WHERE " + KEY_BACKUP_TYPE + " = " + type +
                " AND " + KEY_BACKUP_OUTDATED + " = '" + encrypt(Boolean.FALSE.toString()) + "' ORDER BY " + KEY_ID + " DESC";
        try (Cursor cursor = db.rawQuery(selectQuery, null)) {
			if (cursor != null && cursor.moveToFirst()) {
				return getBackupFromCursor(cursor);
			}
		} catch (Exception e) {
			logError("Exception opening or managing DB cursor", e);
		}
		return null;
    }

    public void setBackupAsOutdated(long id) {
        Backup backup = getBackupById(id);
        if(backup != null) {
            backup.setOutdated(true);
            updateBackup(backup);
        }
    }

    public Backup getBackupById(long id) {
        String selectQuery = "SELECT * FROM " + TABLE_BACKUPS + " WHERE " + KEY_BACKUP_ID + " = '" + encrypt(Long.toString(id)) + "'";
        try (Cursor cursor = db.rawQuery(selectQuery, null)) {
			if (cursor != null && cursor.moveToFirst()) {
				return getBackupFromCursor(cursor);
			}
		} catch (Exception e) {
			logError("Exception opening or managing DB cursor", e);
		}
		return null;
    }

    public List<Backup> getAllBackups() {
        String selectQuery = "SELECT * FROM " + TABLE_BACKUPS;
		try (Cursor cursor = db.rawQuery(selectQuery, null)) {
			List<Backup> list = new ArrayList<>();
			if (cursor != null) {
				while (cursor.moveToNext()) {
					list.add(getBackupFromCursor(cursor));
				}
			}
			return list;
		} catch (Exception e) {
			logError("Exception opening or managing DB cursor", e);
		}
		return null;
    }

    private Backup getBackupFromCursor(Cursor cursor) {
        return new Backup(
                Long.parseLong(decrypt(cursor.getString(cursor.getColumnIndex(KEY_BACKUP_ID)))),
                cursor.getInt(cursor.getColumnIndex(KEY_BACKUP_TYPE)),
                Long.parseLong(decrypt(cursor.getString(cursor.getColumnIndex(KEY_BACKUP_TARGET_NODE)))),
                decrypt(cursor.getString(cursor.getColumnIndex(KEY_BACKUP_LOCAL_FOLDER))),
                decrypt(cursor.getString(cursor.getColumnIndex(KEY_BACKUP_NAME))),
                cursor.getInt(cursor.getColumnIndex(KEY_BACKUP_STATE)),
                cursor.getInt(cursor.getColumnIndex(KEY_BACKUP_SUB_STATE)),
                decrypt(cursor.getString(cursor.getColumnIndex(KEY_BACKUP_EXTRA_DATA))),
                Long.parseLong(decrypt(cursor.getString(cursor.getColumnIndex(KEY_BACKUP_START_TIME)))),
                Long.parseLong(decrypt(cursor.getString(cursor.getColumnIndex(KEY_BACKUP_LAST_TIME)))),
                decrypt(cursor.getString(cursor.getColumnIndex(KEY_BACKUP_TARGET_NODE_PATH))),
                Boolean.parseBoolean(decrypt(cursor.getString(cursor.getColumnIndex(KEY_BACKUP_EX)))),
                Boolean.parseBoolean(decrypt(cursor.getString(cursor.getColumnIndex(KEY_BACKUP_DEL)))),
                Boolean.parseBoolean(decrypt(cursor.getString(cursor.getColumnIndex(KEY_BACKUP_OUTDATED))))
        );
    }

    public void deleteBackupById(long id) {
        db.execSQL(BackupToolsKt.deleteSQL(id));
    }

    public void updateBackup(Backup backup) {
        db.execSQL(BackupToolsKt.updateSQL(backup));
    }

    public void clearBackups() {
        db.execSQL("DROP TABLE IF EXISTS " + TABLE_BACKUPS);
        onCreate(db);
    }

    /**
     * Get the index of a column in a cursor.
     * Avoid to access column with hardcode index.
     *
     * @param cursor Cursor object which has the column.
     * @param columnName Name of the column.
     * @return The index of the column in the cursor.
     */
    private int getColumnIndex(Cursor cursor, String columnName) {
        return cursor.getColumnIndex(columnName);
    }
}<|MERGE_RESOLUTION|>--- conflicted
+++ resolved
@@ -884,12 +884,7 @@
 				setPreferences(db, preferences);
 			}
 
-<<<<<<< HEAD
-			// After re-create the table, refresh it to make sure the columns have correct index.
-			getPreferences(db);
-=======
 			preferencesAlreadyUpdated = true;
->>>>>>> e6b63ff4
 		}
 
 		if (oldVersion <= 63 && !preferencesAlreadyUpdated) {
@@ -1629,7 +1624,6 @@
 		MegaPreferences prefs = null;
 		String selectQuery = "SELECT * FROM " + TABLE_PREFERENCES;
 
-<<<<<<< HEAD
         try (Cursor cursor = db.rawQuery(selectQuery, null)) {
             if (cursor != null && cursor.moveToFirst()) {
                 String firstTime = decrypt(cursor.getString(getColumnIndex(cursor, KEY_FIRST_LOGIN)));
@@ -1677,59 +1671,10 @@
                 String mediaSDCardUri = decrypt(cursor.getString(getColumnIndex(cursor, KEY_URI_MEDIA_EXTERNAL_SD_CARD)));
                 String isMediaOnSDCard = decrypt(cursor.getString(getColumnIndex(cursor, KEY_MEDIA_FOLDER_EXTERNAL_SD_CARD)));
                 String passcodeLockRequireTime = decrypt(cursor.getString(getColumnIndex(cursor, KEY_PASSCODE_LOCK_REQUIRE_TIME)));
-                String fingerprintLock = decrypt(cursor.getString(getColumnIndex(cursor, KEY_FINGERPRINT_LOCK)));
-=======
-		try (Cursor cursor = db.rawQuery(selectQuery, null)) {
-			if (cursor != null && cursor.moveToFirst()) {
-				String firstTime = decrypt(cursor.getString(1));
-				String camSyncEnabled = decrypt(cursor.getString(2));
-				String camSyncHandle = decrypt(cursor.getString(3));
-				String camSyncLocalPath = decrypt(cursor.getString(4));
-				String wifi = decrypt(cursor.getString(5));
-				String fileUpload = decrypt(cursor.getString(6));
-				String pinLockEnabled = decrypt(cursor.getString(7));
-				String pinLockCode = decrypt(cursor.getString(8));
-				String askAlways = decrypt(cursor.getString(9));
-				String downloadLocation = decrypt(cursor.getString(10));
-				String camSyncTimeStamp = decrypt(cursor.getString(11));
-				String camSyncCharging = decrypt(cursor.getString(12));
-				String lastFolderUpload = decrypt(cursor.getString(13));
-				String lastFolderCloud = decrypt(cursor.getString(14));
-				String secondaryFolderEnabled = decrypt(cursor.getString(15));
-				String secondaryPath = decrypt(cursor.getString(16));
-				String secondaryHandle = decrypt(cursor.getString(17));
-				String secSyncTimeStamp = decrypt(cursor.getString(18));
-				String keepFileNames = decrypt(cursor.getString(19));
-				String storageAdvancedDevices = decrypt(cursor.getString(20));
-				String preferredViewList = decrypt(cursor.getString(21));
-				String preferredViewListCamera = decrypt(cursor.getString(22));
-				String uriExternalSDCard = decrypt(cursor.getString(23));
-				String cameraFolderExternalSDCard = decrypt(cursor.getString(24));
-				String pinLockType = decrypt(cursor.getString(25));
-				String preferredSortCloud = decrypt(cursor.getString(26));
-				String preferredSortContacts = decrypt(cursor.getString(27));
-				String preferredSortOthers = decrypt(cursor.getString(28));
-				String firstTimeChat = decrypt(cursor.getString(29));
-				String smallGridCamera = decrypt(cursor.getString(30));
-				String isAutoPlayEnabled = decrypt(cursor.getString(31));
-				String uploadVideoQuality = decrypt(cursor.getString(32));
-				String conversionOnCharging = decrypt(cursor.getString(33));
-				String chargingOnSize = decrypt(cursor.getString(34));
-				String shouldClearCameraSyncRecords = decrypt(cursor.getString(35));
-				String camVideoSyncTimeStamp = decrypt(cursor.getString(36));
-				String secVideoSyncTimeStamp = decrypt(cursor.getString(37));
-				String removeGPS = decrypt(cursor.getString(38));
-				String closeInviteBanner = decrypt(cursor.getString(39));
-				String preferredSortCameraUpload = decrypt(cursor.getString(40));
-				String sdCardUri = decrypt(cursor.getString(41));
-				String askForDisplayOver = decrypt(cursor.getString(42));
-				String askForSetDownloadLocation = decrypt(cursor.getString(43));
-				String mediaSDCardUri = decrypt(cursor.getString(44));
-				String isMediaOnSDCard = decrypt(cursor.getString(45));
-				String passcodeLockRequireTime = decrypt(cursor.getString(46));
-				String fingerprintLock = cursor.getColumnIndex(KEY_FINGERPRINT_LOCK) != INVALID_VALUE
-						? decrypt(cursor.getString(47)) : "false";
->>>>>>> e6b63ff4
+
+                int fingerprintLockIndex = getColumnIndex(cursor, KEY_FINGERPRINT_LOCK);
+                String fingerprintLock = fingerprintLockIndex != INVALID_VALUE
+                        ? decrypt(cursor.getString(fingerprintLockIndex)) : "false";
 
 				prefs = new MegaPreferences(firstTime, wifi, camSyncEnabled, camSyncHandle,
 						camSyncLocalPath, fileUpload, camSyncTimeStamp, pinLockEnabled,
