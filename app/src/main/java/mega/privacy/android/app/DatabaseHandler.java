--- conflicted
+++ resolved
@@ -929,16 +929,13 @@
 			MegaPreferences preferences = getPreferencesFromDBv62(db);
 			db.execSQL("DROP TABLE IF EXISTS " + TABLE_PREFERENCES);
 			onCreate(db);
-<<<<<<< HEAD
-			setPreferences(db, preferences);
-            // After re-create the table, refresh it to make sure the columns have correct index.
-            getPreferences(db);
-=======
 
 			if (preferences != null) {
 				setPreferences(db, preferences);
 			}
->>>>>>> a7640752
+
+			// After re-create the table, refresh it to make sure the columns have correct index.
+			getPreferences(db);
 		}
 
         if (oldVersion <= 63) {
