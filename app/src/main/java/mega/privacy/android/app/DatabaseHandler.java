package mega.privacy.android.app;

import android.content.ContentValues;
import android.content.Context;
import android.database.Cursor;
import android.database.sqlite.SQLiteDatabase;
import android.database.sqlite.SQLiteException;
import android.database.sqlite.SQLiteOpenHelper;
import android.provider.Settings;
import android.text.TextUtils;
import android.util.Base64;

import java.util.ArrayList;
import java.util.Arrays;
import java.util.Collections;
import java.util.Comparator;
import java.util.List;

import mega.privacy.android.app.jobservices.SyncRecord;
import mega.privacy.android.app.lollipop.megachat.AndroidMegaChatMessage;
import mega.privacy.android.app.lollipop.megachat.ChatItemPreferences;
import mega.privacy.android.app.lollipop.megachat.ChatSettings;
import mega.privacy.android.app.lollipop.megachat.NonContactInfo;
import mega.privacy.android.app.lollipop.megachat.PendingMessageSingle;
<<<<<<< HEAD
import mega.privacy.android.app.utils.Constants;
import mega.privacy.android.app.utils.Util;
import mega.privacy.android.app.utils.contacts.MegaContactGetter;
=======
>>>>>>> 393a7df3
import nz.mega.sdk.MegaApiJava;
import nz.mega.sdk.MegaChatApi;

import static mega.privacy.android.app.utils.LogUtil.*;
import static mega.privacy.android.app.utils.Util.*;
import static mega.privacy.android.app.utils.Constants.*;


public class DatabaseHandler extends SQLiteOpenHelper {
<<<<<<< HEAD
	
	private static final int DATABASE_VERSION = 46;
    private static final String DATABASE_NAME = "megapreferences"; 
=======

	private static final int DATABASE_VERSION = 45;
    private static final String DATABASE_NAME = "megapreferences";
>>>>>>> 393a7df3
    private static final String TABLE_PREFERENCES = "preferences";
    private static final String TABLE_CREDENTIALS = "credentials";
    private static final String TABLE_ATTRIBUTES = "attributes";
    private static final String TABLE_OFFLINE = "offline";
    private static final String TABLE_CONTACTS = "contacts";
	private static final String TABLE_CHAT_ITEMS = "chat";
	private static final String TABLE_NON_CONTACTS = "noncontacts";
	private static final String TABLE_CHAT_SETTINGS = "chatsettings";
	private static final String TABLE_COMPLETED_TRANSFERS = "completedtransfers";
	private static final String TABLE_EPHEMERAL = "ephemeral";
	private static final String TABLE_PENDING_MSG = "pendingmsg";
	private static final String TABLE_MSG_NODES = "msgnodes";
	private static final String TABLE_NODE_ATTACHMENTS = "nodeattachments";
	private static final String TABLE_PENDING_MSG_SINGLE = "pendingmsgsingle";
	private static final String TABLE_SYNC_RECORDS = "syncrecords";
	private static final String TABLE_MEGA_CONTACTS = "megacontacts";

    private static final String KEY_ID = "id";
    private static final String KEY_EMAIL = "email";
	private static final String KEY_PASSWORD = "password";
    private static final String KEY_SESSION= "session";
	private static final String KEY_FIRST_NAME= "firstname";
	private static final String KEY_LAST_NAME= "lastname";
	private static final String KEY_MY_HANDLE= "myhandle";

    private static final String KEY_FIRST_LOGIN = "firstlogin";
    private static final String KEY_CAM_SYNC_ENABLED = "camsyncenabled";
    private static final String KEY_SEC_FOLDER_ENABLED = "secondarymediafolderenabled";
    private static final String KEY_SEC_FOLDER_HANDLE = "secondarymediafolderhandle";
    private static final String KEY_SEC_FOLDER_LOCAL_PATH = "secondarymediafolderlocalpath";
    private static final String KEY_CAM_SYNC_HANDLE = "camsynchandle";
    private static final String KEY_CAM_SYNC_WIFI = "wifi";
    private static final String KEY_CAM_SYNC_LOCAL_PATH = "camsynclocalpath";
    private static final String KEY_CAM_SYNC_FILE_UPLOAD = "fileUpload";
    private static final String KEY_CAM_SYNC_TIMESTAMP = "camSyncTimeStamp";
    private static final String KEY_CAM_VIDEO_SYNC_TIMESTAMP = "camVideoSyncTimeStamp";
    private static final String KEY_CAM_SYNC_CHARGING = "camSyncCharging";
    private static final String KEY_UPLOAD_VIDEO_QUALITY = "uploadVideoQuality";
    private static final String KEY_CONVERSION_ON_CHARGING = "conversionOnCharging";
    private static final String KEY_CHARGING_ON_SIZE = "chargingOnSize";
    private static final String KEY_SHOULD_CLEAR_CAMSYNC_RECORDS = "shouldclearcamsyncrecords";
    private static final String KEY_KEEP_FILE_NAMES = "keepFileNames";
    private static final String KEY_PIN_LOCK_ENABLED = "pinlockenabled";
    private static final String KEY_PIN_LOCK_TYPE = "pinlocktype";
    private static final String KEY_PIN_LOCK_CODE = "pinlockcode";
    private static final String KEY_STORAGE_ASK_ALWAYS = "storageaskalways";
    private static final String KEY_STORAGE_DOWNLOAD_LOCATION = "storagedownloadlocation";
    private static final String KEY_LAST_UPLOAD_FOLDER = "lastuploadfolder";
    private static final String KEY_LAST_CLOUD_FOLDER_HANDLE = "lastcloudfolder";
    private static final String KEY_ATTR_ONLINE = "online";
    private static final String KEY_ATTR_INTENTS = "intents";
    private static final String KEY_ATTR_ASK_SIZE_DOWNLOAD = "asksizedownload";
    private static final String KEY_ATTR_ASK_NOAPP_DOWNLOAD = "asknoappdownload";
    private static final String KEY_OFF_HANDLE = "handle";
    private static final String KEY_OFF_PATH = "path";
    private static final String KEY_OFF_NAME = "name";
    private static final String KEY_OFF_PARENT = "parentId";
    private static final String KEY_OFF_TYPE = "type";
    private static final String KEY_OFF_INCOMING = "incoming";
    private static final String KEY_OFF_HANDLE_INCOMING = "incomingHandle";
    private static final String KEY_SEC_SYNC_TIMESTAMP = "secondarySyncTimeStamp";
    private static final String KEY_SEC_VIDEO_SYNC_TIMESTAMP = "secondaryVideoSyncTimeStamp";
    private static final String KEY_STORAGE_ADVANCED_DEVICES = "storageadvanceddevices";
    private static final String KEY_PREFERRED_VIEW_LIST = "preferredviewlist";
    private static final String KEY_PREFERRED_VIEW_LIST_CAMERA = "preferredviewlistcamera";
    private static final String KEY_URI_EXTERNAL_SD_CARD = "uriexternalsdcard";
    private static final String KEY_CAMERA_FOLDER_EXTERNAL_SD_CARD = "camerafolderexternalsdcard";
    private static final String KEY_CONTACT_HANDLE = "handle";
    private static final String KEY_CONTACT_MAIL = "mail";
    private static final String KEY_CONTACT_NAME = "name";
    private static final String KEY_CONTACT_LAST_NAME = "lastname";
	private static final String KEY_PREFERRED_SORT_CLOUD = "preferredsortcloud";
	private static final String KEY_PREFERRED_SORT_CONTACTS = "preferredsortcontacts";
	private static final String KEY_PREFERRED_SORT_OTHERS = "preferredsortothers";
	private static final String KEY_FILE_LOGGER_SDK = "filelogger";
	private static final String KEY_FILE_LOGGER_KARERE = "fileloggerkarere";
	private static final String KEY_USE_HTTPS_ONLY = "usehttpsonly";
	private static final String KEY_SHOW_COPYRIGHT = "showcopyright";
	private static final String KEY_SHOW_NOTIF_OFF = "shownotifoff";
	private static final String KEY_STAGING = "staging";

	private static final String KEY_ACCOUNT_DETAILS_TIMESTAMP = "accountdetailstimestamp";
	private static final String KEY_PAYMENT_METHODS_TIMESTAMP = "paymentmethodsstimestamp";
	private static final String KEY_PRICING_TIMESTAMP = "pricingtimestamp";
	private static final String KEY_EXTENDED_ACCOUNT_DETAILS_TIMESTAMP = "extendedaccountdetailstimestamp";

	private static final String KEY_CHAT_HANDLE = "chathandle";
	private static final String KEY_CHAT_ITEM_NOTIFICATIONS = "chatitemnotifications";
	private static final String KEY_CHAT_ITEM_RINGTONE = "chatitemringtone";
	private static final String KEY_CHAT_ITEM_SOUND_NOTIFICATIONS = "chatitemnotificationsound";
	private static final String KEY_CHAT_ITEM_WRITTEN_TEXT = "chatitemwrittentext";

	private static final String KEY_NONCONTACT_HANDLE = "noncontacthandle";
	private static final String KEY_NONCONTACT_FULLNAME = "noncontactfullname";
	private static final String KEY_NONCONTACT_FIRSTNAME = "noncontactfirstname";
	private static final String KEY_NONCONTACT_LASTNAME = "noncontactlastname";
	private static final String KEY_NONCONTACT_EMAIL = "noncontactemail";

	private static final String KEY_CHAT_ENABLED = "chatenabled";
	private static final String KEY_CHAT_NOTIFICATIONS_ENABLED = "chatnotifications";
	private static final String KEY_CHAT_SOUND_NOTIFICATIONS = "chatnotificationsound";
	private static final String KEY_CHAT_VIBRATION_ENABLED = "chatvibrationenabled";
	private static final String KEY_CHAT_STATUS = "chatstatus";
	private static final String KEY_CHAT_SEND_ORIGINALS = "sendoriginalsattachments";

	private static final String KEY_INVALIDATE_SDK_CACHE = "invalidatesdkcache";

	private static final String KEY_TRANSFER_FILENAME = "transferfilename";
	private static final String KEY_TRANSFER_TYPE = "transfertype";
	private static final String KEY_TRANSFER_STATE = "transferstate";
	private static final String KEY_TRANSFER_SIZE = "transfersize";
	private static final String KEY_TRANSFER_HANDLE = "transferhandle";

	private static final String KEY_FIRST_LOGIN_CHAT = "firstloginchat";
	private static final String KEY_SMALL_GRID_CAMERA = "smallgridcamera";
    private static final String KEY_AUTO_PLAY = "autoplay";

	private static final String KEY_ID_CHAT = "idchat";
	private static final String KEY_MSG_TIMESTAMP = "timestamp";
	private static final String KEY_ID_TEMP_KARERE = "idtempkarere";
	private static final String KEY_STATE = "state";

	private static final String KEY_ID_PENDING_MSG = "idpendingmsg";
	private static final String KEY_ID_NODE = "idnode";

	private static final String KEY_FILE_PATH = "filepath";
	private static final String KEY_FILE_NAME = "filename";
	private static final String KEY_FILE_FINGERPRINT = "filefingerprint";
	private static final String KEY_NODE_HANDLE = "nodehandle";

	//columns for table sync records
    private static final String KEY_SYNC_FILEPATH_ORI = "sync_filepath_origin";
    private static final String KEY_SYNC_FILEPATH_NEW = "sync_filepath_new";
    private static final String KEY_SYNC_FP_ORI = "sync_fingerprint_origin";
    private static final String KEY_SYNC_FP_NEW = "sync_fingerprint_new";
    private static final String KEY_SYNC_TIMESTAMP = "sync_timestamp";
    private static final String KEY_SYNC_STATE = "sync_state";
    private static final String KEY_SYNC_FILENAME = "sync_filename";
    private static final String KEY_SYNC_HANDLE = "sync_handle";
    private static final String KEY_SYNC_COPYONLY = "sync_copyonly";
    private static final String KEY_SYNC_SECONDARY = "sync_secondary";
    private static final String KEY_SYNC_TYPE = "sync_type";
    private static final String KEY_SYNC_LONGITUDE = "sync_longitude";
    private static final String KEY_SYNC_LATITUDE = "sync_latitude";
    private static final String CREATE_SYNC_RECORDS_TABLE = "CREATE TABLE IF NOT EXISTS " + TABLE_SYNC_RECORDS + "("
            + KEY_ID + " INTEGER PRIMARY KEY, "
            + KEY_SYNC_FILEPATH_ORI + " TEXT,"
            + KEY_SYNC_FILEPATH_NEW + " TEXT,"
            + KEY_SYNC_FP_ORI + " TEXT,"
            + KEY_SYNC_FP_NEW + " TEXT,"
            + KEY_SYNC_TIMESTAMP + " TEXT,"
            + KEY_SYNC_FILENAME + " TEXT,"
            + KEY_SYNC_LONGITUDE + " TEXT,"
            + KEY_SYNC_LATITUDE + " TEXT,"
            + KEY_SYNC_STATE + " INTEGER,"
            + KEY_SYNC_TYPE + " INTEGER,"
            + KEY_SYNC_HANDLE + " TEXT,"
            + KEY_SYNC_COPYONLY + " BOOLEAN,"
            + KEY_SYNC_SECONDARY + " BOOLEAN"+ ")";

	private static final String KEY_LAST_PUBLIC_HANDLE = "lastpublichandle";
	private static final String KEY_LAST_PUBLIC_HANDLE_TIMESTAMP = "lastpublichandletimestamp";

	private static final String KEY_PENDING_MSG_ID_CHAT = "idchat";
	private static final String KEY_PENDING_MSG_TIMESTAMP = "timestamp";
	private static final String KEY_PENDING_MSG_TEMP_KARERE = "idtempkarere";
	private static final String KEY_PENDING_MSG_FILE_PATH = "filePath";
	private static final String KEY_PENDING_MSG_NAME = "filename";
	private static final String KEY_PENDING_MSG_NODE_HANDLE = "nodehandle";
	private static final String KEY_PENDING_MSG_FINGERPRINT = "filefingerprint";
	private static final String KEY_PENDING_MSG_TRANSFER_TAG = "transfertag";
	private static final String KEY_PENDING_MSG_STATE = "state";

	private static final String KEY_MEGA_CONTACTS_ID = "userid";
	private static final String KEY_MEGA_CONTACTS_HANDLE = "handle";
	private static final String KEY_MEGA_CONTACTS_LOCAL_NAME = "localname";
	private static final String KEY_MEGA_CONTACTS_EMAIL = "email";
	private static final String KEY_MEGA_CONTACTS_PHONE_NUMBER = "phonenumber";
    private static final String CREATE_MEGA_CONTACTS_TABLE = "CREATE TABLE IF NOT EXISTS " + TABLE_MEGA_CONTACTS + "("
            + KEY_ID + " INTEGER PRIMARY KEY, "
            + KEY_MEGA_CONTACTS_ID + " TEXT,"
            + KEY_MEGA_CONTACTS_HANDLE + " TEXT,"
            + KEY_MEGA_CONTACTS_LOCAL_NAME + " TEXT,"
            + KEY_MEGA_CONTACTS_EMAIL + " TEXT,"
            + KEY_MEGA_CONTACTS_PHONE_NUMBER + " TEXT)";

    private static DatabaseHandler instance;

    private static SQLiteDatabase db;

    public static synchronized DatabaseHandler getDbHandler(Context context){

        logDebug("getDbHandler");

    	if (instance == null){
            logDebug("INSTANCE IS NULL");
    		instance = new DatabaseHandler(context);
    	}

    	return instance;
    }

	public DatabaseHandler(Context context) {
        super(context, DATABASE_NAME, null, DATABASE_VERSION);
        db = this.getWritableDatabase();
    }

	@Override
	public void onCreate(SQLiteDatabase db) {

        logDebug("onCreate");
        String CREATE_OFFLINE_TABLE = "CREATE TABLE IF NOT EXISTS " + TABLE_OFFLINE + "("
        		+ KEY_ID + " INTEGER PRIMARY KEY, " + KEY_OFF_HANDLE + " TEXT," + KEY_OFF_PATH + " TEXT," + KEY_OFF_NAME + " TEXT," +
        		KEY_OFF_PARENT + " INTEGER," + KEY_OFF_TYPE + " INTEGER, " + KEY_OFF_INCOMING + " INTEGER, " + KEY_OFF_HANDLE_INCOMING + " INTEGER "+")";
        db.execSQL(CREATE_OFFLINE_TABLE);

		String CREATE_CREDENTIALS_TABLE = "CREATE TABLE IF NOT EXISTS " + TABLE_CREDENTIALS + "("
                + KEY_ID + " INTEGER PRIMARY KEY," + KEY_EMAIL + " TEXT, "
                + KEY_SESSION + " TEXT, " + KEY_FIRST_NAME + " TEXT, " +  KEY_LAST_NAME + " TEXT, " + KEY_MY_HANDLE + " TEXT" + ")";
        db.execSQL(CREATE_CREDENTIALS_TABLE);

        String CREATE_PREFERENCES_TABLE = "CREATE TABLE IF NOT EXISTS " + TABLE_PREFERENCES + "("
        		+ KEY_ID + " INTEGER PRIMARY KEY,"                  //0
                + KEY_FIRST_LOGIN + " BOOLEAN, "                    //1
        		+ KEY_CAM_SYNC_ENABLED + " BOOLEAN, "               //2
                + KEY_CAM_SYNC_HANDLE + " TEXT, "                   //3
        		+ KEY_CAM_SYNC_LOCAL_PATH + " TEXT, "               //4
                + KEY_CAM_SYNC_WIFI + " BOOLEAN, "                  //5
        		+ KEY_CAM_SYNC_FILE_UPLOAD + " TEXT, "              //6
                + KEY_PIN_LOCK_ENABLED + " TEXT, "                  //7
                + KEY_PIN_LOCK_CODE + " TEXT, "                     //8
                + KEY_STORAGE_ASK_ALWAYS + " TEXT, "                //9
                + KEY_STORAGE_DOWNLOAD_LOCATION + " TEXT, "         //10
                + KEY_CAM_SYNC_TIMESTAMP + " TEXT, "                //11
                + KEY_CAM_SYNC_CHARGING + " BOOLEAN, "              //12
                + KEY_LAST_UPLOAD_FOLDER + " TEXT, "                //13
                + KEY_LAST_CLOUD_FOLDER_HANDLE + " TEXT, "          //14
                + KEY_SEC_FOLDER_ENABLED + " TEXT, "                //15
                + KEY_SEC_FOLDER_LOCAL_PATH + " TEXT, "             //16
                + KEY_SEC_FOLDER_HANDLE + " TEXT, "                 //17
                + KEY_SEC_SYNC_TIMESTAMP+" TEXT, "                  //18
                + KEY_KEEP_FILE_NAMES + " BOOLEAN, "                //19
                + KEY_STORAGE_ADVANCED_DEVICES+ "	BOOLEAN, "      //20
                + KEY_PREFERRED_VIEW_LIST+ "	BOOLEAN, "          //21
                + KEY_PREFERRED_VIEW_LIST_CAMERA+ " BOOLEAN, "      //22
                + KEY_URI_EXTERNAL_SD_CARD + " TEXT, "              //23
                + KEY_CAMERA_FOLDER_EXTERNAL_SD_CARD + " BOOLEAN, " //24
                + KEY_PIN_LOCK_TYPE + " TEXT, "                     //25
                + KEY_PREFERRED_SORT_CLOUD + " TEXT, "              //26
                + KEY_PREFERRED_SORT_CONTACTS + " TEXT, "           //27
                + KEY_PREFERRED_SORT_OTHERS + " TEXT,"              //28
                + KEY_FIRST_LOGIN_CHAT + " BOOLEAN, "               //29
                + KEY_SMALL_GRID_CAMERA + " BOOLEAN,"               //30
                + KEY_AUTO_PLAY + " BOOLEAN,"                       //31
                + KEY_UPLOAD_VIDEO_QUALITY + " TEXT,"               //32
                + KEY_CONVERSION_ON_CHARGING + " BOOLEAN,"          //33
                + KEY_CHARGING_ON_SIZE + " TEXT,"                   //34
                + KEY_SHOULD_CLEAR_CAMSYNC_RECORDS + " TEXT,"       //35
                + KEY_CAM_VIDEO_SYNC_TIMESTAMP + " TEXT,"           //36
                + KEY_SEC_VIDEO_SYNC_TIMESTAMP + " TEXT" + ")";     //37

        db.execSQL(CREATE_PREFERENCES_TABLE);

        String CREATE_ATTRIBUTES_TABLE = "CREATE TABLE IF NOT EXISTS " + TABLE_ATTRIBUTES + "("
        		+ KEY_ID + " INTEGER PRIMARY KEY, " + KEY_ATTR_ONLINE + " TEXT, " + KEY_ATTR_INTENTS + " TEXT, " +
        		KEY_ATTR_ASK_SIZE_DOWNLOAD+ "	BOOLEAN, "+KEY_ATTR_ASK_NOAPP_DOWNLOAD+ " BOOLEAN, " + KEY_FILE_LOGGER_SDK +" TEXT, " + KEY_ACCOUNT_DETAILS_TIMESTAMP +" TEXT, " +
				KEY_PAYMENT_METHODS_TIMESTAMP +" TEXT, " + KEY_PRICING_TIMESTAMP +" TEXT, " + KEY_EXTENDED_ACCOUNT_DETAILS_TIMESTAMP +" TEXT, " + KEY_INVALIDATE_SDK_CACHE + " TEXT, " + KEY_FILE_LOGGER_KARERE +
				" TEXT, " + KEY_USE_HTTPS_ONLY + " TEXT, " + KEY_SHOW_COPYRIGHT +" TEXT, " + KEY_SHOW_NOTIF_OFF +" TEXT, " + KEY_STAGING + " TEXT, " + KEY_LAST_PUBLIC_HANDLE + " TEXT, " + KEY_LAST_PUBLIC_HANDLE_TIMESTAMP + " TEXT" + ")";
        db.execSQL(CREATE_ATTRIBUTES_TABLE);

        String CREATE_CONTACTS_TABLE = "CREATE TABLE IF NOT EXISTS " + TABLE_CONTACTS + "("
        		+ KEY_ID + " INTEGER PRIMARY KEY, " + KEY_CONTACT_HANDLE + " TEXT, " + KEY_CONTACT_MAIL + " TEXT, " +
        		KEY_CONTACT_NAME+ " TEXT, "+KEY_CONTACT_LAST_NAME+ " TEXT"+")";
        db.execSQL(CREATE_CONTACTS_TABLE);

		String CREATE_CHAT_ITEM_TABLE = "CREATE TABLE IF NOT EXISTS " + TABLE_CHAT_ITEMS + "("
				+ KEY_ID + " INTEGER PRIMARY KEY, " + KEY_CHAT_HANDLE + " TEXT, " + KEY_CHAT_ITEM_NOTIFICATIONS + " BOOLEAN, " +
				KEY_CHAT_ITEM_RINGTONE+ " TEXT, "+KEY_CHAT_ITEM_SOUND_NOTIFICATIONS+ " TEXT, "+KEY_CHAT_ITEM_WRITTEN_TEXT+ " TEXT"+")";
		db.execSQL(CREATE_CHAT_ITEM_TABLE);

		String CREATE_NONCONTACT_TABLE = "CREATE TABLE IF NOT EXISTS " + TABLE_NON_CONTACTS + "("
				+ KEY_ID + " INTEGER PRIMARY KEY, " + KEY_NONCONTACT_HANDLE + " TEXT, " + KEY_NONCONTACT_FULLNAME + " TEXT, " +
				KEY_NONCONTACT_FIRSTNAME+ " TEXT, "+KEY_NONCONTACT_LASTNAME+ " TEXT, "+ KEY_NONCONTACT_EMAIL + " TEXT"+")";
		db.execSQL(CREATE_NONCONTACT_TABLE);

		String CREATE_CHAT_TABLE = "CREATE TABLE IF NOT EXISTS " + TABLE_CHAT_SETTINGS + "("
				+ KEY_ID + " INTEGER PRIMARY KEY, " + KEY_CHAT_ENABLED + " BOOLEAN, " + KEY_CHAT_NOTIFICATIONS_ENABLED + " BOOLEAN, " +
				KEY_CHAT_SOUND_NOTIFICATIONS+ " TEXT, "+KEY_CHAT_VIBRATION_ENABLED+ " BOOLEAN, "+ KEY_CHAT_STATUS + " TEXT, "+ KEY_CHAT_SEND_ORIGINALS + " BOOLEAN"+")";
		db.execSQL(CREATE_CHAT_TABLE);

		String CREATE_COMPLETED_TRANSFER_TABLE = "CREATE TABLE IF NOT EXISTS " + TABLE_COMPLETED_TRANSFERS + "("
				+ KEY_ID + " INTEGER PRIMARY KEY, " + KEY_TRANSFER_FILENAME + " TEXT, " + KEY_TRANSFER_TYPE + " TEXT, " +
				KEY_TRANSFER_STATE+ " TEXT, "+ KEY_TRANSFER_SIZE+ " TEXT, " + KEY_TRANSFER_HANDLE + " TEXT"+")";
		db.execSQL(CREATE_COMPLETED_TRANSFER_TABLE);

		String CREATE_EPHEMERAL = "CREATE TABLE IF NOT EXISTS " + TABLE_EPHEMERAL + "("
				+ KEY_ID + " INTEGER PRIMARY KEY, " +  KEY_EMAIL + " TEXT, "
				+ KEY_PASSWORD + " TEXT, " + KEY_SESSION + " TEXT, " +  KEY_FIRST_NAME + " TEXT, " + KEY_LAST_NAME + " TEXT" + ")";
		db.execSQL(CREATE_EPHEMERAL);

		String CREATE_PENDING_MSG_TABLE = "CREATE TABLE IF NOT EXISTS " + TABLE_PENDING_MSG + "("
				+ KEY_ID + " INTEGER PRIMARY KEY," + KEY_ID_CHAT + " TEXT, " + KEY_MSG_TIMESTAMP + " TEXT, " +KEY_ID_TEMP_KARERE + " TEXT, " + KEY_STATE + " INTEGER" +")";
		db.execSQL(CREATE_PENDING_MSG_TABLE);

		String CREATE_MSG_NODE_TABLE = "CREATE TABLE IF NOT EXISTS " + TABLE_MSG_NODES + "("
				+ KEY_ID + " INTEGER PRIMARY KEY," + KEY_ID_PENDING_MSG+ " INTEGER, " + KEY_ID_NODE + " INTEGER" + ")";
		db.execSQL(CREATE_MSG_NODE_TABLE);

		String CREATE_NODE_ATTACHMENTS_TABLE = "CREATE TABLE IF NOT EXISTS " + TABLE_NODE_ATTACHMENTS + "("
				+ KEY_ID + " INTEGER PRIMARY KEY," + KEY_FILE_PATH + " TEXT, " + KEY_FILE_NAME + " TEXT, " + KEY_FILE_FINGERPRINT + " TEXT, " + KEY_NODE_HANDLE + " TEXT" + ")";
		db.execSQL(CREATE_NODE_ATTACHMENTS_TABLE);

		String CREATE_NEW_PENDING_MSG_TABLE = "CREATE TABLE IF NOT EXISTS " + TABLE_PENDING_MSG_SINGLE + "("
				+ KEY_ID + " INTEGER PRIMARY KEY," + KEY_PENDING_MSG_ID_CHAT + " TEXT, " + KEY_PENDING_MSG_TIMESTAMP + " TEXT, " +KEY_PENDING_MSG_TEMP_KARERE + " TEXT, " + KEY_PENDING_MSG_FILE_PATH + " TEXT, " + KEY_PENDING_MSG_NAME + " TEXT, " +KEY_PENDING_MSG_NODE_HANDLE + " TEXT, " +KEY_PENDING_MSG_FINGERPRINT + " TEXT, " + KEY_PENDING_MSG_TRANSFER_TAG + " INTEGER, " + KEY_PENDING_MSG_STATE + " INTEGER" +")";
		db.execSQL(CREATE_NEW_PENDING_MSG_TABLE);

        db.execSQL(CREATE_SYNC_RECORDS_TABLE);

        db.execSQL(CREATE_MEGA_CONTACTS_TABLE);
	}

	@Override
	public void onUpgrade(SQLiteDatabase db, int oldVersion, int newVersion) {
        logDebug("onUpgrade");

//		UserCredentials userCredentials = null;
//
//		String selectQueryCredentials = "SELECT  * FROM " + TABLE_CREDENTIALS;
//		Cursor cursorCredentials = db.rawQuery(selectQueryCredentials, null);
//		if (cursorCredentials.moveToFirst()) {
//			int id = Integer.parseInt(cursorCredentials.getString(0));
//			String email = decrypt(cursorCredentials.getString(1));
//			String session = decrypt(cursorCredentials.getString(2));
//			userCredentials = new UserCredentials(email, session);
//		}
//		cursorCredentials.close();
//
//		MegaPreferences prefs = null;
//		String selectQueryPref = "SELECT * FROM " + TABLE_PREFERENCES;
//		Cursor cursorPref = db.rawQuery(selectQueryPref, null);
//		if (cursorPref.moveToFirst()){
//			int id = Integer.parseInt(cursorPref.getString(0));
//			String firstTime = decrypt(cursorPref.getString(1));
//			String camSyncEnabled = decrypt(cursorPref.getString(2));
//			String camSyncHandle = decrypt(cursorPref.getString(3));
//			String camSyncLocalPath = decrypt(cursorPref.getString(4));
//			String wifi = decrypt(cursorPref.getString(5));
//			String fileUpload = decrypt(cursorPref.getString(6));
//			String pinLockEnabled = decrypt(cursorPref.getString(7));
//			String pinLockCode = decrypt(cursorPref.getString(8));
//			String askAlways = decrypt(cursorPref.getString(9));
//			String downloadLocation = decrypt(cursorPref.getString(10));
//			String camSyncTimeStamp = decrypt(cursorPref.getString(11));
//			prefs = new MegaPreferences(firstTime, wifi, camSyncEnabled, camSyncHandle, camSyncLocalPath, fileUpload, camSyncTimeStamp, pinLockEnabled, pinLockCode, askAlways, downloadLocation);
//		}
//		cursorPref.close();
//
//		db.execSQL("DROP TABLE IF EXISTS " + TABLE_CREDENTIALS);
//		db.execSQL("DROP TABLE IF EXISTS " + TABLE_PREFERENCES);
//		db.execSQL("DROP TABLE IF EXISTS " + TABLE_ATTRIBUTES);
//		db.execSQL("DROP TABLE IF EXISTS " + TABLE_OFFLINE);
//        onCreate(db);
//
//        ContentValues valuesCredentials = new ContentValues();
//        valuesCredentials.put(KEY_EMAIL, encrypt(userCredentials.getEmail()));
//        valuesCredentials.put(KEY_SESSION, encrypt(userCredentials.getSession()));
//        db.insert(TABLE_CREDENTIALS, null, valuesCredentials);
//
//        ContentValues valuesPref = new ContentValues();
//        valuesPref.put(KEY_FIRST_LO30GIN, encrypt(prefs.getFirstTime()));
//        valuesPref.put(KEY_CAM_SYNC_WIFI, encrypt(prefs.getCamSyncWifi()));
//        valuesPref.put(KEY_CAM_SYNC_ENABLED, encrypt(prefs.getCamSyncEnabled()));
//        valuesPref.put(KEY_CAM_SYNC_HANDLE, encrypt(prefs.getCamSyncHandle()));
//        valuesPref.put(KEY_CAM_SYNC_LOCAL_PATH, encrypt(prefs.getCamSyncLocalPath()));
//        valuesPref.put(KEY_CAM_SYNC_FILE_UPLOAD, encrypt(prefs.getCamSyncFileUpload()));
//        valuesPref.put(KEY_PIN_LOCK_ENABLED, encrypt(prefs.getPinLockEnabled()));
//        valuesPref.put(KEY_PIN_LOCK_CODE, encrypt(prefs.getPinLockCode()));
//        valuesPref.put(KEY_STORAGE_ASK_ALWAYS, encrypt(prefs.getStorageAskAlways()));
//        valuesPref.put(KEY_STORAGE_DOWNLOAD_LOCATION, encrypt(prefs.getStorageDownloadLocation()));
//        valuesPref.put(KEY_CAM_SYNC_TIMESTAMP, encrypt(prefs.getCamSyncTimeStamp()));
//        valuesPref.put(KEY_CAM_SYNC_CHARGING, encrypt("false"));
//        db.insert(TABLE_PREFERENCES, null, valuesPref);

		if (oldVersion <= 7){
			db.execSQL("ALTER TABLE " + TABLE_PREFERENCES + " ADD COLUMN " + KEY_CAM_SYNC_CHARGING + " BOOLEAN;");
			db.execSQL("UPDATE " + TABLE_PREFERENCES + " SET " + KEY_CAM_SYNC_CHARGING + " = '" + encrypt("false") + "';");
			db.execSQL("ALTER TABLE " + TABLE_OFFLINE + " ADD COLUMN " + KEY_OFF_INCOMING + " INTEGER;");
			db.execSQL("ALTER TABLE " + TABLE_OFFLINE + " ADD COLUMN " + KEY_OFF_HANDLE_INCOMING + " INTEGER;");
			db.execSQL("UPDATE " + TABLE_OFFLINE + " SET " + KEY_OFF_INCOMING + " = '0';");
		}

		if (oldVersion <=8){
			db.execSQL("ALTER TABLE " + TABLE_PREFERENCES + " ADD COLUMN " + KEY_LAST_UPLOAD_FOLDER + " TEXT;");
			db.execSQL("UPDATE " + TABLE_PREFERENCES + " SET " + KEY_LAST_UPLOAD_FOLDER + " = '" + encrypt("") + "';");
		}

		if (oldVersion <=9){
			db.execSQL("ALTER TABLE " + TABLE_PREFERENCES + " ADD COLUMN " + KEY_LAST_CLOUD_FOLDER_HANDLE + " TEXT;");
			db.execSQL("UPDATE " + TABLE_PREFERENCES + " SET " + KEY_LAST_CLOUD_FOLDER_HANDLE + " = '" + encrypt("") + "';");
		}

		if (oldVersion <=12){
			db.execSQL("ALTER TABLE " + TABLE_PREFERENCES + " ADD COLUMN " + KEY_SEC_FOLDER_ENABLED + " TEXT;");
			db.execSQL("ALTER TABLE " + TABLE_PREFERENCES + " ADD COLUMN " + KEY_SEC_FOLDER_LOCAL_PATH + " TEXT;");
			db.execSQL("ALTER TABLE " + TABLE_PREFERENCES + " ADD COLUMN " + KEY_SEC_FOLDER_HANDLE + " TEXT;");
			db.execSQL("ALTER TABLE " + TABLE_PREFERENCES + " ADD COLUMN " + KEY_SEC_SYNC_TIMESTAMP + " TEXT;");
			db.execSQL("ALTER TABLE " + TABLE_PREFERENCES + " ADD COLUMN " + KEY_KEEP_FILE_NAMES + " TEXT;");
			db.execSQL("UPDATE " + TABLE_PREFERENCES + " SET " + KEY_SEC_FOLDER_ENABLED + " = '" + encrypt("false") + "';");
			db.execSQL("UPDATE " + TABLE_PREFERENCES + " SET " + KEY_SEC_FOLDER_LOCAL_PATH + " = '" + encrypt("-1") + "';");
			db.execSQL("UPDATE " + TABLE_PREFERENCES + " SET " + KEY_SEC_FOLDER_HANDLE + " = '" + encrypt("-1") + "';");
			db.execSQL("UPDATE " + TABLE_PREFERENCES + " SET " + KEY_SEC_SYNC_TIMESTAMP + " = '" + encrypt("0") + "';");
			db.execSQL("UPDATE " + TABLE_PREFERENCES + " SET " + KEY_KEEP_FILE_NAMES + " = '" + encrypt("false") + "';");
		}

		if (oldVersion <=13){
			db.execSQL("ALTER TABLE " + TABLE_PREFERENCES + " ADD COLUMN " + KEY_STORAGE_ADVANCED_DEVICES + " BOOLEAN;");
			db.execSQL("UPDATE " + TABLE_PREFERENCES + " SET " + KEY_STORAGE_ADVANCED_DEVICES + " = '" + encrypt("false") + "';");
		}

		if (oldVersion <=14){
			db.execSQL("ALTER TABLE " + TABLE_ATTRIBUTES + " ADD COLUMN " + KEY_ATTR_INTENTS + " TEXT;");
			db.execSQL("UPDATE " + TABLE_ATTRIBUTES + " SET " + KEY_ATTR_INTENTS + " = '" + encrypt("0") + "';");
		}

		if (oldVersion <=15){
			db.execSQL("ALTER TABLE " + TABLE_PREFERENCES + " ADD COLUMN " + KEY_PREFERRED_VIEW_LIST + " BOOLEAN;");
			db.execSQL("UPDATE " + TABLE_PREFERENCES + " SET " + KEY_PREFERRED_VIEW_LIST + " = '" + encrypt("true") + "';");
			db.execSQL("ALTER TABLE " + TABLE_PREFERENCES + " ADD COLUMN " + KEY_PREFERRED_VIEW_LIST_CAMERA + " BOOLEAN;");
			db.execSQL("UPDATE " + TABLE_PREFERENCES + " SET " + KEY_PREFERRED_VIEW_LIST_CAMERA + " = '" + encrypt("false") + "';");
		}

		if (oldVersion <=16){
			db.execSQL("ALTER TABLE " + TABLE_ATTRIBUTES + " ADD COLUMN " + KEY_ATTR_ASK_SIZE_DOWNLOAD + " BOOLEAN;");
			db.execSQL("UPDATE " + TABLE_ATTRIBUTES + " SET " + KEY_ATTR_ASK_SIZE_DOWNLOAD + " = '" + encrypt("true") + "';");
			db.execSQL("ALTER TABLE " + TABLE_ATTRIBUTES + " ADD COLUMN " + KEY_ATTR_ASK_NOAPP_DOWNLOAD + " BOOLEAN;");
			db.execSQL("UPDATE " + TABLE_ATTRIBUTES + " SET " + KEY_ATTR_ASK_NOAPP_DOWNLOAD + " = '" + encrypt("true") + "';");

			db.execSQL("ALTER TABLE " + TABLE_PREFERENCES + " ADD COLUMN " + KEY_URI_EXTERNAL_SD_CARD + " TEXT;");
			db.execSQL("UPDATE " + TABLE_PREFERENCES + " SET " + KEY_URI_EXTERNAL_SD_CARD + " = '" + encrypt("") + "';");
			db.execSQL("ALTER TABLE " + TABLE_PREFERENCES + " ADD COLUMN " + KEY_CAMERA_FOLDER_EXTERNAL_SD_CARD + " BOOLEAN;");
			db.execSQL("UPDATE " + TABLE_PREFERENCES + " SET " + KEY_CAMERA_FOLDER_EXTERNAL_SD_CARD + " = '" + encrypt("false") + "';");
		}

		if (oldVersion <=17){
			String CREATE_CONTACTS_TABLE = "CREATE TABLE IF NOT EXISTS " + TABLE_CONTACTS + "("
	        		+ KEY_ID + " INTEGER PRIMARY KEY, " + KEY_CONTACT_HANDLE + " TEXT, " + KEY_CONTACT_MAIL + " TEXT, " +
	        		KEY_CONTACT_NAME+ " TEXT, " + KEY_CONTACT_LAST_NAME + " TEXT"+")";
	        db.execSQL(CREATE_CONTACTS_TABLE);
		}

		if(oldVersion <= 18){
			//Changes to encrypt the Offline table
			ArrayList<MegaOffline> offlinesOld = this.getOfflineFilesOld(db);

            logDebug("Clear the table offline");
			this.clearOffline(db);

			for(int i=0; i<offlinesOld.size();i++){
				MegaOffline offline = offlinesOld.get(i);

				if(offline.getType()==null||offline.getType().equals("0")||offline.getType().equals("1")){
                    logDebug("Not encrypted: " + offline.getName());
					this.setOfflineFile(offline, db);	//using the method that encrypts
				}
				else{
                    logDebug("Encrypted: " + offline.getName());
					this.setOfflineFileOld(offline, db);	//using the OLD method that doesn't encrypt
				}
			}
		}

		if(oldVersion <= 19){

			db.execSQL("ALTER TABLE " + TABLE_PREFERENCES + " ADD COLUMN " + KEY_PIN_LOCK_TYPE + " TEXT;");

			if(this.isPinLockEnabled(db)){
                logDebug("PIN enabled!");
				db.execSQL("UPDATE " + TABLE_PREFERENCES + " SET " + KEY_PIN_LOCK_TYPE + " = '" + encrypt(PIN_4) + "';");
			}
			else{
                logDebug("PIN NOT enabled!");
				db.execSQL("UPDATE " + TABLE_PREFERENCES + " SET " + KEY_PIN_LOCK_TYPE + " = '" + encrypt("") + "';");
			}
		}

		if(oldVersion <= 20){
			db.execSQL("ALTER TABLE " + TABLE_PREFERENCES + " ADD COLUMN " + KEY_PREFERRED_SORT_CLOUD + " TEXT;");
			db.execSQL("ALTER TABLE " + TABLE_PREFERENCES + " ADD COLUMN " + KEY_PREFERRED_SORT_CONTACTS + " TEXT;");
			db.execSQL("ALTER TABLE " + TABLE_PREFERENCES + " ADD COLUMN " + KEY_PREFERRED_SORT_OTHERS + " TEXT;");
			db.execSQL("UPDATE " + TABLE_PREFERENCES + " SET " + KEY_PREFERRED_SORT_CLOUD + " = '" + encrypt(String.valueOf(MegaApiJava.ORDER_DEFAULT_ASC)) + "';");
			db.execSQL("UPDATE " + TABLE_PREFERENCES + " SET " + KEY_PREFERRED_SORT_CONTACTS + " = '" + encrypt(String.valueOf(MegaApiJava.ORDER_DEFAULT_ASC)) + "';");
			db.execSQL("UPDATE " + TABLE_PREFERENCES + " SET " + KEY_PREFERRED_SORT_OTHERS + " = '" + encrypt(String.valueOf(MegaApiJava.ORDER_DEFAULT_ASC)) + "';");

			db.execSQL("ALTER TABLE " + TABLE_ATTRIBUTES + " ADD COLUMN " + KEY_FILE_LOGGER_SDK + " TEXT;");
			db.execSQL("UPDATE " + TABLE_ATTRIBUTES + " SET " + KEY_FILE_LOGGER_SDK + " = '" + encrypt("false") + "';");
		}

		if(oldVersion <= 21){
			db.execSQL("ALTER TABLE " + TABLE_ATTRIBUTES + " ADD COLUMN " + KEY_ACCOUNT_DETAILS_TIMESTAMP + " TEXT;");
			db.execSQL("UPDATE " + TABLE_ATTRIBUTES + " SET " + KEY_ACCOUNT_DETAILS_TIMESTAMP + " = '" + encrypt("") + "';");

			db.execSQL("ALTER TABLE " + TABLE_ATTRIBUTES + " ADD COLUMN " + KEY_PAYMENT_METHODS_TIMESTAMP + " TEXT;");
			db.execSQL("UPDATE " + TABLE_ATTRIBUTES + " SET " + KEY_PAYMENT_METHODS_TIMESTAMP + " = '" + encrypt("") + "';");

			db.execSQL("ALTER TABLE " + TABLE_ATTRIBUTES + " ADD COLUMN " + KEY_PRICING_TIMESTAMP + " TEXT;");
			db.execSQL("UPDATE " + TABLE_ATTRIBUTES + " SET " + KEY_PRICING_TIMESTAMP + " = '" + encrypt("") + "';");

			db.execSQL("ALTER TABLE " + TABLE_ATTRIBUTES + " ADD COLUMN " + KEY_EXTENDED_ACCOUNT_DETAILS_TIMESTAMP + " TEXT;");
			db.execSQL("UPDATE " + TABLE_ATTRIBUTES + " SET " + KEY_EXTENDED_ACCOUNT_DETAILS_TIMESTAMP + " = '" + encrypt("") + "';");
		}

		if(oldVersion <= 22) {
			String CREATE_CHAT_ITEM_TABLE = "CREATE TABLE IF NOT EXISTS " + TABLE_CHAT_ITEMS + "("
					+ KEY_ID + " INTEGER PRIMARY KEY, " + KEY_CHAT_HANDLE + " TEXT, " + KEY_CHAT_ITEM_NOTIFICATIONS + " BOOLEAN, " +
					KEY_CHAT_ITEM_RINGTONE + " TEXT, " + KEY_CHAT_ITEM_SOUND_NOTIFICATIONS + " TEXT" + ")";
			db.execSQL(CREATE_CHAT_ITEM_TABLE);

			String CREATE_NONCONTACT_TABLE = "CREATE TABLE IF NOT EXISTS " + TABLE_NON_CONTACTS + "("
					+ KEY_ID + " INTEGER PRIMARY KEY, " + KEY_NONCONTACT_HANDLE + " TEXT, " + KEY_NONCONTACT_FULLNAME + " TEXT"+")";
			db.execSQL(CREATE_NONCONTACT_TABLE);

			String CREATE_CHAT_TABLE = "CREATE TABLE IF NOT EXISTS " + TABLE_CHAT_SETTINGS + "("
					+ KEY_ID + " INTEGER PRIMARY KEY, " + KEY_CHAT_ENABLED + " BOOLEAN, " + KEY_CHAT_NOTIFICATIONS_ENABLED + " BOOLEAN, " +
					KEY_CHAT_SOUND_NOTIFICATIONS+ " TEXT, "+KEY_CHAT_VIBRATION_ENABLED+ " BOOLEAN"+")";
			db.execSQL(CREATE_CHAT_TABLE);
		}

		if (oldVersion <= 23){
			db.execSQL("ALTER TABLE " + TABLE_CREDENTIALS + " ADD COLUMN " + KEY_FIRST_NAME + " TEXT;");
			db.execSQL("UPDATE " + TABLE_CREDENTIALS + " SET " + KEY_FIRST_NAME + " = '" + encrypt("") + "';");

			db.execSQL("ALTER TABLE " + TABLE_CREDENTIALS + " ADD COLUMN " + KEY_LAST_NAME + " TEXT;");
			db.execSQL("UPDATE " + TABLE_CREDENTIALS + " SET " + KEY_LAST_NAME + " = '" + encrypt("") + "';");
		}

		if (oldVersion <= 24){
			db.execSQL("ALTER TABLE " + TABLE_CHAT_SETTINGS + " ADD COLUMN " + KEY_CHAT_STATUS + " TEXT;");
			db.execSQL("UPDATE " + TABLE_CHAT_SETTINGS + " SET " + KEY_CHAT_STATUS + " = '" + encrypt(MegaChatApi.STATUS_ONLINE+"") + "';");
		}

		if (oldVersion <= 25){
			db.execSQL("ALTER TABLE " + TABLE_NON_CONTACTS + " ADD COLUMN " + KEY_NONCONTACT_FIRSTNAME + " TEXT;");
			db.execSQL("UPDATE " + TABLE_NON_CONTACTS + " SET " + KEY_NONCONTACT_FIRSTNAME + " = '" + encrypt("") + "';");

			db.execSQL("ALTER TABLE " + TABLE_NON_CONTACTS + " ADD COLUMN " + KEY_NONCONTACT_LASTNAME + " TEXT;");
			db.execSQL("UPDATE " + TABLE_NON_CONTACTS + " SET " + KEY_NONCONTACT_LASTNAME + " = '" + encrypt("") + "';");

		}

		if (oldVersion <= 26){
			db.execSQL("ALTER TABLE " + TABLE_ATTRIBUTES + " ADD COLUMN " + KEY_INVALIDATE_SDK_CACHE + " TEXT;");
			db.execSQL("UPDATE " + TABLE_ATTRIBUTES + " SET " + KEY_INVALIDATE_SDK_CACHE + " = '" + encrypt("true") + "';");
		}

		if (oldVersion <= 27){
			db.execSQL("ALTER TABLE " + TABLE_NON_CONTACTS + " ADD COLUMN " + KEY_NONCONTACT_EMAIL + " TEXT;");
			db.execSQL("UPDATE " + TABLE_NON_CONTACTS + " SET " + KEY_NONCONTACT_EMAIL + " = '" + encrypt("") + "';");
		}

		if (oldVersion <= 28){
			db.execSQL("ALTER TABLE " + TABLE_CREDENTIALS + " ADD COLUMN " + KEY_MY_HANDLE + " TEXT;");
			db.execSQL("UPDATE " + TABLE_CREDENTIALS + " SET " + KEY_MY_HANDLE + " = '" + encrypt("") + "';");
		}

		if (oldVersion <= 29) {
			String CREATE_COMPLETED_TRANSFER_TABLE = "CREATE TABLE IF NOT EXISTS " + TABLE_COMPLETED_TRANSFERS + "("
					+ KEY_ID + " INTEGER PRIMARY KEY, " + KEY_TRANSFER_FILENAME + " TEXT, " + KEY_TRANSFER_TYPE + " TEXT, " +
					KEY_TRANSFER_STATE+ " TEXT, "+ KEY_TRANSFER_SIZE+ " TEXT, " + KEY_TRANSFER_HANDLE + " TEXT"+")";
			db.execSQL(CREATE_COMPLETED_TRANSFER_TABLE);

		}

		if (oldVersion <= 30){
			db.execSQL("ALTER TABLE " + TABLE_PREFERENCES + " ADD COLUMN " + KEY_FIRST_LOGIN_CHAT + " BOOLEAN;");
			db.execSQL("UPDATE " + TABLE_PREFERENCES + " SET " + KEY_FIRST_LOGIN_CHAT + " = '" + encrypt("true") + "';");
		}

		if (oldVersion <= 31){
			String CREATE_EPHEMERAL = "CREATE TABLE IF NOT EXISTS " + TABLE_EPHEMERAL + "("
					+ KEY_ID + " INTEGER PRIMARY KEY, " +  KEY_EMAIL + " TEXT, "
					+ KEY_PASSWORD + " TEXT, " + KEY_SESSION + " TEXT, " +  KEY_FIRST_NAME + " TEXT, " + KEY_LAST_NAME + " TEXT" + ")";
			db.execSQL(CREATE_EPHEMERAL);
		}

		if (oldVersion <= 32){
			String CREATE_PENDING_MSG_TABLE = "CREATE TABLE IF NOT EXISTS " + TABLE_PENDING_MSG + "("
					+ KEY_ID + " INTEGER PRIMARY KEY," + KEY_ID_CHAT + " TEXT, " + KEY_MSG_TIMESTAMP + " TEXT, " +KEY_ID_TEMP_KARERE + " TEXT, " + KEY_STATE + " INTEGER" +")";
			db.execSQL(CREATE_PENDING_MSG_TABLE);

			String CREATE_MSG_NODE_TABLE = "CREATE TABLE IF NOT EXISTS " + TABLE_MSG_NODES + "("
					+ KEY_ID + " INTEGER PRIMARY KEY," + KEY_ID_PENDING_MSG+ " INTEGER, " + KEY_ID_NODE + " INTEGER" + ")";
			db.execSQL(CREATE_MSG_NODE_TABLE);

			String CREATE_NODE_ATTACHMENTS_TABLE = "CREATE TABLE IF NOT EXISTS " + TABLE_NODE_ATTACHMENTS + "("
					+ KEY_ID + " INTEGER PRIMARY KEY," + KEY_FILE_PATH + " TEXT, " + KEY_FILE_NAME + " TEXT, " + KEY_FILE_FINGERPRINT + " TEXT, " + KEY_NODE_HANDLE + " TEXT" + ")";
			db.execSQL(CREATE_NODE_ATTACHMENTS_TABLE);
		}

		if (oldVersion <= 33){
			db.execSQL("ALTER TABLE " + TABLE_ATTRIBUTES + " ADD COLUMN " + KEY_FILE_LOGGER_KARERE + " TEXT;");
			db.execSQL("UPDATE " + TABLE_ATTRIBUTES + " SET " + KEY_FILE_LOGGER_KARERE + " = '" + encrypt("false") + "';");
		}

		if (oldVersion <= 34){
			db.execSQL("ALTER TABLE " + TABLE_ATTRIBUTES + " ADD COLUMN " + KEY_USE_HTTPS_ONLY + " TEXT;");
			db.execSQL("UPDATE " + TABLE_ATTRIBUTES + " SET " + KEY_USE_HTTPS_ONLY + " = '" + encrypt("false") + "';");
		}

		if (oldVersion <= 35){
			db.execSQL("ALTER TABLE " + TABLE_ATTRIBUTES + " ADD COLUMN " + KEY_SHOW_COPYRIGHT + " TEXT;");
			db.execSQL("UPDATE " + TABLE_ATTRIBUTES + " SET " + KEY_SHOW_COPYRIGHT + " = '" + encrypt("true") + "';");
		}

		if (oldVersion <= 36){
			db.execSQL("ALTER TABLE " + TABLE_CHAT_SETTINGS + " ADD COLUMN " + KEY_CHAT_SEND_ORIGINALS + " BOOLEAN;");
			db.execSQL("UPDATE " + TABLE_CHAT_SETTINGS + " SET " + KEY_CHAT_SEND_ORIGINALS + " = '" + encrypt("false") + "';");
		}

		if (oldVersion <= 37){
			db.execSQL("ALTER TABLE " + TABLE_CHAT_ITEMS + " ADD COLUMN " + KEY_CHAT_ITEM_WRITTEN_TEXT + " TEXT;");
			db.execSQL("UPDATE " + TABLE_CHAT_ITEMS + " SET " + KEY_CHAT_ITEM_WRITTEN_TEXT + " = '" + "" + "';");
		}

		if (oldVersion <= 38){
			db.execSQL("ALTER TABLE " + TABLE_ATTRIBUTES + " ADD COLUMN " + KEY_SHOW_NOTIF_OFF + " TEXT;");
			db.execSQL("UPDATE " + TABLE_ATTRIBUTES + " SET " + KEY_SHOW_NOTIF_OFF + " = '" + encrypt("true") + "';");
		}

		if (oldVersion <= 39){
			db.execSQL("ALTER TABLE " + TABLE_PREFERENCES + " ADD COLUMN " + KEY_SMALL_GRID_CAMERA + " BOOLEAN;");
			db.execSQL("UPDATE " + TABLE_PREFERENCES + " SET " + KEY_SMALL_GRID_CAMERA + " = '" + encrypt("false") + "';");
		}

		if (oldVersion <= 40){
			db.execSQL("ALTER TABLE " + TABLE_ATTRIBUTES + " ADD COLUMN " + KEY_STAGING + " TEXT;");
			db.execSQL("UPDATE " + TABLE_ATTRIBUTES + " SET " + KEY_STAGING + " = '" + encrypt("false") + "';");
		}

		if (oldVersion <= 41){
			db.execSQL("ALTER TABLE " + TABLE_ATTRIBUTES + " ADD COLUMN " + KEY_LAST_PUBLIC_HANDLE + " TEXT;");
			db.execSQL("UPDATE " + TABLE_ATTRIBUTES + " SET " + KEY_LAST_PUBLIC_HANDLE + " = '" + encrypt("-1") + "';");
			db.execSQL("ALTER TABLE " + TABLE_ATTRIBUTES + " ADD COLUMN " + KEY_LAST_PUBLIC_HANDLE_TIMESTAMP + " TEXT;");
			db.execSQL("UPDATE " + TABLE_ATTRIBUTES + " SET " + KEY_LAST_PUBLIC_HANDLE_TIMESTAMP + " = '" + encrypt("-1") + "';");
		}

		if (oldVersion <= 42){
			String CREATE_NEW_PENDING_MSG_TABLE = "CREATE TABLE IF NOT EXISTS " + TABLE_PENDING_MSG_SINGLE + "("
					+ KEY_ID + " INTEGER PRIMARY KEY," + KEY_PENDING_MSG_ID_CHAT + " TEXT, " + KEY_PENDING_MSG_TIMESTAMP + " TEXT, " +KEY_PENDING_MSG_TEMP_KARERE + " TEXT, " + KEY_PENDING_MSG_FILE_PATH + " TEXT, " + KEY_PENDING_MSG_NAME + " TEXT, " +KEY_PENDING_MSG_NODE_HANDLE + " TEXT, " +KEY_PENDING_MSG_FINGERPRINT + " TEXT, " + KEY_PENDING_MSG_TRANSFER_TAG + " INTEGER, " + KEY_PENDING_MSG_STATE + " INTEGER" +")";

			db.execSQL(CREATE_NEW_PENDING_MSG_TABLE);
		}

        if (oldVersion <= 43){
            db.execSQL("ALTER TABLE " + TABLE_PREFERENCES + " ADD COLUMN " + KEY_AUTO_PLAY + " BOOLEAN;");
            db.execSQL("UPDATE " + TABLE_PREFERENCES + " SET " + KEY_AUTO_PLAY + " = '" + encrypt("false") + "';");
        }

		if(oldVersion <= 44) {
		    db.execSQL(CREATE_SYNC_RECORDS_TABLE);

            db.execSQL("ALTER TABLE " + TABLE_PREFERENCES + " ADD COLUMN " + KEY_UPLOAD_VIDEO_QUALITY + " TEXT;");
            db.execSQL("ALTER TABLE " + TABLE_PREFERENCES + " ADD COLUMN " + KEY_CONVERSION_ON_CHARGING + " BOOLEAN;");
            db.execSQL("ALTER TABLE " + TABLE_PREFERENCES + " ADD COLUMN " + KEY_CHARGING_ON_SIZE + " TEXT;");
            db.execSQL("ALTER TABLE " + TABLE_PREFERENCES + " ADD COLUMN " + KEY_SHOULD_CLEAR_CAMSYNC_RECORDS + " TEXT;");
            db.execSQL("ALTER TABLE " + TABLE_PREFERENCES + " ADD COLUMN " + KEY_CAM_VIDEO_SYNC_TIMESTAMP + " TEXT;");
            db.execSQL("ALTER TABLE " + TABLE_PREFERENCES + " ADD COLUMN " + KEY_SEC_VIDEO_SYNC_TIMESTAMP + " TEXT;");
		}

        if(oldVersion <= 45) {
            db.execSQL(CREATE_MEGA_CONTACTS_TABLE);
        }
	}

//	public MegaOffline encrypt(MegaOffline off){
//
//		off.setHandle(encrypt(off.getHandle()));
//		off.setPath(encrypt(off.getPath()));
//		off.setName(encrypt(off.getName()));
//		//Parent id no encrypted
//		off.setType(encrypt(off.getType()));
//		//incoming not encrypted
//		off.setHandleIncoming(encrypt(off.getHandleIncoming()));
//
//		return off;
//	}

	public static String encrypt(String original) {
		if (original == null) {
			return null;
		}
		try {
			byte[] encrypted = aes_encrypt(getAesKey(),original.getBytes());
			return Base64.encodeToString(encrypted, Base64.DEFAULT);
		} catch (Exception e) {
            logError("Error encrypting DB field", e);
			e.printStackTrace();
			return null;
		}
	}

	private static byte[] getAesKey() {
		String key = Settings.Secure.ANDROID_ID + "fkvn8 w4y*(NC$G*(G($*GR*(#)*huio4h389$G";
		return Arrays.copyOfRange(key.getBytes(), 0, 32);
	}

	public void saveCredentials(UserCredentials userCredentials) {
		ContentValues values = new ContentValues();
        if (userCredentials.getEmail() != null){
        	values.put(KEY_EMAIL, encrypt(userCredentials.getEmail()));
        }
        if (userCredentials.getSession() != null){
           	values.put(KEY_SESSION, encrypt(userCredentials.getSession()));
        }
		if (userCredentials.getMyHandle() != null){
			values.put(KEY_MY_HANDLE, encrypt(userCredentials.getMyHandle()+""));
		}
        db.insert(TABLE_CREDENTIALS, null, values);
    }

    public void saveSyncRecord(SyncRecord record) {
        ContentValues values = new ContentValues();
        if (record.getLocalPath() != null) {
            values.put(KEY_SYNC_FILEPATH_ORI,encrypt(record.getLocalPath()));
        }
        if (record.getNewPath() != null) {
            values.put(KEY_SYNC_FILEPATH_NEW,encrypt(record.getNewPath()));
        }
        if (record.getOriginFingerprint() != null) {
            values.put(KEY_SYNC_FP_ORI,encrypt(record.getOriginFingerprint()));
        }
        if (record.getNewFingerprint() != null) {
            values.put(KEY_SYNC_FP_NEW,encrypt(record.getNewFingerprint()));
        }
        if (record.getFileName() != null) {
            values.put(KEY_SYNC_FILENAME,encrypt(record.getFileName()));
        }
        if (record.getNodeHandle() != null) {
            values.put(KEY_SYNC_HANDLE,encrypt(String.valueOf(record.getNodeHandle())));
        }
        if (record.getTimestamp() != null) {
            values.put(KEY_SYNC_TIMESTAMP,encrypt(String.valueOf(record.getTimestamp())));
        }
        if (record.isCopyOnly() != null) {
            values.put(KEY_SYNC_COPYONLY,encrypt(String.valueOf(record.isCopyOnly())));
        }
        if (record.isSecondary() != null) {
            values.put(KEY_SYNC_SECONDARY,encrypt(String.valueOf(record.isSecondary())));
        }
        if (record.getLongitude() != null) {
            values.put(KEY_SYNC_LONGITUDE,encrypt(String.valueOf(record.getLongitude())));
        }
        if (record.getLatitude() != null) {
            values.put(KEY_SYNC_LATITUDE,encrypt(String.valueOf(record.getLatitude())));
        }
        values.put(KEY_SYNC_STATE,record.getStatus());
        values.put(KEY_SYNC_TYPE,record.getType());
        db.insert(TABLE_SYNC_RECORDS,null,values);
    }

    public void updateVideoState(int state) {
        String sql = "UPDATE " + TABLE_SYNC_RECORDS + " SET " + KEY_SYNC_STATE + " = " + state + "  WHERE "
                + KEY_SYNC_TYPE + " = " + SyncRecord.TYPE_VIDEO;
        db.execSQL(sql);
    }

    public boolean fileNameExists(String name,boolean isSecondary,int fileType) {
        String selectQuery = "SELECT * FROM " + TABLE_SYNC_RECORDS + " WHERE "
                + KEY_SYNC_FILENAME + " ='" + encrypt(name) + "' AND "
                + KEY_SYNC_SECONDARY + " = '" + encrypt(String.valueOf(isSecondary)) + "'";
        if (fileType != SyncRecord.TYPE_ANY) {
            selectQuery += " AND " + KEY_SYNC_TYPE + " = " + fileType;
        }
        try (Cursor cursor = db.rawQuery(selectQuery,null)) {
            return cursor != null && cursor.getCount() == 1;
        }
    }

    public boolean localPathExists(String localPath,boolean isSecondary,int fileType) {
        String selectQuery = "SELECT * FROM " + TABLE_SYNC_RECORDS + " WHERE "
                + KEY_SYNC_FILEPATH_ORI + " ='" + encrypt(localPath) + "' AND "
                + KEY_SYNC_SECONDARY + " = '" + encrypt(String.valueOf(isSecondary)) + "'";
        if (fileType != SyncRecord.TYPE_ANY) {
            selectQuery += " AND " + KEY_SYNC_TYPE + " = " + fileType;
        }
        try (Cursor cursor = db.rawQuery(selectQuery,null)) {
            return cursor != null && cursor.getCount() == 1;
        }
    }

    public SyncRecord recordExists(String originalFingerprint,boolean isSecondary,boolean isCopyOnly) {
        String selectQuery = "SELECT * FROM " + TABLE_SYNC_RECORDS + " WHERE "
                + KEY_SYNC_FP_ORI + " ='" + encrypt(originalFingerprint) + "' AND "
                + KEY_SYNC_SECONDARY + " = '" + encrypt(String.valueOf(isSecondary)) + "' AND "
                + KEY_SYNC_COPYONLY + " = '" + encrypt(String.valueOf(isCopyOnly)) + "'";
        Cursor cursor = db.rawQuery(selectQuery,null );
        if (cursor != null && cursor.moveToFirst()) {
            SyncRecord exist = extractSyncRecord(cursor);
            cursor.close();
            return exist;
        }
        return null;
    }

    public List<SyncRecord> findAllPendingSyncRecords() {
        String selectQuery = "SELECT * FROM " + TABLE_SYNC_RECORDS + " WHERE "
                + KEY_SYNC_STATE + " = " + SyncRecord.STATUS_PENDING;
        Cursor cursor = db.rawQuery(selectQuery,null);
        List<SyncRecord> records = new ArrayList<>();
        if (cursor != null && cursor.moveToFirst()) {
            do {
                SyncRecord record = extractSyncRecord(cursor);
                records.add(record);
            } while (cursor.moveToNext());
            cursor.close();
        }
        return records;
    }

    public List<SyncRecord> findVideoSyncRecordsByState(int state) {
        String selectQuery = "SELECT * FROM " + TABLE_SYNC_RECORDS + " WHERE "
                + KEY_SYNC_STATE + " = " + state + " AND "
                + KEY_SYNC_TYPE + " = " + SyncRecord.TYPE_VIDEO ;
        Cursor cursor = db.rawQuery(selectQuery,null);

        List<SyncRecord> records = new ArrayList<>();
        if (cursor != null && cursor.moveToFirst()) {
            do {
                SyncRecord record = extractSyncRecord(cursor);
                records.add(record);
            } while (cursor.moveToNext());
            cursor.close();
        }
        return records;
    }

    public void deleteAllSyncRecords(int type){
        String sql = "DELETE FROM " + TABLE_SYNC_RECORDS;
        if(type != SyncRecord.TYPE_ANY) {
            sql += " WHERE " + KEY_SYNC_TYPE + " = " + type;
        }
        db.execSQL(sql);
    }

    public void deleteAllSecondarySyncRecords(int type){
        String sql = "DELETE FROM " + TABLE_SYNC_RECORDS +" WHERE " + KEY_SYNC_SECONDARY + " ='" + encrypt("true") + "'";
        if(type != SyncRecord.TYPE_ANY) {
            sql += " AND " + KEY_SYNC_TYPE + " = " + type;
        }
        db.execSQL(sql);
    }

    public void deleteVideoRecordsByState(int state){
        String sql = "DELETE FROM " + TABLE_SYNC_RECORDS + " WHERE "
                + KEY_SYNC_STATE + " = " + state + " AND "
                + KEY_SYNC_TYPE + " = " + SyncRecord.TYPE_VIDEO ;
        db.execSQL(sql);
    }

    private SyncRecord extractSyncRecord(Cursor cursor) {
        SyncRecord record = new SyncRecord();
        record.setId(cursor.getInt(0));
        record.setLocalPath(decrypt(cursor.getString(1)));
        record.setNewPath(decrypt(cursor.getString(2)));
        record.setOriginFingerprint(decrypt(cursor.getString(3)));
        record.setNewFingerprint(decrypt(cursor.getString(4)));
        String timestamp = decrypt(cursor.getString(5));
        if (!TextUtils.isEmpty(timestamp)) {
            record.setTimestamp(Long.valueOf(timestamp));
        }
        record.setFileName(decrypt(cursor.getString(6)));
        String longitude = decrypt(cursor.getString(7));
        if(!TextUtils.isEmpty(longitude)) {
            record.setLongitude(Float.valueOf(longitude));
        }
        String latitude = decrypt(cursor.getString(8));
        if(!TextUtils.isEmpty(latitude)) {
            record.setLatitude(Float.valueOf(latitude));
        }
        record.setStatus(cursor.getInt(9));
        record.setType(cursor.getInt(10));
        String nodeHandle = decrypt(cursor.getString(11));
        if (!TextUtils.isEmpty(nodeHandle)) {
            record.setNodeHandle(Long.valueOf(nodeHandle));
        }
        record.setCopyOnly(Boolean.valueOf(decrypt(cursor.getString(12))));
        record.setSecondary(Boolean.valueOf(decrypt(cursor.getString(13))));
        return record;
    }

    public SyncRecord findSyncRecordByLocalPath(String localPath,boolean isSecondary) {
        String selectQuery = "SELECT * FROM " + TABLE_SYNC_RECORDS + " WHERE "
                + KEY_SYNC_FILEPATH_ORI + " ='" + encrypt(localPath) + "' AND "
                + KEY_SYNC_SECONDARY + " ='" + encrypt(String.valueOf(isSecondary)) + "'";
        Cursor cursor = db.rawQuery(selectQuery,null);
        if (cursor != null && cursor.moveToFirst()) {
            SyncRecord record = extractSyncRecord(cursor);
            cursor.close();
            return record;
        }
        return null;
    }

    public void deleteSyncRecordByPath(String path,boolean isSecondary) {
        String sql = "DELETE FROM " + TABLE_SYNC_RECORDS + "  WHERE ("
                + KEY_SYNC_FILEPATH_ORI + " ='" + encrypt(path) + "' OR "
                + KEY_SYNC_FILEPATH_NEW + " ='" + encrypt(path) + "') AND "
                + KEY_SYNC_SECONDARY + " ='" + encrypt(String.valueOf(isSecondary)) + "'";
        db.execSQL(sql);
    }

    public void deleteSyncRecordByLocalPath(String localPath,boolean isSecondary) {
        String sql = "DELETE FROM " + TABLE_SYNC_RECORDS + "  WHERE "
                + KEY_SYNC_FILEPATH_ORI + " ='" + encrypt(localPath) + "' AND "
                + KEY_SYNC_SECONDARY + " ='" + encrypt(String.valueOf(isSecondary)) + "'";
        db.execSQL(sql);
    }

    public void deleteSyncRecordByNewPath(String newPath) {
        String sql = "DELETE FROM " + TABLE_SYNC_RECORDS + "  WHERE " + KEY_SYNC_FILEPATH_NEW + " ='" + encrypt(newPath) + "'";
        db.execSQL(sql);
    }

    public void deleteSyncRecordByFileName(String fileName) {
        String sql = "DELETE FROM " + TABLE_SYNC_RECORDS + "  WHERE "
                + KEY_SYNC_FILENAME + " = '" + encrypt(fileName) + "'" + " OR "
                + KEY_SYNC_FILEPATH_ORI +  " LIKE '%" + encrypt(fileName) + "'";
        db.execSQL(sql);
    }

    public void deleteSyncRecordByFingerprint(String oriFingerprint,String newFingerprint,boolean isSecondary) {
        String sql = "DELETE FROM " + TABLE_SYNC_RECORDS + "  WHERE "
                + KEY_SYNC_FP_ORI + " = '" + encrypt(oriFingerprint) + "' OR "
                + KEY_SYNC_FP_NEW + " = '" + encrypt(newFingerprint) + "' AND "
                + KEY_SYNC_SECONDARY + " ='" + encrypt(String.valueOf(isSecondary)) + "'";
        db.execSQL(sql);
    }

    public void updateSyncRecordStatusByLocalPath(int status,String localPath,boolean isSecondary) {
        String sql = "UPDATE " + TABLE_SYNC_RECORDS + " SET " + KEY_SYNC_STATE + " = " + status + "  WHERE "
                + KEY_SYNC_FILEPATH_ORI + " = '" + encrypt(localPath) + "' AND "
                + KEY_SYNC_SECONDARY + " ='" + encrypt(String.valueOf(isSecondary)) + "'";
        db.execSQL(sql);
    }

    public SyncRecord findSyncRecordByNewPath(String newPath) {
        String selectQuery = "SELECT * FROM " + TABLE_SYNC_RECORDS + " WHERE "
                + KEY_SYNC_FILEPATH_NEW + " ='" + encrypt(newPath) + "'";
        Cursor cursor = db.rawQuery(selectQuery,null);
        if (cursor != null && cursor.moveToFirst()) {
            SyncRecord record = extractSyncRecord(cursor);
            cursor.close();
            return record;
        }
        return null;
    }

    public boolean shouldClearCamsyncRecords() {
        String selectQuery = "SELECT " + KEY_SHOULD_CLEAR_CAMSYNC_RECORDS + " FROM " + TABLE_PREFERENCES;
        Cursor cursor = db.rawQuery(selectQuery,null);
        if (cursor != null && cursor.moveToFirst()) {
            String should = cursor.getString(cursor.getColumnIndex(KEY_SHOULD_CLEAR_CAMSYNC_RECORDS));
            should = decrypt(should);
            if(TextUtils.isEmpty(should)) {
                return false;
            } else {
                return Boolean.valueOf(should);
            }
        }
        return false;
    }

    public void saveShouldClearCamsyncRecords(boolean should) {
        String sql = "UPDATE " + TABLE_PREFERENCES + " SET " + KEY_SHOULD_CLEAR_CAMSYNC_RECORDS +" = '" + encrypt(String.valueOf(should)) + "'";
        db.execSQL(sql);
    }

    public Long findMaxTimestamp(Boolean isSecondary,int type) {
        String selectQuery = "SELECT " + KEY_SYNC_TIMESTAMP + " FROM " + TABLE_SYNC_RECORDS + "  WHERE "
                + KEY_SYNC_SECONDARY + " = '" + encrypt(String.valueOf(isSecondary)) + "' AND "
                + KEY_SYNC_TYPE + " = " + type;
        Cursor cursor = db.rawQuery(selectQuery,null);
        if (cursor != null && cursor.moveToFirst()) {
            List<Long> timestamps = new ArrayList<>(cursor.getCount());
            do {
                String timestamp = decrypt(cursor.getString(0));
                if(timestamp == null) {
                    timestamps.add(0L);
                }else{
                    timestamps.add(Long.valueOf(timestamp));
                }
            } while (cursor.moveToNext());
            cursor.close();

            if(timestamps.isEmpty()) {
                return null;
            }
            Collections.sort(timestamps,new Comparator<Long>() {

                @Override
                public int compare(Long o1,Long o2) {
                    if(o1.equals(o2)) {
                        return 0;
                    }
                    return (o1 > o2) ? -1 : 1;
                }
            });
            return timestamps.get(0);
        }
        return null;
    }

    public void setCameraUploadVideoQuality(int quality){
        String selectQuery = "SELECT * FROM " + TABLE_PREFERENCES;
        ContentValues values = new ContentValues();
        Cursor cursor = db.rawQuery(selectQuery, null);
        if (cursor.moveToFirst()){
            String UPDATE_PREFERENCES_TABLE = "UPDATE " + TABLE_PREFERENCES + " SET " + KEY_UPLOAD_VIDEO_QUALITY + "= '" + encrypt(String.valueOf(quality)) + "' WHERE " + KEY_ID + " = '1'";
            db.execSQL(UPDATE_PREFERENCES_TABLE);
        }
        else{
            values.put(KEY_UPLOAD_VIDEO_QUALITY, encrypt(String.valueOf(quality)));
            db.insert(TABLE_PREFERENCES, null, values);
        }
        cursor.close();
    }

    public void setConversionOnCharging (boolean onCharging){
        String selectQuery = "SELECT * FROM " + TABLE_PREFERENCES;
        ContentValues values = new ContentValues();
        Cursor cursor = db.rawQuery(selectQuery, null);
        if (cursor.moveToFirst()){
            String UPDATE_PREFERENCES_TABLE = "UPDATE " + TABLE_PREFERENCES + " SET " + KEY_CONVERSION_ON_CHARGING + "= '" + encrypt(String.valueOf(onCharging)) + "' WHERE " + KEY_ID + " = '1'";
            db.execSQL(UPDATE_PREFERENCES_TABLE);
        }
        else{
            values.put(KEY_CONVERSION_ON_CHARGING, encrypt(String.valueOf(onCharging)));
            db.insert(TABLE_PREFERENCES, null, values);
        }
        cursor.close();
    }

    public void setChargingOnSize (int size){
        String selectQuery = "SELECT * FROM " + TABLE_PREFERENCES;
        ContentValues values = new ContentValues();
        Cursor cursor = db.rawQuery(selectQuery, null);
        if (cursor.moveToFirst()){
            String UPDATE_PREFERENCES_TABLE = "UPDATE " + TABLE_PREFERENCES + " SET " + KEY_CHARGING_ON_SIZE + "= '" + encrypt(String.valueOf(size)) + "' WHERE " + KEY_ID + " = '1'";
            db.execSQL(UPDATE_PREFERENCES_TABLE);
        }
        else{
            values.put(KEY_CHARGING_ON_SIZE, encrypt(String.valueOf(size)));
            db.insert(TABLE_PREFERENCES, null, values);
        }
        cursor.close();
    }

	public void saveEphemeral(EphemeralCredentials ephemeralCredentials) {
		ContentValues values = new ContentValues();
		if (ephemeralCredentials.getEmail() != null){
			values.put(KEY_EMAIL, encrypt(ephemeralCredentials.getEmail()));
		}
		if (ephemeralCredentials.getPassword() != null){
			values.put(KEY_PASSWORD, encrypt(ephemeralCredentials.getPassword()));
		}
		if (ephemeralCredentials.getSession() != null){
			values.put(KEY_SESSION, encrypt(ephemeralCredentials.getSession()));
		}
		if (ephemeralCredentials.getFirstName() != null){
			values.put(KEY_FIRST_NAME, encrypt(ephemeralCredentials.getFirstName()));
		}
		if (ephemeralCredentials.getLastName() != null){
			values.put(KEY_LAST_NAME, encrypt(ephemeralCredentials.getLastName()));
		}
		db.insert(TABLE_EPHEMERAL, null, values);
	}

	public void saveMyEmail(String email) {
        logDebug("saveEmail: " + email);
		String selectQuery = "SELECT * FROM " + TABLE_CREDENTIALS;
		ContentValues values = new ContentValues();
		Cursor cursor = db.rawQuery(selectQuery, null);
		if (cursor.moveToFirst()){
			String UPDATE_CREDENTIALS_TABLE = "UPDATE " + TABLE_CREDENTIALS + " SET " + KEY_EMAIL + "= '" + encrypt(email) + "' WHERE " + KEY_ID + " = '1'";
			db.execSQL(UPDATE_CREDENTIALS_TABLE);
		}
		else{
			values.put(KEY_EMAIL, encrypt(email));
			db.insert(TABLE_CREDENTIALS, null, values);
		}
		cursor.close();
	}

	public void saveMyFirstName(String firstName) {

		String selectQuery = "SELECT * FROM " + TABLE_CREDENTIALS;
		ContentValues values = new ContentValues();
		Cursor cursor = db.rawQuery(selectQuery, null);
		if (cursor.moveToFirst()){
			String UPDATE_CREDENTIALS_TABLE = "UPDATE " + TABLE_CREDENTIALS + " SET " + KEY_FIRST_NAME + "= '" + encrypt(firstName) + "' WHERE " + KEY_ID + " = '1'";
			db.execSQL(UPDATE_CREDENTIALS_TABLE);
		}
		else{
			values.put(KEY_FIRST_NAME, encrypt(firstName));
			db.insert(TABLE_CREDENTIALS, null, values);
		}
		cursor.close();
	}

	public void saveMyLastName(String lastName) {
		String selectQuery = "SELECT * FROM " + TABLE_CREDENTIALS;
		ContentValues values = new ContentValues();
		Cursor cursor = db.rawQuery(selectQuery, null);
		if (cursor.moveToFirst()){
			String UPDATE_CREDENTIALS_TABLE = "UPDATE " + TABLE_CREDENTIALS + " SET " + KEY_LAST_NAME + "= '" + encrypt(lastName) + "' WHERE " + KEY_ID + " = '1'";
			db.execSQL(UPDATE_CREDENTIALS_TABLE);
		}
		else{
			values.put(KEY_LAST_NAME, encrypt(lastName));
			db.insert(TABLE_CREDENTIALS, null, values);
		}
		cursor.close();
	}

	public String getMyEmail() {
		String selectQuery = "SELECT "+KEY_EMAIL+" FROM " + TABLE_CREDENTIALS;
		ContentValues values = new ContentValues();
		Cursor cursor = db.rawQuery(selectQuery, null);
		String email = null;
		if (cursor!= null && cursor.moveToFirst()){
			email = decrypt(cursor.getString(0));
		}

		cursor.close();
		return email;
	}

	public static String decrypt(String encodedString) {
		if (encodedString == null) {
			return null;
		}
		try {
			byte[] encoded = Base64.decode(encodedString, Base64.DEFAULT);
			byte[] original = aes_decrypt(getAesKey(), encoded);
			return new String(original);
		} catch (Exception e) {
            logError("Error decrypting DB field", e);
            e.printStackTrace();
			return null;
		}
	}

	public UserCredentials getCredentials(){
		UserCredentials userCredentials = null;

		String selectQuery = "SELECT  * FROM " + TABLE_CREDENTIALS;
		try{
			Cursor cursor = db.rawQuery(selectQuery, null);
			//get the credential of last login
			if (cursor.moveToLast()) {
				int id = Integer.parseInt(cursor.getString(0));
				String email = decrypt(cursor.getString(1));
				String session = decrypt(cursor.getString(2));
				String firstName = decrypt(cursor.getString(3));
				String lastName = decrypt(cursor.getString(4));
				String myHandle = decrypt(cursor.getString(5));
				userCredentials = new UserCredentials(email, session, firstName, lastName, myHandle);
			}
			cursor.close();
		}
		catch (SQLiteException e){
			if (db != null){
				onCreate(db);
			}
		}

        return userCredentials;
	}

    public void batchInsertMegaContacts(List<MegaContactGetter.MegaContact> contacts) {
        if (contacts == null || contacts.size() == 0) {
            log("empty mega contacts list.");
            return;
        }
        log("batchInsertMegaContacts contacts size is: " + contacts.size());
        db.beginTransaction();
        try {
            ContentValues values;
            for (MegaContactGetter.MegaContact contact : contacts) {
                values = new ContentValues();
                values.put(KEY_MEGA_CONTACTS_ID, encrypt(contact.getId()));
                values.put(KEY_MEGA_CONTACTS_HANDLE, encrypt(String.valueOf(contact.getHandle())));
                values.put(KEY_MEGA_CONTACTS_LOCAL_NAME, encrypt(contact.getLocalName()));
                values.put(KEY_MEGA_CONTACTS_EMAIL, encrypt(contact.getEmail()));
                values.put(KEY_MEGA_CONTACTS_PHONE_NUMBER, encrypt(contact.getNormalizedPhoneNumber()));

                db.insert(TABLE_MEGA_CONTACTS, null, values);
            }
            db.setTransactionSuccessful();
        } finally {
            db.endTransaction();
        }
    }

    public ArrayList<MegaContactGetter.MegaContact> getMegaContacts() {
        String sql = "SELECT * FROM " + TABLE_MEGA_CONTACTS;
        Cursor cursor = db.rawQuery(sql, null);
        if (cursor != null) {
            ArrayList<MegaContactGetter.MegaContact> contacts = new ArrayList<>();
            try {
                MegaContactGetter.MegaContact contact;
                while(cursor.moveToNext()) {
                    contact = new MegaContactGetter.MegaContact();

                    String id = cursor.getString(cursor.getColumnIndex(KEY_MEGA_CONTACTS_ID));
                    contact.setId(decrypt(id));
                    String handle = cursor.getString(cursor.getColumnIndex(KEY_MEGA_CONTACTS_HANDLE));
                    contact.setHandle(Long.valueOf(decrypt(handle)));
                    String localName = cursor.getString(cursor.getColumnIndex(KEY_MEGA_CONTACTS_LOCAL_NAME));
                    contact.setLocalName(decrypt(localName));
                    String email = cursor.getString(cursor.getColumnIndex(KEY_MEGA_CONTACTS_EMAIL));
                    contact.setEmail(decrypt(email));
                    String phoneNumber = cursor.getString(cursor.getColumnIndex(KEY_MEGA_CONTACTS_PHONE_NUMBER));
                    contact.setNormalizedPhoneNumber(decrypt(phoneNumber));

                    contacts.add(contact);
                }
                return contacts;
            } finally {
                cursor.close();
            }
        }
        return null;
    }

    public void clearMegaContacts() {
        log("delete table " + TABLE_MEGA_CONTACTS);
        db.execSQL("DELETE FROM " + TABLE_MEGA_CONTACTS);
    }

    public EphemeralCredentials getEphemeral(){
        EphemeralCredentials ephemeralCredentials = null;

        String selectQuery = "SELECT  * FROM " + TABLE_EPHEMERAL;
        try{
            Cursor cursor = db.rawQuery(selectQuery, null);
            if (cursor.moveToFirst()) {
                int id = Integer.parseInt(cursor.getString(0));
                String email = decrypt(cursor.getString(1));
                String password = decrypt(cursor.getString(2));
                String session = decrypt(cursor.getString(3));
                String firstName = decrypt(cursor.getString(4));
                String lastName = decrypt(cursor.getString(5));
                ephemeralCredentials = new EphemeralCredentials(email, password, session, firstName, lastName);
            }
            cursor.close();
        }
        catch (SQLiteException e){
            if (db != null){
                onCreate(db);
            }
        }

        return ephemeralCredentials;
    }

	public void setPreferences (MegaPreferences prefs){
        ContentValues values = new ContentValues();
        values.put(KEY_FIRST_LOGIN, encrypt(prefs.getFirstTime()));
        values.put(KEY_CAM_SYNC_WIFI, encrypt(prefs.getCamSyncWifi()));
        values.put(KEY_CAM_SYNC_ENABLED, encrypt(prefs.getCamSyncEnabled()));
        values.put(KEY_CAM_SYNC_HANDLE, encrypt(prefs.getCamSyncHandle()));
        values.put(KEY_CAM_SYNC_LOCAL_PATH, encrypt(prefs.getCamSyncLocalPath()));
        values.put(KEY_CAM_SYNC_FILE_UPLOAD, encrypt(prefs.getCamSyncFileUpload()));
        values.put(KEY_PIN_LOCK_ENABLED, encrypt(prefs.getPinLockEnabled()));
        values.put(KEY_PIN_LOCK_CODE, encrypt(prefs.getPinLockCode()));
        values.put(KEY_STORAGE_ASK_ALWAYS, encrypt(prefs.getStorageAskAlways()));
        values.put(KEY_STORAGE_DOWNLOAD_LOCATION, encrypt(prefs.getStorageDownloadLocation()));
        values.put(KEY_CAM_SYNC_TIMESTAMP, encrypt(prefs.getCamSyncTimeStamp()));
        values.put(KEY_CAM_VIDEO_SYNC_TIMESTAMP, encrypt(prefs.getCamVideoSyncTimeStamp()));
        values.put(KEY_LAST_UPLOAD_FOLDER, encrypt(prefs.getLastFolderUpload()));
        values.put(KEY_LAST_CLOUD_FOLDER_HANDLE, encrypt(prefs.getLastFolderCloud()));
        values.put(KEY_SEC_FOLDER_ENABLED, encrypt(prefs.getSecondaryMediaFolderEnabled()));
        values.put(KEY_SEC_FOLDER_LOCAL_PATH, encrypt(prefs.getLocalPathSecondaryFolder()));
        values.put(KEY_SEC_FOLDER_HANDLE, encrypt(prefs.getMegaHandleSecondaryFolder()));
        values.put(KEY_SEC_SYNC_TIMESTAMP, encrypt(prefs.getSecSyncTimeStamp()));
        values.put(KEY_SEC_VIDEO_SYNC_TIMESTAMP, encrypt(prefs.getSecVideoSyncTimeStamp()));
        values.put(KEY_STORAGE_ADVANCED_DEVICES, encrypt(prefs.getStorageAdvancedDevices()));
        values.put(KEY_PREFERRED_VIEW_LIST, encrypt(prefs.getPreferredViewList()));
        values.put(KEY_PREFERRED_VIEW_LIST_CAMERA, encrypt(prefs.getPreferredViewListCameraUploads()));
        values.put(KEY_URI_EXTERNAL_SD_CARD, encrypt(prefs.getUriExternalSDCard()));
        values.put(KEY_CAMERA_FOLDER_EXTERNAL_SD_CARD, encrypt(prefs.getCameraFolderExternalSDCard()));
        values.put(KEY_PIN_LOCK_TYPE, encrypt(prefs.getPinLockType()));
		values.put(KEY_PREFERRED_SORT_CLOUD, encrypt(prefs.getPreferredSortCloud()));
		values.put(KEY_PREFERRED_SORT_CONTACTS, encrypt(prefs.getPreferredSortContacts()));
		values.put(KEY_PREFERRED_SORT_OTHERS, encrypt(prefs.getPreferredSortOthers()));
		values.put(KEY_FIRST_LOGIN_CHAT, encrypt(prefs.getFirstTimeChat()));
		values.put(KEY_SMALL_GRID_CAMERA, encrypt(prefs.getSmallGridCamera()));
        db.insert(TABLE_PREFERENCES, null, values);
	}

	public MegaPreferences getPreferences(){
        logDebug("getPreferences");
		MegaPreferences prefs = null;

		String selectQuery = "SELECT * FROM " + TABLE_PREFERENCES;
		Cursor cursor = db.rawQuery(selectQuery, null);
		if (cursor.moveToFirst()){
			int id = Integer.parseInt(cursor.getString(0));
			String firstTime = decrypt(cursor.getString(1));
			String camSyncEnabled = decrypt(cursor.getString(2));
			String camSyncHandle = decrypt(cursor.getString(3));
			String camSyncLocalPath = decrypt(cursor.getString(4));
			String wifi = decrypt(cursor.getString(5));
			String fileUpload = decrypt(cursor.getString(6));
			String pinLockEnabled = decrypt(cursor.getString(7));
			String pinLockCode = decrypt(cursor.getString(8));
			String askAlways = decrypt(cursor.getString(9));
			String downloadLocation = decrypt(cursor.getString(10));
			String camSyncTimeStamp = decrypt(cursor.getString(11));
			String camSyncCharging = decrypt(cursor.getString(12));
			String lastFolderUpload = decrypt(cursor.getString(13));
			String lastFolderCloud = decrypt(cursor.getString(14));
			String secondaryFolderEnabled = decrypt(cursor.getString(15));
			String secondaryPath = decrypt(cursor.getString(16));
			String secondaryHandle = decrypt(cursor.getString(17));
			String secSyncTimeStamp = decrypt(cursor.getString(18));
			String keepFileNames = decrypt(cursor.getString(19));
			String storageAdvancedDevices= decrypt(cursor.getString(20));
			String preferredViewList = decrypt(cursor.getString(21));
			String preferredViewListCamera = decrypt(cursor.getString(22));
			String uriExternalSDCard = decrypt(cursor.getString(23));
			String cameraFolderExternalSDCard = decrypt(cursor.getString(24));
			String pinLockType = decrypt(cursor.getString(25));
			String preferredSortCloud = decrypt(cursor.getString(26));
			String preferredSortContacts = decrypt(cursor.getString(27));
			String preferredSortOthers = decrypt(cursor.getString(28));
			String firstTimeChat = decrypt(cursor.getString(29));
			String smallGridCamera = decrypt(cursor.getString(30));
			String isAutoPlayEnabled = decrypt(cursor.getString(31));
			String uploadVideoQuality = decrypt(cursor.getString(32));
			String conversionOnCharging = decrypt(cursor.getString(33));
			String chargingOnSize = decrypt(cursor.getString(34));
			String shouldClearCameraSyncRecords = decrypt(cursor.getString(35));
			String camVideoSyncTimeStamp = decrypt(cursor.getString(36));
			String secVideoSyncTimeStamp = decrypt(cursor.getString(37));

			prefs = new MegaPreferences(firstTime, wifi, camSyncEnabled, camSyncHandle, camSyncLocalPath, fileUpload, camSyncTimeStamp, pinLockEnabled,
					pinLockCode, askAlways, downloadLocation, camSyncCharging, lastFolderUpload, lastFolderCloud, secondaryFolderEnabled, secondaryPath, secondaryHandle,
					secSyncTimeStamp, keepFileNames, storageAdvancedDevices, preferredViewList, preferredViewListCamera, uriExternalSDCard, cameraFolderExternalSDCard,
					pinLockType, preferredSortCloud, preferredSortContacts, preferredSortOthers, firstTimeChat, smallGridCamera,uploadVideoQuality,conversionOnCharging,chargingOnSize,shouldClearCameraSyncRecords,camVideoSyncTimeStamp,
                    secVideoSyncTimeStamp,isAutoPlayEnabled);
		}
		cursor.close();

		return prefs;
	}

	public ChatSettings getChatSettings(){
        logDebug("getChatSettings");
		ChatSettings chatSettings = null;

		String selectQuery = "SELECT * FROM " + TABLE_CHAT_SETTINGS;
		Cursor cursor = db.rawQuery(selectQuery, null);
		if (cursor.moveToFirst()){
			int id = Integer.parseInt(cursor.getString(0));
			String enabled = decrypt(cursor.getString(1));
			String notificationsEnabled = decrypt(cursor.getString(2));
			String notificationSound = decrypt(cursor.getString(3));
			String vibrationEnabled = decrypt(cursor.getString(4));
			String chatStatus = decrypt(cursor.getString(5));
			String sendOriginalAttachments = decrypt(cursor.getString(6));
			chatSettings = new ChatSettings(enabled, notificationsEnabled, notificationSound, vibrationEnabled, sendOriginalAttachments);
		}
		cursor.close();

		return chatSettings;
	}

	public void setChatSettings(ChatSettings chatSettings){
        logDebug("setChatSettings");

        db.execSQL("DELETE FROM " + TABLE_CHAT_SETTINGS);

		ContentValues values = new ContentValues();
		values.put(KEY_CHAT_ENABLED, encrypt(chatSettings.getEnabled()));
		values.put(KEY_CHAT_NOTIFICATIONS_ENABLED, encrypt(chatSettings.getNotificationsEnabled()));
		values.put(KEY_CHAT_SOUND_NOTIFICATIONS, encrypt(chatSettings.getNotificationsSound()));
		values.put(KEY_CHAT_VIBRATION_ENABLED, encrypt(chatSettings.getVibrationEnabled()));

		values.put(KEY_CHAT_SEND_ORIGINALS, encrypt(chatSettings.getSendOriginalAttachments()));

		db.insert(TABLE_CHAT_SETTINGS, null, values);
	}

	public void setEnabledChat(String enabled){
        logDebug("setEnabledChat");

		String selectQuery = "SELECT * FROM " + TABLE_CHAT_SETTINGS;
		ContentValues values = new ContentValues();
		Cursor cursor = db.rawQuery(selectQuery, null);
		if (cursor.moveToFirst()){
			String UPDATE_PREFERENCES_TABLE = "UPDATE " + TABLE_CHAT_SETTINGS + " SET " + KEY_CHAT_ENABLED + "= '" + encrypt(enabled) + "' WHERE " + KEY_ID + " = '1'";
			db.execSQL(UPDATE_PREFERENCES_TABLE);
//			log("UPDATE_PREFERENCES_TABLE SYNC WIFI: " + UPDATE_PREFERENCES_TABLE);
		}
		else{
			values.put(KEY_CHAT_ENABLED, encrypt(enabled));
			db.insert(TABLE_CHAT_SETTINGS, null, values);
		}
		cursor.close();
	}

	public void setSendOriginalAttachments(String originalAttachments){
        logDebug("setEnabledChat");

		String selectQuery = "SELECT * FROM " + TABLE_CHAT_SETTINGS;
		ContentValues values = new ContentValues();
		Cursor cursor = db.rawQuery(selectQuery, null);
		if (cursor.moveToFirst()){
			String UPDATE_CHAT_TABLE = "UPDATE " + TABLE_CHAT_SETTINGS + " SET " + KEY_CHAT_SEND_ORIGINALS + "= '" + encrypt(originalAttachments) + "' WHERE " + KEY_ID + " = '1'";
			db.execSQL(UPDATE_CHAT_TABLE);
		}
		else{
			values.put(KEY_CHAT_SEND_ORIGINALS, encrypt(originalAttachments));
			db.insert(TABLE_CHAT_SETTINGS, null, values);
		}
		cursor.close();
	}

	public void setNotificationEnabledChat(String enabled){

		String selectQuery = "SELECT * FROM " + TABLE_CHAT_SETTINGS;
		ContentValues values = new ContentValues();
		Cursor cursor = db.rawQuery(selectQuery, null);
		if (cursor.moveToFirst()){
			String UPDATE_PREFERENCES_TABLE = "UPDATE " + TABLE_CHAT_SETTINGS + " SET " + KEY_CHAT_NOTIFICATIONS_ENABLED + "= '" + encrypt(enabled) + "' WHERE " + KEY_ID + " = '1'";
			db.execSQL(UPDATE_PREFERENCES_TABLE);
//			log("UPDATE_PREFERENCES_TABLE SYNC WIFI: " + UPDATE_PREFERENCES_TABLE);
		}
		else{
			values.put(KEY_CHAT_NOTIFICATIONS_ENABLED, encrypt(enabled));
			db.insert(TABLE_CHAT_SETTINGS, null, values);
		}
		cursor.close();
	}

	public void setNotificationSoundChat(String sound){
		String selectQuery = "SELECT * FROM " + TABLE_CHAT_SETTINGS;
		ContentValues values = new ContentValues();
		Cursor cursor = db.rawQuery(selectQuery, null);
		if (cursor.moveToFirst()){
			String UPDATE_PREFERENCES_TABLE = "UPDATE " + TABLE_CHAT_SETTINGS + " SET " + KEY_CHAT_SOUND_NOTIFICATIONS + "= '" + encrypt(sound) + "' WHERE " + KEY_ID + " = '1'";
			db.execSQL(UPDATE_PREFERENCES_TABLE);
//			log("UPDATE_PREFERENCES_TABLE SYNC WIFI: " + UPDATE_PREFERENCES_TABLE);
		}
		else{
			values.put(KEY_CHAT_SOUND_NOTIFICATIONS, encrypt(sound));
			db.insert(TABLE_CHAT_SETTINGS, null, values);
		}
		cursor.close();
	}

	public void setVibrationEnabledChat(String enabled){
		String selectQuery = "SELECT * FROM " + TABLE_CHAT_SETTINGS;
		ContentValues values = new ContentValues();
		Cursor cursor = db.rawQuery(selectQuery, null);
		if (cursor.moveToFirst()){
			String UPDATE_PREFERENCES_TABLE = "UPDATE " + TABLE_CHAT_SETTINGS + " SET " + KEY_CHAT_VIBRATION_ENABLED + "= '" + encrypt(enabled) + "' WHERE " + KEY_ID + " = '1'";
			db.execSQL(UPDATE_PREFERENCES_TABLE);
//			log("UPDATE_PREFERENCES_TABLE SYNC WIFI: " + UPDATE_PREFERENCES_TABLE);
		}
		else{
			values.put(KEY_CHAT_VIBRATION_ENABLED, encrypt(enabled));
			db.insert(TABLE_CHAT_SETTINGS, null, values);
		}
		cursor.close();
	}

	public void setChatItemPreferences(ChatItemPreferences chatPrefs){
		ContentValues values = new ContentValues();
		values.put(KEY_CHAT_HANDLE, encrypt(chatPrefs.getChatHandle()));
		values.put(KEY_CHAT_ITEM_NOTIFICATIONS, encrypt(chatPrefs.getNotificationsEnabled()));
		values.put(KEY_CHAT_ITEM_RINGTONE, "");
		values.put(KEY_CHAT_ITEM_SOUND_NOTIFICATIONS, "");
		values.put(KEY_CHAT_ITEM_WRITTEN_TEXT, encrypt(chatPrefs.getWrittenText()));

		db.insert(TABLE_CHAT_ITEMS, null, values);
	}

	public int setWrittenTextItem(String handle, String text){
        logDebug("setWrittenTextItem: "+ text + " " + handle);

		ContentValues values = new ContentValues();
		values.put(KEY_CHAT_ITEM_WRITTEN_TEXT, encrypt(text));
		return db.update(TABLE_CHAT_ITEMS, values, KEY_CHAT_HANDLE + " = '" + encrypt(handle) + "'", null);
	}

//	public int setRingtoneChatItem(String ringtone, String handle){
//		log("setRingtoneChatItem: "+ringtone+" "+handle);
//
//		ContentValues values = new ContentValues();
//		values.put(KEY_CHAT_ITEM_RINGTONE, encrypt(ringtone));
//		return db.update(TABLE_CHAT_ITEMS, values, KEY_CHAT_HANDLE + " = '" + encrypt(handle) + "'", null);
//	}
//
//	public int setNotificationSoundChatItem(String sound, String handle){
//		log("setNotificationSoundChatItem: "+sound+" "+handle);
//
//		ContentValues values = new ContentValues();
//		values.put(KEY_CHAT_ITEM_SOUND_NOTIFICATIONS, encrypt(sound));
//		return db.update(TABLE_CHAT_ITEMS, values, KEY_CHAT_HANDLE + " = '" + encrypt(handle) + "'", null);
//	}

	public int setNotificationEnabledChatItem(String enabled, String handle){
        logDebug("setNotificationEnabledChatItem: " + enabled + " " + handle);

		ContentValues values = new ContentValues();
		values.put(KEY_CHAT_ITEM_NOTIFICATIONS, encrypt(enabled));
		return db.update(TABLE_CHAT_ITEMS, values, KEY_CHAT_HANDLE + " = '" + encrypt(handle) + "'", null);
	}

	public ChatItemPreferences findChatPreferencesByHandle (String handle){
        logDebug("findChatPreferencesByHandle: " + handle);
		ChatItemPreferences prefs = null;

		String selectQuery = "SELECT * FROM " + TABLE_CHAT_ITEMS + " WHERE " + KEY_CHAT_HANDLE + " = '" + encrypt(handle) + "'";
        logDebug("QUERY: " + selectQuery);
		Cursor cursor = db.rawQuery(selectQuery, null);

		if (!cursor.equals(null)){
			if (cursor.moveToFirst()){

				int id = Integer.parseInt(cursor.getString(0));
				String chatHandle = decrypt(cursor.getString(1));
				String notificationsEnabled = decrypt(cursor.getString(2));
                logDebug("notificationsEnabled: " + notificationsEnabled);
				String ringtone = decrypt(cursor.getString(3));
				String notificationsSound = decrypt(cursor.getString(4));
				String writtenText = decrypt(cursor.getString(5));

				prefs = new ChatItemPreferences(chatHandle, notificationsEnabled, writtenText);
				cursor.close();
				return prefs;
			}
		}
		cursor.close();
		return null;
	}

	public boolean areNotificationsEnabled (String handle){
        logDebug("areNotificationsEnabled: " + handle);

		String selectQuery = "SELECT * FROM " + TABLE_CHAT_ITEMS + " WHERE " + KEY_CHAT_HANDLE + " = '" + encrypt(handle) + "'";
		Cursor cursor = db.rawQuery(selectQuery, null);
		boolean result = true;
		if (!cursor.equals(null)){
			if (cursor.moveToFirst()){

				String notificationsEnabled = decrypt(cursor.getString(2));
				boolean muteB = Boolean.parseBoolean(notificationsEnabled);
				if(muteB==true){
					result = true;
				}
				else{
					result = false;
				}
			}
		}

		cursor.close();
		return result;
	}

	public void setCompletedTransfer(AndroidCompletedTransfer transfer){
		ContentValues values = new ContentValues();
		values.put(KEY_TRANSFER_FILENAME, encrypt(transfer.getFileName()));
		values.put(KEY_TRANSFER_TYPE, encrypt(transfer.getType()+""));
		values.put(KEY_TRANSFER_STATE, encrypt(transfer.getState()+""));
		values.put(KEY_TRANSFER_SIZE, encrypt(transfer.getSize()));
		values.put(KEY_TRANSFER_HANDLE, encrypt(transfer.getNodeHandle()));

		db.insert(TABLE_COMPLETED_TRANSFERS, null, values);
	}

	public void emptyCompletedTransfers(){
		db.delete(TABLE_COMPLETED_TRANSFERS, null,null);
	}

	public ArrayList<AndroidCompletedTransfer> getCompletedTransfers(){
		ArrayList<AndroidCompletedTransfer> cTs = new ArrayList<AndroidCompletedTransfer> ();

		String selectQuery = "SELECT * FROM " + TABLE_COMPLETED_TRANSFERS;
		Cursor cursor = db.rawQuery(selectQuery, null);
		try {
			if (cursor.moveToLast()){

				do {
					int id = Integer.parseInt(cursor.getString(0));
					String filename = decrypt(cursor.getString(1));
					String type =  decrypt(cursor.getString(2));
					int typeInt = Integer.parseInt(type);
					String state = decrypt(cursor.getString(3));
					int stateInt = Integer.parseInt(state);
					String size = decrypt(cursor.getString(4));
					String nodeHandle = decrypt(cursor.getString(5));

					AndroidCompletedTransfer cT = new AndroidCompletedTransfer(filename, typeInt, stateInt, size, nodeHandle);
					cTs.add(cT);
				} while (cursor.moveToPrevious());
			}

		} finally {
			try { cursor.close(); } catch (Exception ignore) {}
		}

		return cTs;
	}


	public boolean isPinLockEnabled(SQLiteDatabase db){
        logDebug("getPinLockEnabled");

		String selectQuery = "SELECT * FROM " + TABLE_PREFERENCES;
		Cursor cursor = db.rawQuery(selectQuery, null);
		String pinLockEnabled = null;
		boolean result = false;
		if (cursor.moveToFirst()){
			//get pinLockEnabled
			pinLockEnabled = decrypt(cursor.getString(7));
			if (pinLockEnabled == null){
				result = false;
			}
			else{
				if(pinLockEnabled.equals("true")){
					result = true;
				}
				else{
					result = false;
				}
			}
		}
		cursor.close();

		return result;
	}

	public void setSmallGridCamera (boolean smallGridCamera){
        logDebug("setSmallGridCamera");

		String selectQuery = "SELECT * FROM " + TABLE_PREFERENCES;
		ContentValues values = new ContentValues();
		Cursor cursor = db.rawQuery(selectQuery, null);
		if (cursor.moveToFirst()){
			String UPDATE_ATTRIBUTES_TABLE = "UPDATE " + TABLE_PREFERENCES + " SET " + KEY_SMALL_GRID_CAMERA + "='" + encrypt(smallGridCamera + "") + "' WHERE " + KEY_ID + " ='1'";
			db.execSQL(UPDATE_ATTRIBUTES_TABLE);
		}
		else{
			values.put(KEY_SMALL_GRID_CAMERA, encrypt(smallGridCamera + ""));
			db.insert(TABLE_PREFERENCES, null, values);
		}
		cursor.close();
	}


	public boolean isSmallGridCamera (){
        logDebug("isSmallGridCamera");

		String selectQuery = "SELECT " + KEY_SMALL_GRID_CAMERA + " FROM " + TABLE_PREFERENCES + " WHERE " + KEY_ID + " = '1'";
		Cursor cursor = db.rawQuery(selectQuery, null);
		boolean result = false;
		if (cursor.moveToFirst()){

			String smallGrid = decrypt(cursor.getString(0));

			if (smallGrid == null){
				result = false;
			}
			else{
				if(smallGrid.equals("true")){
					result = true;
				}
				else{
					result = false;
				}
			}
		}
		cursor.close();

		return result;
	}

	public void setAttributes (MegaAttributes attr){
        logDebug("setAttributes");
        ContentValues values = new ContentValues();
        values.put(KEY_ATTR_ONLINE, encrypt(attr.getOnline()));
        values.put(KEY_ATTR_INTENTS, encrypt(Integer.toString(attr.getAttemps())));
        values.put(KEY_ATTR_ASK_SIZE_DOWNLOAD, encrypt(attr.getAskSizeDownload()));
        values.put(KEY_ATTR_ASK_NOAPP_DOWNLOAD, encrypt(attr.getAskNoAppDownload()));
		values.put(KEY_FILE_LOGGER_SDK, encrypt(attr.getFileLoggerSDK()));
		values.put(KEY_ACCOUNT_DETAILS_TIMESTAMP, encrypt(attr.getAccountDetailsTimeStamp()));
		values.put(KEY_PAYMENT_METHODS_TIMESTAMP, encrypt(attr.getPaymentMethodsTimeStamp()));
		values.put(KEY_PRICING_TIMESTAMP, encrypt(attr.getPricingTimeStamp()));
		values.put(KEY_EXTENDED_ACCOUNT_DETAILS_TIMESTAMP, encrypt(attr.getExtendedAccountDetailsTimeStamp()));
		values.put(KEY_INVALIDATE_SDK_CACHE, encrypt(attr.getInvalidateSdkCache()));
		values.put(KEY_FILE_LOGGER_KARERE, encrypt(attr.getFileLoggerKarere()));
		values.put(KEY_USE_HTTPS_ONLY, encrypt(attr.getUseHttpsOnly()));
		values.put(KEY_USE_HTTPS_ONLY, encrypt(attr.getUseHttpsOnly()));
		values.put(KEY_SHOW_COPYRIGHT, encrypt(attr.getShowCopyright()));
		values.put(KEY_SHOW_NOTIF_OFF, encrypt(attr.getShowNotifOff()));
		values.put(KEY_STAGING, encrypt(attr.getStaging()));
		values.put(KEY_LAST_PUBLIC_HANDLE, encrypt(attr.getLastPublicHandle()));
		values.put(KEY_LAST_PUBLIC_HANDLE_TIMESTAMP, encrypt(attr.getLastPublicHandleTimeStamp()));
		db.insert(TABLE_ATTRIBUTES, null, values);
	}

	public MegaAttributes getAttributes(){
		MegaAttributes attr = null;

		String selectQuery = "SELECT * FROM " + TABLE_ATTRIBUTES;
		Cursor cursor = db.rawQuery(selectQuery, null);
		if (cursor.moveToFirst()){
			int id = Integer.parseInt(cursor.getString(0));
			String online = decrypt(cursor.getString(1));
			String intents =  decrypt(cursor.getString(2));
			String askSizeDownload = decrypt(cursor.getString(3));
			String askNoAppDownload = decrypt(cursor.getString(4));
			String fileLoggerSDK = decrypt(cursor.getString(5));
			String accountDetailsTimeStamp = decrypt(cursor.getString(6));
			String paymentMethodsTimeStamp = decrypt(cursor.getString(7));
			String pricingTimeStamp = decrypt(cursor.getString(8));
			String extendedAccountDetailsTimeStamp = decrypt(cursor.getString(9));
			String invalidateSdkCache = decrypt(cursor.getString(10));
			String fileLoggerKarere = decrypt(cursor.getString(11));
			String useHttpsOnly = decrypt(cursor.getString(12));
			String showCopyright = decrypt(cursor.getString(13));
			String showNotifOff = decrypt(cursor.getString(14));
			String staging = decrypt(cursor.getString(15));
			String lastPublicHandle = decrypt(cursor.getString(16));
			String lastPublicHandleTimeStamp = decrypt(cursor.getString(17));
			if(intents!=null){
				attr = new MegaAttributes(online, Integer.parseInt(intents), askSizeDownload, askNoAppDownload, fileLoggerSDK, accountDetailsTimeStamp, paymentMethodsTimeStamp, pricingTimeStamp, extendedAccountDetailsTimeStamp, invalidateSdkCache, fileLoggerKarere, useHttpsOnly, showCopyright, showNotifOff, staging, lastPublicHandle, lastPublicHandleTimeStamp);
			}
			else{
				attr = new MegaAttributes(online, 0, askSizeDownload, askNoAppDownload, fileLoggerSDK, accountDetailsTimeStamp, paymentMethodsTimeStamp, pricingTimeStamp, extendedAccountDetailsTimeStamp, invalidateSdkCache, fileLoggerKarere, useHttpsOnly, showCopyright, showNotifOff, staging, lastPublicHandle, lastPublicHandleTimeStamp);
			}
		}
		cursor.close();

		return attr;
	}

//	public void setNonContact (NonContactInfo nonContact){
//		log("setNonContact: "+nonContact.getHandle());
//
//		ContentValues values = new ContentValues();
//		values.put(KEY_NONCONTACT_HANDLE,  encrypt(nonContact.getHandle()));
//		values.put(KEY_NONCONTACT_FULLNAME, encrypt(nonContact.getFullName()));
//		values.put(KEY_NONCONTACT_FIRSTNAME, encrypt(nonContact.getFirstName()));
//		values.put(KEY_NONCONTACT_LASTNAME, encrypt(nonContact.getLastName()));
//
//		NonContactInfo check = findNonContactByHandle(nonContact.getHandle()+"");
//
//		if(check==null){
//			db.insert(TABLE_NON_CONTACTS, null, values);
//		}
//		else{
//			int id = (int) db.insertWithOnConflict(TABLE_NON_CONTACTS, null, values, SQLiteDatabase.CONFLICT_REPLACE);
//			log("setNonContact: Final value: "+id);
//		}
//	}

	public int setNonContactFirstName (String name, String handle){
        logDebug("setContactName: " + name + " " + handle);

		ContentValues values = new ContentValues();
		values.put(KEY_NONCONTACT_FIRSTNAME, encrypt(name));
		int rows = db.update(TABLE_NON_CONTACTS, values, KEY_NONCONTACT_HANDLE + " = '" + encrypt(handle) + "'", null);
		if(rows==0){
			values.put(KEY_NONCONTACT_HANDLE, encrypt(handle));
			db.insert(TABLE_NON_CONTACTS, null, values);
		}
		return rows;
	}

	public int setNonContactLastName (String lastName, String handle){

		ContentValues values = new ContentValues();
		values.put(KEY_NONCONTACT_LASTNAME, encrypt(lastName));
		int rows = db.update(TABLE_NON_CONTACTS, values, KEY_NONCONTACT_HANDLE + " = '" + encrypt(handle) + "'", null);
		if(rows==0){
			values.put(KEY_NONCONTACT_HANDLE, encrypt(handle));
			db.insert(TABLE_NON_CONTACTS, null, values);
		}
		return rows;
	}

	public int setNonContactEmail (String email, String handle){

		ContentValues values = new ContentValues();
		values.put(KEY_NONCONTACT_EMAIL, encrypt(email));
		int rows = db.update(TABLE_NON_CONTACTS, values, KEY_NONCONTACT_HANDLE + " = '" + encrypt(handle) + "'", null);
		if(rows==0){
			values.put(KEY_NONCONTACT_HANDLE, encrypt(handle));
			db.insert(TABLE_NON_CONTACTS, null, values);
		}
		return rows;
	}

//	public int setNonContactFullName (String fullName, String handle){
//		log("setNonContactFullName: "+fullName);
//
//		ContentValues values = new ContentValues();
//		values.put(KEY_NONCONTACT_FULLNAME, encrypt(fullName));
//		return db.update(TABLE_NON_CONTACTS, values, KEY_NONCONTACT_FULLNAME + " = '" + encrypt(handle) + "'", null);
//	}

	public NonContactInfo findNonContactByHandle(String handle){
        logDebug("findNONContactByHandle: " + handle);
		NonContactInfo noncontact = null;

		String selectQuery = "SELECT * FROM " + TABLE_NON_CONTACTS + " WHERE " + KEY_NONCONTACT_HANDLE + " = '" + encrypt(handle)+ "'";
        logDebug("QUERY: " + selectQuery);
		Cursor cursor = db.rawQuery(selectQuery, null);

		if (!cursor.equals(null)){
			if (cursor.moveToFirst()){

				int _id = Integer.parseInt(cursor.getString(0));
				String _handle = decrypt(cursor.getString(1));
				String _fullName = decrypt(cursor.getString(2));
				String _firstName = decrypt(cursor.getString(3));
				String _lastName = decrypt(cursor.getString(4));
				String _email = decrypt(cursor.getString(5));

				noncontact = new NonContactInfo(handle, _fullName, _firstName, _lastName, _email);
				cursor.close();
				return noncontact;
			}
		}
		cursor.close();
		return null;
	}

	public void setContact (MegaContactDB contact){
        logDebug("setContacts: " + contact.getMail());
        ContentValues values = new ContentValues();
        values.put(KEY_CONTACT_HANDLE, encrypt(contact.getHandle()));
        values.put(KEY_CONTACT_MAIL, encrypt(contact.getMail()));
        values.put(KEY_CONTACT_NAME, encrypt(contact.getName()));
        values.put(KEY_CONTACT_LAST_NAME, encrypt(contact.getLastName()));
//        values.put(KEY_CONTACT_HANDLE, (contacts.getHandle()));
//        values.put(KEY_CONTACT_MAIL, (contacts.getMail()));
//        values.put(KEY_CONTACT_NAME, (contacts.getName()));
//        values.put(KEY_CONTACT_LAST_NAME, (contacts.getLastName()));
		db.insert(TABLE_CONTACTS, null, values);
	}

	public int setContactName (String name, String mail){
        logDebug("setContactName: " + name + " " + mail);

		ContentValues values = new ContentValues();
	    values.put(KEY_CONTACT_NAME, encrypt(name));
	    return db.update(TABLE_CONTACTS, values, KEY_CONTACT_MAIL + " = '" + encrypt(mail) + "'", null);
	}

	public int setContactLastName (String lastName, String mail){

		ContentValues values = new ContentValues();
	    values.put(KEY_CONTACT_LAST_NAME, encrypt(lastName));
	    return db.update(TABLE_CONTACTS, values, KEY_CONTACT_MAIL + " = '" + encrypt(mail) + "'", null);
	}

	public int getContactsSize(){
		String selectQuery = "SELECT * FROM " + TABLE_CONTACTS;
		Cursor cursor = db.rawQuery(selectQuery, null);
		if (cursor != null){
			return cursor.getCount();
		}
		else{
			return 0;
		}
	}

	public int setContactMail (long handle, String mail){
        logDebug("setContactMail: " + handle + " " + mail);

		ContentValues values = new ContentValues();
		values.put(KEY_CONTACT_MAIL, encrypt(mail));
		return db.update(TABLE_CONTACTS, values, KEY_CONTACT_HANDLE + " = '" + encrypt(String.valueOf(handle)) + "'", null);
	}

	public MegaContactDB findContactByHandle(String handle){
        logDebug("findContactByHandle: " + handle);
		MegaContactDB contacts = null;

		String selectQuery = "SELECT * FROM " + TABLE_CONTACTS + " WHERE " + KEY_CONTACT_HANDLE + " = '" + encrypt(handle) + "'";
        logDebug("QUERY: " + selectQuery);
		Cursor cursor = db.rawQuery(selectQuery, null);

		if (!cursor.equals(null)){
			if (cursor.moveToFirst()){

				int _id = -1;
				String _handle = null;
				String _mail = null;
				String _name = null;
				String _lastName = null;

				_id = Integer.parseInt(cursor.getString(0));
				_handle = decrypt(cursor.getString(1));
				_mail = decrypt(cursor.getString(2));
				_name = decrypt(cursor.getString(3));
				_lastName = decrypt(cursor.getString(4));

				contacts = new MegaContactDB(handle, _mail, _name, _lastName);
				cursor.close();
				return contacts;
			}
		}
		cursor.close();
		return null;
	}

	public MegaContactDB findContactByEmail(String mail){
        logDebug("findContactByEmail: " + mail);
		MegaContactDB contacts = null;

		String selectQuery = "SELECT * FROM " + TABLE_CONTACTS + " WHERE " + KEY_CONTACT_MAIL + " = '" + encrypt(mail) + "'";
        logDebug("QUERY: " + selectQuery);
		Cursor cursor = db.rawQuery(selectQuery, null);

		if (!cursor.equals(null)){
			if (cursor.moveToFirst()){

				int _id = -1;
				String _handle = null;
				String _mail = null;
				String _name = null;
				String _lastName = null;

				_id = Integer.parseInt(cursor.getString(0));
				_handle = decrypt(cursor.getString(1));
				_mail = decrypt(cursor.getString(2));
				_name = decrypt(cursor.getString(3));
				_lastName = decrypt(cursor.getString(4));

				contacts = new MegaContactDB(_handle, mail, _name, _lastName);
				cursor.close();
				return contacts;
			}
		}
		cursor.close();
		return null;
	}

	public long setOfflineFile (MegaOffline offline){
        logDebug("setOfflineFile: " + offline.getHandle());
        ContentValues values = new ContentValues();

        MegaOffline checkInsert = null;
        checkInsert=findByHandle(offline.getHandle());

        if(checkInsert==null){
        	String nullColumnHack = null;

            values.put(KEY_OFF_HANDLE, encrypt(offline.getHandle()));
            values.put(KEY_OFF_PATH, encrypt(offline.getPath()));
            values.put(KEY_OFF_NAME, encrypt(offline.getName()));
            values.put(KEY_OFF_PARENT, offline.getParentId());
            values.put(KEY_OFF_TYPE, encrypt(offline.getType()));
            values.put(KEY_OFF_INCOMING, offline.getOrigin());
            values.put(KEY_OFF_HANDLE_INCOMING, encrypt(offline.getHandleIncoming()));

            long ret = db.insert(TABLE_OFFLINE, nullColumnHack, values);

            return ret;
        }
        return -1;
	}

	public long setOfflineFile (MegaOffline offline, SQLiteDatabase db){

        ContentValues values = new ContentValues();

        MegaOffline checkInsert = null;
        checkInsert=findByHandle(offline.getHandle(),db);

        if(checkInsert==null){
        	String nullColumnHack = null;

            values.put(KEY_OFF_HANDLE, encrypt(offline.getHandle()));
            values.put(KEY_OFF_PATH, encrypt(offline.getPath()));
            values.put(KEY_OFF_NAME, encrypt(offline.getName()));
            values.put(KEY_OFF_PARENT, offline.getParentId());
            values.put(KEY_OFF_TYPE, encrypt(offline.getType()));
            values.put(KEY_OFF_INCOMING, offline.getOrigin());
            values.put(KEY_OFF_HANDLE_INCOMING, encrypt(offline.getHandleIncoming()));

            long ret = db.insert(TABLE_OFFLINE, nullColumnHack, values);

            return ret;
        }
        return -1;
	}

	public long setOfflineFileOld (MegaOffline offline){

        ContentValues values = new ContentValues();

        MegaOffline checkInsert = null;
        checkInsert=findByHandle(offline.getHandle(),db);

        if(checkInsert==null){
        	String nullColumnHack = null;

            values.put(KEY_OFF_HANDLE, (offline.getHandle()));
            values.put(KEY_OFF_PATH, (offline.getPath()));
            values.put(KEY_OFF_NAME, (offline.getName()));
            values.put(KEY_OFF_PARENT, offline.getParentId());
            values.put(KEY_OFF_TYPE, (offline.getType()));
            values.put(KEY_OFF_INCOMING, offline.getOrigin());
            values.put(KEY_OFF_HANDLE_INCOMING, (offline.getHandleIncoming()));

            long ret = db.insert(TABLE_OFFLINE, nullColumnHack, values);

            return ret;
        }
        return -1;
	}

	public long setOfflineFileOld (MegaOffline offline, SQLiteDatabase db){

        ContentValues values = new ContentValues();

        MegaOffline checkInsert = null;
        checkInsert=findByHandle(offline.getHandle(), db);

        if(checkInsert==null){
        	String nullColumnHack = null;

            values.put(KEY_OFF_HANDLE, (offline.getHandle()));
            values.put(KEY_OFF_PATH, (offline.getPath()));
            values.put(KEY_OFF_NAME, (offline.getName()));
            values.put(KEY_OFF_PARENT, offline.getParentId());
            values.put(KEY_OFF_TYPE, (offline.getType()));
            values.put(KEY_OFF_INCOMING, offline.getOrigin());
            values.put(KEY_OFF_HANDLE_INCOMING, (offline.getHandleIncoming()));

            long ret = db.insert(TABLE_OFFLINE, nullColumnHack, values);

            return ret;
        }
        return -1;
	}

	public ArrayList<MegaOffline> getOfflineFiles (){

		ArrayList<MegaOffline> listOffline = new ArrayList<MegaOffline>();

		String selectQuery = "SELECT * FROM " + TABLE_OFFLINE;
		Cursor cursor = db.rawQuery(selectQuery, null);
		if (cursor.moveToFirst()){
			do{

				int id = Integer.parseInt(cursor.getString(0));
				String handle = decrypt(cursor.getString(1));
				String path = decrypt(cursor.getString(2));
				String name = decrypt(cursor.getString(3));
				int parent = cursor.getInt(4);
				String type = decrypt(cursor.getString(5));
				int incoming = cursor.getInt(6);
				String handleIncoming = decrypt(cursor.getString(7));
				MegaOffline offline = new MegaOffline(id,handle, path, name, parent, type, incoming, handleIncoming);
				listOffline.add(offline);
			} while (cursor.moveToNext());
		}
		cursor.close();

		return listOffline;
	}

	public ArrayList<MegaOffline> getOfflineFilesOld (SQLiteDatabase db){

		ArrayList<MegaOffline> listOffline = new ArrayList<MegaOffline>();

		String selectQuery = "SELECT * FROM " + TABLE_OFFLINE;
		Cursor cursor = db.rawQuery(selectQuery, null);
		if (cursor.moveToFirst()){
			do{

				int id = Integer.parseInt(cursor.getString(0));
				String handle = (cursor.getString(1));
				String path = (cursor.getString(2));
				String name = (cursor.getString(3));
				int parent = cursor.getInt(4);
				String type = (cursor.getString(5));
				int incoming = cursor.getInt(6);
				String handleIncoming = (cursor.getString(7));
				MegaOffline offline = new MegaOffline(id,handle, path, name, parent, type, incoming, handleIncoming);
				listOffline.add(offline);
			} while (cursor.moveToNext());
		}
		cursor.close();

		return listOffline;
	}

	public boolean exists(long handle){

		//Get the foreign key of the node
		String selectQuery = "SELECT * FROM " + TABLE_OFFLINE + " WHERE " + KEY_OFF_HANDLE + " = '" + encrypt(Long.toString(handle)) + "'";

		Cursor cursor = db.rawQuery(selectQuery, null);

		if (!cursor.equals(null)){

			boolean r = cursor.moveToFirst();
			cursor.close();

			return r;
		}

		cursor.close();

		return false;
	}

	public MegaOffline findByHandle(long handle){
        logDebug("findByHandle: " + handle);

		MegaOffline offline = null;

		//Get the foreign key of the node
		String selectQuery = "SELECT * FROM " + TABLE_OFFLINE + " WHERE " + KEY_OFF_HANDLE + " = '" + encrypt(String.valueOf(handle)) + "'";

		Cursor cursor = db.rawQuery(selectQuery, null);

		if (!cursor.equals(null)){
			if (cursor.moveToFirst()){

				int _id = -1;
				int _parent = -1;
				String _handle = null;
				String _path = null;
				String _name = null;
				String _type = null;
				int _incoming = 0;
				String _handleIncoming = null;

				_id = Integer.parseInt(cursor.getString(0));
				_handle = decrypt(cursor.getString(1));
				_path = decrypt(cursor.getString(2));
				_name = decrypt(cursor.getString(3));
				_parent = cursor.getInt(4);
				_type = decrypt(cursor.getString(5));
				_incoming = cursor.getInt(6);
				_handleIncoming = decrypt(cursor.getString(7));
				offline = new MegaOffline(_id,_handle, _path, _name, _parent, _type, _incoming, _handleIncoming);
				cursor.close();
				return offline;
			}
		}
		cursor.close();
		return null;
	}

	public MegaOffline findByHandle(String handle){

		MegaOffline offline = null;
		//Get the foreign key of the node
		String selectQuery = "SELECT * FROM " + TABLE_OFFLINE + " WHERE " + KEY_OFF_HANDLE + " = '" + encrypt(handle) + "'";

		Cursor cursor = db.rawQuery(selectQuery, null);

		if (!cursor.equals(null)){
			if (cursor.moveToFirst()){

				int _id = -1;
				int _parent = -1;
				String _handle = null;
				String _path = null;
				String _name = null;
				String _type = null;
				int _incoming = 0;
				String _handleIncoming = null;

				_id = Integer.parseInt(cursor.getString(0));
				_handle = decrypt(cursor.getString(1));
				_path = decrypt(cursor.getString(2));
				_name = decrypt(cursor.getString(3));
				_parent = cursor.getInt(4);
				_type = decrypt(cursor.getString(5));
				_incoming = cursor.getInt(6);
				_handleIncoming = decrypt(cursor.getString(7));

				offline = new MegaOffline(_id,_handle, _path, _name, _parent, _type,  _incoming, _handleIncoming);
				cursor.close();
				return offline;
			}
		}
		cursor.close();
		return null;

	}

	public MegaOffline findByHandle(String handle, SQLiteDatabase db){

		MegaOffline offline = null;
		//Get the foreign key of the node
		String selectQuery = "SELECT * FROM " + TABLE_OFFLINE + " WHERE " + KEY_OFF_HANDLE + " = '" + encrypt(handle) + "'";

		Cursor cursor = db.rawQuery(selectQuery, null);

		if (!cursor.equals(null)){
			if (cursor.moveToFirst()){

				int _id = -1;
				int _parent = -1;
				String _handle = null;
				String _path = null;
				String _name = null;
				String _type = null;
				int _incoming = 0;
				String _handleIncoming = null;

				_id = Integer.parseInt(cursor.getString(0));
				_handle = decrypt(cursor.getString(1));
				_path = decrypt(cursor.getString(2));
				_name = decrypt(cursor.getString(3));
				_parent = cursor.getInt(4);
				_type = decrypt(cursor.getString(5));
				_incoming = cursor.getInt(6);
				_handleIncoming = decrypt(cursor.getString(7));

				offline = new MegaOffline(_id,_handle, _path, _name, _parent, _type,  _incoming, _handleIncoming);
				cursor.close();
				return offline;
			}
		}
		cursor.close();
		return null;

	}

	public ArrayList<MegaOffline> findByParentId(int parentId){

		ArrayList<MegaOffline> listOffline = new ArrayList<MegaOffline>();
		//Get the foreign key of the node
		String selectQuery = "SELECT * FROM " + TABLE_OFFLINE + " WHERE " + KEY_OFF_PARENT + " = '" + parentId + "'";

		Cursor cursor = db.rawQuery(selectQuery, null);

		if (!cursor.equals(null)){
			if (cursor.moveToFirst()){
				do{
					int _id = -1;
					int _parent = -1;
					String _handle = null;
					String _path = null;
					String _name = null;
					String _type = null;
					int _incoming = 0;
					String _handleIncoming = null;

					_id = Integer.parseInt(cursor.getString(0));
					_handle = decrypt(cursor.getString(1));
					_path = decrypt(cursor.getString(2));
					_name = decrypt(cursor.getString(3));
					_parent = cursor.getInt(4);
					_type = decrypt(cursor.getString(5));
					_incoming = cursor.getInt(6);
					_handleIncoming = decrypt(cursor.getString(7));

					listOffline.add(new MegaOffline(_id,_handle, _path, _name, _parent, _type, _incoming, _handleIncoming));
				} while (cursor.moveToNext());
			}
		}

		cursor.close();
		return listOffline;
	}

	public MegaOffline findById(int id){

		String selectQuery = "SELECT * FROM " + TABLE_OFFLINE + " WHERE " + KEY_ID + " = '" + id + "'";
		MegaOffline mOffline = null;
		Cursor cursor = db.rawQuery(selectQuery, null);

		if (!cursor.equals(null)){
			if (cursor.moveToFirst()){
				do{
					int _id = -1;
					int _parent = -1;
					String _handle = null;
					String _path = null;
					String _name = null;
					String _type = null;
					int _incoming = 0;
					String _handleIncoming = null;

					_id = Integer.parseInt(cursor.getString(0));
					_handle = decrypt(cursor.getString(1));
					_path = decrypt(cursor.getString(2));
					_name = decrypt(cursor.getString(3));
					_parent = cursor.getInt(4);
					_type = decrypt(cursor.getString(5));
					_incoming = cursor.getInt(6);
					_handleIncoming = decrypt(cursor.getString(7));

					mOffline = new MegaOffline (_id,_handle, _path, _name, _parent, _type, _incoming, _handleIncoming);

				} while (cursor.moveToNext());
			}
		}

		cursor.close();

		return mOffline;
	}

	public int removeById(int id){

		return db.delete(TABLE_OFFLINE, KEY_ID + "="+id, null);

	}

	public ArrayList<MegaOffline> findByPath(String path){

		ArrayList<MegaOffline> listOffline = new ArrayList<MegaOffline>();
		//Get the foreign key of the node
		String selectQuery = "SELECT * FROM " + TABLE_OFFLINE + " WHERE " + KEY_OFF_PATH + " = '" + encrypt(path) + "'";

		Cursor cursor = db.rawQuery(selectQuery, null);

		if (!cursor.equals(null)){
			if (cursor.moveToFirst()){
				do{
					int _id = -1;
					int _parent = -1;
					String _handle = null;
					String _path = null;
					String _name = null;
					String _type = null;
					int _incoming = 0;
					String _handleIncoming = null;

					_id = Integer.parseInt(cursor.getString(0));
					_handle = decrypt(cursor.getString(1));
					_path = decrypt(cursor.getString(2));
					_name = decrypt(cursor.getString(3));
					_parent = cursor.getInt(4);
					_type = decrypt(cursor.getString(5));
					_incoming = cursor.getInt(6);
					_handleIncoming = decrypt(cursor.getString(7));

					listOffline.add(new MegaOffline(_id,_handle, _path, _name, _parent, _type, _incoming, _handleIncoming));
				} while (cursor.moveToNext());
			}
		}
		cursor.close();
		return listOffline;
	}

	public MegaOffline findbyPathAndName(String path, String name){

		String selectQuery = "SELECT * FROM " + TABLE_OFFLINE + " WHERE " + KEY_OFF_PATH + " = '" + encrypt(path) + "'" + "AND " + KEY_OFF_NAME + " = '" + encrypt(name) + "'"  ;

		MegaOffline mOffline = null;
		Cursor cursor = db.rawQuery(selectQuery, null);

		if (!cursor.equals(null)){
			if (cursor.moveToFirst()){
				do{
					int _id = -1;
					int _parent = -1;
					String _handle = null;
					String _path = null;
					String _name = null;
					String _type = null;
					int _incoming = 0;
					String _handleIncoming = null;

					_id = Integer.parseInt(cursor.getString(0));
					_handle = decrypt(cursor.getString(1));
					_path = decrypt(cursor.getString(2));
					_name = decrypt(cursor.getString(3));
					_parent = cursor.getInt(4);
					_type = decrypt(cursor.getString(5));
					_incoming = cursor.getInt(6);
					_handleIncoming = decrypt(cursor.getString(7));

					mOffline = new MegaOffline (_id,_handle, _path, _name, _parent, _type, _incoming, _handleIncoming);

				} while (cursor.moveToNext());
			}
		}
		cursor.close();
		return mOffline;
	}

	public ArrayList<MegaOffline> getNodesSameParentOffline (String path, String name){

		int _id = -1;
		int _parent = -1;
		String _handle = null;
		String _path = null;
		String _name = null;
		String _type = null;
		int _incoming = 0;
		String _handleIncoming = null;

		//Get the foreign key of the node
		String selectQuery = "SELECT * FROM " + TABLE_OFFLINE + " WHERE " + KEY_OFF_PATH + " = '" + encrypt(path) + "'" + "AND" + KEY_OFF_NAME + " = '" + encrypt(name) + "'"  ;

		Cursor cursor = db.rawQuery(selectQuery, null);

		if (cursor.moveToFirst()){

			_id = Integer.parseInt(cursor.getString(0));
			_handle = decrypt(cursor.getString(1));
			_path = decrypt(cursor.getString(2));
			_name = decrypt(cursor.getString(3));
			_parent = cursor.getInt(4);
			_type = decrypt(cursor.getString(5));
			_incoming = cursor.getInt(6);
			_handleIncoming = cursor.getString(7);
		}

		ArrayList<MegaOffline> listOffline = new ArrayList<MegaOffline>();

		//Get the rest of nodes with the same parent (if there be)
		if(_parent!=-1){

			selectQuery = "SELECT * FROM " + TABLE_OFFLINE + " WHERE " + KEY_OFF_PARENT + " = '" + _parent + "'";

			cursor = db.rawQuery(selectQuery, null);
			if (cursor.moveToFirst()){
				do{

					_id = Integer.parseInt(cursor.getString(0));
					_handle = decrypt(cursor.getString(1));
					_path = decrypt(cursor.getString(2));
					_name = decrypt(cursor.getString(3));
					_parent = cursor.getInt(4);
					_type = decrypt(cursor.getString(5));
					_incoming = cursor.getInt(6);
					_handleIncoming = cursor.getString(7);

					MegaOffline offline = new MegaOffline(_handle, _path, _name, _parent, _type, _incoming, _handleIncoming);
					listOffline.add(offline);
				} while (cursor.moveToNext());
			}
			cursor.close();
		}

		return listOffline;
	}

	public int deleteOfflineFile (MegaOffline mOff) {
	    SQLiteDatabase db = this.getWritableDatabase();

	    return db.delete(TABLE_OFFLINE, KEY_OFF_HANDLE + " = ?",
	            new String[] { encrypt(String.valueOf(mOff.getHandle())) });

	}

	public void setFirstTime (boolean firstTime){
		String selectQuery = "SELECT * FROM " + TABLE_PREFERENCES;
        ContentValues values = new ContentValues();
		Cursor cursor = db.rawQuery(selectQuery, null);
		if (cursor.moveToFirst()){
			String UPDATE_PREFERENCES_TABLE = "UPDATE " + TABLE_PREFERENCES + " SET " + KEY_FIRST_LOGIN + "= '" + encrypt(firstTime + "") + "' WHERE " + KEY_ID + " = '1'";
			db.execSQL(UPDATE_PREFERENCES_TABLE);
//			log("UPDATE_PREFERENCES_TABLE: " + UPDATE_PREFERENCES_TABLE);
		}
		else{
	        values.put(KEY_FIRST_LOGIN, encrypt(firstTime + ""));
	        db.insert(TABLE_PREFERENCES, null, values);
		}
		cursor.close();
	}

//	public void setFirstTimeChat (boolean firstTimeChat){
//		String selectQuery = "SELECT * FROM " + TABLE_PREFERENCES;
//		ContentValues values = new ContentValues();
//		Cursor cursor = db.rawQuery(selectQuery, null);
//		if (cursor.moveToFirst()){
//			String UPDATE_PREFERENCES_TABLE = "UPDATE " + TABLE_PREFERENCES + " SET " + KEY_FIRST_LOGIN_CHAT + "= '" + encrypt(firstTimeChat + "") + "' WHERE " + KEY_ID + " = '1'";
//			db.execSQL(UPDATE_PREFERENCES_TABLE);
////			log("UPDATE_PREFERENCES_TABLE: " + UPDATE_PREFERENCES_TABLE);
//		}
//		else{
//			values.put(KEY_FIRST_LOGIN_CHAT, encrypt(firstTimeChat + ""));
//			db.insert(TABLE_PREFERENCES, null, values);
//		}
//		cursor.close();
//	}
//

	public void setCamSyncWifi (boolean wifi){
		String selectQuery = "SELECT * FROM " + TABLE_PREFERENCES;
        ContentValues values = new ContentValues();
		Cursor cursor = db.rawQuery(selectQuery, null);
		if (cursor.moveToFirst()){
			String UPDATE_PREFERENCES_TABLE = "UPDATE " + TABLE_PREFERENCES + " SET " + KEY_CAM_SYNC_WIFI + "= '" + encrypt(wifi + "") + "' WHERE " + KEY_ID + " = '1'";
			db.execSQL(UPDATE_PREFERENCES_TABLE);
//			log("UPDATE_PREFERENCES_TABLE SYNC WIFI: " + UPDATE_PREFERENCES_TABLE);
		}
		else{
	        values.put(KEY_CAM_SYNC_WIFI, encrypt(wifi + ""));
	        db.insert(TABLE_PREFERENCES, null, values);
		}
		cursor.close();
	}

	public void setPreferredViewList (boolean list){
		String selectQuery = "SELECT * FROM " + TABLE_PREFERENCES;
        ContentValues values = new ContentValues();
		Cursor cursor = db.rawQuery(selectQuery, null);
		if (cursor.moveToFirst()){
			String UPDATE_PREFERENCES_TABLE = "UPDATE " + TABLE_PREFERENCES + " SET " + KEY_PREFERRED_VIEW_LIST + "= '" + encrypt(list + "") + "' WHERE " + KEY_ID + " = '1'";
			db.execSQL(UPDATE_PREFERENCES_TABLE);
//			log("UPDATE_PREFERENCES_TABLE SYNC WIFI: " + UPDATE_PREFERENCES_TABLE);
		}
		else{
	        values.put(KEY_PREFERRED_VIEW_LIST, encrypt(list + ""));
	        db.insert(TABLE_PREFERENCES, null, values);
		}
		cursor.close();
	}

	public void setPreferredViewListCamera (boolean list){
		String selectQuery = "SELECT * FROM " + TABLE_PREFERENCES;
        ContentValues values = new ContentValues();
		Cursor cursor = db.rawQuery(selectQuery, null);
		if (cursor.moveToFirst()){
			String UPDATE_PREFERENCES_TABLE = "UPDATE " + TABLE_PREFERENCES + " SET " + KEY_PREFERRED_VIEW_LIST_CAMERA + "= '" + encrypt(list + "") + "' WHERE " + KEY_ID + " = '1'";
			db.execSQL(UPDATE_PREFERENCES_TABLE);
//			log("UPDATE_PREFERENCES_TABLE SYNC WIFI: " + UPDATE_PREFERENCES_TABLE);
		}
		else{
	        values.put(KEY_PREFERRED_VIEW_LIST_CAMERA, encrypt(list + ""));
	        db.insert(TABLE_PREFERENCES, null, values);
		}
		cursor.close();
	}

	public void setPreferredSortCloud (String order){
		String selectQuery = "SELECT * FROM " + TABLE_PREFERENCES;
		ContentValues values = new ContentValues();
		Cursor cursor = db.rawQuery(selectQuery, null);
		if (cursor.moveToFirst()){
			String UPDATE_PREFERENCES_TABLE = "UPDATE " + TABLE_PREFERENCES + " SET " + KEY_PREFERRED_SORT_CLOUD + "= '" + encrypt(order) + "' WHERE " + KEY_ID + " = '1'";
			db.execSQL(UPDATE_PREFERENCES_TABLE);
//			log("UPDATE_PREFERENCES_TABLE SYNC WIFI: " + UPDATE_PREFERENCES_TABLE);
		}
		else{
			values.put(KEY_PREFERRED_SORT_CLOUD, encrypt(order));
			db.insert(TABLE_PREFERENCES, null, values);
		}
		cursor.close();
	}

	public void setPreferredSortContacts (String order){
		String selectQuery = "SELECT * FROM " + TABLE_PREFERENCES;
		ContentValues values = new ContentValues();
		Cursor cursor = db.rawQuery(selectQuery, null);
		if (cursor.moveToFirst()){
			String UPDATE_PREFERENCES_TABLE = "UPDATE " + TABLE_PREFERENCES + " SET " + KEY_PREFERRED_SORT_CONTACTS + "= '" + encrypt(order) + "' WHERE " + KEY_ID + " = '1'";
			db.execSQL(UPDATE_PREFERENCES_TABLE);
//			log("UPDATE_PREFERENCES_TABLE SYNC WIFI: " + UPDATE_PREFERENCES_TABLE);
		}
		else{
			values.put(KEY_PREFERRED_SORT_CONTACTS, encrypt(order));
			db.insert(TABLE_PREFERENCES, null, values);
		}
		cursor.close();
	}

	public void setPreferredSortOthers (String order){
		String selectQuery = "SELECT * FROM " + TABLE_PREFERENCES;
		ContentValues values = new ContentValues();
		Cursor cursor = db.rawQuery(selectQuery, null);
		if (cursor.moveToFirst()){
			String UPDATE_PREFERENCES_TABLE = "UPDATE " + TABLE_PREFERENCES + " SET " + KEY_PREFERRED_SORT_OTHERS + "= '" + encrypt(order) + "' WHERE " + KEY_ID + " = '1'";
			db.execSQL(UPDATE_PREFERENCES_TABLE);
//			log("UPDATE_PREFERENCES_TABLE SYNC WIFI: " + UPDATE_PREFERENCES_TABLE);
		}
		else{
			values.put(KEY_PREFERRED_SORT_OTHERS, encrypt(order));
			db.insert(TABLE_PREFERENCES, null, values);
		}
		cursor.close();
	}

	public void setLastUploadFolder (String folderPath){
		String selectQuery = "SELECT * FROM " + TABLE_PREFERENCES;
        ContentValues values = new ContentValues();
		Cursor cursor = db.rawQuery(selectQuery, null);
		if (cursor.moveToFirst()){
			String UPDATE_PREFERENCES_TABLE = "UPDATE " + TABLE_PREFERENCES + " SET " + KEY_LAST_UPLOAD_FOLDER + "= '" + encrypt(folderPath + "") + "' WHERE " + KEY_ID + " = '1'";
			db.execSQL(UPDATE_PREFERENCES_TABLE);
//			log("UPDATE_PREFERENCES_TABLE UPLOAD FOLDER: " + UPDATE_PREFERENCES_TABLE);
		}
		else{
	        values.put(KEY_LAST_UPLOAD_FOLDER, encrypt(folderPath + ""));
	        db.insert(TABLE_PREFERENCES, null, values);
		}
		cursor.close();
	}

	public void setLastCloudFolder (String folderHandle){
		String selectQuery = "SELECT * FROM " + TABLE_PREFERENCES;
        ContentValues values = new ContentValues();
		Cursor cursor = db.rawQuery(selectQuery, null);
		if (cursor.moveToFirst()){
			String UPDATE_PREFERENCES_TABLE = "UPDATE " + TABLE_PREFERENCES + " SET " + KEY_LAST_CLOUD_FOLDER_HANDLE + "= '" + encrypt(folderHandle + "") + "' WHERE " + KEY_ID + " = '1'";
			db.execSQL(UPDATE_PREFERENCES_TABLE);
            logDebug("KEY_LAST_CLOUD_FOLDER_HANDLE UPLOAD FOLDER: " + UPDATE_PREFERENCES_TABLE);
		}
		else{
	        values.put(KEY_LAST_CLOUD_FOLDER_HANDLE, encrypt(folderHandle + ""));
	        db.insert(TABLE_PREFERENCES, null, values);
		}
		cursor.close();
	}


//	public void setCamSyncCharging (boolean charging){
//		String selectQuery = "SELECT * FROM " + TABLE_PREFERENCES;
//        ContentValues values = new ContentValues();
//		Cursor cursor = db.rawQuery(selectQuery, null);
//		if (cursor.moveToFirst()){
//			String UPDATE_PREFERENCES_TABLE = "UPDATE " + TABLE_PREFERENCES + " SET " + KEY_CAM_SYNC_CHARGING + "= '" + encrypt(charging + "") + "' WHERE " + KEY_ID + " = '1'";
//			db.execSQL(UPDATE_PREFERENCES_TABLE);
////			log("UPDATE_PREFERENCES_TABLE SYNC CHARGING: " + UPDATE_PREFERENCES_TABLE);
//		}
//		else{
//	        values.put(KEY_CAM_SYNC_CHARGING, encrypt(charging + ""));
//	        db.insert(TABLE_PREFERENCES, null, values);
//		}
//		cursor.close();
//	}

	public void setKeepFileNames (boolean charging){
		String selectQuery = "SELECT * FROM " + TABLE_PREFERENCES;
        ContentValues values = new ContentValues();
		Cursor cursor = db.rawQuery(selectQuery, null);
		if (cursor.moveToFirst()){
			String UPDATE_PREFERENCES_TABLE = "UPDATE " + TABLE_PREFERENCES + " SET " + KEY_KEEP_FILE_NAMES + "= '" + encrypt(charging + "") + "' WHERE " + KEY_ID + " = '1'";
			db.execSQL(UPDATE_PREFERENCES_TABLE);
//			log("UPDATE_PREFERENCES_TABLE SYNC KEEP_FILES: " + UPDATE_PREFERENCES_TABLE);
		}
		else{
	        values.put(KEY_KEEP_FILE_NAMES, encrypt(charging + ""));
	        db.insert(TABLE_PREFERENCES, null, values);
		}
		cursor.close();
	}

	public void setCamSyncEnabled (boolean enabled){
        logDebug("setCamSyncEnabled: " + enabled);
		String selectQuery = "SELECT * FROM " + TABLE_PREFERENCES;
        ContentValues values = new ContentValues();
		Cursor cursor = db.rawQuery(selectQuery, null);
		if (cursor.moveToFirst()){
			String UPDATE_PREFERENCES_TABLE = "UPDATE " + TABLE_PREFERENCES + " SET " + KEY_CAM_SYNC_ENABLED + "= '" + encrypt(enabled + "") + "' WHERE " + KEY_ID + " = '1'";
			db.execSQL(UPDATE_PREFERENCES_TABLE);
//			log("UPDATE_PREFERENCES_TABLE SYNC ENABLED: " + UPDATE_PREFERENCES_TABLE);
		}
		else{
	        values.put(KEY_CAM_SYNC_ENABLED, encrypt(enabled + ""));
	        db.insert(TABLE_PREFERENCES, null, values);
		}
		cursor.close();
	}

	public void setSecondaryUploadEnabled (boolean enabled){
        logDebug("setSecondaryUploadEnabled: " + enabled);
		String selectQuery = "SELECT * FROM " + TABLE_PREFERENCES;
        ContentValues values = new ContentValues();
		Cursor cursor = db.rawQuery(selectQuery, null);
		if (cursor.moveToFirst()){
			String UPDATE_PREFERENCES_TABLE = "UPDATE " + TABLE_PREFERENCES + " SET " + KEY_SEC_FOLDER_ENABLED + "= '" + encrypt(enabled + "") + "' WHERE " + KEY_ID + " = '1'";
			db.execSQL(UPDATE_PREFERENCES_TABLE);
		}
		else{
	        values.put(KEY_SEC_FOLDER_ENABLED, encrypt(enabled + ""));
	        db.insert(TABLE_PREFERENCES, null, values);
		}
		cursor.close();
	}

	public void setCamSyncHandle (long handle){
		String selectQuery = "SELECT * FROM " + TABLE_PREFERENCES;
        ContentValues values = new ContentValues();
		Cursor cursor = db.rawQuery(selectQuery, null);
		if (cursor.moveToFirst()){
			String UPDATE_PREFERENCES_TABLE = "UPDATE " + TABLE_PREFERENCES + " SET " + KEY_CAM_SYNC_HANDLE + "= '" + encrypt(handle + "") + "' WHERE " + KEY_ID + " = '1'";
			db.execSQL(UPDATE_PREFERENCES_TABLE);
//			log("UPDATE_PREFERENCES_TABLE SYNC ENABLED: " + UPDATE_PREFERENCES_TABLE);
		}
		else{
	        values.put(KEY_CAM_SYNC_HANDLE, encrypt(handle + ""));
	        db.insert(TABLE_PREFERENCES, null, values);
		}
		cursor.close();
	}

	public void setSecondaryFolderHandle (long handle){
        logDebug("setSecondaryFolderHandle: " + handle);
		String selectQuery = "SELECT * FROM " + TABLE_PREFERENCES;
        ContentValues values = new ContentValues();
		Cursor cursor = db.rawQuery(selectQuery, null);
		if (cursor.moveToFirst()){
			String UPDATE_PREFERENCES_TABLE = "UPDATE " + TABLE_PREFERENCES + " SET " + KEY_SEC_FOLDER_HANDLE + "= '" + encrypt(handle + "") + "' WHERE " + KEY_ID + " = '1'";
			db.execSQL(UPDATE_PREFERENCES_TABLE);
//			log("UPDATE_PREFERENCES_TABLE SYNC ENABLED: " + UPDATE_PREFERENCES_TABLE);
		}
		else{
	        values.put(KEY_SEC_FOLDER_HANDLE, encrypt(handle + ""));
	        db.insert(TABLE_PREFERENCES, null, values);
		}
		cursor.close();
	}

	public void setCamSyncLocalPath (String localPath){
		String selectQuery = "SELECT * FROM " + TABLE_PREFERENCES;
        ContentValues values = new ContentValues();
		Cursor cursor = db.rawQuery(selectQuery, null);
		if (cursor.moveToFirst()){
			String UPDATE_PREFERENCES_TABLE = "UPDATE " + TABLE_PREFERENCES + " SET " + KEY_CAM_SYNC_LOCAL_PATH + "= '" + encrypt(localPath + "") + "' WHERE " + KEY_ID + " = '1'";
			db.execSQL(UPDATE_PREFERENCES_TABLE);
//			log("UPDATE_PREFERENCES_TABLE SYNC ENABLED: " + UPDATE_PREFERENCES_TABLE);
		}
		else{
	        values.put(KEY_CAM_SYNC_LOCAL_PATH, encrypt(localPath + ""));
	        db.insert(TABLE_PREFERENCES, null, values);
		}
		cursor.close();
	}

	public void setUriExternalSDCard (String uriExternalSDCard){
		String selectQuery = "SELECT * FROM " + TABLE_PREFERENCES;
        ContentValues values = new ContentValues();
		Cursor cursor = db.rawQuery(selectQuery, null);
		if (cursor.moveToFirst()){
			String UPDATE_PREFERENCES_TABLE = "UPDATE " + TABLE_PREFERENCES + " SET " + KEY_URI_EXTERNAL_SD_CARD + "= '" + encrypt(uriExternalSDCard) + "' WHERE " + KEY_ID + " = '1'";
			db.execSQL(UPDATE_PREFERENCES_TABLE);
            logDebug("KEY_URI_EXTERNAL_SD_CARD URI: " + UPDATE_PREFERENCES_TABLE);
		}
		else{
	        values.put(KEY_URI_EXTERNAL_SD_CARD, encrypt(uriExternalSDCard));
	        db.insert(TABLE_PREFERENCES, null, values);
		}
		cursor.close();
	}

	public void setCameraFolderExternalSDCard (boolean cameraFolderExternalSDCard){
		String selectQuery = "SELECT * FROM " + TABLE_PREFERENCES;
        ContentValues values = new ContentValues();
		Cursor cursor = db.rawQuery(selectQuery, null);
		if (cursor.moveToFirst()){
			String UPDATE_PREFERENCES_TABLE = "UPDATE " + TABLE_PREFERENCES + " SET " + KEY_CAMERA_FOLDER_EXTERNAL_SD_CARD + "= '" + encrypt(cameraFolderExternalSDCard + "") + "' WHERE " + KEY_ID + " = '1'";
			db.execSQL(UPDATE_PREFERENCES_TABLE);
//			log("UPDATE_PREFERENCES_TABLE SYNC WIFI: " + UPDATE_PREFERENCES_TABLE);
		}
		else{
	        values.put(KEY_CAMERA_FOLDER_EXTERNAL_SD_CARD, encrypt(cameraFolderExternalSDCard + ""));
	        db.insert(TABLE_PREFERENCES, null, values);
		}
		cursor.close();
	}

	public void setPinLockType (String pinLockType){
        logDebug("setPinLockType");
		String selectQuery = "SELECT * FROM " + TABLE_PREFERENCES;
        ContentValues values = new ContentValues();
		Cursor cursor = db.rawQuery(selectQuery, null);
		if (cursor.moveToFirst()){
			String UPDATE_PREFERENCES_TABLE = "UPDATE " + TABLE_PREFERENCES + " SET " + KEY_PIN_LOCK_TYPE + "= '" + encrypt(pinLockType) + "' WHERE " + KEY_ID + " = '1'";
			db.execSQL(UPDATE_PREFERENCES_TABLE);
//			log("UPDATE_PREFERENCES_TABLE SYNC WIFI: " + UPDATE_PREFERENCES_TABLE);
		}
		else{
	        values.put(KEY_PIN_LOCK_TYPE, encrypt(pinLockType));
	        db.insert(TABLE_PREFERENCES, null, values);
		}
		cursor.close();
	}

	public void setSecondaryFolderPath (String localPath){
        logDebug("setSecondaryFolderPath: " + localPath);
		String selectQuery = "SELECT * FROM " + TABLE_PREFERENCES;
        ContentValues values = new ContentValues();
		Cursor cursor = db.rawQuery(selectQuery, null);
		if (cursor.moveToFirst()){
			String UPDATE_PREFERENCES_TABLE = "UPDATE " + TABLE_PREFERENCES + " SET " + KEY_SEC_FOLDER_LOCAL_PATH + "= '" + encrypt(localPath + "") + "' WHERE " + KEY_ID + " = '1'";
			db.execSQL(UPDATE_PREFERENCES_TABLE);
//			log("UPDATE_PREFERENCES_TABLE SYNC ENABLED: " + UPDATE_PREFERENCES_TABLE);
		}
		else{
	        values.put(KEY_SEC_FOLDER_LOCAL_PATH, encrypt(localPath + ""));
	        db.insert(TABLE_PREFERENCES, null, values);
		}
		cursor.close();
	}

	public void setCamSyncFileUpload (int fileUpload){
		String selectQuery = "SELECT * FROM " + TABLE_PREFERENCES;
        ContentValues values = new ContentValues();
		Cursor cursor = db.rawQuery(selectQuery, null);
		if (cursor.moveToFirst()){
			String UPDATE_PREFERENCES_TABLE = "UPDATE " + TABLE_PREFERENCES + " SET " + KEY_CAM_SYNC_FILE_UPLOAD + "= '" + encrypt(fileUpload + "") + "' WHERE " + KEY_ID + " = '1'";
			db.execSQL(UPDATE_PREFERENCES_TABLE);
//			log("UPDATE_PREFERENCES_TABLE SYNC ENABLED: " + UPDATE_PREFERENCES_TABLE);
		}
		else{
	        values.put(KEY_CAM_SYNC_FILE_UPLOAD, encrypt(fileUpload + ""));
	        db.insert(TABLE_PREFERENCES, null, values);
		}
		cursor.close();
	}

	public void setAccountDetailsTimeStamp (){
		setAccountDetailsTimeStamp(System.currentTimeMillis()/1000);
	}

	public void resetAccountDetailsTimeStamp (){
		setAccountDetailsTimeStamp(-1);
	}

	private void setAccountDetailsTimeStamp (long accountDetailsTimeStamp){
        logDebug("setAccountDetailsTimeStamp");

		String selectQuery = "SELECT * FROM " + TABLE_ATTRIBUTES;
		ContentValues values = new ContentValues();
		Cursor cursor = db.rawQuery(selectQuery, null);
		if (cursor.moveToFirst()){
			String UPDATE_ATTRIBUTE_TABLE = "UPDATE " + TABLE_ATTRIBUTES + " SET " + KEY_ACCOUNT_DETAILS_TIMESTAMP + "= '" + encrypt(accountDetailsTimeStamp + "") + "' WHERE " + KEY_ID + " = '1'";
			db.execSQL(UPDATE_ATTRIBUTE_TABLE);
//			log("UPDATE_PREFERENCES_TABLE SYNC ENABLED: " + UPDATE_PREFERENCES_TABLE);
		}
		else{
			values.put(KEY_ACCOUNT_DETAILS_TIMESTAMP, encrypt(accountDetailsTimeStamp + ""));
			db.insert(TABLE_ATTRIBUTES, null, values);
		}
		cursor.close();
	}

	public void setPaymentMethodsTimeStamp (){
        logDebug("setPaymentMethodsTimeStamp");
		long paymentMethodsTimeStamp = System.currentTimeMillis()/1000;

		String selectQuery = "SELECT * FROM " + TABLE_ATTRIBUTES;
		ContentValues values = new ContentValues();
		Cursor cursor = db.rawQuery(selectQuery, null);
		if (cursor.moveToFirst()){
			String UPDATE_ATTRIBUTE_TABLE = "UPDATE " + TABLE_ATTRIBUTES + " SET " + KEY_PAYMENT_METHODS_TIMESTAMP + "= '" + encrypt(paymentMethodsTimeStamp + "") + "' WHERE " + KEY_ID + " = '1'";
			db.execSQL(UPDATE_ATTRIBUTE_TABLE);
//			log("UPDATE_PREFERENCES_TABLE SYNC ENABLED: " + UPDATE_PREFERENCES_TABLE);
		}
		else{
			values.put(KEY_PAYMENT_METHODS_TIMESTAMP, encrypt(paymentMethodsTimeStamp + ""));
			db.insert(TABLE_ATTRIBUTES, null, values);
		}
		cursor.close();
	}

	public void setPricingTimestamp (){
        logDebug("setPricingTimestamp");
		long creditCardTimestamp = System.currentTimeMillis()/1000;

		String selectQuery = "SELECT * FROM " + TABLE_ATTRIBUTES;
		ContentValues values = new ContentValues();
		Cursor cursor = db.rawQuery(selectQuery, null);
		if (cursor.moveToFirst()){
			String UPDATE_ATTRIBUTE_TABLE = "UPDATE " + TABLE_ATTRIBUTES + " SET " + KEY_PRICING_TIMESTAMP + "= '" + encrypt(creditCardTimestamp + "") + "' WHERE " + KEY_ID + " = '1'";
			db.execSQL(UPDATE_ATTRIBUTE_TABLE);
//			log("UPDATE_PREFERENCES_TABLE SYNC ENABLED: " + UPDATE_PREFERENCES_TABLE);
		}
		else{
			values.put(KEY_PRICING_TIMESTAMP, encrypt(creditCardTimestamp + ""));
			db.insert(TABLE_ATTRIBUTES, null, values);
		}
		cursor.close();
	}

	public void setExtendedAccountDetailsTimestamp (){
        logDebug("setExtendedAccountDetailsTimestamp");
		long extendedAccountDetailsTimestamp = System.currentTimeMillis()/1000;

		String selectQuery = "SELECT * FROM " + TABLE_ATTRIBUTES;
		ContentValues values = new ContentValues();
		Cursor cursor = db.rawQuery(selectQuery, null);
		if (cursor.moveToFirst()){
			String UPDATE_ATTRIBUTE_TABLE = "UPDATE " + TABLE_ATTRIBUTES + " SET " + KEY_EXTENDED_ACCOUNT_DETAILS_TIMESTAMP + "= '" + encrypt(extendedAccountDetailsTimestamp + "") + "' WHERE " + KEY_ID + " = '1'";
			db.execSQL(UPDATE_ATTRIBUTE_TABLE);
//			log("UPDATE_PREFERENCES_TABLE SYNC ENABLED: " + UPDATE_PREFERENCES_TABLE);
		}
		else{
			values.put(KEY_EXTENDED_ACCOUNT_DETAILS_TIMESTAMP, encrypt(extendedAccountDetailsTimestamp + ""));
			db.insert(TABLE_ATTRIBUTES, null, values);
		}
		cursor.close();
	}

	public void resetExtendedAccountDetailsTimestamp (){
        logDebug("resetExtendedAccountDetailsTimestamp");
		long extendedAccountDetailsTimestamp = -1;

		String selectQuery = "SELECT * FROM " + TABLE_ATTRIBUTES;
		ContentValues values = new ContentValues();
		Cursor cursor = db.rawQuery(selectQuery, null);
		if (cursor.moveToFirst()){
			String UPDATE_ATTRIBUTE_TABLE = "UPDATE " + TABLE_ATTRIBUTES + " SET " + KEY_EXTENDED_ACCOUNT_DETAILS_TIMESTAMP + "= '" + encrypt(extendedAccountDetailsTimestamp + "") + "' WHERE " + KEY_ID + " = '1'";
			db.execSQL(UPDATE_ATTRIBUTE_TABLE);
//			log("UPDATE_PREFERENCES_TABLE SYNC ENABLED: " + UPDATE_PREFERENCES_TABLE);
		}
		else{
			values.put(KEY_EXTENDED_ACCOUNT_DETAILS_TIMESTAMP, encrypt(extendedAccountDetailsTimestamp + ""));
			db.insert(TABLE_ATTRIBUTES, null, values);
		}
		cursor.close();
	}

    public void setCamSyncTimeStamp(long camSyncTimeStamp) {
        logDebug("setCamSyncTimeStamp: " + camSyncTimeStamp);
        setLongValue(TABLE_PREFERENCES, KEY_CAM_SYNC_TIMESTAMP, camSyncTimeStamp);
    }

    public void setCamVideoSyncTimeStamp(long camVideoSyncTimeStamp) {
        logDebug("setCamVideoSyncTimeStamp: " + camVideoSyncTimeStamp);
        setLongValue(TABLE_PREFERENCES, KEY_CAM_VIDEO_SYNC_TIMESTAMP, camVideoSyncTimeStamp);
    }

    public void setSecSyncTimeStamp(long secSyncTimeStamp) {
        logDebug("setSecSyncTimeStamp: " + secSyncTimeStamp);
        setLongValue(TABLE_PREFERENCES, KEY_SEC_SYNC_TIMESTAMP, secSyncTimeStamp);
    }

    public void setSecVideoSyncTimeStamp (long secVideoSyncTimeStamp){
        logDebug("setSecVideoSyncTimeStamp: " + secVideoSyncTimeStamp);
        setLongValue(TABLE_PREFERENCES,KEY_SEC_VIDEO_SYNC_TIMESTAMP,secVideoSyncTimeStamp);
    }

    private void setLongValue(String tableName, String columnName, long value) {
        String selectQuery = "SELECT * FROM " + tableName;
        ContentValues values = new ContentValues();
        Cursor cursor = db.rawQuery(selectQuery, null);
        if (cursor.moveToFirst()) {
            String UPDATE_TABLE = "UPDATE " + tableName + " SET " + columnName + "= '" + encrypt(String.valueOf(value)) + "' WHERE " + KEY_ID + " = '1'";
            db.execSQL(UPDATE_TABLE);
        } else {
            values.put(columnName, encrypt(String.valueOf(value)));
            db.insert(tableName, null, values);
        }
        cursor.close();
    }

	public void setPinLockEnabled (boolean pinLockEnabled){
		String selectQuery = "SELECT * FROM " + TABLE_PREFERENCES;
        ContentValues values = new ContentValues();
		Cursor cursor = db.rawQuery(selectQuery, null);
		if (cursor.moveToFirst()){
			String UPDATE_PREFERENCES_TABLE = "UPDATE " + TABLE_PREFERENCES + " SET " + KEY_PIN_LOCK_ENABLED + "= '" + encrypt(pinLockEnabled + "") + "' WHERE " + KEY_ID + " = '1'";
			db.execSQL(UPDATE_PREFERENCES_TABLE);
//			log("UPDATE_PREFERENCES_TABLE SYNC ENABLED: " + UPDATE_PREFERENCES_TABLE);
		}
		else{
	        values.put(KEY_PIN_LOCK_ENABLED, encrypt(pinLockEnabled + ""));
	        db.insert(TABLE_PREFERENCES, null, values);
		}
		cursor.close();
	}

	public void setPinLockCode (String pinLockCode){
		String selectQuery = "SELECT * FROM " + TABLE_PREFERENCES;
        ContentValues values = new ContentValues();
		Cursor cursor = db.rawQuery(selectQuery, null);
		if (cursor.moveToFirst()){
			String UPDATE_PREFERENCES_TABLE = "UPDATE " + TABLE_PREFERENCES + " SET " + KEY_PIN_LOCK_CODE + "= '" + encrypt(pinLockCode + "") + "' WHERE " + KEY_ID + " = '1'";
			db.execSQL(UPDATE_PREFERENCES_TABLE);
//			log("UPDATE_PREFERENCES_TABLE SYNC ENABLED: " + UPDATE_PREFERENCES_TABLE);
		}
		else{
	        values.put(KEY_PIN_LOCK_CODE, encrypt(pinLockCode + ""));
	        db.insert(TABLE_PREFERENCES, null, values);
		}
		cursor.close();
	}

	public void setStorageAskAlways (boolean storageAskAlways){
		String selectQuery = "SELECT * FROM " + TABLE_PREFERENCES;
        ContentValues values = new ContentValues();
		Cursor cursor = db.rawQuery(selectQuery, null);
		if (cursor.moveToFirst()){
			String UPDATE_PREFERENCES_TABLE = "UPDATE " + TABLE_PREFERENCES + " SET " + KEY_STORAGE_ASK_ALWAYS + "= '" + encrypt(storageAskAlways + "") + "' WHERE " + KEY_ID + " = '1'";
			db.execSQL(UPDATE_PREFERENCES_TABLE);
//			log("UPDATE_PREFERENCES_TABLE SYNC ENABLED: " + UPDATE_PREFERENCES_TABLE);
		}
		else{
	        values.put(KEY_STORAGE_ASK_ALWAYS, encrypt(storageAskAlways + ""));
	        db.insert(TABLE_PREFERENCES, null, values);
		}
		cursor.close();
	}

	public void setStorageAdvancedDevices (boolean storageAdvancedDevices){
		String selectQuery = "SELECT * FROM " + TABLE_PREFERENCES;
        ContentValues values = new ContentValues();
		Cursor cursor = db.rawQuery(selectQuery, null);
		if (cursor.moveToFirst()){
			String UPDATE_PREFERENCES_TABLE = "UPDATE " + TABLE_PREFERENCES + " SET " + KEY_STORAGE_ADVANCED_DEVICES + "= '" + encrypt(storageAdvancedDevices + "") + "' WHERE " + KEY_ID + " = '1'";
			db.execSQL(UPDATE_PREFERENCES_TABLE);
//			log("UPDATE_PREFERENCES_TABLE SYNC ENABLED: " + UPDATE_PREFERENCES_TABLE);
		}
		else{
	        values.put(KEY_STORAGE_ADVANCED_DEVICES, encrypt(storageAdvancedDevices + ""));
	        db.insert(TABLE_PREFERENCES, null, values);
		}
		cursor.close();
	}

	public void setStorageDownloadLocation (String storageDownloadLocation){
		String selectQuery = "SELECT * FROM " + TABLE_PREFERENCES;
        ContentValues values = new ContentValues();
		Cursor cursor = db.rawQuery(selectQuery, null);
		if (cursor.moveToFirst()){
			String UPDATE_PREFERENCES_TABLE = "UPDATE " + TABLE_PREFERENCES + " SET " + KEY_STORAGE_DOWNLOAD_LOCATION + "= '" + encrypt(storageDownloadLocation + "") + "' WHERE " + KEY_ID + " = '1'";
			db.execSQL(UPDATE_PREFERENCES_TABLE);
//			log("UPDATE_PREFERENCES_TABLE SYNC ENABLED: " + UPDATE_PREFERENCES_TABLE);
		}
		else{
	        values.put(KEY_STORAGE_DOWNLOAD_LOCATION, encrypt(storageDownloadLocation + ""));
	        db.insert(TABLE_PREFERENCES, null, values);
		}
		cursor.close();
	}

//	public void setAttrOnline (boolean online){
//		String selectQuery = "SELECT * FROM " + TABLE_ATTRIBUTES;
//		ContentValues values = new ContentValues();
//		Cursor cursor = db.rawQuery(selectQuery, null);
//		if (cursor.moveToFirst()){
//			String UPDATE_ATTRIBUTES_TABLE = "UPDATE " + TABLE_ATTRIBUTES + " SET " + KEY_ATTR_ONLINE + "='" + encrypt(online + "") + "' WHERE " + KEY_ID + " ='1'";
//			db.execSQL(UPDATE_ATTRIBUTES_TABLE);
//		}
//		else{
//			values.put(KEY_ATTR_ONLINE, encrypt(online + ""));
//			db.insert(TABLE_ATTRIBUTES, null, values);
//		}
//		cursor.close();
//	}
//
	public void setAttrAskSizeDownload (String askSizeDownload){
		String selectQuery = "SELECT * FROM " + TABLE_ATTRIBUTES;
		ContentValues values = new ContentValues();
		Cursor cursor = db.rawQuery(selectQuery, null);
		if (cursor.moveToFirst()){
			String UPDATE_ATTRIBUTES_TABLE = "UPDATE " + TABLE_ATTRIBUTES + " SET " + KEY_ATTR_ASK_SIZE_DOWNLOAD + "='" + encrypt(askSizeDownload) + "' WHERE " + KEY_ID + " ='1'";
			db.execSQL(UPDATE_ATTRIBUTES_TABLE);
            logDebug("UPDATE_ATTRIBUTES_TABLE : " + UPDATE_ATTRIBUTES_TABLE);
		}
		else{
			values.put(KEY_ATTR_ASK_SIZE_DOWNLOAD, encrypt(askSizeDownload));
			db.insert(TABLE_ATTRIBUTES, null, values);
		}
		cursor.close();
	}

	public void setAttrAskNoAppDownload (String askNoAppDownload){
		String selectQuery = "SELECT * FROM " + TABLE_ATTRIBUTES;
		ContentValues values = new ContentValues();
		Cursor cursor = db.rawQuery(selectQuery, null);
		if (cursor.moveToFirst()){
			String UPDATE_ATTRIBUTES_TABLE = "UPDATE " + TABLE_ATTRIBUTES + " SET " + KEY_ATTR_ASK_NOAPP_DOWNLOAD + "='" + encrypt(askNoAppDownload) + "' WHERE " + KEY_ID + " ='1'";
			db.execSQL(UPDATE_ATTRIBUTES_TABLE);
            logDebug("UPDATE_ATTRIBUTES_TABLE : " + UPDATE_ATTRIBUTES_TABLE);
		}
		else{
			values.put(KEY_ATTR_ASK_NOAPP_DOWNLOAD, encrypt(askNoAppDownload));
			db.insert(TABLE_ATTRIBUTES, null, values);
		}
		cursor.close();
	}

	public void setAttrAttemps (int attemp){
		String selectQuery = "SELECT * FROM " + TABLE_ATTRIBUTES;
		ContentValues values = new ContentValues();
		Cursor cursor = db.rawQuery(selectQuery, null);
		if (cursor.moveToFirst()){
			String UPDATE_ATTRIBUTES_TABLE = "UPDATE " + TABLE_ATTRIBUTES + " SET " + KEY_ATTR_INTENTS + "='" + encrypt(Integer.toString(attemp) + "") + "' WHERE " + KEY_ID + " ='1'";
			db.execSQL(UPDATE_ATTRIBUTES_TABLE);
            logDebug("UPDATE_ATTRIBUTES_TABLE : " + UPDATE_ATTRIBUTES_TABLE);
		}
		else{
			values.put(KEY_ATTR_INTENTS, encrypt(Integer.toString(attemp) + ""));
			db.insert(TABLE_ATTRIBUTES, null, values);
		}
		cursor.close();
	}

	public void setFileLoggerSDK (boolean fileLoggerSDK){
		String selectQuery = "SELECT * FROM " + TABLE_ATTRIBUTES;
		ContentValues values = new ContentValues();
		Cursor cursor = db.rawQuery(selectQuery, null);
		if (cursor.moveToFirst()){
			String UPDATE_ATTRIBUTES_TABLE = "UPDATE " + TABLE_ATTRIBUTES + " SET " + KEY_FILE_LOGGER_SDK + "='" + encrypt(fileLoggerSDK + "") + "' WHERE " + KEY_ID + " ='1'";
			db.execSQL(UPDATE_ATTRIBUTES_TABLE);
            logDebug("UPDATE_ATTRIBUTES_TABLE : " + UPDATE_ATTRIBUTES_TABLE);
		}
		else{
			values.put(KEY_FILE_LOGGER_SDK, encrypt(fileLoggerSDK + ""));
			db.insert(TABLE_ATTRIBUTES, null, values);
		}
		cursor.close();
	}

	public void setFileLoggerKarere (boolean fileLoggerKarere){
		String selectQuery = "SELECT * FROM " + TABLE_ATTRIBUTES;
		ContentValues values = new ContentValues();
		Cursor cursor = db.rawQuery(selectQuery, null);
		if (cursor.moveToFirst()){
			String UPDATE_ATTRIBUTES_TABLE = "UPDATE " + TABLE_ATTRIBUTES + " SET " + KEY_FILE_LOGGER_KARERE + "='" + encrypt(fileLoggerKarere + "") + "' WHERE " + KEY_ID + " ='1'";
			db.execSQL(UPDATE_ATTRIBUTES_TABLE);
            logDebug("UPDATE_ATTRIBUTES_TABLE : " + UPDATE_ATTRIBUTES_TABLE);
		}
		else{
			values.put(KEY_FILE_LOGGER_KARERE, encrypt(fileLoggerKarere + ""));
			db.insert(TABLE_ATTRIBUTES, null, values);
		}
		cursor.close();
	}

	public void setUseHttpsOnly (boolean useHttpsOnly){
		String selectQuery = "SELECT * FROM " + TABLE_ATTRIBUTES;
		ContentValues values = new ContentValues();
		Cursor cursor = db.rawQuery(selectQuery, null);
		if (cursor.moveToFirst()){
			String UPDATE_ATTRIBUTES_TABLE = "UPDATE " + TABLE_ATTRIBUTES + " SET " + KEY_USE_HTTPS_ONLY + "='" + encrypt(useHttpsOnly + "") + "' WHERE " + KEY_ID + " ='1'";
			db.execSQL(UPDATE_ATTRIBUTES_TABLE);
            logDebug("UPDATE_ATTRIBUTES_TABLE : " + UPDATE_ATTRIBUTES_TABLE);
		}
		else{
			values.put(KEY_USE_HTTPS_ONLY, encrypt(useHttpsOnly + ""));
			db.insert(TABLE_ATTRIBUTES, null, values);
		}
		cursor.close();
	}


	public String getUseHttpsOnly(){

		String selectQuery = "SELECT " + KEY_USE_HTTPS_ONLY + " FROM " + TABLE_ATTRIBUTES + " WHERE " + KEY_ID + " = '1'";
		Cursor cursor = db.rawQuery(selectQuery, null);
		if (cursor.moveToFirst()){

			String useHttpsOnly = decrypt(cursor.getString(0));
			return useHttpsOnly;
		}
		cursor.close();

		return "false";
	}

	public void setShowCopyright (boolean showCopyright){
		String selectQuery = "SELECT * FROM " + TABLE_ATTRIBUTES;
		ContentValues values = new ContentValues();
		Cursor cursor = db.rawQuery(selectQuery, null);
		if (cursor.moveToFirst()){
			String UPDATE_ATTRIBUTES_TABLE = "UPDATE " + TABLE_ATTRIBUTES + " SET " + KEY_SHOW_COPYRIGHT + "='" + encrypt(showCopyright + "") + "' WHERE " + KEY_ID + " ='1'";
			db.execSQL(UPDATE_ATTRIBUTES_TABLE);
		}
		else{
			values.put(KEY_SHOW_COPYRIGHT, encrypt(showCopyright + ""));
			db.insert(TABLE_ATTRIBUTES, null, values);
		}
		cursor.close();
	}


	public String getShowCopyright (){

		String selectQuery = "SELECT " + KEY_SHOW_COPYRIGHT + " FROM " + TABLE_ATTRIBUTES + " WHERE " + KEY_ID + " = '1'";
		Cursor cursor = db.rawQuery(selectQuery, null);
		if (cursor.moveToFirst()){

			String show = decrypt(cursor.getString(0));
			return show;
		}
		cursor.close();

		return "true";
	}

	public void setShowNotifOff (boolean showNotifOff){
		String selectQuery = "SELECT * FROM " + TABLE_ATTRIBUTES;
		ContentValues values = new ContentValues();
		Cursor cursor = db.rawQuery(selectQuery, null);
		if (cursor.moveToFirst()){
			String UPDATE_ATTRIBUTES_TABLE = "UPDATE " + TABLE_ATTRIBUTES + " SET " + KEY_SHOW_NOTIF_OFF + "='" + encrypt(showNotifOff + "") + "' WHERE " + KEY_ID + " ='1'";
			db.execSQL(UPDATE_ATTRIBUTES_TABLE);
		}
		else{
			values.put(KEY_SHOW_NOTIF_OFF, encrypt(showNotifOff + ""));
			db.insert(TABLE_ATTRIBUTES, null, values);
		}
		cursor.close();
	}

	public void setLastPublicHandle (long handle){
		String selectQuery = "SELECT * FROM " + TABLE_ATTRIBUTES;
		ContentValues values = new ContentValues();
		Cursor cursor = db.rawQuery(selectQuery, null);
		if (cursor.moveToFirst()){
			String UPDATE_ATTRIBUTES_TABLE = "UPDATE " + TABLE_ATTRIBUTES + " SET " + KEY_LAST_PUBLIC_HANDLE + "= '" + encrypt(handle + "") + "' WHERE " + KEY_ID + " = '1'";
			db.execSQL(UPDATE_ATTRIBUTES_TABLE);
//			log("UPDATE_PREFERENCES_TABLE SYNC ENABLED: " + UPDATE_PREFERENCES_TABLE);
		}
		else{
			values.put(KEY_LAST_PUBLIC_HANDLE, encrypt(handle + ""));
			db.insert(TABLE_ATTRIBUTES, null, values);
		}
		cursor.close();
	}

	public void setLastPublicHandleTimeStamp(long lastPublicHandleTimeStamp){
        String selectQuery = "SELECT * FROM " + TABLE_ATTRIBUTES;
        ContentValues values = new ContentValues();
        Cursor cursor = db.rawQuery(selectQuery, null);
        if (cursor.moveToFirst()){
            String UPDATE_ATTRIBUTE_TABLE = "UPDATE " + TABLE_ATTRIBUTES + " SET " + KEY_LAST_PUBLIC_HANDLE_TIMESTAMP + "= '" + encrypt(lastPublicHandleTimeStamp + "") + "' WHERE " + KEY_ID + " = '1'";
            db.execSQL(UPDATE_ATTRIBUTE_TABLE);
//			log("UPDATE_PREFERENCES_TABLE SYNC ENABLED: " + UPDATE_PREFERENCES_TABLE);
        }
        else{
            values.put(KEY_LAST_PUBLIC_HANDLE_TIMESTAMP, encrypt(lastPublicHandleTimeStamp + ""));
            db.insert(TABLE_ATTRIBUTES, null, values);
        }
        cursor.close();
    }

	public void setLastPublicHandleTimeStamp (){
        logDebug("setLastPublicHandleTimeStamp");
		long lastPublicHandleTimeStamp = System.currentTimeMillis()/1000;

		setLastPublicHandleTimeStamp(lastPublicHandleTimeStamp);
	}

	public String getShowNotifOff (){

		String selectQuery = "SELECT " + KEY_SHOW_NOTIF_OFF + " FROM " + TABLE_ATTRIBUTES + " WHERE " + KEY_ID + " = '1'";
		Cursor cursor = db.rawQuery(selectQuery, null);
		if (cursor.moveToFirst()){

			String show = decrypt(cursor.getString(0));
			return show;
		}
		cursor.close();

		return "true";
	}

	public void setStaging (boolean staging){
		String selectQuery = "SELECT * FROM " + TABLE_ATTRIBUTES;
		ContentValues values = new ContentValues();
		Cursor cursor = db.rawQuery(selectQuery, null);
		if (cursor.moveToFirst()){
			String UPDATE_ATTRIBUTES_TABLE = "UPDATE " + TABLE_ATTRIBUTES + " SET " + KEY_STAGING + "='" + encrypt(staging + "") + "' WHERE " + KEY_ID + " ='1'";
			db.execSQL(UPDATE_ATTRIBUTES_TABLE);
		}
		else{
			values.put(KEY_STAGING, encrypt(staging + ""));
			db.insert(TABLE_ATTRIBUTES, null, values);
		}
		cursor.close();
	}

	public String getStaging (){

		String selectQuery = "SELECT " + KEY_STAGING + " FROM " + TABLE_ATTRIBUTES + " WHERE " + KEY_ID + " = '1'";
		Cursor cursor = db.rawQuery(selectQuery, null);
		if (cursor.moveToFirst()){

			String staging = decrypt(cursor.getString(0));
			return staging;
		}
		cursor.close();

		return "false";
	}

	public void setInvalidateSdkCache(boolean invalidateSdkCache){
		String selectQuery = "SELECT * FROM " + TABLE_ATTRIBUTES;
		ContentValues values = new ContentValues();
		Cursor cursor = db.rawQuery(selectQuery, null);
		if (cursor.moveToFirst()){
			String UPDATE_ATTRIBUTES_TABLE = "UPDATE " + TABLE_ATTRIBUTES + " SET " + KEY_INVALIDATE_SDK_CACHE + "='" + encrypt(invalidateSdkCache + "") + "' WHERE " + KEY_ID + " ='1'";
			db.execSQL(UPDATE_ATTRIBUTES_TABLE);
            logDebug("UPDATE_ATTRIBUTES_TABLE : " + UPDATE_ATTRIBUTES_TABLE);
		}
		else{
			values.put(KEY_INVALIDATE_SDK_CACHE, encrypt(invalidateSdkCache + ""));
			db.insert(TABLE_ATTRIBUTES, null, values);
		}
		cursor.close();
	}

	public void clearCredentials(){
		db.execSQL("DROP TABLE IF EXISTS " + TABLE_CREDENTIALS);
        onCreate(db);
	}

	public void clearEphemeral(){
		db.execSQL("DROP TABLE IF EXISTS " + TABLE_EPHEMERAL);
		onCreate(db);
	}

	public void clearPreferences(){
		db.execSQL("DROP TABLE IF EXISTS " + TABLE_PREFERENCES);
        onCreate(db);
	}

//	public void clearOffline(){
//		log("clearOffline");
//		db.execSQL("DROP TABLE IF EXISTS " + TABLE_OFFLINE);
//		onCreate(db);
//	}

	public void clearAttributes(){
        long lastPublicHandle = -1;
        long lastPublicHandleTimeStamp = -1;
        try {
            MegaAttributes attributes = getAttributes();
            lastPublicHandle = Long.parseLong(attributes.getLastPublicHandle());
            lastPublicHandleTimeStamp = Long.parseLong(attributes.getLastPublicHandleTimeStamp());
        }
        catch(Exception e){
            lastPublicHandle = -1;
        }
		db.execSQL("DROP TABLE IF EXISTS " + TABLE_ATTRIBUTES);
		onCreate(db);
		if ((lastPublicHandle != -1) && (lastPublicHandleTimeStamp != -1)){
		    try{
		        setLastPublicHandle(lastPublicHandle);
		        setLastPublicHandleTimeStamp(lastPublicHandleTimeStamp);
            }
            catch (Exception e){}
        }
	}

	public void clearContacts(){
		db.execSQL("DELETE FROM " + TABLE_CONTACTS);
	}

	public void clearNonContacts(){
		db.execSQL("DROP TABLE IF EXISTS " + TABLE_NON_CONTACTS);
		onCreate(db);
	}

	public void clearChatItems(){
		db.execSQL("DROP TABLE IF EXISTS " + TABLE_CHAT_ITEMS);
		onCreate(db);
	}

	public void clearChatSettings(){
		db.execSQL("DROP TABLE IF EXISTS " + TABLE_CHAT_SETTINGS);
		onCreate(db);
	}

	public void clearOffline(SQLiteDatabase db){
		db.execSQL("DROP TABLE IF EXISTS " + TABLE_OFFLINE);
		onCreate(db);
	}

	public void clearOffline(){
		db.execSQL("DROP TABLE IF EXISTS " + TABLE_OFFLINE);
		onCreate(db);
	}

    public void clearCompletedTransfers(){
        db.execSQL("DROP TABLE IF EXISTS " + TABLE_COMPLETED_TRANSFERS);
        onCreate(db);
    }

	public void clearPendingMessage(){
		db.execSQL("DROP TABLE IF EXISTS " + TABLE_PENDING_MSG);
		onCreate(db);
	}

	//New management of pending messages
	public long addPendingMessage(String idChat, String timestamp, String filePath, String fingerprint, String name){
		ContentValues values = new ContentValues();
		values.put(KEY_PENDING_MSG_ID_CHAT, encrypt(idChat));
		values.put(KEY_PENDING_MSG_TIMESTAMP, encrypt(timestamp));
		values.put(KEY_PENDING_MSG_FILE_PATH, encrypt(filePath));
		values.put(KEY_PENDING_MSG_FINGERPRINT, encrypt(fingerprint));
		values.put(KEY_PENDING_MSG_NAME, encrypt(name));
		values.put(KEY_PENDING_MSG_STATE, PendingMessageSingle.STATE_PREPARING);

		long id = db.insert(TABLE_PENDING_MSG_SINGLE, null, values);
		return id;
	}

	public long addPendingMessage(PendingMessageSingle message){
		ContentValues values = new ContentValues();
		values.put(KEY_PENDING_MSG_ID_CHAT, encrypt(message.getChatId()+""));
		values.put(KEY_PENDING_MSG_TIMESTAMP, encrypt(message.getUploadTimestamp()+""));
		values.put(KEY_PENDING_MSG_FILE_PATH, encrypt(message.getFilePath()));
		values.put(KEY_PENDING_MSG_FINGERPRINT, encrypt(message.getFingerprint()));
		values.put(KEY_PENDING_MSG_NAME, encrypt(message.getName()));
		values.put(KEY_PENDING_MSG_STATE, PendingMessageSingle.STATE_PREPARING);

		long id = db.insert(TABLE_PENDING_MSG_SINGLE, null, values);
		return id;
	}

	public long addPendingMessageFromExplorer(PendingMessageSingle message){
		ContentValues values = new ContentValues();
		values.put(KEY_PENDING_MSG_ID_CHAT, encrypt(message.getChatId()+""));
		values.put(KEY_PENDING_MSG_TIMESTAMP, encrypt(message.getUploadTimestamp()+""));
		values.put(KEY_PENDING_MSG_FILE_PATH, encrypt(message.getFilePath()));
		values.put(KEY_PENDING_MSG_FINGERPRINT, encrypt(message.getFingerprint()));
		values.put(KEY_PENDING_MSG_NAME, encrypt(message.getName()));
		values.put(KEY_PENDING_MSG_STATE, PendingMessageSingle.STATE_PREPARING_FROM_EXPLORER);

		long id = db.insert(TABLE_PENDING_MSG_SINGLE, null, values);
		return id;
	}

	public PendingMessageSingle findPendingMessageById(long messageId){
        logDebug("findPendingMessageById");
//		String id = messageId+"";
		PendingMessageSingle pendMsg = null;
		String selectQuery = "SELECT * FROM " + TABLE_PENDING_MSG_SINGLE + " WHERE " +KEY_ID + " ='"+ messageId+"'";
        logDebug("QUERY: " + selectQuery);
		Cursor cursor = db.rawQuery(selectQuery, null);

		if (!cursor.equals(null)){
			if (cursor.moveToFirst()) {
//				long id = Integer.parseInt(cursor.getString(0));
				long chatId = Long. parseLong(decrypt(cursor.getString(1)));
				long timestamp = Long. parseLong(decrypt(cursor.getString(2)));
				String idKarereString = decrypt(cursor.getString(3));
				long idTempKarere = -1;
				if(idKarereString!=null && (!idKarereString.isEmpty())){
					idTempKarere = Long. parseLong(idKarereString);
				}
				String filePath = decrypt(cursor.getString(4));
				String name = decrypt(cursor.getString(5));

				String nodeHandleString = decrypt(cursor.getString(6));
				long nodeHandle = -1;
				if(nodeHandleString!=null && (!nodeHandleString.isEmpty())){
					nodeHandle = Long. parseLong(nodeHandleString);
				}

				String fingerPrint = decrypt(cursor.getString(7));
				int transferTag = cursor.getInt(8);
				int state = cursor.getInt(9);

				pendMsg = new PendingMessageSingle(messageId, chatId, timestamp, idTempKarere, filePath, fingerPrint, name, nodeHandle, transferTag, state);
			}
		}

		cursor.close();

		return pendMsg;
	}

	public void updatePendingMessageOnTransferStart(long idMessage, int transferTag) {

		ContentValues values = new ContentValues();
		values.put(KEY_PENDING_MSG_TRANSFER_TAG, transferTag);
		values.put(KEY_PENDING_MSG_STATE, PendingMessageSingle.STATE_UPLOADING);
		String where = KEY_ID + "=" +idMessage;

		int rows = db.update(TABLE_PENDING_MSG_SINGLE, values, where, null);
        logDebug("Rows updated: " + rows);
	}

	public void updatePendingMessageOnTransferFinish(long idMessage, String nodeHandle, int state) {

		ContentValues values = new ContentValues();
		values.put(KEY_PENDING_MSG_NODE_HANDLE, encrypt(nodeHandle));
		values.put(KEY_PENDING_MSG_STATE, state);
		String where = KEY_ID + "=" +idMessage;

		int rows = db.update(TABLE_PENDING_MSG_SINGLE, values, where, null);
        logDebug("Rows updated: " + rows);
	}

	public void updatePendingMessageOnAttach(long idMessage, String temporalId, int state) {

		ContentValues values = new ContentValues();
        logDebug("ID of my pending message to update: " + temporalId);
		values.put(KEY_PENDING_MSG_TEMP_KARERE, encrypt(temporalId));
		values.put(KEY_PENDING_MSG_STATE, state);
		String where = KEY_ID + "=" +idMessage;

		int rows = db.update(TABLE_PENDING_MSG_SINGLE, values, where, null);
        logDebug("Rows updated: " + rows);
	}

	public ArrayList<AndroidMegaChatMessage> findPendingMessagesNotSent(long idChat) {
        logDebug("findPendingMessagesNotSent");
		ArrayList<AndroidMegaChatMessage> pendMsgs = new ArrayList<>();
		String chat = idChat + "";

		String selectQuery = "SELECT * FROM " + TABLE_PENDING_MSG_SINGLE + " WHERE " + KEY_PENDING_MSG_STATE + " < " + PendingMessageSingle.STATE_SENT + " AND " + KEY_ID_CHAT + " ='" + encrypt(chat) + "'";
        logDebug("QUERY: " + selectQuery);
		Cursor cursor = db.rawQuery(selectQuery, null);
		if (!cursor.equals(null)) {
			if (cursor.moveToFirst()) {
				do {
					long id = cursor.getLong(0);
					long chatId = Long. parseLong(decrypt(cursor.getString(1)));
					long timestamp = Long. parseLong(decrypt(cursor.getString(2)));
					String idKarereString = decrypt(cursor.getString(3));
					long idTempKarere = -1;
					if(idKarereString!=null && (!idKarereString.isEmpty())){
						idTempKarere = Long. parseLong(idKarereString);
					}
					String filePath = decrypt(cursor.getString(4));
					String name = decrypt(cursor.getString(5));

					String nodeHandleString = decrypt(cursor.getString(6));
					long nodeHandle = -1;
					if(nodeHandleString!=null && (!nodeHandleString.isEmpty())){
						nodeHandle = Long. parseLong(nodeHandleString);
					}

					String fingerPrint = decrypt(cursor.getString(7));
					int transferTag = cursor.getInt(8);
					int state = cursor.getInt(9);

					PendingMessageSingle pendMsg = new PendingMessageSingle(id, chatId, timestamp, idTempKarere, filePath, fingerPrint, name, nodeHandle, transferTag, state);

					AndroidMegaChatMessage aPMsg = new AndroidMegaChatMessage(pendMsg, true);
					pendMsgs.add(aPMsg);

				} while (cursor.moveToNext());
			}
		}
		cursor.close();
        logDebug("Found: " + pendMsgs.size());
		return pendMsgs;
	}

	public long findPendingMessageByIdTempKarere(long idTemp){
        logDebug("findPendingMessageById: " + idTemp);
		String idPend = idTemp+"";
		long id = -1;

		String selectQuery = "SELECT * FROM " + TABLE_PENDING_MSG_SINGLE + " WHERE " + KEY_PENDING_MSG_TEMP_KARERE + " = '" + encrypt(idPend) + "'";
		logDebug("QUERY: "+selectQuery);
		Cursor cursor = db.rawQuery(selectQuery, null);

		if (!cursor.equals(null)){
			if (cursor.moveToFirst()){

				id = cursor.getLong(0);
			}
		}
		cursor.close();
		return id;
	}

	public void removeSentPendingMessages(){
		logDebug("removeSentPendingMessages");
		int rows = db.delete(TABLE_PENDING_MSG_SINGLE, KEY_PENDING_MSG_STATE + "="+PendingMessageSingle.STATE_SENT, null);
	}

	public void removePendingMessageByChatId(long idChat){
		logDebug("removePendingMessageByChatId");
		int rows = db.delete(TABLE_PENDING_MSG_SINGLE, KEY_PENDING_MSG_ID_CHAT + "="+idChat, null);
	}

	public void removePendingMessageById(long idMsg){
		int rows = db.delete(TABLE_PENDING_MSG_SINGLE, KEY_ID + "="+idMsg, null);
	}

    public String getAutoPlayEnabled(){

        String selectQuery = "SELECT " + KEY_AUTO_PLAY + " FROM " + TABLE_PREFERENCES + " WHERE " + KEY_ID + " = '1'";
        Cursor cursor = db.rawQuery(selectQuery, null);
        if (cursor.moveToFirst()){

            String enabled = decrypt(cursor.getString(0));
            return enabled;
        }
        cursor.close();

        return "false";
    }

    public void setAutoPlayEnabled(String enabled){
		logDebug("setAutoPlayEnabled");

        String selectQuery = "SELECT * FROM " + TABLE_PREFERENCES;
        ContentValues values = new ContentValues();
        Cursor cursor = db.rawQuery(selectQuery, null);
        if (cursor.moveToFirst()){
            String UPDATE_ATTRIBUTES_TABLE = "UPDATE " + TABLE_PREFERENCES + " SET " + KEY_AUTO_PLAY + "='" + encrypt(enabled + "") + "' WHERE " + KEY_ID + " ='1'";
            db.execSQL(UPDATE_ATTRIBUTES_TABLE);
        }
        else{
            values.put(KEY_AUTO_PLAY, encrypt(enabled + ""));
            db.insert(TABLE_PREFERENCES, null, values);
        }
        cursor.close();
    }
}<|MERGE_RESOLUTION|>--- conflicted
+++ resolved
@@ -22,30 +22,22 @@
 import mega.privacy.android.app.lollipop.megachat.ChatSettings;
 import mega.privacy.android.app.lollipop.megachat.NonContactInfo;
 import mega.privacy.android.app.lollipop.megachat.PendingMessageSingle;
-<<<<<<< HEAD
-import mega.privacy.android.app.utils.Constants;
-import mega.privacy.android.app.utils.Util;
 import mega.privacy.android.app.utils.contacts.MegaContactGetter;
-=======
->>>>>>> 393a7df3
 import nz.mega.sdk.MegaApiJava;
 import nz.mega.sdk.MegaChatApi;
 
-import static mega.privacy.android.app.utils.LogUtil.*;
-import static mega.privacy.android.app.utils.Util.*;
-import static mega.privacy.android.app.utils.Constants.*;
+import static mega.privacy.android.app.utils.Constants.PIN_4;
+import static mega.privacy.android.app.utils.LogUtil.logDebug;
+import static mega.privacy.android.app.utils.LogUtil.logError;
+import static mega.privacy.android.app.utils.LogUtil.logWarning;
+import static mega.privacy.android.app.utils.Util.aes_decrypt;
+import static mega.privacy.android.app.utils.Util.aes_encrypt;
 
 
 public class DatabaseHandler extends SQLiteOpenHelper {
-<<<<<<< HEAD
 	
 	private static final int DATABASE_VERSION = 46;
     private static final String DATABASE_NAME = "megapreferences"; 
-=======
-
-	private static final int DATABASE_VERSION = 45;
-    private static final String DATABASE_NAME = "megapreferences";
->>>>>>> 393a7df3
     private static final String TABLE_PREFERENCES = "preferences";
     private static final String TABLE_CREDENTIALS = "credentials";
     private static final String TABLE_ATTRIBUTES = "attributes";
@@ -1226,10 +1218,10 @@
 
     public void batchInsertMegaContacts(List<MegaContactGetter.MegaContact> contacts) {
         if (contacts == null || contacts.size() == 0) {
-            log("empty mega contacts list.");
+            logWarning("empty mega contacts list.");
             return;
         }
-        log("batchInsertMegaContacts contacts size is: " + contacts.size());
+        logDebug("batchInsertMegaContacts contacts size is: " + contacts.size());
         db.beginTransaction();
         try {
             ContentValues values;
@@ -1281,7 +1273,7 @@
     }
 
     public void clearMegaContacts() {
-        log("delete table " + TABLE_MEGA_CONTACTS);
+        logDebug("delete table " + TABLE_MEGA_CONTACTS);
         db.execSQL("DELETE FROM " + TABLE_MEGA_CONTACTS);
     }
 
