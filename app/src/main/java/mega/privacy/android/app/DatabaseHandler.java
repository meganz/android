--- conflicted
+++ resolved
@@ -24,13 +24,9 @@
 import mega.privacy.android.app.lollipop.megachat.NonContactInfo;
 import mega.privacy.android.app.lollipop.megachat.PendingMessageSingle;
 import mega.privacy.android.app.objects.SDTransfer;
-<<<<<<< HEAD
-import mega.privacy.android.app.utils.PasscodeUtil;
-=======
 import mega.privacy.android.app.sync.Backup;
 import mega.privacy.android.app.sync.BackupToolsKt;
 import mega.privacy.android.app.sync.cusync.CuSyncManager;
->>>>>>> fbd329c3
 import mega.privacy.android.app.utils.contacts.MegaContactGetter;
 import nz.mega.sdk.MegaApiJava;
 import nz.mega.sdk.MegaTransfer;
@@ -46,7 +42,7 @@
 
 public class DatabaseHandler extends SQLiteOpenHelper {
 
-	private static final int DATABASE_VERSION = 60;
+	private static final int DATABASE_VERSION = 61;
     private static final String DATABASE_NAME = "megapreferences";
     private static final String TABLE_PREFERENCES = "preferences";
     private static final String TABLE_CREDENTIALS = "credentials";
@@ -918,17 +914,15 @@
 			db.execSQL(CREATE_SD_TRANSFERS_TABLE);
 		}
 
-<<<<<<< HEAD
-		if (oldVersion <= 59) {
+        if (oldVersion <= 59) {
+            db.execSQL(CREATE_BACKUP_TABLE);
+        }
+
+		if (oldVersion <= 60) {
 			db.execSQL("ALTER TABLE " + TABLE_PREFERENCES + " ADD COLUMN " + KEY_PASSCODE_LOCK_REQUIRE_TIME + " TEXT;");
 			db.execSQL("UPDATE " + TABLE_PREFERENCES + " SET " + KEY_PASSCODE_LOCK_REQUIRE_TIME
 					+ " = '" + encrypt("" + (isPasscodeLockEnabled(db) ? REQUIRE_PASSCODE_IMMEDIATE : REQUIRE_PASSCODE_INVALID)) + "';");
 		}
-=======
-        if (oldVersion <= 59) {
-            db.execSQL(CREATE_BACKUP_TABLE);
-        }
->>>>>>> fbd329c3
 	}
 
 //	public MegaOffline encrypt(MegaOffline off){
