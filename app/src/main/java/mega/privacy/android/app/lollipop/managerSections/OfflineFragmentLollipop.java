--- conflicted
+++ resolved
@@ -36,6 +36,7 @@
 import java.io.BufferedReader;
 import java.io.File;
 import java.io.FileInputStream;
+import java.io.IOException;
 import java.io.InputStream;
 import java.io.InputStreamReader;
 import java.util.ArrayList;
@@ -72,11 +73,7 @@
 import static mega.privacy.android.app.utils.LogUtil.*;
 import static mega.privacy.android.app.utils.MegaApiUtils.*;
 import static mega.privacy.android.app.utils.OfflineUtils.*;
-<<<<<<< HEAD
-import static nz.mega.sdk.MegaApiJava.*;
-=======
 import static mega.privacy.android.app.utils.SortUtil.*;
->>>>>>> 06a50058
 import static mega.privacy.android.app.utils.Util.*;
 
 public class OfflineFragmentLollipop extends RotatableFragment{
@@ -85,11 +82,7 @@
 
 	public static ImageView imageDrag;
 	public static final String REFRESH_OFFLINE_FILE_LIST = "refresh_offline_file_list";
-<<<<<<< HEAD
-
-=======
 	
->>>>>>> 06a50058
 	private Context context;
 	private ActionBar aB;
 	private RecyclerView recyclerView;
@@ -97,27 +90,11 @@
 	private CustomizedGridLayoutManager gridLayoutManager;
 
 	private Stack<Integer> lastPositionStack;
-<<<<<<< HEAD
-	public NewHeaderItemDecoration headerItemDecoration;
-=======
 	private NewHeaderItemDecoration headerItemDecoration;
->>>>>>> 06a50058
 	private ImageView emptyImageView;
 	private LinearLayout emptyTextView;
 	private TextView emptyTextViewFirst;
 
-<<<<<<< HEAD
-	MegaOfflineLollipopAdapter adapter;
-	DatabaseHandler dbH = null;
-	ArrayList<MegaOffline> mOffList = null;
-	String pathNavigation = null;
-	TextView contentText;
-	int orderGetChildren;
-	private static final String DB_FILE = "0";
-	private static final String DB_FOLDER = "1";
-	private MegaApiAndroid megaApi;
-	private RelativeLayout contentTextLayout;
-=======
 	private MegaOfflineLollipopAdapter adapter;
 	private DatabaseHandler dbH = null;
 	private ArrayList<MegaOffline> mOffList = null;
@@ -127,10 +104,9 @@
 
 	private DisplayMetrics outMetrics;
 	private Display display;
->>>>>>> 06a50058
 
 	private ActionMode actionMode;
-
+	
 	private int placeholderCount;
 
 	private FilterOfflineTask filterOfflineTask;
@@ -314,7 +290,7 @@
 				}
 				case R.id.cab_menu_share:{
 					//Check that all the selected options are folders
-					ArrayList<Long> handleList = new ArrayList<>();
+					ArrayList<Long> handleList = new ArrayList<Long>();
 					for (int i=0;i<documents.size();i++){
 						String path = documents.get(i).getPath() + documents.get(i).getName();
 						MegaNode n = megaApi.getNodeByPath(path);
@@ -331,7 +307,7 @@
 					break;
 				}
 				case R.id.cab_menu_move:{					
-					ArrayList<Long> handleList = new ArrayList<>();
+					ArrayList<Long> handleList = new ArrayList<Long>();
 					for (int i=0;i<documents.size();i++){
 						String path = documents.get(i).getPath() + documents.get(i).getName();
 						MegaNode n = megaApi.getNodeByPath(path);			
@@ -404,6 +380,7 @@
 		@Override
 		public boolean onPrepareActionMode(ActionMode mode, Menu menu) {
 			logDebug("ActionBarCallBack::onPrepareActionMode");
+//			ContextCompat.getDrawable(context, R.drawable.ic_arrow_back_white)
 			List<MegaOffline> selected = adapter.getSelectedOfflineNodes();
 			
 			if (isOnline(context)){
@@ -500,12 +477,13 @@
 		else{
 			megaApi=null;
 		}			
-
+		
+//		dbH = new DatabaseHandler(context);
 		lastPositionStack = new Stack<>();
 
 		dbH = DatabaseHandler.getDbHandler(context);
 		
-		mOffList = new ArrayList<>();
+		mOffList = new ArrayList<MegaOffline>();
 	}
 
 	public void checkScroll () {
@@ -526,108 +504,20 @@
 			aB = ((AppCompatActivity)context).getSupportActionBar();
 		}
 
-<<<<<<< HEAD
-		if (context instanceof ManagerActivityLollipop){
-
-			String pathNavigationOffline = ((ManagerActivityLollipop)context).getPathNavigationOffline();
-			if(pathNavigationOffline!=null){
-				pathNavigation = pathNavigationOffline;
-			}
-
-			((ManagerActivityLollipop)context).supportInvalidateOptionsMenu();
-			orderGetChildren = ((ManagerActivityLollipop)context).getOrderOthers();
-=======
 		String pathNavigationOffline = ((ManagerActivityLollipop)context).getPathNavigationOffline();
 		if (pathNavigationOffline != null) {
 			pathNavigation = pathNavigationOffline;
->>>>>>> 06a50058
 		}
 		orderGetChildren = ((ManagerActivityLollipop)context).getOrderOthers();
 
-		Display display = ((Activity) context).getWindowManager().getDefaultDisplay();
-		DisplayMetrics outMetrics = new DisplayMetrics();
+		display = ((Activity)context).getWindowManager().getDefaultDisplay();
+		outMetrics = new DisplayMetrics ();
 	    display.getMetrics(outMetrics);
 
 	    View v;
 
 		if (((ManagerActivityLollipop)context).isList){
 			logDebug("onCreateList");
-<<<<<<< HEAD
-			View v = inflater.inflate(R.layout.fragment_offlinelist, container, false);
-			recyclerView = v.findViewById(R.id.offline_view_browser);
-            recyclerView.removeItemDecoration(headerItemDecoration);
-            headerItemDecoration = null;
-			mLayoutManager = new LinearLayoutManager(context);
-			recyclerView.setLayoutManager(mLayoutManager);
-			//Add bottom padding for recyclerView like in other fragments.
-			recyclerView.setPadding(0, 0, 0, scaleHeightPx(85, outMetrics));
-			recyclerView.setClipToPadding(false);
-			recyclerView.setItemAnimator(new DefaultItemAnimator());
-			recyclerView.addOnScrollListener(new RecyclerView.OnScrollListener() {
-				@Override
-				public void onScrolled(RecyclerView recyclerView, int dx, int dy) {
-					super.onScrolled(recyclerView, dx, dy);
-					checkScroll();
-				}
-			});
-
-			emptyImageView = v.findViewById(R.id.offline_empty_image);
-			emptyTextView = v.findViewById(R.id.offline_empty_text);
-			emptyTextViewFirst = v.findViewById(R.id.offline_empty_text_first);
-			contentTextLayout = v.findViewById(R.id.offline_content_text_layout);
-			contentText = v.findViewById(R.id.offline_content_text);
-
-			findNodes();
-			addSectionTitle(mOffList);
-			if (adapter == null){
-				adapter = new MegaOfflineLollipopAdapter(this, context, mOffList, recyclerView, emptyImageView, emptyTextView, aB, MegaOfflineLollipopAdapter.ITEM_VIEW_TYPE_LIST);
-				adapter.setPositionClicked(-1);
-				adapter.setMultipleSelect(false);
-				recyclerView.setAdapter(adapter);
-
-				if (adapter.getItemCount() == 0){
-					recyclerView.setVisibility(View.GONE);
-					emptyImageView.setVisibility(View.VISIBLE);
-					emptyTextView.setVisibility(View.VISIBLE);
-					contentTextLayout.setVisibility(View.GONE);
-
-					if(context.getResources().getConfiguration().orientation == Configuration.ORIENTATION_LANDSCAPE){
-						emptyImageView.setImageResource(R.drawable.offline_empty_landscape);
-					}else{
-						emptyImageView.setImageResource(R.drawable.ic_empty_offline);
-					}
-					String textToShow = getString(R.string.context_empty_offline);
-					try {
-						textToShow = textToShow.replace("[A]","<font color=\'#000000\'>");
-						textToShow = textToShow.replace("[/A]","</font>");
-						textToShow = textToShow.replace("[B]","<font color=\'#7a7a7a\'>");
-						textToShow = textToShow.replace("[/B]","</font>");
-					} catch (Exception e) {
-						e.printStackTrace();
-					}
-					Spanned result = null;
-					if (android.os.Build.VERSION.SDK_INT >= android.os.Build.VERSION_CODES.N) {
-						result = Html.fromHtml(textToShow,Html.FROM_HTML_MODE_LEGACY);
-					} else {
-						result = Html.fromHtml(textToShow);
-					}
-					emptyTextViewFirst.setText(result);
-				}
-				else{
-					recyclerView.setVisibility(View.VISIBLE);
-					contentTextLayout.setVisibility(View.GONE);
-					emptyImageView.setVisibility(View.GONE);
-					emptyTextView.setVisibility(View.GONE);
-				}
-			}
-			else{
-			    adapter.setRecylerView(recyclerView);
-			}
-
-			return v;
-		}
-		else{
-=======
 			v = inflater.inflate(R.layout.fragment_offlinelist, container, false);
 			recyclerView = v.findViewById(R.id.offline_view_browser);
 			mLayoutManager = new LinearLayoutManager(context);
@@ -636,198 +526,11 @@
 			emptyTextView = v.findViewById(R.id.offline_empty_text);
 			emptyTextViewFirst = v.findViewById(R.id.offline_empty_text_first);
 		} else {
->>>>>>> 06a50058
 			logDebug("onCreateGRID");
 			v = inflater.inflate(R.layout.fragment_offlinegrid, container, false);
 			
 			recyclerView = (NewGridRecyclerView) v.findViewById(R.id.offline_view_browser_grid);
 			gridLayoutManager = (CustomizedGridLayoutManager) recyclerView.getLayoutManager();
-<<<<<<< HEAD
-
-			recyclerView.setItemAnimator(new DefaultItemAnimator());
-			recyclerView.addOnScrollListener(new RecyclerView.OnScrollListener() {
-				@Override
-				public void onScrolled(RecyclerView recyclerView, int dx, int dy) {
-					super.onScrolled(recyclerView, dx, dy);
-					checkScroll();
-				}
-			});
-			
-			emptyImageView = v.findViewById(R.id.offline_empty_image_grid);
-			emptyTextView = v.findViewById(R.id.offline_empty_text_grid);
-			emptyTextViewFirst = v.findViewById(R.id.offline_empty_text_grid_first);
-			contentTextLayout = v.findViewById(R.id.offline_content_grid_text_layout);
-
-			contentText = v.findViewById(R.id.offline_content_text_grid);
-
-			findNodes();
-			addSectionTitle(mOffList);
-			if (adapter == null){
-				adapter = new MegaOfflineLollipopAdapter(this, context, mOffList, recyclerView, emptyImageView, emptyTextView, aB, MegaOfflineLollipopAdapter.ITEM_VIEW_TYPE_GRID);
-				adapter.setPositionClicked(-1);
-				adapter.setMultipleSelect(false);
-				recyclerView.setAdapter(adapter);
-
-				if (adapter.getItemCount() == 0){
-					recyclerView.setVisibility(View.GONE);
-					emptyImageView.setVisibility(View.VISIBLE);
-					emptyTextView.setVisibility(View.VISIBLE);
-					contentTextLayout.setVisibility(View.GONE);
-
-					if(context.getResources().getConfiguration().orientation == Configuration.ORIENTATION_LANDSCAPE){
-						emptyImageView.setImageResource(R.drawable.offline_empty_landscape);
-					}else{
-						emptyImageView.setImageResource(R.drawable.ic_empty_offline);
-					}
-					String textToShow = getString(R.string.context_empty_offline);
-					try{
-						textToShow = textToShow.replace("[A]", "<font color=\'#000000\'>");
-						textToShow = textToShow.replace("[/A]", "</font>");
-						textToShow = textToShow.replace("[B]", "<font color=\'#7a7a7a\'>");
-						textToShow = textToShow.replace("[/B]", "</font>");
-					}
-					catch (Exception e){}
-					Spanned result;
-					if (android.os.Build.VERSION.SDK_INT >= android.os.Build.VERSION_CODES.N) {
-						result = Html.fromHtml(textToShow,Html.FROM_HTML_MODE_LEGACY);
-					} else {
-						result = Html.fromHtml(textToShow);
-					}
-					emptyTextViewFirst.setText(result);
-				}
-				else{
-					recyclerView.setVisibility(View.VISIBLE);
-					contentTextLayout.setVisibility(View.GONE);
-					emptyImageView.setVisibility(View.GONE);
-					emptyTextView.setVisibility(View.GONE);
-				}
-			}
-			else{
-                adapter.setRecylerView(recyclerView);
-			}
-
-			return v;
-		}		
-	}
-
-	public void findNodes(){
-		logDebug("findNodes");
-
-		if((getActivity() == null) || (!isAdded())){
-			logWarning("Fragment NOT Attached!");
-			return;
-		}
-
-		mOffList=dbH.findByPath(pathNavigation);
-
-		logDebug("Number of elements: " + mOffList.size());
-
-		for(int i=0; i<mOffList.size();i++){
-
-			MegaOffline checkOffline = mOffList.get(i);
-			File offlineFile = getOfflineFile(context, checkOffline);
-			if (!isFileAvailable(offlineFile)) {
-				mOffList.remove(i);
-				i--;
-			}
-			addSectionTitle(mOffList);
-		}
-
-		refreshOrder();
-
-		if(adapter!=null){
-			adapter.setNodes(mOffList);
-
-			adapter.setPositionClicked(-1);
-			adapter.setMultipleSelect(false);
-			
-			recyclerView.setAdapter(adapter);
-
-			if (adapter.getItemCount() == 0){
-				recyclerView.setVisibility(View.GONE);
-				emptyImageView.setVisibility(View.VISIBLE);
-				emptyTextView.setVisibility(View.VISIBLE);
-				contentTextLayout.setVisibility(View.GONE);
-				if(context.getResources().getConfiguration().orientation == Configuration.ORIENTATION_LANDSCAPE){
-					emptyImageView.setImageResource(R.drawable.offline_empty_landscape);
-				}else{
-					emptyImageView.setImageResource(R.drawable.ic_empty_offline);
-				}
-
-				String textToShow = getString(R.string.context_empty_offline);
-				try{
-					textToShow = textToShow.replace("[A]", "<font color=\'#000000\'>");
-					textToShow = textToShow.replace("[/A]", "</font>");
-					textToShow = textToShow.replace("[B]", "<font color=\'#7a7a7a\'>");
-					textToShow = textToShow.replace("[/B]", "</font>");
-				}
-				catch (Exception e){
-					e.printStackTrace();
-				}
-				Spanned result;
-				if (android.os.Build.VERSION.SDK_INT >= android.os.Build.VERSION_CODES.N) {
-					result = Html.fromHtml(textToShow,Html.FROM_HTML_MODE_LEGACY);
-				} else {
-					result = Html.fromHtml(textToShow);
-				}
-				emptyTextViewFirst.setText(result);
-			}
-			else{
-				recyclerView.setVisibility(View.VISIBLE);
-				contentTextLayout.setVisibility(View.GONE);
-				emptyImageView.setVisibility(View.GONE);
-				emptyTextView.setVisibility(View.GONE);
-			}
-		}
-	}
-
-	private void sortBy(int order) {
-		sort(order, mOffList, getContext());
-		if (adapter != null) {
-			adapter.setNodes(mOffList);
-		}
-	}
-
-	public void sortByNameAscending() {
-		logDebug("sortByNameAscending");
-		sortBy(ORDER_DEFAULT_ASC);
-	}
-
-	public void sortByNameDescending() {
-		logDebug("sortByNameDescending");
-		sortBy(ORDER_DEFAULT_DESC);
-	}
-
-	public void sortByModificationDateAscending() {
-		logDebug("sortByModificationDateAscending");
-		sortBy(ORDER_MODIFICATION_ASC);
-	}
-
-	public void sortByModificationDateDescending() {
-		logDebug("sortByModificationDateDescending");
-		sortBy(ORDER_MODIFICATION_DESC);
-	}
-
-	public void sortBySizeAscending() {
-		logDebug("sortBySizeAscending");
-		sortBy(ORDER_SIZE_ASC);
-	}
-
-	public void sortBySizeDescending() {
-		logDebug("sortBySizeDescending");
-		sortBy(ORDER_SIZE_DESC);
-	}
-
-	public boolean isFolder(String path){
-		logDebug("isFolder");
-
-		MegaNode n = megaApi.getNodeByPath(path);
-		if(n == null)
-		{
-			return false;
-		}
-		return n.isFolder();
-=======
 			emptyImageView = v.findViewById(R.id.offline_empty_image_grid);
 			emptyTextView = v.findViewById(R.id.offline_empty_text_grid);
 			emptyTextViewFirst = v.findViewById(R.id.offline_empty_text_grid_first);
@@ -886,7 +589,6 @@
 		mOffList = dbH.findByPath(pathNavigation);
 		orderNodes();
 		return v;
->>>>>>> 06a50058
 	}
 
 	@Override
@@ -923,12 +625,7 @@
 			File currentFile = getOfflineFile(context, currentNode);
 
 			if(isFileAvailable(currentFile) && currentFile.isDirectory()){
-<<<<<<< HEAD
-
-				int lastFirstVisiblePosition;
-=======
 				int lastFirstVisiblePosition = 0;
->>>>>>> 06a50058
 				if(((ManagerActivityLollipop)context).isList){
 					lastFirstVisiblePosition = mLayoutManager.findFirstCompletelyVisibleItemPosition();
 				}
@@ -965,21 +662,9 @@
 				}
 				else{
 					for(int i=0; i<mOffList.size();i++){
-<<<<<<< HEAD
-						
-						if (Environment.getExternalStorageDirectory() != null){
-							offlineDirectory = new File(path + mOffList.get(i).getPath()+mOffList.get(i).getName());
-						}
-						else{
-							offlineDirectory = context.getFilesDir();
-						}	
-
-						if (!offlineDirectory.exists()){
-=======
 						File offlineFile = getOfflineFile(context, mOffList.get(i));
 
 						if (!isFileAvailable(offlineFile)){
->>>>>>> 06a50058
 							//Updating the DB because the file does not exist
 							dbH.removeById(mOffList.get(i).getId());
 							mOffList.remove(i);
@@ -987,51 +672,7 @@
 						}			
 					}
 				}
-<<<<<<< HEAD
-				adapter.setNodes(mOffList);
-				
-				refreshOrder();
-				
-				if (adapter.getItemCount() == 0){
-					recyclerView.setVisibility(View.GONE);
-					emptyImageView.setVisibility(View.VISIBLE);
-					emptyTextView.setVisibility(View.VISIBLE);
-					contentTextLayout.setVisibility(View.GONE);
-
-					if(context.getResources().getConfiguration().orientation == Configuration.ORIENTATION_LANDSCAPE){
-						emptyImageView.setImageResource(R.drawable.offline_empty_landscape);
-					}else{
-						emptyImageView.setImageResource(R.drawable.ic_empty_offline);
-					}
-					String textToShow = getString(R.string.context_empty_offline);
-					try{
-						textToShow = textToShow.replace("[A]", "<font color=\'#000000\'>");
-						textToShow = textToShow.replace("[/A]", "</font>");
-						textToShow = textToShow.replace("[B]", "<font color=\'#7a7a7a\'>");
-						textToShow = textToShow.replace("[/B]", "</font>");
-					}
-					catch (Exception e){
-						e.printStackTrace();
-					}
-					Spanned result;
-					if (android.os.Build.VERSION.SDK_INT >= android.os.Build.VERSION_CODES.N) {
-						result = Html.fromHtml(textToShow,Html.FROM_HTML_MODE_LEGACY);
-					} else {
-						result = Html.fromHtml(textToShow);
-					}
-					emptyTextViewFirst.setText(result);
-				}
-				else{
-					recyclerView.setVisibility(View.VISIBLE);
-					contentTextLayout.setVisibility(View.GONE);
-					emptyImageView.setVisibility(View.GONE);
-					emptyTextView.setVisibility(View.GONE);
-				}
-				
-				adapter.setPositionClicked(-1);
-=======
 				orderNodes();
->>>>>>> 06a50058
 				recyclerView.scrollToPosition(0);
 			}
 			else{
@@ -1131,6 +772,8 @@
 					else if (MimeTypeList.typeForName(currentFile.getName()).isPdf()){
 						logDebug("PDF file");
 
+						//String localPath = getLocalFile(context, currentFile.getName(), currentFile.get, currentFile.getParent());
+
 						Intent pdfIntent = new Intent(context, PdfViewerActivityLollipop.class);
 
 						pdfIntent.putExtra("inside", true);
@@ -1186,8 +829,8 @@
 							// close the file.
 							try {
 								instream.close();
-							} catch (Exception e) {
-								logDebug("EXCEPTION closing InputStream");
+							} catch (IOException e) {
+								logError("EXCEPTION closing InputStream", e);
 							}
 						}
 					}
@@ -1211,7 +854,7 @@
 		logDebug("openFile");
     	Intent viewIntent = new Intent(Intent.ACTION_VIEW);
 
-    	String type;
+    	String type = "";
 		if (MimeTypeList.typeForName(currentFile.getName()).isURL()){
 			type = "text/plain";
 		}
@@ -1256,16 +899,8 @@
 		
 		if(documents.size()>0){
 			for(int i=0; i<documents.size();i++){
-<<<<<<< HEAD
-				MegaOffline mOff = documents.get(i);
-				String path = pathI + mOff.getPath() + mOff.getName();			
-
-				File destination = new File(path);
-				if (destination.exists()){
-=======
 				File destination = getOfflineFile(context, documents.get(i));
 				if (isFileAvailable(destination)){
->>>>>>> 06a50058
 					if(destination.isFile()){
 						files++;					
 					}
@@ -1330,23 +965,6 @@
 				filterOffline(searchPath);
 				return 1;
 			}
-<<<<<<< HEAD
-			if (!pathNavigation.equals("/")){
-				pathNavigation=pathNavigation.substring(0,pathNavigation.length()-1);
-				int index=pathNavigation.lastIndexOf("/");
-				pathNavigation=pathNavigation.substring(0,index+1);
-				
-				if (context instanceof ManagerActivityLollipop){
-					((ManagerActivityLollipop)context).setPathNavigationOffline(pathNavigation);
-					((ManagerActivityLollipop)context).supportInvalidateOptionsMenu();
-					((ManagerActivityLollipop)context).setToolbarTitle();
-				}
-
-				mOffList = dbH.findByPath(pathNavigation);
-
-				refreshOrder();
-=======
->>>>>>> 06a50058
 
 			pathNavigation = ((ManagerActivityLollipop) context).getOfflineSearchPath();
 			if (((ManagerActivityLollipop) context).getOfflineSearchPath().equals(((ManagerActivityLollipop) context).getInitialSearchPath())) {
@@ -1366,21 +984,6 @@
 		mOffList = dbH.findByPath(pathNavigation);
 		orderNodes();
 
-<<<<<<< HEAD
-					if(((ManagerActivityLollipop)context).isList){
-						mLayoutManager.scrollToPositionWithOffset(lastVisiblePosition, 0);
-					}
-					else{
-						gridLayoutManager.scrollToPositionWithOffset(lastVisiblePosition, 0);
-					}
-				}
-				
-				return 2;
-			}
-			else{
-				logDebug("Navigation path is ROOT");
-				return 0;
-=======
 		int lastVisiblePosition = 0;
 		if (!lastPositionStack.empty()) {
 			lastVisiblePosition = lastPositionStack.pop();
@@ -1393,7 +996,6 @@
 				mLayoutManager.scrollToPositionWithOffset(lastVisiblePosition, 0);
 			} else {
 				gridLayoutManager.scrollToPositionWithOffset(lastVisiblePosition, 0);
->>>>>>> 06a50058
 			}
 		}
 		return 2;
@@ -1406,46 +1008,9 @@
 	public void setNodes(ArrayList<MegaOffline> megaOfflines){
 		logDebug("setNodes");
 
-<<<<<<< HEAD
-		if (adapter != null){
-			adapter.setNodes(mOffList);
-			if (adapter.getItemCount() == 0){
-				recyclerView.setVisibility(View.GONE);
-				emptyImageView.setVisibility(View.VISIBLE);
-				emptyTextView.setVisibility(View.VISIBLE);
-				if(context.getResources().getConfiguration().orientation == Configuration.ORIENTATION_LANDSCAPE){
-					emptyImageView.setImageResource(R.drawable.offline_empty_landscape);
-				}else{
-					emptyImageView.setImageResource(R.drawable.ic_empty_offline);
-				}
-				String textToShow = getString(R.string.context_empty_offline);
-				try{
-					textToShow = textToShow.replace("[A]", "<font color=\'#000000\'>");
-					textToShow = textToShow.replace("[/A]", "</font>");
-					textToShow = textToShow.replace("[B]", "<font color=\'#7a7a7a\'>");
-					textToShow = textToShow.replace("[/B]", "</font>");
-				}
-				catch (Exception e){
-					e.printStackTrace();
-				}
-				Spanned result;
-				if (android.os.Build.VERSION.SDK_INT >= android.os.Build.VERSION_CODES.N) {
-					result = Html.fromHtml(textToShow,Html.FROM_HTML_MODE_LEGACY);
-				} else {
-					result = Html.fromHtml(textToShow);
-				}
-				emptyTextViewFirst.setText(result);
-			}
-			else{
-				recyclerView.setVisibility(View.VISIBLE);
-				emptyImageView.setVisibility(View.GONE);
-				emptyTextView.setVisibility(View.GONE);
-			}			
-=======
 		if((getActivity() == null) || (!isAdded())){
 			logError("Fragment NOT Attached!");
 			return;
->>>>>>> 06a50058
 		}
 
 		for(int i=0; i<megaOfflines.size();i++){
@@ -1465,102 +1030,17 @@
 		}
 	}
 
-<<<<<<< HEAD
-	public void refresh(){
-		logDebug("refresh");
-
-		mOffList=dbH.findByPath(pathNavigation);
-
-		refreshOrder();
-
-		if (((ManagerActivityLollipop)context).isList) {
-			addSectionTitle(mOffList);
-			if (adapter == null) {
-				adapter = new MegaOfflineLollipopAdapter(this,context,mOffList,recyclerView,emptyImageView,emptyTextView,aB,MegaOfflineLollipopAdapter.ITEM_VIEW_TYPE_LIST);
-			} else {
-				adapter.setNodes(mOffList);
-				adapter.notifyDataSetChanged();
-				recyclerView.invalidate();
-			}
-		} else {
-			addSectionTitle(mOffList);
-			if (adapter == null) {
-				adapter = new MegaOfflineLollipopAdapter(this,context,mOffList,recyclerView,emptyImageView,emptyTextView,aB,MegaOfflineLollipopAdapter.ITEM_VIEW_TYPE_GRID);
-			} else {
-				adapter.setNodes(mOffList);
-                adapter.notifyDataSetChanged();
-                recyclerView.invalidate();
-			}
-		}
-		if (adapter.getItemCount() == 0){
-			recyclerView.setVisibility(View.GONE);
-			emptyImageView.setVisibility(View.VISIBLE);
-			emptyTextView.setVisibility(View.VISIBLE);
-			contentTextLayout.setVisibility(View.GONE);
-			if(context.getResources().getConfiguration().orientation == Configuration.ORIENTATION_LANDSCAPE){
-				emptyImageView.setImageResource(R.drawable.offline_empty_landscape);
-			}else{
-				emptyImageView.setImageResource(R.drawable.ic_empty_offline);
-			}
-			String textToShow = getString(R.string.context_empty_offline);
-			try{
-				textToShow = textToShow.replace("[A]", "<font color=\'#000000\'>");
-				textToShow = textToShow.replace("[/A]", "</font>");
-				textToShow = textToShow.replace("[B]", "<font color=\'#7a7a7a\'>");
-				textToShow = textToShow.replace("[/B]", "</font>");
-			}
-			catch (Exception e){
-				e.printStackTrace();
-			}
-			Spanned result;
-			if (android.os.Build.VERSION.SDK_INT >= android.os.Build.VERSION_CODES.N) {
-				result = Html.fromHtml(textToShow,Html.FROM_HTML_MODE_LEGACY);
-			} else {
-				result = Html.fromHtml(textToShow);
-			}
-			emptyTextViewFirst.setText(result);
-			onBackPressed();
-
-		}else{
-=======
 	private void setLayoutVisibility() {
 		if (adapter != null && adapter.getItemCount() == 0) {
 			recyclerView.setVisibility(View.GONE);
 			emptyImageView.setVisibility(View.VISIBLE);
 			emptyTextView.setVisibility(View.VISIBLE);
 		} else {
->>>>>>> 06a50058
 			recyclerView.setVisibility(View.VISIBLE);
 			emptyImageView.setVisibility(View.GONE);
 			emptyTextView.setVisibility(View.GONE);
 		}
 	}
-<<<<<<< HEAD
-	
-	public void refreshPaths(){
-		logDebug("refreshPaths()");
-		mOffList=dbH.findByPath("/");	
-		
-		refreshOrder();
-
-		if (((ManagerActivityLollipop)context).isList) {
-			addSectionTitle(mOffList);
-			if (adapter == null) {
-				adapter = new MegaOfflineLollipopAdapter(this,context,mOffList,recyclerView,emptyImageView,emptyTextView,aB,MegaOfflineLollipopAdapter.ITEM_VIEW_TYPE_LIST);
-			} else {
-				adapter.setNodes(mOffList);
-			}
-		} else {
-			addSectionTitle(mOffList);
-			if (adapter == null) {
-				adapter = new MegaOfflineLollipopAdapter(this,context,mOffList,recyclerView,emptyImageView,emptyTextView,aB,MegaOfflineLollipopAdapter.ITEM_VIEW_TYPE_GRID);
-			} else {
-				adapter.setNodes(mOffList);
-			}
-		}
-		addSectionTitle(mOffList);
-		recyclerView.invalidate();
-=======
 
 	public void notifyDataSetChanged(){
 		logDebug("notifyDataSetChanged");
@@ -1583,7 +1063,6 @@
 			adapter.setRecylerView(recyclerView);
 			recyclerView.invalidate();
 		}
->>>>>>> 06a50058
 	}
 
 	public void refresh(){
@@ -1596,33 +1075,6 @@
 
 	public void refreshPaths(MegaOffline mOff) {
 		logDebug("Offline node handle: " + mOff.getHandle());
-<<<<<<< HEAD
-		
-		//Find in the tree, the last existing node
-		String pNav= mOff.getPath();
-		
-		if(mOff.getType().equals(DB_FILE)){
-			
-			int index=pNav.lastIndexOf("/");
-			pNav=pNav.substring(0,index+1);
-			
-		}
-		else{
-			pNav=pNav.substring(0,pNav.length()-1);
-		}	
-			
-		if(pNav.length()==0){
-			mOffList=dbH.findByPath("/");
-		}
-		else{
-			findPath(pNav);			
-		}
-				
-		refreshOrder();
-
-		((ManagerActivityLollipop)context).setToolbarTitle();
-		setNodes(mOffList);
-=======
 		int index;
 
 		//Find in the tree, the last existing node
@@ -1643,7 +1095,6 @@
 
 		orderNodes();
 		((ManagerActivityLollipop) context).setToolbarTitle();
->>>>>>> 06a50058
 	}
 	
 	public int getItemCount(){
@@ -1691,15 +1142,8 @@
 	public void setPathNavigation(String _pathNavigation){
 		logDebug("setPathNavigation()");
 		this.pathNavigation = _pathNavigation;
-<<<<<<< HEAD
-		addSectionTitle(mOffList);
-		if (adapter != null){
-			adapter.setNodes(dbH.findByPath(_pathNavigation));
-		}
-=======
 		mOffList = dbH.findByPath(pathNavigation);
 		orderNodes();
->>>>>>> 06a50058
 	}
 
 	public void setOrder(int orderGetChildren){
@@ -1708,40 +1152,6 @@
 		orderNodes();
 	}
 
-<<<<<<< HEAD
-	private void refreshOrder() {
-		switch (orderGetChildren) {
-			case MegaApiJava.ORDER_DEFAULT_ASC: {
-				sortByNameAscending();
-				break;
-			}
-			case ORDER_DEFAULT_DESC: {
-				sortByNameDescending();
-				break;
-			}
-			case ORDER_MODIFICATION_ASC: {
-				sortByModificationDateAscending();
-				break;
-			}
-			case ORDER_MODIFICATION_DESC: {
-				sortByModificationDateDescending();
-				break;
-			}
-			case ORDER_SIZE_ASC: {
-				sortBySizeAscending();
-				break;
-			}
-			case ORDER_SIZE_DESC: {
-				sortBySizeDescending();
-				break;
-			}
-			default: {
-				break;
-			}
-		}
-	}
-	
-=======
 	private void orderNodes() {
 		orderNodes(mOffList);
 		setNodes(mOffList);
@@ -1756,7 +1166,6 @@
 		}
 	}
 
->>>>>>> 06a50058
 	public String getPathNavigation() {
 		logDebug("getPathNavigation");
 		return pathNavigation;
