--- conflicted
+++ resolved
@@ -1061,7 +1061,6 @@
 
 						startActivity(intent);
 					}
-<<<<<<< HEAD
 					else if (MimeTypeList.typeForName(currentFile.getName()).isVideo()) {
 						log("Video file");
 
@@ -1089,7 +1088,7 @@
 						}
 						audioIntent.addFlags(Intent.FLAG_GRANT_READ_URI_PERMISSION);
 						startActivity(audioIntent);
-=======
+          }
 					else if (MimeTypeList.typeForName(currentFile.getName()).isPdf()){
 						log("Pdf file");
 
@@ -1106,7 +1105,6 @@
 						}
 						pdfIntent.addFlags(Intent.FLAG_GRANT_READ_URI_PERMISSION);
 						context.startActivity(pdfIntent);
->>>>>>> 80827172
 					}
 					else{
 						openFile(currentFile);
