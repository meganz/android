package mega.privacy.android.app.lollipop.managerSections;

import android.app.Activity;
import android.content.Context;
import android.content.Intent;
import android.content.res.Configuration;
import android.content.res.Resources;
import android.net.Uri;
import android.os.Build;
import android.os.Bundle;
import android.os.Environment;
import android.support.v4.app.Fragment;
import android.support.v4.content.FileProvider;
import android.support.v7.app.ActionBar;
import android.support.v7.app.AppCompatActivity;
import android.support.v7.view.ActionMode;
import android.support.v7.widget.DefaultItemAnimator;
import android.support.v7.widget.LinearLayoutManager;
import android.support.v7.widget.RecyclerView;
import android.text.Html;
import android.text.Spanned;
import android.util.DisplayMetrics;
import android.view.Display;
import android.view.LayoutInflater;
import android.view.Menu;
import android.view.MenuInflater;
import android.view.MenuItem;
import android.view.View;
import android.view.ViewGroup;
import android.widget.ImageView;
import android.widget.LinearLayout;
import android.widget.RelativeLayout;
import android.widget.TextView;

import java.io.File;
import java.util.ArrayList;
import java.util.Collections;
import java.util.List;
import java.util.Stack;

import mega.privacy.android.app.DatabaseHandler;
import mega.privacy.android.app.MegaApplication;
import mega.privacy.android.app.MegaOffline;
import mega.privacy.android.app.MegaPreferences;
import mega.privacy.android.app.MimeTypeList;
import mega.privacy.android.app.R;
import mega.privacy.android.app.components.CustomizedGridLayoutManager;
import mega.privacy.android.app.components.CustomizedGridRecyclerView;
import mega.privacy.android.app.components.SimpleDividerItemDecoration;
import mega.privacy.android.app.lollipop.AudioVideoPlayerLollipop;
import mega.privacy.android.app.lollipop.FullScreenImageViewerLollipop;
import mega.privacy.android.app.lollipop.ManagerActivityLollipop;
import mega.privacy.android.app.lollipop.MyAccountInfo;
import mega.privacy.android.app.lollipop.PdfViewerActivityLollipop;
import mega.privacy.android.app.lollipop.adapters.MegaOfflineLollipopAdapter;
import mega.privacy.android.app.lollipop.controllers.NodeController;
import mega.privacy.android.app.utils.Constants;
import mega.privacy.android.app.utils.MegaApiUtils;
import mega.privacy.android.app.utils.Util;
import nz.mega.sdk.MegaApiAndroid;
import nz.mega.sdk.MegaApiJava;
import nz.mega.sdk.MegaNode;

public class OfflineFragmentLollipop extends Fragment{

	public static ImageView imageDrag;
	
	MegaPreferences prefs;
	
	Context context;
	ActionBar aB;
	RecyclerView recyclerView;
	public static LinearLayoutManager mLayoutManager;
	public static CustomizedGridLayoutManager gridLayoutManager;

	Stack<Integer> lastPositionStack;
	
	ImageView emptyImageView;
	LinearLayout emptyTextView;
	TextView emptyTextViewFirst;

	public static MegaOfflineLollipopAdapter adapter;
	OfflineFragmentLollipop offlineFragment = this;
	DatabaseHandler dbH = null;
	public static ArrayList<MegaOffline> mOffList= null;
	String pathNavigation = null;
	TextView contentText;
	boolean isList = true;
	int orderGetChildren;
	public static String DB_FILE = "0";
	public static String DB_FOLDER = "1";
	MegaApiAndroid megaApi;
	RelativeLayout contentTextLayout;
	
	float density;
	DisplayMetrics outMetrics;
	Display display;

	private ActionMode actionMode;

	public void activateActionMode(){
		log("activateActionMode");
		if (!adapter.isMultipleSelect()){
			adapter.setMultipleSelect(true);
			actionMode = ((AppCompatActivity)context).startSupportActionMode(new ActionBarCallBack());
		}
	}
	
	private class ActionBarCallBack implements ActionMode.Callback {

		@Override
		public boolean onActionItemClicked(ActionMode mode, MenuItem item) {
			log("ActionBarCallBack::onActionItemClicked");
			List<MegaOffline> documents = adapter.getSelectedOfflineNodes();
			
			switch(item.getItemId()){
				case R.id.cab_menu_download:{
					
					ArrayList<Long> handleList = new ArrayList<Long>();
					for (int i=0;i<documents.size();i++){
						String path = documents.get(i).getPath() + documents.get(i).getName();
						MegaNode n = megaApi.getNodeByPath(path);	
						if(n == null)
						{
							continue;
						}
						handleList.add(n.getHandle());
					}

					NodeController nC = new NodeController(context);
					nC.prepareForDownload(handleList);
					break;
				}
				case R.id.cab_menu_rename:{

					if (documents.size()==1){
						String path = documents.get(0).getPath() + documents.get(0).getName();
						MegaNode n = megaApi.getNodeByPath(path);
						if(n == null)
						{
							break;
						}
						((ManagerActivityLollipop) context).showRenameDialog(n, n.getName());
					}
					clearSelections();
					hideMultipleSelect();
					break;
				}
				case R.id.cab_menu_share_link:{

					if (documents.size()==1){
						String path = documents.get(0).getPath() + documents.get(0).getName();
						MegaNode n = megaApi.getNodeByPath(path);
						if(n == null)
						{
							break;
						}
						NodeController nC = new NodeController(context);
						nC.exportLink(n);
					}

					break;
				}
				case R.id.cab_menu_share:{
					//Check that all the selected options are folders
					ArrayList<Long> handleList = new ArrayList<Long>();
					for (int i=0;i<documents.size();i++){
						String path = documents.get(i).getPath() + documents.get(i).getName();
						MegaNode n = megaApi.getNodeByPath(path);
						if(n == null)
						{
							continue;
						}
						handleList.add(n.getHandle());
					}

					NodeController nC = new NodeController(context);
					nC.selectContactToShareFolders(handleList);
					clearSelections();
					hideMultipleSelect();
					break;
				}
				case R.id.cab_menu_move:{					
					ArrayList<Long> handleList = new ArrayList<Long>();
					for (int i=0;i<documents.size();i++){
						String path = documents.get(i).getPath() + documents.get(i).getName();
						MegaNode n = megaApi.getNodeByPath(path);			
						if(n == null)
						{
							continue;
						}
						handleList.add(n.getHandle());
					}
					NodeController nC = new NodeController(context);
					nC.chooseLocationToMoveNodes(handleList);
					clearSelections();
					hideMultipleSelect();
					break;
				}
				case R.id.cab_menu_copy:{
					ArrayList<Long> handleList = new ArrayList<Long>();					
					for (int i=0;i<documents.size();i++){
						String path = documents.get(i).getPath() + documents.get(i).getName();
						MegaNode n = megaApi.getNodeByPath(path);
						if(n == null)
						{
							continue;
						}
						handleList.add(n.getHandle());
					}

					NodeController nC = new NodeController(context);
					nC.chooseLocationToCopyNodes(handleList);
					clearSelections();
					hideMultipleSelect();
					break;
				}
				case R.id.cab_menu_delete:{
					((ManagerActivityLollipop) context).showConfirmationRemoveSomeFromOffline(documents);
					break;
				}
				case R.id.cab_menu_select_all:{
					((ManagerActivityLollipop)context).changeStatusBarColor(Constants.COLOR_STATUS_BAR_RED);
					selectAll();
					break;
				}
				case R.id.cab_menu_unselect_all:{
					clearSelections();
					hideMultipleSelect();
					break;
				}				
			}
			return false;
		}
		
		@Override
		public boolean onCreateActionMode(ActionMode mode, Menu menu) {
			log("ActionBarCallBack::onCreateActionMode");
			MenuInflater inflater = mode.getMenuInflater();
			inflater.inflate(R.menu.offline_browser_action, menu);
			return true;
		}
		
		@Override
		public void onDestroyActionMode(ActionMode arg0) {
			clearSelections();
			adapter.setMultipleSelect(false);
		}

		@Override
		public boolean onPrepareActionMode(ActionMode mode, Menu menu) {
			log("ActionBarCallBack::onPrepareActionMode");
			List<MegaOffline> selected = adapter.getSelectedOfflineNodes();
			
			if (Util.isOnline(context)){
				if (selected.size() != 0) {
					
					menu.findItem(R.id.cab_menu_download).setVisible(false);
					menu.findItem(R.id.cab_menu_share).setVisible(false);
					
					if(selected.size()==adapter.getItemCount()){
						menu.findItem(R.id.cab_menu_select_all).setVisible(false);
						menu.findItem(R.id.cab_menu_unselect_all).setVisible(true);
					}
					else{
						menu.findItem(R.id.cab_menu_select_all).setVisible(true);
						menu.findItem(R.id.cab_menu_unselect_all).setVisible(true);	
					}	
				}
				else{
					menu.findItem(R.id.cab_menu_select_all).setVisible(true);
					menu.findItem(R.id.cab_menu_unselect_all).setVisible(false);
				}
				
				if (selected.size() == 1) {
					menu.findItem(R.id.cab_menu_share_link).setVisible(false);
				}
				else{
					menu.findItem(R.id.cab_menu_share_link).setVisible(false);
				}
				
				menu.findItem(R.id.cab_menu_copy).setVisible(false);
				menu.findItem(R.id.cab_menu_move).setVisible(false);				
				menu.findItem(R.id.cab_menu_delete).setVisible(true);
				menu.findItem(R.id.cab_menu_delete).setShowAsAction(MenuItem.SHOW_AS_ACTION_ALWAYS);

				menu.findItem(R.id.cab_menu_rename).setVisible(false);
			}
			else{
				if (selected.size() != 0) {
					
					menu.findItem(R.id.cab_menu_delete).setVisible(true);
					menu.findItem(R.id.cab_menu_delete).setShowAsAction(MenuItem.SHOW_AS_ACTION_ALWAYS);


					if(selected.size()==adapter.getItemCount()){
						menu.findItem(R.id.cab_menu_select_all).setVisible(false);
						menu.findItem(R.id.cab_menu_unselect_all).setVisible(true);			
					}
					else{
						menu.findItem(R.id.cab_menu_select_all).setVisible(true);
						menu.findItem(R.id.cab_menu_unselect_all).setVisible(true);	
					}	
				}
				else{
					menu.findItem(R.id.cab_menu_select_all).setVisible(true);
					menu.findItem(R.id.cab_menu_unselect_all).setVisible(false);
				}
				
//				if (selected.size() == 1) {
//					menu.findItem(R.id.cab_menu_rename).setVisible(true);
//				}
//				else{
//					menu.findItem(R.id.cab_menu_rename).setVisible(false);
//				}

				menu.findItem(R.id.cab_menu_download).setVisible(false);			
				menu.findItem(R.id.cab_menu_copy).setVisible(false);
				menu.findItem(R.id.cab_menu_move).setVisible(false);
				menu.findItem(R.id.cab_menu_share_link).setVisible(false);
				menu.findItem(R.id.cab_menu_rename).setVisible(false);
			}			
			return false;
		}
		
	}
	
	public void setIsListDB(boolean isList){
		dbH.setPreferredViewList(isList);
	}

	public void selectAll(){
		log("selectAll");
		if (adapter != null){
			if(adapter.isMultipleSelect()){
				adapter.selectAll();
			}
			else{
				adapter.setMultipleSelect(true);
				adapter.selectAll();
				
				actionMode = ((AppCompatActivity)context).startSupportActionMode(new ActionBarCallBack());
			}
			
			updateActionModeTitle();
		}
	}
	
	public boolean showSelectMenuItem(){
		if (adapter != null){
			return adapter.isMultipleSelect();
		}
		
		return false;
	}
		
	@Override
	public void onCreate (Bundle savedInstanceState){
		super.onCreate(savedInstanceState);
		log("onCreate");
		
		if (Util.isOnline(context)){
			if (megaApi == null){
				megaApi = ((MegaApplication) ((Activity)context).getApplication()).getMegaApi();
			}
		}
		else{
			megaApi=null;
		}			
		
//		dbH = new DatabaseHandler(context);
		lastPositionStack = new Stack<>();

		dbH = DatabaseHandler.getDbHandler(context);
		
		mOffList = new ArrayList<MegaOffline>();		
	}
	
	@Override
	public View onCreateView(LayoutInflater inflater, ViewGroup container, Bundle savedInstanceState) {
		log("onCreateView");
		if (aB == null){
			aB = ((AppCompatActivity)context).getSupportActionBar();
		}

		if (context instanceof ManagerActivityLollipop){

			String pathNavigationOffline = ((ManagerActivityLollipop)context).getPathNavigationOffline();
			if(pathNavigationOffline!=null){
				pathNavigation = pathNavigationOffline;
			}

			((ManagerActivityLollipop)context).supportInvalidateOptionsMenu();
		    isList = ((ManagerActivityLollipop)context).isList();
			orderGetChildren = ((ManagerActivityLollipop)context).getOrderOthers();
		}

		display = ((Activity)context).getWindowManager().getDefaultDisplay();
		outMetrics = new DisplayMetrics ();
	    display.getMetrics(outMetrics);
	    density  = getResources().getDisplayMetrics().density;

		((MegaApplication) ((Activity)context).getApplication()).sendSignalPresenceActivity();

		//Check pathNAvigation
		if (isList){
			log("onCreateList");
			View v = inflater.inflate(R.layout.fragment_offlinelist, container, false);
			recyclerView = (RecyclerView) v.findViewById(R.id.offline_view_browser);
			recyclerView.addItemDecoration(new SimpleDividerItemDecoration(context, outMetrics));
			mLayoutManager = new LinearLayoutManager(context);
			recyclerView.setLayoutManager(mLayoutManager);
			recyclerView.setItemAnimator(new DefaultItemAnimator());

			emptyImageView = (ImageView) v.findViewById(R.id.offline_empty_image);
			emptyTextView = (LinearLayout) v.findViewById(R.id.offline_empty_text);
			emptyTextViewFirst = (TextView) v.findViewById(R.id.offline_empty_text_first);
			contentTextLayout = (RelativeLayout) v.findViewById(R.id.offline_content_text_layout);
			contentText = (TextView) v.findViewById(R.id.offline_content_text);			

			findNodes();

			if (adapter == null){
				adapter = new MegaOfflineLollipopAdapter(this, context, mOffList, recyclerView, emptyImageView, emptyTextView, aB, MegaOfflineLollipopAdapter.ITEM_VIEW_TYPE_LIST);
				adapter.setNodes(mOffList);
				adapter.setAdapterType(MegaOfflineLollipopAdapter.ITEM_VIEW_TYPE_LIST);

				adapter.setPositionClicked(-1);
				adapter.setMultipleSelect(false);

				recyclerView.setAdapter(adapter);

				if (adapter.getItemCount() == 0){
					recyclerView.setVisibility(View.GONE);
					emptyImageView.setVisibility(View.VISIBLE);
					emptyTextView.setVisibility(View.VISIBLE);
					contentTextLayout.setVisibility(View.GONE);

					if(context.getResources().getConfiguration().orientation == Configuration.ORIENTATION_LANDSCAPE){
						emptyImageView.setImageResource(R.drawable.offline_empty_landscape);
					}else{
						emptyImageView.setImageResource(R.drawable.ic_empty_offline);
					}
					String textToShow = String.format(getString(R.string.context_empty_offline), getString(R.string.section_saved_for_offline));
					try{
						textToShow = textToShow.replace("[A]", "<font color=\'#000000\'>");
						textToShow = textToShow.replace("[/A]", "</font>");
						textToShow = textToShow.replace("[B]", "<font color=\'#7a7a7a\'>");
						textToShow = textToShow.replace("[/B]", "</font>");
					}
					catch (Exception e){}
					Spanned result = null;
					if (android.os.Build.VERSION.SDK_INT >= android.os.Build.VERSION_CODES.N) {
						result = Html.fromHtml(textToShow,Html.FROM_HTML_MODE_LEGACY);
					} else {
						result = Html.fromHtml(textToShow);
					}
					emptyTextViewFirst.setText(result);

				}
				else{
					recyclerView.setVisibility(View.VISIBLE);
					contentTextLayout.setVisibility(View.VISIBLE);
					emptyImageView.setVisibility(View.GONE);
					emptyTextView.setVisibility(View.GONE);
					contentText.setText(getInfoFolder(mOffList));
				}
			}
			else{
				adapter.setAdapterType(MegaOfflineLollipopAdapter.ITEM_VIEW_TYPE_LIST);
			}
		
			return v;
		}
		else{
			log("onCreateGRID");
			View v = inflater.inflate(R.layout.fragment_offlinegrid, container, false);
			
			recyclerView = (CustomizedGridRecyclerView) v.findViewById(R.id.offline_view_browser_grid);
			recyclerView.setHasFixedSize(true);
			gridLayoutManager = (CustomizedGridLayoutManager) recyclerView.getLayoutManager();

			recyclerView.setItemAnimator(new DefaultItemAnimator());
			
			emptyImageView = (ImageView) v.findViewById(R.id.offline_empty_image_grid);
			emptyTextView = (LinearLayout) v.findViewById(R.id.offline_empty_text_grid);
			emptyTextViewFirst = (TextView) v.findViewById(R.id.offline_empty_text_grid_first);
			contentTextLayout = (RelativeLayout) v.findViewById(R.id.offline_content_grid_text_layout);

			contentText = (TextView) v.findViewById(R.id.offline_content_text_grid);			

			findNodes();
			
			if (adapter == null){
				adapter = new MegaOfflineLollipopAdapter(this, context, mOffList, recyclerView, emptyImageView, emptyTextView, aB, MegaOfflineLollipopAdapter.ITEM_VIEW_TYPE_GRID);
				adapter.setNodes(mOffList);
				adapter.setAdapterType(MegaOfflineLollipopAdapter.ITEM_VIEW_TYPE_GRID);

				adapter.setPositionClicked(-1);
				adapter.setMultipleSelect(false);

				recyclerView.setAdapter(adapter);

				if (adapter.getItemCount() == 0){
					recyclerView.setVisibility(View.GONE);
					emptyImageView.setVisibility(View.VISIBLE);
					emptyTextView.setVisibility(View.VISIBLE);
					contentTextLayout.setVisibility(View.GONE);

					if(context.getResources().getConfiguration().orientation == Configuration.ORIENTATION_LANDSCAPE){
						emptyImageView.setImageResource(R.drawable.offline_empty_landscape);
					}else{
						emptyImageView.setImageResource(R.drawable.ic_empty_offline);
					}
					String textToShow = String.format(getString(R.string.context_empty_offline), getString(R.string.section_saved_for_offline));
					try{
						textToShow = textToShow.replace("[A]", "<font color=\'#000000\'>");
						textToShow = textToShow.replace("[/A]", "</font>");
						textToShow = textToShow.replace("[B]", "<font color=\'#7a7a7a\'>");
						textToShow = textToShow.replace("[/B]", "</font>");
					}
					catch (Exception e){}
					Spanned result = null;
					if (android.os.Build.VERSION.SDK_INT >= android.os.Build.VERSION_CODES.N) {
						result = Html.fromHtml(textToShow,Html.FROM_HTML_MODE_LEGACY);
					} else {
						result = Html.fromHtml(textToShow);
					}
					emptyTextViewFirst.setText(result);
				}
				else{
					recyclerView.setVisibility(View.VISIBLE);
					contentTextLayout.setVisibility(View.VISIBLE);
					emptyImageView.setVisibility(View.GONE);
					emptyTextView.setVisibility(View.GONE);
					contentText.setText(getInfoFolder(mOffList));
				}
			}
			else{
				adapter.setAdapterType(MegaOfflineLollipopAdapter.ITEM_VIEW_TYPE_GRID);
			}

			return v;
		}		
	}

	public void findNodes(){
		log("findNodes");

		if((getActivity() == null) || (!isAdded())){
			log("Fragment NOT Attached!");
			return;
		}

		mOffList=dbH.findByPath(pathNavigation);

		log("Number of elements: "+mOffList.size());

		for(int i=0; i<mOffList.size();i++){

			MegaOffline checkOffline = mOffList.get(i);
			File offlineDirectory = null;
			if(checkOffline.getOrigin()==MegaOffline.INCOMING){

				log("isIncomingOffline");

				if (Environment.getExternalStorageDirectory() != null){
					offlineDirectory = new File(Environment.getExternalStorageDirectory().getAbsolutePath() + "/" + Util.offlineDIR + "/" +checkOffline.getHandleIncoming() + "/" + checkOffline.getPath()+checkOffline.getName());
					log("offlineDirectory: "+offlineDirectory);
				}
				else{
					offlineDirectory = context.getFilesDir();
				}
			}
			else if(checkOffline.getOrigin()==MegaOffline.INBOX){

				if (Environment.getExternalStorageDirectory() != null){
					offlineDirectory = new File(Environment.getExternalStorageDirectory().getAbsolutePath() + "/" + Util.offlineDIR + "/in/" + checkOffline.getPath()+checkOffline.getName());
					log("offlineDirectory: "+offlineDirectory);
				}
				else{
					offlineDirectory = context.getFilesDir();
				}
			}
			else{
				log("FROM other origin");

				if (Environment.getExternalStorageDirectory() != null){
					offlineDirectory = new File(Environment.getExternalStorageDirectory().getAbsolutePath() + "/" + Util.offlineDIR + checkOffline.getPath()+checkOffline.getName());
				}
				else{
					offlineDirectory = context.getFilesDir();
				}

				if (!offlineDirectory.exists()){
					log("Not exists for not incoming offline");

					if (Environment.getExternalStorageDirectory() != null){
						offlineDirectory = new File(Environment.getExternalStorageDirectory().getAbsolutePath() + "/" + Util.offlineDIR + "/in" + checkOffline.getPath()+checkOffline.getName());
					}
					else{
						offlineDirectory = context.getFilesDir();
					}
				}
			}

			if(offlineDirectory!=null){
				if (!offlineDirectory.exists()){
					log("Path to remove B: "+(mOffList.get(i).getPath()+mOffList.get(i).getName()));
					//dbH.removeById(mOffList.get(i).getId());
					mOffList.remove(i);
					i--;
				}
			}
		}

		if(orderGetChildren == MegaApiJava.ORDER_DEFAULT_DESC){
			sortByNameDescending();
		}
		else{
			sortByNameAscending();
		}

		if(adapter!=null){
			adapter.setNodes(mOffList);

			adapter.setPositionClicked(-1);
			adapter.setMultipleSelect(false);

			recyclerView.setAdapter(adapter);

			if (adapter.getItemCount() == 0){
				recyclerView.setVisibility(View.GONE);
				emptyImageView.setVisibility(View.VISIBLE);
				emptyTextView.setVisibility(View.VISIBLE);
				contentTextLayout.setVisibility(View.GONE);
				if(context.getResources().getConfiguration().orientation == Configuration.ORIENTATION_LANDSCAPE){
					emptyImageView.setImageResource(R.drawable.offline_empty_landscape);
				}else{
					emptyImageView.setImageResource(R.drawable.ic_empty_offline);
				}

				String textToShow = String.format(getString(R.string.context_empty_offline), getString(R.string.section_saved_for_offline));
				try{
					textToShow = textToShow.replace("[A]", "<font color=\'#000000\'>");
					textToShow = textToShow.replace("[/A]", "</font>");
					textToShow = textToShow.replace("[B]", "<font color=\'#7a7a7a\'>");
					textToShow = textToShow.replace("[/B]", "</font>");
				}
				catch (Exception e){}
				Spanned result = null;
				if (android.os.Build.VERSION.SDK_INT >= android.os.Build.VERSION_CODES.N) {
					result = Html.fromHtml(textToShow,Html.FROM_HTML_MODE_LEGACY);
				} else {
					result = Html.fromHtml(textToShow);
				}
				emptyTextViewFirst.setText(result);
			}
			else{
				recyclerView.setVisibility(View.VISIBLE);
				contentTextLayout.setVisibility(View.VISIBLE);
				emptyImageView.setVisibility(View.GONE);
				emptyTextView.setVisibility(View.GONE);
				contentText.setText(getInfoFolder(mOffList));
			}
		}
	}

	public void sortByNameDescending(){
		
		ArrayList<String> foldersOrder = new ArrayList<String>();
		ArrayList<String> filesOrder = new ArrayList<String>();
		ArrayList<MegaOffline> tempOffline = new ArrayList<MegaOffline>();
		
		//Remove MK before sorting
		if(mOffList.size()>0){
			MegaOffline lastItem = mOffList.get(mOffList.size()-1);
			if(lastItem.getHandle().equals("0")){
				mOffList.remove(mOffList.size()-1);
			}
		}		
		else{
			return;
		}
		
		for(int k = 0; k < mOffList.size() ; k++) {
			MegaOffline node = mOffList.get(k);
			if(node.getType().equals("1")){
				foldersOrder.add(node.getName());
			}
			else{
				filesOrder.add(node.getName());
			}
		}		
	
		Collections.sort(foldersOrder, String.CASE_INSENSITIVE_ORDER);
		Collections.reverse(foldersOrder);
		Collections.sort(filesOrder, String.CASE_INSENSITIVE_ORDER);
		Collections.reverse(filesOrder);

		for(int k = 0; k < foldersOrder.size() ; k++) {
			for(int j = 0; j < mOffList.size() ; j++) {
				String name = foldersOrder.get(k);
				String nameOffline = mOffList.get(j).getName();
				if(name.equals(nameOffline)){
					tempOffline.add(mOffList.get(j));
				}				
			}
		}
		
		for(int k = 0; k < filesOrder.size() ; k++) {
			for(int j = 0; j < mOffList.size() ; j++) {
				String name = filesOrder.get(k);
				String nameOffline = mOffList.get(j).getName();
				if(name.equals(nameOffline)){
					tempOffline.add(mOffList.get(j));					
				}				
			}
		}
		
		mOffList.clear();
		mOffList.addAll(tempOffline);
		if (adapter!= null) {
			adapter.setNodes(mOffList);
		}
		contentText.setText(getInfoFolder(mOffList));
	}

	
	public void sortByNameAscending(){
		log("sortByNameAscending");
		ArrayList<String> foldersOrder = new ArrayList<String>();
		ArrayList<String> filesOrder = new ArrayList<String>();
		ArrayList<MegaOffline> tempOffline = new ArrayList<MegaOffline>();
		
		//Remove MK before sorting
		if(mOffList.size()>0){
			MegaOffline lastItem = mOffList.get(mOffList.size()-1);
			if(lastItem.getHandle().equals("0")){
				mOffList.remove(mOffList.size()-1);
			}
		}		
		else{
			return;
		}
				
		for(int k = 0; k < mOffList.size() ; k++) {
			MegaOffline node = mOffList.get(k);
			if(node.getType().equals("1")){
				foldersOrder.add(node.getName());
			}
			else{
				filesOrder.add(node.getName());
			}
		}		
	
		Collections.sort(foldersOrder, String.CASE_INSENSITIVE_ORDER);
		Collections.sort(filesOrder, String.CASE_INSENSITIVE_ORDER);

		for(int k = 0; k < foldersOrder.size() ; k++) {
			for(int j = 0; j < mOffList.size() ; j++) {
				String name = foldersOrder.get(k);
				String nameOffline = mOffList.get(j).getName();
				if(name.equals(nameOffline)){
					tempOffline.add(mOffList.get(j));
				}				
			}			
		}
		
		for(int k = 0; k < filesOrder.size() ; k++) {
			for(int j = 0; j < mOffList.size() ; j++) {
				String name = filesOrder.get(k);
				String nameOffline = mOffList.get(j).getName();
				if(name.equals(nameOffline)){
					tempOffline.add(mOffList.get(j));
				}				
			}
			
		}
		
		mOffList.clear();
		mOffList.addAll(tempOffline);
		if (adapter!= null) {
			adapter.setNodes(mOffList);
		}
		contentText.setText(getInfoFolder(mOffList));
	}
	
//	public void updateView (){
//		log("updateView");
//		mOffList=dbH.findByPath(pathNavigation);
//		
//		for(int i=0; i<mOffList.size();i++){
//			
//			File offlineDirectory = null;
//			if (Environment.getExternalStorageDirectory() != null){
//				offlineDirectory = new File(Environment.getExternalStorageDirectory().getAbsolutePath() + "/" + Util.offlineDIR + mOffList.get(i).getPath()+mOffList.get(i).getName());
//			}
//			else{
//				offlineDirectory = context.getFilesDir();
//			}	
//			
//			if (!offlineDirectory.exists()){
//				dbH.removeById(mOffList.get(i).getId());
//				mOffList.remove(i);
//				
//			}			
//		}
//		this.setNodes(mOffList);
//	}
//	

	public boolean isFolder(String path){
		MegaNode n = megaApi.getNodeByPath(path);
		if(n == null)
		{
			return false;
		}
		
		if(n.isFile()){
			return false;
		}
		else{
			return true;
		}		
	}
	
	private String getInfoFolder(ArrayList<MegaOffline> mOffInfo) {
		log("getInfoFolder");
//		log("primer elemento: "+mOffInfo.get(0).getName());
		
		String info = "";
		int numFolders=0;
		int numFiles=0;
		
		String pathI=null;
		
		if(mOffInfo.size()>0){
			if(mOffInfo.get(0).getOrigin()==MegaOffline.INCOMING){
				pathI = Environment.getExternalStorageDirectory().getAbsolutePath() + "/" + Util.offlineDIR + "/" + mOffInfo.get(0).getHandleIncoming() + "/";
			}
			else if(mOffInfo.get(0).getOrigin()==MegaOffline.INBOX){
				pathI = Environment.getExternalStorageDirectory().getAbsolutePath() + "/" + Util.offlineDIR + "/in/";
			}
			else{
				pathI= Environment.getExternalStorageDirectory().getAbsolutePath() + "/" + Util.offlineDIR;
			}	
			
			for(int i=0; i<mOffInfo.size();i++){
				MegaOffline mOff = (MegaOffline) mOffInfo.get(i);
				String path = pathI + mOff.getPath() + mOff.getName();			

				File destination = new File(path);
				if (destination.exists()){
					if(destination.isFile()){
						numFiles++;					
					}
					else{
						numFolders++;					
					}
				}
				else{
					log("File do not exist");
				}		
			}
		}
		
		//Check if the file MarterKey is exported
		String path = Environment.getExternalStorageDirectory().getAbsolutePath()+Util.rKFile;
		log("Export in: "+path);
		File file= new File(path);
		if(file.exists()){
			numFiles++;
		}
		
		if (numFolders > 0) {
			info = numFolders
					+ " "
					+ context.getResources().getQuantityString(
							R.plurals.general_num_folders, numFolders);
			if (numFiles > 0) {
				info = info
						+ ", "
						+ numFiles
						+ " "
						+ context.getResources().getQuantityString(
								R.plurals.general_num_files, numFiles);
			}
		} else {
			info = numFiles
					+ " "
					+ context.getResources().getQuantityString(
							R.plurals.general_num_files, numFiles);
		}

		log(info);
		return info;
	}

	@Override
    public void onAttach(Activity activity) {
		log("onAttach");
        super.onAttach(activity);
        context = activity;
        aB = ((AppCompatActivity)activity).getSupportActionBar();
    }

    public void itemClick(int position, int[] screenPosition, ImageView imageView) {
		log("itemClick");
		((MegaApplication) ((Activity)context).getApplication()).sendSignalPresenceActivity();

		if (adapter.isMultipleSelect()){
			log("multiselect");
			MegaOffline item = mOffList.get(position);
			if(!(item.getHandle().equals("0"))){
				adapter.toggleSelection(position);
				List<MegaOffline> selectedNodes = adapter.getSelectedOfflineNodes();
				if (selectedNodes.size() > 0){
					updateActionModeTitle();
					((ManagerActivityLollipop)context).changeStatusBarColor(Constants.COLOR_STATUS_BAR_RED);

				}
			}
		}
		else{
			MegaOffline currentNode = mOffList.get(position);
			
			File currentFile=null;
			
			if(currentNode.getHandle().equals("0")){
				log("click on Master Key");
				String path = Environment.getExternalStorageDirectory().getAbsolutePath()+Util.rKFile;
				openFile(new File(path));
//				viewIntent.setDataAndType(Uri.fromFile(new File(path)), MimeTypeList.typeForName("MEGAMasterKey.txt").getType());
//				((ManagerActivityLollipop)context).clickOnMasterKeyFile();
				return;
			}
						
			if(currentNode.getOrigin()==MegaOffline.INCOMING){
				String handleString = currentNode.getHandleIncoming();
				currentFile = new File(Environment.getExternalStorageDirectory().getAbsolutePath() + "/" + Util.offlineDIR + "/" + handleString + "/"+currentNode.getPath() + "/" + currentNode.getName());
			}
			else if(currentNode.getOrigin()==MegaOffline.INBOX){
				String handleString = currentNode.getHandleIncoming();
				currentFile = new File(Environment.getExternalStorageDirectory().getAbsolutePath() + "/" + Util.offlineDIR + "/in/"+currentNode.getPath() + "/" + currentNode.getName());
			}
			else{
				currentFile = new File(Environment.getExternalStorageDirectory().getAbsolutePath() + "/" + Util.offlineDIR + currentNode.getPath() + "/" + currentNode.getName());
			}
			
			if(currentFile.exists() && currentFile.isDirectory()){

				int lastFirstVisiblePosition = 0;
				if(isList){
					lastFirstVisiblePosition = mLayoutManager.findFirstCompletelyVisibleItemPosition();
				}
				else{
					lastFirstVisiblePosition = ((CustomizedGridRecyclerView) recyclerView).findFirstCompletelyVisibleItemPosition();
					if(lastFirstVisiblePosition==-1){
						log("Completely -1 then find just visible position");
						lastFirstVisiblePosition = ((CustomizedGridRecyclerView) recyclerView).findFirstVisibleItemPosition();
					}
				}

				log("Push to stack "+lastFirstVisiblePosition+" position");
				lastPositionStack.push(lastFirstVisiblePosition);

				pathNavigation= currentNode.getPath()+ currentNode.getName()+"/";
				
				if (context instanceof ManagerActivityLollipop){
					((ManagerActivityLollipop)context).supportInvalidateOptionsMenu();
					((ManagerActivityLollipop)context).setPathNavigationOffline(pathNavigation);
				}
				((ManagerActivityLollipop)context).setToolbarTitle();

				mOffList=dbH.findByPath(currentNode.getPath()+currentNode.getName()+"/");
				if (adapter.getItemCount() == 0){
					recyclerView.setVisibility(View.GONE);
					emptyImageView.setVisibility(View.VISIBLE);
					emptyTextView.setVisibility(View.VISIBLE);						
				}
				else{
					File offlineDirectory = null;
					String path;

					if(currentNode.getOrigin()==MegaOffline.INCOMING){
						path = Environment.getExternalStorageDirectory().getAbsolutePath() + "/" + Util.offlineDIR + "/" + currentNode.getHandleIncoming();
					}
					else if(currentNode.getOrigin()==MegaOffline.INBOX){
						path = Environment.getExternalStorageDirectory().getAbsolutePath() + "/" + Util.offlineDIR + "/in";
					}
					else{							
						path= Environment.getExternalStorageDirectory().getAbsolutePath() + "/" + Util.offlineDIR;
						log("Path NOT INCOMING: "+path);							
					}						
											
					for(int i=0; i<mOffList.size();i++){
						
						if (Environment.getExternalStorageDirectory() != null){								
							log("mOffList path: "+path+mOffList.get(i).getPath());
							offlineDirectory = new File(path + mOffList.get(i).getPath()+mOffList.get(i).getName());
						}
						else{
							offlineDirectory = context.getFilesDir();
						}	

						if (!offlineDirectory.exists()){
							//Updating the DB because the file does not exist	
							log("Path to remove C: "+(path + mOffList.get(i).getName()));
							dbH.removeById(mOffList.get(i).getId());
							mOffList.remove(i);
							i--;
						}			
					}
				}
				contentText.setText(getInfoFolder(mOffList));
				adapter.setNodes(mOffList);
				
				if(orderGetChildren == MegaApiJava.ORDER_DEFAULT_DESC){
					sortByNameDescending();
				}
				else{
					sortByNameAscending();
				}
				
				if (adapter.getItemCount() == 0){
					recyclerView.setVisibility(View.GONE);
					emptyImageView.setVisibility(View.VISIBLE);
					emptyTextView.setVisibility(View.VISIBLE);
					contentTextLayout.setVisibility(View.GONE);

					if(context.getResources().getConfiguration().orientation == Configuration.ORIENTATION_LANDSCAPE){
						emptyImageView.setImageResource(R.drawable.offline_empty_landscape);
					}else{
						emptyImageView.setImageResource(R.drawable.ic_empty_offline);
					}
					String textToShow = String.format(getString(R.string.context_empty_offline), getString(R.string.section_saved_for_offline));
					try{
						textToShow = textToShow.replace("[A]", "<font color=\'#000000\'>");
						textToShow = textToShow.replace("[/A]", "</font>");
						textToShow = textToShow.replace("[B]", "<font color=\'#7a7a7a\'>");
						textToShow = textToShow.replace("[/B]", "</font>");
					}
					catch (Exception e){}
					Spanned result = null;
					if (android.os.Build.VERSION.SDK_INT >= android.os.Build.VERSION_CODES.N) {
						result = Html.fromHtml(textToShow,Html.FROM_HTML_MODE_LEGACY);
					} else {
						result = Html.fromHtml(textToShow);
					}
					emptyTextViewFirst.setText(result);
				}
				else{
					recyclerView.setVisibility(View.VISIBLE);
					contentTextLayout.setVisibility(View.VISIBLE);
					emptyImageView.setVisibility(View.GONE);
					emptyTextView.setVisibility(View.GONE);
				}
				
				adapter.setPositionClicked(-1);
				recyclerView.scrollToPosition(0);
				notifyDataSetChanged();

			}
			else{
				if(currentFile.exists() && currentFile.isFile()){			
					
					//Open it!
					if (MimeTypeList.typeForName(currentFile.getName()).isImage()){
						Intent intent = new Intent(context, FullScreenImageViewerLollipop.class);
						intent.putExtra("position", position);
						intent.putExtra("adapterType", Constants.OFFLINE_ADAPTER);
						intent.putExtra("parentNodeHandle", -1L);
						intent.putExtra("offlinePathDirectory", currentFile.getParent());
						intent.putExtra("pathNavigation", pathNavigation);
						intent.putExtra("orderGetChildren", orderGetChildren);
						intent.putExtra("screenPosition", screenPosition);
						if (context instanceof ManagerActivityLollipop){
							MyAccountInfo accountInfo = ((ManagerActivityLollipop)context).getMyAccountInfo();
							if(accountInfo!=null){
								intent.putExtra("typeAccount", accountInfo.getAccountType());
							}
						}
						startActivity(intent);
						((ManagerActivityLollipop) context).overridePendingTransition(0,0);
						imageDrag = imageView;
					}
					else if (MimeTypeList.typeForName(currentFile.getName()).isVideoReproducible() || MimeTypeList.typeForName(currentFile.getName()).isAudio()) {
						log("Video file");

<<<<<<< HEAD
						Intent mediaIntent;
						if (MimeTypeList.typeForName(currentFile.getName()).isVideoNotSupported()){
							mediaIntent = new Intent(Intent.ACTION_VIEW);
=======
						Intent videoIntent = new Intent(context, AudioVideoPlayerLollipop.class);
						videoIntent.putExtra("HANDLE", Long.parseLong(currentNode.getHandle()));
						videoIntent.putExtra("adapterType", Constants.OFFLINE_ADAPTER);
						videoIntent.putExtra("FILENAME", currentNode.getName());
						videoIntent.putExtra("path", currentFile.getAbsolutePath());
						videoIntent.putExtra("pathNavigation", pathNavigation);
						videoIntent.putExtra("screenPosition", screenPosition);
						if (Build.VERSION.SDK_INT >= Build.VERSION_CODES.N) {
							videoIntent.setDataAndType(FileProvider.getUriForFile(context, "mega.privacy.android.app.providers.fileprovider", currentFile), MimeTypeList.typeForName(currentFile.getName()).getType());
>>>>>>> a90093ec
						}
						else {
							mediaIntent = new Intent(context, AudioVideoPlayerLollipop.class);
						}
<<<<<<< HEAD
						mediaIntent.putExtra("HANDLE", Long.parseLong(currentNode.getHandle()));
						mediaIntent.putExtra("adapterType", Constants.OFFLINE_ADAPTER);
						mediaIntent.putExtra("position", position);
						mediaIntent.putExtra("parentNodeHandle", -1L);
						mediaIntent.putExtra("offlinePathDirectory", currentFile.getParent());
						mediaIntent.putExtra("pathNavigation", pathNavigation);
						mediaIntent.putExtra("orderGetChildren", orderGetChildren);
=======
						videoIntent.addFlags(Intent.FLAG_GRANT_READ_URI_PERMISSION);
						startActivity(videoIntent);
						((ManagerActivityLollipop) context).overridePendingTransition(0,0);
						imageDrag = imageView;
					}
					else if (MimeTypeList.typeForName(currentFile.getName()).isAudio()) {
						log("Audio file");

						Intent audioIntent = new Intent(context, AudioVideoPlayerLollipop.class);
						audioIntent.putExtra("HANDLE", Long.parseLong(currentNode.getHandle()));
						audioIntent.putExtra("adapterType", Constants.OFFLINE_ADAPTER);
						audioIntent.putExtra("FILENAME", currentNode.getName());
						audioIntent.putExtra("path", currentFile.getAbsolutePath());
						audioIntent.putExtra("pathNavigation", pathNavigation);
						audioIntent.putExtra("screenPosition", screenPosition);
>>>>>>> a90093ec
						if (Build.VERSION.SDK_INT >= Build.VERSION_CODES.N) {
							mediaIntent.setDataAndType(FileProvider.getUriForFile(context, "mega.privacy.android.app.providers.fileprovider", currentFile), MimeTypeList.typeForName(currentFile.getName()).getType());
						}
						else{
							mediaIntent.setDataAndType(Uri.fromFile(currentFile), MimeTypeList.typeForName(currentFile.getName()).getType());
						}
<<<<<<< HEAD
						mediaIntent.addFlags(Intent.FLAG_GRANT_READ_URI_PERMISSION);
						startActivity(mediaIntent);
					}
=======
						audioIntent.addFlags(Intent.FLAG_GRANT_READ_URI_PERMISSION);
						startActivity(audioIntent);
						((ManagerActivityLollipop) context).overridePendingTransition(0,0);
						imageDrag = imageView;
          			}
>>>>>>> a90093ec
					else if (MimeTypeList.typeForName(currentFile.getName()).isPdf()){
						log("Pdf file");

						//String localPath = Util.getLocalFile(context, currentFile.getName(), currentFile.get, currentFile.getParent());

						Intent pdfIntent = new Intent(context, PdfViewerActivityLollipop.class);
						pdfIntent.putExtra("APP", true);
						pdfIntent.putExtra("HANDLE", Long.parseLong(currentNode.getHandle()));
						pdfIntent.putExtra("adapterType", Constants.OFFLINE_ADAPTER);
						pdfIntent.putExtra("path", currentFile.getAbsolutePath());
						pdfIntent.putExtra("pathNavigation", pathNavigation);
						if (Build.VERSION.SDK_INT >= Build.VERSION_CODES.N) {
							pdfIntent.setDataAndType(FileProvider.getUriForFile(context, "mega.privacy.android.app.providers.fileprovider", currentFile), MimeTypeList.typeForName(currentFile.getName()).getType());
						}
						else{
							pdfIntent.setDataAndType(Uri.fromFile(currentFile), MimeTypeList.typeForName(currentFile.getName()).getType());
						}
						pdfIntent.addFlags(Intent.FLAG_GRANT_READ_URI_PERMISSION);
						context.startActivity(pdfIntent);
					}
					else{
						openFile(currentFile);
					}
				}
			}
		}
    }
    
    public void openFile (File currentFile){
    	Intent viewIntent = new Intent(Intent.ACTION_VIEW);
		if (Build.VERSION.SDK_INT >= Build.VERSION_CODES.N) {
			viewIntent.setDataAndType(FileProvider.getUriForFile(context, "mega.privacy.android.app.providers.fileprovider", currentFile), MimeTypeList.typeForName(currentFile.getName()).getType());
		}
		else{
			viewIntent.setDataAndType(Uri.fromFile(currentFile), MimeTypeList.typeForName(currentFile.getName()).getType());
		}
		viewIntent.addFlags(Intent.FLAG_GRANT_READ_URI_PERMISSION);
		if (MegaApiUtils.isIntentAvailable(context, viewIntent)){
			context.startActivity(viewIntent);
		}
		else{
			Intent intentShare = new Intent(Intent.ACTION_SEND);
			if (Build.VERSION.SDK_INT >= Build.VERSION_CODES.N) {
				intentShare.setDataAndType(FileProvider.getUriForFile(context, "mega.privacy.android.app.providers.fileprovider", currentFile), MimeTypeList.typeForName(currentFile.getName()).getType());
			}
			else{
				intentShare.setDataAndType(Uri.fromFile(currentFile), MimeTypeList.typeForName(currentFile.getName()).getType());
			}
			intentShare.addFlags(Intent.FLAG_GRANT_READ_URI_PERMISSION);
			if (MegaApiUtils.isIntentAvailable(context, intentShare)){
				context.startActivity(intentShare);
			}
		}
    }
	
	/*
	 * Clear all selected items
	 */
	private void clearSelections() {
		if(adapter.isMultipleSelect()){
			adapter.clearSelections();
		}
	}
	
	private void updateActionModeTitle() {
		log("updateActionModeTitle");
		if (actionMode == null || getActivity() == null) {
			return;
		}
		List<MegaOffline> documents = adapter.getSelectedOfflineNodes();
		int folders=0;
		int files=0;
		
		String pathI=null;
		
		if(documents.size()>0){
			if(documents.get(0).getOrigin()==MegaOffline.INCOMING){
				pathI = Environment.getExternalStorageDirectory().getAbsolutePath() + "/" + Util.offlineDIR + "/" + documents.get(0).getHandleIncoming() + "/";
			}
			else if(documents.get(0).getOrigin()==MegaOffline.INBOX){
				pathI = Environment.getExternalStorageDirectory().getAbsolutePath() + "/" + Util.offlineDIR + "/in/";
			}
			else{
				pathI= Environment.getExternalStorageDirectory().getAbsolutePath() + "/" + Util.offlineDIR;
			}	
			
			for(int i=0; i<documents.size();i++){
				MegaOffline mOff = (MegaOffline) documents.get(i);
				String path = pathI + mOff.getPath() + mOff.getName();			

				File destination = new File(path);
				if (destination.exists()){
					if(destination.isFile()){
						files++;					
					}
					else{
						folders++;					
					}
				}
				else{
					log("File do not exist");
				}		
			}
		}
		
		Resources res = getActivity().getResources();
		/*String format = "%d %s";
		String filesStr = String.format(format, files,
				res.getQuantityString(R.plurals.general_num_files, files));
		String foldersStr = String.format(format, folders,
				res.getQuantityString(R.plurals.general_num_folders, folders));
		String title;
		if (files == 0 && folders == 0) {
			title = foldersStr + ", " + filesStr;
		} else if (files == 0) {
			title = foldersStr;
		} else if (folders == 0) {
			title = filesStr;
		} else {
			title = foldersStr + ", " + filesStr;
		}*/

		String title;
		int sum=files+folders;

		if (files == 0 && folders == 0) {
			title = Integer.toString(sum);
		} else if (files == 0) {
			title = Integer.toString(folders);
		} else if (folders == 0) {
			title = Integer.toString(files);
		} else {
			title = Integer.toString(sum);
		}
		actionMode.setTitle(title);
		try {
			actionMode.invalidate();
		} catch (NullPointerException e) {
			e.printStackTrace();
			log("oninvalidate error");
		}
		// actionMode.
	}
	
	/*
	 * Disable selection
	 */
	public void hideMultipleSelect() {
		log("hideMultipleSelect");
		adapter.setMultipleSelect(false);
		((ManagerActivityLollipop)context).changeStatusBarColor(Constants.COLOR_STATUS_BAR_TRANSPARENT_BLACK);

		if (actionMode != null) {
			actionMode.finish();
		}
	}
	
	public int
	onBackPressed(){
		log("onBackPressed");
		((MegaApplication) ((Activity)context).getApplication()).sendSignalPresenceActivity();

		if (adapter == null){
			return 0;
		}

		if (adapter.getPositionClicked() != -1){
			adapter.setPositionClicked(-1);
			adapter.notifyDataSetChanged();
			return 1;
		}
		else if(pathNavigation != null){
			if(pathNavigation.isEmpty()){
				return 0;
			}
			if (!pathNavigation.equals("/")){
				log("onBackPress: "+pathNavigation);
				pathNavigation=pathNavigation.substring(0,pathNavigation.length()-1);
				log("substring: "+pathNavigation);
				int index=pathNavigation.lastIndexOf("/");				
				pathNavigation=pathNavigation.substring(0,index+1);
				
				if (context instanceof ManagerActivityLollipop){
					((ManagerActivityLollipop)context).setPathNavigationOffline(pathNavigation);
					((ManagerActivityLollipop)context).supportInvalidateOptionsMenu();
					((ManagerActivityLollipop)context).setToolbarTitle();
				}

//				ArrayList<MegaOffline> mOffListNavigation= new ArrayList<MegaOffline>();
				mOffList = dbH.findByPath(pathNavigation);
				
				contentText.setText(getInfoFolder(mOffList));
				
				if(orderGetChildren == MegaApiJava.ORDER_DEFAULT_DESC){
					sortByNameDescending();
				}
				else{
					sortByNameAscending();
				}

				setNodes(mOffList);

				int lastVisiblePosition = 0;
				if(!lastPositionStack.empty()){
					lastVisiblePosition = lastPositionStack.pop();
					log("Pop of the stack "+lastVisiblePosition+" position");
				}
				log("Scroll to "+lastVisiblePosition+" position");

				if(lastVisiblePosition>=0){

					if(isList){
						mLayoutManager.scrollToPositionWithOffset(lastVisiblePosition, 0);
					}
					else{
						gridLayoutManager.scrollToPositionWithOffset(lastVisiblePosition, 0);
					}
				}

				//adapterList.setNodes(mOffList);
				
				return 2;
			}
			else{
				log("pathNavigation  / ");
				return 0;
			}
		}
		else{
				return 0;
		}
	}
	
	public RecyclerView getRecyclerView(){
		return recyclerView;
	}
	
	public void setNodes(ArrayList<MegaOffline> _mOff){
		log("setNodes");
		this.mOffList = _mOff;

		if (adapter != null){
			adapter.setNodes(mOffList);
			if (adapter.getItemCount() == 0){
				recyclerView.setVisibility(View.GONE);
				emptyImageView.setVisibility(View.VISIBLE);
				emptyTextView.setVisibility(View.VISIBLE);
				if(context.getResources().getConfiguration().orientation == Configuration.ORIENTATION_LANDSCAPE){
					emptyImageView.setImageResource(R.drawable.offline_empty_landscape);
				}else{
					emptyImageView.setImageResource(R.drawable.ic_empty_offline);
				}
				String textToShow = String.format(getString(R.string.context_empty_offline), getString(R.string.section_saved_for_offline));
				try{
					textToShow = textToShow.replace("[A]", "<font color=\'#000000\'>");
					textToShow = textToShow.replace("[/A]", "</font>");
					textToShow = textToShow.replace("[B]", "<font color=\'#7a7a7a\'>");
					textToShow = textToShow.replace("[/B]", "</font>");
				}
				catch (Exception e){}
				Spanned result = null;
				if (android.os.Build.VERSION.SDK_INT >= android.os.Build.VERSION_CODES.N) {
					result = Html.fromHtml(textToShow,Html.FROM_HTML_MODE_LEGACY);
				} else {
					result = Html.fromHtml(textToShow);
				}
				emptyTextViewFirst.setText(result);
			}
			else{
				recyclerView.setVisibility(View.VISIBLE);
				emptyImageView.setVisibility(View.GONE);
				emptyTextView.setVisibility(View.GONE);
			}			
		}
	}
	
	public void setPositionClicked(int positionClicked){
		log("setPositionClicked");
		if (adapter != null){
			adapter.setPositionClicked(positionClicked);
		}
	}
	
	public void notifyDataSetChanged(){
		log("notifyDataSetChanged");
		if (adapter != null){
			adapter.notifyDataSetChanged();
		}
	}

	public void refresh(){
		log("refresh");

		mOffList=dbH.findByPath(pathNavigation);

		if (adapter == null){
			adapter = new MegaOfflineLollipopAdapter(this, context, mOffList, recyclerView, emptyImageView, emptyTextView, aB, MegaOfflineLollipopAdapter.ITEM_VIEW_TYPE_LIST);
			contentText.setText(getInfoFolder(mOffList));
			adapter.setNodes(mOffList);
			adapter.setAdapterType(MegaOfflineLollipopAdapter.ITEM_VIEW_TYPE_LIST);
		}
		else{
			contentText.setText(getInfoFolder(mOffList));
			adapter.setNodes(mOffList);
		}

		if(orderGetChildren == MegaApiJava.ORDER_DEFAULT_DESC){
			sortByNameDescending();
		}
		else{
			sortByNameAscending();
		}

		if (adapter.getItemCount() == 0){
			recyclerView.setVisibility(View.GONE);
			emptyImageView.setVisibility(View.VISIBLE);
			emptyTextView.setVisibility(View.VISIBLE);
			contentTextLayout.setVisibility(View.GONE);
			if(context.getResources().getConfiguration().orientation == Configuration.ORIENTATION_LANDSCAPE){
				emptyImageView.setImageResource(R.drawable.offline_empty_landscape);
			}else{
				emptyImageView.setImageResource(R.drawable.ic_empty_offline);
			}
			String textToShow = String.format(getString(R.string.context_empty_offline), getString(R.string.section_saved_for_offline));
			try{
				textToShow = textToShow.replace("[A]", "<font color=\'#000000\'>");
				textToShow = textToShow.replace("[/A]", "</font>");
				textToShow = textToShow.replace("[B]", "<font color=\'#7a7a7a\'>");
				textToShow = textToShow.replace("[/B]", "</font>");
			}
			catch (Exception e){}
			Spanned result = null;
			if (android.os.Build.VERSION.SDK_INT >= android.os.Build.VERSION_CODES.N) {
				result = Html.fromHtml(textToShow,Html.FROM_HTML_MODE_LEGACY);
			} else {
				result = Html.fromHtml(textToShow);
			}
			emptyTextViewFirst.setText(result);
		}
		else{
			recyclerView.setVisibility(View.VISIBLE);
			contentTextLayout.setVisibility(View.VISIBLE);
			emptyImageView.setVisibility(View.GONE);
			emptyTextView.setVisibility(View.GONE);
			contentText.setText(getInfoFolder(mOffList));
		}

		setPositionClicked(-1);
		notifyDataSetChanged();
	}
	
	public void refreshPaths(){
		log("refreshPaths()");
		mOffList=dbH.findByPath("/");	
		
		if(orderGetChildren == MegaApiJava.ORDER_DEFAULT_DESC){
			sortByNameDescending();
		}
		else{
			sortByNameAscending();
		}
		
//		setNodes(mOffList);
		recyclerView.invalidate();
	}
	
	public void refreshPaths(MegaOffline mOff){
		log("refreshPaths(MegaOffline mOff): "+mOff.getName());
		int index=0;
//		MegaOffline retFindPath = null;
		
		//Find in the tree, the last existing node
		String pNav= mOff.getPath();
		
		if(mOff.getType()==DB_FILE){
			
			index=pNav.lastIndexOf("/");				
			pNav=pNav.substring(0,index+1);
			
		}
		else{
			pNav=pNav.substring(0,pNav.length()-1);
		}	
			
		if(pNav.length()==0){
			mOffList=dbH.findByPath("/");
			pNav="/";
		}
		else{
			findPath(pNav);			
		}
				
		if(orderGetChildren == MegaApiJava.ORDER_DEFAULT_DESC){
			sortByNameDescending();
		}
		else{
			sortByNameAscending();
		}

		((ManagerActivityLollipop)context).setToolbarTitle();
		log("At the end of refreshPaths the path is: "+pathNavigation);
		contentText.setText(getInfoFolder(mOffList));
		setNodes(mOffList);
	}
	
	public int getItemCount(){
		if(adapter != null){
			return adapter.getItemCount();
		}
		return 0;
	}
	
	private void findPath (String pNav){
		
		log("findPath:" + pNav);	

		MegaOffline nodeToShow = null;
		
		if(!pNav.equals("/")){
			
			if (pNav.endsWith("/")) {
				pNav = pNav.substring(0, pNav.length() - 1);
				log("NEW findPath:" + pNav);		
			}
			
			int index=pNav.lastIndexOf("/");	
			String pathToShow = pNav.substring(0, index+1);
			log("Path: "+ pathToShow);
			String nameToShow = pNav.substring(index+1, pNav.length());
			log("Name: "+ nameToShow);
			
			nodeToShow = dbH.findbyPathAndName(pathToShow, nameToShow);
			if(nodeToShow!=null){
				//Show the node
				log("findPath:Node: "+ nodeToShow.getName());
				pathNavigation=pathToShow+nodeToShow.getName()+"/";
				log("findPath:pathNavigation: "+pathNavigation);
				return;
			}
			else{
				if(pathNavigation.equals("/")){
					log("Return Path /");
					return;
				}
				else{
					findPath(pathToShow);
				}				
			}
		}
		else{
			pathNavigation="/";
		}		
	}

	public void setPathNavigation(String _pathNavigation){
		log("setPathNavigation: "+pathNavigation);
		this.pathNavigation = _pathNavigation;
		if (adapter != null){	
//			contentText.setText(getInfoFolder(mOffList));
			adapter.setNodes(dbH.findByPath(_pathNavigation));
		}
	}
	
	public void setIsList(boolean isList){
		log("setIsList");
		this.isList = isList;
	}
	
	public boolean getIsList(){
		log("getIsList");
		return isList;
	}
	
	public void setOrder(int orderGetChildren){
		log("setOrder");
		this.orderGetChildren = orderGetChildren;
	}
	
	private static void log(String log) {
		Util.log("OfflineFragmentLollipop", log);
	}

	public String getPathNavigation() {
		return pathNavigation;
	}
}<|MERGE_RESOLUTION|>--- conflicted
+++ resolved
@@ -1088,67 +1088,34 @@
 					else if (MimeTypeList.typeForName(currentFile.getName()).isVideoReproducible() || MimeTypeList.typeForName(currentFile.getName()).isAudio()) {
 						log("Video file");
 
-<<<<<<< HEAD
 						Intent mediaIntent;
 						if (MimeTypeList.typeForName(currentFile.getName()).isVideoNotSupported()){
 							mediaIntent = new Intent(Intent.ACTION_VIEW);
-=======
-						Intent videoIntent = new Intent(context, AudioVideoPlayerLollipop.class);
-						videoIntent.putExtra("HANDLE", Long.parseLong(currentNode.getHandle()));
-						videoIntent.putExtra("adapterType", Constants.OFFLINE_ADAPTER);
-						videoIntent.putExtra("FILENAME", currentNode.getName());
-						videoIntent.putExtra("path", currentFile.getAbsolutePath());
-						videoIntent.putExtra("pathNavigation", pathNavigation);
-						videoIntent.putExtra("screenPosition", screenPosition);
-						if (Build.VERSION.SDK_INT >= Build.VERSION_CODES.N) {
-							videoIntent.setDataAndType(FileProvider.getUriForFile(context, "mega.privacy.android.app.providers.fileprovider", currentFile), MimeTypeList.typeForName(currentFile.getName()).getType());
->>>>>>> a90093ec
 						}
 						else {
 							mediaIntent = new Intent(context, AudioVideoPlayerLollipop.class);
 						}
-<<<<<<< HEAD
 						mediaIntent.putExtra("HANDLE", Long.parseLong(currentNode.getHandle()));
+						mediaIntent.putExtra("FILENAME", currentNode.getName());
+						mediaIntent.putExtra("path", currentFile.getAbsolutePath());
 						mediaIntent.putExtra("adapterType", Constants.OFFLINE_ADAPTER);
 						mediaIntent.putExtra("position", position);
 						mediaIntent.putExtra("parentNodeHandle", -1L);
 						mediaIntent.putExtra("offlinePathDirectory", currentFile.getParent());
 						mediaIntent.putExtra("pathNavigation", pathNavigation);
 						mediaIntent.putExtra("orderGetChildren", orderGetChildren);
-=======
-						videoIntent.addFlags(Intent.FLAG_GRANT_READ_URI_PERMISSION);
-						startActivity(videoIntent);
-						((ManagerActivityLollipop) context).overridePendingTransition(0,0);
-						imageDrag = imageView;
-					}
-					else if (MimeTypeList.typeForName(currentFile.getName()).isAudio()) {
-						log("Audio file");
-
-						Intent audioIntent = new Intent(context, AudioVideoPlayerLollipop.class);
-						audioIntent.putExtra("HANDLE", Long.parseLong(currentNode.getHandle()));
-						audioIntent.putExtra("adapterType", Constants.OFFLINE_ADAPTER);
-						audioIntent.putExtra("FILENAME", currentNode.getName());
-						audioIntent.putExtra("path", currentFile.getAbsolutePath());
-						audioIntent.putExtra("pathNavigation", pathNavigation);
-						audioIntent.putExtra("screenPosition", screenPosition);
->>>>>>> a90093ec
+						mediaIntent.putExtra("screenPosition", screenPosition);
+						mediaIntent.addFlags(Intent.FLAG_GRANT_READ_URI_PERMISSION);
 						if (Build.VERSION.SDK_INT >= Build.VERSION_CODES.N) {
 							mediaIntent.setDataAndType(FileProvider.getUriForFile(context, "mega.privacy.android.app.providers.fileprovider", currentFile), MimeTypeList.typeForName(currentFile.getName()).getType());
 						}
 						else{
 							mediaIntent.setDataAndType(Uri.fromFile(currentFile), MimeTypeList.typeForName(currentFile.getName()).getType());
 						}
-<<<<<<< HEAD
-						mediaIntent.addFlags(Intent.FLAG_GRANT_READ_URI_PERMISSION);
 						startActivity(mediaIntent);
-					}
-=======
-						audioIntent.addFlags(Intent.FLAG_GRANT_READ_URI_PERMISSION);
-						startActivity(audioIntent);
 						((ManagerActivityLollipop) context).overridePendingTransition(0,0);
 						imageDrag = imageView;
-          			}
->>>>>>> a90093ec
+					}
 					else if (MimeTypeList.typeForName(currentFile.getName()).isPdf()){
 						log("Pdf file");
 
