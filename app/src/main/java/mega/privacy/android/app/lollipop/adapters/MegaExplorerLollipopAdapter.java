package mega.privacy.android.app.lollipop.adapters;

import android.app.Activity;
import android.content.Context;
import android.content.res.Configuration;
import android.graphics.Bitmap;
import android.graphics.Color;
import android.graphics.drawable.ColorDrawable;
import androidx.core.content.ContextCompat;
import androidx.recyclerview.widget.GridLayoutManager;
import androidx.recyclerview.widget.RecyclerView;
import android.util.DisplayMetrics;
import android.util.SparseBooleanArray;
import android.view.Display;
import android.view.LayoutInflater;
import android.view.View;
import android.view.ViewGroup;
import android.view.animation.Animation;
import android.view.animation.AnimationUtils;
import android.widget.ImageView;
import android.widget.RelativeLayout;
import android.widget.TextView;

import java.util.ArrayList;
import java.util.List;

import mega.privacy.android.app.DatabaseHandler;
import mega.privacy.android.app.MegaApplication;
import mega.privacy.android.app.MegaPreferences;
import mega.privacy.android.app.MimeTypeList;
import mega.privacy.android.app.MimeTypeThumbnail;
import mega.privacy.android.app.R;
import mega.privacy.android.app.components.NewGridRecyclerView;
import mega.privacy.android.app.components.scrollBar.SectionTitleProvider;
import mega.privacy.android.app.databinding.SortByHeaderBinding;
import mega.privacy.android.app.fragments.homepage.SortByHeaderViewModel;
import mega.privacy.android.app.lollipop.CloudDriveExplorerFragmentLollipop;
import mega.privacy.android.app.lollipop.DrawerItem;
import mega.privacy.android.app.lollipop.FileExplorerActivityLollipop;
import mega.privacy.android.app.lollipop.IncomingSharesExplorerFragmentLollipop;
import mega.privacy.android.app.utils.ColorUtils;
import mega.privacy.android.app.utils.MegaNodeUtil;
import mega.privacy.android.app.utils.ThumbnailUtilsLollipop;
import nz.mega.sdk.MegaApiAndroid;
import nz.mega.sdk.MegaNode;
import nz.mega.sdk.MegaShare;
import nz.mega.sdk.MegaUser;

import static mega.privacy.android.app.lollipop.adapters.MegaNodeAdapter.ITEM_VIEW_TYPE_GRID;
import static mega.privacy.android.app.lollipop.adapters.MegaNodeAdapter.ITEM_VIEW_TYPE_HEADER;
import static mega.privacy.android.app.lollipop.adapters.MegaNodeAdapter.ITEM_VIEW_TYPE_LIST;
import static mega.privacy.android.app.utils.Constants.*;
import static mega.privacy.android.app.utils.FileUtil.*;
import static mega.privacy.android.app.utils.LogUtil.*;
import static mega.privacy.android.app.utils.MegaApiUtils.*;
import static mega.privacy.android.app.utils.MegaNodeUtil.*;
import static mega.privacy.android.app.utils.StringResourcesUtils.getQuantityString;
import static mega.privacy.android.app.utils.TimeUtils.*;
import static mega.privacy.android.app.utils.Util.*;
import static mega.privacy.android.app.utils.ContactUtil.*;
import static nz.mega.sdk.MegaApiJava.INVALID_HANDLE;

import org.jetbrains.annotations.NotNull;

public class MegaExplorerLollipopAdapter extends RecyclerView.Adapter<MegaExplorerLollipopAdapter.ViewHolderExplorerLollipop> implements View.OnClickListener, View.OnLongClickListener, SectionTitleProvider, RotatableAdapter {
	public static int MAX_WIDTH_FILENAME_LAND=500;
	public static int MAX_WIDTH_FILENAME_PORT=235;

	Context context;
	MegaApiAndroid megaApi;
	MegaPreferences prefs;

	ArrayList<Integer> imageIds;
	ArrayList<String> names;
	ArrayList<MegaNode> nodes;

    DatabaseHandler dbH = null;

	Object fragment;

	long parentHandle = -1;
	boolean selectFile = false;

	boolean multipleSelect;
	private SparseBooleanArray selectedItems;

	RecyclerView listFragment;

	private int placeholderCount;

	private DisplayMetrics outMetrics;

    private SortByHeaderViewModel sortByViewModel;

    /*public static view holder class*/
    public class ViewHolderExplorerLollipop extends RecyclerView.ViewHolder{
		public RelativeLayout itemLayout;
		public int currentPosition;
		public long document;


    	public ViewHolderExplorerLollipop(View itemView) {
			super(itemView);
		}
    }

	public class ViewHolderListExplorerLollipop extends ViewHolderExplorerLollipop{
		public ImageView imageView;
		public ImageView permissionsIcon;
        public TextView textViewFileName;
		public TextView textViewFileSize;


		public ViewHolderListExplorerLollipop(View itemView) {
			super(itemView);
		}
	}

	public class ViewHolderGridExplorerLollipop extends ViewHolderExplorerLollipop{
		public RelativeLayout folderLayout;
		public RelativeLayout thumbnailFolderLayout;
		public ImageView folderIcon;
		public TextView folderName;
		public RelativeLayout fileLayout;
        public RelativeLayout thumbnailFileLayout;
        public ImageView fileThumbnail;
        public ImageView fileSelectedIcon;
        public ImageView fileIcon;
        public TextView fileName;
        public RelativeLayout videoLayout;
        public TextView videoDuration;
        public ImageView videoIcon;


		public ViewHolderGridExplorerLollipop(View itemView) {
			super(itemView);
		}
	}

    public class ViewHolderSortBy extends ViewHolderExplorerLollipop {

        private final SortByHeaderBinding binding;

        private ViewHolderSortBy(SortByHeaderBinding binding) {
            super(binding.getRoot());
            this.binding = binding;
        }

        private void bind(SortByHeaderViewModel sortByHeaderViewModel) {
            binding.setSortByHeaderViewModel(sortByHeaderViewModel);
            binding.setOrderNameStringId(sortByHeaderViewModel.getOrderMap()
                    .get(fragment instanceof IncomingSharesExplorerFragmentLollipop
                            && parentHandle == INVALID_HANDLE
                            ? sortByHeaderViewModel.getOrder().getSecond()
                            : sortByHeaderViewModel.getOrder().getFirst()));

            binding.enterMediaDiscovery.setVisibility(View.GONE);
        }
    }
	
	ViewHolderExplorerLollipop holder = null;    

	public MegaExplorerLollipopAdapter(Context _context, Object fragment, ArrayList<MegaNode> _nodes,
                                       long _parentHandle, RecyclerView listView, boolean selectFile,
                                       SortByHeaderViewModel sortByHeaderViewModel){
		this.context = _context;
		this.nodes = _nodes;
		this.parentHandle = _parentHandle;
		this.listFragment = listView;
		this.selectFile = selectFile;
		this.imageIds = new ArrayList<Integer>();
		this.names = new ArrayList<String>();
		this.fragment = fragment;
		this.sortByViewModel = sortByHeaderViewModel;

		if (megaApi == null){
			megaApi = ((MegaApplication) ((Activity)context).getApplication()).getMegaApi();
		}

		dbH = DatabaseHandler.getDbHandler(context);

        Display display = ((Activity)context).getWindowManager().getDefaultDisplay();
        outMetrics = new DisplayMetrics ();
        display.getMetrics(outMetrics);

	}
	
	@Override
	public int getItemCount() {
		if (nodes == null){
			nodes = new ArrayList<MegaNode>();
		}

		return nodes.size();
	}

    @Override
    public int getItemViewType(int position) {
        return !nodes.isEmpty() && position == 0 ? ITEM_VIEW_TYPE_HEADER
                : ((FileExplorerActivityLollipop) context).isList()
                ? ITEM_VIEW_TYPE_LIST : ITEM_VIEW_TYPE_GRID;
    }

	public Object getItem(int position) {
		return nodes.get(position);
	}

	@Override
	public long getItemId(int position) {
		return position;
	}
	
	@Override
	public ViewHolderExplorerLollipop onCreateViewHolder(ViewGroup parent, int viewType) {
	    View v;

	    if (viewType == ITEM_VIEW_TYPE_LIST) {
	        logDebug("onCreateViewHolder list");
			v = LayoutInflater.from(parent.getContext()).inflate(R.layout.item_file_explorer, parent, false);
			ViewHolderListExplorerLollipop holder = new ViewHolderListExplorerLollipop(v);

			holder.itemLayout = v.findViewById(R.id.file_explorer_item_layout);
			holder.imageView = v.findViewById(R.id.file_explorer_thumbnail);
			holder.textViewFileName = v.findViewById(R.id.file_explorer_filename);
            holder.textViewFileSize = v.findViewById(R.id.file_explorer_filesize);
			holder.permissionsIcon = v.findViewById(R.id.file_explorer_permissions);
            holder.textViewFileName.setOnClickListener(this);
            holder.textViewFileName.setTag(holder);
			v.setTag(holder);
			return holder;
		} else if (viewType == ITEM_VIEW_TYPE_GRID){
		    logDebug("onCreateViewHolder grid");
			v = LayoutInflater.from(parent.getContext()).inflate(R.layout.item_file_explorer_grid, parent, false);
			ViewHolderGridExplorerLollipop holder =  new ViewHolderGridExplorerLollipop(v);

			holder.itemLayout = v.findViewById(R.id.file_explorer_grid_layout);
            holder.folderLayout = v.findViewById(R.id.file_explorer_grid_folder_layout);
            holder.thumbnailFolderLayout = v.findViewById(R.id.file_explorer_grid_folder_thumbnail_layout);
            holder.folderIcon = v.findViewById(R.id.file_explorer_grid_folder_icon);
            holder.folderName= v.findViewById(R.id.file_explorer_grid_folder_filename);
            holder.fileLayout = v.findViewById(R.id.file_explorer_grid_file_layout);
            holder.thumbnailFileLayout = v.findViewById(R.id.file_explorer_grid_file_thumbnail_layout);
            holder.fileThumbnail = v.findViewById(R.id.file_explorer_grid_file_thumbnail);
            holder.fileSelectedIcon = v.findViewById(R.id.file_explorer_grid_file_selected);
            holder.fileIcon = v.findViewById(R.id.file_explorer_grid_file_icon);
            holder.fileName= v.findViewById(R.id.file_grid_filename_for_file);
            holder.videoLayout = v.findViewById(R.id.file_explorer_grid_file_videoinfo_layout);
            holder.videoDuration= v.findViewById(R.id.file_explorer_grid_file_title_video_duration);
            holder.videoIcon = v.findViewById(R.id.file_explorer_grid_file_video_icon);

			v.setTag(holder);
			return holder;
		} else {
            SortByHeaderBinding binding = SortByHeaderBinding.inflate(LayoutInflater.from(parent.getContext()), parent, false);
            return new ViewHolderSortBy(binding);
        }
	}

	@Override
	public void onBindViewHolder(ViewHolderExplorerLollipop holder, int position){
	    switch (getItemViewType(position)) {
            case ITEM_VIEW_TYPE_HEADER:
                ((ViewHolderSortBy) holder).bind(sortByViewModel);
                break;

            case ITEM_VIEW_TYPE_LIST:
                ViewHolderListExplorerLollipop holderList = (ViewHolderListExplorerLollipop) holder;
                onBindViewHolderList(holderList, position);
                break;

            case ITEM_VIEW_TYPE_GRID:
                ViewHolderGridExplorerLollipop holderGrid = (ViewHolderGridExplorerLollipop) holder;
                onBindViewHolderGrid(holderGrid, position);
                break;
        }
	}

	private void setImageParams (ImageView image, int size, int marginSize) {
        RelativeLayout.LayoutParams params = (RelativeLayout.LayoutParams) image.getLayoutParams();
        params.width = params.height = dp2px(size);
        int margin = dp2px(marginSize);
        params.setMargins(margin, margin, margin, margin);
        image.setLayoutParams(params);
    }

    private void onBindViewHolderList(ViewHolderListExplorerLollipop holder, int position) {
        MegaNode node = (MegaNode) getItem(position);
        if (node == null) {
            return;
        }

        holder.currentPosition = position;

        holder.document = node.getHandle();

        holder.textViewFileName.setText(node.getName());

        holder.imageView.setAlpha(1.0f);
        holder.textViewFileName.setTextColor(ColorUtils.getThemeColor(context, android.R.attr.textColorPrimary));

        if (node.isFolder()){
            setImageParams(holder.imageView, ICON_SIZE_DP, ICON_MARGIN_DP);

            holder.itemView.setOnLongClickListener(null);
            holder.itemView.setOnClickListener(this);
            holder.permissionsIcon.setVisibility(View.GONE);
<<<<<<< HEAD
            holder.textViewFileSize.setText(getMegaNodeFolderInfo(node));
            holder.imageView.setImageResource(getFolderIcon(node, DrawerItem.CLOUD_DRIVE));
=======
            if(node.getHandle() == myBackupHandle){
                ArrayList<MegaNode> subBackupNodes = megaApi.getChildren(node);
                if (subBackupNodes != null && subBackupNodes.size() > 0) {
                    int device = getMegaNodeBackupDeviceInfo(subBackupNodes);
                    holder.textViewFileSize.setText(getQuantityString(R.plurals.num_devices, device, device));
                } else {
                    holder.textViewFileSize.setText(getMegaNodeFolderInfo(node));
                }
            } else {
                holder.textViewFileSize.setText(getMegaNodeFolderInfo(node));
            }
            holder.imageView.setImageResource(getFolderIcon(node, ManagerActivityLollipop.DrawerItem.CLOUD_DRIVE));
>>>>>>> ac328a61

            if(node.isInShare()){
                if(context.getResources().getConfiguration().orientation == Configuration.ORIENTATION_LANDSCAPE){
                    holder.textViewFileName.setMaxWidth(scaleWidthPx(260, outMetrics));
                    holder.textViewFileSize.setMaxWidth(scaleWidthPx(260, outMetrics));

                }
                else{
                    holder.textViewFileName.setMaxWidth(scaleWidthPx(200, outMetrics));
                    holder.textViewFileSize.setMaxWidth(scaleWidthPx(200, outMetrics));
                }
                ArrayList<MegaShare> sharesIncoming = megaApi.getInSharesList();
                for(int j=0; j<sharesIncoming.size();j++){
                    MegaShare mS = sharesIncoming.get(j);
                    if(mS.getNodeHandle()==node.getHandle()){
                        MegaUser user= megaApi.getContact(mS.getUser());
                        if(user!=null){
                            holder.textViewFileSize.setText(getMegaUserNameDB(user));
                        }
                        else{
                            holder.textViewFileSize.setText(mS.getUser());
                        }
                    }
                }

                //Check permissions
                holder.permissionsIcon.setVisibility(View.VISIBLE);
                int accessLevel = megaApi.getAccess(node);
                if(accessLevel== MegaShare.ACCESS_FULL){
                    holder.permissionsIcon.setImageResource(R.drawable.ic_shared_fullaccess);
                }
                else if(accessLevel== MegaShare.ACCESS_READ){
                    holder.permissionsIcon.setImageResource(R.drawable.ic_shared_read);
                }
                else{
                    holder.permissionsIcon.setImageResource(R.drawable.ic_shared_read_write);
                }
            }
        }
        else{
            holder.permissionsIcon.setVisibility(View.GONE);

            holder.textViewFileSize.setText(MegaNodeUtil.getFileInfo(node));
            holder.imageView.setImageResource(MimeTypeList.typeForName(node.getName()).getIconResourceId());
            setImageParams(holder.imageView, ICON_SIZE_DP, ICON_MARGIN_DP);

            if(selectFile){
                holder.itemView.setOnClickListener(this);
                holder.itemView.setOnLongClickListener(this);

                if (isMultipleSelect() && isItemChecked(position)) {
                    holder.imageView.setImageResource(R.drawable.ic_select_folder);
                    logDebug("Do not show thumb");
                    return;
                } else {
                    holder.imageView.setImageResource(MimeTypeList.typeForName(node.getName()).getIconResourceId());
                    holder.itemLayout.setBackground(null);
                }
            } else{
                holder.imageView.setAlpha(.4f);
                holder.textViewFileName.setTextColor(ColorUtils.getThemeColor(context, android.R.attr.textColorSecondary));
                holder.itemView.setOnClickListener(null);
                holder.itemView.setOnLongClickListener(null);
            }


            Bitmap thumb = ThumbnailUtilsLollipop.getThumbnailFromCache(node);
            if (thumb == null) {
                thumb = ThumbnailUtilsLollipop.getThumbnailFromFolder(node, context);
                if (thumb == null) {
                    try {
                        if (node.hasThumbnail()) {
                            thumb = ThumbnailUtilsLollipop.getThumbnailFromMegaExplorerLollipop(node, context, holder, megaApi, this);
                        }
                        else {
                            ThumbnailUtilsLollipop.createThumbnailExplorerLollipop(context, node, holder, megaApi, this);
                        }
                    } catch (Exception e) {}
                }
            }

            if (thumb != null) {
                setImageParams(holder.imageView, THUMB_SIZE_DP, THUMB_MARGIN_DP);
                holder.imageView.setImageBitmap(
                        ThumbnailUtilsLollipop.getRoundedBitmap(context, thumb, dp2px(THUMB_CORNER_RADIUS_DP)));
            }
        }
    }

    private void onBindViewHolderGrid(ViewHolderGridExplorerLollipop holder, int position) {
	    logDebug("onBindViewHolderGrid");
        Display display = ((Activity)context).getWindowManager().getDefaultDisplay();
        DisplayMetrics outMetrics = new DisplayMetrics ();
        display.getMetrics(outMetrics);

        holder.currentPosition = position;

        MegaNode node = (MegaNode) getItem(position);

        if (node == null) {
            holder.fileLayout.setVisibility(View.GONE);
            holder.folderLayout.setVisibility(View.INVISIBLE);
            holder.itemLayout.setVisibility(View.INVISIBLE);
            return;
        }

        holder.document = node.getHandle();
        holder.itemLayout.setVisibility(View.VISIBLE);

        if (node.isFolder()){
            holder.folderLayout.setVisibility(View.VISIBLE);
            holder.fileLayout.setVisibility(View.GONE);
            holder.folderName.setText(node.getName());

            holder.itemView.setOnLongClickListener(null);

            holder.folderIcon.setImageResource(getFolderIcon(node, DrawerItem.CLOUD_DRIVE));
            holder.itemView.setOnClickListener(this);
            holder.folderName.setTextColor(ColorUtils.getThemeColor(context, android.R.attr.textColorPrimary));
        }
        else{
            holder.folderLayout.setVisibility(View.GONE);
            holder.fileLayout.setVisibility(View.VISIBLE);
            holder.fileName.setText(node.getName());
            holder.fileThumbnail.setVisibility(View.GONE);
            holder.fileIcon.setImageResource(MimeTypeThumbnail.typeForName(node.getName()).getIconResourceId());

            if (isVideoFile(node.getName())) {
                holder.videoLayout.setVisibility(View.VISIBLE);
                logDebug(node.getName() + " DURATION: " + node.getDuration());
                String duration = getVideoDuration(node.getDuration());
                if (duration != null && !duration.isEmpty())  {
                    holder.videoDuration.setText(duration);
                    holder.videoDuration.setVisibility(View.VISIBLE);
                }
                else {
                    holder.videoDuration.setVisibility(View.GONE);
                }
            }
            else {
                holder.videoLayout.setVisibility(View.GONE);
            }

            Bitmap thumb = ThumbnailUtilsLollipop.getThumbnailFromCache(node);
            if (thumb == null) {
                thumb = ThumbnailUtilsLollipop.getThumbnailFromFolder(node, context);
                if (thumb == null) {
                    try {
                        if (node.hasThumbnail()) {
                            thumb = ThumbnailUtilsLollipop.getThumbnailFromMegaExplorerLollipop(node, context, holder, megaApi, this);
                        }
                        else {
                            ThumbnailUtilsLollipop.createThumbnailExplorerLollipop(context, node, holder, megaApi, this);
                        }
                    } catch (Exception e) {}
                }
            }
            if (thumb != null) {
                holder.fileThumbnail.setImageBitmap(ThumbnailUtilsLollipop.getRoundedRectBitmap(context,thumb,2));
                holder.fileThumbnail.setVisibility(View.VISIBLE);
                holder.fileIcon.setVisibility(View.GONE);
            } else {
                holder.fileThumbnail.setVisibility(View.GONE);
                holder.fileIcon.setVisibility(View.VISIBLE);
            }

            if(selectFile){
                holder.fileThumbnail.setAlpha(1.0f);
                holder.fileName.setTextColor(ColorUtils.getThemeColor(context, android.R.attr.textColorPrimary));
                holder.itemView.setOnClickListener(this);
                holder.itemView.setOnLongClickListener(this);

                if (isMultipleSelect() && isItemChecked(position)) {
                    holder.itemLayout.setBackground(ContextCompat.getDrawable(context,R.drawable.background_item_grid_selected));
                    holder.fileSelectedIcon.setImageResource(R.drawable.ic_select_folder);

                } else {
                    holder.itemLayout.setBackground(ContextCompat.getDrawable(context,R.drawable.background_item_grid));
                    holder.fileSelectedIcon.setImageDrawable(new ColorDrawable(Color.TRANSPARENT));
                }
            } else{
                holder.fileThumbnail.setAlpha(.4f);
                holder.fileName.setTextColor(ColorUtils.getThemeColor(context, android.R.attr.textColorPrimary));
                holder.itemView.setOnClickListener(null);
                holder.itemView.setOnLongClickListener(null);
            }
        }
    }

    public void toggleSelection(int pos) {
        logDebug("toggleSelection: " + pos);
        startAnimation(pos, putOrDeletePostion(pos));
    }

    private boolean putOrDeletePostion(int pos) {
        if (selectedItems.get(pos,false)) {
            logDebug("delete pos: " + pos);
            selectedItems.delete(pos);
            return true;
        } else {
            logDebug("PUT pos: " + pos);
            selectedItems.put(pos,true);
            return false;
        }
    }

    private void hideMultipleSelect() {
        if (selectedItems.size() <= 0) {
            if (fragment instanceof CloudDriveExplorerFragmentLollipop) {
                ((CloudDriveExplorerFragmentLollipop) fragment).hideMultipleSelect();
            } else if (fragment instanceof IncomingSharesExplorerFragmentLollipop) {
                ((IncomingSharesExplorerFragmentLollipop) fragment).hideMultipleSelect();
            }
        }
    }

    private void startAnimation (final int pos, final boolean delete) {

        if (((FileExplorerActivityLollipop) context).isList()) {
            logDebug("adapter type is LIST");
            ViewHolderListExplorerLollipop view = (ViewHolderListExplorerLollipop) listFragment.findViewHolderForLayoutPosition(pos);
            if (view != null) {
                logDebug("Start animation: " + pos);
                Animation flipAnimation = AnimationUtils.loadAnimation(context,R.anim.multiselect_flip);
                flipAnimation.setAnimationListener(new Animation.AnimationListener() {
                    @Override
                    public void onAnimationStart(Animation animation) {
                        if (!delete) {
                            notifyItemChanged(pos);
                        }
                    }

                    @Override
                    public void onAnimationEnd(Animation animation) {
                        hideMultipleSelect();
                        if (delete) {
                            notifyItemChanged(pos);
                        }
                    }

                    @Override
                    public void onAnimationRepeat(Animation animation) {

                    }
                });
                view.imageView.startAnimation(flipAnimation);
            }
            else {
                logDebug("view is null - not animation");
                hideMultipleSelect();
                notifyItemChanged(pos);
            }
        } else {
            logDebug("adapter type is GRID");
            ViewHolderGridExplorerLollipop view = (ViewHolderGridExplorerLollipop) listFragment.findViewHolderForLayoutPosition(pos);
            if (view != null) {
                logDebug("Start animation: " + pos);
                Animation flipAnimation = AnimationUtils.loadAnimation(context,R.anim.multiselect_flip);
                if (!delete) {
                    notifyItemChanged(pos);
                    flipAnimation.setDuration(250);
                }
                flipAnimation.setAnimationListener(new Animation.AnimationListener() {
                    @Override
                    public void onAnimationStart(Animation animation) {
                        if (!delete) {
                            notifyItemChanged(pos);
                        }
                    }

                    @Override
                    public void onAnimationEnd(Animation animation) {
                        hideMultipleSelect();
                        notifyItemChanged(pos);
                    }

                    @Override
                    public void onAnimationRepeat(Animation animation) {

                    }
                });
                view.fileSelectedIcon.startAnimation(flipAnimation);
            }
            else {
                logDebug("view is null - not animation");
                hideMultipleSelect();
                notifyItemChanged(pos);
            }
        }
    }

    public void selectAll() {
        for (int i = 0; i < nodes.size(); i++) {
            MegaNode node = nodes.get(i);
            if (node != null && !node.isFolder() && !isItemChecked(i)) {
                toggleSelection(i);
            }
        }
    }

	public void clearSelections() {
		logDebug("clearSelections");
		for (int i= 0; i<this.getItemCount();i++){
			if(isItemChecked(i)){
				toggleSelection(i);
			}
		}
	}

	private boolean isItemChecked(int position) {
	    if (selectedItems == null) {
	        return false;
        }
		return selectedItems.get(position);
	}

	public int getSelectedItemCount() {
		if(selectedItems!=null){
			return selectedItems.size();
		}
		return 0;
	}

	@Override
    public List<Integer> getSelectedItems() {

        if (selectedItems != null) {
            List<Integer> items = new ArrayList<Integer>(selectedItems.size());
            for (int i = 0; i < selectedItems.size(); i++) {
                items.add(selectedItems.keyAt(i));
            }
            return items;
        }

        return null;
    }

    @Override
    public int getFolderCount() {
        return getNumberOfFolders(nodes);
    }

    @Override
    public int getPlaceholderCount() {
        return placeholderCount;
    }

    @Override
    public int getUnhandledItem() {
        return -1;
    }

    /*
	 * Get list of all selected nodes
	 */
	public List<MegaNode> getSelectedNodes() {
	    if (selectedItems != null) {
            ArrayList<MegaNode> nodes = new ArrayList<MegaNode>();

            for (int i = 0; i < selectedItems.size(); i++) {
                if (selectedItems.valueAt(i) == true) {
                    MegaNode document = getNodeAt(selectedItems.keyAt(i));
                    if (document != null) {
                        nodes.add(document);
                    }
                }
            }
            return nodes;
        }

	    return null;
	}

	public long[] getSelectedHandles() {

		long handles[] = new long[selectedItems.size()];

		int k=0;
		for (int i = 0; i < selectedItems.size(); i++) {
			if (selectedItems.valueAt(i) == true) {
				MegaNode document = getNodeAt(selectedItems.keyAt(i));
				if (document != null){
					handles[k] = document.getHandle();
					k++;
				}
			}
		}
		return handles;
	}

	/*
 * Get document at specified position
 */
    private MegaNode getNodeAt(int position) {
		try {
			if (nodes != null) {
				return nodes.get(position);
			}
		} catch (IndexOutOfBoundsException e) {
		}
		return null;
	}

	public boolean isMultipleSelect() {
		return multipleSelect;
	}

	public void setMultipleSelect(boolean multipleSelect) {
		logDebug("multipleSelect: " + multipleSelect);
		if (this.multipleSelect != multipleSelect) {
			this.multipleSelect = multipleSelect;
		}
		if(this.multipleSelect){
			selectedItems = new SparseBooleanArray();
		}
	}

	public void setNodes(ArrayList<MegaNode> nodes){
		this.nodes = insertPlaceHolderNode(nodes);
		notifyDataSetChanged();
		visibilityFastScroller();
	}

	public long getParentHandle(){
		return parentHandle;
	}

	public void setParentHandle(long parentHandle){
		this.parentHandle = parentHandle;
	}

	public boolean isSelectFile() {
		return selectFile;
	}

	public void setSelectFile(boolean selectFile) {
		this.selectFile = selectFile;
	}

	@Override
	public void onClick(View v) {
		clickItem(v);
	}

	@Override
	public boolean onLongClick(View v) {
		clickItem(v);
		return true;
	}

    private void clickItem(View v) {
		ViewHolderExplorerLollipop holder = (ViewHolderExplorerLollipop) v.getTag();
		if (holder == null) {
			return;
		}

		if (fragment instanceof CloudDriveExplorerFragmentLollipop)  {
			((CloudDriveExplorerFragmentLollipop) fragment).itemClick(v, holder.getAdapterPosition());
		}
		else if (fragment instanceof IncomingSharesExplorerFragmentLollipop) {
			((IncomingSharesExplorerFragmentLollipop) fragment).itemClick(v, holder.getAdapterPosition());
		}
	}

    private ArrayList<MegaNode> insertPlaceHolderNode(ArrayList<MegaNode> nodes) {
	    if (((FileExplorerActivityLollipop) context).isList()) {
            if (!nodes.isEmpty()) {
                placeholderCount = 1;
                nodes.add(0, null);
            } else {
                placeholderCount = 0;
            }

	        return nodes;
        }

        int folderCount = getNumberOfFolders(nodes);
        int spanCount = 2;

        if (listFragment instanceof NewGridRecyclerView) {
            spanCount = ((NewGridRecyclerView)listFragment).getSpanCount();
        }

        placeholderCount = (folderCount % spanCount) == 0 ? 0 : spanCount - (folderCount % spanCount);

        if (folderCount > 0 && placeholderCount != 0 && !((FileExplorerActivityLollipop) context).isList()) {
            //Add placeholder at folders' end.
            for (int i = 0;i < placeholderCount;i++) {
                try {
                    nodes.add(folderCount + i,null);
                } catch (IndexOutOfBoundsException e) {
                    logError("Inserting placeholders [nodes.size]: " + nodes.size() + " [folderCount+i]: " + (folderCount + i), e);
                }
            }
        }

        if (!nodes.isEmpty()) {
            placeholderCount++;
            nodes.add(0, null);
        }

        return nodes;
    }

    private void visibilityFastScroller() {
	    int visibility;
        if (getItemCount() < MIN_ITEMS_SCROLLBAR) {
            visibility = View.GONE;
        }
        else {
            visibility = View.VISIBLE;
        }

        if (fragment instanceof IncomingSharesExplorerFragmentLollipop) {
            ((IncomingSharesExplorerFragmentLollipop) fragment).getFastScroller().setVisibility(visibility);
        }
        else if (fragment instanceof CloudDriveExplorerFragmentLollipop) {
            ((CloudDriveExplorerFragmentLollipop) fragment).getFastScroller().setVisibility(visibility);
        }
    }

    @Override
    public String getSectionTitle(int position) {
	    MegaNode node = (MegaNode) getItem(position);

        if (node != null && node.getName() != null && !node.getName().isEmpty()) {
            return node.getName().substring(0,1);
        }
        return null;
    }

    public void setListFragment(RecyclerView listFragment) {
        this.listFragment = listFragment;
    }

    @NotNull
    public final GridLayoutManager.SpanSizeLookup getSpanSizeLookup(final int spanCount) {
        return (GridLayoutManager.SpanSizeLookup) (new GridLayoutManager.SpanSizeLookup() {
            public int getSpanSize(int position) {
                return getItemViewType(position) == ITEM_VIEW_TYPE_HEADER ? spanCount : 1;
            }
        });
    }
}<|MERGE_RESOLUTION|>--- conflicted
+++ resolved
@@ -304,10 +304,6 @@
             holder.itemView.setOnLongClickListener(null);
             holder.itemView.setOnClickListener(this);
             holder.permissionsIcon.setVisibility(View.GONE);
-<<<<<<< HEAD
-            holder.textViewFileSize.setText(getMegaNodeFolderInfo(node));
-            holder.imageView.setImageResource(getFolderIcon(node, DrawerItem.CLOUD_DRIVE));
-=======
             if(node.getHandle() == myBackupHandle){
                 ArrayList<MegaNode> subBackupNodes = megaApi.getChildren(node);
                 if (subBackupNodes != null && subBackupNodes.size() > 0) {
@@ -319,8 +315,7 @@
             } else {
                 holder.textViewFileSize.setText(getMegaNodeFolderInfo(node));
             }
-            holder.imageView.setImageResource(getFolderIcon(node, ManagerActivityLollipop.DrawerItem.CLOUD_DRIVE));
->>>>>>> ac328a61
+            holder.imageView.setImageResource(getFolderIcon(node, DrawerItem.CLOUD_DRIVE));
 
             if(node.isInShare()){
                 if(context.getResources().getConfiguration().orientation == Configuration.ORIENTATION_LANDSCAPE){
