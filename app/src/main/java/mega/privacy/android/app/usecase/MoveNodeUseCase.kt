package mega.privacy.android.app.usecase

import io.reactivex.rxjava3.core.Completable
import io.reactivex.rxjava3.core.Single
import io.reactivex.rxjava3.kotlin.blockingSubscribeBy
import mega.privacy.android.app.di.MegaApi
import mega.privacy.android.app.listeners.OptionalMegaRequestListenerInterface
import mega.privacy.android.app.namecollision.data.NameCollision
import mega.privacy.android.app.namecollision.data.NameCollisionResult
import mega.privacy.android.app.usecase.data.MoveRequestResult
<<<<<<< HEAD
import mega.privacy.android.app.usecase.exception.*
=======
>>>>>>> f4830c27
import mega.privacy.android.app.utils.RxUtil.blockingGetOrNull
import nz.mega.sdk.MegaApiAndroid
import nz.mega.sdk.MegaApiJava.INVALID_HANDLE
import nz.mega.sdk.MegaError.*
import nz.mega.sdk.MegaNode
import javax.inject.Inject

/**
 * Use case for moving MegaNodes.
 *
 * @property megaApi        MegaApiAndroid instance to move nodes.
 * @property getNodeUseCase Required for getting MegaNodes.
 */
class MoveNodeUseCase @Inject constructor(
    @MegaApi private val megaApi: MegaApiAndroid,
    private val getNodeUseCase: GetNodeUseCase
) {

    /**
     * Moves a node to other location.
     *
<<<<<<< HEAD
     * @param handle        The identifier of the MegaNode to move.
     * @param parentHandle  The parent MegaNode where the node has to be moved.
     * @return Completable.
     */
    fun move(handle: Long, parentHandle: Long): Completable =
        Completable.fromCallable {
            move(
                getNodeUseCase.get(handle).blockingGetOrNull(),
                getNodeUseCase.get(parentHandle).blockingGetOrNull()
            ).blockingAwait()
        }

    /**
     * Moves a node to other location.
     *
     * @param node          MegaNode to move.
     * @param parentHandle  The parent MegaNode where the node has to be moved.
     * @return Completable.
     */
    fun move(node: MegaNode, parentHandle: Long): Completable =
        Completable.fromCallable {
            move(node, getNodeUseCase.get(parentHandle).blockingGetOrNull()).blockingAwait()
        }

    /**
     * Moves a node to the Rubbish Bin.
     *
     * @param handle        The identifier of the MegaNode to move.
     * @return Completable.
     */
    fun moveToRubbishBin(handle: Long): Completable =
        Completable.fromCallable {
            move(getNodeUseCase.get(handle).blockingGetOrNull(), megaApi.rubbishNode)
                .blockingAwait()
        }
=======
     * @param nodeHandle        Node handle to be moved
     * @param toParentHandle    Parent node handle to be moved to
     * @return                  Completable
     */
    fun move(nodeHandle: Long, toParentHandle: Long): Completable =
        Single.fromCallable {
            getNodeUseCase.get(nodeHandle).blockingGet() to getNodeUseCase.get(toParentHandle).blockingGet()
        }.flatMapCompletable { result -> move(result.first, result.second) }
>>>>>>> f4830c27

    /**
     * Moves a node to other location.
     *
     * @param node          The MegaNoe to move.
     * @param parentNode    The parent MegaNode where the node has to be moved.
     * @param newName       New name for the moved node. Null if it wants to keep the original one.
     * @return Completable.
     */
    private fun move(node: MegaNode?, parentNode: MegaNode?, newName: String? = null): Completable =
        Completable.create { emitter ->
<<<<<<< HEAD
            if (node == null) {
                emitter.onError(MegaNodeException.NodeDoesNotExistsException())
                return@create
            }

            if (parentNode == null) {
                emitter.onError(MegaNodeException.ParentDoesNotExistException())
                return@create
            }

            val listener = OptionalMegaRequestListenerInterface(onRequestFinish = { _, error ->
                when {
                    emitter.isDisposed -> return@OptionalMegaRequestListenerInterface
                    error.errorCode == API_OK -> emitter.onComplete()
                    error.errorCode == API_EOVERQUOTA && megaApi.isForeignNode(parentNode.handle) ->
                        emitter.onError(ForeignNodeException())
                    else -> emitter.onError(error.toMegaException())
                }
            })

            if (newName != null) {
                megaApi.moveNode(node, parentNode, newName, listener)
            } else {
                megaApi.moveNode(node, parentNode, listener)
            }

        }

    /**
     * Moves a node to other location after resolving a name collision.
     *
     * @param collisionResult   The result of the name collision.
     * @param rename            True if should rename the node, false otherwise.
     * @return Single with the movement result.
     */
    fun move(
        collisionResult: NameCollisionResult,
        rename: Boolean
    ): Single<MoveRequestResult.GeneralMovement> =
        Single.create { emitter ->
            val node = getNodeUseCase
                .get((collisionResult.nameCollision as NameCollision.Movement).nodeHandle)
                .blockingGetOrNull()

            if (node == null) {
                emitter.onError(MegaNodeException.NodeDoesNotExistsException())
                return@create
            }

            val parentNode = getNodeUseCase
                .get(collisionResult.nameCollision.parentHandle).blockingGetOrNull()

            if (parentNode == null) {
                emitter.onError(MegaNodeException.ParentDoesNotExistException())
                return@create
            }

            if (!rename && node.isFile) {
                moveToRubbishBin(collisionResult.nameCollision.collisionHandle)
                    .blockingSubscribeBy(onError = { error -> emitter.onError(error) })
            }

            if (emitter.isDisposed) return@create

            move(node, parentNode, if (rename) collisionResult.renameName else null)
                .blockingSubscribeBy(
                    onError = { error ->
                        when {
                            emitter.isDisposed -> return@blockingSubscribeBy
                            error.shouldEmmitError() -> emitter.onError(error)
                            else -> emitter.onSuccess(
                                MoveRequestResult.GeneralMovement(
                                    count = 1,
                                    errorCount = 1
                                )
                            )
                        }
                    },
                    onComplete = {
                        when {
                            emitter.isDisposed -> return@blockingSubscribeBy
                            else -> emitter.onSuccess(
                                MoveRequestResult.GeneralMovement(
                                    count = 1,
                                    errorCount = 0
                                )
                            )
                        }
                    }
                )
        }

    /**
     * Moves a list of nodes to other location after resolving name collisions.
     *
     * @param collisions    The list with the result of the name collisions.
     * @param rename        True if should rename the nodes, false otherwise.
     * @return Single with the movements result.
     */
    fun move(
        collisions: List<NameCollisionResult>,
        rename: Boolean
    ): Single<MoveRequestResult.GeneralMovement> =
        Single.create { emitter ->
            var errorCount = 0

            for (collision in collisions) {
                if (emitter.isDisposed) break

                move(collision, rename).blockingSubscribeBy(onError = { error ->
                    when {
                        error.shouldEmmitError() -> emitter.onError(error)
                        else -> errorCount++
=======
            megaApi.moveNode(
                node,
                parentNode,
                OptionalMegaRequestListenerInterface(onRequestFinish = { _, error ->
                    if (emitter.isDisposed) return@OptionalMegaRequestListenerInterface

                    if (error.errorCode == API_OK) {
                        emitter.onComplete()
                    } else {
                        emitter.onError(error.toMegaException())
>>>>>>> f4830c27
                    }
                })
            }

            when {
                emitter.isDisposed -> return@create
                else -> emitter.onSuccess(
                    MoveRequestResult.GeneralMovement(
                        count = collisions.size,
                        errorCount = errorCount
                    )
                )
            }
        }

    /**
     * Moves nodes to a new location.
     *
     * @param handles           List of MegaNode handles to move.
     * @param newParentHandle   Parent MegaNode handle in which the nodes have to be moved.
     * @return The movement.
     */
    fun move(handles: LongArray, newParentHandle: Long): Single<MoveRequestResult> =
        Single.create { emitter ->
<<<<<<< HEAD
            val parentNode = getNodeUseCase.get(newParentHandle).blockingGetOrNull()

            if (parentNode == null) {
                emitter.onError(MegaNodeException.ParentDoesNotExistException())
                return@create
            }
=======
            val parentNode = getNodeUseCase.get(newParentHandle).blockingGet()
>>>>>>> f4830c27

            var errorCount = 0
            val oldParentHandle = if (handles.size == 1) {
<<<<<<< HEAD
                getNodeUseCase.get(handles[0]).blockingGetOrNull()?.parentHandle
=======
                getNodeUseCase.get(handles.first()).blockingGet().parentHandle
>>>>>>> f4830c27
            } else {
                INVALID_HANDLE
            }

<<<<<<< HEAD
            for (handle in handles) {
                if (emitter.isDisposed) break

                val node = getNodeUseCase.get(handle).blockingGetOrNull()

=======
            handles.forEach { handle ->
                val node = getNodeUseCase.get(handle).blockingGetOrNull()
>>>>>>> f4830c27
                if (node == null) {
                    errorCount++
                } else {
                    move(node, parentNode).blockingSubscribeBy(onError = { error ->
                        when {
                            error.shouldEmmitError() -> emitter.onError(error)
                            else -> errorCount++
                        }
                    })
                }
            }

            when {
                emitter.isDisposed -> return@create
                else -> emitter.onSuccess(MoveRequestResult.GeneralMovement(
                    handles.size,
                    errorCount,
                    oldParentHandle
                ).apply { resetAccountDetailsIfNeeded() })
            }
        }

    /**
     * Move a node to the Rubbish bin
     *
     * @param nodeHandle    Node handle to be moved
     * @return              Completable
     */
    fun moveToRubbishBin(nodeHandle: Long): Completable =
        Single.fromCallable { requireNotNull(megaApi.rubbishNode.handle) }
            .flatMapCompletable { rubbishModeHandle -> move(nodeHandle, rubbishModeHandle) }

    /**
     * Moves nodes to the Rubbish Bin.
     *
     * @param handles   List of MegaNode handles to move.
     * @return The movement result.
     */
    fun moveToRubbishBin(handles: List<Long>): Single<MoveRequestResult> =
        Single.create { emitter ->
            var errorCount = 0
            val rubbishNode = megaApi.rubbishNode
            val oldParentHandle = if (handles.size == 1) {
<<<<<<< HEAD
                getNodeUseCase.get(handles[0]).blockingGetOrNull()?.parentHandle
=======
                getNodeUseCase.get(handles.first()).blockingGet().parentHandle
>>>>>>> f4830c27
            } else {
                INVALID_HANDLE
            }

            handles.forEach { handle ->
                val node = getNodeUseCase.get(handle).blockingGetOrNull()
<<<<<<< HEAD

=======
>>>>>>> f4830c27
                if (node == null) {
                    errorCount++
                } else {
                    move(node, rubbishNode).blockingSubscribeBy(
                        onError = { errorCount++ },
                        onComplete = { megaApi.disableExport(node) }
                    )
                }
            }

            when {
                emitter.isDisposed -> return@create
                else -> emitter.onSuccess(MoveRequestResult.RubbishMovement(
                    handles.size,
                    errorCount,
                    oldParentHandle
                ).apply { resetAccountDetailsIfNeeded() })
            }
        }

    /**
     * Moves nodes from the Rubbish Bin to their original parent if it still exists.
     *
     * @param nodes List of MegaNode to restore.
     * @return The restoration result.
     */
    fun restore(nodes: List<MegaNode>): Single<MoveRequestResult> =
        Single.create { emitter ->
            var errorCount = 0
            val destination: MegaNode? = if (nodes.size == 1) {
<<<<<<< HEAD
                getNodeUseCase.get(nodes[0].restoreHandle).blockingGetOrNull()
=======
                getNodeUseCase.get(nodes.first().restoreHandle).blockingGet()
>>>>>>> f4830c27
            } else {
                null
            }

            var throwForeign = false

            nodes.forEach { node ->
                val parent = getNodeUseCase.get(node.restoreHandle).blockingGetOrNull()
<<<<<<< HEAD

                if (parent == null || megaApi.isInRubbish(parent)) {
=======
                if (parent == null) {
>>>>>>> f4830c27
                    errorCount++
                } else {
                    move(node, parent).blockingSubscribeBy(onError = { error ->
                        errorCount++

                        if (error is ForeignNodeException) {
                            throwForeign = true
                        }
                    })
                }
            }

            when {
                emitter.isDisposed -> return@create
                throwForeign -> emitter.onError(ForeignNodeException())
                else -> emitter.onSuccess(MoveRequestResult.Restoration(
                    nodes.size,
                    errorCount,
                    destination
                ).apply { resetAccountDetailsIfNeeded() })
            }
        }

    /**
     * Checks if the error of the request is over quota, pre over quota or foreign node.
     *
     * @return True if the error is one of those specified above, false otherwise.
     */
    private fun Throwable.shouldEmmitError(): Boolean =
        when (this) {
            is QuotaExceededMegaException, is NotEnoughQuotaMegaException, is ForeignNodeException -> true
            else -> false
        }

}<|MERGE_RESOLUTION|>--- conflicted
+++ resolved
@@ -8,10 +8,7 @@
 import mega.privacy.android.app.namecollision.data.NameCollision
 import mega.privacy.android.app.namecollision.data.NameCollisionResult
 import mega.privacy.android.app.usecase.data.MoveRequestResult
-<<<<<<< HEAD
 import mega.privacy.android.app.usecase.exception.*
-=======
->>>>>>> f4830c27
 import mega.privacy.android.app.utils.RxUtil.blockingGetOrNull
 import nz.mega.sdk.MegaApiAndroid
 import nz.mega.sdk.MegaApiJava.INVALID_HANDLE
@@ -33,7 +30,6 @@
     /**
      * Moves a node to other location.
      *
-<<<<<<< HEAD
      * @param handle        The identifier of the MegaNode to move.
      * @param parentHandle  The parent MegaNode where the node has to be moved.
      * @return Completable.
@@ -69,16 +65,6 @@
             move(getNodeUseCase.get(handle).blockingGetOrNull(), megaApi.rubbishNode)
                 .blockingAwait()
         }
-=======
-     * @param nodeHandle        Node handle to be moved
-     * @param toParentHandle    Parent node handle to be moved to
-     * @return                  Completable
-     */
-    fun move(nodeHandle: Long, toParentHandle: Long): Completable =
-        Single.fromCallable {
-            getNodeUseCase.get(nodeHandle).blockingGet() to getNodeUseCase.get(toParentHandle).blockingGet()
-        }.flatMapCompletable { result -> move(result.first, result.second) }
->>>>>>> f4830c27
 
     /**
      * Moves a node to other location.
@@ -90,7 +76,6 @@
      */
     private fun move(node: MegaNode?, parentNode: MegaNode?, newName: String? = null): Completable =
         Completable.create { emitter ->
-<<<<<<< HEAD
             if (node == null) {
                 emitter.onError(MegaNodeException.NodeDoesNotExistsException())
                 return@create
@@ -204,18 +189,6 @@
                     when {
                         error.shouldEmmitError() -> emitter.onError(error)
                         else -> errorCount++
-=======
-            megaApi.moveNode(
-                node,
-                parentNode,
-                OptionalMegaRequestListenerInterface(onRequestFinish = { _, error ->
-                    if (emitter.isDisposed) return@OptionalMegaRequestListenerInterface
-
-                    if (error.errorCode == API_OK) {
-                        emitter.onComplete()
-                    } else {
-                        emitter.onError(error.toMegaException())
->>>>>>> f4830c27
                     }
                 })
             }
@@ -240,38 +213,25 @@
      */
     fun move(handles: LongArray, newParentHandle: Long): Single<MoveRequestResult> =
         Single.create { emitter ->
-<<<<<<< HEAD
             val parentNode = getNodeUseCase.get(newParentHandle).blockingGetOrNull()
 
             if (parentNode == null) {
                 emitter.onError(MegaNodeException.ParentDoesNotExistException())
                 return@create
             }
-=======
-            val parentNode = getNodeUseCase.get(newParentHandle).blockingGet()
->>>>>>> f4830c27
 
             var errorCount = 0
             val oldParentHandle = if (handles.size == 1) {
-<<<<<<< HEAD
-                getNodeUseCase.get(handles[0]).blockingGetOrNull()?.parentHandle
-=======
-                getNodeUseCase.get(handles.first()).blockingGet().parentHandle
->>>>>>> f4830c27
+                getNodeUseCase.get(handles.first()).blockingGetOrNull()?.parentHandle
             } else {
                 INVALID_HANDLE
             }
 
-<<<<<<< HEAD
             for (handle in handles) {
                 if (emitter.isDisposed) break
 
                 val node = getNodeUseCase.get(handle).blockingGetOrNull()
 
-=======
-            handles.forEach { handle ->
-                val node = getNodeUseCase.get(handle).blockingGetOrNull()
->>>>>>> f4830c27
                 if (node == null) {
                     errorCount++
                 } else {
@@ -295,16 +255,6 @@
         }
 
     /**
-     * Move a node to the Rubbish bin
-     *
-     * @param nodeHandle    Node handle to be moved
-     * @return              Completable
-     */
-    fun moveToRubbishBin(nodeHandle: Long): Completable =
-        Single.fromCallable { requireNotNull(megaApi.rubbishNode.handle) }
-            .flatMapCompletable { rubbishModeHandle -> move(nodeHandle, rubbishModeHandle) }
-
-    /**
      * Moves nodes to the Rubbish Bin.
      *
      * @param handles   List of MegaNode handles to move.
@@ -315,21 +265,14 @@
             var errorCount = 0
             val rubbishNode = megaApi.rubbishNode
             val oldParentHandle = if (handles.size == 1) {
-<<<<<<< HEAD
-                getNodeUseCase.get(handles[0]).blockingGetOrNull()?.parentHandle
-=======
-                getNodeUseCase.get(handles.first()).blockingGet().parentHandle
->>>>>>> f4830c27
+                getNodeUseCase.get(handles.first()).blockingGetOrNull()?.parentHandle
             } else {
                 INVALID_HANDLE
             }
 
             handles.forEach { handle ->
                 val node = getNodeUseCase.get(handle).blockingGetOrNull()
-<<<<<<< HEAD
-
-=======
->>>>>>> f4830c27
+
                 if (node == null) {
                     errorCount++
                 } else {
@@ -360,11 +303,7 @@
         Single.create { emitter ->
             var errorCount = 0
             val destination: MegaNode? = if (nodes.size == 1) {
-<<<<<<< HEAD
-                getNodeUseCase.get(nodes[0].restoreHandle).blockingGetOrNull()
-=======
-                getNodeUseCase.get(nodes.first().restoreHandle).blockingGet()
->>>>>>> f4830c27
+                getNodeUseCase.get(nodes.first().restoreHandle).blockingGetOrNull()
             } else {
                 null
             }
@@ -373,12 +312,8 @@
 
             nodes.forEach { node ->
                 val parent = getNodeUseCase.get(node.restoreHandle).blockingGetOrNull()
-<<<<<<< HEAD
 
                 if (parent == null || megaApi.isInRubbish(parent)) {
-=======
-                if (parent == null) {
->>>>>>> f4830c27
                     errorCount++
                 } else {
                     move(node, parent).blockingSubscribeBy(onError = { error ->
