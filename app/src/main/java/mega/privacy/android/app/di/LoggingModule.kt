package mega.privacy.android.app.di

import dagger.Binds
import dagger.Module
import dagger.Provides
import dagger.hilt.InstallIn
import dagger.hilt.components.SingletonComponent
<<<<<<< HEAD
=======
import kotlinx.coroutines.CoroutineDispatcher
import mega.privacy.android.app.data.gateway.FileLogWriter
import mega.privacy.android.app.data.gateway.LogWriterGateway
import mega.privacy.android.app.data.gateway.TimberChatLogger
import mega.privacy.android.app.data.gateway.TimberMegaLogger
>>>>>>> 581d67df
import mega.privacy.android.app.domain.repository.LoggingRepository
import mega.privacy.android.app.domain.usecase.AreChatLogsEnabled
import mega.privacy.android.app.domain.usecase.AreSdkLogsEnabled
import mega.privacy.android.app.domain.usecase.CreateChatLogEntry
import mega.privacy.android.app.domain.usecase.CreateLogEntry
import mega.privacy.android.app.domain.usecase.CreateSdkLogEntry
import mega.privacy.android.app.domain.usecase.CreateTraceString
import mega.privacy.android.app.domain.usecase.DefaultCreateTraceString
import mega.privacy.android.app.domain.usecase.DefaultInitialiseLogging
<<<<<<< HEAD
=======
import mega.privacy.android.app.domain.usecase.GetCurrentTimeString
import mega.privacy.android.app.domain.usecase.GetCurrentTimeStringFromCalendar
>>>>>>> 581d67df
import mega.privacy.android.app.domain.usecase.InitialiseLogging
import mega.privacy.android.app.domain.usecase.ResetSdkLogger
import mega.privacy.android.app.logging.ChatLogger
import mega.privacy.android.app.logging.SdkLogger
import mega.privacy.android.app.presentation.logging.tree.LogFlowTree
import nz.mega.sdk.MegaChatLoggerInterface
import nz.mega.sdk.MegaLoggerInterface
import org.slf4j.LoggerFactory
import javax.inject.Singleton

/**
 * Logging module
 *
 * Provides logging specific dependencies
 *
 */
@Module
@InstallIn(SingletonComponent::class)
abstract class LoggingModule {

    @Binds
    abstract fun bindMegaChatLoggerInterface(implementation: TimberChatLogger): MegaChatLoggerInterface

<<<<<<< HEAD
=======
    @Binds
    abstract fun bindMegaLoggerInterface(implementation: TimberMegaLogger): MegaLoggerInterface

    @Binds
    @SdkLogger
    abstract fun bindCreateSdkLogEntry(implementation: CreateSdkLogEntry): CreateLogEntry

    @Binds
    @ChatLogger
    abstract fun bindCreateChatLogEntry(implementation: CreateChatLogEntry): CreateLogEntry

    @Binds
    abstract fun bindCreateTraceString(implementation: DefaultCreateTraceString): CreateTraceString

    @Binds
    abstract fun bindGetCurrentTimeString(implementation: GetCurrentTimeStringFromCalendar): GetCurrentTimeString


>>>>>>> 581d67df
    companion object {

        @Singleton
        @SdkLogger
        @Provides
        fun provideSdkFileLogger(): LogWriterGateway =
            FileLogWriter(LoggerFactory.getLogger(TimberMegaLogger::class.java))

        @Singleton
        @ChatLogger
        @Provides
<<<<<<< HEAD
        fun provideChatFileLogger(): FileLogger =
            FileLogger(LoggerFactory.getLogger(TimberChatLogger::class.java))
=======
        fun provideChatFileLogger(): LogWriterGateway =
            FileLogWriter(LoggerFactory.getLogger(TimberChatLogger::class.java))
>>>>>>> 581d67df

        @Provides
        fun provideResetSdkLogger(loggingRepository: LoggingRepository): ResetSdkLogger =
            ResetSdkLogger(loggingRepository::resetSdkLogging)

<<<<<<< HEAD
=======
        @SdkLogger
        @Provides
        fun provideSdkLogFlowTree(
            @SdkLogger useCase: CreateLogEntry,
            @IoDispatcher dispatcher: CoroutineDispatcher,
        ): LogFlowTree = LogFlowTree(dispatcher, useCase)

        @ChatLogger
        @Provides
        fun provideChatLogFlowTree(
            @ChatLogger useCase: CreateLogEntry,
            @IoDispatcher dispatcher: CoroutineDispatcher,
        ): LogFlowTree = LogFlowTree(dispatcher, useCase)

        @Provides
        fun provideInitialiseLogging(
            loggingRepository: LoggingRepository,
            areSdkLogsEnabled: AreSdkLogsEnabled,
            areChatLogsEnabled: AreChatLogsEnabled,
            @IoDispatcher coroutineDispatcher: CoroutineDispatcher,
        ): InitialiseLogging = DefaultInitialiseLogging(
            loggingRepository = loggingRepository,
            areSdkLogsEnabled = areSdkLogsEnabled,
            areChatLogsEnabled = areChatLogsEnabled,
            coroutineDispatcher = coroutineDispatcher,
        )
>>>>>>> 581d67df
    }
}<|MERGE_RESOLUTION|>--- conflicted
+++ resolved
@@ -5,14 +5,11 @@
 import dagger.Provides
 import dagger.hilt.InstallIn
 import dagger.hilt.components.SingletonComponent
-<<<<<<< HEAD
-=======
 import kotlinx.coroutines.CoroutineDispatcher
 import mega.privacy.android.app.data.gateway.FileLogWriter
 import mega.privacy.android.app.data.gateway.LogWriterGateway
 import mega.privacy.android.app.data.gateway.TimberChatLogger
 import mega.privacy.android.app.data.gateway.TimberMegaLogger
->>>>>>> 581d67df
 import mega.privacy.android.app.domain.repository.LoggingRepository
 import mega.privacy.android.app.domain.usecase.AreChatLogsEnabled
 import mega.privacy.android.app.domain.usecase.AreSdkLogsEnabled
@@ -22,11 +19,8 @@
 import mega.privacy.android.app.domain.usecase.CreateTraceString
 import mega.privacy.android.app.domain.usecase.DefaultCreateTraceString
 import mega.privacy.android.app.domain.usecase.DefaultInitialiseLogging
-<<<<<<< HEAD
-=======
 import mega.privacy.android.app.domain.usecase.GetCurrentTimeString
 import mega.privacy.android.app.domain.usecase.GetCurrentTimeStringFromCalendar
->>>>>>> 581d67df
 import mega.privacy.android.app.domain.usecase.InitialiseLogging
 import mega.privacy.android.app.domain.usecase.ResetSdkLogger
 import mega.privacy.android.app.logging.ChatLogger
@@ -50,8 +44,6 @@
     @Binds
     abstract fun bindMegaChatLoggerInterface(implementation: TimberChatLogger): MegaChatLoggerInterface
 
-<<<<<<< HEAD
-=======
     @Binds
     abstract fun bindMegaLoggerInterface(implementation: TimberMegaLogger): MegaLoggerInterface
 
@@ -70,7 +62,6 @@
     abstract fun bindGetCurrentTimeString(implementation: GetCurrentTimeStringFromCalendar): GetCurrentTimeString
 
 
->>>>>>> 581d67df
     companion object {
 
         @Singleton
@@ -82,20 +73,13 @@
         @Singleton
         @ChatLogger
         @Provides
-<<<<<<< HEAD
-        fun provideChatFileLogger(): FileLogger =
-            FileLogger(LoggerFactory.getLogger(TimberChatLogger::class.java))
-=======
         fun provideChatFileLogger(): LogWriterGateway =
             FileLogWriter(LoggerFactory.getLogger(TimberChatLogger::class.java))
->>>>>>> 581d67df
 
         @Provides
         fun provideResetSdkLogger(loggingRepository: LoggingRepository): ResetSdkLogger =
             ResetSdkLogger(loggingRepository::resetSdkLogging)
 
-<<<<<<< HEAD
-=======
         @SdkLogger
         @Provides
         fun provideSdkLogFlowTree(
@@ -122,6 +106,5 @@
             areChatLogsEnabled = areChatLogsEnabled,
             coroutineDispatcher = coroutineDispatcher,
         )
->>>>>>> 581d67df
     }
 }