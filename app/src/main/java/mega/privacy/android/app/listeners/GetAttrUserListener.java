--- conflicted
+++ resolved
@@ -30,12 +30,6 @@
      */
     private boolean onlyDBUpdate;
 
-    /**
-     * Indicates if the request is only to update the DB.
-     * If so, the rest of the actions in onRequestFinish() can be ignored.
-     */
-    private boolean onlyDBUpdate;
-
     public GetAttrUserListener(Context context) {
         super(context);
     }
@@ -44,13 +38,8 @@
      * Constructor to init a request for check the USER_ATTR_MY_CHAT_FILES_FOLDER user's attribute
      * and update the DB with the result.
      *
-<<<<<<< HEAD
-     * @param context       current application context
-     * @param onlyDBUpdate  true if the purpose of the request is only update the DB, false otherwise
-=======
      * @param context      current application context
      * @param onlyDBUpdate true if the purpose of the request is only update the DB, false otherwise
->>>>>>> b3f63831
      */
     public GetAttrUserListener(Context context, boolean onlyDBUpdate) {
         super(context);
@@ -89,17 +78,8 @@
                 if (myChatFolderNode != null && !api.isInRubbish(myChatFolderNode)) {
                     dBH.setMyChatFilesFolderHandle(myChatFolderNode.getHandle());
                     myChatFolderFound = true;
-<<<<<<< HEAD
-                } else if (!onlyDBUpdate){
-                    api.createFolder(context.getString(R.string.my_chat_files_folder), api.getRootNode(), new CreateFolderListener(context, true));
-=======
                 } else if (!onlyDBUpdate) {
                     api.createFolder(context.getString(R.string.my_chat_files_folder), api.getRootNode(), new CreateFolderListener(context, MY_CHAT_FILES));
-                }
-
-                if (onlyDBUpdate) {
-                    return;
->>>>>>> b3f63831
                 }
 
                 if (onlyDBUpdate) {
@@ -138,8 +118,6 @@
                 }
                 break;
 
-<<<<<<< HEAD
-=======
             case USER_ATTR_LASTNAME:
                 if (e.getErrorCode() == MegaError.API_OK) {
                     updateLastName(context, request.getText(), request.getEmail());
@@ -199,7 +177,6 @@
                         ((CameraUploadsService) context).onGetPrimaryFolderAttribute(request, e);
                     }
                 }
->>>>>>> b3f63831
                 break;
         }
     }
