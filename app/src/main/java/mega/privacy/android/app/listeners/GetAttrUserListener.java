--- conflicted
+++ resolved
@@ -2,8 +2,6 @@
 
 import android.content.Context;
 
-import mega.privacy.android.app.DatabaseHandler;
-import mega.privacy.android.app.MegaApplication;
 import mega.privacy.android.app.R;
 import mega.privacy.android.app.lollipop.FileExplorerActivityLollipop;
 import mega.privacy.android.app.lollipop.megachat.ChatActivityLollipop;
@@ -19,16 +17,11 @@
 import static nz.mega.sdk.MegaApiJava.*;
 
 public class GetAttrUserListener extends BaseListener {
-<<<<<<< HEAD
-=======
-
     /**
      * Indicates if the request is only to update the DB.
      * If so, the rest of the actions in onRequestFinish() can be ignored.
      */
     private boolean onlyDBUpdate;
-
->>>>>>> d034af0b
     public GetAttrUserListener(Context context) {
         super(context);
     }
@@ -80,14 +73,11 @@
                 } else if (!onlyDBUpdate){
                     api.createFolder(context.getString(R.string.my_chat_files_folder), api.getRootNode(), new CreateFolderListener(context, true));
                 }
-<<<<<<< HEAD
-=======
 
                 if (onlyDBUpdate) {
                     return;
                 }
 
->>>>>>> d034af0b
                 if (context instanceof FileExplorerActivityLollipop) {
                     FileExplorerActivityLollipop fileExplorerActivityLollipop = (FileExplorerActivityLollipop) context;
                     if (myChatFolderFound) {
@@ -111,10 +101,6 @@
                         nodeAttachmentHistoryActivity.setMyChatFilesFolder(myChatFolderNode);
                         nodeAttachmentHistoryActivity.handleStoredData();
                     }
-                }
-<<<<<<< HEAD
-                if (e.getErrorCode() != MegaError.API_OK || e.getErrorCode() != MegaError.API_ENOENT) {
-                    logError("Error getting \"My chat files\" folder: " + e.getErrorString());
                 }
                 break;
             case USER_ATTR_FIRSTNAME:
@@ -142,9 +128,6 @@
                 } else {
                     logError("Error recovering the alias" + e.getErrorCode());
                 }
-=======
-
->>>>>>> d034af0b
                 break;
         }
     }
