--- conflicted
+++ resolved
@@ -83,12 +83,8 @@
                     .offset { IntOffset(x = 0, y = toolbarOffsetHeightPx.value.roundToInt()) },
                 tabs = tabs,
                 selectedTab = selectedTab,
-<<<<<<< HEAD
+                isTabSelectionEnabled = albumsViewState.selectedAlbumIds.isEmpty(),
                 onTabSelected = onTabSelected,
-=======
-                isTabSelectionEnabled = albumsViewState.selectedAlbumIds.isEmpty(),
-                onTabSelected = onTabSelected
->>>>>>> b4a2ba51
             )
         }
         PagerView(
