--- conflicted
+++ resolved
@@ -904,11 +904,7 @@
 					emptyImageView.setImageResource(R.drawable.ic_empty_contacts);
 				}
 
-<<<<<<< HEAD
-				String textToShow = getString(R.string.context_empty_contacts);
-=======
 				String textToShow = String.format(context.getString(R.string.context_empty_contacts)).toUpperCase();
->>>>>>> 53f949f4
 				try{
 					textToShow = textToShow.replace("[A]", "<font color=\'#000000\'>");
 					textToShow = textToShow.replace("[/A]", "</font>");
@@ -996,11 +992,7 @@
 				}else{
 					emptyImageView.setImageResource(R.drawable.ic_empty_contacts);
 				}
-<<<<<<< HEAD
-				String textToShow = getString(R.string.context_empty_contacts);
-=======
 				String textToShow = String.format(getString(R.string.context_empty_contacts)).toUpperCase();
->>>>>>> 53f949f4
 				try{
 					textToShow = textToShow.replace("[A]", "<font color=\'#000000\'>");
 					textToShow = textToShow.replace("[/A]", "</font>");
@@ -1166,11 +1158,7 @@
 			}else{
 				emptyImageView.setImageResource(R.drawable.ic_empty_contacts);
 			}
-<<<<<<< HEAD
-			String textToShow = getString(R.string.context_empty_contacts);
-=======
 			String textToShow = String.format(getString(R.string.context_empty_contacts)).toUpperCase();
->>>>>>> 53f949f4
 			try{
 				textToShow = textToShow.replace("[A]", "<font color=\'#000000\'>");
 				textToShow = textToShow.replace("[/A]", "</font>");
