package mega.privacy.android.app.utils;

import android.content.ContentResolver;
import android.content.Context;
import android.database.Cursor;
import android.graphics.Bitmap;
import android.graphics.BitmapFactory;
import android.graphics.Canvas;
import android.graphics.Paint;
import android.graphics.Path;
import android.graphics.PorterDuff;
import android.graphics.PorterDuffXfermode;
import android.graphics.Rect;
import android.graphics.RectF;
import android.media.ThumbnailUtils;
import android.net.Uri;
import android.os.AsyncTask;
import android.os.ParcelFileDescriptor;
import android.provider.BaseColumns;
import android.provider.MediaStore;
import android.provider.MediaStore.MediaColumns;
import android.provider.MediaStore.Video.Thumbnails;
import android.support.v4.content.ContextCompat;
import android.support.v7.widget.RecyclerView;
import android.util.TypedValue;
import android.view.View;
import android.view.animation.Animation;
import android.view.animation.AnimationUtils;
import android.widget.ImageView;
import android.widget.RelativeLayout;

import com.shockwave.pdfium.PdfDocument;
import com.shockwave.pdfium.PdfiumCore;

import java.io.File;
import java.io.FileOutputStream;
import java.io.IOException;
import java.util.HashMap;

import mega.privacy.android.app.MimeTypeList;
import mega.privacy.android.app.R;
import mega.privacy.android.app.ThumbnailCache;
import mega.privacy.android.app.lollipop.adapters.MediaRecentsAdapter;
import mega.privacy.android.app.FileDocument;
import mega.privacy.android.app.lollipop.adapters.FileStorageLollipopAdapter;
import mega.privacy.android.app.lollipop.adapters.FileStorageLollipopAdapter.ViewHolderFileStorage;
import mega.privacy.android.app.lollipop.adapters.MegaExplorerLollipopAdapter;
import mega.privacy.android.app.lollipop.adapters.MegaExplorerLollipopAdapter.ViewHolderExplorerLollipop;
import mega.privacy.android.app.lollipop.adapters.MegaFullScreenImageAdapterLollipop;
import mega.privacy.android.app.lollipop.adapters.MegaNodeAdapter;
import mega.privacy.android.app.lollipop.adapters.MegaPhotoSyncGridAdapterLollipop;
import mega.privacy.android.app.lollipop.adapters.MegaPhotoSyncGridAdapterLollipop.ViewHolderPhotoSyncGrid;
import mega.privacy.android.app.lollipop.adapters.MegaPhotoSyncListAdapterLollipop;
import mega.privacy.android.app.lollipop.adapters.MegaPhotoSyncListAdapterLollipop.ViewHolderPhotoSyncList;
import mega.privacy.android.app.lollipop.adapters.MegaTransfersLollipopAdapter;
import mega.privacy.android.app.lollipop.adapters.MegaTransfersLollipopAdapter.ViewHolderTransfer;
import mega.privacy.android.app.lollipop.adapters.MultipleBucketAdapter;
import mega.privacy.android.app.lollipop.adapters.RecentsAdapter;
import mega.privacy.android.app.lollipop.adapters.VersionsFileAdapter;
import mega.privacy.android.app.lollipop.megachat.chatAdapters.NodeAttachmentHistoryAdapter;
import mega.privacy.android.app.lollipop.providers.MegaProviderLollipopAdapter;
import mega.privacy.android.app.lollipop.providers.MegaProviderLollipopAdapter.ViewHolderLollipopProvider;
import nz.mega.sdk.MegaApiAndroid;
import nz.mega.sdk.MegaApiJava;
import nz.mega.sdk.MegaError;
import nz.mega.sdk.MegaNode;
import nz.mega.sdk.MegaRequest;
import nz.mega.sdk.MegaRequestListenerInterface;

import static mega.privacy.android.app.utils.CacheFolderManager.*;
import static mega.privacy.android.app.utils.FileUtils.*;
import static mega.privacy.android.app.utils.LogUtil.*;
import static nz.mega.sdk.MegaUtilsAndroid.createThumbnail;

/*
 * Service to create thumbnails
 */
public class ThumbnailUtilsLollipop {
	public static File thumbDir;
	public static ThumbnailCache thumbnailCache = new ThumbnailCache();
	public static ThumbnailCache thumbnailCachePath = new ThumbnailCache(1);
	public static Boolean isDeviceMemoryLow = false;

	static HashMap<Long, ThumbnailDownloadListenerListBrowser> listenersList = new HashMap<Long, ThumbnailDownloadListenerListBrowser>();
	static HashMap<Long, ThumbnailDownloadListenerGridBrowser> listenersGrid = new HashMap<Long, ThumbnailDownloadListenerGridBrowser>();
	static HashMap<Long, ThumbnailDownloadListenerExplorerLollipop> listenersExplorerLollipop = new HashMap<Long, ThumbnailDownloadListenerExplorerLollipop>();
	static HashMap<Long, ThumbnailDownloadListenerProvider> listenersProvider = new HashMap<Long, ThumbnailDownloadListenerProvider>();
	static HashMap<Long, ThumbnailDownloadListenerFull> listenersFull = new HashMap<Long, ThumbnailDownloadListenerFull>();
	static HashMap<Long, ThumbnailDownloadListenerTransfer> listenersTransfer = new HashMap<Long, ThumbnailDownloadListenerTransfer>();
	static HashMap<Long, ThumbnailDownloadListenerPhotoSyncList> listenersPhotoSyncList = new HashMap<Long, ThumbnailDownloadListenerPhotoSyncList>();
	static HashMap<Long, ThumbnailDownloadListenerPhotoSyncGrid> listenersPhotoSyncGrid = new HashMap<Long, ThumbnailDownloadListenerPhotoSyncGrid>();

	static HashMap<Long, ThumbnailDownloadListenerThumbnailInterface> listenersThumbnailInterface = new HashMap<Long, ThumbnailDownloadListenerThumbnailInterface>();

	public static Bitmap getRoundedRectBitmap(Context context, final Bitmap bitmap,final int pixels)
	{
		logDebug("getRoundedRectBitmap");
		final Bitmap result = Bitmap.createBitmap(bitmap.getWidth(), bitmap.getHeight(), Bitmap.Config.ARGB_8888);
		final Canvas canvas = new Canvas(result);
		final Paint paint = new Paint();
		final Rect rect = new Rect(0, 0, bitmap.getWidth(), bitmap.getHeight());
		final RectF rectF = new RectF(rect);

		final float densityMultiplier = context.getResources().getDisplayMetrics().density;
		final float roundPx = pixels*densityMultiplier;
		paint.setAntiAlias(true);
		canvas.drawARGB(0, 0, 0, 0);
		paint.setColor(ContextCompat.getColor(context, R.color.white));
		canvas.drawRoundRect(rectF, roundPx, roundPx, paint);

		canvas.drawRect(0, bitmap.getHeight()/2, bitmap.getWidth()/2, bitmap.getHeight(), paint);
		canvas.drawRect(bitmap.getWidth()/2, bitmap.getHeight()/2, bitmap.getWidth(), bitmap.getHeight(), paint);

		paint.setXfermode(new PorterDuffXfermode(PorterDuff.Mode.SRC_IN));
		canvas.drawBitmap(bitmap, rect, rect, paint);
		return result;
	}

	public static Bitmap getRoundedBitmap(Context context, final Bitmap bitmap,final int pixels){
		logDebug("getRoundedRectBitmap");
		final Bitmap result = Bitmap.createBitmap(bitmap.getWidth(), bitmap.getHeight(), Bitmap.Config.ARGB_8888);
		final Canvas canvas = new Canvas(result);
		final Paint paint = new Paint();
		final Rect rect = new Rect(0, 0, bitmap.getWidth(), bitmap.getHeight());
		final RectF rectF = new RectF(rect);

		final float densityMultiplier = context.getResources().getDisplayMetrics().density;
		final float roundPx = pixels*densityMultiplier;
		paint.setAntiAlias(true);
		canvas.drawARGB(0, 0, 0, 0);
		paint.setColor(ContextCompat.getColor(context, R.color.white));
		canvas.drawRoundRect(rectF, roundPx, roundPx, paint);

		paint.setXfermode(new PorterDuffXfermode(PorterDuff.Mode.SRC_IN));
		canvas.drawBitmap(bitmap, 0, 0, paint);
		return result;
	}

	public static Path getRoundedRect(float left, float top, float right, float bottom, float rx, float ry,
								   boolean tl, boolean tr, boolean br, boolean bl){
		Path path = new Path();
		if (rx < 0) rx = 0;
		if (ry < 0) ry = 0;
		float width = right - left;
		float height = bottom - top;
		if (rx > width / 2) rx = width / 2;
		if (ry > height / 2) ry = height / 2;
		float widthMinusCorners = (width - (2 * rx));
		float heightMinusCorners = (height - (2 * ry));

		path.moveTo(right, top + ry);
		if (tr)
			path.rQuadTo(0, -ry, -rx, -ry);//top-right corner
		else{
			path.rLineTo(0, -ry);
			path.rLineTo(-rx,0);
		}
		path.rLineTo(-widthMinusCorners, 0);
		if (tl)
			path.rQuadTo(-rx, 0, -rx, ry); //top-left corner
		else{
			path.rLineTo(-rx, 0);
			path.rLineTo(0,ry);
		}
		path.rLineTo(0, heightMinusCorners);

		if (bl)
			path.rQuadTo(0, ry, rx, ry);//bottom-left corner
		else{
			path.rLineTo(0, ry);
			path.rLineTo(rx,0);
		}

		path.rLineTo(widthMinusCorners, 0);
		if (br)
			path.rQuadTo(rx, 0, rx, -ry); //bottom-right corner
		else{
			path.rLineTo(rx,0);
			path.rLineTo(0, -ry);
		}

		path.rLineTo(0, -heightMinusCorners);

		path.close();//Given close, last lineto can be removed.

		return path;
	}

	
	static class ThumbnailDownloadListenerPhotoSyncList implements MegaRequestListenerInterface{
		Context context;
		ViewHolderPhotoSyncList holder;
		MegaPhotoSyncListAdapterLollipop adapter;
		
		ThumbnailDownloadListenerPhotoSyncList(Context context, ViewHolderPhotoSyncList holder, MegaPhotoSyncListAdapterLollipop adapter){
			this.context = context;
			this.holder = holder;
			this.adapter = adapter;
		}

		@Override
		public void onRequestStart(MegaApiJava api, MegaRequest request) {
			// TODO Auto-generated method stub
			
		}

		@Override
		public void onRequestFinish(MegaApiJava api, MegaRequest request,MegaError e) {

			logDebug("Downloading thumbnail finished");
			final long handle = request.getNodeHandle();
			MegaNode node = api.getNodeByHandle(handle);

			if (e.getErrorCode() == MegaError.API_OK){
				logDebug("Downloading thumbnail OK: " + handle);
				thumbnailCache.remove(handle);
				
				if (holder != null){
					File thumbDir = getThumbFolder(context);
					File thumb = new File(thumbDir, node.getBase64Handle()+".jpg");
					if (thumb.exists()) {
						if (thumb.length() > 0) {
							final Bitmap bitmap = getBitmapForCache(thumb, context);
							if (bitmap != null) {
								thumbnailCache.put(handle, bitmap);
								if ((holder.document == handle)){
									holder.imageView.setImageBitmap(bitmap);
									Animation fadeInAnimation = AnimationUtils.loadAnimation(context, R.anim.fade_in);
									holder.imageView.startAnimation(fadeInAnimation);
									adapter.notifyItemChanged(holder.getAdapterPosition());
									logDebug("Thumbnail update");
								}
							}
						}
					}
				}
			}
			else{
				logError("ERROR: " + e.getErrorCode() + "___" + e.getErrorString());
			}
		}

		@Override
		public void onRequestTemporaryError(MegaApiJava api,MegaRequest request, MegaError e) {
			// TODO Auto-generated method stub
			
		}

		@Override
		public void onRequestUpdate(MegaApiJava api, MegaRequest request) {
			// TODO Auto-generated method stub
			
		}
	}
	
	static class VideoThumbGeneratorListener implements MegaRequestListenerInterface{

		@Override
		public void onRequestStart(MegaApiJava api, MegaRequest request) {
			// TODO Auto-generated method stub
			
		}

		@Override
		public void onRequestUpdate(MegaApiJava api, MegaRequest request) {
			// TODO Auto-generated method stub
			
		}

		@Override
		public void onRequestFinish(MegaApiJava api, MegaRequest request,
				MegaError e) {
			if (e.getErrorCode() == MegaError.API_OK){
				logDebug("OK thumb de video");
			}
			else{
				logError("ERROR thumb de video: " + e.getErrorString());
			}
			
		}

		@Override
		public void onRequestTemporaryError(MegaApiJava api,
				MegaRequest request, MegaError e) {
			// TODO Auto-generated method stub
			
		}
		
	}
	
	static class ThumbnailDownloadListenerPhotoSyncGrid implements MegaRequestListenerInterface{
		Context context;
		ViewHolderPhotoSyncGrid holder;
		MegaPhotoSyncGridAdapterLollipop adapter;
		int numView;
		
		ThumbnailDownloadListenerPhotoSyncGrid(Context context, ViewHolderPhotoSyncGrid holder, MegaPhotoSyncGridAdapterLollipop adapter, int numView){
			this.context = context;
			this.holder = holder;
			this.adapter = adapter;
			this.numView = numView;
		}

		@Override
		public void onRequestStart(MegaApiJava api, MegaRequest request) {
			// TODO Auto-generated method stub
			
		}

		@Override
		public void onRequestFinish(MegaApiJava api, MegaRequest request,MegaError e) {

			logDebug("Downloading thumbnail finished");
			final long handle = request.getNodeHandle();
			MegaNode node = api.getNodeByHandle(handle);
			if (e.getErrorCode() == MegaError.API_OK){
				logDebug("Downloading thumbnail OK: " + handle);
				thumbnailCache.remove(handle);
				
				if (holder != null){
					File thumbDir = getThumbFolder(context);
					File thumb = new File(thumbDir, node.getBase64Handle()+".jpg");
					if (thumb.exists()) {
						if (thumb.length() > 0) {
							final Bitmap bitmap = getBitmapForCache(thumb, context);
							if (bitmap != null) {
								thumbnailCache.put(handle, bitmap);
								
								if ((holder.documents.get(numView) == handle)){
									holder.imageViews.get(numView).setImageBitmap(bitmap);
									Animation fadeInAnimation = AnimationUtils.loadAnimation(context, R.anim.fade_in);
									holder.imageViews.get(numView).startAnimation(fadeInAnimation);
									adapter.notifyItemChanged(holder.getAdapterPosition());
									logDebug("Thumbnail update");
								}								
							}
						}
					}
				}
			}
			else{
				logError("ERROR: " + e.getErrorCode() + "___" + e.getErrorString());
			}
		}

		@Override
		public void onRequestTemporaryError(MegaApiJava api,MegaRequest request, MegaError e) {
			// TODO Auto-generated method stub
			
		}

		@Override
		public void onRequestUpdate(MegaApiJava api, MegaRequest request) {
			// TODO Auto-generated method stub
			
		}
	}
	
	static class ThumbnailDownloadListenerListBrowser implements MegaRequestListenerInterface{
		Context context;
		RecyclerView.ViewHolder holder;
		RecyclerView.Adapter adapter;

		ThumbnailDownloadListenerListBrowser(Context context, RecyclerView.ViewHolder holder, RecyclerView.Adapter adapter){
			this.context = context;
			this.holder = holder;
			this.adapter = adapter;
		}

		@Override
		public void onRequestStart(MegaApiJava api, MegaRequest request) {
			// TODO Auto-generated method stub

		}

		@Override
		public void onRequestFinish(MegaApiJava api, MegaRequest request,MegaError e) {

			logDebug("Downloading thumbnail finished");
			final long handle = request.getNodeHandle();
			String base64 = MegaApiJava.handleToBase64(handle);

			if (e.getErrorCode() == MegaError.API_OK){
				logDebug("Downloading thumbnail OK: " + handle);
				thumbnailCache.remove(handle);

				if (holder == null) return;

<<<<<<< HEAD
					if (thumb.exists()) {
						if (thumb.length() > 0) {
							final Bitmap bitmap = getBitmapForCacheForList(thumb, context);
							if (bitmap != null) {
								thumbnailCache.put(handle, bitmap);
								if(holder instanceof MegaNodeAdapter.ViewHolderBrowserList){
									if ((((MegaNodeAdapter.ViewHolderBrowserList)holder).document == handle)){
										((MegaNodeAdapter.ViewHolderBrowserList)holder).imageView.setImageBitmap(bitmap);
										Animation fadeInAnimation = AnimationUtils.loadAnimation(context, R.anim.fade_in);
										((MegaNodeAdapter.ViewHolderBrowserList)holder).imageView.startAnimation(fadeInAnimation);
										adapter.notifyItemChanged(holder.getAdapterPosition());
										logDebug("Thumbnail update");
									}
								}
								else if(holder instanceof VersionsFileAdapter.ViewHolderVersion){
									if ((((VersionsFileAdapter.ViewHolderVersion)holder).document == handle)){
										((VersionsFileAdapter.ViewHolderVersion)holder).imageView.setImageBitmap(bitmap);
										Animation fadeInAnimation = AnimationUtils.loadAnimation(context, R.anim.fade_in);
										((VersionsFileAdapter.ViewHolderVersion)holder).imageView.startAnimation(fadeInAnimation);
										adapter.notifyItemChanged(holder.getAdapterPosition());
										logDebug("Thumbnail update");
									}
								}
								else if(holder instanceof NodeAttachmentHistoryAdapter.ViewHolderBrowserList){
									if ((((NodeAttachmentHistoryAdapter.ViewHolderBrowserList)holder).document == handle)){
										((NodeAttachmentHistoryAdapter.ViewHolderBrowserList)holder).imageView.setImageBitmap(bitmap);
										Animation fadeInAnimation = AnimationUtils.loadAnimation(context, R.anim.fade_in);
										((NodeAttachmentHistoryAdapter.ViewHolderBrowserList)holder).imageView.startAnimation(fadeInAnimation);
										adapter.notifyItemChanged(holder.getAdapterPosition());
										logDebug("Thumbnail update");
									}
								}
							}
=======
				File thumbDir = getThumbFolder(context);
				File thumb = new File(thumbDir, base64+".jpg");

				if (!thumb.exists() || thumb.length() <= 0) return;

				final Bitmap bitmap = getBitmapForCache(thumb, context);
				if (bitmap == null) return;

				thumbnailCache.put(handle, bitmap);

				Animation fadeInAnimation = AnimationUtils.loadAnimation(context, R.anim.fade_in);

				if(holder instanceof MegaNodeAdapter.ViewHolderBrowserList){
					if ((((MegaNodeAdapter.ViewHolderBrowserList)holder).document == handle)){
						((MegaNodeAdapter.ViewHolderBrowserList)holder).imageView.setImageBitmap(bitmap);
						((MegaNodeAdapter.ViewHolderBrowserList)holder).imageView.startAnimation(fadeInAnimation);
					}
				}
				else if(holder instanceof VersionsFileAdapter.ViewHolderVersion){
					if ((((VersionsFileAdapter.ViewHolderVersion)holder).document == handle)){
						((VersionsFileAdapter.ViewHolderVersion)holder).imageView.setImageBitmap(bitmap);
						((VersionsFileAdapter.ViewHolderVersion)holder).imageView.startAnimation(fadeInAnimation);
					}
				}
				else if(holder instanceof NodeAttachmentHistoryAdapter.ViewHolderBrowserList){
					if ((((NodeAttachmentHistoryAdapter.ViewHolderBrowserList)holder).document == handle)){
						((NodeAttachmentHistoryAdapter.ViewHolderBrowserList)holder).imageView.setImageBitmap(bitmap);
						((NodeAttachmentHistoryAdapter.ViewHolderBrowserList)holder).imageView.startAnimation(fadeInAnimation);
					}
				}
				else if (holder instanceof RecentsAdapter.ViewHolderBucket) {
					RecentsAdapter.ViewHolderBucket viewHolderBucket = (RecentsAdapter.ViewHolderBucket) holder;
					if (viewHolderBucket.getDocument() == handle) {
						viewHolderBucket.setImageThumbnail(bitmap);
						viewHolderBucket.getImageThumbnail().startAnimation(fadeInAnimation);
					}
				}
				else if (holder instanceof MediaRecentsAdapter.ViewHolderMediaBucket) {
					MediaRecentsAdapter.ViewHolderMediaBucket viewHolderMediaBucket = (MediaRecentsAdapter.ViewHolderMediaBucket) holder;
					if (viewHolderMediaBucket.getDocument() == handle) {
						viewHolderMediaBucket.setImage(bitmap);
						viewHolderMediaBucket.getThumbnail().startAnimation(fadeInAnimation);
					}
				}
				else if (holder instanceof MultipleBucketAdapter.ViewHolderMultipleBucket) {
					MultipleBucketAdapter.ViewHolderMultipleBucket viewHolderMultipleBucket = (MultipleBucketAdapter.ViewHolderMultipleBucket) holder;
					if (viewHolderMultipleBucket.getDocument() == handle) {
						viewHolderMultipleBucket.setImageThumbnail(bitmap);
						if (((MultipleBucketAdapter) adapter).isMedia()) {
							viewHolderMultipleBucket.getThumbnailMedia().startAnimation(fadeInAnimation);
						} else {
							viewHolderMultipleBucket.getThumbnailList().startAnimation(fadeInAnimation);
>>>>>>> b8e9bb4b
						}
					}
				}

				adapter.notifyItemChanged(holder.getAdapterPosition());
			}
			else{
				logError("ERROR: " + e.getErrorCode() + "___" + e.getErrorString());
			}
		}

		@Override
		public void onRequestTemporaryError(MegaApiJava api,MegaRequest request, MegaError e) {
			// TODO Auto-generated method stub

		}

		@Override
		public void onRequestUpdate(MegaApiJava api, MegaRequest request) {
			// TODO Auto-generated method stub

		}
	}

	static class ThumbnailDownloadListenerGridBrowser implements MegaRequestListenerInterface {
		Context context;
		RecyclerView.ViewHolder holder;
		RecyclerView.Adapter adapter;

		ThumbnailDownloadListenerGridBrowser(Context context, RecyclerView.ViewHolder holder, RecyclerView.Adapter adapter) {
			this.context = context;
			this.holder = holder;
			this.adapter = adapter;
		}

		@Override
		public void onRequestStart(MegaApiJava api, MegaRequest request) {
			// TODO Auto-generated method stub

		}

		@Override
		public void onRequestFinish(MegaApiJava api, MegaRequest request, MegaError e) {

			logDebug("Downloading thumbnail finished");
			final long handle = request.getNodeHandle();
			MegaNode node = api.getNodeByHandle(handle);
			if (e.getErrorCode() == MegaError.API_OK) {
				logDebug("Downloading thumbnail OK: " + handle);
				thumbnailCache.remove(handle);

				if (holder != null) {
					File thumbDir = getThumbFolder(context);
					File thumb = new File(thumbDir, node.getBase64Handle() + ".jpg");
					if (thumb.exists()) {
						if (thumb.length() > 0) {
							final Bitmap bitmap = getBitmapForCache(thumb, context);
							if (bitmap != null) {
								thumbnailCache.put(handle, bitmap);
								if(holder instanceof MegaNodeAdapter.ViewHolderBrowserGrid){
									if ((((MegaNodeAdapter.ViewHolderBrowserGrid)holder).document == handle)) {
										((MegaNodeAdapter.ViewHolderBrowserGrid)holder).imageViewThumb.setVisibility(View.VISIBLE);
										((MegaNodeAdapter.ViewHolderBrowserGrid)holder).imageViewIcon.setVisibility(View.GONE);
										((MegaNodeAdapter.ViewHolderBrowserGrid)holder).imageViewThumb.setImageBitmap(bitmap);
										((MegaNodeAdapter.ViewHolderBrowserGrid)holder).thumbLayout.setBackgroundColor(ContextCompat.getColor(context, R.color.new_background_fragment));
										Animation fadeInAnimation = AnimationUtils.loadAnimation(context, R.anim.fade_in);
										((MegaNodeAdapter.ViewHolderBrowserGrid)holder).imageViewThumb.startAnimation(fadeInAnimation);
										adapter.notifyItemChanged(holder.getAdapterPosition());
										logDebug("Thumbnail update");
									}
								}
								else if(holder instanceof NodeAttachmentHistoryAdapter.ViewHolderBrowserGrid){
									if ((((NodeAttachmentHistoryAdapter.ViewHolderBrowserGrid)holder).document == handle)) {
										((NodeAttachmentHistoryAdapter.ViewHolderBrowserGrid)holder).imageViewThumb.setVisibility(View.VISIBLE);
										((NodeAttachmentHistoryAdapter.ViewHolderBrowserGrid)holder).imageViewIcon.setVisibility(View.GONE);
										((NodeAttachmentHistoryAdapter.ViewHolderBrowserGrid)holder).imageViewThumb.setImageBitmap(bitmap);
										((NodeAttachmentHistoryAdapter.ViewHolderBrowserGrid)holder).thumbLayout.setBackgroundColor(ContextCompat.getColor(context, R.color.new_background_fragment));
										Animation fadeInAnimation = AnimationUtils.loadAnimation(context, R.anim.fade_in);
										((NodeAttachmentHistoryAdapter.ViewHolderBrowserGrid)holder).imageViewThumb.startAnimation(fadeInAnimation);
										adapter.notifyItemChanged(holder.getAdapterPosition());
										logDebug("Thumbnail update");
									}
								}
							}
						}
					}
				}
			} else {
				logError("ERROR: " + e.getErrorCode() + "___" + e.getErrorString());
			}
		}

		@Override
		public void onRequestTemporaryError (MegaApiJava api, MegaRequest request, MegaError e){
			// TODO Auto-generated method stub

		}

		@Override
		public void onRequestUpdate (MegaApiJava api, MegaRequest request){
			// TODO Auto-generated method stub

		}
	}

	static class ThumbnailDownloadListenerExplorerLollipop implements MegaRequestListenerInterface{
		Context context;
		ViewHolderExplorerLollipop holder;
		MegaExplorerLollipopAdapter adapter;
		
		ThumbnailDownloadListenerExplorerLollipop(Context context, ViewHolderExplorerLollipop holder, MegaExplorerLollipopAdapter adapter){
			this.context = context;
			this.holder = holder;
			this.adapter = adapter;
		}

		@Override
		public void onRequestStart(MegaApiJava api, MegaRequest request) {
			// TODO Auto-generated method stub
			
		}

		@Override
		public void onRequestFinish(MegaApiJava api, MegaRequest request,MegaError e) {

			logDebug("Downloading thumbnail finished");
			final long handle = request.getNodeHandle();
			MegaNode node = api.getNodeByHandle(handle);
			if (e.getErrorCode() == MegaError.API_OK){
				logDebug("Downloading thumbnail OK: " + handle);
				thumbnailCache.remove(handle);
				
				if (holder != null){
					File thumbDir = getThumbFolder(context);
					File thumb = new File(thumbDir, node.getBase64Handle()+".jpg");
					if (thumb.exists()) {
						if (thumb.length() > 0) {
							final Bitmap bitmap = getBitmapForCache(thumb, context);
							if (bitmap != null) {
								thumbnailCache.put(handle, bitmap);
								if ((holder.document == handle)){
									Animation fadeInAnimation = AnimationUtils.loadAnimation(context, R.anim.fade_in);
									if (holder instanceof MegaExplorerLollipopAdapter.ViewHolderListExplorerLollipop) {
										MegaExplorerLollipopAdapter.ViewHolderListExplorerLollipop holderList = (MegaExplorerLollipopAdapter.ViewHolderListExplorerLollipop) holder;
										holderList.imageView.setImageBitmap(bitmap);
										holderList.imageView.startAnimation(fadeInAnimation);
										adapter.notifyItemChanged(holderList.getAdapterPosition());
									}
									else if (holder instanceof MegaExplorerLollipopAdapter.ViewHolderGridExplorerLollipop) {
										MegaExplorerLollipopAdapter.ViewHolderGridExplorerLollipop holderGrid = (MegaExplorerLollipopAdapter.ViewHolderGridExplorerLollipop) holder;
										holderGrid.fileThumbnail.setImageBitmap(ThumbnailUtilsLollipop.getRoundedRectBitmap(context,bitmap,2));
										holderGrid.fileThumbnail.setVisibility(View.VISIBLE);
										holderGrid.fileIcon.setVisibility(View.GONE);
										holderGrid.fileThumbnail.startAnimation(fadeInAnimation);
										adapter.notifyItemChanged(holderGrid.getAdapterPosition());
									}
									logDebug("Thumbnail update");
								}
							}
						}
					}
				}
			}
			else{
				logError("ERROR: " + e.getErrorCode() + "___" + e.getErrorString());
			}
		}

		@Override
		public void onRequestTemporaryError(MegaApiJava api,MegaRequest request, MegaError e) {
			// TODO Auto-generated method stub

		}

		@Override
		public void onRequestUpdate(MegaApiJava api, MegaRequest request) {
			// TODO Auto-generated method stub
			
		}
	}
	
	static class ThumbnailDownloadListenerProvider implements MegaRequestListenerInterface{
		Context context;
		ViewHolderLollipopProvider holder;
		MegaProviderLollipopAdapter adapter;
		
		ThumbnailDownloadListenerProvider(Context context, ViewHolderLollipopProvider holder, MegaProviderLollipopAdapter adapter){
			this.context = context;
			this.holder = holder;
			this.adapter = adapter;
		}

		@Override
		public void onRequestStart(MegaApiJava api, MegaRequest request) {
			// TODO Auto-generated method stub
			
		}

		@Override
		public void onRequestFinish(MegaApiJava api, MegaRequest request,MegaError e) {

			logDebug("Downloading thumbnail finished");
			final long handle = request.getNodeHandle();
			MegaNode node = api.getNodeByHandle(handle);
			if (e.getErrorCode() == MegaError.API_OK){
				logDebug("Downloading thumbnail OK: " + handle);
				thumbnailCache.remove(handle);
				
				if (holder != null){
					File thumbDir = getThumbFolder(context);
					File thumb = new File(thumbDir, node.getBase64Handle()+".jpg");
					if (thumb.exists()) {
						if (thumb.length() > 0) {
							final Bitmap bitmap = getBitmapForCache(thumb, context);
							if (bitmap != null) {
								thumbnailCache.put(handle, bitmap);
								if ((holder.document == handle)){
									holder.imageView.setImageBitmap(bitmap);
									Animation fadeInAnimation = AnimationUtils.loadAnimation(context, R.anim.fade_in);
									holder.imageView.startAnimation(fadeInAnimation);
									adapter.notifyItemChanged(holder.getAdapterPosition());
									logDebug("Thumbnail update");
								}
							}
						}
					}
				}
			}
			else{
				logError("ERROR: " + e.getErrorCode() + "___" + e.getErrorString());
			}
		}

		@Override
		public void onRequestTemporaryError(MegaApiJava api,MegaRequest request, MegaError e) {
			// TODO Auto-generated method stub
			
		}

		@Override
		public void onRequestUpdate(MegaApiJava api, MegaRequest request) {
			// TODO Auto-generated method stub
			
		}
	}
	
	static class ThumbnailDownloadListenerFull implements MegaRequestListenerInterface{
		Context context;
		MegaFullScreenImageAdapterLollipop.ViewHolderFullImage holder;
		MegaFullScreenImageAdapterLollipop adapter;
		
		ThumbnailDownloadListenerFull(Context context, MegaFullScreenImageAdapterLollipop.ViewHolderFullImage holder, MegaFullScreenImageAdapterLollipop adapter){
			this.context = context;
			this.holder = holder;
			this.adapter = adapter;
		}

		@Override
		public void onRequestStart(MegaApiJava api, MegaRequest request) {
			// TODO Auto-generated method stub
			
		}

		@Override
		public void onRequestFinish(MegaApiJava api, MegaRequest request,MegaError e) {

			logDebug("Downloading thumbnail finished");
			final long handle = request.getNodeHandle();
			MegaNode node = api.getNodeByHandle(handle);
			if (e.getErrorCode() == MegaError.API_OK){
				logDebug("Downloading thumbnail OK: " + handle);
				thumbnailCache.remove(handle);
				
				if (holder != null){
					File thumbDir = getThumbFolder(context);
					File thumb = new File(thumbDir, node.getBase64Handle()+".jpg");
					if (thumb.exists()) {
						if (thumb.length() > 0) {
							final Bitmap bitmap = getBitmapForCache(thumb, context);
							if (bitmap != null) {
								thumbnailCache.put(handle, bitmap);
								if ((holder.document == handle)){
									holder.imgDisplay.setImageBitmap(bitmap);
									Animation fadeInAnimation = AnimationUtils.loadAnimation(context, R.anim.fade_in);
									holder.imgDisplay.startAnimation(fadeInAnimation);
									adapter.notifyDataSetChanged();
									logDebug("Thumbnail update");
								}
							}
						}
					}
				}
			}
			else{
				logError("ERROR: " + e.getErrorCode() + "___" + e.getErrorString());
			}
		}

		@Override
		public void onRequestTemporaryError(MegaApiJava api,MegaRequest request, MegaError e) {
			// TODO Auto-generated method stub
			
		}

		@Override
		public void onRequestUpdate(MegaApiJava api, MegaRequest request) {
			// TODO Auto-generated method stub
			
		}
	}
	
	static class ThumbnailDownloadListenerTransfer implements MegaRequestListenerInterface{
		Context context;
		ViewHolderTransfer holder;
		MegaTransfersLollipopAdapter adapter;
		
		ThumbnailDownloadListenerTransfer(Context context, ViewHolderTransfer holder, MegaTransfersLollipopAdapter adapter){
			this.context = context;
			this.holder = holder;
			this.adapter = adapter;
		} 

		@Override
		public void onRequestStart(MegaApiJava api, MegaRequest request) {
			// TODO Auto-generated method stub
			
		}

		@Override
		public void onRequestFinish(MegaApiJava api, MegaRequest request,MegaError e) {

			logDebug("Downloading thumbnail finished");
			final long handle = request.getNodeHandle();
			MegaNode node = api.getNodeByHandle(handle);
			
//			pendingThumbnails.remove(handle);
			
			if (e.getErrorCode() == MegaError.API_OK){
				logDebug("Downloading thumbnail OK: " + handle);
				thumbnailCache.remove(handle);
				
				if (holder != null){
					File thumbDir = getThumbFolder(context);
					File thumb = new File(thumbDir, node.getBase64Handle()+".jpg");
					if (thumb.exists()) {
						if (thumb.length() > 0) {
							final Bitmap bitmap = getBitmapForCache(thumb, context);
							if (bitmap != null) {
								thumbnailCache.put(handle, bitmap);
								if ((holder.document == handle)){
									holder.imageView.setImageBitmap(bitmap);
									Animation fadeInAnimation = AnimationUtils.loadAnimation(context, R.anim.fade_in);
									holder.imageView.startAnimation(fadeInAnimation);
									adapter.notifyItemChanged(holder.getAdapterPosition());
									logDebug("Thumbnail update");
								}
							}
						}
					}
				}
			}
			else{
				logError("ERROR: " + e.getErrorCode() + "___" + e.getErrorString());
			}
		}

		@Override
		public void onRequestTemporaryError(MegaApiJava api,MegaRequest request, MegaError e) {
			// TODO Auto-generated method stub
			
		}

		@Override
		public void onRequestUpdate(MegaApiJava api, MegaRequest request) {
			// TODO Auto-generated method stub
			
		}
	}
	
	/*
	 * Get thumbnail folder
	 */	
	public static File getThumbFolder(Context context) {
        if(!isFileAvailable(thumbDir)) {
            thumbDir = getCacheFolder(context, THUMBNAIL_FOLDER);
        }
		logDebug("getThumbFolder(): thumbDir= " + thumbDir);
        return thumbDir;
	}
	
	public static Bitmap getThumbnailFromCache(MegaNode node){
		return thumbnailCache.get(node.getHandle());
	}
	
	public static Bitmap getThumbnailFromCache(long handle){
		return thumbnailCache.get(handle);
	}
	
	public static Bitmap getThumbnailFromCache(String path){
		return thumbnailCachePath.get(path);
	}
	
	public static void setThumbnailCache(long handle, Bitmap bitmap){
		thumbnailCache.put(handle, bitmap);
	}
	
	public static void setThumbnailCache(String path, Bitmap bitmap){
		thumbnailCachePath.put(path, bitmap);
	}
	
	public static Bitmap getThumbnailFromFolder(MegaNode node, Context context){
		File thumbDir = getThumbFolder(context);
		File thumb = new File(thumbDir, node.getBase64Handle()+".jpg");
		Bitmap bitmap = null;
		if (thumb.exists()){
			if (thumb.length() > 0){
				bitmap = getBitmapForCache(thumb, context);
				if (bitmap == null) {
					thumb.delete();
				}
				else{
					thumbnailCache.put(node.getHandle(), bitmap);
				}
			}
		}
		return thumbnailCache.get(node.getHandle());

	}
	
	public static Bitmap getThumbnailFromMegaList(MegaNode document, Context context, RecyclerView.ViewHolder viewHolder, MegaApiAndroid megaApi, RecyclerView.Adapter adapter){

		if (!Util.isOnline(context)){
			return thumbnailCache.get(document.getHandle());
		}
		ThumbnailDownloadListenerListBrowser listener = new ThumbnailDownloadListenerListBrowser(context, viewHolder, adapter);
		listenersList.put(document.getHandle(), listener);
		File thumbFile = new File(getThumbFolder(context), document.getBase64Handle()+".jpg");

		megaApi.getThumbnail(document,  thumbFile.getAbsolutePath(), listener);

		return thumbnailCache.get(document.getHandle());

	}

	public static Bitmap getThumbnailFromMegaGrid(MegaNode document, Context context, RecyclerView.ViewHolder viewHolder, MegaApiAndroid megaApi, RecyclerView.Adapter adapter){
		if (!Util.isOnline(context)){
			return thumbnailCache.get(document.getHandle());
		}

		ThumbnailDownloadListenerGridBrowser listener = new ThumbnailDownloadListenerGridBrowser(context, viewHolder, adapter);
		listenersGrid.put(document.getHandle(), listener);
		File thumbFile = new File(getThumbFolder(context), document.getBase64Handle()+".jpg");
		logDebug("Will download here: " + thumbFile.getAbsolutePath());
		megaApi.getThumbnail(document,  thumbFile.getAbsolutePath(), listener);

		return thumbnailCache.get(document.getHandle());

	}
	
	public static Bitmap getThumbnailFromMegaPhotoSyncList(MegaNode document, Context context, ViewHolderPhotoSyncList viewHolder, MegaApiAndroid megaApi, MegaPhotoSyncListAdapterLollipop adapter){

		if (!Util.isOnline(context)){
			return thumbnailCache.get(document.getHandle());
		}

		ThumbnailDownloadListenerPhotoSyncList listener = new ThumbnailDownloadListenerPhotoSyncList(context, viewHolder, adapter);
		listenersPhotoSyncList.put(document.getHandle(), listener);
		File thumbFile = new File(getThumbFolder(context), document.getBase64Handle()+".jpg");
		logDebug("Will download here: " + thumbFile.getAbsolutePath());
		megaApi.getThumbnail(document,  thumbFile.getAbsolutePath(), listener);
		
		return thumbnailCache.get(document.getHandle());
		
	}
	
	public static Bitmap getThumbnailFromMegaTransfer(MegaNode document, Context context, ViewHolderTransfer viewHolder, MegaApiAndroid megaApi, MegaTransfersLollipopAdapter adapter){
		if (!Util.isOnline(context)){
			return thumbnailCache.get(document.getHandle());
		}

		ThumbnailDownloadListenerTransfer listener = new ThumbnailDownloadListenerTransfer(context, viewHolder, adapter);
		listenersTransfer.put(document.getHandle(), listener);
		File thumbFile = new File(getThumbFolder(context), document.getBase64Handle()+".jpg");
		logDebug("Will download here: " + thumbFile.getAbsolutePath());
		megaApi.getThumbnail(document,  thumbFile.getAbsolutePath(), listener);
		
		return thumbnailCache.get(document.getHandle());
		
	}
	
	public static Bitmap getThumbnailFromMegaExplorerLollipop(MegaNode document, Context context, ViewHolderExplorerLollipop viewHolder, MegaApiAndroid megaApi, MegaExplorerLollipopAdapter adapter){
		if (!Util.isOnline(context)){
			return thumbnailCache.get(document.getHandle());
		}

		ThumbnailDownloadListenerExplorerLollipop listener = new ThumbnailDownloadListenerExplorerLollipop(context, viewHolder, adapter);
		listenersExplorerLollipop.put(document.getHandle(), listener);
		File thumbFile = new File(getThumbFolder(context), document.getBase64Handle()+".jpg");
		megaApi.getThumbnail(document,  thumbFile.getAbsolutePath(), listener);
		
		return thumbnailCache.get(document.getHandle());
		
	}
	
	public static Bitmap getThumbnailFromMegaProvider(MegaNode document, Context context, ViewHolderLollipopProvider viewHolder, MegaApiAndroid megaApi, MegaProviderLollipopAdapter adapter){
		if (!Util.isOnline(context)){
			return thumbnailCache.get(document.getHandle());
		}

		ThumbnailDownloadListenerProvider listener = new ThumbnailDownloadListenerProvider(context, viewHolder, adapter);
		listenersProvider.put(document.getHandle(), listener);
		File thumbFile = new File(getThumbFolder(context), document.getBase64Handle()+".jpg");
		megaApi.getThumbnail(document,  thumbFile.getAbsolutePath(), listener);
		
		return thumbnailCache.get(document.getHandle());
		
	}

	public static Bitmap getThumbnailFromMegaPhotoSyncGrid(MegaNode document, Context context, ViewHolderPhotoSyncGrid viewHolder, MegaApiAndroid megaApi, MegaPhotoSyncGridAdapterLollipop adapter, int numView){
		if (!Util.isOnline(context)){
			return thumbnailCache.get(document.getHandle());
		}

		ThumbnailDownloadListenerPhotoSyncGrid listener = new ThumbnailDownloadListenerPhotoSyncGrid(context, viewHolder, adapter, numView);
		listenersPhotoSyncGrid.put(document.getHandle(), listener);
		File thumbFile = new File(getThumbFolder(context), document.getBase64Handle()+".jpg");
		megaApi.getThumbnail(document,  thumbFile.getAbsolutePath(), listener);
		
		return thumbnailCache.get(document.getHandle());
	}
	
	public static Bitmap getThumbnailFromMegaFull(MegaNode document, Context context, MegaFullScreenImageAdapterLollipop.ViewHolderFullImage viewHolder, MegaApiAndroid megaApi, MegaFullScreenImageAdapterLollipop adapter){

		if (!Util.isOnline(context)){
			return thumbnailCache.get(document.getHandle());
		}

		ThumbnailDownloadListenerFull listener = new ThumbnailDownloadListenerFull(context, viewHolder, adapter);
		listenersFull.put(document.getHandle(), listener);
		File thumbFile = new File(getThumbFolder(context), document.getBase64Handle()+".jpg");
		megaApi.getThumbnail(document,  thumbFile.getAbsolutePath(), listener);
		
		return thumbnailCache.get(document.getHandle());
		
	}
	
	/*
	 * Load Bitmap for cache
	 */
	private static Bitmap getBitmapForCache(File bmpFile, Context context) {
		BitmapFactory.Options bOpts = new BitmapFactory.Options();
		bOpts.inPurgeable = true;
		bOpts.inInputShareable = true;
		Bitmap bmp = BitmapFactory.decodeFile(bmpFile.getAbsolutePath(), bOpts);
		return bmp;
	}
    
    private static Bitmap getBitmapForCacheForList(File bmpFile, Context context) {
        if(isDeviceMemoryLow){
            return null;
        }
        BitmapFactory.Options bOpts = new BitmapFactory.Options();
        Bitmap bmp = BitmapFactory.decodeFile(bmpFile.getAbsolutePath(), bOpts);
        return bmp;
    }
	
	public static class ResizerParams {
		File file;
		MegaNode document;
	}


	/*
	* This async task is to patch thumbnail picture to video or image files
	* in device folder when select device file to upload
	*/
	static class AttachThumbnailToFileStorageExplorerTask extends AsyncTask<FileDocument, Void, Boolean> {

		Context context;
		File thumbFile;
		File originalFile;
		FileStorageLollipopAdapter adapter;
		MegaApiAndroid megaApi;
		int position;

		AttachThumbnailToFileStorageExplorerTask(Context context, MegaApiAndroid megaApi, FileStorageLollipopAdapter adapter, int position) {
			this.context = context;
			this.adapter = adapter;
			this.thumbFile = null;
			this.megaApi = megaApi;
			this.position = position;
		}

		@Override
		protected Boolean doInBackground(FileDocument... params) {
			logDebug("Attach Thumbnails to file storage explorer Start");
			File thumbDir = getThumbFolder(context);
			this.originalFile = params[0].getFile();
			thumbFile = new File(thumbDir, megaApi.getFingerprint(this.originalFile.getAbsolutePath()) + ".jpg" );
			boolean thumbCreated = createThumbnail(this.originalFile, thumbFile);
			return thumbCreated;
		}

		@Override
		protected void onPostExecute(Boolean shouldContinueObject) {
			if (shouldContinueObject){
				onThumbnailGeneratedExplorerLollipop(megaApi, this.thumbFile, this.originalFile, adapter, position);
			}
		}
	}

	static class AttachThumbnailTaskExplorerLollipop extends AsyncTask<ResizerParams, Void, Boolean>
	{
		Context context;
		MegaApiAndroid megaApi;
		File thumbFile;
		ResizerParams param;
		ViewHolderExplorerLollipop holder;
		MegaExplorerLollipopAdapter adapter;
		
		AttachThumbnailTaskExplorerLollipop(Context context, MegaApiAndroid megaApi, ViewHolderExplorerLollipop holder, MegaExplorerLollipopAdapter adapter)
		{
			this.context = context;
			this.megaApi = megaApi;
			this.holder = holder;
			this.adapter = adapter;
			this.thumbFile = null;
			this.param = null;
		}
		
		@Override
		protected Boolean doInBackground(ResizerParams... params) {
			logDebug("AttachPreviewStart");
			param = params[0];
			
			File thumbDir = getThumbFolder(context);
			thumbFile = new File(thumbDir, param.document.getBase64Handle()+".jpg");
			boolean thumbCreated = createThumbnail(param.file, thumbFile);

			return thumbCreated;
		}

		@Override
		protected void onPostExecute(Boolean shouldContinueObject) {
			if (shouldContinueObject){
				onThumbnailGeneratedExplorerLollipop(context, thumbFile, param.document, holder, adapter);
			}
		}
	}
	
	static class AttachThumbnailTaskProviderLollipop extends AsyncTask<ResizerParams, Void, Boolean>
	{
		Context context;
		MegaApiAndroid megaApi;
		File thumbFile;
		ResizerParams param;
		ViewHolderLollipopProvider holder;
		MegaProviderLollipopAdapter adapter;
		
		AttachThumbnailTaskProviderLollipop(Context context, MegaApiAndroid megaApi, ViewHolderLollipopProvider holder, MegaProviderLollipopAdapter adapter)
		{
			this.context = context;
			this.megaApi = megaApi;
			this.holder = holder;
			this.adapter = adapter;
			this.thumbFile = null;
			this.param = null;
		}
		
		@Override
		protected Boolean doInBackground(ResizerParams... params) {
			logDebug("AttachPreviewStart");
			param = params[0];
			
			File thumbDir = getThumbFolder(context);
			thumbFile = new File(thumbDir, param.document.getBase64Handle()+".jpg");
			boolean thumbCreated = createThumbnail(param.file, thumbFile);

			return thumbCreated;
		}

		@Override
		protected void onPostExecute(Boolean shouldContinueObject) {
			if (shouldContinueObject){
//				onThumbnailGeneratedExplorerLollipop(megaApi, thumbFile, param.document, holder, adapter);
			}
		}
	}	

	private static void onThumbnailGeneratedExplorerLollipop(Context context, File thumbFile, MegaNode document, ViewHolderExplorerLollipop holder, MegaExplorerLollipopAdapter adapter){
		logDebug("onPreviewGenerated");
		BitmapFactory.Options options = new BitmapFactory.Options();
		options.inPreferredConfig = Bitmap.Config.ARGB_8888;
		Bitmap bitmap = BitmapFactory.decodeFile(thumbFile.getAbsolutePath(), options);
		if (holder instanceof MegaExplorerLollipopAdapter.ViewHolderListExplorerLollipop) {
			MegaExplorerLollipopAdapter.ViewHolderListExplorerLollipop holderList = (MegaExplorerLollipopAdapter.ViewHolderListExplorerLollipop) holder;
			holderList.imageView.setImageBitmap(bitmap);
			adapter.notifyItemChanged(holderList.getAdapterPosition());
		}
		else if (holder instanceof MegaExplorerLollipopAdapter.ViewHolderGridExplorerLollipop) {
			MegaExplorerLollipopAdapter.ViewHolderGridExplorerLollipop holderGrid = (MegaExplorerLollipopAdapter.ViewHolderGridExplorerLollipop) holder;
			holderGrid.fileThumbnail.setImageBitmap(ThumbnailUtilsLollipop.getRoundedRectBitmap(context,bitmap,2));
			holderGrid.fileThumbnail.setVisibility(View.VISIBLE);
			holderGrid.fileIcon.setVisibility(View.GONE);
			adapter.notifyItemChanged(holderGrid.getAdapterPosition());
		}
		thumbnailCache.put(document.getHandle(), bitmap);
		logDebug("AttachThumbnailTask end");
	}

	private static void onThumbnailGeneratedExplorerLollipop(MegaApiAndroid megaApi,File thumbFile, File originalFile, FileStorageLollipopAdapter adapter, int position){
		logDebug("onPreviewGenerated");
		BitmapFactory.Options options = new BitmapFactory.Options();
		options.inPreferredConfig = Bitmap.Config.ARGB_8888;
		Bitmap bitmap = BitmapFactory.decodeFile(thumbFile.getAbsolutePath(), options);
		String key = megaApi.getFingerprint(originalFile.getAbsolutePath());
		//put thumbnail picture into cache
		if (key != null && bitmap != null) {
			thumbnailCache.put(megaApi.getFingerprint(originalFile.getAbsolutePath()), bitmap);
		}
		//refresh the position only in required
		adapter.notifyItemChanged(position);
		logDebug("AttachThumbnailTask end");
	}

	static class AttachThumbnailTaskPhotoSyncList extends AsyncTask<ResizerParams, Void, Boolean>
	{
		Context context;
		MegaApiAndroid megaApi;
		File thumbFile;
		ResizerParams param;
		ViewHolderPhotoSyncList holder;
		MegaPhotoSyncListAdapterLollipop adapter;
		
		AttachThumbnailTaskPhotoSyncList(Context context, MegaApiAndroid megaApi, ViewHolderPhotoSyncList holder, MegaPhotoSyncListAdapterLollipop adapter)
		{
			this.context = context;
			this.megaApi = megaApi;
			this.holder = holder;
			this.adapter = adapter;
			this.thumbFile = null;
			this.param = null;
		}
		
		@Override
		protected Boolean doInBackground(ResizerParams... params) {
			logDebug("AttachPreviewStart");
			param = params[0];
			
			File thumbDir = getThumbFolder(context);
			thumbFile = new File(thumbDir, param.document.getBase64Handle()+".jpg");
			boolean thumbCreated = createThumbnail(param.file, thumbFile);

			return thumbCreated;
		}

		@Override
		protected void onPostExecute(Boolean shouldContinueObject) {
			if (shouldContinueObject){
				onThumbnailGeneratedPhotoSyncList(megaApi, thumbFile, param.document, holder, adapter);
			}
		}
	}
	
	private static void onThumbnailGeneratedPhotoSyncList(MegaApiAndroid megaApi, File thumbFile, MegaNode document, ViewHolderPhotoSyncList holder, MegaPhotoSyncListAdapterLollipop adapter){
		logDebug("onPreviewGenerated");
		//Tengo que mostrarla
		BitmapFactory.Options options = new BitmapFactory.Options();
		options.inPreferredConfig = Bitmap.Config.ARGB_8888;
		Bitmap bitmap = BitmapFactory.decodeFile(thumbFile.getAbsolutePath(), options);
		holder.imageView.setImageBitmap(bitmap);
		thumbnailCache.put(document.getHandle(), bitmap);
		adapter.notifyItemChanged(holder.getAdapterPosition());
		logDebug("AttachThumbnailTask end");
	}
	
	static class AttachThumbnailTaskList extends AsyncTask<ResizerParams, Void, Boolean>
	{
		Context context;
		MegaApiAndroid megaApi;
		File thumbFile;
		ResizerParams param;
		RecyclerView.ViewHolder holder;
		RecyclerView.Adapter adapter;
		
		AttachThumbnailTaskList(Context context, MegaApiAndroid megaApi, RecyclerView.ViewHolder holder, RecyclerView.Adapter adapter)
		{
			this.context = context;
			this.megaApi = megaApi;
			this.holder = holder;
			this.adapter = adapter;
			this.thumbFile = null;
			this.param = null;
		}

		
		@Override
		protected Boolean doInBackground(ResizerParams... params) {
			logDebug("AttachThumbnailTaskList");
			param = params[0];
			
			File thumbDir = getThumbFolder(context);
			thumbFile = new File(thumbDir, param.document.getBase64Handle()+".jpg");
			boolean thumbCreated = createThumbnail(param.file, thumbFile);

			return thumbCreated;
		}

		@Override
		protected void onPostExecute(Boolean shouldContinueObject) {

			if (!shouldContinueObject) return;

			if(holder instanceof MegaNodeAdapter.ViewHolderBrowserList){
				RelativeLayout.LayoutParams params1 = (RelativeLayout.LayoutParams) ((MegaNodeAdapter.ViewHolderBrowserList)holder).imageView.getLayoutParams();
				params1.height = (int) TypedValue.applyDimension(TypedValue.COMPLEX_UNIT_DIP, 36, context.getResources().getDisplayMetrics());
				params1.width = (int) TypedValue.applyDimension(TypedValue.COMPLEX_UNIT_DIP, 36, context.getResources().getDisplayMetrics());
				params1.setMargins(18, 0, 12, 0);
				((MegaNodeAdapter.ViewHolderBrowserList)holder).imageView.setLayoutParams(params1);

				onThumbnailGeneratedList(megaApi, thumbFile, param.document, holder, adapter);
			}
			else if(holder instanceof VersionsFileAdapter.ViewHolderVersion){
				RelativeLayout.LayoutParams params1 = (RelativeLayout.LayoutParams) ((VersionsFileAdapter.ViewHolderVersion)holder).imageView.getLayoutParams();
				params1.height = (int) TypedValue.applyDimension(TypedValue.COMPLEX_UNIT_DIP, 36, context.getResources().getDisplayMetrics());
				params1.width = (int) TypedValue.applyDimension(TypedValue.COMPLEX_UNIT_DIP, 36, context.getResources().getDisplayMetrics());
				params1.setMargins(18, 0, 12, 0);
				((VersionsFileAdapter.ViewHolderVersion)holder).imageView.setLayoutParams(params1);

				onThumbnailGeneratedList(megaApi, thumbFile, param.document, holder, adapter);
			}
			else if (holder instanceof RecentsAdapter.ViewHolderBucket) {
				onThumbnailGeneratedList(megaApi, thumbFile, param.document, holder, adapter);
			}
			else if (holder instanceof MediaRecentsAdapter.ViewHolderMediaBucket) {
				onThumbnailGeneratedList(megaApi, thumbFile, param.document, holder, adapter);
			}
			else if (holder instanceof MultipleBucketAdapter.ViewHolderMultipleBucket) {
				onThumbnailGeneratedList(megaApi, thumbFile, param.document, holder, adapter);
			}
		}
	}

	static class AttachThumbnailTaskGrid extends AsyncTask<ResizerParams, Void, Boolean>
	{
		Context context;
		MegaApiAndroid megaApi;
		File thumbFile;
		ResizerParams param;
		RecyclerView.ViewHolder holder;
		RecyclerView.Adapter adapter;

		AttachThumbnailTaskGrid(Context context, MegaApiAndroid megaApi, RecyclerView.ViewHolder holder, RecyclerView.Adapter adapter)
		{
			this.context = context;
			this.megaApi = megaApi;
			this.holder = holder;
			this.adapter = adapter;
			this.thumbFile = null;
			this.param = null;
		}

		@Override
		protected Boolean doInBackground(ResizerParams... params) {
			logDebug("AttachThumbnailTaskGrid");
			param = params[0];

			File thumbDir = getThumbFolder(context);
			thumbFile = new File(thumbDir, param.document.getBase64Handle()+".jpg");
			boolean thumbCreated = createThumbnail(param.file, thumbFile);

			return thumbCreated;
		}

		@Override
		protected void onPostExecute(Boolean shouldContinueObject) {
			if (shouldContinueObject){

				onThumbnailGeneratedGrid(context, thumbFile, param.document, holder, adapter);
			}
		}
	}

	private static void onThumbnailGeneratedList(MegaApiAndroid megaApi, File thumbFile, MegaNode document, RecyclerView.ViewHolder holder, RecyclerView.Adapter adapter){
		logDebug("onThumbnailGeneratedList");

		BitmapFactory.Options options = new BitmapFactory.Options();
		options.inPreferredConfig = Bitmap.Config.ARGB_8888;
		Bitmap bitmap = BitmapFactory.decodeFile(thumbFile.getAbsolutePath(), options);

		if(holder instanceof MegaNodeAdapter.ViewHolderBrowserList){
			((MegaNodeAdapter.ViewHolderBrowserList)holder).imageView.setImageBitmap(bitmap);
		}
		else if(holder instanceof VersionsFileAdapter.ViewHolderVersion){
			((VersionsFileAdapter.ViewHolderVersion)holder).imageView.setImageBitmap(bitmap);
		}
		else if (holder instanceof RecentsAdapter.ViewHolderBucket) {
			((RecentsAdapter.ViewHolderBucket) holder).setImageThumbnail(bitmap);
		}
		else if (holder instanceof MediaRecentsAdapter.ViewHolderMediaBucket) {
			((MediaRecentsAdapter.ViewHolderMediaBucket) holder).setImage(bitmap);
		}
		else if (holder instanceof MultipleBucketAdapter.ViewHolderMultipleBucket) {
			((MultipleBucketAdapter.ViewHolderMultipleBucket) holder).setImageThumbnail(bitmap);
		}

		thumbnailCache.put(document.getHandle(), bitmap);
<<<<<<< HEAD
=======

>>>>>>> b8e9bb4b
		adapter.notifyItemChanged(holder.getAdapterPosition());
		logDebug("AttachThumbnailTask end");
	}

	private static void onThumbnailGeneratedGrid(Context context, File thumbFile, MegaNode document, RecyclerView.ViewHolder holder, RecyclerView.Adapter adapter){
		logDebug("onThumbnailGeneratedGrid");

		BitmapFactory.Options options = new BitmapFactory.Options();
		options.inPreferredConfig = Bitmap.Config.ARGB_8888;
		Bitmap bitmap = BitmapFactory.decodeFile(thumbFile.getAbsolutePath(), options);

		if(holder instanceof MegaNodeAdapter.ViewHolderBrowserGrid){
			((MegaNodeAdapter.ViewHolderBrowserGrid)holder).imageViewThumb.setVisibility(View.VISIBLE);
			((MegaNodeAdapter.ViewHolderBrowserGrid)holder).imageViewIcon.setVisibility(View.GONE);
			((MegaNodeAdapter.ViewHolderBrowserGrid)holder).imageViewThumb.setImageBitmap(bitmap);
			((MegaNodeAdapter.ViewHolderBrowserGrid)holder).thumbLayout.setBackgroundColor(ContextCompat.getColor(context, R.color.new_background_fragment));
<<<<<<< HEAD
			thumbnailCache.put(document.getHandle(), bitmap);
			adapter.notifyItemChanged(holder.getAdapterPosition());
=======
>>>>>>> b8e9bb4b
		}
		else if(holder instanceof NodeAttachmentHistoryAdapter.ViewHolderBrowserGrid){
			((NodeAttachmentHistoryAdapter.ViewHolderBrowserGrid)holder).imageViewThumb.setVisibility(View.VISIBLE);
			((NodeAttachmentHistoryAdapter.ViewHolderBrowserGrid)holder).imageViewIcon.setVisibility(View.GONE);
			((NodeAttachmentHistoryAdapter.ViewHolderBrowserGrid)holder).imageViewThumb.setImageBitmap(bitmap);
			((NodeAttachmentHistoryAdapter.ViewHolderBrowserGrid)holder).thumbLayout.setBackgroundColor(ContextCompat.getColor(context, R.color.new_background_fragment));
<<<<<<< HEAD
			thumbnailCache.put(document.getHandle(), bitmap);
			adapter.notifyItemChanged(holder.getAdapterPosition());
=======
>>>>>>> b8e9bb4b
		}

		thumbnailCache.put(document.getHandle(), bitmap);
		adapter.notifyItemChanged(holder.getAdapterPosition());
		logDebug("AttachThumbnailTask end");
	}
	
	public static void createThumbnailPhotoSyncList(Context context, MegaNode document, ViewHolderPhotoSyncList holder, MegaApiAndroid megaApi, MegaPhotoSyncListAdapterLollipop adapter){
		
		if (!MimeTypeList.typeForName(document.getName()).isImage()) {
			logWarning("No image");
			return;
		}
		
		String localPath = getLocalFile(context, document.getName(), document.getSize(), null); //if file already exists returns != null
		if(localPath != null) //Si la tengo en el sistema de ficheros
		{
			logDebug("localPath is not null: " + localPath);
			ResizerParams params = new ResizerParams();
			params.document = document;
			params.file = new File(localPath);
			new AttachThumbnailTaskPhotoSyncList(context, megaApi, holder, adapter).execute(params);
		} //Si no, no hago nada
		
	}

	public static void createThumbnailList(Context context, MegaNode document, RecyclerView.ViewHolder holder, MegaApiAndroid megaApi, RecyclerView.Adapter adapter){

		if (!MimeTypeList.typeForName(document.getName()).isImage()) {
			logWarning("No image");
			return;
		}

		String localPath = getLocalFile(context, document.getName(), document.getSize(), null); //if file already exists returns != null
		if(localPath != null) //Si la tengo en el sistema de ficheros
		{
			ResizerParams params = new ResizerParams();
			params.document = document;
			params.file = new File(localPath);
			new AttachThumbnailTaskList(context, megaApi, holder, adapter).execute(params);
		} //Si no, no hago nada

	}

	public static void createThumbnailGrid(Context context, MegaNode document, RecyclerView.ViewHolder holder, MegaApiAndroid megaApi, RecyclerView.Adapter adapter){

		if (!MimeTypeList.typeForName(document.getName()).isImage()) {
			logWarning("No image");
			return;
		}

		String localPath = getLocalFile(context, document.getName(), document.getSize(), null); //if file already exists returns != null
		if(localPath != null) //Si la tengo en el sistema de ficheros
		{
			logDebug("localPath is not null: " + localPath);
			ResizerParams params = new ResizerParams();
			params.document = document;
			params.file = new File(localPath);
			new AttachThumbnailTaskGrid(context, megaApi, holder, adapter).execute(params);
		} //Si no, no hago nada

	}


	public static void createThumbnailExplorerLollipop(Context context, MegaNode document, ViewHolderExplorerLollipop holder, MegaApiAndroid megaApi, MegaExplorerLollipopAdapter adapter){
		
		if (!MimeTypeList.typeForName(document.getName()).isImage()) {
			logWarning("No image");
			return;
		}
		
		String localPath = getLocalFile(context, document.getName(), document.getSize(), null); //if file already exists returns != null
		if(localPath != null) //Si la tengo en el sistema de ficheros
		{
			logDebug("localPath is not null: " + localPath);
			ResizerParams params = new ResizerParams();
			params.document = document;
			params.file = new File(localPath);
			new AttachThumbnailTaskExplorerLollipop(context, megaApi, holder, adapter).execute(params);
		} //Si no, no hago nada
		
	}

	public static void createThumbnailExplorerLollipop(Context context, FileDocument document, ViewHolderFileStorage holder, MegaApiAndroid megaApi, FileStorageLollipopAdapter adapter, int position) {
		if (!MimeTypeList.typeForName(document.getName()).isImage() &&
				!MimeTypeList.typeForName(document.getName()).isVideo()) {
			logDebug("no image or video");
			return;
		}

		// if the document is gone or deleted
		String key = megaApi.getFingerprint(document.getFile().getAbsolutePath());
		if (key == null) {
			logDebug("no key");
			return;
		}

		// if the thumbnail bitmap is cached in memory cache
		Bitmap bitmap = getThumbnailFromCache(key);
		if (bitmap != null) {
			holder.imageView.setImageBitmap(bitmap);
			return;
		}

//		 if the thumbnail bitmap is cached in device file directory
		BitmapFactory.Options options = new BitmapFactory.Options();
		options.inPreferredConfig = Bitmap.Config.ARGB_8888;
		File directoryCachedFile = new File(getThumbFolder(context), key + ".jpg" );
		if (directoryCachedFile.exists()) {
            bitmap = BitmapFactory.decodeFile(directoryCachedFile.getAbsolutePath(), options);
            if (bitmap != null) {
                holder.imageView.setImageBitmap(bitmap);
                return;
            }
        }

		// There is no cache before, we have to start an async task to have the thumbnail bitmap
		new AttachThumbnailToFileStorageExplorerTask(context, megaApi, adapter, position).execute(document);

	}

	public static void createThumbnailProviderLollipop(Context context, MegaNode document, ViewHolderLollipopProvider holder, MegaApiAndroid megaApi, MegaProviderLollipopAdapter adapter){
		
		if (!MimeTypeList.typeForName(document.getName()).isImage()) {
			logWarning("No image");
			return;
		}
		
		String localPath = getLocalFile(context, document.getName(), document.getSize(), null); //if file already exists returns != null
		if(localPath != null) //Si la tengo en el sistema de ficheros
		{
			logDebug("localPath is not null: " + localPath);
			ResizerParams params = new ResizerParams();
			params.document = document;
			params.file = new File(localPath);
			new AttachThumbnailTaskProviderLollipop(context, megaApi, holder, adapter).execute(params);
		} //Si no, no hago nada
		
	}

	public static void createThumbnailPdf(Context context, String localPath, MegaApiAndroid megaApi, long handle){
		logDebug("createThumbnailPdf: " + localPath + " : " + handle);

		MegaNode pdfNode = megaApi.getNodeByHandle(handle);

		if (pdfNode == null){
			logWarning("Pdf is NULL");
			return;
		}

		int pageNumber = 0;
		PdfiumCore pdfiumCore = new PdfiumCore(context);
		FileOutputStream out = null;

		File thumbDir = getThumbFolder(context);
		File thumb = new File(thumbDir, pdfNode.getBase64Handle()+".jpg");
		File file = new File(localPath);
		try {
			PdfDocument pdfDocument = pdfiumCore.newDocument(ParcelFileDescriptor.open(file, ParcelFileDescriptor.MODE_READ_ONLY));
			pdfiumCore.openPage(pdfDocument, pageNumber);
			int width = pdfiumCore.getPageWidthPoint(pdfDocument, pageNumber);
			int height = pdfiumCore.getPageHeightPoint(pdfDocument, pageNumber);
			Bitmap bmp = Bitmap.createBitmap(width, height, Bitmap.Config.ARGB_8888);
			pdfiumCore.renderPageBitmap(pdfDocument, bmp, pageNumber, 0, 0, width, height);
			Bitmap resizedBitmap = Bitmap.createScaledBitmap(bmp, 200, 200, false);
			out = new FileOutputStream(thumb);
			boolean result = resizedBitmap.compress(Bitmap.CompressFormat.JPEG, 100, out); // bmp is your Bitmap instance
			if(result){
				logDebug("Compress OK!");
				megaApi.setThumbnail(pdfNode, thumb.getAbsolutePath());
			}
			else{
				logDebug("Not Compress");
			}
			pdfiumCore.closeDocument(pdfDocument);
		} catch(Exception e) {
			//todo with exception
		} finally {
			try {
				if (out != null)
					out.close();
			} catch (Exception e) {
				//todo with exception
			}
		}
	}

	public static void createThumbnailVideo(Context context, String localPath, MegaApiAndroid megaApi, long handle){
		logDebug("createThumbnailVideo: " + localPath+ " : " + handle);
		
		//mp4 and 3gp OK, other formats check from Android DB with loadVideoThumbnail
		// mov, mkv, flv not working even not in Android DB

		MegaNode videoNode = megaApi.getNodeByHandle(handle);
		
		if(videoNode==null){
			logWarning("videoNode is NULL");
			return;
		}
		
		Bitmap bmThumbnail;
		// MICRO_KIND, size: 96 x 96 thumbnail 
		bmThumbnail = ThumbnailUtils.createVideoThumbnail(localPath, Thumbnails.MICRO_KIND);
		if(bmThumbnail==null){
			logDebug("Create video thumb NULL, get with Cursor");
			bmThumbnail= loadVideoThumbnail(localPath, context);
		}	
		else{
			logDebug("Create Video Thumb worked!");
		}
		
		if(bmThumbnail!=null){
			Bitmap resizedBitmap = Bitmap.createScaledBitmap(bmThumbnail, 200, 200, false);

			logDebug("After resize thumb: " + resizedBitmap.getHeight() + " : " + resizedBitmap.getWidth());
			
			try {
				File thumbDir = getThumbFolder(context);
				File thumbVideo = new File(thumbDir, videoNode.getBase64Handle()+".jpg");
				
				thumbVideo.createNewFile();
				
				FileOutputStream out = null;
				try {
				    out = new FileOutputStream(thumbVideo);
				    boolean result = resizedBitmap.compress(Bitmap.CompressFormat.JPEG, 100, out); // bmp is your Bitmap instance
				    if(result){
						logDebug("Compress OK!");
						megaApi.setThumbnail(videoNode, thumbVideo.getAbsolutePath(), new VideoThumbGeneratorListener());
				    }
				    else{
						logDebug("Not Compress");
				    }
				} catch (Exception e) {
					logError("Error with FileOutputStream", e);
				} finally {
				    try {
				        if (out != null) {
				            out.close();
				        }
				    } catch (IOException e) {
						logError("Error", e);
				    }
				}			

			} catch (IOException e1) {
				logError("Error creating new thumb file", e1);
			}			
		}
		else{
			logWarning("Create video thumb NULL");
		}
	}
	
	private static final String SELECTION = MediaColumns.DATA + "=?";
	private static final String[] PROJECTION = { BaseColumns._ID };

	public static Bitmap loadVideoThumbnail(String videoFilePath, Context context) {
		logDebug("loadVideoThumbnail");
		Bitmap result = null;
		Uri uri = MediaStore.Video.Media.EXTERNAL_CONTENT_URI;
		String[] selectionArgs = {videoFilePath};
		ContentResolver cr = context.getContentResolver();
		Cursor cursor = null;
		try {
			cursor = cr.query(uri, PROJECTION, SELECTION, selectionArgs, null);
			if (cursor.moveToFirst()) {
				// it's the only & first thing in projection, so it is 0
				long videoId = cursor.getLong(0);
				result = MediaStore.Video.Thumbnails.getThumbnail(cr, videoId, Thumbnails.MICRO_KIND, null);
			}
			cursor.close();
			return result;
		} catch (Exception ex) {
			logError("Exception is thrown", ex);
		} finally {
			if (cursor != null) {
				cursor.close();
			}
		}
		return null;
	}

	public interface ThumbnailInterface{
		long getDocument();
		ImageView getImageView();
		int getPositionOnAdapter();
		void postSetImageView();
		void preSetImageView();
		void setBitmap(Bitmap bitmap);
	}

	static class ThumbnailDownloadListenerThumbnailInterface implements MegaRequestListenerInterface{
		Context context;
		ThumbnailInterface holder;
		RecyclerView.Adapter adapter;

		ThumbnailDownloadListenerThumbnailInterface(Context context, ThumbnailInterface holder, RecyclerView.Adapter adapter){
			this.context = context;
			this.holder = holder;
			this.adapter = adapter;
		}

		@Override
		public void onRequestStart(MegaApiJava api, MegaRequest request) {
			// TODO Auto-generated method stub

		}

		@Override
		public void onRequestFinish(MegaApiJava api, MegaRequest request,MegaError e) {

			logDebug("Downloading thumbnail finished");
			final long handle = request.getNodeHandle();
			MegaNode node = api.getNodeByHandle(handle);

			if (e.getErrorCode() == MegaError.API_OK){
				logDebug("Downloading thumbnail OK: " + handle);
				thumbnailCache.remove(handle);

				if (holder != null){
					File thumbDir = getThumbFolder(context);
					File thumb = new File(thumbDir, node.getBase64Handle()+".jpg");
					if (thumb.exists()) {
						if (thumb.length() > 0) {
							final Bitmap bitmap = getBitmapForCache(thumb, context);
							if (bitmap != null) {
								thumbnailCache.put(handle, bitmap);

								if ((holder.getDocument() == handle)){
									holder.postSetImageView();
									holder.setBitmap(bitmap);
									Animation fadeInAnimation = AnimationUtils.loadAnimation(context, R.anim.fade_in);
									holder.getImageView().startAnimation(fadeInAnimation);
									holder.postSetImageView();
									adapter.notifyItemChanged(holder.getPositionOnAdapter());
									logDebug("Thumbnail update");
								}
							}
						}
					}
				}
			}
			else{
				logError("ERROR: " + e.getErrorCode() + "___" + e.getErrorString());
			}
		}

		@Override
		public void onRequestTemporaryError(MegaApiJava api,MegaRequest request, MegaError e) {
			// TODO Auto-generated method stub

		}

		@Override
		public void onRequestUpdate(MegaApiJava api, MegaRequest request) {
			// TODO Auto-generated method stub

		}
	}

	public static Bitmap getThumbnailFromThumbnailInterface(MegaNode document, Context context, ThumbnailInterface viewHolder, MegaApiAndroid megaApi, RecyclerView.Adapter adapter){
		if (!Util.isOnline(context)){
			return thumbnailCache.get(document.getHandle());
		}

		ThumbnailDownloadListenerThumbnailInterface listener = new ThumbnailDownloadListenerThumbnailInterface(context, viewHolder, adapter);
		listenersThumbnailInterface.put(document.getHandle(), listener);
		File thumbFile = new File(getThumbFolder(context), document.getBase64Handle()+".jpg");
		megaApi.getThumbnail(document,  thumbFile.getAbsolutePath(), listener);

		return thumbnailCache.get(document.getHandle());
	}
}<|MERGE_RESOLUTION|>--- conflicted
+++ resolved
@@ -386,41 +386,6 @@
 
 				if (holder == null) return;
 
-<<<<<<< HEAD
-					if (thumb.exists()) {
-						if (thumb.length() > 0) {
-							final Bitmap bitmap = getBitmapForCacheForList(thumb, context);
-							if (bitmap != null) {
-								thumbnailCache.put(handle, bitmap);
-								if(holder instanceof MegaNodeAdapter.ViewHolderBrowserList){
-									if ((((MegaNodeAdapter.ViewHolderBrowserList)holder).document == handle)){
-										((MegaNodeAdapter.ViewHolderBrowserList)holder).imageView.setImageBitmap(bitmap);
-										Animation fadeInAnimation = AnimationUtils.loadAnimation(context, R.anim.fade_in);
-										((MegaNodeAdapter.ViewHolderBrowserList)holder).imageView.startAnimation(fadeInAnimation);
-										adapter.notifyItemChanged(holder.getAdapterPosition());
-										logDebug("Thumbnail update");
-									}
-								}
-								else if(holder instanceof VersionsFileAdapter.ViewHolderVersion){
-									if ((((VersionsFileAdapter.ViewHolderVersion)holder).document == handle)){
-										((VersionsFileAdapter.ViewHolderVersion)holder).imageView.setImageBitmap(bitmap);
-										Animation fadeInAnimation = AnimationUtils.loadAnimation(context, R.anim.fade_in);
-										((VersionsFileAdapter.ViewHolderVersion)holder).imageView.startAnimation(fadeInAnimation);
-										adapter.notifyItemChanged(holder.getAdapterPosition());
-										logDebug("Thumbnail update");
-									}
-								}
-								else if(holder instanceof NodeAttachmentHistoryAdapter.ViewHolderBrowserList){
-									if ((((NodeAttachmentHistoryAdapter.ViewHolderBrowserList)holder).document == handle)){
-										((NodeAttachmentHistoryAdapter.ViewHolderBrowserList)holder).imageView.setImageBitmap(bitmap);
-										Animation fadeInAnimation = AnimationUtils.loadAnimation(context, R.anim.fade_in);
-										((NodeAttachmentHistoryAdapter.ViewHolderBrowserList)holder).imageView.startAnimation(fadeInAnimation);
-										adapter.notifyItemChanged(holder.getAdapterPosition());
-										logDebug("Thumbnail update");
-									}
-								}
-							}
-=======
 				File thumbDir = getThumbFolder(context);
 				File thumb = new File(thumbDir, base64+".jpg");
 
@@ -473,7 +438,6 @@
 							viewHolderMultipleBucket.getThumbnailMedia().startAnimation(fadeInAnimation);
 						} else {
 							viewHolderMultipleBucket.getThumbnailList().startAnimation(fadeInAnimation);
->>>>>>> b8e9bb4b
 						}
 					}
 				}
@@ -1381,10 +1345,7 @@
 		}
 
 		thumbnailCache.put(document.getHandle(), bitmap);
-<<<<<<< HEAD
-=======
-
->>>>>>> b8e9bb4b
+
 		adapter.notifyItemChanged(holder.getAdapterPosition());
 		logDebug("AttachThumbnailTask end");
 	}
@@ -1401,22 +1362,12 @@
 			((MegaNodeAdapter.ViewHolderBrowserGrid)holder).imageViewIcon.setVisibility(View.GONE);
 			((MegaNodeAdapter.ViewHolderBrowserGrid)holder).imageViewThumb.setImageBitmap(bitmap);
 			((MegaNodeAdapter.ViewHolderBrowserGrid)holder).thumbLayout.setBackgroundColor(ContextCompat.getColor(context, R.color.new_background_fragment));
-<<<<<<< HEAD
-			thumbnailCache.put(document.getHandle(), bitmap);
-			adapter.notifyItemChanged(holder.getAdapterPosition());
-=======
->>>>>>> b8e9bb4b
 		}
 		else if(holder instanceof NodeAttachmentHistoryAdapter.ViewHolderBrowserGrid){
 			((NodeAttachmentHistoryAdapter.ViewHolderBrowserGrid)holder).imageViewThumb.setVisibility(View.VISIBLE);
 			((NodeAttachmentHistoryAdapter.ViewHolderBrowserGrid)holder).imageViewIcon.setVisibility(View.GONE);
 			((NodeAttachmentHistoryAdapter.ViewHolderBrowserGrid)holder).imageViewThumb.setImageBitmap(bitmap);
 			((NodeAttachmentHistoryAdapter.ViewHolderBrowserGrid)holder).thumbLayout.setBackgroundColor(ContextCompat.getColor(context, R.color.new_background_fragment));
-<<<<<<< HEAD
-			thumbnailCache.put(document.getHandle(), bitmap);
-			adapter.notifyItemChanged(holder.getAdapterPosition());
-=======
->>>>>>> b8e9bb4b
 		}
 
 		thumbnailCache.put(document.getHandle(), bitmap);
