package mega.privacy.android.app.di

import dagger.Binds
import dagger.Module
import dagger.hilt.InstallIn
import dagger.hilt.components.SingletonComponent
import mega.privacy.android.app.data.repository.DefaultAccountRepository
import mega.privacy.android.app.data.repository.DefaultAlbumsRepository
import mega.privacy.android.app.data.repository.DefaultChatRepository
import mega.privacy.android.app.data.repository.DefaultContactsRepository
import mega.privacy.android.app.data.repository.DefaultEnvironmentRepository
import mega.privacy.android.app.data.repository.DefaultFavouritesRepository
import mega.privacy.android.app.data.repository.DefaultFeatureFlagRepository
import mega.privacy.android.app.data.repository.DefaultFilesRepository
import mega.privacy.android.app.data.repository.DefaultGlobalStatesRepository
import mega.privacy.android.app.data.repository.DefaultLoginRepository
import mega.privacy.android.app.data.repository.DefaultNetworkRepository
import mega.privacy.android.app.data.repository.DefaultPushesRepository
import mega.privacy.android.app.data.repository.DefaultSettingsRepository
import mega.privacy.android.app.data.repository.DefaultSupportRepository
import mega.privacy.android.app.data.repository.DefaultThumbnailRepository
import mega.privacy.android.app.data.repository.TimberLoggingRepository
import mega.privacy.android.app.domain.repository.AccountRepository
import mega.privacy.android.app.domain.repository.AlbumsRepository
import mega.privacy.android.app.domain.repository.ChatRepository
import mega.privacy.android.app.domain.repository.ContactsRepository
import mega.privacy.android.app.domain.repository.EnvironmentRepository
import mega.privacy.android.app.domain.repository.FavouritesRepository
import mega.privacy.android.app.domain.repository.FeatureFlagRepository
import mega.privacy.android.app.domain.repository.FilesRepository
import mega.privacy.android.app.domain.repository.GlobalStatesRepository
import mega.privacy.android.app.domain.repository.LoggingRepository
import mega.privacy.android.app.domain.repository.LoginRepository
import mega.privacy.android.app.domain.repository.NetworkRepository
import mega.privacy.android.app.domain.repository.PushesRepository
import mega.privacy.android.app.domain.repository.SettingsRepository
import mega.privacy.android.app.domain.repository.SupportRepository
import mega.privacy.android.app.domain.repository.ThumbnailRepository
import javax.inject.Singleton
import kotlin.contracts.ExperimentalContracts

/**
 * Repository module
 *
 * Provides all repository implementations
 *
 */
@Module
@InstallIn(SingletonComponent::class)
abstract class RepositoryModule {

    @ExperimentalContracts
    @Singleton
    @Binds
    abstract fun bindSettingsRepository(repository: DefaultSettingsRepository): SettingsRepository

    @ExperimentalContracts
    @Binds
    abstract fun bindAccountRepository(repository: DefaultAccountRepository): AccountRepository

    @Binds
    abstract fun bindNetworkRepository(repository: DefaultNetworkRepository): NetworkRepository

    @Binds
    abstract fun bindChatRepository(repository: DefaultChatRepository): ChatRepository

    @Binds
    abstract fun bindFilesRepository(repository: DefaultFilesRepository): FilesRepository

    @Binds
    abstract fun bindFavouritesRepository(repository: DefaultFavouritesRepository): FavouritesRepository

    @Singleton
    @Binds
    abstract fun bindLoggingRepository(repository: TimberLoggingRepository): LoggingRepository

    @Binds
    abstract fun bindAlbumsRepository(repository: DefaultAlbumsRepository): AlbumsRepository

    @Binds
    abstract fun bindGlobalUpdatesRepository(repository: DefaultGlobalStatesRepository): GlobalStatesRepository

    @Binds
    abstract fun bindSupportRepository(implementation: DefaultSupportRepository): SupportRepository

    @Binds
    abstract fun bindDeviceRepository(implementation: DefaultEnvironmentRepository): EnvironmentRepository

    @Binds
    abstract fun bindThumbnailRepository(repository: DefaultThumbnailRepository): ThumbnailRepository

    @Binds
<<<<<<< HEAD
    abstract fun bindFeatureFlagRepository(repository: DefaultFeatureFlagRepository): FeatureFlagRepository
=======
    abstract fun bindContactsRepository(repository: DefaultContactsRepository): ContactsRepository

    @Binds
    abstract fun bindPushesRepository(repository: DefaultPushesRepository): PushesRepository

    @Binds
    abstract fun bindLoginRepository(repository: DefaultLoginRepository): LoginRepository
>>>>>>> 9ace665a
}<|MERGE_RESOLUTION|>--- conflicted
+++ resolved
@@ -90,9 +90,6 @@
     abstract fun bindThumbnailRepository(repository: DefaultThumbnailRepository): ThumbnailRepository
 
     @Binds
-<<<<<<< HEAD
-    abstract fun bindFeatureFlagRepository(repository: DefaultFeatureFlagRepository): FeatureFlagRepository
-=======
     abstract fun bindContactsRepository(repository: DefaultContactsRepository): ContactsRepository
 
     @Binds
@@ -100,5 +97,7 @@
 
     @Binds
     abstract fun bindLoginRepository(repository: DefaultLoginRepository): LoginRepository
->>>>>>> 9ace665a
+
+    @Binds
+    abstract fun bindFeatureFlagRepository(repository: DefaultFeatureFlagRepository): FeatureFlagRepository
 }