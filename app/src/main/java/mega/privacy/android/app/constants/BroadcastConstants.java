package mega.privacy.android.app.constants;

public class BroadcastConstants {

//    Broadcasts' IntentFilter
    public static final String BROADCAST_ACTION_INTENT_ON_ACCOUNT_UPDATE = "INTENT_ON_ACCOUNT_UPDATE";
    public static final String BROADCAST_ACTION_INTENT_EVENT_ACCOUNT_BLOCKED = "INTENT_EVENT_ACCOUNT_BLOCKED";
    public static final String BROADCAST_ACTION_INTENT_MANAGE_SHARE = "BROADCAST_ACTION_INTENT_MANAGE_SHARE";
    public static final String BROADCAST_ACTION_INTENT_TAKEN_DOWN_FILES = "INTENT_TAKEN_DOWN_FILES";
    public static final String BROADCAST_ACTION_INTENT_FILTER_NICKNAME = "INTENT_FILTER_NICKNAME";
    public static final String BROADCAST_ACTION_INTENT_SHOWSNACKBAR_TRANSFERS_FINISHED = "BROADCAST_ACTION_INTENT_SHOWSNACKBAR_TRANSFERS_FINISHED";
    public static final String BROADCAST_ACTION_INTENT_CALL_UPDATE = "INTENT_CALL_UPDATE";
    public static final String BROADCAST_ACTION_INTENT_SESSION_UPDATE = "INTENT_SESSION_UPDATE";
<<<<<<< HEAD
=======
    public static final String BROADCAST_ACTION_INTENT_CU_ATTR_CHANGE = "INTENT_CU_ATTR_CHANGE";
>>>>>>> 61f57a84

    //    Broadcasts' actions
    public static final String ACTION_ON_ACCOUNT_UPDATE = "ACTION_ON_ACCOUNT_UPDATE";
    public static final String ACTION_EVENT_ACCOUNT_BLOCKED = "ACTION_EVENT_ACCOUNT_BLOCKED";
    public static final String ACTION_CALL_STATUS_UPDATE = "ACTION_CALL_STATUS_UPDATE";
    public static final String ACTION_CHANGE_LOCAL_AVFLAGS = "ACTION_CHANGE_LOCAL_AVFLAGS";
    public static final String ACTION_CHANGE_COMPOSITION = "ACTION_CHANGE_COMPOSITION";
    public static final String ACTION_SESSION_STATUS_UPDATE = "ACTION_SESSION_STATUS_UPDATE";
    public static final String ACTION_CHANGE_REMOTE_AVFLAGS = "ACTION_CHANGE_REMOTE_AVFLAGS";
    public static final String ACTION_CHANGE_AUDIO_LEVEL = "ACTION_CHANGE_AUDIO_LEVEL";
    public static final String ACTION_CHANGE_NETWORK_QUALITY = "ACTION_CHANGE_NETWORK_QUALITY";
    public static final String ACTION_UPDATE_CALL = "ACTION_UPDATE_CALL";


    //    Broadcasts' extras
    public static final String EVENT_TEXT = "EVENT_TEXT";
    public static final String EVENT_NUMBER = "EVENT_NUMBER";
    public static final String TYPE_SHARE = "TYPE_SHARE";
    public static final String NUMBER_FILES = "NUMBER_FILES";
    public static final String EXTRA_USER_HANDLE = "USER_HANDLE";
    public static final String TRANSFER_TYPE = "TRANSFER_TYPE";
    public static final String DOWNLOAD_TRANSFER = "DOWNLOAD_TRANSFER";
    public static final String UPLOAD_TRANSFER = "UPLOAD_TRANSFER";
    public static final String UPDATE_CHAT_CALL_ID = "UPDATE_CHAT_CALL_ID";
    public static final String UPDATE_CALL_ID = "UPDATE_CALL_ID";
    public static final String TYPE_CHANGE_COMPOSITION = "TYPE_CHANGE_COMPOSITION";
    public static final String UPDATE_CALL_STATUS = "UPDATE_CALL_STATUS";
<<<<<<< HEAD
    public static final String UPDATE_CALL_TERM_CODE = "UPDATE_CALL_TERM_CODE";
    public static final String UPDATE_CALL_IGNORE = "UPDATE_CALL_IGNORE";
    public static final String UPDATE_CALL_LOCAL_TERM_CODE = "UPDATE_CALL_LOCAL_TERM_CODE";
=======
>>>>>>> 61f57a84
    public static final String UPDATE_PEER_ID = "UPDATE_PEER_ID";
    public static final String UPDATE_CLIENT_ID = "UPDATE_CLIENT_ID";
    public static final String UPDATE_SESSION_STATUS = "UPDATE_SESSION_STATUS";
    public static final String UPDATE_SESSION_TERM_CODE = "UPDATE_SESSION_TERM_CODE";
<<<<<<< HEAD
=======
    public static final String EXTRA_IS_CU_SECONDARY_FOLDER = "EXTRA_IS_CU_SECONDARY_FOLDER";
>>>>>>> 61f57a84
}<|MERGE_RESOLUTION|>--- conflicted
+++ resolved
@@ -11,10 +11,7 @@
     public static final String BROADCAST_ACTION_INTENT_SHOWSNACKBAR_TRANSFERS_FINISHED = "BROADCAST_ACTION_INTENT_SHOWSNACKBAR_TRANSFERS_FINISHED";
     public static final String BROADCAST_ACTION_INTENT_CALL_UPDATE = "INTENT_CALL_UPDATE";
     public static final String BROADCAST_ACTION_INTENT_SESSION_UPDATE = "INTENT_SESSION_UPDATE";
-<<<<<<< HEAD
-=======
     public static final String BROADCAST_ACTION_INTENT_CU_ATTR_CHANGE = "INTENT_CU_ATTR_CHANGE";
->>>>>>> 61f57a84
 
     //    Broadcasts' actions
     public static final String ACTION_ON_ACCOUNT_UPDATE = "ACTION_ON_ACCOUNT_UPDATE";
@@ -42,18 +39,12 @@
     public static final String UPDATE_CALL_ID = "UPDATE_CALL_ID";
     public static final String TYPE_CHANGE_COMPOSITION = "TYPE_CHANGE_COMPOSITION";
     public static final String UPDATE_CALL_STATUS = "UPDATE_CALL_STATUS";
-<<<<<<< HEAD
     public static final String UPDATE_CALL_TERM_CODE = "UPDATE_CALL_TERM_CODE";
     public static final String UPDATE_CALL_IGNORE = "UPDATE_CALL_IGNORE";
     public static final String UPDATE_CALL_LOCAL_TERM_CODE = "UPDATE_CALL_LOCAL_TERM_CODE";
-=======
->>>>>>> 61f57a84
     public static final String UPDATE_PEER_ID = "UPDATE_PEER_ID";
     public static final String UPDATE_CLIENT_ID = "UPDATE_CLIENT_ID";
     public static final String UPDATE_SESSION_STATUS = "UPDATE_SESSION_STATUS";
     public static final String UPDATE_SESSION_TERM_CODE = "UPDATE_SESSION_TERM_CODE";
-<<<<<<< HEAD
-=======
     public static final String EXTRA_IS_CU_SECONDARY_FOLDER = "EXTRA_IS_CU_SECONDARY_FOLDER";
->>>>>>> 61f57a84
 }