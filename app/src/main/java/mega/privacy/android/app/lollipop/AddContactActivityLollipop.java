package mega.privacy.android.app.lollipop;

import android.Manifest;
import android.annotation.SuppressLint;
import android.app.Activity;
import android.app.SearchManager;
import android.content.ContentResolver;
import android.content.Context;
import android.content.DialogInterface;
import android.content.Intent;
import android.content.pm.PackageManager;
import android.content.res.Configuration;
import android.database.Cursor;
import android.graphics.PorterDuff;
import android.graphics.PorterDuffColorFilter;
import android.graphics.drawable.Drawable;
import android.os.AsyncTask;
import android.os.Build;
import android.os.Bundle;
import android.os.Handler;
import android.provider.ContactsContract;
import android.support.design.widget.FloatingActionButton;
import android.support.v4.app.ActivityCompat;
import android.support.v4.content.ContextCompat;
import android.support.v4.view.MenuItemCompat;
import android.support.v4.widget.NestedScrollView;
import android.support.v7.app.ActionBar;
import android.support.v7.app.AlertDialog;
import android.support.v7.widget.DefaultItemAnimator;
import android.support.v7.widget.LinearLayoutManager;
import android.support.v7.widget.RecyclerView;
import android.support.v7.widget.SearchView;
import android.support.v7.widget.SwitchCompat;
import android.support.v7.widget.Toolbar;
import android.text.Editable;
import android.text.Html;
import android.text.Spanned;
import android.text.TextWatcher;
import android.util.DisplayMetrics;
import android.view.Display;
import android.view.KeyEvent;
import android.view.Menu;
import android.view.MenuInflater;
import android.view.MenuItem;
import android.view.MotionEvent;
import android.view.View;
import android.view.ViewGroup;
import android.view.inputmethod.EditorInfo;
import android.view.inputmethod.InputMethodManager;
import android.widget.Button;
import android.widget.CheckBox;
import android.widget.EditText;
import android.widget.ImageView;
import android.widget.LinearLayout;
import android.widget.ProgressBar;
import android.widget.RelativeLayout;
import android.widget.TextView;

import com.brandongogetap.stickyheaders.StickyLayoutManager;
import com.brandongogetap.stickyheaders.exposed.StickyHeaderHandler;

import java.util.ArrayList;
import java.util.Collections;
import java.util.Comparator;
import java.util.List;
import java.util.ListIterator;

import mega.privacy.android.app.DatabaseHandler;
import mega.privacy.android.app.MegaApplication;
import mega.privacy.android.app.MegaContactAdapter;
import mega.privacy.android.app.MegaContactDB;
import mega.privacy.android.app.R;
import mega.privacy.android.app.components.HeaderItemDecoration;
import mega.privacy.android.app.components.SimpleDividerItemDecoration;
import mega.privacy.android.app.components.TopSnappedStickyLayoutManager;
import mega.privacy.android.app.components.scrollBar.FastScroller;
import mega.privacy.android.app.lollipop.adapters.AddContactsLollipopAdapter;
import mega.privacy.android.app.lollipop.adapters.MegaAddContactsLollipopAdapter;
import mega.privacy.android.app.lollipop.adapters.MegaContactsLollipopAdapter;
import mega.privacy.android.app.lollipop.adapters.PhoneContactsLollipopAdapter;
import mega.privacy.android.app.lollipop.adapters.ShareContactsAdapter;
import mega.privacy.android.app.lollipop.adapters.ShareContactsHeaderAdapter;
import mega.privacy.android.app.lollipop.controllers.ContactController;
import mega.privacy.android.app.lollipop.qrcode.QRCodeActivity;
import mega.privacy.android.app.utils.Constants;
import mega.privacy.android.app.utils.TimeUtils;
import mega.privacy.android.app.utils.Util;
import nz.mega.sdk.MegaApiAndroid;
import nz.mega.sdk.MegaApiJava;
import nz.mega.sdk.MegaChatApi;
import nz.mega.sdk.MegaChatApiAndroid;
import nz.mega.sdk.MegaChatApiJava;
import nz.mega.sdk.MegaChatListItem;
import nz.mega.sdk.MegaChatListenerInterface;
import nz.mega.sdk.MegaChatPresenceConfig;
import nz.mega.sdk.MegaChatRoom;
import nz.mega.sdk.MegaContactRequest;
import nz.mega.sdk.MegaError;
import nz.mega.sdk.MegaRequest;
import nz.mega.sdk.MegaRequestListenerInterface;
import nz.mega.sdk.MegaShare;
import nz.mega.sdk.MegaUser;


public class AddContactActivityLollipop extends PinActivityLollipop implements View.OnClickListener, RecyclerView.OnItemTouchListener, StickyHeaderHandler, TextWatcher, TextView.OnEditorActionListener, MegaRequestListenerInterface, MegaChatListenerInterface {

    public static final int SCAN_QR_FOR_ADD_CONTACTS = 1111;
    public static final String BROADCAST_ACTION_INTENT_FILTER_INVITE_CONTACT = "INTENT_FILTER_INVITE_CONTACT";

    DisplayMetrics outMetrics;
    MegaApplication app;
    MegaApiAndroid megaApi;
    MegaChatApiAndroid megaChatApi;
    DatabaseHandler dbH = null;
    public int contactType = 0;
    int multipleSelectIntent;
    long nodeHandle = -1;
    long[] nodeHandles;
    Handler handler;
    long chatId = -1;

    AddContactActivityLollipop addContactActivityLollipop;

    Toolbar tB;
    ActionBar aB;

    RelativeLayout containerContacts;
    RecyclerView recyclerViewList;
    LinearLayoutManager linearLayoutManager;
    StickyLayoutManager stickyLayoutManager;
    ImageView emptyImageView;
    TextView emptyTextView;
    TextView emptySubTextView;
    Button emptyInviteButton;
    ProgressBar progressBar;
    RecyclerView addedContactsRecyclerView;
    RelativeLayout containerAddedContactsRecyclerView;
    LinearLayoutManager mLayoutManager;
    String inputString  = "";
    String savedInputString = "";

//    Adapter list MEGA contacts
    MegaContactsLollipopAdapter adapterMEGA;
//    Adapter list chips MEGA contacts
    MegaAddContactsLollipopAdapter adapterMEGAContacts;

    ArrayList<MegaUser> contactsMEGA;
    ArrayList<MegaContactAdapter> visibleContactsMEGA = new ArrayList<>();
    ArrayList<MegaContactAdapter> filteredContactMEGA = new ArrayList<>();
    ArrayList<MegaContactAdapter> addedContactsMEGA = new ArrayList<>();
    ArrayList<MegaContactAdapter> queryContactMEGA = new ArrayList<>();


//    Adapter list Phone contacts
    PhoneContactsLollipopAdapter adapterPhone;
//    Adapter list chips Phone contacts
    AddContactsLollipopAdapter adapterContacts;

    ArrayList<PhoneContactInfo> phoneContacts = new ArrayList<>();
    ArrayList<PhoneContactInfo> addedContactsPhone = new ArrayList<>();
    ArrayList<PhoneContactInfo> filteredContactsPhone = new ArrayList<>();
    ArrayList<PhoneContactInfo> queryContactsPhone = new ArrayList<>();

//    Adapter list Share contacts
    ShareContactsHeaderAdapter adapterShareHeader;
//    Adapter list chips MEGA/Phone contacts
    ShareContactsAdapter adapterShare;

    ArrayList<ShareContactInfo> addedContactsShare = new ArrayList<>();
    ArrayList<ShareContactInfo> shareContacts = new ArrayList<>();
    ArrayList<ShareContactInfo> filteredContactsShare = new ArrayList<>();
    ArrayList<ShareContactInfo> queryContactsShare = new ArrayList<>();

    RelativeLayout relativeLayout;

    ArrayList<String> savedaddedContacts = new ArrayList<>();

    public static String EXTRA_MEGA_CONTACTS = "mega_contacts";
    public static String EXTRA_CONTACTS = "extra_contacts";
    public static String EXTRA_NODE_HANDLE = "node_handle";
    public static String EXTRA_CHAT_TITLE = "chatTitle";
    public static String EXTRA_GROUP_CHAT = "groupChat";
    public static String EXTRA_EKR = "EKR";
    public static String EXTRA_CHAT_LINK = "chatLink";

    private MenuItem sendInvitationMenuItem;
    private MenuItem scanQrMenuItem;
    private MenuItem inviteContactMenuItem;

    private boolean comesFromChat;

    private RelativeLayout headerContacts;
    private TextView textHeader;

    private boolean fromAchievements = false;
    private ArrayList<String> mailsFromAchievements;

    private MenuItem searchMenuItem;
    private SearchView.SearchAutoComplete searchAutoComplete;
    private boolean searchExpand = false;

    private FilterContactsTask filterContactsTask;
    private GetContactsTask getContactsTask;
    private RecoverContactsTask recoverContactsTask;
    private QueryIfContactSouldBeAddedTask queryIfContactSouldBeAddedTask;

    private FastScroller fastScroller;

    private FloatingActionButton fabImageGroup;
    private FloatingActionButton fabButton;
    private EditText nameGroup;
    private boolean onNewGroup = false;
    private boolean isConfirmDeleteShown = false;
    private String confirmDeleteMail;

    private RelativeLayout mailError;
    private Drawable editTextBackground;
    private RelativeLayout typeContactLayout;
    private EditText typeContactEditText;
    private RelativeLayout scanQRButton;
    private RelativeLayout inviteContactButton;
    private RelativeLayout newGroupChatButton;
    private RelativeLayout newChatLinkButton;
    private boolean isConfirmAddShown = false;
    private String confirmAddMail;
    private boolean createNewGroup = false;
    private boolean createNewChatLink = false;
    private String title = "";

<<<<<<< HEAD
    private boolean queryPermissions = true;
=======
    private LinearLayout addContactsLayout;
    private NestedScrollView newGroupLayout;
    private SwitchCompat ekrSwitch;
    private boolean isEKREnabled = false;
    private RelativeLayout getChatLinkLayout;
    private CheckBox getChatLinkBox;
    LinearLayoutManager newGrouplinearLayoutManager;
    private RecyclerView newGroupRecyclerView;
    private TextView newGroupHeaderList;
    private boolean newGroup = false;
    private ArrayList<String> contactsNewGroup;

    MegaContactAdapter myContact;

    private boolean onlyCreateGroup;

>>>>>>> 62805496

    @Override
    public List<ShareContactInfo> getAdapterData() {
        if (inputString != null && !inputString.equals("")) {
            return queryContactsShare;
        }
        else {
            return filteredContactsShare;
        }
    }

    private class GetContactsTask extends AsyncTask<Void, Void, Void> {

        @Override
        protected Void doInBackground(Void... voids) {

            if (contactType == Constants.CONTACT_TYPE_MEGA) {
                getVisibleMEGAContacts();
                if (newGroup) {
                    String mail;
                    MegaContactAdapter contact;
                    for (int i=0; i<contactsNewGroup.size(); i++) {
                        mail = contactsNewGroup.get(i);
                        for (int j=0; j<filteredContactMEGA.size(); j++) {
                            contact = filteredContactMEGA.get(j);
                            if ((contact.getMegaUser() != null && contact.getMegaUser().getEmail().equals(mail))
                                    || (contact.getMegaContactDB() != null && contact.getMegaContactDB().getMail().equals(mail))) {
                                addedContactsMEGA.add(contact);
                                filteredContactMEGA.remove(contact);
                                break;
                            }
                        }
                    }
                    adapterMEGAContacts.setContacts(addedContactsMEGA);
                }
            }
            else if (contactType == Constants.CONTACT_TYPE_DEVICE) {
                if (queryPermissions) {
                    phoneContacts.clear();
                    filteredContactsPhone.clear();
                    phoneContacts = getPhoneContacts();
                    addedContactsPhone.clear();
                    for (int i = 0; i < phoneContacts.size(); i++) {
                        filteredContactsPhone.add(phoneContacts.get(i));
                    }
                    getVisibleMEGAContacts();

                    boolean found;
                    PhoneContactInfo contactPhone;
                    MegaContactAdapter contactMEGA;

                    if (filteredContactsPhone != null && !filteredContactsPhone.isEmpty()) {
                        for (int i = 0; i < filteredContactsPhone.size(); i++) {
                            found = false;
                            contactPhone = filteredContactsPhone.get(i);
                            for (int j = 0; j < visibleContactsMEGA.size(); j++) {
                                contactMEGA = visibleContactsMEGA.get(j);
                                if (contactPhone.getEmail().equals(getMegaContactMail(contactMEGA))) {
                                    found = true;
                                    break;
                                }
                            }
                            if (found) {
                                filteredContactsPhone.remove(contactPhone);
                                i--;
                            }
                        }
                    }
                }
            }
            else {
                if (queryPermissions) {
                    phoneContacts.clear();
                    filteredContactsPhone.clear();
                    addedContactsPhone.clear();
                    phoneContacts = getPhoneContacts();
                    for (int i = 0; i < phoneContacts.size(); i++) {
                        filteredContactsPhone.add(phoneContacts.get(i));
                    }
                }
                getVisibleMEGAContacts();

                MegaContactAdapter contactMEGA;
                PhoneContactInfo contactPhone;
                ShareContactInfo contact;
                boolean found;
                shareContacts.clear();
                if (filteredContactMEGA != null && !filteredContactMEGA.isEmpty()) {
                    shareContacts.add(new ShareContactInfoHeader(true, true, false));
                    for (int i = 0; i<filteredContactMEGA.size(); i++) {
                        contactMEGA = filteredContactMEGA.get(i);
                        contact = new ShareContactInfo(null, contactMEGA, null);
                        shareContacts.add(contact);
                    }
                }
                if (filteredContactsPhone != null && !filteredContactsPhone.isEmpty()) {
                    shareContacts.add(new ShareContactInfoHeader(true, false, true));
                    for (int i=0; i<filteredContactsPhone.size(); i++) {
                        found = false;
                        contactPhone = filteredContactsPhone.get(i);
                        for (int j=0; j<filteredContactMEGA.size(); j++) {
                            contactMEGA = filteredContactMEGA.get(j);
                            if (contactPhone.getEmail().equals(getMegaContactMail(contactMEGA))){
                                found = true;
                                break;
                            }
                        }
                        if (!found) {
                            shareContacts.add(new ShareContactInfo(contactPhone, null, null));
                        }
                        else {
                            filteredContactsPhone.remove(contactPhone);
                            i--;
                        }
                    }
                }
                filteredContactsShare.clear();
                for (int i=0; i<shareContacts.size(); i++) {
                    filteredContactsShare.add(shareContacts.get(i));
                }
            }

            return null;
        }

        @Override
        protected void onPostExecute(Void avoid) {
            log("onPostExecute GetContactsTask");
            progressBar.setVisibility(View.GONE);
            if (searchExpand) {
                if (filterContactsTask != null && filterContactsTask.getStatus() == AsyncTask.Status.RUNNING) {
                    filterContactsTask.cancel(true);
                }
                filterContactsTask = new FilterContactsTask();
                filterContactsTask.execute();
            }
            else {
                if (contactType == Constants.CONTACT_TYPE_MEGA) {
                    if (newGroup) {
                        setAddedAdapterContacts();
                    }
                    setMegaAdapterContacts(filteredContactMEGA, MegaContactsLollipopAdapter.ITEM_VIEW_TYPE_LIST_ADD_CONTACT);
                }
                else if (contactType == Constants.CONTACT_TYPE_DEVICE) {
                    setPhoneAdapterContacts(filteredContactsPhone);
                }
                else {
                    setShareAdapterContacts(filteredContactsShare);
                }
                setTitleAB();
                setRecyclersVisibility();
                setSendInvitationVisibility();
                visibilityFastScroller();

                if (isConfirmAddShown) {
                    if (queryIfContactSouldBeAddedTask != null && queryIfContactSouldBeAddedTask.getStatus() == AsyncTask.Status.RUNNING) {
                        queryIfContactSouldBeAddedTask.cancel(true);
                    }
                    Util.hideKeyboard(addContactActivityLollipop, 0);
                    queryIfContactSouldBeAddedTask = new QueryIfContactSouldBeAddedTask();
                    queryIfContactSouldBeAddedTask.execute(true);
                }
            }
        }
    }

    private class FilterContactsTask extends AsyncTask<Void, Void, Void> {

        @Override
        protected Void doInBackground(Void... voids) {
            if (searchExpand) {
                if (searchAutoComplete != null) {
                    inputString = searchAutoComplete.getText().toString();
                }
            }
            else {
                inputString = typeContactEditText.getText().toString();
            }
            if (inputString != null && !inputString.equals("")){
                MegaContactAdapter contactMega;
                PhoneContactInfo contactPhone;
                ShareContactInfo contactShare;

                if (contactType == Constants.CONTACT_TYPE_MEGA) {
                    queryContactMEGA.clear();
                    for (int i=0; i<filteredContactMEGA.size(); i++){
                        contactMega = filteredContactMEGA.get(i);
                        if (getMegaContactMail(contactMega).toLowerCase().contains(inputString.toLowerCase())
                                || contactMega.getFullName().toLowerCase().contains(inputString.toLowerCase())) {
                            queryContactMEGA.add(contactMega);
                        }
                    }
                }
                else if (contactType == Constants.CONTACT_TYPE_DEVICE) {
                    queryContactsPhone.clear();
                    for (int i = 0; i<filteredContactsPhone.size(); i++) {
                        contactPhone = filteredContactsPhone.get(i);
                        if (contactPhone.getEmail().toLowerCase().contains(inputString.toLowerCase())
                                || contactPhone.getName().toLowerCase().contains(inputString.toLowerCase())) {
                            queryContactsPhone.add(contactPhone);
                        }
                    }
                }
                else {
                    queryContactsShare.clear();
                    int numMega = 0;
                    int numPhone = 0;
                    for (int i = 0; i<filteredContactsShare.size(); i++) {
                        contactShare = filteredContactsShare.get(i);
                        if (contactShare.isHeader()){
                            queryContactsShare.add(contactShare);
                        }
                        else {
                            if (contactShare.isMegaContact()){
                                if (getMegaContactMail(contactShare.getMegaContactAdapter()).toLowerCase().contains(inputString.toLowerCase())
                                        || contactShare.getMegaContactAdapter().getFullName().toLowerCase().contains(inputString.toLowerCase())) {
                                    queryContactsShare.add(contactShare);
                                    numMega++;
                                }
                            }
                            else {
                                if (contactShare.getPhoneContactInfo().getEmail().toLowerCase().contains(inputString.toLowerCase())
                                        || contactShare.getPhoneContactInfo().getName().toLowerCase().contains(inputString.toLowerCase())) {
                                    queryContactsShare.add(contactShare);
                                    numPhone++;
                                }
                            }
                        }
                    }
                    if (numMega == 0 && queryContactsShare.size() > 0) {
                        queryContactsShare.remove(0);
                    }
                    if (numPhone == 0 && (queryContactsShare.size()-1 >= 0)) {
                        queryContactsShare.remove(queryContactsShare.size()-1);
                    }
                }
            }

            return null;
        }

        @Override
        protected void onPostExecute(Void voids) {
            log("onPostExecute FilterContactsTask");
            if (contactType == Constants.CONTACT_TYPE_MEGA) {
                if (inputString != null && !inputString.equals("")) {
                    setMegaAdapterContacts(queryContactMEGA, MegaContactsLollipopAdapter.ITEM_VIEW_TYPE_LIST_ADD_CONTACT);
                }
                else {
                    setMegaAdapterContacts(filteredContactMEGA, MegaContactsLollipopAdapter.ITEM_VIEW_TYPE_LIST_ADD_CONTACT);
                }
            }
            else if (contactType == Constants.CONTACT_TYPE_DEVICE) {
                if (inputString != null && !inputString.equals("")) {
                    setPhoneAdapterContacts(queryContactsPhone);
                }
                else {
                    setPhoneAdapterContacts(filteredContactsPhone);
                }
            }
            else {
                if (inputString != null && !inputString.equals("")) {
                    setShareAdapterContacts(queryContactsShare);
                }
                else {
                    setShareAdapterContacts(filteredContactsShare);
                }
            }
            visibilityFastScroller();

            if (isConfirmAddShown) {
                if (queryIfContactSouldBeAddedTask != null && queryIfContactSouldBeAddedTask.getStatus() == AsyncTask.Status.RUNNING) {
                    queryIfContactSouldBeAddedTask.cancel(true);
                }
                Util.hideKeyboard(addContactActivityLollipop, 0);
                queryIfContactSouldBeAddedTask = new QueryIfContactSouldBeAddedTask();
                queryIfContactSouldBeAddedTask.execute(true);
            }
        }
    }

    private class RecoverContactsTask extends AsyncTask<Void, Void, Void> {

        @Override
        protected Void doInBackground(Void... voids) {
            if (contactType == Constants.CONTACT_TYPE_MEGA) {
                getVisibleMEGAContacts();
                String contactToAddMail = null;
                MegaContactAdapter contactToAdd, contact;
                for (int i=0; i<savedaddedContacts.size(); i++){
                    String mail = savedaddedContacts.get(i);
                    for (int j=0;j<filteredContactMEGA.size(); j++){
                        contact = filteredContactMEGA.get(j);
                        contactToAddMail = getMegaContactMail(contact);
                        if (contactToAddMail != null && contactToAddMail.equals(mail)){
                            if (!addedContactsMEGA.contains(contact)) {
                                addedContactsMEGA.add(contact);
                                filteredContactMEGA.remove(contact);
                            }
                            break;
                        }
                    }
                    if (contactToAddMail != null && !contactToAddMail.equals(mail)){
                        contactToAdd = new MegaContactAdapter(null, null, mail);
                        if (!addedContactsMEGA.contains(contactToAdd)) {
                            addedContactsMEGA.add(contactToAdd);
                        }
                    }
                }
            }
            else {
                if (queryPermissions) {
                    phoneContacts.clear();
                    filteredContactsPhone.clear();
                    phoneContacts = getPhoneContacts();
                    for (int i = 0; i < phoneContacts.size(); i++) {
                        filteredContactsPhone.add(phoneContacts.get(i));
                    }
                }
                getVisibleMEGAContacts();

                MegaContactAdapter contactMEGA;
                PhoneContactInfo contactPhone;
                ShareContactInfo contact = null;
                boolean found;
                shareContacts.clear();

                if (filteredContactMEGA != null && !filteredContactMEGA.isEmpty()) {
                    shareContacts.add(new ShareContactInfoHeader(true, true, false));
                    for (int i = 0; i<filteredContactMEGA.size(); i++) {
                        contactMEGA = filteredContactMEGA.get(i);
                        contact = new ShareContactInfo(null, contactMEGA, null);
                        shareContacts.add(contact);
                    }
                }
                if (filteredContactsPhone != null && !filteredContactsPhone.isEmpty()) {
                    shareContacts.add(new ShareContactInfoHeader(true, false, true));
                    for (int i=0; i<filteredContactsPhone.size(); i++) {
                        found = false;
                        contactPhone = filteredContactsPhone.get(i);
                        for (int j=0; j<filteredContactMEGA.size(); j++) {
                            contactMEGA = filteredContactMEGA.get(j);
                            if (contactPhone.getEmail().equals(getMegaContactMail(contactMEGA))){
                                found = true;
                                break;
                            }
                        }
                        if (!found) {
                            shareContacts.add(new ShareContactInfo(contactPhone, null, null));
                        }
                        else {
                            filteredContactsPhone.remove(contactPhone);
                            i--;
                        }
                    }
                }
                filteredContactsShare.clear();
                for (int i=0; i<shareContacts.size(); i++) {
                    filteredContactsShare.add(shareContacts.get(i));
                }
                addedContactsShare.clear();
                String contactToAddMail = null;

                for (int i=0; i<savedaddedContacts.size(); i++){
                    String mail = savedaddedContacts.get(i);
                    log("mail["+i+"]: "+mail);
                    for (int j = 0; j< filteredContactsShare.size(); j++){
                        contact = filteredContactsShare.get(j);
                        if (contact.isMegaContact() && !contact.isHeader()){
                            contactToAddMail = getMegaContactMail(contact.getMegaContactAdapter());
                        }
                        else if (!contact.isHeader()){
                            contactToAddMail = contact.getPhoneContactInfo().getEmail();
                        }
                        else {
                            contactToAddMail = null;
                        }
                        if (contactToAddMail != null && contactToAddMail.equals(mail)){
                            if (!addedContactsShare.contains(contact)) {
                                addedContactsShare.add(contact);
                                filteredContactsShare.remove(contact);
                                if (contact.isMegaContact()){
                                    filteredContactMEGA.remove(contact.getMegaContactAdapter());
                                }
                                else {
                                    filteredContactsPhone.remove(contact.getPhoneContactInfo());
                                }
                            }
                            break;
                        }
                    }
                    if (contactToAddMail != null && !contactToAddMail.equals(mail)){
                        contact = new ShareContactInfo(null, null, mail);
                        if (!addedContactsShare.contains(contact)) {
                            addedContactsShare.add(contact);
                        }
                    }
                }

                if (filteredContactMEGA.size() == 0 && filteredContactsShare.size() > 0) {
                    filteredContactsShare.remove(0);
                }
                if (filteredContactsPhone.size() == 0 && (filteredContactsShare.size()-1 >= 0)) {
                    filteredContactsShare.remove(filteredContactsShare.size()-1);
                }
            }
            return null;
        }

        @Override
        protected void onPostExecute(Void aVoid) {
            log("onPostExecute RecoverContactsTask");
            setAddedAdapterContacts();
            if (searchExpand) {
                if (filterContactsTask != null && filterContactsTask.getStatus() == AsyncTask.Status.RUNNING) {
                    filterContactsTask.cancel(true);
                }
                filterContactsTask = new FilterContactsTask();
                filterContactsTask.execute();
            }
            else {
                if (contactType == Constants.CONTACT_TYPE_MEGA) {
                    if (onNewGroup) {
                        newGroup();
                    }
                    else {
                        setMegaAdapterContacts(filteredContactMEGA, MegaContactsLollipopAdapter.ITEM_VIEW_TYPE_LIST_ADD_CONTACT);
                    }
                }
                else {
                    setShareAdapterContacts(filteredContactsShare);
                }
                setTitleAB();
                setRecyclersVisibility();
                visibilityFastScroller();

                if (isConfirmAddShown) {
                    if (queryIfContactSouldBeAddedTask != null && queryIfContactSouldBeAddedTask.getStatus() == AsyncTask.Status.RUNNING) {
                        queryIfContactSouldBeAddedTask.cancel(true);
                    }
                    Util.hideKeyboard(addContactActivityLollipop, 0);
                    queryIfContactSouldBeAddedTask = new QueryIfContactSouldBeAddedTask();
                    queryIfContactSouldBeAddedTask.execute(true);
                }
            }
        }
    }

    private class QueryIfContactSouldBeAddedTask extends AsyncTask<Boolean, Void, Integer> {

        ShareContactInfo shareContactInfo;
        PhoneContactInfo phoneContactInfo;
        boolean showDialog;
        final int isShareContact = 1;
        final int addContactShare = 2;
        final int isPhoneContact = 3;
        final int addContactPhone = 4;
        final int isAddedContact = 5;
        final int isMegaContact = 6;

        @Override
        protected Integer doInBackground(Boolean... booleans) {

            showDialog = booleans[0];

            if (contactType == Constants.CONTACT_TYPE_DEVICE) {
                for (int i=0; i<addedContactsPhone.size(); i++) {
                    if (addedContactsPhone.get(i).getEmail().equals(confirmAddMail)) {
                        return isAddedContact;
                    }
                }
                for (int i=0; i<filteredContactsPhone.size(); i++) {
                    if (filteredContactsPhone.get(i).getEmail().equals(confirmAddMail)) {
                        phoneContactInfo = filteredContactsPhone.get(i);
                        return isPhoneContact;
                    }
                }
                for (int i=0; i<visibleContactsMEGA.size(); i++) {
                    if (getMegaContactMail(visibleContactsMEGA.get(i)).equals(confirmAddMail)) {
                        return isMegaContact;
                    }
                }
                return addContactPhone;
            }
            else if (contactType == Constants.CONTACT_TYPE_BOTH) {
                for (int i=0; i<addedContactsShare.size(); i++) {
                    if (addedContactsShare.get(i).isMegaContact() && !addedContactsShare.get(i).isHeader()) {
                        if (getMegaContactMail(addedContactsShare.get(i).getMegaContactAdapter()).equals(confirmAddMail)) {
                            return isAddedContact;
                        }
                    }
                    else if (addedContactsShare.get(i).isPhoneContact() && !addedContactsShare.get(i).isHeader()) {
                        if (addedContactsShare.get(i).getPhoneContactInfo().getEmail().equals(confirmAddMail)) {
                            return isAddedContact;
                        }
                    }
                    else {
                        if (addedContactsShare.get(i).getMail().equals(confirmAddMail)) {
                            return isAddedContact;
                        }
                    }
                }

                for (int i=0; i<filteredContactsShare.size(); i++) {
                    if (filteredContactsShare.get(i).isMegaContact() && !filteredContactsShare.get(i).isHeader()) {
                        if (getMegaContactMail(filteredContactsShare.get(i).getMegaContactAdapter()).equals(confirmAddMail)) {
                            shareContactInfo = filteredContactsShare.get(i);
                            return isShareContact;
                        }
                    }
                    else if (filteredContactsShare.get(i).isPhoneContact() && !filteredContactsShare.get(i).isHeader()) {
                        if (filteredContactsShare.get(i).getPhoneContactInfo().getEmail().equals(confirmAddMail)) {
                            shareContactInfo = filteredContactsShare.get(i);
                            return isShareContact;
                        }
                    }
                }
                return addContactShare;
            }
            return 0;
        }

        void shareContact () {
            addShareContact(shareContactInfo);
            int position = filteredContactsShare.indexOf(shareContactInfo);
            if (shareContactInfo.isMegaContact()) {
                if (filteredContactMEGA.size() == 1) {
                    filteredContactsShare.remove(0);
                }
                filteredContactMEGA.remove(shareContactInfo.getMegaContactAdapter());
            } else if (shareContactInfo.isPhoneContact()) {
                filteredContactsPhone.remove(shareContactInfo.getPhoneContactInfo());
                if (filteredContactsPhone.size() == 0) {
                    filteredContactsShare.remove(filteredContactsShare.size() - 2);
                }
            }
            filteredContactsShare.remove(shareContactInfo);
            setShareAdapterContacts(filteredContactsShare);
        }

        void phoneContact () {
            addContact(phoneContactInfo);
            filteredContactsPhone.remove(phoneContactInfo);
            setPhoneAdapterContacts(filteredContactsPhone);
        }

        @Override
        protected void onPostExecute(final Integer type) {
            log("onPostExecute QueryIfContactSouldBeAddedTask");
            if (showDialog) {
                AlertDialog.Builder builder = new AlertDialog.Builder(addContactActivityLollipop, R.style.AppCompatAlertDialogStyleAddContacts);
                builder.setCancelable(false);

                DialogInterface.OnClickListener dialogClickListener = new DialogInterface.OnClickListener() {
                    @Override
                    public void onClick(DialogInterface dialog, int which) {
                        switch (which) {
                            case DialogInterface.BUTTON_POSITIVE: {
                                if (contactType == Constants.CONTACT_TYPE_DEVICE) {
                                    if (type == isPhoneContact) {
                                        phoneContact();
                                    } else {
                                        addContact(new PhoneContactInfo(0, null, confirmAddMail, null));
                                    }
                                } else if (contactType == Constants.CONTACT_TYPE_BOTH) {
                                    if (type == isShareContact) {
                                        shareContact();
                                    } else {
                                        addShareContact(new ShareContactInfo(null, null, confirmAddMail));
                                    }
                                }
                                isConfirmAddShown = false;
                                break;
                            }

                            case DialogInterface.BUTTON_NEGATIVE: {
                                //No button clicked
                                isConfirmAddShown = false;
                                break;
                            }
                        }
                    }
                };

                switch (type) {
                    case isShareContact:
                    case addContactShare: {
                        builder.setMessage(getString(R.string.confirmation_share_contact, confirmAddMail));

                        builder.setPositiveButton(R.string.menu_add_contact, dialogClickListener)
                                .setNegativeButton(R.string.general_cancel, dialogClickListener).show();
                        break;
                    }
                    case isPhoneContact:
                    case addContactPhone: {
                        builder.setMessage(getString(R.string.confirmation_invite_contact, confirmAddMail));

                        builder.setPositiveButton(R.string.menu_add_contact, dialogClickListener)
                                .setNegativeButton(R.string.general_cancel, dialogClickListener).show();
                        break;
                    }
                    case isAddedContact: {
                        builder.setMessage(getString(R.string.confirmation_invite_contact_already_added, confirmAddMail));

                        builder.setNegativeButton(R.string.general_cancel, dialogClickListener).show();
                        break;
                    }
                    case isMegaContact: {
                        builder.setMessage(getString(R.string.confirmation_not_invite_contact, confirmAddMail));

                        builder.setNegativeButton(R.string.general_cancel, dialogClickListener).show();
                    }
                }

                isConfirmAddShown = true;
                builder.setOnDismissListener(new DialogInterface.OnDismissListener() {
                    @Override
                    public void onDismiss(DialogInterface dialog) {
                        isConfirmAddShown = false;
                    }
                });
            }
            else {
                switch (type) {
                    case isShareContact: {
                        shareContact();
                        break;
                    }
                    case addContactShare: {
                        addShareContact(new ShareContactInfo(null, null, confirmAddMail));
                        break;
                    }
                    case isPhoneContact: {
                        phoneContact();
                        break;
                    }
                    case addContactPhone: {
                        addContact(new PhoneContactInfo(0, null, confirmAddMail, null));
                        break;
                    }
                    case isAddedContact: {
                        showSnackbar(getString(R.string.contact_not_added));
                        break;
                    }
                    case isMegaContact: {
                        showSnackbar(getString(R.string.context_contact_already_exists, confirmAddMail));
                        break;
                    }
                }
            }
        }
    }

    void setAddedAdapterContacts () {
        if (contactType == Constants.CONTACT_TYPE_MEGA) {
            if (adapterMEGAContacts == null){
                adapterMEGAContacts = new MegaAddContactsLollipopAdapter(addContactActivityLollipop, addedContactsMEGA);
            }
            else {
                adapterMEGAContacts.setContacts(addedContactsMEGA);
            }

            if (addedContactsMEGA.size() == 0){
                containerAddedContactsRecyclerView.setVisibility(View.GONE);
            }
            else {
                containerAddedContactsRecyclerView.setVisibility(View.VISIBLE);
            }

            addedContactsRecyclerView.setAdapter(adapterMEGAContacts);
        }
        else if (contactType == Constants.CONTACT_TYPE_DEVICE) {
            if (adapterContacts == null){
                adapterContacts = new AddContactsLollipopAdapter(this, addedContactsPhone);
            }
            else {
                adapterContacts.setContacts(addedContactsPhone);
            }

            if (addedContactsPhone.size() == 0){
                containerAddedContactsRecyclerView.setVisibility(View.GONE);
            }
            else {
                containerAddedContactsRecyclerView.setVisibility(View.VISIBLE);
            }

            addedContactsRecyclerView.setAdapter(adapterContacts);
        }
        else {
            if (adapterShare == null) {
                adapterShare = new ShareContactsAdapter(addContactActivityLollipop, addedContactsShare);
            }
            else {
                adapterShare.setContacts(addedContactsShare);
            }

            if (addedContactsShare.size() == 0){
                containerAddedContactsRecyclerView.setVisibility(View.GONE);
            }
            else {
                containerAddedContactsRecyclerView.setVisibility(View.VISIBLE);
            }

            addedContactsRecyclerView.setAdapter(adapterShare);
        }

        setSendInvitationVisibility();
    }

    void setPhoneAdapterContacts (ArrayList<PhoneContactInfo> contacts) {
        if(queryPermissions &&filteredContactsPhone!=null){
            if (filteredContactsPhone.size() == 0){
                headerContacts.setVisibility(View.GONE);
                String textToShow = String.format(getString(R.string.context_empty_contacts)).toUpperCase();
                try{
                    textToShow = textToShow.replace("[A]", "<font color=\'#000000\'>");
                    textToShow = textToShow.replace("[/A]", "</font>");
                    textToShow = textToShow.replace("[B]", "<font color=\'#7a7a7a\'>");
                    textToShow = textToShow.replace("[/B]", "</font>");
                }
                catch (Exception e){}
                Spanned result = null;
                if (android.os.Build.VERSION.SDK_INT >= android.os.Build.VERSION_CODES.N) {
                    result = Html.fromHtml(textToShow,Html.FROM_HTML_MODE_LEGACY);
                } else {
                    result = Html.fromHtml(textToShow);
                }
                emptyTextView.setText(result);
            }
            else {
                emptyTextView.setText(R.string.contacts_list_empty_text_loading);
            }
        }
        else{
            if (!queryPermissions) {
                emptyTextView.setText(R.string.no_contacts_permissions);
            }
            log("PhoneContactsTask: Phone contacts null");
            boolean hasReadContactsPermission = (ContextCompat.checkSelfPermission(getApplicationContext(), Manifest.permission.READ_CONTACTS) == PackageManager.PERMISSION_GRANTED);
            if (!hasReadContactsPermission) {
                log("PhoneContactsTask: No read contacts permission");
            }
        }

        if (adapterPhone == null){
            adapterPhone = new PhoneContactsLollipopAdapter(addContactActivityLollipop, contacts);

            recyclerViewList.setAdapter(adapterPhone);

            adapterPhone.SetOnItemClickListener(new PhoneContactsLollipopAdapter.OnItemClickListener() {

                @Override
                public void onItemClick(View view, int position) {
                    itemClick(view, position);
                }
            });
        }
        else{
            adapterPhone.setContacts(contacts);
        }

        if(adapterPhone!=null){
            if (adapterPhone.getItemCount() == 0){
                headerContacts.setVisibility(View.GONE);
                if (contactType == Constants.CONTACT_TYPE_BOTH) {
                    if (adapterMEGA != null) {
                        if (adapterMEGA.getItemCount() == 0) {
                            setEmptyStateVisibility(true);
                        }
                        else {
                            setEmptyStateVisibility(false);
                        }
                    }
                }
                else {
                    setEmptyStateVisibility(true);
                }
            }
            else{
                headerContacts.setVisibility(View.VISIBLE);
                setEmptyStateVisibility(false);
            }
        }
    }

    void setMegaAdapterContacts (ArrayList<MegaContactAdapter> contacts, int adapter) {
        if (onNewGroup){
            adapterMEGA = new MegaContactsLollipopAdapter(addContactActivityLollipop, null, contacts, newGroupRecyclerView, adapter);

            adapterMEGA.setPositionClicked(-1);
            newGroupRecyclerView.setAdapter(adapterMEGA);
        }
        else {
            if (adapterMEGA == null) {
                adapterMEGA = new MegaContactsLollipopAdapter(addContactActivityLollipop, null, contacts, recyclerViewList, adapter);
            } else {
                adapterMEGA.setAdapterType(adapter);
                adapterMEGA.setContacts(contacts);
            }

            adapterMEGA.setPositionClicked(-1);
            recyclerViewList.setAdapter(adapterMEGA);

            if (adapterMEGA.getItemCount() == 0) {
                String textToShow = getString(R.string.context_empty_contacts).toUpperCase();
                try {
                    textToShow = textToShow.replace("[A]", "<font color=\'#000000\'>");
                    textToShow = textToShow.replace("[/A]", "</font>");
                    textToShow = textToShow.replace("[B]", "<font color=\'#7a7a7a\'>");
                    textToShow = textToShow.replace("[/B]", "</font>");
                } catch (Exception e) {
                }
                Spanned result = null;
                if (android.os.Build.VERSION.SDK_INT >= android.os.Build.VERSION_CODES.N) {
                    result = Html.fromHtml(textToShow, Html.FROM_HTML_MODE_LEGACY);
                } else {
                    result = Html.fromHtml(textToShow);
                }
                emptyTextView.setText(result);
                headerContacts.setVisibility(View.GONE);
                recyclerViewList.setVisibility(View.GONE);
                setEmptyStateVisibility(true);
            }
            else {
                headerContacts.setVisibility(View.VISIBLE);
                recyclerViewList.setVisibility(View.VISIBLE);
                setEmptyStateVisibility(false);
            }
        }
    }

    void setShareAdapterContacts (ArrayList<ShareContactInfo> contacts) {
        if (adapterShareHeader == null){
            adapterShareHeader = new ShareContactsHeaderAdapter(addContactActivityLollipop, contacts);
            recyclerViewList.setAdapter(adapterShareHeader);
            adapterShareHeader.SetOnItemClickListener(new ShareContactsHeaderAdapter.OnItemClickListener() {

                @Override
                public void onItemClick(View view, int position) {
                    itemClick(view, position);
                }
            });
        }
        else{
            adapterShareHeader.setContacts(contacts);
        }

        if (adapterShareHeader.getItemCount() == 0){
            String textToShow = String.format(getString(R.string.context_empty_contacts)).toUpperCase();
            try{
                textToShow = textToShow.replace("[A]", "<font color=\'#000000\'>");
                textToShow = textToShow.replace("[/A]", "</font>");
                textToShow = textToShow.replace("[B]", "<font color=\'#7a7a7a\'>");
                textToShow = textToShow.replace("[/B]", "</font>");
            }
            catch (Exception e){}
            Spanned result = null;
            if (android.os.Build.VERSION.SDK_INT >= android.os.Build.VERSION_CODES.N) {
                result = Html.fromHtml(textToShow,Html.FROM_HTML_MODE_LEGACY);
            } else {
                result = Html.fromHtml(textToShow);
            }
            emptyTextView.setText(result);
        }
        else {
            setEmptyStateVisibility(false);
        }
    }

    public final static boolean isValidEmail(CharSequence target) {
        if (target == null) {
            return false;
        } else {
            log("isValid");
            return Constants.EMAIL_ADDRESS.matcher(target).matches();
        }
    }

    public void setSendInvitationVisibility() {
        if (fabButton != null) {
            if (contactType == Constants.CONTACT_TYPE_MEGA && !onNewGroup && (createNewGroup || createNewChatLink
                    || (comesFromChat && adapterMEGAContacts != null && adapterMEGAContacts.getItemCount() > 0))){
                fabButton.setVisibility(View.VISIBLE);
            }
            else if (contactType == Constants.CONTACT_TYPE_DEVICE && adapterContacts != null && adapterContacts.getItemCount() > 0) {
                fabButton.setVisibility(View.VISIBLE);
            }
            else if (contactType == Constants.CONTACT_TYPE_BOTH && adapterShare != null && adapterShare.getItemCount() > 0){
                fabButton.setVisibility(View.VISIBLE);
            }
            else {
                fabButton.setVisibility(View.GONE);
            }
        }
        if (sendInvitationMenuItem != null) {
            if (contactType == Constants.CONTACT_TYPE_MEGA && onNewGroup) {
                sendInvitationMenuItem.setVisible(true);
            }
            else {
                sendInvitationMenuItem.setVisible(false);
            }
        }
    }

    @Override
    public boolean onCreateOptionsMenu(Menu menu) {
        log("onCreateOptionsMenu");

        MenuInflater inflater = getMenuInflater();
        inflater.inflate(R.menu.activity_add_contact, menu);

        final SearchManager searchManager = (SearchManager) getSystemService(Context.SEARCH_SERVICE);
        searchMenuItem = menu.findItem(R.id.action_search);
        searchMenuItem.setIcon(Util.mutateIcon(this, R.drawable.ic_menu_search, R.color.black));

        final SearchView searchView = (SearchView) MenuItemCompat.getActionView(searchMenuItem);

        searchAutoComplete = (SearchView.SearchAutoComplete) searchView.findViewById(android.support.v7.appcompat.R.id.search_src_text);
        searchAutoComplete.setTextColor(ContextCompat.getColor(this, R.color.black));
        searchAutoComplete.setHintTextColor(ContextCompat.getColor(this, R.color.status_bar_login));
        searchAutoComplete.setHint(getString(R.string.hint_action_search));
        View v = searchView.findViewById(android.support.v7.appcompat.R.id.search_plate);
        v.setBackgroundColor(ContextCompat.getColor(this, android.R.color.transparent));

        searchView.setIconifiedByDefault(true);

        searchAutoComplete.setOnEditorActionListener(new TextView.OnEditorActionListener() {
            @Override
            public boolean onEditorAction(TextView v, int actionId, KeyEvent event) {
                if (actionId == EditorInfo.IME_ACTION_SEARCH) {
                    Util.hideKeyboard(addContactActivityLollipop, 0);
                    return true;
                }
                return false;
            }
        });

        ImageView closeIcon = (ImageView) searchView.findViewById(android.support.v7.appcompat.R.id.search_close_btn);
        closeIcon.setImageDrawable(Util.mutateIcon(this, R.drawable.ic_close_white, R.color.black));

        MenuItemCompat.setOnActionExpandListener(searchMenuItem, new MenuItemCompat.OnActionExpandListener() {
            @Override
            public boolean onMenuItemActionExpand(MenuItem item) {
                log("onMenuItemActionExpand");
                searchExpand = true;
                typeContactEditText.getText().clear();
                if (filterContactsTask != null && filterContactsTask.getStatus() == AsyncTask.Status.RUNNING) {
                    filterContactsTask.cancel(true);
                }
                filterContactsTask = new FilterContactsTask();
                filterContactsTask.execute();
                setSendInvitationVisibility();
                return true;
            }

            @Override
            public boolean onMenuItemActionCollapse(MenuItem item) {
                log("onMenuItemActionCollapse");
                searchExpand = false;
                setSendInvitationVisibility();
                setTitleAB();
                if (filterContactsTask != null && filterContactsTask.getStatus() == AsyncTask.Status.RUNNING){
                    filterContactsTask.cancel(true);
                }
                return true;
            }
        });
        searchView.setMaxWidth(Integer.MAX_VALUE);
        searchView.setOnQueryTextListener(new SearchView.OnQueryTextListener() {

            @Override
            public boolean onQueryTextSubmit(String query) {
                return true;
            }

            @Override
            public boolean onQueryTextChange(String newText) {
                log("onQueryTextChange searchView");
                if (filterContactsTask != null && filterContactsTask.getStatus() == AsyncTask.Status.RUNNING){
                    filterContactsTask.cancel(true);
                }
                filterContactsTask = new FilterContactsTask();
                filterContactsTask.execute();
                return true;
            }

        });

        scanQrMenuItem = menu.findItem(R.id.action_scan_qr);
        scanQrMenuItem.setIcon(Util.mutateIcon(this, R.drawable.ic_action_scan_qr, R.color.black));
        if (this.getResources().getConfiguration().orientation == Configuration.ORIENTATION_LANDSCAPE
                && contactType != Constants.CONTACT_TYPE_MEGA) {
            scanQrMenuItem.setVisible(true);
        }
        else {
            scanQrMenuItem.setVisible(false);
        }

        inviteContactMenuItem = menu.findItem(R.id.action_invite_contact);
        inviteContactMenuItem.setIcon(Util.mutateIcon(this, R.drawable.ic_add_contact, R.color.black));
        if (this.getResources().getConfiguration().orientation == Configuration.ORIENTATION_LANDSCAPE
                && contactType == Constants.CONTACT_TYPE_MEGA && !createNewGroup && !comesFromChat && !onNewGroup) {
            inviteContactMenuItem.setVisible(true);
        }
        else {
            inviteContactMenuItem.setVisible(false);
        }

        sendInvitationMenuItem = menu.findItem(R.id.action_send_invitation);
        sendInvitationMenuItem.setIcon(Util.mutateIcon(this, R.drawable.ic_send_white, R.color.accentColor));
        setSendInvitationVisibility();

        if (searchExpand && searchMenuItem != null) {
            searchMenuItem.expandActionView();
            if (searchView != null) {
                log("searchView != null inputString: "+savedInputString);
                searchView.setQuery(savedInputString, false);
                if (recoverContactsTask != null && recoverContactsTask.getStatus() == AsyncTask.Status.FINISHED) {
                    filterContactsTask = new FilterContactsTask();
                    filterContactsTask.execute();
                }
            }
        }
        setSearchVisibility();

        if (!queryPermissions && contactType == Constants.CONTACT_TYPE_DEVICE) {
            searchMenuItem.setVisible(false);
        }

        return super.onCreateOptionsMenu(menu);
    }

    void setSearchVisibility() {
        if (searchMenuItem == null) {
            return;
        }

        boolean visible;

        if ((contactType == Constants.CONTACT_TYPE_MEGA && filteredContactMEGA.isEmpty())
                || (contactType ==  Constants.CONTACT_TYPE_DEVICE && filteredContactsPhone.isEmpty())
                || (contactType == Constants.CONTACT_TYPE_BOTH && filteredContactsShare.isEmpty())){
            visible = false;
        }
        else {
            visible = true;
        }

        if (searchMenuItem.isVisible() != visible) {
            searchMenuItem.setVisible(visible);
        }
    }

    @Override
    public boolean onPrepareOptionsMenu(Menu menu) {
        log("onPrepareOptionsMenu");

        return super.onPrepareOptionsMenu(menu);
    }

    @Override
    public boolean onOptionsItemSelected(MenuItem item) {
        log("onOptionsItemSelected");

        int id = item.getItemId();
        switch(id) {
            case android.R.id.home: {
                onBackPressed();
                break;
            }
            case R.id.action_scan_qr: {
                initScanQR();
                break;
            }
            case R.id.action_send_invitation: {
                if (contactType == Constants.CONTACT_TYPE_MEGA) {
                    setResultContacts(addedContactsMEGA, true);
                }
                else {
                    shareWith(addedContactsShare);
                }
                Util.hideKeyboard(addContactActivityLollipop, 0);
                break;
            }
        }
        return super.onOptionsItemSelected(item);
    }

    public void refreshKeyboard() {

        String s = typeContactEditText.getText().toString();
        int imeOptions = typeContactEditText.getImeOptions();

        if (s != null) {
            if (s.length() == 0 && (!addedContactsMEGA.isEmpty() || !addedContactsPhone.isEmpty() || !addedContactsShare.isEmpty())){
                typeContactEditText.setImeOptions(EditorInfo.IME_ACTION_SEND);
            }
            else {
                typeContactEditText.setImeOptions(EditorInfo.IME_ACTION_DONE);
            }
        }
        else if (!addedContactsMEGA.isEmpty() || !addedContactsPhone.isEmpty() || !addedContactsShare.isEmpty()) {
            typeContactEditText.setImeOptions(EditorInfo.IME_ACTION_SEND);
        }
        else {
            typeContactEditText.setImeOptions(EditorInfo.IME_ACTION_DONE);
        }

        int imeOptionsNew = typeContactEditText.getImeOptions();
        if (imeOptions != imeOptionsNew) {
            View view = getCurrentFocus();
            if (view != null) {
                InputMethodManager inputMethodManager = (InputMethodManager) getSystemService(Context.INPUT_METHOD_SERVICE);
                inputMethodManager.restartInput(view);
            }
        }
    }

    @Override
    protected void onSaveInstanceState(Bundle outState) {
        super.onSaveInstanceState(outState);

        outState.putBoolean("fromAchievements", fromAchievements);
        outState.putStringArrayList("mailsFromAchievements", mailsFromAchievements);
        outState.putBoolean("searchExpand", searchExpand);
        if (searchExpand ) {
            if (searchAutoComplete != null) {
                outState.putString("inputString", searchAutoComplete.getText().toString());
            }
        }
        else {
            outState.putString("inputString", typeContactEditText.getText().toString());
        }
        outState.putBoolean("onNewGroup", onNewGroup);
        outState.putBoolean("isConfirmDeleteShown", isConfirmDeleteShown);
        outState.putString("confirmDeleteMail", confirmDeleteMail);
        if (queryIfContactSouldBeAddedTask != null && queryIfContactSouldBeAddedTask.getStatus() == AsyncTask.Status.RUNNING){
            isConfirmAddShown = true;
            queryIfContactSouldBeAddedTask.cancel(true);
        }
        outState.putBoolean("isConfirmAddShown", isConfirmAddShown);
        outState.putString("confirmAddMail", confirmAddMail);
        outState.putBoolean("createNewGroup", createNewGroup);
<<<<<<< HEAD
        outState.putBoolean("queryPermissions", queryPermissions);
=======
        outState.putBoolean("createNewChatLink", createNewChatLink);
        outState.putBoolean("isEKREnabled", isEKREnabled);
        outState.putBoolean("newGroup", newGroup);
        outState.putBoolean("onlyCreateGroup", onlyCreateGroup);
>>>>>>> 62805496

        saveContactsAdded(outState);
    }

    void saveContactsAdded (Bundle outState) {

        boolean finished = true;

        if (getContactsTask != null && getContactsTask.getStatus() == AsyncTask.Status.RUNNING){
            getContactsTask.cancel(true);
            finished = false;
            if (contactType == Constants.CONTACT_TYPE_DEVICE) {
                outState.putParcelableArrayList("addedContactsPhone", null);
                outState.putParcelableArrayList("filteredContactsPhone", null);
                outState.putParcelableArrayList("phoneContacts", null);
            }
            else {
                outState.putStringArrayList("savedaddedContacts", null);
            }
        }
        else if (filterContactsTask != null && filterContactsTask.getStatus() == AsyncTask.Status.RUNNING){
            filterContactsTask.cancel(true);
            finished = true;
        }
        else if (recoverContactsTask != null && recoverContactsTask.getStatus() == AsyncTask.Status.RUNNING) {
            recoverContactsTask.cancel(true);
            finished = false;
            if (contactType == Constants.CONTACT_TYPE_DEVICE) {
                outState.putParcelableArrayList("addedContactsPhone", addedContactsPhone);
                outState.putParcelableArrayList("filteredContactsPhone", filteredContactsPhone);
                outState.putParcelableArrayList("phoneContacts", phoneContacts);
            }
            else {
                outState.putStringArrayList("savedaddedContacts", savedaddedContacts);
            }
        }

        if (finished){
            savedaddedContacts.clear();
            if (contactType == Constants.CONTACT_TYPE_MEGA) {
                if (onNewGroup) {
                    createMyContact();
                    if (addedContactsMEGA.contains(myContact)) {
                        addedContactsMEGA.remove(myContact);
                    }
                }
                for (int i=0; i<addedContactsMEGA.size(); i++){
                    if (getMegaContactMail(addedContactsMEGA.get(i)) != null) {
                        savedaddedContacts.add(getMegaContactMail(addedContactsMEGA.get(i)));
                    }
                    else {
                        savedaddedContacts.add(addedContactsMEGA.get(i).getFullName());
                    }
                }
                outState.putStringArrayList("savedaddedContacts", savedaddedContacts);
            }
            else if (contactType == Constants.CONTACT_TYPE_DEVICE) {
                outState.putParcelableArrayList("addedContactsPhone", addedContactsPhone);
                outState.putParcelableArrayList("filteredContactsPhone", filteredContactsPhone);
                outState.putParcelableArrayList("phoneContacts", phoneContacts);
            }
            else {
                for (int i=0; i<addedContactsShare.size(); i++){
                    if (addedContactsShare.get(i).isMegaContact()) {
                        savedaddedContacts.add(getMegaContactMail(addedContactsShare.get(i).getMegaContactAdapter()));
                    }
                    else if (addedContactsShare.get(i).isPhoneContact()) {
                        savedaddedContacts.add(addedContactsShare.get(i).getPhoneContactInfo().getEmail());
                    }
                    else {
                        savedaddedContacts.add(addedContactsShare.get(i).getMail());
                    }
                }
                outState.putStringArrayList("savedaddedContacts", savedaddedContacts);
            }
        }
    }

    @Override
    protected void onCreate(Bundle savedInstanceState) {
        log("onCreate");

        super.onCreate(savedInstanceState);

        if (getIntent() != null){
            contactType = getIntent().getIntExtra("contactType", Constants.CONTACT_TYPE_MEGA);
            chatId = getIntent().getLongExtra("chatId", -1);
            newGroup = getIntent().getBooleanExtra("newGroup", false);
            if (newGroup) {
                createNewGroup = true;
                contactsNewGroup = getIntent().getStringArrayListExtra("contactsNewGroup");
            }
            fromAchievements = getIntent().getBooleanExtra("fromAchievements", false);
            if (fromAchievements){
                mailsFromAchievements = getIntent().getStringArrayListExtra(EXTRA_CONTACTS);
            }
            comesFromChat = getIntent().getBooleanExtra("chat", false);
            if (comesFromChat) {
                title = getIntent().getStringExtra("aBtitle");
            }
            onlyCreateGroup = getIntent().getBooleanExtra("onlyCreateGroup", false);
            if (contactType == Constants.CONTACT_TYPE_MEGA || contactType == Constants.CONTACT_TYPE_BOTH){
                multipleSelectIntent = getIntent().getIntExtra("MULTISELECT", -1);
                if(multipleSelectIntent==0){
                    nodeHandle =  getIntent().getLongExtra(EXTRA_NODE_HANDLE, -1);
                }
                else if(multipleSelectIntent==1){
                    log("onCreate multiselect YES!");
                    nodeHandles=getIntent().getLongArrayExtra(EXTRA_NODE_HANDLE);
                }
            }
        }

        getWindow().setStatusBarColor(ContextCompat.getColor(this, R.color.dark_primary_color));

        Display display = getWindowManager().getDefaultDisplay();
        outMetrics = new DisplayMetrics ();
        display.getMetrics(outMetrics);

        app = (MegaApplication)getApplication();
        megaApi = app.getMegaApi();
        if(megaApi==null||megaApi.getRootNode()==null){
            log("Refresh session - sdk");
            Intent intent = new Intent(this, LoginActivityLollipop.class);
            intent.putExtra("visibleFragment", Constants. LOGIN_FRAGMENT);
            intent.setFlags(Intent.FLAG_ACTIVITY_CLEAR_TOP);
            startActivity(intent);
            finish();
            return;
        }
        if(Util.isChatEnabled()){
            if (megaChatApi == null){
                megaChatApi = ((MegaApplication) getApplication()).getMegaChatApi();
            }

            if(megaChatApi==null||megaChatApi.getInitState()== MegaChatApi.INIT_ERROR){
                log("Refresh session - karere");
                Intent intent = new Intent(this, LoginActivityLollipop.class);
                intent.putExtra("visibleFragment", Constants. LOGIN_FRAGMENT);
                intent.setFlags(Intent.FLAG_ACTIVITY_CLEAR_TOP);
                startActivity(intent);
                finish();
                return;
            }
        }

        addContactActivityLollipop = this;

        if (megaChatApi != null){
            megaChatApi.addChatListener(this);
        }

        dbH = DatabaseHandler.getDbHandler(this);
        handler = new Handler();
        setContentView(R.layout.activity_add_contact);

        tB = (Toolbar) findViewById(R.id.add_contact_toolbar);
        if(tB==null){
            log("Tb is Null");
            return;
        }

        tB.setVisibility(View.VISIBLE);
        setSupportActionBar(tB);
        aB = getSupportActionBar();
        aB.setHomeButtonEnabled(true);
        aB.setDisplayHomeAsUpEnabled(true);
        aB.setTitle("");
        aB.setSubtitle("");

        relativeLayout = (RelativeLayout) findViewById(R.id.relative_container_add_contact);

        fabButton = (FloatingActionButton) findViewById(R.id.fab_button_next);
        fabButton.setOnClickListener(this);

        mailError = (RelativeLayout) findViewById(R.id.add_contact_email_error);
        mailError.setVisibility(View.GONE);
        typeContactLayout = (RelativeLayout) findViewById(R.id.layout_type_mail);
        typeContactLayout.setVisibility(View.GONE);
        typeContactEditText = (EditText) findViewById(R.id.type_mail_edittext);
        if (this.getResources().getConfiguration().orientation == Configuration.ORIENTATION_LANDSCAPE) {
            LinearLayout.LayoutParams params1 = new LinearLayout.LayoutParams(ViewGroup.LayoutParams.MATCH_PARENT, Util.px2dp(40, outMetrics));
            typeContactLayout.setLayoutParams(params1);
        }
        editTextBackground = typeContactEditText.getBackground().mutate().getConstantState().newDrawable();
        typeContactEditText.addTextChangedListener(this);
        typeContactEditText.setOnEditorActionListener(this);
        typeContactEditText.setImeOptions(EditorInfo.IME_ACTION_DONE);
        typeContactEditText.setOnFocusChangeListener(new View.OnFocusChangeListener() {
            @Override
            public void onFocusChange(View v, boolean hasFocus) {
                if (hasFocus) {
                    if (searchExpand) {
                        if (searchAutoComplete != null) {
                            searchAutoComplete.getText().clear();
                        }
                        if (searchMenuItem != null) {
                            searchMenuItem.collapseActionView();
                        }
                        if (filterContactsTask != null && filterContactsTask.getStatus() == AsyncTask.Status.RUNNING) {
                            filterContactsTask.cancel(true);
                        }
                        filterContactsTask = new FilterContactsTask();
                        filterContactsTask.execute();
                    }
                }
            }
        });
        scanQRButton = (RelativeLayout) findViewById(R.id.layout_scan_qr);
        scanQRButton.setOnClickListener(this);
        scanQRButton.setVisibility(View.GONE);
        inviteContactButton = (RelativeLayout) findViewById(R.id.layout_invite_contact);
        inviteContactButton.setOnClickListener(this);
        inviteContactButton.setVisibility(View.GONE);
        newGroupChatButton = (RelativeLayout) findViewById(R.id.layout_group_chat);
        newGroupChatButton.setOnClickListener(this);
        newGroupChatButton.setVisibility(View.GONE);
        newChatLinkButton = (RelativeLayout) findViewById(R.id.layout_chat_link);
        newChatLinkButton.setOnClickListener(this);
        newChatLinkButton.setVisibility(View.GONE);
        addContactsLayout = (LinearLayout) findViewById(R.id.add_contacts_container);
        addedContactsRecyclerView = (RecyclerView) findViewById(R.id.contact_adds_recycler_view);
        containerAddedContactsRecyclerView = (RelativeLayout) findViewById(R.id.contacts_adds_container);
        containerAddedContactsRecyclerView.setVisibility(View.GONE);
        fabImageGroup = (FloatingActionButton) findViewById(R.id.image_group_floating_button);
        nameGroup = (EditText) findViewById(R.id.name_group_edittext);

        mLayoutManager = new LinearLayoutManager(this, LinearLayoutManager.HORIZONTAL, false);
        addedContactsRecyclerView.setLayoutManager(mLayoutManager);
        addedContactsRecyclerView.setItemAnimator(new DefaultItemAnimator());

        headerContacts = (RelativeLayout) findViewById(R.id.header_list);
        textHeader = (TextView) findViewById(R.id.text_header_list);

        fastScroller = (FastScroller) findViewById(R.id.fastscroll);

        stickyLayoutManager = new TopSnappedStickyLayoutManager(addContactActivityLollipop, this);
        linearLayoutManager = new LinearLayoutManager(this);
        recyclerViewList = (RecyclerView) findViewById(R.id.add_contact_list);
        recyclerViewList.setClipToPadding(false);
        recyclerViewList.setHasFixedSize(true);
        recyclerViewList.addOnItemTouchListener(this);
        recyclerViewList.setItemAnimator(new DefaultItemAnimator());
        fastScroller.setRecyclerView(recyclerViewList);

        if (contactType == Constants.CONTACT_TYPE_MEGA) {
            if (!comesFromChat && !newGroup) {
                if (this.getResources().getConfiguration().orientation == Configuration.ORIENTATION_PORTRAIT) {
                    inviteContactButton.setVisibility(View.VISIBLE);
                }
                newGroupChatButton.setVisibility(View.VISIBLE);
                newChatLinkButton.setVisibility(View.VISIBLE);
            }
            recyclerViewList.setLayoutManager(linearLayoutManager);
            headerContacts.setVisibility(View.VISIBLE);
            textHeader.setText(getString(R.string.section_contacts));
            recyclerViewList.addItemDecoration(new SimpleDividerItemDecoration(this, outMetrics));
        }
        else if(contactType == Constants.CONTACT_TYPE_DEVICE) {
            typeContactLayout.setVisibility(View.VISIBLE);
            if (this.getResources().getConfiguration().orientation == Configuration.ORIENTATION_PORTRAIT) {
                scanQRButton.setVisibility(View.VISIBLE);
            }
            recyclerViewList.setLayoutManager(linearLayoutManager);
            headerContacts.setVisibility(View.VISIBLE);
            textHeader.setText(getString(R.string.contacts_phone));
            recyclerViewList.addItemDecoration(new SimpleDividerItemDecoration(this, outMetrics));
        }
        else {
            typeContactLayout.setVisibility(View.VISIBLE);
            if (this.getResources().getConfiguration().orientation == Configuration.ORIENTATION_PORTRAIT) {
                scanQRButton.setVisibility(View.VISIBLE);
            }
            recyclerViewList.setLayoutManager(stickyLayoutManager);
            recyclerViewList.addItemDecoration(new HeaderItemDecoration(this, outMetrics));
            headerContacts.setVisibility(View.GONE);
        }

        containerContacts = (RelativeLayout) findViewById(R.id.container_list_contacts);

        emptyImageView = (ImageView) findViewById(R.id.add_contact_list_empty_image);
        emptyTextView = (TextView) findViewById(R.id.add_contact_list_empty_text);
        if (getResources().getConfiguration().orientation == Configuration.ORIENTATION_PORTRAIT) {
            emptyImageView.setImageResource(R.drawable.ic_empty_contacts);
        }
        else {
            emptyImageView.setImageResource(R.drawable.contacts_empty_landscape);
        }
        emptyTextView.setText(R.string.contacts_list_empty_text_loading_share);
        emptySubTextView = (TextView) findViewById(R.id.add_contact_list_empty_subtext);
        emptyInviteButton = (Button) findViewById(R.id.add_contact_list_empty_invite_button);
        emptyInviteButton.setText(R.string.contact_invite);

        if (getResources().getConfiguration().orientation == Configuration.ORIENTATION_LANDSCAPE) {
            LinearLayout.LayoutParams params1 = (LinearLayout.LayoutParams) emptySubTextView.getLayoutParams();
            params1.setMargins(Util.px2dp(34, outMetrics), 0, Util.px2dp(34, outMetrics), 0);
            emptyTextView.setLayoutParams(params1);
            LinearLayout.LayoutParams params2 = (LinearLayout.LayoutParams) emptyInviteButton.getLayoutParams();
            params2.setMargins(0, Util.px2dp(5, outMetrics), 0, Util.px2dp(32, outMetrics));
            emptyInviteButton.setLayoutParams(params2);
        }

        emptyInviteButton.setOnClickListener(this);

        progressBar = (ProgressBar) findViewById(R.id.add_contact_progress_bar);

        newGroupLayout = (NestedScrollView) findViewById(R.id.new_group_layout);
        newGroupLayout.setVisibility(View.GONE);
        ekrSwitch = (SwitchCompat) findViewById(R.id.ekr_switch);
        ekrSwitch.setOnClickListener(this);
        getChatLinkBox = (CheckBox) findViewById(R.id.get_chat_link_checkbox);
        getChatLinkLayout = (RelativeLayout) findViewById(R.id.get_chat_link_layout);
        newGroupHeaderList = (TextView) findViewById(R.id.new_group_text_header_list);
        newGroupRecyclerView = (RecyclerView) findViewById(R.id.new_group_add_contact_list);
        newGroupRecyclerView.setClipToPadding(false);
        newGroupRecyclerView.setHasFixedSize(true);
        newGroupRecyclerView.addOnItemTouchListener(this);
        newGroupRecyclerView.setItemAnimator(new DefaultItemAnimator());
        newGrouplinearLayoutManager = new LinearLayoutManager(this);
        newGroupRecyclerView.setLayoutManager(newGrouplinearLayoutManager);
        newGroupRecyclerView.addItemDecoration(new SimpleDividerItemDecoration(this, outMetrics));

        //Get MEGA contacts and phone contacts: first name, last name and email
        if (savedInstanceState != null) {
            onNewGroup = savedInstanceState.getBoolean("onNewGroup", onNewGroup);
            isConfirmDeleteShown = savedInstanceState.getBoolean("isConfirmDeleteShown", false);
            confirmDeleteMail = savedInstanceState.getString("confirmDeleteMail");
            searchExpand = savedInstanceState.getBoolean("searchExpand", false);
            savedInputString = savedInstanceState.getString("inputString");
            isConfirmAddShown = savedInstanceState.getBoolean("isConfirmAddShown", false);
            confirmAddMail = savedInstanceState.getString("confirmAddMail");
            createNewGroup = savedInstanceState.getBoolean("createNewGroup", false);
<<<<<<< HEAD
            queryPermissions = savedInstanceState.getBoolean("queryPermissions", true);
=======
            createNewChatLink = savedInstanceState.getBoolean("createNewChatLink", false);
            isEKREnabled = savedInstanceState.getBoolean("isEKREnabled", false);
            ekrSwitch.setChecked(isEKREnabled);
            onlyCreateGroup = savedInstanceState.getBoolean("onlyCreateGroup", false);
>>>>>>> 62805496

            if (contactType == Constants.CONTACT_TYPE_MEGA || contactType == Constants.CONTACT_TYPE_BOTH) {
                savedaddedContacts = savedInstanceState.getStringArrayList("savedaddedContacts");

                if (createNewGroup) {
                    setTitleAB();
                    inviteContactButton.setVisibility(View.GONE);
                    newGroupChatButton.setVisibility(View.GONE);
                    newChatLinkButton.setVisibility(View.GONE);
                }

                if (savedaddedContacts == null && (contactType == Constants.CONTACT_TYPE_MEGA || contactType == Constants.CONTACT_TYPE_BOTH)) {
                    setAddedAdapterContacts();
                    getContactsTask = new GetContactsTask();
                    getContactsTask.execute();
                }
//                else if (savedaddedContacts == null && contactType == Constants.CONTACT_TYPE_BOTH) {
//                    setAddedAdapterContacts();
//                    queryIfHasReadContactsPermissions();
//                }
                else {
                    recoverContactsTask = new RecoverContactsTask();
                    recoverContactsTask.execute();
                }
            }
            else if (contactType == Constants.CONTACT_TYPE_DEVICE){
                addedContactsPhone = savedInstanceState.getParcelableArrayList("addedContactsPhone");
                filteredContactsPhone = savedInstanceState.getParcelableArrayList("filteredContactsPhone");
                phoneContacts = savedInstanceState.getParcelableArrayList("phoneContacts");

                setAddedAdapterContacts();

                if (queryPermissions && filteredContactsPhone == null && phoneContacts == null) {
                    queryIfHasReadContactsPermissions();
                }
                else {
                    if (addedContactsPhone.size() == 0) {
                        containerAddedContactsRecyclerView.setVisibility(View.GONE);
                    }
                    else {
                        containerAddedContactsRecyclerView.setVisibility(View.VISIBLE);
                    }
                    addedContactsRecyclerView.setAdapter(adapterContacts);

                    if (phoneContacts != null && !phoneContacts.isEmpty()) {
                        if (filteredContactsPhone == null && (addedContactsPhone == null || addedContactsPhone.isEmpty())) {
                            for (int i = 0; i < phoneContacts.size(); i++) {
                                filteredContactsPhone.add(phoneContacts.get(i));
                            }
                        }
                        setPhoneAdapterContacts(filteredContactsPhone);
                    }
                    else if (addedContactsPhone != null && !addedContactsPhone.isEmpty()) {
                        setEmptyStateVisibility(true);
                    }
                    else {
                        setEmptyStateVisibility(true);

                        progressBar.setVisibility(View.VISIBLE);
                        getContactsTask = new GetContactsTask();
                        getContactsTask.execute();
                    }
                }
                setTitleAB();
                setRecyclersVisibility();
            }
        }
        else {
            isEKREnabled = false;
            ekrSwitch.setChecked(isEKREnabled);
            if (contactType == Constants.CONTACT_TYPE_MEGA) {
                setAddedAdapterContacts();

                progressBar.setVisibility(View.VISIBLE);
                getContactsTask = new GetContactsTask();
                getContactsTask.execute();
            }
            else if (contactType == Constants.CONTACT_TYPE_DEVICE){
                setAddedAdapterContacts();
                queryIfHasReadContactsPermissions();
            }
            else {
                setAddedAdapterContacts();
                queryIfHasReadContactsPermissions();
            }
        }

        if (onlyCreateGroup) {
            createNewGroup = true;
            setTitleAB();
            inviteContactButton.setVisibility(View.GONE);
            newGroupChatButton.setVisibility(View.GONE);
            newChatLinkButton.setVisibility(View.GONE);

        }

        setGetChatLinkVisibility();
    }

    void setEmptyStateVisibility (boolean visible) {
        if (visible) {
            emptyImageView.setVisibility(View.VISIBLE);
            emptyTextView.setVisibility(View.VISIBLE);
            if (contactType == Constants.CONTACT_TYPE_MEGA && (addedContactsMEGA == null || addedContactsMEGA.isEmpty())) {
                emptySubTextView.setVisibility(View.VISIBLE);
                emptyInviteButton.setVisibility(View.VISIBLE);
            }
            else {
                emptySubTextView.setVisibility(View.GONE);
                emptyInviteButton.setVisibility(View.GONE);
            }
        }
        else {
            emptyImageView.setVisibility(View.GONE);
            emptyTextView.setVisibility(View.GONE);
            emptySubTextView.setVisibility(View.GONE);
            emptyInviteButton.setVisibility(View.GONE);
        }
    }

    void setGetChatLinkVisibility () {
        if (isEKREnabled) {
            getChatLinkLayout.setVisibility(View.GONE);
        } else {
            getChatLinkLayout.setVisibility(View.VISIBLE);
        }
    }

    void queryIfHasReadContactsPermissions() {
        if (Build.VERSION.SDK_INT >= Build.VERSION_CODES.M) {
            boolean hasReadContactsPermission = (ContextCompat.checkSelfPermission(this, Manifest.permission.READ_CONTACTS) == PackageManager.PERMISSION_GRANTED);
            if (!hasReadContactsPermission) {
                log("No read contacts permission");
                ActivityCompat.requestPermissions((AddContactActivityLollipop) this,
                        new String[]{Manifest.permission.READ_CONTACTS},
                        Constants.REQUEST_READ_CONTACTS);
            }
            else {
                setEmptyStateVisibility(true);

                progressBar.setVisibility(View.VISIBLE);
                getContactsTask = new GetContactsTask();
                getContactsTask.execute();
            }
        }
        else{
            setEmptyStateVisibility(true);
            progressBar.setVisibility(View.VISIBLE);
            getContactsTask = new GetContactsTask();
            getContactsTask.execute();
        }
    }

    private void setTitleAB() {
        log("setTitleAB");
        if (aB != null) {
            if (contactType == Constants.CONTACT_TYPE_MEGA){
                if (comesFromChat) {
                    aB.setTitle(title.toUpperCase());
                    if (addedContactsMEGA.size() > 0) {
                        aB.setSubtitle(getResources().getString(R.string.selected_items, addedContactsMEGA.size()));
                    }
                    else {
                        aB.setSubtitle(null);
                    }
                }
                else if (!createNewGroup && !createNewChatLink) {
                    aB.setTitle(getString(R.string.group_chat_start_conversation_label).toUpperCase());
                }
                else if ((createNewGroup || createNewChatLink) && !onNewGroup) {
                    if (onlyCreateGroup) {
                        aB.setTitle(getString(R.string.title_new_group));
                    }
                    else {
                        aB.setTitle(getString(R.string.group_chat_start_conversation_label));
                    }
                    if (addedContactsMEGA.size() > 0) {
                        aB.setSubtitle(getResources().getString(R.string.selected_items, addedContactsMEGA.size()));
                    }
                    else {
                        aB.setSubtitle(getString(R.string.add_participants_menu_item));
                    }
                }
            }
            else if (contactType == Constants.CONTACT_TYPE_DEVICE){
                aB.setTitle(getString(R.string.invite_contacts).toUpperCase());
                if (addedContactsPhone.size() > 0){
                    aB.setSubtitle(addedContactsPhone.size() + " " + getResources().getQuantityString(R.plurals.general_num_contacts, addedContactsPhone.size()));
                }
                else {
                    aB.setSubtitle(null);
                }
            }
            else {
                aB.setTitle(getString(R.string.share_with).toUpperCase());
                if (addedContactsShare.size() > 0){
                    aB.setSubtitle(addedContactsShare.size() + " " + getResources().getQuantityString(R.plurals.general_num_contacts, addedContactsShare.size()));
                }
                else {
                    aB.setSubtitle(null);
                }
            }
        }
    }

    private void setError(){
        log("setError");
        if (this.getResources().getConfiguration().orientation == Configuration.ORIENTATION_LANDSCAPE){
            RelativeLayout.LayoutParams params = new RelativeLayout.LayoutParams(ViewGroup.LayoutParams.MATCH_PARENT, ViewGroup.LayoutParams.WRAP_CONTENT);
            params.setMargins(Util.px2dp(18, outMetrics), Util.px2dp(-10, outMetrics), Util.px2dp(18, outMetrics), 0);
            typeContactEditText.setLayoutParams(params);
        }
        mailError.setVisibility(View.VISIBLE);
        PorterDuffColorFilter porterDuffColorFilter = new PorterDuffColorFilter(ContextCompat.getColor(this, R.color.login_warning), PorterDuff.Mode.SRC_ATOP);
        Drawable background = editTextBackground.mutate().getConstantState().newDrawable();
        background.setColorFilter(porterDuffColorFilter);
        typeContactEditText.setBackground(background);
    }

    private void quitError(){
        log("quitError");
        if(mailError.getVisibility() != View.GONE){
            mailError.setVisibility(View.GONE);
        }
        if (this.getResources().getConfiguration().orientation == Configuration.ORIENTATION_LANDSCAPE){
            RelativeLayout.LayoutParams params = new RelativeLayout.LayoutParams(ViewGroup.LayoutParams.MATCH_PARENT, ViewGroup.LayoutParams.WRAP_CONTENT);
            params.setMargins(Util.px2dp(18, outMetrics), Util.px2dp(0, outMetrics), Util.px2dp(18, outMetrics), 0);
            typeContactEditText.setLayoutParams(params);
        }
        typeContactEditText.setBackground(editTextBackground);
    }

    public void addShareContact (ShareContactInfo contact) {
        log("addShareContact");

        if (searchExpand && searchMenuItem != null) {
            searchMenuItem.collapseActionView();
        }
        if (!typeContactEditText.getText().toString().equals("")){
            typeContactEditText.getText().clear();
        }
        typeContactEditText.clearFocus();
        Util.hideKeyboard(addContactActivityLollipop, 0);

        boolean found = false;
        for (int i=0; i<addedContactsShare.size(); i++) {
            found = false;
            if (getShareContactMail(addedContactsShare.get(i)).equals(getShareContactMail(contact))) {
                found = true;
                break;
            }
        }
        if (found){
            showSnackbar(getString(R.string.contact_not_added));
        }
        else {
            addedContactsShare.add(contact);
        }
        adapterShare.setContacts(addedContactsShare);
        if (adapterShare.getItemCount()-1 >= 0) {
            mLayoutManager.scrollToPosition(adapterShare.getItemCount() - 1);
        }
        setSendInvitationVisibility();
        containerAddedContactsRecyclerView.setVisibility(View.VISIBLE);
        setTitleAB();

        if (adapterShareHeader != null){
            if (adapterShareHeader.getItemCount() == 0){
                setEmptyStateVisibility(true);

                String textToShow = String.format(getString(R.string.context_empty_contacts)).toUpperCase();
                try{
                    textToShow = textToShow.replace("[A]", "<font color=\'#000000\'>");
                    textToShow = textToShow.replace("[/A]", "</font>");
                    textToShow = textToShow.replace("[B]", "<font color=\'#7a7a7a\'>");
                    textToShow = textToShow.replace("[/B]", "</font>");
                }
                catch (Exception e){}
                Spanned result = null;
                if (android.os.Build.VERSION.SDK_INT >= android.os.Build.VERSION_CODES.N) {
                    result = Html.fromHtml(textToShow,Html.FROM_HTML_MODE_LEGACY);
                } else {
                    result = Html.fromHtml(textToShow);
                }
                emptyTextView.setText(result);
            }
            else {
                setEmptyStateVisibility(false);
            }
        }
        setRecyclersVisibility();
        refreshKeyboard();
    }

    public void addContactMEGA (MegaContactAdapter contact) {
        log("addContactMEGA: " + contact.getFullName());

        if (searchExpand && searchMenuItem != null) {
            searchMenuItem.collapseActionView();
        }
        Util.hideKeyboard(addContactActivityLollipop, 0);

        if (addedContactsMEGA.contains(contact)){
            showSnackbar(getString(R.string.contact_not_added));
        }
        else {
            addedContactsMEGA.add(contact);
        }
        adapterMEGAContacts.setContacts(addedContactsMEGA);
        if (adapterMEGAContacts.getItemCount()-1 >= 0) {
            mLayoutManager.scrollToPosition(adapterMEGAContacts.getItemCount() - 1);
        }
        setSendInvitationVisibility();
        containerAddedContactsRecyclerView.setVisibility(View.VISIBLE);
        setTitleAB();
        if (adapterMEGA != null){
            if (adapterMEGA.getItemCount() == 1){
                headerContacts.setVisibility(View.GONE);
                setEmptyStateVisibility(true);

                String textToShow = String.format(getString(R.string.context_empty_contacts)).toUpperCase();
                try{
                    textToShow = textToShow.replace("[A]", "<font color=\'#000000\'>");
                    textToShow = textToShow.replace("[/A]", "</font>");
                    textToShow = textToShow.replace("[B]", "<font color=\'#7a7a7a\'>");
                    textToShow = textToShow.replace("[/B]", "</font>");
                }
                catch (Exception e){}
                Spanned result = null;
                if (android.os.Build.VERSION.SDK_INT >= android.os.Build.VERSION_CODES.N) {
                    result = Html.fromHtml(textToShow,Html.FROM_HTML_MODE_LEGACY);
                } else {
                    result = Html.fromHtml(textToShow);
                }
                emptyTextView.setText(result);
            }
        }
        setRecyclersVisibility();
        refreshKeyboard();
    }

    public void addContact (PhoneContactInfo contact){
        log("addContact: " + contact.getName()+" mail: " + contact.getEmail());

        if (searchExpand && searchMenuItem != null) {
            searchMenuItem.collapseActionView();
        }
        if (!typeContactEditText.getText().toString().equals("")){
            typeContactEditText.getText().clear();
        }
        typeContactEditText.clearFocus();
        Util.hideKeyboard(addContactActivityLollipop, 0);

        boolean found = false;
        for (int i=0; i<addedContactsPhone.size(); i++) {
            found = false;
            if (addedContactsPhone.get(i).getEmail().equals(contact.getEmail())) {
                found = true;
                break;
            }
        }
        if (found){
            showSnackbar(getString(R.string.contact_not_added));
        }
        else {
            addedContactsPhone.add(contact);
        }

        adapterContacts.setContacts(addedContactsPhone);
        if (adapterContacts.getItemCount()-1 >= 0) {
            mLayoutManager.scrollToPosition(adapterContacts.getItemCount() - 1);
        }
        setSendInvitationVisibility();
        containerAddedContactsRecyclerView.setVisibility(View.VISIBLE);
        setTitleAB();

        if(adapterPhone!=null){
            if (adapterPhone.getItemCount() == 0){
                headerContacts.setVisibility(View.GONE);
                setEmptyStateVisibility(true);

                String textToShow = String.format(getString(R.string.context_empty_contacts)).toUpperCase();
                try{
                    textToShow = textToShow.replace("[A]", "<font color=\'#000000\'>");
                    textToShow = textToShow.replace("[/A]", "</font>");
                    textToShow = textToShow.replace("[B]", "<font color=\'#7a7a7a\'>");
                    textToShow = textToShow.replace("[/B]", "</font>");
                }
                catch (Exception e){}
                Spanned result = null;
                if (android.os.Build.VERSION.SDK_INT >= android.os.Build.VERSION_CODES.N) {
                    result = Html.fromHtml(textToShow,Html.FROM_HTML_MODE_LEGACY);
                } else {
                    result = Html.fromHtml(textToShow);
                }
                emptyTextView.setText(result);
            }
        }
        setRecyclersVisibility();
        refreshKeyboard();
    }

    public void deleteContact (int position){
        log("deleteContact: " +position);
        if (position < 0) {
            return;
        }
        if (contactType == Constants.CONTACT_TYPE_MEGA){
            if (position >= addedContactsMEGA.size()) {
                return;
            }
            MegaContactAdapter deleteContact = addedContactsMEGA.get(position);
            if (deleteContact.getMegaUser() != null || deleteContact.getMegaContactDB() != null) {
                addMEGAFilteredContact(deleteContact);
            }
            addedContactsMEGA.remove(deleteContact);
            setSendInvitationVisibility();
            adapterMEGAContacts.setContacts(addedContactsMEGA);
            if (addedContactsMEGA.size() == 0){
                containerAddedContactsRecyclerView.setVisibility(View.GONE);
            }
        }
        else if (contactType == Constants.CONTACT_TYPE_DEVICE){
            if (position >= addedContactsPhone.size()) {
                return;
            }
            PhoneContactInfo deleteContact = addedContactsPhone.get(position);
            if (deleteContact.getName() != null) {
                addFilteredContact(deleteContact);
            }
            addedContactsPhone.remove(deleteContact);
            setSendInvitationVisibility();
            adapterContacts.setContacts(addedContactsPhone);
            if (addedContactsPhone.size() == 0){
                containerAddedContactsRecyclerView.setVisibility(View.GONE);
            }
        }
        else {
            if (position >= addedContactsShare.size()) {
                return;
            }
            ShareContactInfo deleteContact = addedContactsShare.get(position);

            if (deleteContact.isPhoneContact()) {
                addFilteredContact(deleteContact.getPhoneContactInfo());
            }
            else if (deleteContact.isMegaContact()) {
                addMEGAFilteredContact(deleteContact.getMegaContactAdapter());
            }

            addedContactsShare.remove(deleteContact);
            setSendInvitationVisibility();
            adapterShare.setContacts(addedContactsShare);
            if (addedContactsShare.size() == 0){
                containerAddedContactsRecyclerView.setVisibility(View.GONE);
            }
        }
        setTitleAB();
        setRecyclersVisibility();
        refreshKeyboard();
        setSearchVisibility();
    }

    public void showSnackbar(String message) {
        Util.hideKeyboard(addContactActivityLollipop, 0);
        showSnackbar(relativeLayout, message);
    }

    private void addMEGAFilteredContact (MegaContactAdapter contact) {

        filteredContactMEGA.add(contact);
        Collections.sort(filteredContactMEGA, new Comparator<MegaContactAdapter>(){

            public int compare(MegaContactAdapter c1, MegaContactAdapter c2) {
                String name1 = c1.getFullName();
                String name2 = c2.getFullName();
                int res = String.CASE_INSENSITIVE_ORDER.compare(name1, name2);
                if (res == 0) {
                    res = name1.compareTo(name2);
                }
                return res;
            }
        });

        int index = filteredContactMEGA.indexOf(contact);
        if (searchExpand) {
            if (searchAutoComplete !=  null) {
                inputString = searchAutoComplete.getText().toString();
            }
        }
        else {
            inputString = typeContactEditText.getText().toString();
        }

        if (contactType == Constants.CONTACT_TYPE_BOTH) {
            int i = filteredContactMEGA.indexOf(contact);
            ShareContactInfo contactToAdd = new ShareContactInfo(null, contact, null);
            if (filteredContactMEGA.size() == 1) {
                filteredContactsShare.add(0, new ShareContactInfoHeader(true, true, false));
                filteredContactsShare.add(1, contactToAdd);
            }
            else {
                filteredContactsShare.add(i+1, contactToAdd);
            }
            if (inputString != null && !inputString.equals("")) {
                filterContactsTask = new FilterContactsTask();
                filterContactsTask.execute();
            }
            else {
                adapterShareHeader.setContacts(filteredContactsShare);
                if (index >= 0 && index < adapterShareHeader.getItemCount()) {
                    stickyLayoutManager.scrollToPosition(index);
                }
            }
            if (adapterShareHeader.getItemCount() != 0) {
                setEmptyStateVisibility(false);
            }
        }
        else {
            if (!onNewGroup) {
                if (inputString != null && !inputString.equals("")) {
                    filterContactsTask = new FilterContactsTask();
                    filterContactsTask.execute();
                }
                else {
                    adapterMEGA.setContacts(filteredContactMEGA);
                    if (index >= 0 && index < adapterMEGA.getItemCount()) {
                        linearLayoutManager.scrollToPosition(index);
                    }
                    if (adapterMEGA.getItemCount() != 0) {
                        headerContacts.setVisibility(View.VISIBLE);
                        setEmptyStateVisibility(false);
                    }
                }
            }
        }
    }

    private void addFilteredContact(PhoneContactInfo contact) {
        log("addFilteredContact");
        filteredContactsPhone.add(contact);
        Collections.sort(filteredContactsPhone);
        int index = filteredContactsPhone.indexOf(contact);
        int position;

        log("Size filteredContactsPhone: " +filteredContactsPhone.size());

        if (searchExpand) {
            if (searchAutoComplete != null) {
                inputString = searchAutoComplete.getText().toString();
            }
        }
        else {
            inputString = typeContactEditText.getText().toString();
        }

        if (contactType == Constants.CONTACT_TYPE_BOTH) {
            if (filteredContactsPhone.size() == 1){
                filteredContactsShare.add(filteredContactsShare.size(), new ShareContactInfoHeader(true, false, true));
                filteredContactsShare.add(filteredContactsShare.size(), new ShareContactInfo(contact, null, null));
                position = filteredContactsShare.size();
            }
            else {
                position = (adapterShareHeader.getItemCount()-filteredContactsPhone.size())+index;
                if (position > 0 && (position+1 <= filteredContactsShare.size())) {
                    filteredContactsShare.add(position + 1, new ShareContactInfo(contact, null, null));
                }
            }
            if (inputString != null && !inputString.equals("")) {
                filterContactsTask = new FilterContactsTask();
                filterContactsTask.execute();
            }
            else {
                adapterShareHeader.setContacts(filteredContactsShare);
                if (position >= 0 && position < adapterShareHeader.getItemCount()) {
                    stickyLayoutManager.scrollToPosition(position);
                }
            }
            if (adapterShareHeader.getItemCount() != 0) {
                setEmptyStateVisibility(false);
            }
        }
        else {
            if (inputString != null && !inputString.equals("")) {
                filterContactsTask = new FilterContactsTask();
                filterContactsTask.execute();
            }
            else {
                adapterPhone.setContacts(filteredContactsPhone);
                if (index >= 0 && index < adapterPhone.getItemCount()) {
                    linearLayoutManager.scrollToPosition(index);
                }
                if(adapterPhone!=null){
                    if (adapterPhone.getItemCount() != 0){
                        headerContacts.setVisibility(View.VISIBLE);
                        setEmptyStateVisibility(false);
                    }
                }
            }
        }
    }

    private void getVisibleMEGAContacts () {
        contactsMEGA = megaApi.getContacts();
        visibleContactsMEGA.clear();
        filteredContactMEGA.clear();
        addedContactsMEGA.clear();

        if(chatId!=-1){
            log("Add participant to chat");
            if(megaChatApi!=null){
                MegaChatRoom chat = megaChatApi.getChatRoom(chatId);
                if(chat!=null){
                    long participantsCount = chat.getPeerCount();

                    for (int i=0;i<contactsMEGA.size();i++){
                        if (contactsMEGA.get(i).getVisibility() == MegaUser.VISIBILITY_VISIBLE){

                            boolean found = false;

                            for(int j=0;j<participantsCount;j++) {

                                long peerHandle = chat.getPeerHandle(j);

                                if(peerHandle == contactsMEGA.get(i).getHandle()){
                                    found = true;
                                    break;
                                }
                            }

                            if(!found){
                                MegaContactDB contactDB = dbH.findContactByHandle(String.valueOf(contactsMEGA.get(i).getHandle()+""));
                                String fullName = "";
                                if(contactDB!=null){
                                    ContactController cC = new ContactController(this);
                                    fullName = cC.getFullName(contactDB.getName(), contactDB.getLastName(), contactsMEGA.get(i).getEmail());
                                }
                                else{
                                    //No name, ask for it and later refresh!!
                                    fullName = contactsMEGA.get(i).getEmail();
                                }

                                log("Added to list: " + contactsMEGA.get(i).getEmail() + "_" + contactsMEGA.get(i).getVisibility());
                                MegaContactAdapter megaContactAdapter = new MegaContactAdapter(contactDB, contactsMEGA.get(i), fullName);
                                visibleContactsMEGA.add(megaContactAdapter);
                            }
                            else{
                                MegaContactDB contactDB = dbH.findContactByHandle(String.valueOf(contactsMEGA.get(i).getHandle()+""));
                                String fullName = "";
                                if(contactDB!=null){
                                    ContactController cC = new ContactController(this);
                                    fullName = cC.getFullName(contactDB.getName(), contactDB.getLastName(), contactsMEGA.get(i).getEmail());
                                }
                                else{
                                    //No name, ask for it and later refresh!!
                                    fullName = contactsMEGA.get(i).getEmail();
                                }

                                log("Removed from list - already included on chat: "+fullName);
                            }
                        }
                    }
                }
                else{
                    for (int i=0;i<contactsMEGA.size();i++){
                        log("contact: " + contactsMEGA.get(i).getEmail() + "_" + contactsMEGA.get(i).getVisibility());
                        if (contactsMEGA.get(i).getVisibility() == MegaUser.VISIBILITY_VISIBLE){

                            MegaContactDB contactDB = dbH.findContactByHandle(String.valueOf(contactsMEGA.get(i).getHandle()+""));
                            String fullName = "";
                            if(contactDB!=null){
                                ContactController cC = new ContactController(this);
                                fullName = cC.getFullName(contactDB.getName(), contactDB.getLastName(), contactsMEGA.get(i).getEmail());
                            }
                            else{
                                //No name, ask for it and later refresh!!
                                fullName = contactsMEGA.get(i).getEmail();
                            }

                            MegaContactAdapter megaContactAdapter = new MegaContactAdapter(contactDB, contactsMEGA.get(i), fullName);
                            visibleContactsMEGA.add(megaContactAdapter);
                        }
                    }
                }
            }
        }
        else if ((multipleSelectIntent == 0 && nodeHandle != -1) || (multipleSelectIntent == 1 && nodeHandles.length == 1)) {
            ArrayList<MegaShare> shared = new ArrayList<>();
            if (multipleSelectIntent == 0) {
                shared.addAll(megaApi.getOutShares(megaApi.getNodeByHandle(nodeHandle)));
            }
            else {
                shared.addAll(megaApi.getOutShares(megaApi.getNodeByHandle(nodeHandles[0])));
            }
            boolean found;
            for (int i=0;i<contactsMEGA.size();i++){
                found = false;
                log("contact: " + contactsMEGA.get(i).getEmail() + "_" + contactsMEGA.get(i).getVisibility());
                if (contactsMEGA.get(i).getVisibility() == MegaUser.VISIBILITY_VISIBLE){

                    MegaContactDB contactDB = dbH.findContactByHandle(String.valueOf(contactsMEGA.get(i).getHandle()+""));
                    String fullName = "";
                    if(contactDB!=null){
                        ContactController cC = new ContactController(this);
                        fullName = cC.getFullName(contactDB.getName(), contactDB.getLastName(), contactsMEGA.get(i).getEmail());
                    }
                    else {
                        //No name, ask for it and later refresh!!
                        fullName = contactsMEGA.get(i).getEmail();
                    }

                    MegaContactAdapter megaContactAdapter = new MegaContactAdapter(contactDB, contactsMEGA.get(i), fullName);

                    for (int j=0; j<shared.size(); j++) {
                        if (getMegaContactMail(megaContactAdapter).equals(shared.get(j).getUser())){
                            found = true;
                            break;
                        }
                    }
                    if (!found) {
                        visibleContactsMEGA.add(megaContactAdapter);
                    }

                }
            }
        }
        else{
            for (int i=0;i<contactsMEGA.size();i++){
                log("contact: " + contactsMEGA.get(i).getEmail() + "_" + contactsMEGA.get(i).getVisibility());
                if (contactsMEGA.get(i).getVisibility() == MegaUser.VISIBILITY_VISIBLE){

                    MegaContactDB contactDB = dbH.findContactByHandle(String.valueOf(contactsMEGA.get(i).getHandle()+""));
                    String fullName = "";
                    if(contactDB!=null){
                        ContactController cC = new ContactController(this);
                        fullName = cC.getFullName(contactDB.getName(), contactDB.getLastName(), contactsMEGA.get(i).getEmail());
                    }
                    else{
                        //No name, ask for it and later refresh!!
                        fullName = contactsMEGA.get(i).getEmail();
                    }

                    MegaContactAdapter megaContactAdapter = new MegaContactAdapter(contactDB, contactsMEGA.get(i), fullName);
                    visibleContactsMEGA.add(megaContactAdapter);
                }
            }
        }

        Collections.sort(visibleContactsMEGA, new Comparator<MegaContactAdapter>(){

            public int compare(MegaContactAdapter c1, MegaContactAdapter c2) {
                String name1 = c1.getFullName();
                String name2 = c2.getFullName();
                int res = String.CASE_INSENSITIVE_ORDER.compare(name1, name2);
                if (res == 0) {
                    res = name1.compareTo(name2);
                }
                return res;
            }
        });

        long handle;
        for (int i= 0; i<visibleContactsMEGA.size(); i++){
            filteredContactMEGA.add(visibleContactsMEGA.get(i));
            if (contactType == Constants.CONTACT_TYPE_MEGA) {
                //Ask for presence info and last green
                handle = getMegaContactHandle(visibleContactsMEGA.get(i));
                if (handle != -1) {
                    int userStatus = megaChatApi.getUserOnlineStatus(handle);
                    if (userStatus != MegaChatApi.STATUS_ONLINE && userStatus != MegaChatApi.STATUS_BUSY && userStatus != MegaChatApi.STATUS_INVALID) {
                        log("Request last green for user");
                        megaChatApi.requestLastGreen(handle, null);
                    }
                }
            }
        }
    }

    @SuppressLint("InlinedApi")
    //Get the contacts explicitly added
    private ArrayList<PhoneContactInfo> getPhoneContacts() {
        log("getPhoneContacts");
        ArrayList<PhoneContactInfo> contactList = new ArrayList<>();
        log("inputString empty");
        String filter = ContactsContract.CommonDataKinds.Email.DATA + " NOT LIKE ''  AND " + ContactsContract.Contacts.IN_VISIBLE_GROUP + "=1";

        try {
            ContentResolver cr = getBaseContext().getContentResolver();
            String SORT_ORDER = Build.VERSION.SDK_INT >= Build.VERSION_CODES.HONEYCOMB ? ContactsContract.Contacts.SORT_KEY_PRIMARY : ContactsContract.Contacts.DISPLAY_NAME;

            Cursor c = cr.query(
                    ContactsContract.Data.CONTENT_URI,
                    null,filter,
                    null, SORT_ORDER);

            while (c.moveToNext()){
                long id = c.getLong(c.getColumnIndex(ContactsContract.Data.CONTACT_ID));
                String name = c.getString(c.getColumnIndex(ContactsContract.Data.DISPLAY_NAME));
                String emailAddress = c.getString(c.getColumnIndex(ContactsContract.CommonDataKinds.Email.DATA));
                log("ID: " + id + "___ NAME: " + name + "____ EMAIL: " + emailAddress);

                if ((!emailAddress.equalsIgnoreCase("")) && (emailAddress.contains("@")) && (!emailAddress.contains("s.whatsapp.net"))) {
                    if (inputString == ""){
                        log("VALID Contact: "+ name + " ---> "+ emailAddress);
                        PhoneContactInfo contactPhone = new PhoneContactInfo(id, name, emailAddress, null);
                        contactList.add(contactPhone);
                    }
                    else if (!inputString.isEmpty() && (name.toUpperCase().contains(inputString.toUpperCase()) || emailAddress.toUpperCase().contains(inputString.toUpperCase()))){
                        log("VALID Contact: "+ name + " ---> "+ emailAddress + " inputString: " + inputString);
                        PhoneContactInfo contactPhone = new PhoneContactInfo(id, name, emailAddress, null);
                        contactList.add(contactPhone);
                    }
                }
            }
            c.close();

            log("contactList.size() = " + contactList.size());

            return contactList;

        } catch (Exception e) { log ("Exception: " + e.getMessage()); }

        return null;
    }

    @Override
    public void beforeTextChanged(CharSequence s, int start, int count, int after) {
        quitError();
        refreshKeyboard();
    }

    @Override
    public void onTextChanged(CharSequence s, int start, int before, int count) {
        log("onTextChanged: " + s.toString() + "_ " + start + "__" + before + "__" + count);
        if (contactType == Constants.CONTACT_TYPE_DEVICE){
            if (s != null) {
                if (s.length() > 0) {
                    String temp = s.toString();
                    char last = s.charAt(s.length()-1);
                    if(last == ' '){
                        boolean isValid = isValidEmail(temp.trim());
                        if(isValid){
                            confirmAddMail = temp.trim();
                            queryIfContactSouldBeAddedTask = new QueryIfContactSouldBeAddedTask();
                            queryIfContactSouldBeAddedTask.execute(false);
                            typeContactEditText.getText().clear();
                        }
                        else{
                            setError();
                        }
                        if (this.getResources().getConfiguration().orientation == Configuration.ORIENTATION_LANDSCAPE) {
                            Util.hideKeyboard(addContactActivityLollipop, 0);
                        }
                    }
                    else{
                        log("Last character is: "+last);
                    }
                }
            }
        }
        else if (contactType == Constants.CONTACT_TYPE_BOTH){
            if (s != null) {
                if (s.length() > 0) {
                    String temp = s.toString();
                    char last = s.charAt(s.length()-1);
                    if (last == ' '){
                        boolean isValid = isValidEmail(temp.trim());
                        if (isValid){
                            confirmAddMail = temp.trim();
                            queryIfContactSouldBeAddedTask = new QueryIfContactSouldBeAddedTask();
                            queryIfContactSouldBeAddedTask.execute(false);
                            typeContactEditText.getText().clear();
                        }
                        else {
                            setError();
                        }
                        if (this.getResources().getConfiguration().orientation == Configuration.ORIENTATION_LANDSCAPE) {
                            Util.hideKeyboard(addContactActivityLollipop, 0);
                        }
                    }
                    else{
                        log("Last character is: "+last);
                    }
                }
            }
        }

        if (filterContactsTask != null && filterContactsTask.getStatus() == AsyncTask.Status.RUNNING){
            filterContactsTask.cancel(true);
        }
        filterContactsTask = new FilterContactsTask();
        filterContactsTask.execute();
        refreshKeyboard();
    }

    @Override
    public void afterTextChanged(Editable editable) {
        refreshKeyboard();
    }

    @Override
    public boolean onEditorAction(TextView v, int actionId, KeyEvent event) {
        refreshKeyboard();
        if (actionId == EditorInfo.IME_ACTION_DONE) {
            String s = v.getText().toString();
            log("s: "+s);
            if (s.isEmpty() || s.equals("null") || s.equals("")) {
                Util.hideKeyboard(addContactActivityLollipop, 0);
            }
            else {
                if (contactType == Constants.CONTACT_TYPE_DEVICE) {
                    boolean isValid = isValidEmail(s.trim());
                    if (isValid) {
                        confirmAddMail = s.trim();
                        queryIfContactSouldBeAddedTask = new QueryIfContactSouldBeAddedTask();
                        queryIfContactSouldBeAddedTask.execute(false);
                        typeContactEditText.getText().clear();
                        Util.hideKeyboard(addContactActivityLollipop, 0);
                    }
                    else {
                        setError();
                    }
                    if (this.getResources().getConfiguration().orientation == Configuration.ORIENTATION_LANDSCAPE) {
                        Util.hideKeyboard(addContactActivityLollipop, 0);
                    }
                }
                else if (contactType == Constants.CONTACT_TYPE_BOTH){
                    boolean isValid = isValidEmail(s.trim());
                    if (isValid) {
                        confirmAddMail = s.trim();
                        queryIfContactSouldBeAddedTask = new QueryIfContactSouldBeAddedTask();
                        queryIfContactSouldBeAddedTask.execute(false);
                        typeContactEditText.getText().clear();
                        Util.hideKeyboard(addContactActivityLollipop, 0);
                    }
                    else {
                        setError();
                    }
                    if (this.getResources().getConfiguration().orientation == Configuration.ORIENTATION_LANDSCAPE) {
                        Util.hideKeyboard(addContactActivityLollipop, 0);
                    }
                }
                if (filterContactsTask != null && filterContactsTask.getStatus() == AsyncTask.Status.RUNNING){
                    filterContactsTask.cancel(true);
                }
                filterContactsTask = new FilterContactsTask();
                filterContactsTask.execute();
            }
            return true;
        }
        if ((event != null && (event.getKeyCode() == KeyEvent.KEYCODE_ENTER)) || (actionId == EditorInfo.IME_ACTION_SEND)) {
            if (contactType == Constants.CONTACT_TYPE_DEVICE){
                if (addedContactsPhone.isEmpty() || addedContactsPhone == null) {
                    Util.hideKeyboard(addContactActivityLollipop, 0);
                }
                else {
                    inviteContacts(addedContactsPhone);
                }
            }
            else if (contactType == Constants.CONTACT_TYPE_MEGA){
                if (addedContactsMEGA.isEmpty() || addedContactsMEGA == null) {
                    Util.hideKeyboard(addContactActivityLollipop, 0);
                }
                else {
                    setResultContacts(addedContactsMEGA, true);
                }
            }
            else {
                if (addedContactsShare.isEmpty() || addedContactsShare == null) {
                    Util.hideKeyboard(addContactActivityLollipop, 0);
                }
                else {
                    shareWith(addedContactsShare);
                }
            }
            return true;
        }
        return false;
    }

    public void itemClick(String email, int adapter){

        log("itemClick");

        if (contactType == Constants.CONTACT_TYPE_MEGA) {
            if (createNewGroup || createNewChatLink || comesFromChat) {
                if (adapter == MegaContactsLollipopAdapter.ITEM_VIEW_TYPE_LIST_ADD_CONTACT) {
                    if (searchExpand) {
                        if (searchAutoComplete != null) {
                            inputString = searchAutoComplete.getText().toString();
                        }
                    }
                    else {
                        inputString = typeContactEditText.getText().toString();
                    }
                    if (inputString != null && !inputString.equals("")) {
                        for (int i = 0; i < queryContactMEGA.size(); i++) {
                            if (getMegaContactMail(queryContactMEGA.get(i)).equals(email)) {
                                addContactMEGA(queryContactMEGA.get(i));
                                filteredContactMEGA.remove(queryContactMEGA.get(i));
                                queryContactMEGA.remove(i);
                                adapterMEGA.setContacts(queryContactMEGA);
                                break;
                            }
                        }
                    }
                    else {
                        for (int i = 0; i < filteredContactMEGA.size(); i++) {
                            if (getMegaContactMail(filteredContactMEGA.get(i)).equals(email)) {
                                addContactMEGA(filteredContactMEGA.get(i));
                                filteredContactMEGA.remove(i);
                                adapterMEGA.setContacts(filteredContactMEGA);
                                break;
                            }
                        }
                    }

                    if (addedContactsMEGA.size() == 0) {
                        setSendInvitationVisibility();
                    }
                }
                else {
                    for (int i = 0; i < addedContactsMEGA.size(); i++) {
                        if (getMegaContactMail(addedContactsMEGA.get(i)).equals(email)) {
                            showConfirmationDeleteFromChat(addedContactsMEGA.get(i));
                            break;
                        }
                    }
                }
            }
            else {
                ArrayList<String> contacts = new ArrayList<>();
                contacts.add(email);
                startConversation(contacts, true, null);
            }
        }
        setSearchVisibility();
    }

    void showConfirmationDeleteFromChat (final MegaContactAdapter contact) {

        AlertDialog.Builder builder = new AlertDialog.Builder(this, R.style.AppCompatAlertDialogStyleAddContacts);

        DialogInterface.OnClickListener dialogClickListener = new DialogInterface.OnClickListener() {
            @Override
            public void onClick(DialogInterface dialog, int which) {
                switch (which){
                    case DialogInterface.BUTTON_POSITIVE: {
                        addMEGAFilteredContact(contact);
                        addedContactsMEGA.remove(contact);
                        newGroupHeaderList.setText(getResources().getQuantityString(R.plurals.subtitle_of_group_chat, addedContactsMEGA.size(), addedContactsMEGA.size()));
                        adapterMEGA.setContacts(addedContactsMEGA);
                        adapterMEGAContacts.setContacts(addedContactsMEGA);

                        break;
                    }

                    case DialogInterface.BUTTON_NEGATIVE: {
                        //No button clicked
                        isConfirmDeleteShown = false;
                        break;
                    }
                }
            }
        };

        confirmDeleteMail = getMegaContactMail(contact);
        builder.setMessage(getString(R.string.confirmation_delete_contact, contact.getFullName()));
        builder.setOnDismissListener(new DialogInterface.OnDismissListener() {
            @Override
            public void onDismiss(DialogInterface dialog) {
                isConfirmDeleteShown = false;
            }
        });
        builder.setPositiveButton(R.string.context_remove, dialogClickListener)
                .setNegativeButton(R.string.general_cancel, dialogClickListener).show();
        isConfirmDeleteShown = true;
    }

    public void itemClick(View view, int position) {
        log("on item click");
        if (searchExpand) {
            if (searchAutoComplete !=  null) {
                inputString = searchAutoComplete.getText().toString();
            }
        }
        else {
            inputString = typeContactEditText.getText().toString();
        }
        if (contactType == Constants.CONTACT_TYPE_DEVICE){

            if(adapterPhone==null){
                return;
            }

            final PhoneContactInfo contact = adapterPhone.getItem(position);
            if(contact == null) {
                return;
            }

            if (inputString != null && !inputString.equals("")) {
                for (int i=0; i<queryContactsPhone.size(); i++) {
                    if (queryContactsPhone.get(i).getEmail().equals(contact.getEmail())) {
                        filteredContactsPhone.remove(queryContactsPhone.get(i));
                        queryContactsPhone.remove(i);
                        adapterPhone.setContacts(queryContactsPhone);
                    }
                }
            }
            else {
                for (int i = 0; i < filteredContactsPhone.size(); i++) {
                    if (filteredContactsPhone.get(i).getEmail().equals(contact.getEmail())) {
                        filteredContactsPhone.remove(i);
                        adapterPhone.setContacts(filteredContactsPhone);
                        break;
                    }
                }
            }
            addContact(contact);
        }
        else if (contactType == Constants.CONTACT_TYPE_BOTH){
            if(adapterShareHeader==null){
                return;
            }

            final ShareContactInfo contact = adapterShareHeader.getItem(position);
            if(contact == null || contact.isHeader()) {
                return;
            }

            if (contact.isMegaContact()) {
                if (filteredContactMEGA.size() == 1) {
                    filteredContactsShare.remove(0);
                }
                filteredContactMEGA.remove(contact.getMegaContactAdapter());
            }
            else if (contact.isPhoneContact()) {
                filteredContactsPhone.remove(contact.getPhoneContactInfo());
                if (filteredContactsPhone.size() == 0) {
                    filteredContactsShare.remove(filteredContactsShare.size() - 2);
                }
            }
            filteredContactsShare.remove(contact);
            if (inputString != null && !inputString.equals("")) {
                filterContactsTask = new FilterContactsTask();
                filterContactsTask.execute();
            }
            else {
                adapterShareHeader.setContacts(filteredContactsShare);
            }

            addShareContact(contact);
        }
        setSearchVisibility();
    }

    public String getShareContactMail(ShareContactInfo contact) {
        String mail = null;

        if (contact.isMegaContact() && !contact.isHeader()) {
            if (contact.getMegaContactAdapter().getMegaUser() != null && contact.getMegaContactAdapter().getMegaUser().getEmail() != null) {
                mail = contact.getMegaContactAdapter().getMegaUser().getEmail();
            } else if (contact.getMegaContactAdapter().getMegaContactDB() != null && contact.getMegaContactAdapter().getMegaContactDB().getMail() != null) {
                mail = contact.getMegaContactAdapter().getMegaContactDB().getMail();
            }
        }
        else if (contact.isPhoneContact() && !contact.isHeader()){
            mail = contact.getPhoneContactInfo().getEmail();
        }
        else{
            mail = contact.getMail();
        }

        return mail;
    }

    public String getMegaContactMail (MegaContactAdapter contact) {
        String mail = null;
        if (contact != null) {
            if (contact.getMegaUser() != null && contact.getMegaUser().getEmail() != null) {
                mail = contact.getMegaUser().getEmail();
            }
            else if (contact.getMegaContactDB() != null && contact.getMegaContactDB().getMail() != null) {
                mail = contact.getMegaContactDB().getMail();
            }
        }
        return mail;
    }

    public long getMegaContactHandle (MegaContactAdapter contact) {
        long handle = -1;
        if (contact != null) {
            if (contact.getMegaUser() != null && contact.getMegaUser().getHandle() != -1) {
                handle = contact.getMegaUser().getHandle();
            }
            else if (contact.getMegaContactDB() != null && contact.getMegaContactDB().getMail() != null) {
                handle = Long.parseLong(contact.getMegaContactDB().getHandle());
            }
        }
        return handle;
    }

    @Override
    public void onClick(View v) {
        switch (v.getId()) {
            case R.id.layout_scan_qr: {
                log("Scan QR code pressed");
                initScanQR();
                break;
            }
            case R.id.add_contact_list_empty_invite_button:
            case R.id.layout_invite_contact: {
                log("Invite contact pressed");
                Intent in = new Intent(this, AddContactActivityLollipop.class);
                in.putExtra("contactType", Constants.CONTACT_TYPE_DEVICE);
                startActivityForResult(in, Constants.REQUEST_INVITE_CONTACT_FROM_DEVICE);
                break;
            }
            case R.id.layout_group_chat: {
                log("New group chat pressed");
                createNewGroup = true;
                setNextLayout();
                break;
            }
            case R.id.ekr_switch: {
                isEKREnabled = ekrSwitch.isChecked();
                setGetChatLinkVisibility();
                break;
            }
            case R.id.layout_chat_link: {
                createNewChatLink = true;
                newGroup();
                break;
            }
            case R.id.fab_button_next: {
                if (contactType == Constants.CONTACT_TYPE_DEVICE){
                    inviteContacts(addedContactsPhone);
                }
                else if (contactType == Constants.CONTACT_TYPE_MEGA){
                    setResultContacts(addedContactsMEGA, true);
                }
                else {
                    shareWith(addedContactsShare);
                }
                Util.hideKeyboard(this, 0);
                break;
            }
        }
    }

    void setNextLayout() {
        if (visibleContactsMEGA != null && !visibleContactsMEGA.isEmpty()) {
            setSendInvitationVisibility();
            setTitleAB();
            inviteContactButton.setVisibility(View.GONE);
            newGroupChatButton.setVisibility(View.GONE);
            newChatLinkButton.setVisibility(View.GONE);
        }
        else {
            setResultContacts(addedContactsMEGA, true);
        }
    }

    void initScanQR() {
        Intent intent = new Intent(this, QRCodeActivity.class);
        intent.putExtra("inviteContacts", true);
        startActivityForResult(intent, SCAN_QR_FOR_ADD_CONTACTS);
    }

    @Override
    protected void onActivityResult(int requestCode, int resultCode, Intent intent) {
        log("onActivityResult");
        super.onActivityResult(requestCode, resultCode, intent);
        if (requestCode == SCAN_QR_FOR_ADD_CONTACTS && resultCode == Activity.RESULT_OK && intent != null) {
            String mail = intent.getStringExtra("mail");

            if (mail != null && !mail.equals("")) {
                confirmAddMail = mail;
                queryIfContactSouldBeAddedTask = new QueryIfContactSouldBeAddedTask();
                queryIfContactSouldBeAddedTask.execute(true);
            }
        }
        else if (requestCode == Constants.REQUEST_INVITE_CONTACT_FROM_DEVICE && resultCode == RESULT_OK) {
            log("onActivityResult REQUEST_INVITE_CONTACT_FROM_DEVICE OK");

            if (intent == null) {
                log("Return.....");
                return;
            }

            final ArrayList<String> contactsData = intent.getStringArrayListExtra(AddContactActivityLollipop.EXTRA_CONTACTS);

            if (contactsData != null){
                ContactController cC = new ContactController(this);
                cC.inviteMultipleContacts(contactsData);
            }
        }
    }

    @Override
    public void onBackPressed() {
        retryConnectionsAndSignalPresence();

        if (onNewGroup) {
            if (addedContactsMEGA.contains(myContact)) {
                addedContactsMEGA.remove(myContact);
            }
            returnToAddContacts();
            createMyContact();
        }
        else if (createNewGroup && newGroup) {
            finish();
        }
        else if ((createNewGroup || createNewChatLink) && (!newGroup || !onlyCreateGroup)) {
            returnToStartConversation();
        }
        else {
            super.onBackPressed();
        }
    }

    private void setResultContacts(ArrayList<MegaContactAdapter> addedContacts, boolean megaContacts){
        log("setResultContacts");
        ArrayList<String> contactsSelected = new ArrayList<String>();
        String contactEmail;

        if (addedContacts != null) {
            for (int i = 0; i < addedContacts.size(); i++) {
                if (addedContacts.get(i).getMegaUser() != null && addedContacts.get(i).getMegaContactDB() != null) {
                    contactEmail = addedContacts.get(i).getMegaUser().getEmail();
                }
                else {
                    contactEmail = addedContacts.get(i).getFullName();
                }
                if (contactEmail != null) {
                    contactsSelected.add(contactEmail);
                }
            }
        }
        log("contacts selected: "+contactsSelected.size());

        if (comesFromChat) {
            addParticipants(contactsSelected);
        }
        else if (onNewGroup) {
            String chatTitle = "";
            if(nameGroup!=null && (nameGroup.getText()).length()>0){
                chatTitle = nameGroup.getText().toString();
                startConversation(contactsSelected, megaContacts, chatTitle);
            }
            else{
                startConversation(contactsSelected, megaContacts, null);
            }
        }
        else {
            newGroup();
        }
        Util.hideKeyboard(addContactActivityLollipop, 0);
    }

    void addParticipants(ArrayList<String> contacts) {
        Intent intent = new Intent();
        intent.putStringArrayListExtra(EXTRA_CONTACTS, contacts);

        setResult(RESULT_OK, intent);
        Util.hideKeyboard(addContactActivityLollipop, 0);
        finish();
    }

    void returnToStartConversation() {
        createNewGroup = false;
        createNewChatLink = false;
        aB.setSubtitle(null);
        inviteContactButton.setVisibility(View.VISIBLE);
        newGroupChatButton.setVisibility(View.VISIBLE);
        newChatLinkButton.setVisibility(View.VISIBLE);
        filteredContactMEGA.clear();
        filteredContactMEGA.addAll(visibleContactsMEGA);
        setMegaAdapterContacts(filteredContactMEGA, MegaContactsLollipopAdapter.ITEM_VIEW_TYPE_LIST_ADD_CONTACT);
        addedContactsMEGA.clear();
        setRecyclersVisibility();
        setSendInvitationVisibility();
        setSearchVisibility();
        containerAddedContactsRecyclerView.setVisibility(View.GONE);
    }

    private void returnToAddContacts() {
        onNewGroup = false;
        setTitleAB();
        textHeader.setText(getString(R.string.contacts_mega));
        setRecyclersVisibility();
        addContactsLayout.setVisibility(View.VISIBLE);
        if (addedContactsMEGA.size() == 0) {
            containerAddedContactsRecyclerView.setVisibility(View.GONE);
        }
        setMegaAdapterContacts(filteredContactMEGA, MegaContactsLollipopAdapter.ITEM_VIEW_TYPE_LIST_ADD_CONTACT);
        newGroupLayout.setVisibility(View.GONE);
        if (createNewChatLink) {
            findViewById(R.id.ekr_layout).setVisibility(View.VISIBLE);
        }
        visibilityFastScroller();
        setSendInvitationVisibility();
        setSearchVisibility();
        if (createNewChatLink || visibleContactsMEGA == null || visibleContactsMEGA.isEmpty()) {
            onBackPressed();
        }
    }

    void createMyContact () {
        if (myContact == null) {
            MegaContactDB contactDB = dbH.findContactByHandle(String.valueOf(megaApi.getMyUserHandle() + ""));
            String myFullName =  megaChatApi.getMyFullname();

            if(myFullName!=null){
                if(myFullName.trim().isEmpty()){
                    myFullName =  megaChatApi.getMyEmail();
                }
            }
            else{
                myFullName =  megaChatApi.getMyEmail();
            }

            myContact = new MegaContactAdapter(contactDB, megaApi.getMyUser(), getString(R.string.chat_me_text_bracket, myFullName));
        }
    }

    private void newGroup () {
        log("newGroup");

        if (filterContactsTask != null && filterContactsTask.getStatus() == AsyncTask.Status.RUNNING) {
            filterContactsTask.cancel(true);
        }
        onNewGroup = true;
        searchExpand = false;
        if (aB != null) {
            if (createNewChatLink) {
                aB.setTitle(getString(R.string.new_chat_link_label).toUpperCase());
            }
            else {
                aB.setTitle(getString(R.string.title_new_group).toUpperCase());
            }
            aB.setSubtitle(getString(R.string.subtitle_new_group));
        }

        createMyContact();

        addedContactsMEGA.add(myContact);
        newGroupHeaderList.setText(getResources().getQuantityString(R.plurals.subtitle_of_group_chat, addedContactsMEGA.size(), addedContactsMEGA.size()));

        if (searchMenuItem != null) {
            searchMenuItem.setVisible(false);
        }
        addContactsLayout.setVisibility(View.GONE);
        newGroupLayout.setVisibility(View.VISIBLE);
        if (createNewChatLink) {
            findViewById(R.id.ekr_layout).setVisibility(View.GONE);
        }
        setSendInvitationVisibility();
        setMegaAdapterContacts(addedContactsMEGA, MegaContactsLollipopAdapter.ITEM_VIEW_TYPE_LIST_GROUP_CHAT);
        visibilityFastScroller();
        setRecyclersVisibility();
        if (isConfirmDeleteShown) {
            for (int i=0; i<addedContactsMEGA.size(); i++) {
                if (getMegaContactMail(addedContactsMEGA.get(i)).equals(confirmDeleteMail)) {
                    showConfirmationDeleteFromChat(addedContactsMEGA.get(i));
                    break;
                }
            }
        }
    }

    private void startConversation (ArrayList<String> contacts, boolean megaContacts, String chatTitle) {
        log("startConversation");
        Intent intent = new Intent();
        intent.putStringArrayListExtra(EXTRA_CONTACTS, contacts);

        intent.putExtra(EXTRA_MEGA_CONTACTS, megaContacts);

        if((getChatLinkBox.isChecked() || createNewChatLink) && (chatTitle == null || chatTitle.trim().isEmpty())){
            new AlertDialog.Builder(this, R.style.AppCompatAlertDialogStyleNormal)
                    .setTitle(getString(R.string.enter_group_name))
                    .setMessage(getString(R.string.alert_enter_group_name))
                    .setPositiveButton("OK",null)
                    .show();
            return;
        }

        if(chatTitle!=null){
            intent.putExtra(EXTRA_CHAT_TITLE, chatTitle);
        }

        if (createNewChatLink) {
            intent.putExtra(EXTRA_GROUP_CHAT, onNewGroup);
            intent.putExtra(EXTRA_CHAT_LINK, true);
        }
        else if(onNewGroup){
            intent.putExtra(EXTRA_EKR, isEKREnabled);
            intent.putExtra(EXTRA_GROUP_CHAT, onNewGroup);
            intent.putExtra(EXTRA_CHAT_LINK, getChatLinkBox.isChecked());
        }

        setResult(RESULT_OK, intent);
        Util.hideKeyboard(addContactActivityLollipop, 0);
        finish();
    }

    private void shareWith (ArrayList<ShareContactInfo> addedContacts){
        log("shareWith");

        ArrayList<String> contactsSelected = new ArrayList<>();
        if (addedContacts != null){
            for (int i=0; i<addedContacts.size(); i++){
                contactsSelected.add(getShareContactMail(addedContacts.get(i)));
            }
        }

        Intent intent = new Intent();
        intent.putStringArrayListExtra(EXTRA_CONTACTS, contactsSelected);
        if(multipleSelectIntent==0){
            intent.putExtra(EXTRA_NODE_HANDLE, nodeHandle);
            intent.putExtra("MULTISELECT", 0);
        }
        else if(multipleSelectIntent==1){
            intent.putExtra(EXTRA_NODE_HANDLE, nodeHandles);
            intent.putExtra("MULTISELECT", 1);
        }

        intent.putExtra(EXTRA_MEGA_CONTACTS, false);
        setResult(RESULT_OK, intent);
        Util.hideKeyboard(addContactActivityLollipop, 0);
        finish();
    }

    private void inviteContacts(ArrayList<PhoneContactInfo> addedContacts){
        log("inviteContacts");

        String contactEmail = null;
        ArrayList<String> contactsSelected = new ArrayList<>();
        if (addedContacts != null) {
            for (int i=0;i<addedContacts.size();i++) {
                contactEmail = addedContacts.get(i).getEmail();
                if (fromAchievements){
                    if (contactEmail != null && !mailsFromAchievements.contains(contactEmail)) {
                        contactsSelected.add(contactEmail);
                    }
                }
                else {
                    if (contactEmail != null) {
                        contactsSelected.add(contactEmail);
                    }
                }
            }
        }

        Intent intent = new Intent();
        intent.putStringArrayListExtra(EXTRA_CONTACTS, contactsSelected);
        for(int i=0; i<contactsSelected.size();i++){
            log("setResultContacts: "+contactsSelected.get(i));
        }

        intent.putExtra(EXTRA_MEGA_CONTACTS, false);
        setResult(RESULT_OK, intent);
        Util.hideKeyboard(addContactActivityLollipop, 0);
        finish();
    }

    @Override
    public void onRequestPermissionsResult(int requestCode, String[] permissions, int[] grantResults) {
        log("onRequestPermissionsResult");
        super.onRequestPermissionsResult(requestCode, permissions, grantResults);
        switch (requestCode) {
            case Constants.REQUEST_READ_CONTACTS: {
                log("REQUEST_READ_CONTACTS");
                if (grantResults.length > 0 && grantResults[0] == PackageManager.PERMISSION_GRANTED) {
                    boolean hasReadContactsPermissions = (ContextCompat.checkSelfPermission(this, Manifest.permission.READ_CONTACTS) == PackageManager.PERMISSION_GRANTED);
                    if (hasReadContactsPermissions && contactType == Constants.CONTACT_TYPE_DEVICE) {
                        filteredContactsPhone.clear();
                        setEmptyStateVisibility(true);

                        progressBar.setVisibility(View.VISIBLE);
                        new GetContactsTask().execute();
                    }
                    else if (hasReadContactsPermissions && contactType == Constants.CONTACT_TYPE_BOTH) {
                        progressBar.setVisibility(View.VISIBLE);
                        emptyTextView.setText(R.string.contacts_list_empty_text_loading_share);

                        getContactsTask = new GetContactsTask();
                        getContactsTask.execute();
                    }
                }
                else if (grantResults.length > 0 && grantResults[0] == PackageManager.PERMISSION_DENIED) {
                    boolean hasReadContactsPermissions = (ContextCompat.checkSelfPermission(this, Manifest.permission.READ_CONTACTS) == PackageManager.PERMISSION_DENIED);
                    queryPermissions = false;
                    supportInvalidateOptionsMenu();
                    if (hasReadContactsPermissions && contactType == Constants.CONTACT_TYPE_DEVICE) {
                        log("Permission denied");
                        setTitleAB();
                        filteredContactsPhone.clear();
                        setEmptyStateVisibility(true);
                        emptyTextView.setText(R.string.no_contacts_permissions);

                        progressBar.setVisibility(View.GONE);
                    }
                    else{
                        progressBar.setVisibility(View.VISIBLE);
                        emptyTextView.setText(R.string.contacts_list_empty_text_loading_share);

                        getContactsTask = new GetContactsTask();
                        getContactsTask.execute();
                    }
                }
                break;
            }
        }
    }

    public void setRecyclersVisibility () {
        if (contactType == Constants.CONTACT_TYPE_MEGA) {
            if (filteredContactMEGA.size() > 0){
                containerContacts.setVisibility(View.VISIBLE);
            }
            else {
                if (onNewGroup) {
                    containerContacts.setVisibility(View.VISIBLE);
                }
                else {
                    containerContacts.setVisibility(View.GONE);
                }
            }
        }
        else if (contactType ==  Constants.CONTACT_TYPE_DEVICE) {
            if (filteredContactsPhone.size() > 0){
                containerContacts.setVisibility(View.VISIBLE);
            }
            else {
                containerContacts.setVisibility(View.GONE);
            }
        }
        else {
            if (filteredContactsShare.size() >= 2){
                containerContacts.setVisibility(View.VISIBLE);
            }
            else {
                containerContacts.setVisibility(View.GONE);
            }
        }
    }

    public void visibilityFastScroller(){
        fastScroller.setRecyclerView(recyclerViewList);
        if (contactType == Constants.CONTACT_TYPE_MEGA) {
            if(adapterMEGA == null){
                fastScroller.setVisibility(View.GONE);
            }
            else{
                if(adapterMEGA.getItemCount() < 20){
                    fastScroller.setVisibility(View.GONE);
                }
                else{
                    fastScroller.setVisibility(View.VISIBLE);
                }
            }
        }
        else if (contactType == Constants.CONTACT_TYPE_DEVICE) {
            if(adapterPhone == null){
                fastScroller.setVisibility(View.GONE);
            }
            else{
                if(adapterPhone.getItemCount() < 20){
                    fastScroller.setVisibility(View.GONE);
                }
                else{
                    fastScroller.setVisibility(View.VISIBLE);
                }
            }
        }
        else {
            if(adapterShareHeader == null){
                fastScroller.setVisibility(View.GONE);
            }
            else{
                if(adapterShareHeader.getItemCount() < 20){
                    fastScroller.setVisibility(View.GONE);
                }
                else{
                    fastScroller.setVisibility(View.VISIBLE);
                }
            }
        }
    }

    @Override
    public boolean onInterceptTouchEvent(RecyclerView rv, MotionEvent e) {
        return false;
    }

    @Override
    public void onTouchEvent(RecyclerView rv, MotionEvent e) {

    }

    @Override
    public void onRequestDisallowInterceptTouchEvent(boolean disallowIntercept) {

    }

    @Override
    public void onRequestStart(MegaApiJava api, MegaRequest request) {
        log("onRequestStart: " + request.getRequestString());
    }

    @Override
    public void onRequestUpdate(MegaApiJava api, MegaRequest request) {

    }

    @Override
    public void onRequestFinish(MegaApiJava api, MegaRequest request, MegaError e) {
        if (request.getType() == MegaRequest.TYPE_INVITE_CONTACT){
            log("MegaRequest.TYPE_INVITE_CONTACT finished: "+request.getNumber());

            if(request.getNumber()==MegaContactRequest.INVITE_ACTION_REMIND){
                showSnackbar(getString(R.string.context_contact_invitation_resent));
            }
            else{
                if (e.getErrorCode() == MegaError.API_OK){
                    log("OK INVITE CONTACT: "+request.getEmail());
                    if(request.getNumber()==MegaContactRequest.INVITE_ACTION_ADD){
                        showSnackbar(getString(R.string.context_contact_request_sent, request.getEmail()));
                    }
                    else if(request.getNumber()==MegaContactRequest.INVITE_ACTION_DELETE){
                        showSnackbar(getString(R.string.context_contact_invitation_deleted));
                    }
                }
                else{
                    log("Code: "+e.getErrorString());
                    if(e.getErrorCode()==MegaError.API_EEXIST){
                        showSnackbar(getString(R.string.context_contact_already_exists, request.getEmail()));
                    }
                    else if(request.getNumber()==MegaContactRequest.INVITE_ACTION_ADD && e.getErrorCode()==MegaError.API_EARGS){
                        showSnackbar(getString(R.string.error_own_email_as_contact));
                    }
                    else{
                        showSnackbar(getString(R.string.general_error));
                    }
                    log("ERROR: " + e.getErrorCode() + "___" + e.getErrorString());
                }
            }
        }
    }

    @Override
    public void onRequestTemporaryError(MegaApiJava api, MegaRequest request, MegaError e) {

    }


    @Override
    public void onChatListItemUpdate(MegaChatApiJava api, MegaChatListItem item) {

    }

    @Override
    public void onChatInitStateUpdate(MegaChatApiJava api, int newState) {

    }

    @Override
    public void onChatOnlineStatusUpdate(MegaChatApiJava api, long userhandle, int status, boolean inProgress) {

    }

    @Override
    public void onChatPresenceConfigUpdate(MegaChatApiJava api, MegaChatPresenceConfig config) {

    }

    @Override
    public void onChatConnectionStateUpdate(MegaChatApiJava api, long chatid, int newState) {

    }

    @Override
    public void onChatPresenceLastGreen(MegaChatApiJava api, long userhandle, int lastGreen) {
        log("onChatPresenceLastGreen");
        int state = megaChatApi.getUserOnlineStatus(userhandle);
        if(state != MegaChatApi.STATUS_ONLINE && state != MegaChatApi.STATUS_BUSY && state != MegaChatApi.STATUS_INVALID){
            String formattedDate = TimeUtils.lastGreenDate(this, lastGreen);
            if(userhandle != megaChatApi.getMyUserHandle()){
                log("Status last green for the user: "+userhandle);
//                Replace on visible MEGA contacts (all my visible contacts)
                ListIterator<MegaContactAdapter> itrReplace = visibleContactsMEGA.listIterator();
                while (itrReplace.hasNext()) {
                    MegaContactAdapter contactToUpdate = itrReplace.next();
                    if (contactToUpdate != null) {
                        if (getMegaContactHandle(contactToUpdate) == userhandle) {
                            contactToUpdate.setLastGreen(formattedDate);
                            break;
                        }
                    } else {
                        break;
                    }
                }
//                Replace on list adapter (filtered or search filtered MEGA contacts)
                int indexToReplace = -1;
                if(adapterMEGA!=null && adapterMEGA.getContacts() != null){
                    ListIterator<MegaContactAdapter> itrReplace2 = adapterMEGA.getContacts().listIterator();
                    while (itrReplace2.hasNext()) {
                        MegaContactAdapter contactToUpdate = itrReplace2.next();
                        if (contactToUpdate != null) {
                            if (getMegaContactHandle(contactToUpdate) == userhandle) {
                                contactToUpdate.setLastGreen(formattedDate);
                                indexToReplace = itrReplace2.nextIndex() -1;
                                break;
                            }
                        } else {
                            break;
                        }
                    }
                    if (indexToReplace != -1) {
                        adapterMEGA.updateContactStatus(indexToReplace);
                    }
                }
//                Replace on filtered MEGA contacts (without search)
                if (filteredContactMEGA != null && filteredContactMEGA.size() > 0) {
                    ListIterator<MegaContactAdapter> itrReplace3 = filteredContactMEGA.listIterator();
                    while (itrReplace3.hasNext()) {
                        MegaContactAdapter contactToUpdate = itrReplace3.next();
                        if (contactToUpdate != null) {
                            if (getMegaContactHandle(contactToUpdate) == userhandle) {
                                contactToUpdate.setLastGreen(formattedDate);
                                break;
                            }
                        } else {
                            break;
                        }
                    }
                }
//                Replace, if exist, on search filtered MEGA contacts
                if (queryContactMEGA != null && queryContactMEGA.size() > 0) {
                    ListIterator<MegaContactAdapter> itrReplace4 = queryContactMEGA.listIterator();
                    while (itrReplace4.hasNext()) {
                        MegaContactAdapter contactToUpdate = itrReplace4.next();
                        if (contactToUpdate != null) {
                            if (getMegaContactHandle(contactToUpdate) == userhandle) {
                                contactToUpdate.setLastGreen(formattedDate);
                                break;
                            }
                        } else {
                            break;
                        }
                    }
                }
//                Replace, if exist, on added adapter and added MEGA contacts
                if (addedContactsMEGA != null && addedContactsMEGA.size() > 0) {
                    ListIterator<MegaContactAdapter> itrReplace5 = addedContactsMEGA.listIterator();
                    while (itrReplace5.hasNext()) {
                        MegaContactAdapter contactToUpdate = itrReplace5.next();
                        if (contactToUpdate != null) {
                            if (getMegaContactHandle(contactToUpdate) == userhandle) {
                                contactToUpdate.setLastGreen(formattedDate);
                                break;
                            }
                        } else {
                            break;
                        }
                    }
                    if (adapterMEGAContacts != null) {
                        adapterMEGAContacts.setContacts(addedContactsMEGA);
                    }
                }
            }
            log("Date last green: "+formattedDate);
        }
    }

    public static void log(String message) {
        Util.log("AddContactActivityLollipop", message);
    }
}<|MERGE_RESOLUTION|>--- conflicted
+++ resolved
@@ -227,9 +227,8 @@
     private boolean createNewChatLink = false;
     private String title = "";
 
-<<<<<<< HEAD
     private boolean queryPermissions = true;
-=======
+
     private LinearLayout addContactsLayout;
     private NestedScrollView newGroupLayout;
     private SwitchCompat ekrSwitch;
@@ -245,8 +244,6 @@
     MegaContactAdapter myContact;
 
     private boolean onlyCreateGroup;
-
->>>>>>> 62805496
 
     @Override
     public List<ShareContactInfo> getAdapterData() {
@@ -1390,14 +1387,11 @@
         outState.putBoolean("isConfirmAddShown", isConfirmAddShown);
         outState.putString("confirmAddMail", confirmAddMail);
         outState.putBoolean("createNewGroup", createNewGroup);
-<<<<<<< HEAD
         outState.putBoolean("queryPermissions", queryPermissions);
-=======
         outState.putBoolean("createNewChatLink", createNewChatLink);
         outState.putBoolean("isEKREnabled", isEKREnabled);
         outState.putBoolean("newGroup", newGroup);
         outState.putBoolean("onlyCreateGroup", onlyCreateGroup);
->>>>>>> 62805496
 
         saveContactsAdded(outState);
     }
@@ -1730,14 +1724,11 @@
             isConfirmAddShown = savedInstanceState.getBoolean("isConfirmAddShown", false);
             confirmAddMail = savedInstanceState.getString("confirmAddMail");
             createNewGroup = savedInstanceState.getBoolean("createNewGroup", false);
-<<<<<<< HEAD
             queryPermissions = savedInstanceState.getBoolean("queryPermissions", true);
-=======
             createNewChatLink = savedInstanceState.getBoolean("createNewChatLink", false);
             isEKREnabled = savedInstanceState.getBoolean("isEKREnabled", false);
             ekrSwitch.setChecked(isEKREnabled);
             onlyCreateGroup = savedInstanceState.getBoolean("onlyCreateGroup", false);
->>>>>>> 62805496
 
             if (contactType == Constants.CONTACT_TYPE_MEGA || contactType == Constants.CONTACT_TYPE_BOTH) {
                 savedaddedContacts = savedInstanceState.getStringArrayList("savedaddedContacts");
