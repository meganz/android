--- conflicted
+++ resolved
@@ -1066,18 +1066,6 @@
                 emptyImageView.setVisibility(View.GONE);
                 emptyTextView.setVisibility(View.GONE);
             }
-<<<<<<< HEAD
-=======
-            emptyTextView.setText(result);
-            headerContacts.setVisibility(View.GONE);
-            emptyImageView.setVisibility(View.VISIBLE);
-            emptyTextView.setVisibility(View.VISIBLE);
-        }
-        else {
-            headerContacts.setVisibility(View.VISIBLE);
-            emptyImageView.setVisibility(View.GONE);
-            emptyTextView.setVisibility(View.GONE);
->>>>>>> 7ce00207
         }
     }
 
