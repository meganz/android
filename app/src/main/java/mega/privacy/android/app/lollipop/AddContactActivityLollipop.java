--- conflicted
+++ resolved
@@ -225,7 +225,6 @@
     private boolean createNewGroup = false;
     private String title = "";
 
-<<<<<<< HEAD
     private LinearLayout addContactsLayout;
     private NestedScrollView newGroupLayout;
     private SwitchCompat ekrSwitch;
@@ -239,9 +238,9 @@
     private ArrayList<String> contactsNewGroup;
 
     MegaContactAdapter myContact;
-=======
+
     private boolean onlyCreateGroup;
->>>>>>> 09126cd9
+
 
     @Override
     public List<ShareContactInfo> getAdapterData() {
@@ -1040,9 +1039,8 @@
             adapterMEGA.setPositionClicked(-1);
             recyclerViewList.setAdapter(adapterMEGA);
 
-<<<<<<< HEAD
             if (adapterMEGA.getItemCount() == 0) {
-                String textToShow = String.format(getString(R.string.context_empty_contacts), getString(R.string.section_contacts));
+                String textToShow = String.format(getString(R.string.context_empty_contacts)).toUpperCase();
                 try {
                     textToShow = textToShow.replace("[A]", "<font color=\'#000000\'>");
                     textToShow = textToShow.replace("[/A]", "</font>");
@@ -1061,16 +1059,6 @@
                 recyclerViewList.setVisibility(View.GONE);
                 emptyImageView.setVisibility(View.VISIBLE);
                 emptyTextView.setVisibility(View.VISIBLE);
-=======
-        if (adapterMEGA.getItemCount() == 0) {
-            String textToShow = String.format(getString(R.string.context_empty_contacts)).toUpperCase();
-            try {
-                textToShow = textToShow.replace("[A]", "<font color=\'#000000\'>");
-                textToShow = textToShow.replace("[/A]", "</font>");
-                textToShow = textToShow.replace("[B]", "<font color=\'#7a7a7a\'>");
-                textToShow = textToShow.replace("[/B]", "</font>");
-            } catch (Exception e) {
->>>>>>> 09126cd9
             }
             else {
                 headerContacts.setVisibility(View.VISIBLE);
@@ -1292,14 +1280,10 @@
                 if (contactType == Constants.CONTACT_TYPE_MEGA) {
                     setResultContacts(addedContactsMEGA, true);
                 }
-<<<<<<< HEAD
-                hideKeyboard();
-=======
                 else {
                     shareWith(addedContactsShare);
                 }
                 Util.hideKeyboard(addContactActivityLollipop, 0);
->>>>>>> 09126cd9
                 break;
             }
         }
@@ -1361,12 +1345,9 @@
         outState.putBoolean("isConfirmAddShown", isConfirmAddShown);
         outState.putString("confirmAddMail", confirmAddMail);
         outState.putBoolean("createNewGroup", createNewGroup);
-<<<<<<< HEAD
         outState.putBoolean("isEKREnabled", isEKREnabled);
         outState.putBoolean("newGroup", newGroup);
-=======
         outState.putBoolean("onlyCreateGroup", onlyCreateGroup);
->>>>>>> 09126cd9
 
         saveContactsAdded(outState);
     }
@@ -1685,12 +1666,9 @@
             isConfirmAddShown = savedInstanceState.getBoolean("isConfirmAddShown", false);
             confirmAddMail = savedInstanceState.getString("confirmAddMail");
             createNewGroup = savedInstanceState.getBoolean("createNewGroup", false);
-<<<<<<< HEAD
             isEKREnabled = savedInstanceState.getBoolean("isEKREnabled", false);
             ekrSwitch.setChecked(isEKREnabled);
-=======
             onlyCreateGroup = savedInstanceState.getBoolean("onlyCreateGroup", false);
->>>>>>> 09126cd9
 
             if (contactType == Constants.CONTACT_TYPE_MEGA || contactType == Constants.CONTACT_TYPE_BOTH) {
                 savedaddedContacts = savedInstanceState.getStringArrayList("savedaddedContacts");
@@ -1778,24 +1756,23 @@
                 queryIfHasReadContactsPermissions();
             }
         }
-<<<<<<< HEAD
-        setGetChatLinkVisibility();
-    }
-
-    void setGetChatLinkVisibility () {
-        if (isEKREnabled) {
-            getChatLinkLayout.setVisibility(View.GONE);
-        }
-        else {
-            getChatLinkLayout.setVisibility(View.VISIBLE);
-=======
 
         if (onlyCreateGroup) {
             createNewGroup = true;
             setTitleAB();
             inviteContactButton.setVisibility(View.GONE);
             newGroupChatButton.setVisibility(View.GONE);
->>>>>>> 09126cd9
+
+        }
+
+        setGetChatLinkVisibility();
+    }
+
+    void setGetChatLinkVisibility () {
+        if (isEKREnabled) {
+            getChatLinkLayout.setVisibility(View.GONE);
+        } else {
+            getChatLinkLayout.setVisibility(View.VISIBLE);
         }
     }
 
@@ -1844,16 +1821,12 @@
                     aB.setTitle(getString(R.string.group_chat_start_conversation_label).toUpperCase());
                 }
                 else if (createNewGroup && !onNewGroup) {
-<<<<<<< HEAD
-                    aB.setTitle(getString(R.string.title_new_group).toUpperCase());
-=======
                     if (onlyCreateGroup) {
                         aB.setTitle(getString(R.string.title_new_group));
                     }
                     else {
                         aB.setTitle(getString(R.string.group_chat_start_conversation_label));
                     }
->>>>>>> 09126cd9
                     if (addedContactsMEGA.size() > 0) {
                         aB.setSubtitle(getResources().getString(R.string.selected_items, addedContactsMEGA.size()));
                     }
@@ -2927,7 +2900,7 @@
                 else {
                     shareWith(addedContactsShare);
                 }
-                hideKeyboard();
+                Util.hideKeyboard(this, 0);
                 break;
             }
         }
@@ -2981,11 +2954,7 @@
                 addedContactsMEGA.remove(myContact);
             }
         }
-<<<<<<< HEAD
-        else if (createNewGroup && !newGroup) {
-=======
-        else if (createNewGroup && !onlyCreateGroup) {
->>>>>>> 09126cd9
+        else if (createNewGroup && (!newGroup || !onlyCreateGroup)) {
             createNewGroup = false;
             aB.setSubtitle(null);
             inviteContactButton.setVisibility(View.VISIBLE);
