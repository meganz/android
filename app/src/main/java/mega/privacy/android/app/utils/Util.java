--- conflicted
+++ resolved
@@ -1873,7 +1873,6 @@
 		}
 	}
 
-<<<<<<< HEAD
 	/**
 	 * Gets a reference to a given drawable and prepares it for use with tinting through.
 	 *
@@ -1888,8 +1887,6 @@
 				resId, null));
 	}
 
-=======
->>>>>>> ea4d918e
 	public static LocalDate fromEpoch(long seconds) {
 		return LocalDate.from(
 				LocalDateTime.ofInstant(Instant.ofEpochSecond(seconds), ZoneId.systemDefault()));
