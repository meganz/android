--- conflicted
+++ resolved
@@ -2346,8 +2346,6 @@
 				>= Configuration.SCREENLAYOUT_SIZE_LARGE;
 	}
 
-<<<<<<< HEAD
-=======
 	/**
 	 * This method detects whether the url matches certain URL regular expressions
 	 * @param url the passed url to be detected
@@ -2370,7 +2368,6 @@
 		log("Util", message);
 	}
 
->>>>>>> c9be34fd
     public static boolean hasPermissions(Context context, String... permissions) {
 		if (Build.VERSION.SDK_INT < Build.VERSION_CODES.M) {
 			return true;
@@ -2458,8 +2455,4 @@
 		cameraIntent.setFlags(Intent.FLAG_GRANT_READ_URI_PERMISSION);
 		activity.startActivityForResult(cameraIntent, Constants.TAKE_PHOTO_CODE);
 	}
-
-	private static void log(String message) {
-		log("Util", message);
-	}
 }