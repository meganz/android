--- conflicted
+++ resolved
@@ -1900,7 +1900,6 @@
 		return output;
 	}
 
-<<<<<<< HEAD
 	public static Drawable mutateIcon (Context context, int idDrawable, int idColor) {
 
 		Drawable icon = ContextCompat.getDrawable(context, idDrawable);
@@ -1908,7 +1907,8 @@
 		icon.setColorFilter(ContextCompat.getColor(context, idColor), PorterDuff.Mode.MULTIPLY);
 
 		return icon;
-=======
+	}
+
 	//Notice user that any transfer prior to login will be destroyed
 	public static void checkPendingTransfer(MegaApiAndroid megaApi, Context context, final AbortPendingTransferCallback callback){
 		if(megaApi.getNumPendingDownloads() > 0 || megaApi.getNumPendingUploads() > 0){
@@ -1930,7 +1930,6 @@
 		}else{
 			callback.onAbortConfirm();
 		}
->>>>>>> c8100b2e
 	}
 
 	private static void log(String message) {
