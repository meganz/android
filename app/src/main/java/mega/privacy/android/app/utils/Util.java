package mega.privacy.android.app.utils;

import android.annotation.SuppressLint;
import android.app.Activity;
import android.app.AlertDialog;
import android.content.Context;
import android.content.DialogInterface;
import android.content.DialogInterface.OnCancelListener;
import android.content.Intent;
import android.content.IntentFilter;
import android.content.pm.PackageInfo;
import android.content.pm.PackageManager;
import android.content.res.Configuration;
import android.content.res.Resources;
import android.graphics.Bitmap;
import android.graphics.BitmapFactory;
import android.graphics.Canvas;
import android.graphics.Color;
import android.graphics.Matrix;
import android.graphics.Paint;
import android.graphics.PorterDuff;
import android.graphics.PorterDuffXfermode;
import android.graphics.Rect;
import android.graphics.RectF;
import android.graphics.Typeface;
import android.graphics.drawable.Drawable;
import android.location.Location;
import android.media.ExifInterface;
import android.net.ConnectivityManager;
import android.net.NetworkInfo;
import android.os.BatteryManager;
import android.os.Build;
import android.os.Handler;

import android.support.v4.app.ActivityCompat;

import android.support.v4.content.ContextCompat;
import android.text.Spannable;
import android.text.SpannableString;
import android.text.SpannableStringBuilder;
import android.text.format.Formatter;
import android.text.style.RelativeSizeSpan;
import android.text.style.StyleSpan;
import android.util.DisplayMetrics;
import android.util.TypedValue;
import android.view.View;
import android.view.ViewGroup;
import android.view.Window;
import android.view.WindowManager;
import android.view.animation.AlphaAnimation;
import android.view.inputmethod.InputMethodManager;
import android.widget.TextView;
import android.widget.Toast;

import java.io.File;
import java.net.InetAddress;
import java.net.NetworkInterface;
import java.net.URLDecoder;
import java.text.DateFormat;
import java.text.DecimalFormat;
import java.text.ParseException;
import java.text.SimpleDateFormat;
import java.util.ArrayList;
import java.util.BitSet;
import java.util.Calendar;
import java.util.Collections;
import java.util.Date;
import java.util.Enumeration;
import java.util.HashMap;
import java.util.Locale;
import java.util.Random;
import java.util.TimeZone;
import java.util.regex.Matcher;
import java.util.regex.Pattern;

import javax.crypto.Cipher;
import javax.crypto.spec.SecretKeySpec;

import mega.privacy.android.app.AndroidLogger;
import mega.privacy.android.app.BaseActivity;
import mega.privacy.android.app.DatabaseHandler;
import mega.privacy.android.app.MegaAttributes;
import mega.privacy.android.app.MegaPreferences;
import mega.privacy.android.app.R;
import mega.privacy.android.app.interfaces.AbortPendingTransferCallback;
import mega.privacy.android.app.lollipop.AudioVideoPlayerLollipop;
import mega.privacy.android.app.lollipop.ManagerActivityLollipop;
import mega.privacy.android.app.lollipop.PdfViewerActivityLollipop;
import mega.privacy.android.app.lollipop.megachat.ChatActivityLollipop;
import mega.privacy.android.app.lollipop.megachat.ChatFullScreenImageViewer;
import mega.privacy.android.app.lollipop.megachat.ChatSettings;
import mega.privacy.android.app.lollipop.megachat.NodeAttachmentHistoryActivity;
import nz.mega.sdk.MegaApiAndroid;
import nz.mega.sdk.MegaError;
import nz.mega.sdk.MegaNode;

import static android.content.Context.INPUT_METHOD_SERVICE;
import static mega.privacy.android.app.utils.LogUtil.*;


public class Util {

    public static final String DATE_AND_TIME_PATTERN = "yyyy-MM-dd HH.mm.ss";
    public static int ONTRANSFERUPDATE_REFRESH_MILLIS = 1000;
	
	public static float dpWidthAbs = 360;
	public static float dpHeightAbs = 592;
	
	public static double percScreenLogin = 0.596283784; //The dimension of the grey zone (Login and Tour)
	public static double percScreenLoginReturning = 0.8;
	
	// Debug flag to enable logging and some other things
	public static boolean DEBUG = false;

	public static String base64EncodedPublicKey_1 = "MIIBIjANBgkqhkiG9w0BAQEFAAOCAQ8AMIIBCgKCAQEA0bZjbgdGRd6/hw5/J2FGTkdG";
	public static String base64EncodedPublicKey_2 = "tDTMdR78hXKmrxCyZUEvQlE/DJUR9a/2ZWOSOoaFfi9XTBSzxrJCIa+gjj5wkyIwIrzEi";
	public static String base64EncodedPublicKey_3 = "55k9FIh3vDXXTHJn4oM9JwFwbcZf1zmVLyes5ld7+G15SZ7QmCchqfY4N/a/qVcGFsfwqm";
	public static String base64EncodedPublicKey_4 = "RU3VzOUwAYHb4mV/frPctPIRlJbzwCXpe3/mrcsAP+k6ECcd19uIUCPibXhsTkNbAk8CRkZ";
	public static String base64EncodedPublicKey_5 = "KOy+czuZWfjWYx3Mp7srueyQ7xF6/as6FWrED0BlvmhJYj0yhTOTOopAXhGNEk7cUSFxqP2FKYX8e3pHm/uNZvKcSrLXbLUhQnULhn4WmKOQIDAQAB";
	
	/*public static String base64EncodedPublicKey_1 = "MIIBIjANBgkqhkiG9w0BAQEFAAOCAQ8AMIIBCgKCAQEAlxJdfjvhsCAK1Lu5n6WtQf";
	public static String base64EncodedPublicKey_2 = "MkjjOUCDDuM7zeiS3jsfCghG1bpwMmD4E8vQfPboyYtQBftdEG5GbWrqWJL+z6M/2SN";
	public static String base64EncodedPublicKey_3 = "+6pHqExFw8fjzP/4/CDzHLhmITKTOegm/6cfMUWcrghZuiHKfM6n4vmNYrHy4Bpx68RJW+J4B";
	public static String base64EncodedPublicKey_4 = "wL6PWE8ZGGeeJmU0eAJeRJMsNEwMrW2LATnIoJ4/qLYU4gKDINPMRaIE6/4pQnbd2NurWm8ZQT7XSMQZcisTqwRLS";
	public static String base64EncodedPublicKey_5 = "YgjYKCXtjloP8QnKu0IGOoo79Cfs3Z9eC3sQ1fcLQsMM2wExlbnYI2KPTs0EGCmcMXrrO5MimGjYeW8GQlrKsbiZ0UwIDAQAB";
	*/
	public static DatabaseHandler dbH;
	public static boolean fileLoggerSDK = false;
	public static boolean fileLoggerKarere = false;
	public static Context context;

	public static HashMap<String, String> countryCodeDisplay;

    public static boolean checkFingerprint(MegaApiAndroid megaApi, MegaNode node, String localPath) {
        String nodeFingerprint = node.getFingerprint();
        String nodeOriginalFingerprint = node.getOriginalFingerprint();

        String fileFingerprint = megaApi.getFingerprint(localPath);
        if (fileFingerprint != null) {
            return fileFingerprint.equals(nodeFingerprint) || fileFingerprint.equals(nodeOriginalFingerprint);
        }
        return false;
    }

	/*
	 * Build error dialog
	 * @param message Message to display
	 * @param finish Should activity finish after dialog dismis
	 * @param activity Source activity
	 */
	public static void showErrorAlertDialog(String message, final boolean finish, final Activity activity){
		if(activity == null){
			return;
		}
		
		try{ 
			AlertDialog.Builder dialogBuilder = getCustomAlertBuilder(activity, activity.getString(R.string.general_error_word), message, null);
			dialogBuilder.setPositiveButton(
				activity.getString(android.R.string.ok),
				new DialogInterface.OnClickListener() {
					@Override
					public void onClick(DialogInterface dialog, int which) {
						dialog.dismiss();
						if (finish) {
							activity.finish();
						}
					}
				});
			dialogBuilder.setOnCancelListener(new OnCancelListener() {
				@Override
				public void onCancel(DialogInterface dialog) {
					if (finish) {
						activity.finish();
					}
				}
			});
		
		
			AlertDialog dialog = dialogBuilder.create();
			dialog.show(); 
			brandAlertDialog(dialog);
		}
		catch(Exception ex){
			Util.showToast(activity, message); 
		}
	}
	
	public static void showErrorAlertDialog(MegaError error, Activity activity) {
		showErrorAlertDialog(error.getErrorString(), false, activity);
	}
	
	public static void showErrorAlertDialog(int errorCode, Activity activity) {
		showErrorAlertDialog(MegaError.getErrorString(errorCode), false, activity);
	}

	public static int countMatches(Pattern pattern, String string)
	{
		Matcher matcher = pattern.matcher(string);

		int count = 0;
		int pos = 0;
		while (matcher.find(pos))
		{
			count++;
			pos = matcher.start() + 1;
		}

		return count;
	}
	
	public static boolean showMessageRandom(){
		Random r = new Random(System.currentTimeMillis());
		int randomInt = r.nextInt(100) + 1;
		
		if(randomInt<5){
			return true;
		}
		else{
			return false;
		}
//		return true;
	}

    public static String toCDATA(String src) {
        if (src != null) {
            //solution from web client
            src = src.replaceAll("&","&amp;")
                    .replaceAll("\"","&quot;")
                    .replaceAll("'","&#39;")
                    .replaceAll("<","&lt;")
                    .replaceAll(">","&gt;");
            //another solution
//            src = src.replaceAll("]]>", "] ]>");
//            src = "<![CDATA[" + src + "]]>";
        }
        return src;
    }

	public static String getExternalCardPath() {

        String secStore = System.getenv("SECONDARY_STORAGE");
        if (secStore == null){
        	return null;
        }
        else{
        	if (secStore.compareTo("") == 0){
        		return null;
        	}
			logDebug("secStore: " + secStore);
	        File path = new File(secStore);
			logDebug("getFreeSize: " + path.getUsableSpace());
	        if(path.getUsableSpace()>0)
	        {
	        	return path.getAbsolutePath();
	        }
        }

        return null;
	}

	public static String getNumberItemChildren(File file){
		File[] list = file.listFiles();
		int count = 0;
		if(list!=null){
			count =  list.length;
		}

		String numChilden = count + " " + context.getResources().getQuantityString(R.plurals.general_num_items, count);

		return numChilden;
	}
	
	public static Bitmap rotateBitmap(Bitmap bitmap, int orientation) {

        Matrix matrix = new Matrix();
        switch (orientation) {
            case ExifInterface.ORIENTATION_NORMAL:
                return bitmap;
            case ExifInterface.ORIENTATION_FLIP_HORIZONTAL:
                matrix.setScale(-1, 1);
                break;
            case ExifInterface.ORIENTATION_ROTATE_180:
                matrix.setRotate(180);
                break;
            case ExifInterface.ORIENTATION_FLIP_VERTICAL:
                matrix.setRotate(180);
                matrix.postScale(-1, 1);
                break;
            case ExifInterface.ORIENTATION_TRANSPOSE:
                matrix.setRotate(90);
                matrix.postScale(-1, 1);
                break;
           case ExifInterface.ORIENTATION_ROTATE_90:
               matrix.setRotate(90);
               break;
           case ExifInterface.ORIENTATION_TRANSVERSE:
               matrix.setRotate(-90);
               matrix.postScale(-1, 1);
               break;
           case ExifInterface.ORIENTATION_ROTATE_270:
               matrix.setRotate(-90);
               break;
           default:
               return bitmap;
        }
	     
        try {
            Bitmap bmRotated = Bitmap.createBitmap(bitmap, 0, 0, bitmap.getWidth(), bitmap.getHeight(), matrix, true);
            if (bitmap != null && !bitmap.isRecycled()) {
                bitmap.recycle();
                bitmap = null; 
            }
            return bmRotated;
        }
        catch (Exception e) {
            e.printStackTrace();
            return null;
        }
	}
	
	public static int calculateInSampleSize(BitmapFactory.Options options, int reqWidth, int reqHeight) {
		// Raw height and width of image
	    final int height = options.outHeight;
	    final int width = options.outWidth;
	    
	    int inSampleSize = 1;
	    
	    if (height > reqHeight || width > reqWidth) {

	        final int halfHeight = height / 2;
	        final int halfWidth = width / 2;

	        // Calculate the largest inSampleSize value that is a power of 2 and keeps both
	        // height and width larger than the requested height and width.
	        while ((halfHeight / inSampleSize) > reqHeight
	                && (halfWidth / inSampleSize) > reqWidth) {
	            inSampleSize *= 2;
	        }
	    }

	    return inSampleSize;
	}
	
	/*
	 * Build custom dialog
	 * @param activity Source activity
	 * @param title Dialog title
	 * @param message To display, could be null
	 * @param view Custom view to display in the dialog
	 */
	public static AlertDialog.Builder getCustomAlertBuilder(Activity activity, String title, String message, View view) {
		AlertDialog.Builder dialogBuilder = new AlertDialog.Builder(activity);
		ViewGroup customView = getCustomAlertView(activity, title, message);
		if (view != null) {
			customView.addView(view);
		}
		dialogBuilder.setView(customView);
		dialogBuilder.setInverseBackgroundForced(true);
		return dialogBuilder;
	}

	/*
	 * Create custom alert dialog view
	 */
	private static ViewGroup getCustomAlertView(Activity activity, String title, String message) {
		View customView = activity.getLayoutInflater().inflate(R.layout.alert_dialog, null);

		TextView titleView = (TextView)customView.findViewById(R.id.dialog_title);
		titleView.setText(title);

		TextView messageView = (TextView)customView.findViewById(R.id.message);
		if (message == null) {
			messageView.setVisibility(View.GONE);
		} else {
			messageView.setText(message);
		}
		return (ViewGroup)customView;
	}

	/*
	 * Show Toast message with String
	 */
	public static void showToast(Context context, String message) {
		try { Toast.makeText(context, message, Toast.LENGTH_LONG).show(); } catch(Exception ex) {};
	}
	
	public static float getScaleW(DisplayMetrics outMetrics, float density){
		
		float scale = 0;
		
		float dpWidth  = outMetrics.widthPixels / density;		
	    scale = dpWidth / dpWidthAbs;	    
		
	    return scale;
	}
	
	public static float getScaleH(DisplayMetrics outMetrics, float density){
		
		float scale = 0;
		
		float dpHeight  = outMetrics.heightPixels / density;		
	    scale = dpHeight / dpHeightAbs;	    
		
	    return scale;
	}
	
	public static int px2dp (float dp, DisplayMetrics outMetrics){
	
		return (int)(TypedValue.applyDimension(TypedValue.COMPLEX_UNIT_DIP, dp, outMetrics));
	}
	
	/*
	 * AES encryption
	 */
	public static byte[] aes_encrypt(byte[] raw, byte[] clear) throws Exception {
		SecretKeySpec skeySpec = new SecretKeySpec(raw, "AES");
		Cipher cipher = Cipher.getInstance("AES");
		cipher.init(Cipher.ENCRYPT_MODE, skeySpec);
		byte[] encrypted = cipher.doFinal(clear);
		return encrypted;
	}
	
	/*
	 * AES decryption
	 */
	public static byte[] aes_decrypt(byte[] raw, byte[] encrypted)
			throws Exception {
		SecretKeySpec skeySpec = new SecretKeySpec(raw, "AES");
		Cipher cipher = Cipher.getInstance("AES");
		cipher.init(Cipher.DECRYPT_MODE, skeySpec);
		byte[] decrypted = cipher.doFinal(encrypted);
		return decrypted;
	}
	
	/*
	 * Check is device on WiFi
	 */
	public static boolean isOnWifi(Context context) {
		ConnectivityManager connectivityManager = (ConnectivityManager) context
				.getSystemService(Context.CONNECTIVITY_SERVICE);
		NetworkInfo networkInfo = null;
		if (connectivityManager != null) {
			networkInfo = connectivityManager
					.getNetworkInfo(ConnectivityManager.TYPE_WIFI);
		}
		return networkInfo == null ? false : networkInfo.isConnected();
	}

	/*
	 * Check is device on Mobile Data
	 */
	public static boolean isOnMobileData(Context context) {
		ConnectivityManager connectivityManager = (ConnectivityManager) context
				.getSystemService(Context.CONNECTIVITY_SERVICE);
		NetworkInfo networkInfo = null;
		if (connectivityManager != null) {
			networkInfo = connectivityManager
					.getNetworkInfo(ConnectivityManager.TYPE_MOBILE);
		}
		return networkInfo == null ? false : networkInfo.isConnected();
	}

	static public boolean isOnline(Context context) {
	    if(context == null) return true;
		
		ConnectivityManager cm =
	        (ConnectivityManager) context.getSystemService(Context.CONNECTIVITY_SERVICE);
	    NetworkInfo netInfo = cm.getActiveNetworkInfo();
	    if (netInfo != null && netInfo.isConnectedOrConnecting()) {
	        return true;
	    }
	    return false;
	}
	
	public static String getSizeString(long size){
		String sizeString = "";
		DecimalFormat decf = new DecimalFormat("###.##");

		float KB = 1024;
		float MB = KB * 1024;
		float GB = MB * 1024;
		float TB = GB * 1024;
		
		if (size < KB){
			sizeString = size + " " + context.getString(R.string.label_file_size_byte);
		}
		else if (size < MB){
			sizeString = decf.format(size/KB) + " " + context.getString(R.string.label_file_size_kilo_byte);
		}
		else if (size < GB){
			sizeString = decf.format(size/MB) + " " + context.getString(R.string.label_file_size_mega_byte);
		}
		else if (size < TB){
			sizeString = decf.format(size/GB) + " " + context.getString(R.string.label_file_size_giga_byte);
		}
		else{
			sizeString = decf.format(size/TB) + " " + context.getString(R.string.label_file_size_tera_byte);
		}
		
		return sizeString;
	}
    
	public static String getDateString(long date){
		DateFormat datf = DateFormat.getDateTimeInstance();
		String dateString = "";
		
		dateString = datf.format(new Date(date*1000));
		
		return dateString;
	}

	public static void setContext(Context c){
		context = c;
	}

	public static void setDBH(DatabaseHandler d){
		dbH = d;
	}

	public static void setFileLoggerSDK(boolean fL){
		fileLoggerSDK = fL;
	}

	public static boolean getFileLoggerSDK(){
		return fileLoggerSDK;
	}

	public static void setFileLoggerKarere(boolean fL){
		fileLoggerKarere = fL;
	}

    public static boolean getFileLoggerKarere(){
        return fileLoggerKarere;
    }

	public static void brandAlertDialog(AlertDialog dialog) {
	    try {
	        Resources resources = dialog.getContext().getResources();

	        int alertTitleId = resources.getIdentifier("alertTitle", "id", "android");

	        TextView alertTitle = (TextView) dialog.getWindow().getDecorView().findViewById(alertTitleId);
	        if (alertTitle != null){	        	
	        	alertTitle.setTextColor(ContextCompat.getColor(dialog.getContext(), R.color.mega)); // change title text color
	        }

	        int titleDividerId = resources.getIdentifier("titleDivider", "id", "android");
	        View titleDivider = dialog.getWindow().getDecorView().findViewById(titleDividerId);
	        if (titleDivider != null){
	        	titleDivider.setBackgroundColor(ContextCompat.getColor(dialog.getContext(), R.color.mega)); // change divider color
	        }
	    } catch (Exception ex) {
	    	Toast.makeText(dialog.getContext(), ex.getMessage(), Toast.LENGTH_LONG).show();
	        ex.printStackTrace();
	    }
	}

	/*
	 * Get localized progress size
	 */
	public static String getProgressSize(Context context, long progress,
			long size) {
		return String.format("%s/%s",
				Formatter.formatFileSize(context, progress),
				Formatter.formatFileSize(context, size));
	}
	
	/*
	 * Set alpha transparency for view
	 */
	@SuppressLint("NewApi")
	public static void setViewAlpha(View view, float alpha) {
		if (Build.VERSION.SDK_INT >= 11) {
			view.setAlpha(alpha);
		} else {
			AlphaAnimation anim = new AlphaAnimation(alpha, alpha);
			anim.setDuration(0);
			anim.setFillAfter(true);
			view.startAnimation(anim);
		}
	}
	
	/*
	 * Make part of the string bold
	 */
	public static SpannableStringBuilder makeBold(String text, String boldText) {
		SpannableStringBuilder sb = new SpannableStringBuilder(text);
		StyleSpan bss = new StyleSpan(android.graphics.Typeface.BOLD);
		sb.setSpan(bss, text.length() - boldText.length(), text.length(),
				Spannable.SPAN_INCLUSIVE_INCLUSIVE);
		return sb;
	}

	public static String getSpeedString (long speed){
		String speedString = "";
		double speedDouble = 0;
		DecimalFormat df = new DecimalFormat("#.##");
		
		if (speed > 1024){
			if (speed > 1024*1024){
				if (speed > 1024*1024*1024){
					speedDouble = speed / (1024.0*1024.0*1024.0);
					speedString = df.format(speedDouble) + " GB/s";
				}
				else{
					speedDouble = speed / (1024.0*1024.0);
					speedString = df.format(speedDouble) + " MB/s";
				}
			}
			else{
				speedDouble = speed / 1024.0;
				speedString = df.format(speedDouble) + " KB/s";	
			}
		}
		else{
			speedDouble = speed;
			speedString = df.format(speedDouble) + " B/s";
		}
		
		return speedString;
	}



	public static String getPhotoSyncName (long timeStamp, String fileName){
        DateFormat sdf = new SimpleDateFormat(DATE_AND_TIME_PATTERN,Locale.getDefault());
        return sdf.format(new Date(timeStamp)) + fileName.substring(fileName.lastIndexOf('.'));
	}
	
	public static String getPhotoSyncNameWithIndex (long timeStamp, String fileName, int photoIndex){
        if(photoIndex == 0) {
            return getPhotoSyncName(timeStamp, fileName);
        }
        DateFormat sdf = new SimpleDateFormat(DATE_AND_TIME_PATTERN,Locale.getDefault());
        return sdf.format(new Date(timeStamp)) + "_" + photoIndex + fileName.substring(fileName.lastIndexOf('.'));
	}
	
	public static int getNumberOfNodes (MegaNode parent, MegaApiAndroid megaApi){
		int numberOfNodes = 0;
		
		ArrayList<MegaNode> children = megaApi.getChildren(parent);
		for (int i=0; i<children.size(); i++){
			if (children.get(i).isFile()){
				numberOfNodes++;
			}
			else{
				numberOfNodes = numberOfNodes + getNumberOfNodes(children.get(i), megaApi);
			}
		}
		
		return numberOfNodes;
	}
	
	public static String getLocalIpAddress(Context context)
  {
		  try {
			  for (Enumeration<NetworkInterface> en = NetworkInterface.getNetworkInterfaces(); en.hasMoreElements();) {
				  NetworkInterface intf = en.nextElement();
				  String interfaceName = intf.getName();

				  // Ensure get the IP from the current active network interface
				  if(Build.VERSION.SDK_INT >= Build.VERSION_CODES.M) {
					  ConnectivityManager cm =
							  (ConnectivityManager) context.getSystemService(Context.CONNECTIVITY_SERVICE);
					  String activeInterfaceName = cm.getLinkProperties(cm.getActiveNetwork()).getInterfaceName();
					  if (interfaceName.compareTo(activeInterfaceName) != 0) {
					  	continue;
					  }
				  }
				  else {
					  if ((isOnWifi(context) && !interfaceName.contains("wlan") && !interfaceName.contains("ath")) ||
							  (isOnMobileData(context) && !interfaceName.contains("data") && !interfaceName.contains("rmnet"))) {
					  	continue;
					  }
				  }

				  for (Enumeration<InetAddress> enumIpAddr = intf.getInetAddresses(); enumIpAddr.hasMoreElements();) {
					  InetAddress inetAddress = enumIpAddr.nextElement();
					  if (inetAddress != null && !inetAddress.isLoopbackAddress()) {
					  	return inetAddress.getHostAddress();
					  }
				  }
			  }
		  } catch (Exception ex) {
			  logError("Error getting local IP address", ex);
		  }
		  return null;
   }
	
	@SuppressLint("InlinedApi") 
	public static boolean isCharging(Context context) {
		final Intent batteryIntent = context.registerReceiver(null, new IntentFilter(Intent.ACTION_BATTERY_CHANGED));
		int status = batteryIntent.getIntExtra(BatteryManager.EXTRA_PLUGGED, -1);

		if (Build.VERSION.SDK_INT < 17) {
			return status == BatteryManager.BATTERY_PLUGGED_AC || status == BatteryManager.BATTERY_PLUGGED_USB;
		} else {
			return status == BatteryManager.BATTERY_PLUGGED_AC || status == BatteryManager.BATTERY_PLUGGED_USB || status == BatteryManager.BATTERY_PLUGGED_WIRELESS;
		}
		
	}
	
	/** Returns the consumer friendly device name */
	public static String getDeviceName() {
	    final String manufacturer = Build.MANUFACTURER;
	    final String model = Build.MODEL;
	    if (model.startsWith(manufacturer)) {
	        return model;
	    }
	    if (manufacturer.equalsIgnoreCase("HTC")) {
	        // make sure "HTC" is fully capitalized.
	        return "HTC " + model;
	    }
	    return manufacturer + " " + model;
	}
	
	public static String getCountryCode(String countryString){
		String countryCode= "";
		
		countryCode = countryCodeDisplay.get(countryString);
		
		return countryCode;
	}
	
	public static ArrayList<String> getCountryList(Context context){
		ArrayList<String> countryCodes = new ArrayList<String>();
		
		countryCodes.add("US");
		countryCodes.add("GB");
		countryCodes.add("CA");
		countryCodes.add("AX");
		countryCodes.add("AF");
		countryCodes.add("AP");
		countryCodes.add("AL");
		countryCodes.add("DZ");
		countryCodes.add("AS");
		countryCodes.add("AD");
		countryCodes.add("AO");
		countryCodes.add("AI");
		countryCodes.add("AQ");
		countryCodes.add("AG");
		countryCodes.add("AR");
		countryCodes.add("AM");
		countryCodes.add("AW");
		countryCodes.add("AU");
		countryCodes.add("AT");
		countryCodes.add("AZ");
		countryCodes.add("BS");
		countryCodes.add("BH");
		countryCodes.add("BD");
		countryCodes.add("BB");
		countryCodes.add("BY");
		countryCodes.add("BE");
		countryCodes.add("BZ");
		countryCodes.add("BJ");
		countryCodes.add("BM");
		countryCodes.add("BT");
		countryCodes.add("BO");
		countryCodes.add("BA");
		countryCodes.add("BW");
		countryCodes.add("BV");
		countryCodes.add("BR");
		countryCodes.add("IO");
		countryCodes.add("BN");
		countryCodes.add("BG");
		countryCodes.add("BF");
		countryCodes.add("BI");
		countryCodes.add("KH");
		countryCodes.add("CM");
		countryCodes.add("CV");
		countryCodes.add("KY");
		countryCodes.add("CF");
		countryCodes.add("TD");
		countryCodes.add("CL");
		countryCodes.add("CN");
		countryCodes.add("CX");
		countryCodes.add("CC");
		countryCodes.add("CO");
		countryCodes.add("KM");
		countryCodes.add("CG");
		countryCodes.add("CD");
		countryCodes.add("CK");
		countryCodes.add("CR");
		countryCodes.add("CI");
		countryCodes.add("HR");
		countryCodes.add("CU");
		countryCodes.add("CY");
		countryCodes.add("CZ");
		countryCodes.add("DK");
		countryCodes.add("DJ");
		countryCodes.add("DM");
		countryCodes.add("DO");
		countryCodes.add("TL");
		countryCodes.add("EC");
		countryCodes.add("EG");
		countryCodes.add("SV");
		countryCodes.add("GQ");
		countryCodes.add("ER");
		countryCodes.add("EE");
		countryCodes.add("ET");
		countryCodes.add("FK");
		countryCodes.add("FO");
		countryCodes.add("FJ");
		countryCodes.add("FI");
		countryCodes.add("FR");
		countryCodes.add("GF");
		countryCodes.add("PF");
		countryCodes.add("TF");
		countryCodes.add("GA");
		countryCodes.add("GM");
		countryCodes.add("GE");
		countryCodes.add("DE");
		countryCodes.add("GH");
		countryCodes.add("GI");
		countryCodes.add("GR");
		countryCodes.add("GL");
		countryCodes.add("GD");
		countryCodes.add("GP");
		countryCodes.add("GU");
		countryCodes.add("GG");
		countryCodes.add("GT");
		countryCodes.add("GN");
		countryCodes.add("GW");
		countryCodes.add("GY");
		countryCodes.add("HT");
		countryCodes.add("HN");
		countryCodes.add("HK");
		countryCodes.add("HU");
		countryCodes.add("IS");
		countryCodes.add("IN");
		countryCodes.add("ID");
		countryCodes.add("IR");
		countryCodes.add("IQ");
		countryCodes.add("IE");
		countryCodes.add("IM");
		countryCodes.add("IL");
		countryCodes.add("IT");
		countryCodes.add("JM");
		countryCodes.add("JP");
		countryCodes.add("JE");
		countryCodes.add("JO");
		countryCodes.add("KZ");
		countryCodes.add("KE");
		countryCodes.add("KI");
		countryCodes.add("KW");
		countryCodes.add("KG");
		countryCodes.add("LA");
		countryCodes.add("LV");
		countryCodes.add("LB");
		countryCodes.add("LS");
		countryCodes.add("LR");
		countryCodes.add("LY");
		countryCodes.add("LI");
		countryCodes.add("LT");
		countryCodes.add("LU");
		countryCodes.add("MO");
		countryCodes.add("MK");
		countryCodes.add("MG");
		countryCodes.add("MW");
		countryCodes.add("MY");
		countryCodes.add("MV");
		countryCodes.add("ML");
		countryCodes.add("MT");
		countryCodes.add("MH");
		countryCodes.add("MQ");
		countryCodes.add("MR");
		countryCodes.add("MU");
		countryCodes.add("YT");
		countryCodes.add("MX");
		countryCodes.add("FM");
		countryCodes.add("MD");
		countryCodes.add("MC");
		countryCodes.add("MN");
		countryCodes.add("ME");
		countryCodes.add("MS");
		countryCodes.add("MA");
		countryCodes.add("MZ");
		countryCodes.add("MM");
		countryCodes.add("NA");
		countryCodes.add("NR");
		countryCodes.add("NP");
		countryCodes.add("NL");
		countryCodes.add("AN");
		countryCodes.add("NC");
		countryCodes.add("NZ");
		countryCodes.add("NI");
		countryCodes.add("NE");
		countryCodes.add("NG");
		countryCodes.add("NU");
		countryCodes.add("NF");
		countryCodes.add("KP");
		countryCodes.add("MP");
		countryCodes.add("NO");
		countryCodes.add("OM");
		countryCodes.add("PK");
		countryCodes.add("PW");
		countryCodes.add("PS");
		countryCodes.add("PA");
		countryCodes.add("PG");
		countryCodes.add("PY");
		countryCodes.add("PE");
		countryCodes.add("PH");
		countryCodes.add("PN");
		countryCodes.add("PL");
		countryCodes.add("PT");
		countryCodes.add("PR");
		countryCodes.add("QA");
		countryCodes.add("RE");
		countryCodes.add("RO");
		countryCodes.add("RU");
		countryCodes.add("RW");
		countryCodes.add("MF");
		countryCodes.add("KN");
		countryCodes.add("LC");
		countryCodes.add("VC");
		countryCodes.add("WS");
		countryCodes.add("SM");
		countryCodes.add("ST");
		countryCodes.add("SA");
		countryCodes.add("SN");
		countryCodes.add("RS");
		countryCodes.add("SC");
		countryCodes.add("SL");
		countryCodes.add("SG");
		countryCodes.add("SK");
		countryCodes.add("SI");
		countryCodes.add("SB");
		countryCodes.add("SO");
		countryCodes.add("ZA");
		countryCodes.add("GS");
		countryCodes.add("KR");
		countryCodes.add("SS");
		countryCodes.add("ES");
		countryCodes.add("LK");
		countryCodes.add("SH");
		countryCodes.add("PM");
		countryCodes.add("SD");
		countryCodes.add("SR");
		countryCodes.add("SJ");
		countryCodes.add("SZ");
		countryCodes.add("SE");
		countryCodes.add("CH");
		countryCodes.add("SY");
		countryCodes.add("TW");
		countryCodes.add("TJ");
		countryCodes.add("TZ");
		countryCodes.add("TH");
		countryCodes.add("TG");
		countryCodes.add("TK");
		countryCodes.add("TO");
		countryCodes.add("TT");
		countryCodes.add("TN");
		countryCodes.add("TR");
		countryCodes.add("TM");
		countryCodes.add("TC");
		countryCodes.add("TV");
		countryCodes.add("UG");
		countryCodes.add("UA");
		countryCodes.add("AE");
		countryCodes.add("UM");
		countryCodes.add("UY");
		countryCodes.add("UZ");
		countryCodes.add("VU");
		countryCodes.add("VA");
		countryCodes.add("VE");
		countryCodes.add("VN");
		countryCodes.add("VG");
		countryCodes.add("VI");
		countryCodes.add("WF");
		countryCodes.add("EH");
		countryCodes.add("YE");
		countryCodes.add("ZM");
		countryCodes.add("ZW");
		
		Locale currentLocale = Locale.getDefault();
//		Toast.makeText(context, currentLocale.getLanguage(), Toast.LENGTH_LONG).show();
		
		countryCodeDisplay = new HashMap<String, String>();
		
		ArrayList<String> countryList = new ArrayList<String>();
		for (int i=0;i<countryCodes.size();i++){
			Locale l = new Locale (currentLocale.getLanguage(), countryCodes.get(i));
			String country = l.getDisplayCountry();
			if (country.length() > 0 && !countryList.contains(country)){
				countryList.add(country);
				countryCodeDisplay.put(country, countryCodes.get(i));				
			}
		}
		
//		Toast.makeText(context, "CONTRYLIST: " + countryList.size() + "___ " + countryCodes.size(), Toast.LENGTH_LONG).show();
		Collections.sort(countryList, String.CASE_INSENSITIVE_ORDER);
		countryList.add(0, context.getString(R.string.country_cc));
		
		return countryList;
		
//		Locale[] locale = Locale.getAvailableLocales();
//		String country;
//		Toast.makeText(context, "LOCALEAAAAAA: " + locale.length, Toast.LENGTH_LONG).show();
//		for (Locale loc : locale){
//			country = loc.getCountry();
//			if (country.length() > 0 && !countryList.contains(country)){
//				countryList.add(country);
//			}
//		}
//		Toast.makeText(context, "CONTRYLIST: " + countryList.size(), Toast.LENGTH_LONG).show();
//				
//		Collections.sort(countryList, String.CASE_INSENSITIVE_ORDER);
//		countryList.add(0, context.getString(R.string.country_cc));
//		
//		return countryList;
		
	}
	
	public static ArrayList<String> getMonthListInt(Context context){
		ArrayList<String> monthList = new ArrayList<String>();
		
		monthList.add(context.getString(R.string.month_cc));
		
		monthList.add("01");
		monthList.add("02");
		monthList.add("03");
		monthList.add("04");
		monthList.add("05");
		monthList.add("06");
		monthList.add("07");
		monthList.add("08");
		monthList.add("09");
		monthList.add("10");
		monthList.add("11");
		monthList.add("12");
		
		return monthList;
	}
	
	public static ArrayList<String> getYearListInt(Context context){
		ArrayList<String> yearList = new ArrayList<String>();
		
		yearList.add(context.getString(R.string.year_cc));
		
		Calendar calendar = Calendar.getInstance();
		int year = calendar.get(Calendar.YEAR);
		
		for (int i=year;i<=(year+20);i++){
			yearList.add(i+"");
		}
		
		return yearList;
	}


	public static String getSubtitleDescription(ArrayList<MegaNode> nodes){
		int numFolders = 0;
		int numFiles = 0;

		for (int i=0;i<nodes.size();i++){
			MegaNode c = nodes.get(i);
			if (c.isFolder()){
				numFolders++;
			}
			else{
				numFiles++;
			}
		}

		String info = "";
		if (numFolders > 0){
			info = numFolders +  " " + context.getResources().getQuantityString(R.plurals.general_num_folders, numFolders);
			if (numFiles > 0){
				info = info + ", " + numFiles + " " + context.getResources().getQuantityString(R.plurals.general_num_files, numFiles);
			}
		}
		else {
			if (numFiles == 0){
				info = context.getString(R.string.no_folders_shared);
			}
			else{
				info = numFiles +  " " + context.getResources().getQuantityString(R.plurals.general_num_files, numFiles);
			}
		}

		return info;
	}

	public static BitSet convertToBitSet(long value) {
	    BitSet bits = new BitSet();
	    int index = 0;
	    while (value != 0L) {
	      if (value % 2L != 0) {
	        bits.set(index);
	      }
	      ++index;
	      value = value >>> 1;
	    }
	    return bits;
	}
	
	public static boolean checkBitSet(BitSet paymentBitSet, int position){
		logDebug("checkBitSet");
		if (paymentBitSet != null){
			if (paymentBitSet.get(position)){
				return true;
			}
			else{
				return false;
			}
		}
		else{
			return false;
		}
	}

	public static long getLastPublicHandle(MegaAttributes attributes){
		long lastPublicHandle = -1;

		if (attributes != null){
			if (attributes.getLastPublicHandle() != null){
				try{
					long currentTime = System.currentTimeMillis()/1000;
					long lastPublicHandleTimeStamp = Long.parseLong(attributes.getLastPublicHandleTimeStamp());
					logDebug("currentTime: " + currentTime + " _ " + lastPublicHandleTimeStamp);
					if ((currentTime - lastPublicHandleTimeStamp) < 86400){
						if (Long.parseLong(attributes.getLastPublicHandle()) != -1){
							lastPublicHandle = Long.parseLong(attributes.getLastPublicHandle());
						}
					}
				}
				catch (Exception e){
					lastPublicHandle = -1;
				}
			}
		}

		return lastPublicHandle;
	}
	
	public static boolean isPaymentMethod(BitSet paymentBitSet, int plan){
		
		boolean r = false;
		if (paymentBitSet != null){
			if (!Util.checkBitSet(paymentBitSet, MegaApiAndroid.PAYMENT_METHOD_CREDIT_CARD)){
				r = true;
			}
			if (!Util.checkBitSet(paymentBitSet, MegaApiAndroid.PAYMENT_METHOD_GOOGLE_WALLET)){
				r = true;
			}
			if (!Util.checkBitSet(paymentBitSet, MegaApiAndroid.PAYMENT_METHOD_FORTUMO)){
				if (plan == 4){
					r = true;
				}
			}
			if (!Util.checkBitSet(paymentBitSet, MegaApiAndroid.PAYMENT_METHOD_CENTILI)){
				if (plan == 4){
					r = true;
				}
			}
		}
		
		return r;
	}
	
	public static int scaleHeightPx(int px, DisplayMetrics metrics){
		int myHeightPx = metrics.heightPixels;
		
		return px*myHeightPx/548; //Based on Eduardo's measurements				
	}
	
	public static int scaleWidthPx(int px, DisplayMetrics metrics){
		int myWidthPx = metrics.widthPixels;
		
		return px*myWidthPx/360; //Based on Eduardo's measurements		
		
	}

	/*
	 * Validate email
	 */
	public static String getEmailError(String value, Context context) {
		logDebug("getEmailError");
		if (value.length() == 0) {
			return context.getString(R.string.error_enter_email);
		}
		if (!Constants.EMAIL_ADDRESS.matcher(value).matches()) {
			return context.getString(R.string.error_invalid_email);
		}
		return null;
	}

	public static int getAvatarTextSize (float density){
		float textSize = 0.0f;

		if (density > 3.0){
			textSize = density * (DisplayMetrics.DENSITY_XXXHIGH / 72.0f);
		}
		else if (density > 2.0){
			textSize = density * (DisplayMetrics.DENSITY_XXHIGH / 72.0f);
		}
		else if (density > 1.5){
			textSize = density * (DisplayMetrics.DENSITY_XHIGH / 72.0f);
		}
		else if (density > 1.0){
			textSize = density * (72.0f / DisplayMetrics.DENSITY_HIGH / 72.0f);
		}
		else if (density > 0.75){
			textSize = density * (72.0f / DisplayMetrics.DENSITY_MEDIUM / 72.0f);
		}
		else{
			textSize = density * (72.0f / DisplayMetrics.DENSITY_LOW / 72.0f);
		}

		return (int)textSize;
	}

	public static void showAlert(Context context, String message, String title) {
		logDebug("showAlert");
		AlertDialog.Builder builder = new AlertDialog.Builder(context);
		if(title!=null){
			builder.setTitle(title);
		}
		builder.setMessage(message);
		builder.setPositiveButton("OK",null);
		builder.show();
	}

	public static long calculateTimestampMinDifference(String timeStamp) {
		logDebug("calculateTimestampDifference");

		Long actualTimestamp = System.currentTimeMillis()/1000;

		Long oldTimestamp = Long.parseLong(timeStamp);

		Long difference = actualTimestamp - oldTimestamp;

		difference = difference/60;

		return difference;
	}

	public static int getVersion(Context context) {
		try {
			PackageInfo pInfo = context.getPackageManager().getPackageInfo(context.getPackageName(), PackageManager.GET_META_DATA);
			return pInfo.versionCode;
		} catch (PackageManager.NameNotFoundException e) {
			return 0;
		}
	}

	public static long calculateTimestamp(String time)
	{
		logDebug("calculateTimestamp: " + time);
		long unixtime;
		DateFormat dfm = new SimpleDateFormat("yyyyMMddHHmm");
		dfm.setTimeZone( TimeZone.getDefault());//Specify your timezone
		try
		{
			unixtime = dfm.parse(time).getTime();
			unixtime=unixtime/1000;
			return unixtime;
		}
		catch (ParseException e)
		{
			logError("ParseException!!!", e);
		}
		return 0;
	}

	public static Calendar calculateDateFromTimestamp (long timestamp){
		logDebug("calculateTimestamp: " + timestamp);
		Calendar cal = Calendar.getInstance();
		cal.setTimeInMillis(timestamp*1000);
		logDebug("Calendar: " + cal.get(Calendar.YEAR) + " " + cal.get(Calendar.MONTH));
		return cal;
	}

	public static boolean isChatEnabled (){
		logDebug("isChatEnabled");
		if (dbH == null){
			dbH = DatabaseHandler.getDbHandler(context);
		}
		ChatSettings chatSettings = dbH.getChatSettings();
		boolean chatEnabled;

		if(chatSettings!=null){
			if(chatSettings.getEnabled()!=null){
				chatEnabled = Boolean.parseBoolean(chatSettings.getEnabled());
				logDebug("A - chatEnabled: " + chatEnabled);
				return chatEnabled;
			}
			else{
				chatEnabled=true;
				logDebug("B - chatEnabled: " + chatEnabled);
				return chatEnabled;
			}
		}
		else{
			chatEnabled=true;
			logDebug("C - chatEnabled: " + chatEnabled);
			return chatEnabled;
		}
	}

	public static void resetAndroidLogger(){

		MegaApiAndroid.addLoggerObject(new AndroidLogger(AndroidLogger.LOG_FILE_NAME, Util.getFileLoggerSDK()));
		MegaApiAndroid.setLogLevel(MegaApiAndroid.LOG_LEVEL_MAX);

		boolean fileLogger = false;

		if (dbH == null){
			dbH = DatabaseHandler.getDbHandler(context);
		}

		if (dbH != null) {
			MegaAttributes attrs = dbH.getAttributes();
			if (attrs != null) {
				if (attrs.getFileLoggerSDK() != null) {
					try {
						fileLogger = Boolean.parseBoolean(attrs.getFileLoggerSDK());
					} catch (Exception e) {
						fileLogger = false;
					}
				} else {
					fileLogger = false;
				}
			} else {
				fileLogger = false;
			}
		}

		if (Util.DEBUG){
			MegaApiAndroid.setLogLevel(MegaApiAndroid.LOG_LEVEL_MAX);
		}
		else {
			setFileLoggerSDK(fileLogger);
			if (fileLogger) {
				MegaApiAndroid.setLogLevel(MegaApiAndroid.LOG_LEVEL_MAX);
			} else {
				MegaApiAndroid.setLogLevel(MegaApiAndroid.LOG_LEVEL_FATAL);
			}
		}
	}

	public static Bitmap getCircleBitmap(Bitmap bitmap) {
		final Bitmap output = Bitmap.createBitmap(bitmap.getWidth(),
				bitmap.getHeight(), Bitmap.Config.ARGB_8888);
		final Canvas canvas = new Canvas(output);

		final int color = Color.RED;
		final Paint paint = new Paint();
		final Rect rect = new Rect(0, 0, bitmap.getWidth(), bitmap.getHeight());
		final RectF rectF = new RectF(rect);

		paint.setAntiAlias(true);
		canvas.drawARGB(0, 0, 0, 0);
		paint.setColor(color);
		canvas.drawOval(rectF, paint);

		paint.setXfermode(new PorterDuffXfermode(PorterDuff.Mode.SRC_IN));
		canvas.drawBitmap(bitmap, rect, rect, paint);

		bitmap.recycle();

		return output;
	}

	//restrict the scale factor to below 1.1 to allow user to have some level of freedom and also prevent ui issues
	public static void setAppFontSize(Activity activity) {
		float scale = activity.getResources().getConfiguration().fontScale;
		logDebug("System font size scale is " + scale);

		float newScale;

		if (scale <= 1.1) {
			newScale = scale;
		} else {
			newScale = (float) 1.1;
		}

		logDebug("New font size new scale is " + newScale);
		Configuration configuration = activity.getResources().getConfiguration();
		configuration.fontScale = newScale;

		DisplayMetrics metrics = new DisplayMetrics();
		activity.getWindowManager().getDefaultDisplay().getMetrics(metrics);
		metrics.scaledDensity = configuration.fontScale * metrics.density;
		activity.getBaseContext().getResources().updateConfiguration(configuration, metrics);
	}
    
    //reduce font size for scale mode to prevent title and subtitle overlap
    public static SpannableString adjustForLargeFont(String original) {
        float scale = context.getResources().getConfiguration().fontScale;
        if(scale > 1){
            scale = (float)0.9;
        }
        SpannableString spannableString = new SpannableString(original);
        spannableString.setSpan(new RelativeSizeSpan(scale),0, original.length(),0);
        return spannableString;
    }

	public static Drawable mutateIcon (Context context, int idDrawable, int idColor) {

		Drawable icon = ContextCompat.getDrawable(context, idDrawable);
		icon = icon.mutate();
		icon.setColorFilter(ContextCompat.getColor(context, idColor), PorterDuff.Mode.MULTIPLY);

		return icon;
	}

	public static Drawable mutateIconSecondary(Context context, int idDrawable, int idColor) {
		Drawable icon = ContextCompat.getDrawable(context, idDrawable);
		icon = icon.mutate();
		icon.setColorFilter(ContextCompat.getColor(context, idColor), PorterDuff.Mode.SRC_ATOP);

		return icon;
	}

	//Notice user that any transfer prior to login will be destroyed
	public static void checkPendingTransfer(MegaApiAndroid megaApi, Context context, final AbortPendingTransferCallback callback){
		if(megaApi.getNumPendingDownloads() > 0 || megaApi.getNumPendingUploads() > 0){
			AlertDialog.Builder builder = new AlertDialog.Builder(context);

			if(context instanceof ManagerActivityLollipop){
				logDebug("Show dialog to cancel transfers before logging OUT");
				builder.setMessage(R.string.logout_warning_abort_transfers);
				builder.setPositiveButton(R.string.action_logout, new DialogInterface.OnClickListener() {
					@Override
					public void onClick(DialogInterface dialog, int which) {
						callback.onAbortConfirm();
					}
				});
			}
			else{
				logDebug("Show dialog to cancel transfers before logging IN");
				builder.setMessage(R.string.login_warning_abort_transfers);
				builder.setPositiveButton(R.string.login_text, new DialogInterface.OnClickListener() {
					@Override
					public void onClick(DialogInterface dialog, int which) {
						callback.onAbortConfirm();
					}
				});
			}

			builder.setNegativeButton(R.string.general_cancel, new DialogInterface.OnClickListener() {
				@Override
				public void onClick(DialogInterface dialog, int which) {
					callback.onAbortCancel();
				}
			});
			builder.show();
		}else{
			callback.onAbortConfirm();
		}
	}

	public static void changeStatusBarColorActionMode (final Context context, final Window window, Handler handler, int option) {
		logDebug("changeStatusBarColor");
		if (Build.VERSION.SDK_INT >= Build.VERSION_CODES.LOLLIPOP) {
			window.addFlags(WindowManager.LayoutParams.FLAG_DRAWS_SYSTEM_BAR_BACKGROUNDS);
			window.clearFlags(WindowManager.LayoutParams.FLAG_TRANSLUCENT_STATUS);
			if (option ==  1) {
				window.setStatusBarColor(ContextCompat.getColor(context, R.color.accentColorDark));
			}
			else if (option == 2) {
				handler.postDelayed(new Runnable() {
					@Override
					public void run() {
						window.setStatusBarColor(0);
					}
				}, 500);
			}
			else if (option == 3) {
				handler.postDelayed(new Runnable() {
					@Override
					public void run() {
						window.setStatusBarColor(ContextCompat.getColor(context, R.color.status_bar_search));
					}
				}, 500);
			}
			else {
				handler.postDelayed(new Runnable() {
					@Override
					public void run() {
						window.setStatusBarColor(ContextCompat.getColor(context, R.color.dark_primary_color_secondary));
					}
				}, 500);
			}
		}
	}

	public static Bitmap createDefaultAvatar (String color, String firstLetter) {
		logDebug("color: '" + color + "' firstLetter: '" + firstLetter + "'");

		Bitmap defaultAvatar = Bitmap.createBitmap(Constants.DEFAULT_AVATAR_WIDTH_HEIGHT,Constants.DEFAULT_AVATAR_WIDTH_HEIGHT, Bitmap.Config.ARGB_8888);
		Canvas c = new Canvas(defaultAvatar);
		Paint paintText = new Paint();
		Paint paintCircle = new Paint();

		paintText.setColor(Color.WHITE);
		paintText.setTextSize(150);
		paintText.setAntiAlias(true);
		paintText.setTextAlign(Paint.Align.CENTER);
		Typeface face = Typeface.SANS_SERIF;
		paintText.setTypeface(face);
		paintText.setAntiAlias(true);
		paintText.setSubpixelText(true);
		paintText.setStyle(Paint.Style.FILL);

		if(color!=null){
			logDebug("The color to set the avatar is " + color);
			paintCircle.setColor(Color.parseColor(color));
			paintCircle.setAntiAlias(true);
		}
		else{
			logDebug("Default color to the avatar");
			paintCircle.setColor(ContextCompat.getColor(context, R.color.lollipop_primary_color));
			paintCircle.setAntiAlias(true);
		}


		int radius;
		if (defaultAvatar.getWidth() < defaultAvatar.getHeight())
			radius = defaultAvatar.getWidth()/2;
		else
			radius = defaultAvatar.getHeight()/2;

		c.drawCircle(defaultAvatar.getWidth()/2, defaultAvatar.getHeight()/2, radius,paintCircle);

		logDebug("Draw letter: " + firstLetter);
		Rect bounds = new Rect();

		paintText.getTextBounds(firstLetter,0,firstLetter.length(),bounds);
		int xPos = (c.getWidth()/2);
		int yPos = (int)((c.getHeight()/2)-((paintText.descent()+paintText.ascent()/2))+20);
		c.drawText(firstLetter.toUpperCase(Locale.getDefault()), xPos, yPos, paintText);

		return defaultAvatar;
	}

    public static boolean askMe (Context context) {
		DatabaseHandler dbH = DatabaseHandler.getDbHandler(context);
		MegaPreferences prefs = dbH.getPreferences();

		if (prefs != null){
			if (prefs.getStorageAskAlways() != null){
				if (!Boolean.parseBoolean(prefs.getStorageAskAlways())){
					if (prefs.getStorageDownloadLocation() != null){
						if (prefs.getStorageDownloadLocation().compareTo("") != 0){
							return false;
						}
					}
				}
			}
		}
		return true;
	}
    
    public static void showSnackBar(Context context,int snackbarType,String message,int idChat) {
        if (context instanceof ChatFullScreenImageViewer) {
            ((ChatFullScreenImageViewer)context).showSnackbar(snackbarType,message,idChat);
        } else if (context instanceof AudioVideoPlayerLollipop) {
            ((AudioVideoPlayerLollipop)context).showSnackbar(snackbarType,message,idChat);
        } else if (context instanceof PdfViewerActivityLollipop) {
            ((PdfViewerActivityLollipop)context).showSnackbar(snackbarType,message,idChat);
        } else if (context instanceof ChatActivityLollipop) {
            ((ChatActivityLollipop)context).showSnackbar(snackbarType,message,idChat);
        } else if (context instanceof NodeAttachmentHistoryActivity) {
            ((NodeAttachmentHistoryActivity)context).showSnackbar(snackbarType,message,idChat);
        } else if (context instanceof ManagerActivityLollipop) {
            ((ManagerActivityLollipop)context).showSnackbar(snackbarType,message,idChat);
        } else if (context instanceof BaseActivity) {
            View rootView = getRootViewFromContext(context);
            if (rootView == null) {
				logWarning("Unable to show snack bar, view does not exist");
            } else {
                ((BaseActivity)context).showSnackbar(snackbarType,rootView,message,idChat);
            }
        }
    }
    
    private static View getRootViewFromContext(Context context) {
        BaseActivity activity = (BaseActivity)context;
        View rootView = null;
        try {
            rootView = activity.findViewById(android.R.id.content);
            if (rootView == null) {
                rootView = activity.getWindow().getDecorView().findViewById(android.R.id.content);
            }
            if (rootView == null) {
                rootView = ((ViewGroup)((BaseActivity)context).findViewById(android.R.id.content)).getChildAt(0);//get first view
            }
        } catch (Exception e) {
			logError("ERROR", e);
        }
        return rootView;
    }

	/**
	 * This method formats the coordinates of a location in degrees, minutes and seconds
	 * and returns a string with it
	 *
	 * @param latitude latitude of the location to format
	 * @param longitude longitude of the location to format
	 * @return string with the location formatted in degrees, minutes and seconds
	 */
	public static String convertToDegrees(float latitude, float longitude) {
        StringBuilder builder = new StringBuilder();

		formatCoordinate(builder, latitude);
        if (latitude < 0) {
            builder.append("S ");
        } else {
            builder.append("N ");
        }

		formatCoordinate(builder, longitude);
        if (longitude < 0) {
            builder.append("W");
        } else {
            builder.append("E");
        }

        return builder.toString();
    }

	/**
	 * This method formats a coordinate in degrees, minutes and seconds
	 *
	 * @param builder StringBuilder where the string formatted it's going to be built
	 * @param coordinate coordinate to format
	 */
	private static void formatCoordinate (StringBuilder builder, float coordinate) {
		String degrees = Location.convert(Math.abs(coordinate), Location.FORMAT_SECONDS);
		String[] degreesSplit = degrees.split(":");
		builder.append(degreesSplit[0]);
		builder.append("°");
		builder.append(degreesSplit[1]);
		builder.append("'");

		try {
			builder.append(Math.round(Float.parseFloat(degreesSplit[2].replace(",", "."))));
		} catch (Exception e) {
			logWarning("Error rounding seconds in coordinates", e);
			builder.append(degreesSplit[2]);
		}

		builder.append("''");
	}

	public static void hideKeyboard(Activity activity, int flag){

		View v = activity.getCurrentFocus();
		if (v != null){
			InputMethodManager imm = (InputMethodManager) activity.getSystemService(INPUT_METHOD_SERVICE);
			imm.hideSoftInputFromWindow(v.getWindowToken(), flag);
		}
	}

	public static void hideKeyboardView(Context context, View v, int flag){

		if (v != null){
			InputMethodManager imm = (InputMethodManager) context.getSystemService(INPUT_METHOD_SERVICE);
			imm.hideSoftInputFromWindow(v.getWindowToken(), flag);
		}

	}

	public static boolean isPermissionGranted(Context context, String permission){
        return ContextCompat.checkSelfPermission(context, permission) == PackageManager.PERMISSION_GRANTED;
    }

	/**
	 * This method detects whether the android device is tablet
	 *
	 * @param context the passed Activity to be detected
	 */
	public static boolean isTablet(Context context) {
		return (context.getResources().getConfiguration().screenLayout
				& Configuration.SCREENLAYOUT_SIZE_MASK)
				>= Configuration.SCREENLAYOUT_SIZE_LARGE;
	}

	/**
	 * This method detects whether the url matches certain URL regular expressions
	 * @param url the passed url to be detected
	 * @param regexs the array of URL regular expressions
	 */

	public static boolean matchRegexs(String url, String[] regexs) {
		if (url == null) {
			return false;
		}
		for (String regex : regexs) {
			if (url.matches(regex)) {
				return true;
			}
		}
		return false;
	}

<<<<<<< HEAD
	/**
	 * This method decodes a url and formats it before its treatment
	 *
	 * @param url the passed url to be decoded
	 */
	public static void decodeURL(String url) {
		try {
			url = URLDecoder.decode(url, "UTF-8");
		} catch (Exception e) {
			log("Exception decoding url: "+url);
			e.printStackTrace();
		}

		url.replace(' ', '+');

		if (url.startsWith("mega://")) {
			url = url.replace("mega://", "https://mega.nz/");
		} else if (url.startsWith("mega.")) {
			url = url.replace("mega.", "https://mega.");
		}

		if (url.startsWith("https://www.mega.co.nz")) {
			url = url.replace("https://www.mega.co.nz", "https://mega.co.nz");
		}

		if (url.startsWith("https://www.mega.nz")) {
			url = url.replace("https://www.mega.nz", "https://mega.nz");
		}

		if (url.endsWith("/")) {
			url = url.substring(0, url.length() - 1);
		}

		log("URL decoded: " + url);
	}

	private static void log(String message) {
		log("Util", message);
	}

=======
>>>>>>> 094d50ad
    public static boolean hasPermissions(Context context, String... permissions) {
        if (context != null && permissions != null) {
            for (String permission : permissions) {
                if (ActivityCompat.checkSelfPermission(context, permission) != PackageManager.PERMISSION_GRANTED) {
                    return false;
                }
            }
        }
        return true;
    }

    public static void showKeyboardDelayed(final View view) {
		logDebug("showKeyboardDelayed");
        Handler handler = new Handler();
        handler.postDelayed(new Runnable() {
            @Override
            public void run() {
                InputMethodManager imm = (InputMethodManager) context.getSystemService(Context.INPUT_METHOD_SERVICE);
                imm.showSoftInput(view, InputMethodManager.SHOW_IMPLICIT);
            }
        }, 50);
    }
}<|MERGE_RESOLUTION|>--- conflicted
+++ resolved
@@ -1696,7 +1696,6 @@
 		return false;
 	}
 
-<<<<<<< HEAD
 	/**
 	 * This method decodes a url and formats it before its treatment
 	 *
@@ -1706,7 +1705,7 @@
 		try {
 			url = URLDecoder.decode(url, "UTF-8");
 		} catch (Exception e) {
-			log("Exception decoding url: "+url);
+			logDebug("Exception decoding url: "+url);
 			e.printStackTrace();
 		}
 
@@ -1730,15 +1729,9 @@
 			url = url.substring(0, url.length() - 1);
 		}
 
-		log("URL decoded: " + url);
-	}
-
-	private static void log(String message) {
-		log("Util", message);
-	}
-
-=======
->>>>>>> 094d50ad
+		logDebug("URL decoded: " + url);
+	}
+
     public static boolean hasPermissions(Context context, String... permissions) {
         if (context != null && permissions != null) {
             for (String permission : permissions) {
