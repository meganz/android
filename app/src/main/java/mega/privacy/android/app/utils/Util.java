package mega.privacy.android.app.utils;

import android.annotation.SuppressLint;
import android.app.Activity;
import android.app.AlertDialog;
import android.content.Context;
import android.content.DialogInterface;
import android.content.DialogInterface.OnCancelListener;
import android.content.Intent;
import android.content.IntentFilter;
import android.content.pm.PackageInfo;
import android.content.pm.PackageManager;
import android.content.res.Configuration;
import android.content.res.Resources;
import android.graphics.Bitmap;
import android.graphics.BitmapFactory;
import android.graphics.Canvas;
import android.graphics.Color;
import android.graphics.Matrix;
import android.graphics.Paint;
import android.graphics.PorterDuff;
import android.graphics.PorterDuffXfermode;
import android.graphics.Rect;
import android.graphics.RectF;
import android.graphics.drawable.Drawable;
import android.location.Location;
import android.media.ExifInterface;
import android.net.ConnectivityManager;
import android.net.NetworkInfo;
import android.net.Uri;
import android.os.BatteryManager;
import android.os.Build;
import android.os.Handler;

import android.provider.MediaStore;
import android.support.v4.app.ActivityCompat;
import android.support.v4.content.ContextCompat;
import android.support.v7.app.ActionBar;
import android.telephony.PhoneNumberUtils;
import android.telephony.TelephonyManager;
import android.support.v4.content.FileProvider;
import android.text.Spannable;
import android.text.SpannableString;
import android.text.SpannableStringBuilder;
import android.text.style.RelativeSizeSpan;
import android.text.style.StyleSpan;
import android.util.DisplayMetrics;
import android.util.TypedValue;
import android.view.View;
import android.view.ViewGroup;
import android.view.ViewParent;
import android.view.Window;
import android.view.WindowManager;
import android.view.animation.AlphaAnimation;
import android.view.inputmethod.InputMethodManager;
import android.widget.TextView;
import android.widget.Toast;

import java.io.File;
import java.io.IOException;
import java.net.InetAddress;
import java.net.NetworkInterface;
import java.net.URLDecoder;
import java.text.DateFormat;
import java.text.DecimalFormat;
import java.text.ParseException;
import java.text.SimpleDateFormat;
import java.util.ArrayList;
import java.util.BitSet;
import java.util.Calendar;
import java.util.Collections;
import java.util.Date;
import java.util.Enumeration;
import java.util.HashMap;
import java.util.List;
import java.util.Locale;
import java.util.Random;
import java.util.TimeZone;
import java.util.regex.Matcher;
import java.util.regex.Pattern;

import javax.crypto.Cipher;
import javax.crypto.spec.SecretKeySpec;

import mega.privacy.android.app.AndroidLogger;
import mega.privacy.android.app.BaseActivity;
import mega.privacy.android.app.DatabaseHandler;
import mega.privacy.android.app.MegaApplication;
import mega.privacy.android.app.MegaAttributes;
import mega.privacy.android.app.MegaPreferences;
import mega.privacy.android.app.R;
import mega.privacy.android.app.lollipop.AudioVideoPlayerLollipop;
import mega.privacy.android.app.lollipop.ManagerActivityLollipop;
import mega.privacy.android.app.lollipop.PdfViewerActivityLollipop;
import mega.privacy.android.app.lollipop.megachat.ChatActivityLollipop;
import mega.privacy.android.app.lollipop.megachat.ChatFullScreenImageViewer;
import mega.privacy.android.app.lollipop.megachat.ChatSettings;
import mega.privacy.android.app.lollipop.megachat.NodeAttachmentHistoryActivity;
import nz.mega.sdk.MegaApiAndroid;
import nz.mega.sdk.MegaError;
import nz.mega.sdk.MegaNode;

import static mega.privacy.android.app.utils.Constants.*;
import static mega.privacy.android.app.utils.IncomingCallNotification.*;
import static android.content.Context.*;
import static mega.privacy.android.app.utils.LogUtil.*;
import static mega.privacy.android.app.utils.CacheFolderManager.*;
import static mega.privacy.android.app.utils.ChatUtil.*;

public class Util {

    public static final String DATE_AND_TIME_PATTERN = "yyyy-MM-dd HH.mm.ss";
    public static int ONTRANSFERUPDATE_REFRESH_MILLIS = 1000;
	
	public static float dpWidthAbs = 360;
	public static float dpHeightAbs = 592;
	
	public static double percScreenLogin = 0.596283784; //The dimension of the grey zone (Login and Tour)
	public static double percScreenLoginReturning = 0.8;
	
	// Debug flag to enable logging and some other things
	public static boolean DEBUG = false;

	public static String base64EncodedPublicKey_1 = "MIIBIjANBgkqhkiG9w0BAQEFAAOCAQ8AMIIBCgKCAQEA0bZjbgdGRd6/hw5/J2FGTkdG";
	public static String base64EncodedPublicKey_2 = "tDTMdR78hXKmrxCyZUEvQlE/DJUR9a/2ZWOSOoaFfi9XTBSzxrJCIa+gjj5wkyIwIrzEi";
	public static String base64EncodedPublicKey_3 = "55k9FIh3vDXXTHJn4oM9JwFwbcZf1zmVLyes5ld7+G15SZ7QmCchqfY4N/a/qVcGFsfwqm";
	public static String base64EncodedPublicKey_4 = "RU3VzOUwAYHb4mV/frPctPIRlJbzwCXpe3/mrcsAP+k6ECcd19uIUCPibXhsTkNbAk8CRkZ";
	public static String base64EncodedPublicKey_5 = "KOy+czuZWfjWYx3Mp7srueyQ7xF6/as6FWrED0BlvmhJYj0yhTOTOopAXhGNEk7cUSFxqP2FKYX8e3pHm/uNZvKcSrLXbLUhQnULhn4WmKOQIDAQAB";
	
	/*public static String base64EncodedPublicKey_1 = "MIIBIjANBgkqhkiG9w0BAQEFAAOCAQ8AMIIBCgKCAQEAlxJdfjvhsCAK1Lu5n6WtQf";
	public static String base64EncodedPublicKey_2 = "MkjjOUCDDuM7zeiS3jsfCghG1bpwMmD4E8vQfPboyYtQBftdEG5GbWrqWJL+z6M/2SN";
	public static String base64EncodedPublicKey_3 = "+6pHqExFw8fjzP/4/CDzHLhmITKTOegm/6cfMUWcrghZuiHKfM6n4vmNYrHy4Bpx68RJW+J4B";
	public static String base64EncodedPublicKey_4 = "wL6PWE8ZGGeeJmU0eAJeRJMsNEwMrW2LATnIoJ4/qLYU4gKDINPMRaIE6/4pQnbd2NurWm8ZQT7XSMQZcisTqwRLS";
	public static String base64EncodedPublicKey_5 = "YgjYKCXtjloP8QnKu0IGOoo79Cfs3Z9eC3sQ1fcLQsMM2wExlbnYI2KPTs0EGCmcMXrrO5MimGjYeW8GQlrKsbiZ0UwIDAQAB";
	*/
	public static DatabaseHandler dbH;
	public static boolean fileLoggerSDK = false;
	public static boolean fileLoggerKarere = false;
	public static Context context;

	public static HashMap<String, String> countryCodeDisplay;

    public static boolean checkFingerprint(MegaApiAndroid megaApi, MegaNode node, String localPath) {
        String nodeFingerprint = node.getFingerprint();
        String nodeOriginalFingerprint = node.getOriginalFingerprint();

        String fileFingerprint = megaApi.getFingerprint(localPath);
        if (fileFingerprint != null) {
            return fileFingerprint.equals(nodeFingerprint) || fileFingerprint.equals(nodeOriginalFingerprint);
        }
        return false;
    }

	/*
	 * Build error dialog
	 * @param message Message to display
	 * @param finish Should activity finish after dialog dismis
	 * @param activity Source activity
	 */
	public static void showErrorAlertDialog(String message, final boolean finish, final Activity activity){
		if(activity == null){
			return;
		}
		
		try{ 
			AlertDialog.Builder dialogBuilder = getCustomAlertBuilder(activity, activity.getString(R.string.general_error_word), message, null);
			dialogBuilder.setPositiveButton(
				activity.getString(android.R.string.ok),
				new DialogInterface.OnClickListener() {
					@Override
					public void onClick(DialogInterface dialog, int which) {
						dialog.dismiss();
						if (finish) {
							activity.finish();
						}
					}
				});
			dialogBuilder.setOnCancelListener(new OnCancelListener() {
				@Override
				public void onCancel(DialogInterface dialog) {
					if (finish) {
						activity.finish();
					}
				}
			});
		
		
			AlertDialog dialog = dialogBuilder.create();
			dialog.show(); 
			brandAlertDialog(dialog);
		}
		catch(Exception ex){
			Util.showToast(activity, message); 
		}
	}
	
	public static void showErrorAlertDialog(MegaError error, Activity activity) {
		showErrorAlertDialog(error.getErrorString(), false, activity);
	}
	
	public static void showErrorAlertDialog(int errorCode, Activity activity) {
		showErrorAlertDialog(MegaError.getErrorString(errorCode), false, activity);
	}

	public static String getCountryCodeByNetwork(Context context) {
		TelephonyManager tm = (TelephonyManager) context.getSystemService(Context.TELEPHONY_SERVICE);
		if (tm != null) {
			return tm.getNetworkCountryIso();
		}
		return null;
	}

	public static boolean isRoaming(Context context) {
		ConnectivityManager cm = (ConnectivityManager) context.getSystemService(Context.CONNECTIVITY_SERVICE);
		if (cm != null) {
			NetworkInfo ni = cm.getActiveNetworkInfo();
			if(ni != null) {
                return ni.isRoaming();
            }
		}
		return true;
	}

	public static int countMatches(Pattern pattern, String string)
	{
		Matcher matcher = pattern.matcher(string);

		int count = 0;
		int pos = 0;
		while (matcher.find(pos))
		{
			count++;
			pos = matcher.start() + 1;
		}

		return count;
	}
	
	public static boolean showMessageRandom(){
		Random r = new Random(System.currentTimeMillis());
		int randomInt = r.nextInt(100) + 1;
		
		if(randomInt<5){
			return true;
		}
		else{
			return false;
		}
//		return true;
	}

    public static String toCDATA(String src) {
        if (src != null) {
            //solution from web client
            src = src.replaceAll("&","&amp;")
                    .replaceAll("\"","&quot;")
                    .replaceAll("'","&#39;")
                    .replaceAll("<","&lt;")
                    .replaceAll(">","&gt;");
            //another solution
//            src = src.replaceAll("]]>", "] ]>");
//            src = "<![CDATA[" + src + "]]>";
        }
        src = converterShortCodes(src);
        return src;
    }

	public static String getExternalCardPath() {

        String secStore = System.getenv("SECONDARY_STORAGE");
        if (secStore == null){
        	return null;
        }
        else{
        	if (secStore.compareTo("") == 0){
        		return null;
        	}
			logDebug("secStore: " + secStore);
	        File path = new File(secStore);
			logDebug("getFreeSize: " + path.getUsableSpace());
	        if(path.getUsableSpace()>0)
	        {
	        	return path.getAbsolutePath();
	        }
        }

        return null;
	}

	public static String getNumberItemChildren(File file){
		File[] list = file.listFiles();
		int count = 0;
		if(list!=null){
			count =  list.length;
		}

		String numChilden = count + " " + context.getResources().getQuantityString(R.plurals.general_num_items, count);

		return numChilden;
	}
	
	public static Bitmap rotateBitmap(Bitmap bitmap, int orientation) {

        Matrix matrix = new Matrix();
        switch (orientation) {
            case ExifInterface.ORIENTATION_NORMAL:
                return bitmap;
            case ExifInterface.ORIENTATION_FLIP_HORIZONTAL:
                matrix.setScale(-1, 1);
                break;
            case ExifInterface.ORIENTATION_ROTATE_180:
                matrix.setRotate(180);
                break;
            case ExifInterface.ORIENTATION_FLIP_VERTICAL:
                matrix.setRotate(180);
                matrix.postScale(-1, 1);
                break;
            case ExifInterface.ORIENTATION_TRANSPOSE:
                matrix.setRotate(90);
                matrix.postScale(-1, 1);
                break;
           case ExifInterface.ORIENTATION_ROTATE_90:
               matrix.setRotate(90);
               break;
           case ExifInterface.ORIENTATION_TRANSVERSE:
               matrix.setRotate(-90);
               matrix.postScale(-1, 1);
               break;
           case ExifInterface.ORIENTATION_ROTATE_270:
               matrix.setRotate(-90);
               break;
           default:
               return bitmap;
        }

		try {
			Bitmap bmRotated = Bitmap.createBitmap(bitmap, 0, 0, bitmap.getWidth(), bitmap.getHeight(), matrix, true);
			if (bitmap != null && !bitmap.isRecycled()) {
				bitmap.recycle();
				bitmap = null;
				System.gc();
			}
			return bmRotated;
		} catch (Exception e) {
			logError("Exception creating rotated bitmap", e);
			e.printStackTrace();
			return null;
		}
	}
	
	public static int calculateInSampleSize(BitmapFactory.Options options, int reqWidth, int reqHeight) {
		// Raw height and width of image
	    final int height = options.outHeight;
	    final int width = options.outWidth;
	    
	    int inSampleSize = 1;
	    
	    if (height > reqHeight || width > reqWidth) {

	        final int halfHeight = height / 2;
	        final int halfWidth = width / 2;

	        // Calculate the largest inSampleSize value that is a power of 2 and keeps both
	        // height and width larger than the requested height and width.
	        while ((halfHeight / inSampleSize) > reqHeight
	                && (halfWidth / inSampleSize) > reqWidth) {
	            inSampleSize *= 2;
	        }
	    }

	    return inSampleSize;
	}
	
	/*
	 * Build custom dialog
	 * @param activity Source activity
	 * @param title Dialog title
	 * @param message To display, could be null
	 * @param view Custom view to display in the dialog
	 */
	public static AlertDialog.Builder getCustomAlertBuilder(Activity activity, String title, String message, View view) {
		AlertDialog.Builder dialogBuilder = new AlertDialog.Builder(activity);
		ViewGroup customView = getCustomAlertView(activity, title, message);
		if (view != null) {
			customView.addView(view);
		}
		dialogBuilder.setView(customView);
		dialogBuilder.setInverseBackgroundForced(true);
		return dialogBuilder;
	}

	/*
	 * Create custom alert dialog view
	 */
	private static ViewGroup getCustomAlertView(Activity activity, String title, String message) {
		View customView = activity.getLayoutInflater().inflate(R.layout.alert_dialog, null);

		TextView titleView = (TextView)customView.findViewById(R.id.dialog_title);
		titleView.setText(title);

		TextView messageView = (TextView)customView.findViewById(R.id.message);
		if (message == null) {
			messageView.setVisibility(View.GONE);
		} else {
			messageView.setText(message);
		}
		return (ViewGroup)customView;
	}

	/*
	 * Show Toast message with String
	 */
	public static void showToast(Context context, String message) {
		try { Toast.makeText(context, message, Toast.LENGTH_LONG).show(); } catch(Exception ex) {};
	}
	
	public static float getScaleW(DisplayMetrics outMetrics, float density){
		
		float scale = 0;
		
		float dpWidth  = outMetrics.widthPixels / density;		
	    scale = dpWidth / dpWidthAbs;	    
		
	    return scale;
	}
	
	public static float getScaleH(DisplayMetrics outMetrics, float density){
		
		float scale = 0;
		
		float dpHeight  = outMetrics.heightPixels / density;		
	    scale = dpHeight / dpHeightAbs;	    
		
	    return scale;
	}
	
	public static int px2dp (float dp, DisplayMetrics outMetrics){
	
		return (int)(TypedValue.applyDimension(TypedValue.COMPLEX_UNIT_DIP, dp, outMetrics));
	}
	
	/*
	 * AES encryption
	 */
	public static byte[] aes_encrypt(byte[] raw, byte[] clear) throws Exception {
		SecretKeySpec skeySpec = new SecretKeySpec(raw, "AES");
		Cipher cipher = Cipher.getInstance("AES");
		cipher.init(Cipher.ENCRYPT_MODE, skeySpec);
		byte[] encrypted = cipher.doFinal(clear);
		return encrypted;
	}
	
	/*
	 * AES decryption
	 */
	public static byte[] aes_decrypt(byte[] raw, byte[] encrypted)
			throws Exception {
		SecretKeySpec skeySpec = new SecretKeySpec(raw, "AES");
		Cipher cipher = Cipher.getInstance("AES");
		cipher.init(Cipher.DECRYPT_MODE, skeySpec);
		byte[] decrypted = cipher.doFinal(encrypted);
		return decrypted;
	}
	
	/*
	 * Check is device on WiFi
	 */
	public static boolean isOnWifi(Context context) {
		ConnectivityManager connectivityManager = (ConnectivityManager) context
				.getSystemService(Context.CONNECTIVITY_SERVICE);
		NetworkInfo networkInfo = null;
		if (connectivityManager != null) {
			networkInfo = connectivityManager
					.getNetworkInfo(ConnectivityManager.TYPE_WIFI);
		}
		return networkInfo == null ? false : networkInfo.isConnected();
	}

	/*
	 * Check is device on Mobile Data
	 */
	public static boolean isOnMobileData(Context context) {
		ConnectivityManager connectivityManager = (ConnectivityManager) context
				.getSystemService(Context.CONNECTIVITY_SERVICE);
		NetworkInfo networkInfo = null;
		if (connectivityManager != null) {
			networkInfo = connectivityManager
					.getNetworkInfo(ConnectivityManager.TYPE_MOBILE);
		}
		return networkInfo == null ? false : networkInfo.isConnected();
	}

	static public boolean isOnline(Context context) {
	    if(context == null) return true;
		
		ConnectivityManager cm =
	        (ConnectivityManager) context.getSystemService(Context.CONNECTIVITY_SERVICE);
	    NetworkInfo netInfo = cm.getActiveNetworkInfo();
	    if (netInfo != null && netInfo.isConnectedOrConnecting()) {
	        return true;
	    }
	    return false;
	}
	
	public static String getSizeString(long size){
		String sizeString = "";
		DecimalFormat decf = new DecimalFormat("###.##");

		float KB = 1024;
		float MB = KB * 1024;
		float GB = MB * 1024;
		float TB = GB * 1024;
		
		if (size < KB){
			sizeString = size + " " + context.getString(R.string.label_file_size_byte);
		}
		else if (size < MB){
			sizeString = decf.format(size/KB) + " " + context.getString(R.string.label_file_size_kilo_byte);
		}
		else if (size < GB){
			sizeString = decf.format(size/MB) + " " + context.getString(R.string.label_file_size_mega_byte);
		}
		else if (size < TB){
			sizeString = decf.format(size/GB) + " " + context.getString(R.string.label_file_size_giga_byte);
		}
		else{
			sizeString = decf.format(size/TB) + " " + context.getString(R.string.label_file_size_tera_byte);
		}
		
		return sizeString;
	}

    public static String getSizeStringGBBased(long gbSize){
        String sizeString = "";
        DecimalFormat decf = new DecimalFormat("###.##");

        float TB = 1024;

        if (gbSize < TB){
            sizeString = decf.format(gbSize) + " " + context.getString(R.string.label_file_size_giga_byte);
        }
        else{
            sizeString = decf.format(gbSize/TB) + " " + context.getString(R.string.label_file_size_tera_byte);
        }

        return sizeString;
    }
<<<<<<< HEAD
    
=======

>>>>>>> 14958c12
	public static String getDateString(long date){
		DateFormat datf = DateFormat.getDateTimeInstance();
		String dateString = "";
		
		dateString = datf.format(new Date(date*1000));
		
		return dateString;
	}

	public static void setContext(Context c){
		context = c;
	}

	public static void setDBH(DatabaseHandler d){
		dbH = d;
	}

	public static void setFileLoggerSDK(boolean fL){
		fileLoggerSDK = fL;
	}

	public static boolean getFileLoggerSDK(){
		return fileLoggerSDK;
	}

	public static void setFileLoggerKarere(boolean fL){
		fileLoggerKarere = fL;
	}

    public static boolean getFileLoggerKarere(){
        return fileLoggerKarere;
    }

	public static void brandAlertDialog(AlertDialog dialog) {
	    try {
	        Resources resources = dialog.getContext().getResources();

	        int alertTitleId = resources.getIdentifier("alertTitle", "id", "android");

	        TextView alertTitle = (TextView) dialog.getWindow().getDecorView().findViewById(alertTitleId);
	        if (alertTitle != null){	        	
	        	alertTitle.setTextColor(ContextCompat.getColor(dialog.getContext(), R.color.mega)); // change title text color
	        }

	        int titleDividerId = resources.getIdentifier("titleDivider", "id", "android");
	        View titleDivider = dialog.getWindow().getDecorView().findViewById(titleDividerId);
	        if (titleDivider != null){
	        	titleDivider.setBackgroundColor(ContextCompat.getColor(dialog.getContext(), R.color.mega)); // change divider color
	        }
	    } catch (Exception ex) {
	    	Toast.makeText(dialog.getContext(), ex.getMessage(), Toast.LENGTH_LONG).show();
	        ex.printStackTrace();
	    }
	}

	/*
	 * Get localized progress size
	 */
	public static String getProgressSize(Context context, long progress,
			long size) {
		return String.format("%s/%s",
				getSizeString(progress),
				getSizeString(size));
	}
	
	/*
	 * Set alpha transparency for view
	 */
	@SuppressLint("NewApi")
	public static void setViewAlpha(View view, float alpha) {
		if (Build.VERSION.SDK_INT >= 11) {
			view.setAlpha(alpha);
		} else {
			AlphaAnimation anim = new AlphaAnimation(alpha, alpha);
			anim.setDuration(0);
			anim.setFillAfter(true);
			view.startAnimation(anim);
		}
	}
	
	/*
	 * Make part of the string bold
	 */
	public static SpannableStringBuilder makeBold(String text, String boldText) {
		SpannableStringBuilder sb = new SpannableStringBuilder(text);
		StyleSpan bss = new StyleSpan(android.graphics.Typeface.BOLD);
		sb.setSpan(bss, text.length() - boldText.length(), text.length(),
				Spannable.SPAN_INCLUSIVE_INCLUSIVE);
		return sb;
	}

	public static String getSpeedString (long speed){
		String speedString = "";
		double speedDouble = 0;
		DecimalFormat df = new DecimalFormat("#.##");
		
		if (speed > 1024){
			if (speed > 1024*1024){
				if (speed > 1024*1024*1024){
					speedDouble = speed / (1024.0*1024.0*1024.0);
					speedString = df.format(speedDouble) + " GB/s";
				}
				else{
					speedDouble = speed / (1024.0*1024.0);
					speedString = df.format(speedDouble) + " MB/s";
				}
			}
			else{
				speedDouble = speed / 1024.0;
				speedString = df.format(speedDouble) + " KB/s";	
			}
		}
		else{
			speedDouble = speed;
			speedString = df.format(speedDouble) + " B/s";
		}
		
		return speedString;
	}



	public static String getPhotoSyncName (long timeStamp, String fileName){
        DateFormat sdf = new SimpleDateFormat(DATE_AND_TIME_PATTERN,Locale.getDefault());
        return sdf.format(new Date(timeStamp)) + fileName.substring(fileName.lastIndexOf('.'));
	}
	
	public static String getPhotoSyncNameWithIndex (long timeStamp, String fileName, int photoIndex){
        if(photoIndex == 0) {
            return getPhotoSyncName(timeStamp, fileName);
        }
        DateFormat sdf = new SimpleDateFormat(DATE_AND_TIME_PATTERN,Locale.getDefault());
        return sdf.format(new Date(timeStamp)) + "_" + photoIndex + fileName.substring(fileName.lastIndexOf('.'));
	}
	
	public static int getNumberOfNodes (MegaNode parent, MegaApiAndroid megaApi){
		int numberOfNodes = 0;
		
		ArrayList<MegaNode> children = megaApi.getChildren(parent);
		for (int i=0; i<children.size(); i++){
			if (children.get(i).isFile()){
				numberOfNodes++;
			}
			else{
				numberOfNodes = numberOfNodes + getNumberOfNodes(children.get(i), megaApi);
			}
		}
		
		return numberOfNodes;
	}
	
	public static String getLocalIpAddress(Context context)
  {
		  try {
			  for (Enumeration<NetworkInterface> en = NetworkInterface.getNetworkInterfaces(); en.hasMoreElements();) {
				  NetworkInterface intf = en.nextElement();
				  String interfaceName = intf.getName();

				  // Ensure get the IP from the current active network interface
				  if(Build.VERSION.SDK_INT >= Build.VERSION_CODES.M) {
					  ConnectivityManager cm =
							  (ConnectivityManager) context.getSystemService(Context.CONNECTIVITY_SERVICE);
					  String activeInterfaceName = cm.getLinkProperties(cm.getActiveNetwork()).getInterfaceName();
					  if (interfaceName.compareTo(activeInterfaceName) != 0) {
					  	continue;
					  }
				  }
				  else {
					  if ((isOnWifi(context) && !interfaceName.contains("wlan") && !interfaceName.contains("ath")) ||
							  (isOnMobileData(context) && !interfaceName.contains("data") && !interfaceName.contains("rmnet"))) {
					  	continue;
					  }
				  }

				  for (Enumeration<InetAddress> enumIpAddr = intf.getInetAddresses(); enumIpAddr.hasMoreElements();) {
					  InetAddress inetAddress = enumIpAddr.nextElement();
					  if (inetAddress != null && !inetAddress.isLoopbackAddress()) {
					  	return inetAddress.getHostAddress();
					  }
				  }
			  }
		  } catch (Exception ex) {
			  logError("Error getting local IP address", ex);
		  }
		  return null;
   }
	
	@SuppressLint("InlinedApi") 
	public static boolean isCharging(Context context) {
		final Intent batteryIntent = context.registerReceiver(null, new IntentFilter(Intent.ACTION_BATTERY_CHANGED));
		int status = batteryIntent.getIntExtra(BatteryManager.EXTRA_PLUGGED, -1);

		if (Build.VERSION.SDK_INT < 17) {
			return status == BatteryManager.BATTERY_PLUGGED_AC || status == BatteryManager.BATTERY_PLUGGED_USB;
		} else {
			return status == BatteryManager.BATTERY_PLUGGED_AC || status == BatteryManager.BATTERY_PLUGGED_USB || status == BatteryManager.BATTERY_PLUGGED_WIRELESS;
		}
		
	}
	
	/** Returns the consumer friendly device name */
	public static String getDeviceName() {
	    final String manufacturer = Build.MANUFACTURER;
	    final String model = Build.MODEL;
	    if (model.startsWith(manufacturer)) {
	        return model;
	    }
	    if (manufacturer.equalsIgnoreCase("HTC")) {
	        // make sure "HTC" is fully capitalized.
	        return "HTC " + model;
	    }
	    return manufacturer + " " + model;
	}
	
	public static String getCountryCode(String countryString){
		String countryCode= "";
		
		countryCode = countryCodeDisplay.get(countryString);
		
		return countryCode;
	}
	
	public static ArrayList<String> getCountryList(Context context){
		ArrayList<String> countryCodes = new ArrayList<String>();
		
		countryCodes.add("US");
		countryCodes.add("GB");
		countryCodes.add("CA");
		countryCodes.add("AX");
		countryCodes.add("AF");
		countryCodes.add("AP");
		countryCodes.add("AL");
		countryCodes.add("DZ");
		countryCodes.add("AS");
		countryCodes.add("AD");
		countryCodes.add("AO");
		countryCodes.add("AI");
		countryCodes.add("AQ");
		countryCodes.add("AG");
		countryCodes.add("AR");
		countryCodes.add("AM");
		countryCodes.add("AW");
		countryCodes.add("AU");
		countryCodes.add("AT");
		countryCodes.add("AZ");
		countryCodes.add("BS");
		countryCodes.add("BH");
		countryCodes.add("BD");
		countryCodes.add("BB");
		countryCodes.add("BY");
		countryCodes.add("BE");
		countryCodes.add("BZ");
		countryCodes.add("BJ");
		countryCodes.add("BM");
		countryCodes.add("BT");
		countryCodes.add("BO");
		countryCodes.add("BA");
		countryCodes.add("BW");
		countryCodes.add("BV");
		countryCodes.add("BR");
		countryCodes.add("IO");
		countryCodes.add("BN");
		countryCodes.add("BG");
		countryCodes.add("BF");
		countryCodes.add("BI");
		countryCodes.add("KH");
		countryCodes.add("CM");
		countryCodes.add("CV");
		countryCodes.add("KY");
		countryCodes.add("CF");
		countryCodes.add("TD");
		countryCodes.add("CL");
		countryCodes.add("CN");
		countryCodes.add("CX");
		countryCodes.add("CC");
		countryCodes.add("CO");
		countryCodes.add("KM");
		countryCodes.add("CG");
		countryCodes.add("CD");
		countryCodes.add("CK");
		countryCodes.add("CR");
		countryCodes.add("CI");
		countryCodes.add("HR");
		countryCodes.add("CU");
		countryCodes.add("CY");
		countryCodes.add("CZ");
		countryCodes.add("DK");
		countryCodes.add("DJ");
		countryCodes.add("DM");
		countryCodes.add("DO");
		countryCodes.add("TL");
		countryCodes.add("EC");
		countryCodes.add("EG");
		countryCodes.add("SV");
		countryCodes.add("GQ");
		countryCodes.add("ER");
		countryCodes.add("EE");
		countryCodes.add("ET");
		countryCodes.add("FK");
		countryCodes.add("FO");
		countryCodes.add("FJ");
		countryCodes.add("FI");
		countryCodes.add("FR");
		countryCodes.add("GF");
		countryCodes.add("PF");
		countryCodes.add("TF");
		countryCodes.add("GA");
		countryCodes.add("GM");
		countryCodes.add("GE");
		countryCodes.add("DE");
		countryCodes.add("GH");
		countryCodes.add("GI");
		countryCodes.add("GR");
		countryCodes.add("GL");
		countryCodes.add("GD");
		countryCodes.add("GP");
		countryCodes.add("GU");
		countryCodes.add("GG");
		countryCodes.add("GT");
		countryCodes.add("GN");
		countryCodes.add("GW");
		countryCodes.add("GY");
		countryCodes.add("HT");
		countryCodes.add("HN");
		countryCodes.add("HK");
		countryCodes.add("HU");
		countryCodes.add("IS");
		countryCodes.add("IN");
		countryCodes.add("ID");
		countryCodes.add("IR");
		countryCodes.add("IQ");
		countryCodes.add("IE");
		countryCodes.add("IM");
		countryCodes.add("IL");
		countryCodes.add("IT");
		countryCodes.add("JM");
		countryCodes.add("JP");
		countryCodes.add("JE");
		countryCodes.add("JO");
		countryCodes.add("KZ");
		countryCodes.add("KE");
		countryCodes.add("KI");
		countryCodes.add("KW");
		countryCodes.add("KG");
		countryCodes.add("LA");
		countryCodes.add("LV");
		countryCodes.add("LB");
		countryCodes.add("LS");
		countryCodes.add("LR");
		countryCodes.add("LY");
		countryCodes.add("LI");
		countryCodes.add("LT");
		countryCodes.add("LU");
		countryCodes.add("MO");
		countryCodes.add("MK");
		countryCodes.add("MG");
		countryCodes.add("MW");
		countryCodes.add("MY");
		countryCodes.add("MV");
		countryCodes.add("ML");
		countryCodes.add("MT");
		countryCodes.add("MH");
		countryCodes.add("MQ");
		countryCodes.add("MR");
		countryCodes.add("MU");
		countryCodes.add("YT");
		countryCodes.add("MX");
		countryCodes.add("FM");
		countryCodes.add("MD");
		countryCodes.add("MC");
		countryCodes.add("MN");
		countryCodes.add("ME");
		countryCodes.add("MS");
		countryCodes.add("MA");
		countryCodes.add("MZ");
		countryCodes.add("MM");
		countryCodes.add("NA");
		countryCodes.add("NR");
		countryCodes.add("NP");
		countryCodes.add("NL");
		countryCodes.add("AN");
		countryCodes.add("NC");
		countryCodes.add("NZ");
		countryCodes.add("NI");
		countryCodes.add("NE");
		countryCodes.add("NG");
		countryCodes.add("NU");
		countryCodes.add("NF");
		countryCodes.add("KP");
		countryCodes.add("MP");
		countryCodes.add("NO");
		countryCodes.add("OM");
		countryCodes.add("PK");
		countryCodes.add("PW");
		countryCodes.add("PS");
		countryCodes.add("PA");
		countryCodes.add("PG");
		countryCodes.add("PY");
		countryCodes.add("PE");
		countryCodes.add("PH");
		countryCodes.add("PN");
		countryCodes.add("PL");
		countryCodes.add("PT");
		countryCodes.add("PR");
		countryCodes.add("QA");
		countryCodes.add("RE");
		countryCodes.add("RO");
		countryCodes.add("RU");
		countryCodes.add("RW");
		countryCodes.add("MF");
		countryCodes.add("KN");
		countryCodes.add("LC");
		countryCodes.add("VC");
		countryCodes.add("WS");
		countryCodes.add("SM");
		countryCodes.add("ST");
		countryCodes.add("SA");
		countryCodes.add("SN");
		countryCodes.add("RS");
		countryCodes.add("SC");
		countryCodes.add("SL");
		countryCodes.add("SG");
		countryCodes.add("SK");
		countryCodes.add("SI");
		countryCodes.add("SB");
		countryCodes.add("SO");
		countryCodes.add("ZA");
		countryCodes.add("GS");
		countryCodes.add("KR");
		countryCodes.add("SS");
		countryCodes.add("ES");
		countryCodes.add("LK");
		countryCodes.add("SH");
		countryCodes.add("PM");
		countryCodes.add("SD");
		countryCodes.add("SR");
		countryCodes.add("SJ");
		countryCodes.add("SZ");
		countryCodes.add("SE");
		countryCodes.add("CH");
		countryCodes.add("SY");
		countryCodes.add("TW");
		countryCodes.add("TJ");
		countryCodes.add("TZ");
		countryCodes.add("TH");
		countryCodes.add("TG");
		countryCodes.add("TK");
		countryCodes.add("TO");
		countryCodes.add("TT");
		countryCodes.add("TN");
		countryCodes.add("TR");
		countryCodes.add("TM");
		countryCodes.add("TC");
		countryCodes.add("TV");
		countryCodes.add("UG");
		countryCodes.add("UA");
		countryCodes.add("AE");
		countryCodes.add("UM");
		countryCodes.add("UY");
		countryCodes.add("UZ");
		countryCodes.add("VU");
		countryCodes.add("VA");
		countryCodes.add("VE");
		countryCodes.add("VN");
		countryCodes.add("VG");
		countryCodes.add("VI");
		countryCodes.add("WF");
		countryCodes.add("EH");
		countryCodes.add("YE");
		countryCodes.add("ZM");
		countryCodes.add("ZW");
		
		Locale currentLocale = Locale.getDefault();
//		Toast.makeText(context, currentLocale.getLanguage(), Toast.LENGTH_LONG).show();
		
		countryCodeDisplay = new HashMap<String, String>();
		
		ArrayList<String> countryList = new ArrayList<String>();
		for (int i=0;i<countryCodes.size();i++){
			Locale l = new Locale (currentLocale.getLanguage(), countryCodes.get(i));
			String country = l.getDisplayCountry();
			if (country.length() > 0 && !countryList.contains(country)){
				countryList.add(country);
				countryCodeDisplay.put(country, countryCodes.get(i));				
			}
		}
		
//		Toast.makeText(context, "CONTRYLIST: " + countryList.size() + "___ " + countryCodes.size(), Toast.LENGTH_LONG).show();
		Collections.sort(countryList, String.CASE_INSENSITIVE_ORDER);
		countryList.add(0, context.getString(R.string.country_cc));
		
		return countryList;
		
//		Locale[] locale = Locale.getAvailableLocales();
//		String country;
//		Toast.makeText(context, "LOCALEAAAAAA: " + locale.length, Toast.LENGTH_LONG).show();
//		for (Locale loc : locale){
//			country = loc.getCountry();
//			if (country.length() > 0 && !countryList.contains(country)){
//				countryList.add(country);
//			}
//		}
//		Toast.makeText(context, "CONTRYLIST: " + countryList.size(), Toast.LENGTH_LONG).show();
//				
//		Collections.sort(countryList, String.CASE_INSENSITIVE_ORDER);
//		countryList.add(0, context.getString(R.string.country_cc));
//		
//		return countryList;
		
	}
	
	public static ArrayList<String> getMonthListInt(Context context){
		ArrayList<String> monthList = new ArrayList<String>();
		
		monthList.add(context.getString(R.string.month_cc));
		
		monthList.add("01");
		monthList.add("02");
		monthList.add("03");
		monthList.add("04");
		monthList.add("05");
		monthList.add("06");
		monthList.add("07");
		monthList.add("08");
		monthList.add("09");
		monthList.add("10");
		monthList.add("11");
		monthList.add("12");
		
		return monthList;
	}
	
	public static ArrayList<String> getYearListInt(Context context){
		ArrayList<String> yearList = new ArrayList<String>();
		
		yearList.add(context.getString(R.string.year_cc));
		
		Calendar calendar = Calendar.getInstance();
		int year = calendar.get(Calendar.YEAR);
		
		for (int i=year;i<=(year+20);i++){
			yearList.add(i+"");
		}
		
		return yearList;
	}


	public static String getSubtitleDescription(ArrayList<MegaNode> nodes){
		int numFolders = 0;
		int numFiles = 0;

		for (int i=0;i<nodes.size();i++){
			MegaNode c = nodes.get(i);
			if (c.isFolder()){
				numFolders++;
			}
			else{
				numFiles++;
			}
		}

		String info = "";
		if (numFolders > 0){
			info = numFolders +  " " + context.getResources().getQuantityString(R.plurals.general_num_folders, numFolders);
			if (numFiles > 0){
				info = info + ", " + numFiles + " " + context.getResources().getQuantityString(R.plurals.general_num_files, numFiles);
			}
		}
		else {
			if (numFiles == 0){
				info = context.getString(R.string.no_folders_shared);
			}
			else{
				info = numFiles +  " " + context.getResources().getQuantityString(R.plurals.general_num_files, numFiles);
			}
		}

		return info;
	}

	public static BitSet convertToBitSet(long value) {
	    BitSet bits = new BitSet();
	    int index = 0;
	    while (value != 0L) {
	      if (value % 2L != 0) {
	        bits.set(index);
	      }
	      ++index;
	      value = value >>> 1;
	    }
	    return bits;
	}
	
	public static boolean checkBitSet(BitSet paymentBitSet, int position){
		logDebug("checkBitSet");
		if (paymentBitSet != null){
			if (paymentBitSet.get(position)){
				return true;
			}
			else{
				return false;
			}
		}
		else{
			return false;
		}
	}

	public static long getLastPublicHandle(MegaAttributes attributes){
		long lastPublicHandle = -1;

		if (attributes != null){
			if (attributes.getLastPublicHandle() != null){
				try{
					long currentTime = System.currentTimeMillis()/1000;
					long lastPublicHandleTimeStamp = Long.parseLong(attributes.getLastPublicHandleTimeStamp());
					logDebug("currentTime: " + currentTime + " _ " + lastPublicHandleTimeStamp);
					if ((currentTime - lastPublicHandleTimeStamp) < 86400){
						if (Long.parseLong(attributes.getLastPublicHandle()) != -1){
							lastPublicHandle = Long.parseLong(attributes.getLastPublicHandle());
						}
					}
				}
				catch (Exception e){
					lastPublicHandle = -1;
				}
			}
		}

		return lastPublicHandle;
	}
	
	public static boolean isPaymentMethod(BitSet paymentBitSet, int plan){
		
		boolean r = false;
		if (paymentBitSet != null){
			if (!Util.checkBitSet(paymentBitSet, MegaApiAndroid.PAYMENT_METHOD_CREDIT_CARD)){
				r = true;
			}
			if (!Util.checkBitSet(paymentBitSet, MegaApiAndroid.PAYMENT_METHOD_GOOGLE_WALLET)){
				r = true;
			}
			if (!Util.checkBitSet(paymentBitSet, MegaApiAndroid.PAYMENT_METHOD_FORTUMO)){
				if (plan == 4){
					r = true;
				}
			}
			if (!Util.checkBitSet(paymentBitSet, MegaApiAndroid.PAYMENT_METHOD_CENTILI)){
				if (plan == 4){
					r = true;
				}
			}
		}
		
		return r;
	}
	
	public static int scaleHeightPx(int px, DisplayMetrics metrics){
		int myHeightPx = metrics.heightPixels;
		
		return px*myHeightPx/548; //Based on Eduardo's measurements				
	}
	
	public static int scaleWidthPx(int px, DisplayMetrics metrics){
		int myWidthPx = metrics.widthPixels;
		
		return px*myWidthPx/360; //Based on Eduardo's measurements		
		
	}

	/*
	 * Validate email
	 */
	public static String getEmailError(String value, Context context) {
		logDebug("getEmailError");
		if (value.length() == 0) {
			return context.getString(R.string.error_enter_email);
		}
		if (!Constants.EMAIL_ADDRESS.matcher(value).matches()) {
			return context.getString(R.string.error_invalid_email);
		}
		return null;
	}

	/*
	 * compare the current mail to newly changed email
	 */
	public static String comparedToCurrentEmail(String value, Context context) {
		if (value.equals(dbH.getCredentials().getEmail())) {
			return context.getString(R.string.mail_same_as_old);
		}
		return null;
	}

	public static void showAlert(Context context, String message, String title) {
		logDebug("showAlert");
		AlertDialog.Builder builder = new AlertDialog.Builder(context);
		if(title!=null){
			builder.setTitle(title);
		}
		builder.setMessage(message);
		builder.setPositiveButton("OK",null);
		builder.show();
	}

	public static long calculateTimestampMinDifference(String timeStamp) {
		logDebug("calculateTimestampDifference");

		Long actualTimestamp = System.currentTimeMillis()/1000;

		Long oldTimestamp = Long.parseLong(timeStamp);

		Long difference = actualTimestamp - oldTimestamp;

		difference = difference/60;

		return difference;
	}

	public static int getVersion(Context context) {
		try {
			PackageInfo pInfo = context.getPackageManager().getPackageInfo(context.getPackageName(), PackageManager.GET_META_DATA);
			return pInfo.versionCode;
		} catch (PackageManager.NameNotFoundException e) {
			return 0;
		}
	}

	public static long calculateTimestamp(String time)
	{
		logDebug("calculateTimestamp: " + time);
		long unixtime;
		DateFormat dfm = new SimpleDateFormat("yyyyMMddHHmm");
		dfm.setTimeZone( TimeZone.getDefault());//Specify your timezone
		try
		{
			unixtime = dfm.parse(time).getTime();
			unixtime=unixtime/1000;
			return unixtime;
		}
		catch (ParseException e)
		{
			logError("ParseException!!!", e);
		}
		return 0;
	}

	public static Calendar calculateDateFromTimestamp (long timestamp){
		logDebug("calculateTimestamp: " + timestamp);
		Calendar cal = Calendar.getInstance();
		cal.setTimeInMillis(timestamp*1000);
		logDebug("Calendar: " + cal.get(Calendar.YEAR) + " " + cal.get(Calendar.MONTH));
		return cal;
	}

	public static boolean isChatEnabled (){
		logDebug("isChatEnabled");
		if (dbH == null){
			dbH = DatabaseHandler.getDbHandler(context);
		}
		ChatSettings chatSettings = dbH.getChatSettings();
		boolean chatEnabled;

		if(chatSettings!=null){
			if(chatSettings.getEnabled()!=null){
				chatEnabled = Boolean.parseBoolean(chatSettings.getEnabled());
				logDebug("A - chatEnabled: " + chatEnabled);
				return chatEnabled;
			}
			else{
				chatEnabled=true;
				logDebug("B - chatEnabled: " + chatEnabled);
				return chatEnabled;
			}
		}
		else{
			chatEnabled=true;
			logDebug("C - chatEnabled: " + chatEnabled);
			return chatEnabled;
		}
	}

	public static boolean canVoluntaryVerifyPhoneNumber() {
        MegaApiAndroid api = MegaApplication.getInstance().getMegaApi();
	    boolean hasNotVerified = api.smsVerifiedPhoneNumber() == null;
	    boolean allowVerify = api.smsAllowedState() == 2;
	    return hasNotVerified && allowVerify;
    }

	public static void resetAndroidLogger(){

		MegaApiAndroid.addLoggerObject(new AndroidLogger(AndroidLogger.LOG_FILE_NAME, Util.getFileLoggerSDK()));
		MegaApiAndroid.setLogLevel(MegaApiAndroid.LOG_LEVEL_MAX);

		boolean fileLogger = false;

		if (dbH == null){
			dbH = DatabaseHandler.getDbHandler(context);
		}

		if (dbH != null) {
			MegaAttributes attrs = dbH.getAttributes();
			if (attrs != null) {
				if (attrs.getFileLoggerSDK() != null) {
					try {
						fileLogger = Boolean.parseBoolean(attrs.getFileLoggerSDK());
					} catch (Exception e) {
						fileLogger = false;
					}
				} else {
					fileLogger = false;
				}
			} else {
				fileLogger = false;
			}
		}

		if (Util.DEBUG){
			MegaApiAndroid.setLogLevel(MegaApiAndroid.LOG_LEVEL_MAX);
		}
		else {
			setFileLoggerSDK(fileLogger);
			if (fileLogger) {
				MegaApiAndroid.setLogLevel(MegaApiAndroid.LOG_LEVEL_MAX);
			} else {
				MegaApiAndroid.setLogLevel(MegaApiAndroid.LOG_LEVEL_FATAL);
			}
		}
	}

	public static Bitmap getCircleBitmap(Bitmap bitmap) {
		final Bitmap output = Bitmap.createBitmap(bitmap.getWidth(),
				bitmap.getHeight(), Bitmap.Config.ARGB_8888);
		final Canvas canvas = new Canvas(output);

		final int color = Color.RED;
		final Paint paint = new Paint();
		final Rect rect = new Rect(0, 0, bitmap.getWidth(), bitmap.getHeight());
		final RectF rectF = new RectF(rect);

		paint.setAntiAlias(true);
		canvas.drawARGB(0, 0, 0, 0);
		paint.setColor(color);
		canvas.drawOval(rectF, paint);

		paint.setXfermode(new PorterDuffXfermode(PorterDuff.Mode.SRC_IN));
		canvas.drawBitmap(bitmap, rect, rect, paint);

		bitmap.recycle();

		return output;
	}

	//restrict the scale factor to below 1.1 to allow user to have some level of freedom and also prevent ui issues
	public static void setAppFontSize(Activity activity) {
		float scale = activity.getResources().getConfiguration().fontScale;
		logDebug("System font size scale is " + scale);

		float newScale;

		if (scale <= 1.1) {
			newScale = scale;
		} else {
			newScale = (float) 1.1;
		}

		logDebug("New font size new scale is " + newScale);
		Configuration configuration = activity.getResources().getConfiguration();
		configuration.fontScale = newScale;

		DisplayMetrics metrics = new DisplayMetrics();
		activity.getWindowManager().getDefaultDisplay().getMetrics(metrics);
		metrics.scaledDensity = configuration.fontScale * metrics.density;
		activity.getBaseContext().getResources().updateConfiguration(configuration, metrics);
	}
    
    //reduce font size for scale mode to prevent title and subtitle overlap
    public static SpannableString adjustForLargeFont(String original) {
        float scale = context.getResources().getConfiguration().fontScale;
        if(scale > 1){
            scale = (float)0.9;
        }
        SpannableString spannableString = new SpannableString(original);
        spannableString.setSpan(new RelativeSizeSpan(scale),0, original.length(),0);
        return spannableString;
    }

	public static Drawable mutateIcon (Context context, int idDrawable, int idColor) {

		Drawable icon = ContextCompat.getDrawable(context, idDrawable);
		icon = icon.mutate();
		icon.setColorFilter(ContextCompat.getColor(context, idColor), PorterDuff.Mode.MULTIPLY);

		return icon;
	}

	public static Drawable mutateIconSecondary(Context context, int idDrawable, int idColor) {
		Drawable icon = ContextCompat.getDrawable(context, idDrawable);
		icon = icon.mutate();
		icon.setColorFilter(ContextCompat.getColor(context, idColor), PorterDuff.Mode.SRC_ATOP);

		return icon;
	}

	/**
	 *Check if exist ongoing transfers
	 *
	 * @param megaApi
	 * @return true if exist ongoing transfers, false otherwise
	 */
	public static boolean existOngoingTransfers(MegaApiAndroid megaApi) {
		return megaApi.getNumPendingDownloads() > 0 || megaApi.getNumPendingUploads() > 0;
	}

	public static void changeStatusBarColorActionMode (final Context context, final Window window, Handler handler, int option) {
		logDebug("changeStatusBarColor");
		if (Build.VERSION.SDK_INT >= Build.VERSION_CODES.LOLLIPOP) {
			window.addFlags(WindowManager.LayoutParams.FLAG_DRAWS_SYSTEM_BAR_BACKGROUNDS);
			window.clearFlags(WindowManager.LayoutParams.FLAG_TRANSLUCENT_STATUS);
			if (option ==  1) {
				window.setStatusBarColor(ContextCompat.getColor(context, R.color.accentColorDark));
			}
			else if (option == 2) {
				handler.postDelayed(new Runnable() {
					@Override
					public void run() {
						window.setStatusBarColor(0);
					}
				}, 500);
			}
			else if (option == 3) {
				handler.postDelayed(new Runnable() {
					@Override
					public void run() {
						window.setStatusBarColor(ContextCompat.getColor(context, R.color.status_bar_search));
					}
				}, 500);
			}
			else {
				handler.postDelayed(new Runnable() {
					@Override
					public void run() {
						window.setStatusBarColor(ContextCompat.getColor(context, R.color.dark_primary_color_secondary));
					}
				}, 500);
			}
		}
	}

	public static void changeStatusBarColor(Context context, Window window, int color) {
		window.addFlags(WindowManager.LayoutParams.FLAG_DRAWS_SYSTEM_BAR_BACKGROUNDS);
		window.clearFlags(WindowManager.LayoutParams.FLAG_TRANSLUCENT_STATUS);
		window.setStatusBarColor(ContextCompat.getColor(context, color));
	}

    public static Bitmap createAvatarBackground(String colorString) {
        Bitmap circle = Bitmap.createBitmap(Constants.DEFAULT_AVATAR_WIDTH_HEIGHT, Constants.DEFAULT_AVATAR_WIDTH_HEIGHT, Bitmap.Config.ARGB_8888);
        Canvas c = new Canvas(circle);
        Paint paintCircle = new Paint();
        paintCircle.setAntiAlias(true);
        int color = (colorString == null) ?
                ContextCompat.getColor(context, R.color.lollipop_primary_color) :
                Color.parseColor(colorString);
        paintCircle.setColor(color);
        int radius = circle.getWidth() / 2;
        c.drawCircle(radius, radius, radius, paintCircle);
        return circle;
    }

	public static MegaPreferences getPreferences (Context context) {
		return DatabaseHandler.getDbHandler(context).getPreferences();
	}

    public static boolean askMe (Context context) {
		DatabaseHandler dbH = DatabaseHandler.getDbHandler(context);
		MegaPreferences prefs = dbH.getPreferences();

		if (prefs != null){
			if (prefs.getStorageAskAlways() != null){
				if (!Boolean.parseBoolean(prefs.getStorageAskAlways())){
					if (prefs.getStorageDownloadLocation() != null){
						if (prefs.getStorageDownloadLocation().compareTo("") != 0){
							return false;
						}
					}
				}
			}
		}
		return true;
	}

    public static void hideKeyboard(Activity activity) {
        InputMethodManager imm = (InputMethodManager) activity.getSystemService(Activity.INPUT_METHOD_SERVICE);
        //Find the currently focused view, so we can grab the correct window token from it.
        View view = activity.getCurrentFocus();
        //If no view currently has focus, create a new one, just so we can grab a window token from it
        if (view == null) {
            view = new View(activity);
        }
        imm.hideSoftInputFromWindow(view.getWindowToken(), 0);
    }

    public static void showSnackBar(Context context,int snackbarType,String message,int idChat) {
        if (context instanceof ChatFullScreenImageViewer) {
            ((ChatFullScreenImageViewer)context).showSnackbar(snackbarType,message,idChat);
        } else if (context instanceof AudioVideoPlayerLollipop) {
            ((AudioVideoPlayerLollipop)context).showSnackbar(snackbarType,message,idChat);
        } else if (context instanceof PdfViewerActivityLollipop) {
            ((PdfViewerActivityLollipop)context).showSnackbar(snackbarType,message,idChat);
        } else if (context instanceof ChatActivityLollipop) {
            ((ChatActivityLollipop)context).showSnackbar(snackbarType,message,idChat);
        } else if (context instanceof NodeAttachmentHistoryActivity) {
            ((NodeAttachmentHistoryActivity)context).showSnackbar(snackbarType,message,idChat);
        } else if (context instanceof ManagerActivityLollipop) {
            ((ManagerActivityLollipop)context).showSnackbar(snackbarType,message,idChat);
        } else if (context instanceof BaseActivity) {
            View rootView = getRootViewFromContext(context);
            if (rootView == null) {
				logWarning("Unable to show snack bar, view does not exist");
            } else {
                ((BaseActivity)context).showSnackbar(snackbarType,rootView,message,idChat);
            }
        }
    }

    private static View getRootViewFromContext(Context context) {
        BaseActivity activity = (BaseActivity)context;
        View rootView = null;
        try {
            rootView = activity.findViewById(android.R.id.content);
            if (rootView == null) {
                rootView = activity.getWindow().getDecorView().findViewById(android.R.id.content);
            }
            if (rootView == null) {
                rootView = ((ViewGroup)((BaseActivity)context).findViewById(android.R.id.content)).getChildAt(0);//get first view
            }
        } catch (Exception e) {
			logError("ERROR", e);
        }
        return rootView;
    }

    public static String normalizePhoneNumber(String phoneNumber,String countryCode) {
        return PhoneNumberUtils.formatNumberToE164(phoneNumber, countryCode);
    }

    public static String normalizePhoneNumberByNetwork(Context context,String phoneNumber) {
        String countryCode = getCountryCodeByNetwork(context);
        if(countryCode == null) {
            return null;
        }
        return normalizePhoneNumber(phoneNumber, countryCode.toUpperCase());
    }

	/**
	 * This method formats the coordinates of a location in degrees, minutes and seconds
	 * and returns a string with it
	 *
	 * @param latitude latitude of the location to format
	 * @param longitude longitude of the location to format
	 * @return string with the location formatted in degrees, minutes and seconds
	 */
	public static String convertToDegrees(float latitude, float longitude) {
        StringBuilder builder = new StringBuilder();

		formatCoordinate(builder, latitude);
        if (latitude < 0) {
            builder.append("S ");
        } else {
            builder.append("N ");
        }

		formatCoordinate(builder, longitude);
        if (longitude < 0) {
            builder.append("W");
        } else {
            builder.append("E");
        }

        return builder.toString();
    }

	/**
	 * This method formats a coordinate in degrees, minutes and seconds
	 *
	 * @param builder StringBuilder where the string formatted it's going to be built
	 * @param coordinate coordinate to format
	 */
	private static void formatCoordinate (StringBuilder builder, float coordinate) {
		String degrees = Location.convert(Math.abs(coordinate), Location.FORMAT_SECONDS);
		String[] degreesSplit = degrees.split(":");
		builder.append(degreesSplit[0]);
		builder.append("°");
		builder.append(degreesSplit[1]);
		builder.append("'");

		try {
			builder.append(Math.round(Float.parseFloat(degreesSplit[2].replace(",", "."))));
		} catch (Exception e) {
			logWarning("Error rounding seconds in coordinates", e);
			builder.append(degreesSplit[2]);
		}

		builder.append("''");
	}

	public static void hideKeyboard(Activity activity, int flag){

		View v = activity.getCurrentFocus();
		if (v != null){
			InputMethodManager imm = (InputMethodManager) activity.getSystemService(INPUT_METHOD_SERVICE);
			imm.hideSoftInputFromWindow(v.getWindowToken(), flag);
		}
	}

	public static void hideKeyboardView(Context context, View v, int flag){

		if (v != null){
			InputMethodManager imm = (InputMethodManager) context.getSystemService(INPUT_METHOD_SERVICE);
			imm.hideSoftInputFromWindow(v.getWindowToken(), flag);
		}

	}

	public static boolean isPermissionGranted(Context context, String permission){
        return ContextCompat.checkSelfPermission(context, permission) == PackageManager.PERMISSION_GRANTED;
    }

	public static boolean isScreenInPortrait(Context context) {
		if (context.getResources().getConfiguration().orientation == Configuration.ORIENTATION_PORTRAIT) {
			return true;
		} else {
			return false;
		}
	}

	/**
	 * This method detects whether the android device is tablet
	 *
	 * @param context the passed Activity to be detected
	 */
	public static boolean isTablet(Context context) {
		return (context.getResources().getConfiguration().screenLayout
				& Configuration.SCREENLAYOUT_SIZE_MASK)
				>= Configuration.SCREENLAYOUT_SIZE_LARGE;
	}

	/**
	 * This method detects whether the url matches certain URL regular expressions
	 * @param url the passed url to be detected
	 * @param regexs the array of URL regular expressions
	 */

	public static boolean matchRegexs(String url, String[] regexs) {
		if (url == null) {
			return false;
		}
		for (String regex : regexs) {
			if (url.matches(regex)) {
				return true;
			}
		}
		return false;

	}

	/**
	 * This method decodes a url and formats it before its treatment
	 *
	 * @param url the passed url to be decoded
	 */
	public static String decodeURL(String url) {
		try {
			url = URLDecoder.decode(url, "UTF-8");
		} catch (Exception e) {
			logDebug("Exception decoding url: "+url);
			e.printStackTrace();
		}

		url = url.replace(' ', '+');

		if (url.startsWith("mega://")) {
			url = url.replaceFirst("mega://", "https://mega.nz/");
		} else if (url.startsWith("mega.")) {
			url = url.replaceFirst("mega.", "https://mega.");
		}

		if (url.startsWith("https://www.mega.co.nz")) {
			url = url.replaceFirst("https://www.mega.co.nz", "https://mega.co.nz");
		}

		if (url.startsWith("https://www.mega.nz")) {
			url = url.replaceFirst("https://www.mega.nz", "https://mega.nz");
		}

		if (url.endsWith("/")) {
			url = url.substring(0, url.length() - 1);
		}

		logDebug("URL decoded: " + url);
		return url;
	}

    public static boolean hasPermissions(Context context, String... permissions) {
		if (Build.VERSION.SDK_INT < Build.VERSION_CODES.M) {
			return true;
		}

		if (context != null && permissions != null) {
            for (String permission : permissions) {
                if (ActivityCompat.checkSelfPermission(context, permission) != PackageManager.PERMISSION_GRANTED) {
                    return false;
                }
            }
        }

        return true;
    }

	public static void requestPermission(Activity activity, int requestCode, String... permission) {
		ActivityCompat.requestPermissions(activity,
				permission,
				requestCode);
	}

    public static void showKeyboardDelayed(final View view) {
		logDebug("showKeyboardDelayed");
        Handler handler = new Handler();
        handler.postDelayed(new Runnable() {
            @Override
            public void run() {
                InputMethodManager imm = (InputMethodManager) context.getSystemService(Context.INPUT_METHOD_SERVICE);
                imm.showSoftInput(view, InputMethodManager.SHOW_IMPLICIT);
            }
        }, 50);
    }

	/**
	 * This method is to start camera from Activity
	 *
	 * @param activity the activity the camera would start from
	 */
	public static void takePicture(Activity activity) {
		logDebug("takePicture");
		File newFile = buildTempFile(activity, "picture.jpg");
		try {
			newFile.createNewFile();
		} catch (IOException e) {}

		//This method is in the v4 support library, so can be applied to all devices
		Uri outputFileUri = FileProvider.getUriForFile(activity, AUTHORITY_STRING_FILE_PROVIDER, newFile);

		Intent cameraIntent = new Intent(MediaStore.ACTION_IMAGE_CAPTURE);
		cameraIntent.putExtra(MediaStore.EXTRA_OUTPUT, outputFileUri);
		cameraIntent.setFlags(Intent.FLAG_GRANT_READ_URI_PERMISSION);
		activity.startActivityForResult(cameraIntent, TAKE_PHOTO_CODE);
	}

	public static void resetActionBar(ActionBar aB) {
		if (aB != null) {
			View customView = aB.getCustomView();
			if(customView != null){
				ViewParent parent = customView.getParent();
				if(parent != null){
					((ViewGroup) parent).removeView(customView);
				}
			}
			aB.setDisplayShowCustomEnabled(false);
			aB.setDisplayShowTitleEnabled(true);
		}
	}

	public static boolean isAndroid10() {
		return Build.VERSION.SDK_INT >= ANDROID_10_Q;
	}
}<|MERGE_RESOLUTION|>--- conflicted
+++ resolved
@@ -545,11 +545,7 @@
 
         return sizeString;
     }
-<<<<<<< HEAD
-    
-=======
-
->>>>>>> 14958c12
+
 	public static String getDateString(long date){
 		DateFormat datf = DateFormat.getDateTimeInstance();
 		String dateString = "";
