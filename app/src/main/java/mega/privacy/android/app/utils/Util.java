--- conflicted
+++ resolved
@@ -548,24 +548,6 @@
 
         return sizeString;
     }
-
-<<<<<<< HEAD
-	public static void setContext(Context c){
-		context = c;
-	}
-
-	public static void setDBH(DatabaseHandler d){
-		dbH = d;
-=======
-	public static String getDateString(long date){
-		DateFormat datf = DateFormat.getDateTimeInstance();
-		String dateString = "";
-		
-		dateString = datf.format(new Date(date*1000));
-		
-		return dateString;
->>>>>>> 2ff2dfcf
-	}
 
 	public static void setFileLoggerSDK(boolean fL){
 		fileLoggerSDK = fL;
