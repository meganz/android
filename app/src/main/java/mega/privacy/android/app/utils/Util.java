package mega.privacy.android.app.utils;

import android.annotation.SuppressLint;
import android.app.Activity;
import android.app.AlertDialog;
import android.content.Context;
import android.content.DialogInterface;
import android.content.DialogInterface.OnCancelListener;
import android.content.Intent;
import android.content.IntentFilter;
import android.content.pm.PackageInfo;
import android.content.pm.PackageManager;
import android.content.res.Configuration;
import android.content.res.Resources;
import android.graphics.Bitmap;
import android.graphics.BitmapFactory;
import android.graphics.Canvas;
import android.graphics.Color;
import android.graphics.Matrix;
import android.graphics.Paint;
import android.graphics.PorterDuff;
import android.graphics.PorterDuffXfermode;
import android.graphics.Rect;
import android.graphics.RectF;
import android.graphics.drawable.Drawable;
import android.location.Location;
import android.media.ExifInterface;
import android.net.ConnectivityManager;
import android.net.NetworkInfo;
import android.net.Uri;
import android.os.BatteryManager;
import android.os.Build;
import android.os.Handler;

import android.provider.MediaStore;
import android.support.v4.app.ActivityCompat;
import android.support.v4.content.ContextCompat;
import android.support.v7.app.ActionBar;
import android.telephony.PhoneNumberUtils;
import android.telephony.TelephonyManager;
import android.support.v4.content.FileProvider;
import android.text.Spannable;
import android.text.SpannableString;
import android.text.SpannableStringBuilder;
import android.text.style.RelativeSizeSpan;
import android.text.style.StyleSpan;
import android.util.DisplayMetrics;
import android.util.TypedValue;
import android.view.View;
import android.view.ViewGroup;
import android.view.ViewParent;
import android.view.Window;
import android.view.WindowManager;
import android.view.animation.AlphaAnimation;
import android.view.inputmethod.InputMethodManager;
import android.widget.TextView;
import android.widget.Toast;

import java.io.File;
import java.io.IOException;
import java.net.InetAddress;
import java.net.NetworkInterface;
import java.net.URLDecoder;
import java.text.DateFormat;
import java.text.DecimalFormat;
import java.text.ParseException;
import java.text.SimpleDateFormat;
import java.util.ArrayList;
import java.util.BitSet;
import java.util.Calendar;
import java.util.Collections;
import java.util.Date;
import java.util.Enumeration;
import java.util.HashMap;
import java.util.List;
import java.util.Locale;
import java.util.Random;
import java.util.TimeZone;
import java.util.regex.Matcher;
import java.util.regex.Pattern;

import javax.crypto.Cipher;
import javax.crypto.spec.SecretKeySpec;

import mega.privacy.android.app.AndroidLogger;
import mega.privacy.android.app.BaseActivity;
import mega.privacy.android.app.DatabaseHandler;
import mega.privacy.android.app.MegaApplication;
import mega.privacy.android.app.MegaAttributes;
import mega.privacy.android.app.MegaPreferences;
import mega.privacy.android.app.R;
import mega.privacy.android.app.lollipop.AudioVideoPlayerLollipop;
import mega.privacy.android.app.lollipop.ManagerActivityLollipop;
import mega.privacy.android.app.lollipop.PdfViewerActivityLollipop;
import mega.privacy.android.app.lollipop.megachat.ChatActivityLollipop;
import mega.privacy.android.app.lollipop.megachat.ChatFullScreenImageViewer;
import mega.privacy.android.app.lollipop.megachat.ChatSettings;
import mega.privacy.android.app.lollipop.megachat.NodeAttachmentHistoryActivity;
import nz.mega.sdk.MegaApiAndroid;
import nz.mega.sdk.MegaError;
import nz.mega.sdk.MegaNode;

import static mega.privacy.android.app.utils.Constants.*;
import static mega.privacy.android.app.utils.IncomingCallNotification.*;
import static android.content.Context.*;
import static mega.privacy.android.app.utils.LogUtil.*;
import static mega.privacy.android.app.utils.CacheFolderManager.*;
import static mega.privacy.android.app.utils.ChatUtil.*;

public class Util {

    public static final String DATE_AND_TIME_PATTERN = "yyyy-MM-dd HH.mm.ss";
    public static int ONTRANSFERUPDATE_REFRESH_MILLIS = 1000;
	
	public static float dpWidthAbs = 360;
	public static float dpHeightAbs = 592;
	
	public static double percScreenLogin = 0.596283784; //The dimension of the grey zone (Login and Tour)
	public static double percScreenLoginReturning = 0.8;
	
	// Debug flag to enable logging and some other things
	public static boolean DEBUG = false;

	public static String base64EncodedPublicKey_1 = "MIIBIjANBgkqhkiG9w0BAQEFAAOCAQ8AMIIBCgKCAQEA0bZjbgdGRd6/hw5/J2FGTkdG";
	public static String base64EncodedPublicKey_2 = "tDTMdR78hXKmrxCyZUEvQlE/DJUR9a/2ZWOSOoaFfi9XTBSzxrJCIa+gjj5wkyIwIrzEi";
	public static String base64EncodedPublicKey_3 = "55k9FIh3vDXXTHJn4oM9JwFwbcZf1zmVLyes5ld7+G15SZ7QmCchqfY4N/a/qVcGFsfwqm";
	public static String base64EncodedPublicKey_4 = "RU3VzOUwAYHb4mV/frPctPIRlJbzwCXpe3/mrcsAP+k6ECcd19uIUCPibXhsTkNbAk8CRkZ";
	public static String base64EncodedPublicKey_5 = "KOy+czuZWfjWYx3Mp7srueyQ7xF6/as6FWrED0BlvmhJYj0yhTOTOopAXhGNEk7cUSFxqP2FKYX8e3pHm/uNZvKcSrLXbLUhQnULhn4WmKOQIDAQAB";
	
	/*public static String base64EncodedPublicKey_1 = "MIIBIjANBgkqhkiG9w0BAQEFAAOCAQ8AMIIBCgKCAQEAlxJdfjvhsCAK1Lu5n6WtQf";
	public static String base64EncodedPublicKey_2 = "MkjjOUCDDuM7zeiS3jsfCghG1bpwMmD4E8vQfPboyYtQBftdEG5GbWrqWJL+z6M/2SN";
	public static String base64EncodedPublicKey_3 = "+6pHqExFw8fjzP/4/CDzHLhmITKTOegm/6cfMUWcrghZuiHKfM6n4vmNYrHy4Bpx68RJW+J4B";
	public static String base64EncodedPublicKey_4 = "wL6PWE8ZGGeeJmU0eAJeRJMsNEwMrW2LATnIoJ4/qLYU4gKDINPMRaIE6/4pQnbd2NurWm8ZQT7XSMQZcisTqwRLS";
	public static String base64EncodedPublicKey_5 = "YgjYKCXtjloP8QnKu0IGOoo79Cfs3Z9eC3sQ1fcLQsMM2wExlbnYI2KPTs0EGCmcMXrrO5MimGjYeW8GQlrKsbiZ0UwIDAQAB";
	*/
	public static DatabaseHandler dbH;
	public static boolean fileLoggerSDK = false;
	public static boolean fileLoggerKarere = false;
	public static Context context;

	public static HashMap<String, String> countryCodeDisplay;

    public static boolean checkFingerprint(MegaApiAndroid megaApi, MegaNode node, String localPath) {
        String nodeFingerprint = node.getFingerprint();
        String nodeOriginalFingerprint = node.getOriginalFingerprint();

        String fileFingerprint = megaApi.getFingerprint(localPath);
        if (fileFingerprint != null) {
            return fileFingerprint.equals(nodeFingerprint) || fileFingerprint.equals(nodeOriginalFingerprint);
        }
        return false;
    }

	/*
	 * Build error dialog
	 * @param message Message to display
	 * @param finish Should activity finish after dialog dismis
	 * @param activity Source activity
	 */
	public static void showErrorAlertDialog(String message, final boolean finish, final Activity activity){
		if(activity == null){
			return;
		}
		
		try{ 
			AlertDialog.Builder dialogBuilder = getCustomAlertBuilder(activity, activity.getString(R.string.general_error_word), message, null);
			dialogBuilder.setPositiveButton(
				activity.getString(android.R.string.ok),
				new DialogInterface.OnClickListener() {
					@Override
					public void onClick(DialogInterface dialog, int which) {
						dialog.dismiss();
						if (finish) {
							activity.finish();
						}
					}
				});
			dialogBuilder.setOnCancelListener(new OnCancelListener() {
				@Override
				public void onCancel(DialogInterface dialog) {
					if (finish) {
						activity.finish();
					}
				}
			});
		
		
			AlertDialog dialog = dialogBuilder.create();
			dialog.show(); 
			brandAlertDialog(dialog);
		}
		catch(Exception ex){
			Util.showToast(activity, message); 
		}
	}
	
	public static void showErrorAlertDialog(MegaError error, Activity activity) {
		showErrorAlertDialog(error.getErrorString(), false, activity);
	}
	
	public static void showErrorAlertDialog(int errorCode, Activity activity) {
		showErrorAlertDialog(MegaError.getErrorString(errorCode), false, activity);
	}

	public static String getCountryCodeByNetwork(Context context) {
		TelephonyManager tm = (TelephonyManager) context.getSystemService(Context.TELEPHONY_SERVICE);
		if (tm != null) {
			return tm.getNetworkCountryIso();
		}
		return null;
	}

	public static boolean isRoaming(Context context) {
		ConnectivityManager cm = (ConnectivityManager) context.getSystemService(Context.CONNECTIVITY_SERVICE);
		if (cm != null) {
			NetworkInfo ni = cm.getActiveNetworkInfo();
			if(ni != null) {
                return ni.isRoaming();
            }
		}
		return true;
	}

	public static int countMatches(Pattern pattern, String string)
	{
		Matcher matcher = pattern.matcher(string);

		int count = 0;
		int pos = 0;
		while (matcher.find(pos))
		{
			count++;
			pos = matcher.start() + 1;
		}

		return count;
	}
	
	public static boolean showMessageRandom(){
		Random r = new Random(System.currentTimeMillis());
		int randomInt = r.nextInt(100) + 1;
		
		if(randomInt<5){
			return true;
		}
		else{
			return false;
		}
//		return true;
	}

    public static String toCDATA(String src) {
        if (src != null) {
            //solution from web client
            src = src.replaceAll("&","&amp;")
                    .replaceAll("\"","&quot;")
                    .replaceAll("'","&#39;")
                    .replaceAll("<","&lt;")
                    .replaceAll(">","&gt;");
            //another solution
//            src = src.replaceAll("]]>", "] ]>");
//            src = "<![CDATA[" + src + "]]>";
        }
        src = converterShortCodes(src);
        return src;
    }

	public static String getExternalCardPath() {

        String secStore = System.getenv("SECONDARY_STORAGE");
        if (secStore == null){
        	return null;
        }
        else{
        	if (secStore.compareTo("") == 0){
        		return null;
        	}
			logDebug("secStore: " + secStore);
	        File path = new File(secStore);
			logDebug("getFreeSize: " + path.getUsableSpace());
	        if(path.getUsableSpace()>0)
	        {
	        	return path.getAbsolutePath();
	        }
        }

        return null;
	}

	public static String getNumberItemChildren(File file){
		File[] list = file.listFiles();
		int count = 0;
		if(list!=null){
			count =  list.length;
		}

		String numChilden = count + " " + context.getResources().getQuantityString(R.plurals.general_num_items, count);

		return numChilden;
	}
	
	public static Bitmap rotateBitmap(Bitmap bitmap, int orientation) {

        Matrix matrix = new Matrix();
        switch (orientation) {
            case ExifInterface.ORIENTATION_NORMAL:
                return bitmap;
            case ExifInterface.ORIENTATION_FLIP_HORIZONTAL:
                matrix.setScale(-1, 1);
                break;
            case ExifInterface.ORIENTATION_ROTATE_180:
                matrix.setRotate(180);
                break;
            case ExifInterface.ORIENTATION_FLIP_VERTICAL:
                matrix.setRotate(180);
                matrix.postScale(-1, 1);
                break;
            case ExifInterface.ORIENTATION_TRANSPOSE:
                matrix.setRotate(90);
                matrix.postScale(-1, 1);
                break;
           case ExifInterface.ORIENTATION_ROTATE_90:
               matrix.setRotate(90);
               break;
           case ExifInterface.ORIENTATION_TRANSVERSE:
               matrix.setRotate(-90);
               matrix.postScale(-1, 1);
               break;
           case ExifInterface.ORIENTATION_ROTATE_270:
               matrix.setRotate(-90);
               break;
           default:
               return bitmap;
        }

		try {
			Bitmap bmRotated = Bitmap.createBitmap(bitmap, 0, 0, bitmap.getWidth(), bitmap.getHeight(), matrix, true);
			if (bitmap != null && !bitmap.isRecycled()) {
				bitmap.recycle();
				bitmap = null;
				System.gc();
			}
			return bmRotated;
		} catch (Exception e) {
			logError("Exception creating rotated bitmap", e);
			e.printStackTrace();
			return null;
		}
	}
	
	public static int calculateInSampleSize(BitmapFactory.Options options, int reqWidth, int reqHeight) {
		// Raw height and width of image
	    final int height = options.outHeight;
	    final int width = options.outWidth;
	    
	    int inSampleSize = 1;
	    
	    if (height > reqHeight || width > reqWidth) {

	        final int halfHeight = height / 2;
	        final int halfWidth = width / 2;

	        // Calculate the largest inSampleSize value that is a power of 2 and keeps both
	        // height and width larger than the requested height and width.
	        while ((halfHeight / inSampleSize) > reqHeight
	                && (halfWidth / inSampleSize) > reqWidth) {
	            inSampleSize *= 2;
	        }
	    }

	    return inSampleSize;
	}
	
	/*
	 * Build custom dialog
	 * @param activity Source activity
	 * @param title Dialog title
	 * @param message To display, could be null
	 * @param view Custom view to display in the dialog
	 */
	public static AlertDialog.Builder getCustomAlertBuilder(Activity activity, String title, String message, View view) {
		AlertDialog.Builder dialogBuilder = new AlertDialog.Builder(activity);
		ViewGroup customView = getCustomAlertView(activity, title, message);
		if (view != null) {
			customView.addView(view);
		}
		dialogBuilder.setView(customView);
		dialogBuilder.setInverseBackgroundForced(true);
		return dialogBuilder;
	}

	/*
	 * Create custom alert dialog view
	 */
	private static ViewGroup getCustomAlertView(Activity activity, String title, String message) {
		View customView = activity.getLayoutInflater().inflate(R.layout.alert_dialog, null);

		TextView titleView = (TextView)customView.findViewById(R.id.dialog_title);
		titleView.setText(title);

		TextView messageView = (TextView)customView.findViewById(R.id.message);
		if (message == null) {
			messageView.setVisibility(View.GONE);
		} else {
			messageView.setText(message);
		}
		return (ViewGroup)customView;
	}

	/*
	 * Show Toast message with String
	 */
	public static void showToast(Context context, String message) {
		try { Toast.makeText(context, message, Toast.LENGTH_LONG).show(); } catch(Exception ex) {};
	}
	
	public static float getScaleW(DisplayMetrics outMetrics, float density){
		
		float scale = 0;
		
		float dpWidth  = outMetrics.widthPixels / density;		
	    scale = dpWidth / dpWidthAbs;	    
		
	    return scale;
	}
	
	public static float getScaleH(DisplayMetrics outMetrics, float density){
		
		float scale = 0;
		
		float dpHeight  = outMetrics.heightPixels / density;		
	    scale = dpHeight / dpHeightAbs;	    
		
	    return scale;
	}
	
	public static int px2dp (float dp, DisplayMetrics outMetrics){
	
		return (int)(TypedValue.applyDimension(TypedValue.COMPLEX_UNIT_DIP, dp, outMetrics));
	}
	
	/*
	 * AES encryption
	 */
	public static byte[] aes_encrypt(byte[] raw, byte[] clear) throws Exception {
		SecretKeySpec skeySpec = new SecretKeySpec(raw, "AES");
		Cipher cipher = Cipher.getInstance("AES");
		cipher.init(Cipher.ENCRYPT_MODE, skeySpec);
		byte[] encrypted = cipher.doFinal(clear);
		return encrypted;
	}
	
	/*
	 * AES decryption
	 */
	public static byte[] aes_decrypt(byte[] raw, byte[] encrypted)
			throws Exception {
		SecretKeySpec skeySpec = new SecretKeySpec(raw, "AES");
		Cipher cipher = Cipher.getInstance("AES");
		cipher.init(Cipher.DECRYPT_MODE, skeySpec);
		byte[] decrypted = cipher.doFinal(encrypted);
		return decrypted;
	}
	
	/*
	 * Check is device on WiFi
	 */
	public static boolean isOnWifi(Context context) {
		ConnectivityManager connectivityManager = (ConnectivityManager) context
				.getSystemService(Context.CONNECTIVITY_SERVICE);
		NetworkInfo networkInfo = null;
		if (connectivityManager != null) {
			networkInfo = connectivityManager
					.getNetworkInfo(ConnectivityManager.TYPE_WIFI);
		}
		return networkInfo == null ? false : networkInfo.isConnected();
	}

	/*
	 * Check is device on Mobile Data
	 */
	public static boolean isOnMobileData(Context context) {
		ConnectivityManager connectivityManager = (ConnectivityManager) context
				.getSystemService(Context.CONNECTIVITY_SERVICE);
		NetworkInfo networkInfo = null;
		if (connectivityManager != null) {
			networkInfo = connectivityManager
					.getNetworkInfo(ConnectivityManager.TYPE_MOBILE);
		}
		return networkInfo == null ? false : networkInfo.isConnected();
	}

	static public boolean isOnline(Context context) {
	    if(context == null) return true;
		
		ConnectivityManager cm =
	        (ConnectivityManager) context.getSystemService(Context.CONNECTIVITY_SERVICE);
	    NetworkInfo netInfo = cm.getActiveNetworkInfo();
	    if (netInfo != null && netInfo.isConnectedOrConnecting()) {
	        return true;
	    }
	    return false;
	}
	
	public static String getSizeString(long size){
		String sizeString = "";
		DecimalFormat decf = new DecimalFormat("###.##");

		float KB = 1024;
		float MB = KB * 1024;
		float GB = MB * 1024;
		float TB = GB * 1024;
		
		if (size < KB){
			sizeString = size + " " + context.getString(R.string.label_file_size_byte);
		}
		else if (size < MB){
			sizeString = decf.format(size/KB) + " " + context.getString(R.string.label_file_size_kilo_byte);
		}
		else if (size < GB){
			sizeString = decf.format(size/MB) + " " + context.getString(R.string.label_file_size_mega_byte);
		}
		else if (size < TB){
			sizeString = decf.format(size/GB) + " " + context.getString(R.string.label_file_size_giga_byte);
		}
		else{
			sizeString = decf.format(size/TB) + " " + context.getString(R.string.label_file_size_tera_byte);
		}
		
		return sizeString;
	}

    public static String getSizeStringGBBased(long gbSize){
        String sizeString = "";
        DecimalFormat decf = new DecimalFormat("###.##");

        float TB = 1024;

        if (gbSize < TB){
            sizeString = decf.format(gbSize) + " " + context.getString(R.string.label_file_size_giga_byte);
        }
        else{
            sizeString = decf.format(gbSize/TB) + " " + context.getString(R.string.label_file_size_tera_byte);
        }

        return sizeString;
    }

	public static String getDateString(long date){
		DateFormat datf = DateFormat.getDateTimeInstance();
		String dateString = "";
		
		dateString = datf.format(new Date(date*1000));
		
		return dateString;
	}

	public static void setContext(Context c){
		context = c;
	}

	public static void setDBH(DatabaseHandler d){
		dbH = d;
	}

	public static void setFileLoggerSDK(boolean fL){
		fileLoggerSDK = fL;
	}

	public static boolean getFileLoggerSDK(){
		return fileLoggerSDK;
	}

	public static void setFileLoggerKarere(boolean fL){
		fileLoggerKarere = fL;
	}

    public static boolean getFileLoggerKarere(){
        return fileLoggerKarere;
    }

	public static void brandAlertDialog(AlertDialog dialog) {
	    try {
	        Resources resources = dialog.getContext().getResources();

	        int alertTitleId = resources.getIdentifier("alertTitle", "id", "android");

	        TextView alertTitle = (TextView) dialog.getWindow().getDecorView().findViewById(alertTitleId);
	        if (alertTitle != null){	        	
	        	alertTitle.setTextColor(ContextCompat.getColor(dialog.getContext(), R.color.mega)); // change title text color
	        }

	        int titleDividerId = resources.getIdentifier("titleDivider", "id", "android");
	        View titleDivider = dialog.getWindow().getDecorView().findViewById(titleDividerId);
	        if (titleDivider != null){
	        	titleDivider.setBackgroundColor(ContextCompat.getColor(dialog.getContext(), R.color.mega)); // change divider color
	        }
	    } catch (Exception ex) {
	    	Toast.makeText(dialog.getContext(), ex.getMessage(), Toast.LENGTH_LONG).show();
	        ex.printStackTrace();
	    }
	}

	/*
	 * Get localized progress size
	 */
	public static String getProgressSize(Context context, long progress,
			long size) {
		return String.format("%s/%s",
				getSizeString(progress),
				getSizeString(size));
	}
	
	/*
	 * Set alpha transparency for view
	 */
	@SuppressLint("NewApi")
	public static void setViewAlpha(View view, float alpha) {
		if (Build.VERSION.SDK_INT >= 11) {
			view.setAlpha(alpha);
		} else {
			AlphaAnimation anim = new AlphaAnimation(alpha, alpha);
			anim.setDuration(0);
			anim.setFillAfter(true);
			view.startAnimation(anim);
		}
	}
	
	/*
	 * Make part of the string bold
	 */
	public static SpannableStringBuilder makeBold(String text, String boldText) {
		SpannableStringBuilder sb = new SpannableStringBuilder(text);
		StyleSpan bss = new StyleSpan(android.graphics.Typeface.BOLD);
		sb.setSpan(bss, text.length() - boldText.length(), text.length(),
				Spannable.SPAN_INCLUSIVE_INCLUSIVE);
		return sb;
	}

	public static String getSpeedString (long speed){
		String speedString = "";
		double speedDouble = 0;
		DecimalFormat df = new DecimalFormat("#.##");
		
		if (speed > 1024){
			if (speed > 1024*1024){
				if (speed > 1024*1024*1024){
					speedDouble = speed / (1024.0*1024.0*1024.0);
					speedString = df.format(speedDouble) + " GB/s";
				}
				else{
					speedDouble = speed / (1024.0*1024.0);
					speedString = df.format(speedDouble) + " MB/s";
				}
			}
			else{
				speedDouble = speed / 1024.0;
				speedString = df.format(speedDouble) + " KB/s";	
			}
		}
		else{
			speedDouble = speed;
			speedString = df.format(speedDouble) + " B/s";
		}
		
		return speedString;
	}



	public static String getPhotoSyncName (long timeStamp, String fileName){
        DateFormat sdf = new SimpleDateFormat(DATE_AND_TIME_PATTERN,Locale.getDefault());
        return sdf.format(new Date(timeStamp)) + fileName.substring(fileName.lastIndexOf('.'));
	}
	
	public static String getPhotoSyncNameWithIndex (long timeStamp, String fileName, int photoIndex){
        if(photoIndex == 0) {
            return getPhotoSyncName(timeStamp, fileName);
        }
        DateFormat sdf = new SimpleDateFormat(DATE_AND_TIME_PATTERN,Locale.getDefault());
        return sdf.format(new Date(timeStamp)) + "_" + photoIndex + fileName.substring(fileName.lastIndexOf('.'));
	}
	
	public static int getNumberOfNodes (MegaNode parent, MegaApiAndroid megaApi){
		int numberOfNodes = 0;
		
		ArrayList<MegaNode> children = megaApi.getChildren(parent);
		for (int i=0; i<children.size(); i++){
			if (children.get(i).isFile()){
				numberOfNodes++;
			}
			else{
				numberOfNodes = numberOfNodes + getNumberOfNodes(children.get(i), megaApi);
			}
		}
		
		return numberOfNodes;
	}
	
	public static String getLocalIpAddress(Context context)
  {
		  try {
			  for (Enumeration<NetworkInterface> en = NetworkInterface.getNetworkInterfaces(); en.hasMoreElements();) {
				  NetworkInterface intf = en.nextElement();
				  String interfaceName = intf.getName();

				  // Ensure get the IP from the current active network interface
				  if(Build.VERSION.SDK_INT >= Build.VERSION_CODES.M) {
					  ConnectivityManager cm =
							  (ConnectivityManager) context.getSystemService(Context.CONNECTIVITY_SERVICE);
					  String activeInterfaceName = cm.getLinkProperties(cm.getActiveNetwork()).getInterfaceName();
					  if (interfaceName.compareTo(activeInterfaceName) != 0) {
					  	continue;
					  }
				  }
				  else {
					  if ((isOnWifi(context) && !interfaceName.contains("wlan") && !interfaceName.contains("ath")) ||
							  (isOnMobileData(context) && !interfaceName.contains("data") && !interfaceName.contains("rmnet"))) {
					  	continue;
					  }
				  }

				  for (Enumeration<InetAddress> enumIpAddr = intf.getInetAddresses(); enumIpAddr.hasMoreElements();) {
					  InetAddress inetAddress = enumIpAddr.nextElement();
					  if (inetAddress != null && !inetAddress.isLoopbackAddress()) {
					  	return inetAddress.getHostAddress();
					  }
				  }
			  }
		  } catch (Exception ex) {
			  logError("Error getting local IP address", ex);
		  }
		  return null;
   }
	
	@SuppressLint("InlinedApi") 
	public static boolean isCharging(Context context) {
		final Intent batteryIntent = context.registerReceiver(null, new IntentFilter(Intent.ACTION_BATTERY_CHANGED));
		int status = batteryIntent.getIntExtra(BatteryManager.EXTRA_PLUGGED, -1);

		if (Build.VERSION.SDK_INT < 17) {
			return status == BatteryManager.BATTERY_PLUGGED_AC || status == BatteryManager.BATTERY_PLUGGED_USB;
		} else {
			return status == BatteryManager.BATTERY_PLUGGED_AC || status == BatteryManager.BATTERY_PLUGGED_USB || status == BatteryManager.BATTERY_PLUGGED_WIRELESS;
		}
		
	}
	
	/** Returns the consumer friendly device name */
	public static String getDeviceName() {
	    final String manufacturer = Build.MANUFACTURER;
	    final String model = Build.MODEL;
	    if (model.startsWith(manufacturer)) {
	        return model;
	    }
	    if (manufacturer.equalsIgnoreCase("HTC")) {
	        // make sure "HTC" is fully capitalized.
	        return "HTC " + model;
	    }
	    return manufacturer + " " + model;
	}
	
	public static String getCountryCode(String countryString){
		String countryCode= "";
		
		countryCode = countryCodeDisplay.get(countryString);
		
		return countryCode;
	}
	
	public static ArrayList<String> getCountryList(Context context){
		ArrayList<String> countryCodes = new ArrayList<String>();
		
		countryCodes.add("US");
		countryCodes.add("GB");
		countryCodes.add("CA");
		countryCodes.add("AX");
		countryCodes.add("AF");
		countryCodes.add("AP");
		countryCodes.add("AL");
		countryCodes.add("DZ");
		countryCodes.add("AS");
		countryCodes.add("AD");
		countryCodes.add("AO");
		countryCodes.add("AI");
		countryCodes.add("AQ");
		countryCodes.add("AG");
		countryCodes.add("AR");
		countryCodes.add("AM");
		countryCodes.add("AW");
		countryCodes.add("AU");
		countryCodes.add("AT");
		countryCodes.add("AZ");
		countryCodes.add("BS");
		countryCodes.add("BH");
		countryCodes.add("BD");
		countryCodes.add("BB");
		countryCodes.add("BY");
		countryCodes.add("BE");
		countryCodes.add("BZ");
		countryCodes.add("BJ");
		countryCodes.add("BM");
		countryCodes.add("BT");
		countryCodes.add("BO");
		countryCodes.add("BA");
		countryCodes.add("BW");
		countryCodes.add("BV");
		countryCodes.add("BR");
		countryCodes.add("IO");
		countryCodes.add("BN");
		countryCodes.add("BG");
		countryCodes.add("BF");
		countryCodes.add("BI");
		countryCodes.add("KH");
		countryCodes.add("CM");
		countryCodes.add("CV");
		countryCodes.add("KY");
		countryCodes.add("CF");
		countryCodes.add("TD");
		countryCodes.add("CL");
		countryCodes.add("CN");
		countryCodes.add("CX");
		countryCodes.add("CC");
		countryCodes.add("CO");
		countryCodes.add("KM");
		countryCodes.add("CG");
		countryCodes.add("CD");
		countryCodes.add("CK");
		countryCodes.add("CR");
		countryCodes.add("CI");
		countryCodes.add("HR");
		countryCodes.add("CU");
		countryCodes.add("CY");
		countryCodes.add("CZ");
		countryCodes.add("DK");
		countryCodes.add("DJ");
		countryCodes.add("DM");
		countryCodes.add("DO");
		countryCodes.add("TL");
		countryCodes.add("EC");
		countryCodes.add("EG");
		countryCodes.add("SV");
		countryCodes.add("GQ");
		countryCodes.add("ER");
		countryCodes.add("EE");
		countryCodes.add("ET");
		countryCodes.add("FK");
		countryCodes.add("FO");
		countryCodes.add("FJ");
		countryCodes.add("FI");
		countryCodes.add("FR");
		countryCodes.add("GF");
		countryCodes.add("PF");
		countryCodes.add("TF");
		countryCodes.add("GA");
		countryCodes.add("GM");
		countryCodes.add("GE");
		countryCodes.add("DE");
		countryCodes.add("GH");
		countryCodes.add("GI");
		countryCodes.add("GR");
		countryCodes.add("GL");
		countryCodes.add("GD");
		countryCodes.add("GP");
		countryCodes.add("GU");
		countryCodes.add("GG");
		countryCodes.add("GT");
		countryCodes.add("GN");
		countryCodes.add("GW");
		countryCodes.add("GY");
		countryCodes.add("HT");
		countryCodes.add("HN");
		countryCodes.add("HK");
		countryCodes.add("HU");
		countryCodes.add("IS");
		countryCodes.add("IN");
		countryCodes.add("ID");
		countryCodes.add("IR");
		countryCodes.add("IQ");
		countryCodes.add("IE");
		countryCodes.add("IM");
		countryCodes.add("IL");
		countryCodes.add("IT");
		countryCodes.add("JM");
		countryCodes.add("JP");
		countryCodes.add("JE");
		countryCodes.add("JO");
		countryCodes.add("KZ");
		countryCodes.add("KE");
		countryCodes.add("KI");
		countryCodes.add("KW");
		countryCodes.add("KG");
		countryCodes.add("LA");
		countryCodes.add("LV");
		countryCodes.add("LB");
		countryCodes.add("LS");
		countryCodes.add("LR");
		countryCodes.add("LY");
		countryCodes.add("LI");
		countryCodes.add("LT");
		countryCodes.add("LU");
		countryCodes.add("MO");
		countryCodes.add("MK");
		countryCodes.add("MG");
		countryCodes.add("MW");
		countryCodes.add("MY");
		countryCodes.add("MV");
		countryCodes.add("ML");
		countryCodes.add("MT");
		countryCodes.add("MH");
		countryCodes.add("MQ");
		countryCodes.add("MR");
		countryCodes.add("MU");
		countryCodes.add("YT");
		countryCodes.add("MX");
		countryCodes.add("FM");
		countryCodes.add("MD");
		countryCodes.add("MC");
		countryCodes.add("MN");
		countryCodes.add("ME");
		countryCodes.add("MS");
		countryCodes.add("MA");
		countryCodes.add("MZ");
		countryCodes.add("MM");
		countryCodes.add("NA");
		countryCodes.add("NR");
		countryCodes.add("NP");
		countryCodes.add("NL");
		countryCodes.add("AN");
		countryCodes.add("NC");
		countryCodes.add("NZ");
		countryCodes.add("NI");
		countryCodes.add("NE");
		countryCodes.add("NG");
		countryCodes.add("NU");
		countryCodes.add("NF");
		countryCodes.add("KP");
		countryCodes.add("MP");
		countryCodes.add("NO");
		countryCodes.add("OM");
		countryCodes.add("PK");
		countryCodes.add("PW");
		countryCodes.add("PS");
		countryCodes.add("PA");
		countryCodes.add("PG");
		countryCodes.add("PY");
		countryCodes.add("PE");
		countryCodes.add("PH");
		countryCodes.add("PN");
		countryCodes.add("PL");
		countryCodes.add("PT");
		countryCodes.add("PR");
		countryCodes.add("QA");
		countryCodes.add("RE");
		countryCodes.add("RO");
		countryCodes.add("RU");
		countryCodes.add("RW");
		countryCodes.add("MF");
		countryCodes.add("KN");
		countryCodes.add("LC");
		countryCodes.add("VC");
		countryCodes.add("WS");
		countryCodes.add("SM");
		countryCodes.add("ST");
		countryCodes.add("SA");
		countryCodes.add("SN");
		countryCodes.add("RS");
		countryCodes.add("SC");
		countryCodes.add("SL");
		countryCodes.add("SG");
		countryCodes.add("SK");
		countryCodes.add("SI");
		countryCodes.add("SB");
		countryCodes.add("SO");
		countryCodes.add("ZA");
		countryCodes.add("GS");
		countryCodes.add("KR");
		countryCodes.add("SS");
		countryCodes.add("ES");
		countryCodes.add("LK");
		countryCodes.add("SH");
		countryCodes.add("PM");
		countryCodes.add("SD");
		countryCodes.add("SR");
		countryCodes.add("SJ");
		countryCodes.add("SZ");
		countryCodes.add("SE");
		countryCodes.add("CH");
		countryCodes.add("SY");
		countryCodes.add("TW");
		countryCodes.add("TJ");
		countryCodes.add("TZ");
		countryCodes.add("TH");
		countryCodes.add("TG");
		countryCodes.add("TK");
		countryCodes.add("TO");
		countryCodes.add("TT");
		countryCodes.add("TN");
		countryCodes.add("TR");
		countryCodes.add("TM");
		countryCodes.add("TC");
		countryCodes.add("TV");
		countryCodes.add("UG");
		countryCodes.add("UA");
		countryCodes.add("AE");
		countryCodes.add("UM");
		countryCodes.add("UY");
		countryCodes.add("UZ");
		countryCodes.add("VU");
		countryCodes.add("VA");
		countryCodes.add("VE");
		countryCodes.add("VN");
		countryCodes.add("VG");
		countryCodes.add("VI");
		countryCodes.add("WF");
		countryCodes.add("EH");
		countryCodes.add("YE");
		countryCodes.add("ZM");
		countryCodes.add("ZW");
		
		Locale currentLocale = Locale.getDefault();
//		Toast.makeText(context, currentLocale.getLanguage(), Toast.LENGTH_LONG).show();
		
		countryCodeDisplay = new HashMap<String, String>();
		
		ArrayList<String> countryList = new ArrayList<String>();
		for (int i=0;i<countryCodes.size();i++){
			Locale l = new Locale (currentLocale.getLanguage(), countryCodes.get(i));
			String country = l.getDisplayCountry();
			if (country.length() > 0 && !countryList.contains(country)){
				countryList.add(country);
				countryCodeDisplay.put(country, countryCodes.get(i));				
			}
		}
		
//		Toast.makeText(context, "CONTRYLIST: " + countryList.size() + "___ " + countryCodes.size(), Toast.LENGTH_LONG).show();
		Collections.sort(countryList, String.CASE_INSENSITIVE_ORDER);
		countryList.add(0, context.getString(R.string.country_cc));
		
		return countryList;
		
//		Locale[] locale = Locale.getAvailableLocales();
//		String country;
//		Toast.makeText(context, "LOCALEAAAAAA: " + locale.length, Toast.LENGTH_LONG).show();
//		for (Locale loc : locale){
//			country = loc.getCountry();
//			if (country.length() > 0 && !countryList.contains(country)){
//				countryList.add(country);
//			}
//		}
//		Toast.makeText(context, "CONTRYLIST: " + countryList.size(), Toast.LENGTH_LONG).show();
//				
//		Collections.sort(countryList, String.CASE_INSENSITIVE_ORDER);
//		countryList.add(0, context.getString(R.string.country_cc));
//		
//		return countryList;
		
	}
	
	public static ArrayList<String> getMonthListInt(Context context){
		ArrayList<String> monthList = new ArrayList<String>();
		
		monthList.add(context.getString(R.string.month_cc));
		
		monthList.add("01");
		monthList.add("02");
		monthList.add("03");
		monthList.add("04");
		monthList.add("05");
		monthList.add("06");
		monthList.add("07");
		monthList.add("08");
		monthList.add("09");
		monthList.add("10");
		monthList.add("11");
		monthList.add("12");
		
		return monthList;
	}
	
	public static ArrayList<String> getYearListInt(Context context){
		ArrayList<String> yearList = new ArrayList<String>();
		
		yearList.add(context.getString(R.string.year_cc));
		
		Calendar calendar = Calendar.getInstance();
		int year = calendar.get(Calendar.YEAR);
		
		for (int i=year;i<=(year+20);i++){
			yearList.add(i+"");
		}
		
		return yearList;
	}


	public static String getSubtitleDescription(ArrayList<MegaNode> nodes){
		int numFolders = 0;
		int numFiles = 0;

		for (int i=0;i<nodes.size();i++){
			MegaNode c = nodes.get(i);
			if (c.isFolder()){
				numFolders++;
			}
			else{
				numFiles++;
			}
		}

		String info = "";
		if (numFolders > 0){
			info = numFolders +  " " + context.getResources().getQuantityString(R.plurals.general_num_folders, numFolders);
			if (numFiles > 0){
				info = info + ", " + numFiles + " " + context.getResources().getQuantityString(R.plurals.general_num_files, numFiles);
			}
		}
		else {
			if (numFiles == 0){
				info = context.getString(R.string.no_folders_shared);
			}
			else{
				info = numFiles +  " " + context.getResources().getQuantityString(R.plurals.general_num_files, numFiles);
			}
		}

		return info;
	}

	public static BitSet convertToBitSet(long value) {
	    BitSet bits = new BitSet();
	    int index = 0;
	    while (value != 0L) {
	      if (value % 2L != 0) {
	        bits.set(index);
	      }
	      ++index;
	      value = value >>> 1;
	    }
	    return bits;
	}
	
	public static boolean checkBitSet(BitSet paymentBitSet, int position){
		logDebug("checkBitSet");
		if (paymentBitSet != null){
			if (paymentBitSet.get(position)){
				return true;
			}
			else{
				return false;
			}
		}
		else{
			return false;
		}
	}

	public static long getLastPublicHandle(MegaAttributes attributes){
		long lastPublicHandle = -1;

		if (attributes != null){
			if (attributes.getLastPublicHandle() != null){
				try{
					long currentTime = System.currentTimeMillis()/1000;
					long lastPublicHandleTimeStamp = Long.parseLong(attributes.getLastPublicHandleTimeStamp());
					logDebug("currentTime: " + currentTime + " _ " + lastPublicHandleTimeStamp);
					if ((currentTime - lastPublicHandleTimeStamp) < 86400){
						if (Long.parseLong(attributes.getLastPublicHandle()) != -1){
							lastPublicHandle = Long.parseLong(attributes.getLastPublicHandle());
						}
					}
				}
				catch (Exception e){
					lastPublicHandle = -1;
				}
			}
		}

		return lastPublicHandle;
	}
	
	public static boolean isPaymentMethod(BitSet paymentBitSet, int plan){
		
		boolean r = false;
		if (paymentBitSet != null){
			if (!Util.checkBitSet(paymentBitSet, MegaApiAndroid.PAYMENT_METHOD_CREDIT_CARD)){
				r = true;
			}
			if (!Util.checkBitSet(paymentBitSet, MegaApiAndroid.PAYMENT_METHOD_GOOGLE_WALLET)){
				r = true;
			}
			if (!Util.checkBitSet(paymentBitSet, MegaApiAndroid.PAYMENT_METHOD_FORTUMO)){
				if (plan == 4){
					r = true;
				}
			}
			if (!Util.checkBitSet(paymentBitSet, MegaApiAndroid.PAYMENT_METHOD_CENTILI)){
				if (plan == 4){
					r = true;
				}
			}
		}
		
		return r;
	}
	
	public static int scaleHeightPx(int px, DisplayMetrics metrics){
		int myHeightPx = metrics.heightPixels;
		
		return px*myHeightPx/548; //Based on Eduardo's measurements				
	}
	
	public static int scaleWidthPx(int px, DisplayMetrics metrics){
		int myWidthPx = metrics.widthPixels;
		
		return px*myWidthPx/360; //Based on Eduardo's measurements		
		
	}

	/*
	 * Validate email
	 */
	public static String getEmailError(String value, Context context) {
		logDebug("getEmailError");
		if (value.length() == 0) {
			return context.getString(R.string.error_enter_email);
		}
		if (!Constants.EMAIL_ADDRESS.matcher(value).matches()) {
			return context.getString(R.string.error_invalid_email);
		}
		return null;
	}

	/*
	 * compare the current mail to newly changed email
	 */
	public static String comparedToCurrentEmail(String value, Context context) {
		if (value.equals(dbH.getCredentials().getEmail())) {
			return context.getString(R.string.mail_same_as_old);
		}
		return null;
	}

	public static void showAlert(Context context, String message, String title) {
		logDebug("showAlert");
		AlertDialog.Builder builder = new AlertDialog.Builder(context);
		if(title!=null){
			builder.setTitle(title);
		}
		builder.setMessage(message);
		builder.setPositiveButton("OK",null);
		builder.show();
	}

	public static long calculateTimestampMinDifference(String timeStamp) {
		logDebug("calculateTimestampDifference");

		Long actualTimestamp = System.currentTimeMillis()/1000;

		Long oldTimestamp = Long.parseLong(timeStamp);

		Long difference = actualTimestamp - oldTimestamp;

		difference = difference/60;

		return difference;
	}

	public static int getVersion(Context context) {
		try {
			PackageInfo pInfo = context.getPackageManager().getPackageInfo(context.getPackageName(), PackageManager.GET_META_DATA);
			return pInfo.versionCode;
		} catch (PackageManager.NameNotFoundException e) {
			return 0;
		}
	}

	public static long calculateTimestamp(String time)
	{
		logDebug("calculateTimestamp: " + time);
		long unixtime;
		DateFormat dfm = new SimpleDateFormat("yyyyMMddHHmm");
		dfm.setTimeZone( TimeZone.getDefault());//Specify your timezone
		try
		{
			unixtime = dfm.parse(time).getTime();
			unixtime=unixtime/1000;
			return unixtime;
		}
		catch (ParseException e)
		{
			logError("ParseException!!!", e);
		}
		return 0;
	}

	public static Calendar calculateDateFromTimestamp (long timestamp){
		logDebug("calculateTimestamp: " + timestamp);
		Calendar cal = Calendar.getInstance();
		cal.setTimeInMillis(timestamp*1000);
		logDebug("Calendar: " + cal.get(Calendar.YEAR) + " " + cal.get(Calendar.MONTH));
		return cal;
	}

	public static boolean isChatEnabled (){
		logDebug("isChatEnabled");
		if (dbH == null){
			dbH = DatabaseHandler.getDbHandler(context);
		}
		ChatSettings chatSettings = dbH.getChatSettings();
		boolean chatEnabled;

		if(chatSettings!=null){
			if(chatSettings.getEnabled()!=null){
				chatEnabled = Boolean.parseBoolean(chatSettings.getEnabled());
				logDebug("A - chatEnabled: " + chatEnabled);
				return chatEnabled;
			}
			else{
				chatEnabled=true;
				logDebug("B - chatEnabled: " + chatEnabled);
				return chatEnabled;
			}
		}
		else{
			chatEnabled=true;
			logDebug("C - chatEnabled: " + chatEnabled);
			return chatEnabled;
		}
	}

	public static boolean canVoluntaryVerifyPhoneNumber() {
        MegaApiAndroid api = MegaApplication.getInstance().getMegaApi();
	    boolean hasNotVerified = api.smsVerifiedPhoneNumber() == null;
	    boolean allowVerify = api.smsAllowedState() == 2;
	    return hasNotVerified && allowVerify;
    }

	public static void resetAndroidLogger(){

		MegaApiAndroid.addLoggerObject(new AndroidLogger(AndroidLogger.LOG_FILE_NAME, Util.getFileLoggerSDK()));
		MegaApiAndroid.setLogLevel(MegaApiAndroid.LOG_LEVEL_MAX);

		boolean fileLogger = false;

		if (dbH == null){
			dbH = DatabaseHandler.getDbHandler(context);
		}

		if (dbH != null) {
			MegaAttributes attrs = dbH.getAttributes();
			if (attrs != null) {
				if (attrs.getFileLoggerSDK() != null) {
					try {
						fileLogger = Boolean.parseBoolean(attrs.getFileLoggerSDK());
					} catch (Exception e) {
						fileLogger = false;
					}
				} else {
					fileLogger = false;
				}
			} else {
				fileLogger = false;
			}
		}

		if (Util.DEBUG){
			MegaApiAndroid.setLogLevel(MegaApiAndroid.LOG_LEVEL_MAX);
		}
		else {
			setFileLoggerSDK(fileLogger);
			if (fileLogger) {
				MegaApiAndroid.setLogLevel(MegaApiAndroid.LOG_LEVEL_MAX);
			} else {
				MegaApiAndroid.setLogLevel(MegaApiAndroid.LOG_LEVEL_FATAL);
			}
		}
	}

	public static Bitmap getCircleBitmap(Bitmap bitmap) {
		final Bitmap output = Bitmap.createBitmap(bitmap.getWidth(),
				bitmap.getHeight(), Bitmap.Config.ARGB_8888);
		final Canvas canvas = new Canvas(output);

		final int color = Color.RED;
		final Paint paint = new Paint();
		final Rect rect = new Rect(0, 0, bitmap.getWidth(), bitmap.getHeight());
		final RectF rectF = new RectF(rect);

		paint.setAntiAlias(true);
		canvas.drawARGB(0, 0, 0, 0);
		paint.setColor(color);
		canvas.drawOval(rectF, paint);

		paint.setXfermode(new PorterDuffXfermode(PorterDuff.Mode.SRC_IN));
		canvas.drawBitmap(bitmap, rect, rect, paint);

		bitmap.recycle();

		return output;
	}

	//restrict the scale factor to below 1.1 to allow user to have some level of freedom and also prevent ui issues
	public static void setAppFontSize(Activity activity) {
		float scale = activity.getResources().getConfiguration().fontScale;
		logDebug("System font size scale is " + scale);

		float newScale;

		if (scale <= 1.1) {
			newScale = scale;
		} else {
			newScale = (float) 1.1;
		}

		logDebug("New font size new scale is " + newScale);
		Configuration configuration = activity.getResources().getConfiguration();
		configuration.fontScale = newScale;

		DisplayMetrics metrics = new DisplayMetrics();
		activity.getWindowManager().getDefaultDisplay().getMetrics(metrics);
		metrics.scaledDensity = configuration.fontScale * metrics.density;
		activity.getBaseContext().getResources().updateConfiguration(configuration, metrics);
	}
    
    //reduce font size for scale mode to prevent title and subtitle overlap
    public static SpannableString adjustForLargeFont(String original) {
        float scale = context.getResources().getConfiguration().fontScale;
        if(scale > 1){
            scale = (float)0.9;
        }
        SpannableString spannableString = new SpannableString(original);
        spannableString.setSpan(new RelativeSizeSpan(scale),0, original.length(),0);
        return spannableString;
    }

	public static Drawable mutateIcon (Context context, int idDrawable, int idColor) {

		Drawable icon = ContextCompat.getDrawable(context, idDrawable);
		icon = icon.mutate();
		icon.setColorFilter(ContextCompat.getColor(context, idColor), PorterDuff.Mode.MULTIPLY);

		return icon;
	}

	public static Drawable mutateIconSecondary(Context context, int idDrawable, int idColor) {
		Drawable icon = ContextCompat.getDrawable(context, idDrawable);
		icon = icon.mutate();
		icon.setColorFilter(ContextCompat.getColor(context, idColor), PorterDuff.Mode.SRC_ATOP);

		return icon;
	}

	/**
	 *Check if exist ongoing transfers
	 *
	 * @param megaApi
	 * @return true if exist ongoing transfers, false otherwise
	 */
	public static boolean existOngoingTransfers(MegaApiAndroid megaApi) {
		return megaApi.getNumPendingDownloads() > 0 || megaApi.getNumPendingUploads() > 0;
	}

	public static void changeStatusBarColorActionMode (final Context context, final Window window, Handler handler, int option) {
		logDebug("changeStatusBarColor");
		if (Build.VERSION.SDK_INT >= Build.VERSION_CODES.LOLLIPOP) {
			window.addFlags(WindowManager.LayoutParams.FLAG_DRAWS_SYSTEM_BAR_BACKGROUNDS);
			window.clearFlags(WindowManager.LayoutParams.FLAG_TRANSLUCENT_STATUS);
			if (option ==  1) {
				window.setStatusBarColor(ContextCompat.getColor(context, R.color.accentColorDark));
			}
			else if (option == 2) {
				handler.postDelayed(new Runnable() {
					@Override
					public void run() {
						window.setStatusBarColor(0);
					}
				}, 500);
			}
			else if (option == 3) {
				handler.postDelayed(new Runnable() {
					@Override
					public void run() {
						window.setStatusBarColor(ContextCompat.getColor(context, R.color.status_bar_search));
					}
				}, 500);
			}
			else {
				handler.postDelayed(new Runnable() {
					@Override
					public void run() {
						window.setStatusBarColor(ContextCompat.getColor(context, R.color.dark_primary_color_secondary));
					}
				}, 500);
			}
		}
	}
<<<<<<< HEAD
    public static Bitmap createAvatarBackground(int color) {
=======

	public static void changeStatusBarColor(Context context, Window window, int color) {
		window.addFlags(WindowManager.LayoutParams.FLAG_DRAWS_SYSTEM_BAR_BACKGROUNDS);
		window.clearFlags(WindowManager.LayoutParams.FLAG_TRANSLUCENT_STATUS);
		window.setStatusBarColor(ContextCompat.getColor(context, color));
	}

    public static Bitmap createAvatarBackground(String colorString) {
>>>>>>> 90e7e5ae
        Bitmap circle = Bitmap.createBitmap(Constants.DEFAULT_AVATAR_WIDTH_HEIGHT, Constants.DEFAULT_AVATAR_WIDTH_HEIGHT, Bitmap.Config.ARGB_8888);
        Canvas c = new Canvas(circle);
        Paint paintCircle = new Paint();
        paintCircle.setAntiAlias(true);
        paintCircle.setColor(color);
        int radius = circle.getWidth() / 2;
        c.drawCircle(radius, radius, radius, paintCircle);
        return circle;
    }

	public static MegaPreferences getPreferences (Context context) {
		return DatabaseHandler.getDbHandler(context).getPreferences();
	}

    public static boolean askMe (Context context) {
		DatabaseHandler dbH = DatabaseHandler.getDbHandler(context);
		MegaPreferences prefs = dbH.getPreferences();

		if (prefs != null){
			if (prefs.getStorageAskAlways() != null){
				if (!Boolean.parseBoolean(prefs.getStorageAskAlways())){
					if (prefs.getStorageDownloadLocation() != null){
						if (prefs.getStorageDownloadLocation().compareTo("") != 0){
							return false;
						}
					}
				}
			}
		}
		return true;
	}

    public static void hideKeyboard(Activity activity) {
        InputMethodManager imm = (InputMethodManager) activity.getSystemService(Activity.INPUT_METHOD_SERVICE);
        //Find the currently focused view, so we can grab the correct window token from it.
        View view = activity.getCurrentFocus();
        //If no view currently has focus, create a new one, just so we can grab a window token from it
        if (view == null) {
            view = new View(activity);
        }
        imm.hideSoftInputFromWindow(view.getWindowToken(), 0);
    }

    public static void showSnackBar(Context context,int snackbarType,String message,int idChat) {
        if (context instanceof ChatFullScreenImageViewer) {
            ((ChatFullScreenImageViewer)context).showSnackbar(snackbarType,message,idChat);
        } else if (context instanceof AudioVideoPlayerLollipop) {
            ((AudioVideoPlayerLollipop)context).showSnackbar(snackbarType,message,idChat);
        } else if (context instanceof PdfViewerActivityLollipop) {
            ((PdfViewerActivityLollipop)context).showSnackbar(snackbarType,message,idChat);
        } else if (context instanceof ChatActivityLollipop) {
            ((ChatActivityLollipop)context).showSnackbar(snackbarType,message,idChat);
        } else if (context instanceof NodeAttachmentHistoryActivity) {
            ((NodeAttachmentHistoryActivity)context).showSnackbar(snackbarType,message,idChat);
        } else if (context instanceof ManagerActivityLollipop) {
            ((ManagerActivityLollipop)context).showSnackbar(snackbarType,message,idChat);
        } else if (context instanceof BaseActivity) {
            View rootView = getRootViewFromContext(context);
            if (rootView == null) {
				logWarning("Unable to show snack bar, view does not exist");
            } else {
                ((BaseActivity)context).showSnackbar(snackbarType,rootView,message,idChat);
            }
        }
    }

    private static View getRootViewFromContext(Context context) {
        BaseActivity activity = (BaseActivity)context;
        View rootView = null;
        try {
            rootView = activity.findViewById(android.R.id.content);
            if (rootView == null) {
                rootView = activity.getWindow().getDecorView().findViewById(android.R.id.content);
            }
            if (rootView == null) {
                rootView = ((ViewGroup)((BaseActivity)context).findViewById(android.R.id.content)).getChildAt(0);//get first view
            }
        } catch (Exception e) {
			logError("ERROR", e);
        }
        return rootView;
    }

    public static String normalizePhoneNumber(String phoneNumber,String countryCode) {
        return PhoneNumberUtils.formatNumberToE164(phoneNumber, countryCode);
    }

    public static String normalizePhoneNumberByNetwork(Context context,String phoneNumber) {
        String countryCode = getCountryCodeByNetwork(context);
        if(countryCode == null) {
            return null;
        }
        return normalizePhoneNumber(phoneNumber, countryCode.toUpperCase());
    }

	/**
	 * This method formats the coordinates of a location in degrees, minutes and seconds
	 * and returns a string with it
	 *
	 * @param latitude latitude of the location to format
	 * @param longitude longitude of the location to format
	 * @return string with the location formatted in degrees, minutes and seconds
	 */
	public static String convertToDegrees(float latitude, float longitude) {
        StringBuilder builder = new StringBuilder();

		formatCoordinate(builder, latitude);
        if (latitude < 0) {
            builder.append("S ");
        } else {
            builder.append("N ");
        }

		formatCoordinate(builder, longitude);
        if (longitude < 0) {
            builder.append("W");
        } else {
            builder.append("E");
        }

        return builder.toString();
    }

	/**
	 * This method formats a coordinate in degrees, minutes and seconds
	 *
	 * @param builder StringBuilder where the string formatted it's going to be built
	 * @param coordinate coordinate to format
	 */
	private static void formatCoordinate (StringBuilder builder, float coordinate) {
		String degrees = Location.convert(Math.abs(coordinate), Location.FORMAT_SECONDS);
		String[] degreesSplit = degrees.split(":");
		builder.append(degreesSplit[0]);
		builder.append("°");
		builder.append(degreesSplit[1]);
		builder.append("'");

		try {
			builder.append(Math.round(Float.parseFloat(degreesSplit[2].replace(",", "."))));
		} catch (Exception e) {
			logWarning("Error rounding seconds in coordinates", e);
			builder.append(degreesSplit[2]);
		}

		builder.append("''");
	}

	public static void hideKeyboard(Activity activity, int flag){

		View v = activity.getCurrentFocus();
		if (v != null){
			InputMethodManager imm = (InputMethodManager) activity.getSystemService(INPUT_METHOD_SERVICE);
			imm.hideSoftInputFromWindow(v.getWindowToken(), flag);
		}
	}

	public static void hideKeyboardView(Context context, View v, int flag){

		if (v != null){
			InputMethodManager imm = (InputMethodManager) context.getSystemService(INPUT_METHOD_SERVICE);
			imm.hideSoftInputFromWindow(v.getWindowToken(), flag);
		}

	}

	public static boolean isPermissionGranted(Context context, String permission){
        return ContextCompat.checkSelfPermission(context, permission) == PackageManager.PERMISSION_GRANTED;
    }

	public static boolean isScreenInPortrait(Context context) {
		if (context.getResources().getConfiguration().orientation == Configuration.ORIENTATION_PORTRAIT) {
			return true;
		} else {
			return false;
		}
	}

	/**
	 * This method detects whether the android device is tablet
	 *
	 * @param context the passed Activity to be detected
	 */
	public static boolean isTablet(Context context) {
		return (context.getResources().getConfiguration().screenLayout
				& Configuration.SCREENLAYOUT_SIZE_MASK)
				>= Configuration.SCREENLAYOUT_SIZE_LARGE;
	}

	/**
	 * This method detects whether the url matches certain URL regular expressions
	 * @param url the passed url to be detected
	 * @param regexs the array of URL regular expressions
	 */

	public static boolean matchRegexs(String url, String[] regexs) {
		if (url == null) {
			return false;
		}
		for (String regex : regexs) {
			if (url.matches(regex)) {
				return true;
			}
		}
		return false;

	}

	/**
	 * This method decodes a url and formats it before its treatment
	 *
	 * @param url the passed url to be decoded
	 */
	public static String decodeURL(String url) {
		try {
			url = URLDecoder.decode(url, "UTF-8");
		} catch (Exception e) {
			logDebug("Exception decoding url: "+url);
			e.printStackTrace();
		}

		url = url.replace(' ', '+');

		if (url.startsWith("mega://")) {
			url = url.replaceFirst("mega://", "https://mega.nz/");
		} else if (url.startsWith("mega.")) {
			url = url.replaceFirst("mega.", "https://mega.");
		}

		if (url.startsWith("https://www.mega.co.nz")) {
			url = url.replaceFirst("https://www.mega.co.nz", "https://mega.co.nz");
		}

		if (url.startsWith("https://www.mega.nz")) {
			url = url.replaceFirst("https://www.mega.nz", "https://mega.nz");
		}

		if (url.endsWith("/")) {
			url = url.substring(0, url.length() - 1);
		}

		logDebug("URL decoded: " + url);
		return url;
	}

    public static boolean hasPermissions(Context context, String... permissions) {
		if (Build.VERSION.SDK_INT < Build.VERSION_CODES.M) {
			return true;
		}

		if (context != null && permissions != null) {
            for (String permission : permissions) {
                if (ActivityCompat.checkSelfPermission(context, permission) != PackageManager.PERMISSION_GRANTED) {
                    return false;
                }
            }
        }

        return true;
    }

	public static void requestPermission(Activity activity, int requestCode, String... permission) {
		ActivityCompat.requestPermissions(activity,
				permission,
				requestCode);
	}

    public static void showKeyboardDelayed(final View view) {
		logDebug("showKeyboardDelayed");
        Handler handler = new Handler();
        handler.postDelayed(new Runnable() {
            @Override
            public void run() {
                InputMethodManager imm = (InputMethodManager) context.getSystemService(Context.INPUT_METHOD_SERVICE);
                imm.showSoftInput(view, InputMethodManager.SHOW_IMPLICIT);
            }
        }, 50);
    }

	/**
	 * This method is to start camera from Activity
	 *
	 * @param activity the activity the camera would start from
	 */
	public static void takePicture(Activity activity) {
		logDebug("takePicture");
		File newFile = buildTempFile(activity, "picture.jpg");
		try {
			newFile.createNewFile();
		} catch (IOException e) {}

		//This method is in the v4 support library, so can be applied to all devices
		Uri outputFileUri = FileProvider.getUriForFile(activity, AUTHORITY_STRING_FILE_PROVIDER, newFile);

		Intent cameraIntent = new Intent(MediaStore.ACTION_IMAGE_CAPTURE);
		cameraIntent.putExtra(MediaStore.EXTRA_OUTPUT, outputFileUri);
		cameraIntent.setFlags(Intent.FLAG_GRANT_READ_URI_PERMISSION);
		activity.startActivityForResult(cameraIntent, TAKE_PHOTO_CODE);
	}

	public static void resetActionBar(ActionBar aB) {
		if (aB != null) {
			View customView = aB.getCustomView();
			if(customView != null){
				ViewParent parent = customView.getParent();
				if(parent != null){
					((ViewGroup) parent).removeView(customView);
				}
			}
			aB.setDisplayShowCustomEnabled(false);
			aB.setDisplayShowTitleEnabled(true);
		}
	}

	public static boolean isAndroid10() {
		return Build.VERSION.SDK_INT >= ANDROID_10_Q;
	}
}<|MERGE_RESOLUTION|>--- conflicted
+++ resolved
@@ -1495,18 +1495,7 @@
 			}
 		}
 	}
-<<<<<<< HEAD
     public static Bitmap createAvatarBackground(int color) {
-=======
-
-	public static void changeStatusBarColor(Context context, Window window, int color) {
-		window.addFlags(WindowManager.LayoutParams.FLAG_DRAWS_SYSTEM_BAR_BACKGROUNDS);
-		window.clearFlags(WindowManager.LayoutParams.FLAG_TRANSLUCENT_STATUS);
-		window.setStatusBarColor(ContextCompat.getColor(context, color));
-	}
-
-    public static Bitmap createAvatarBackground(String colorString) {
->>>>>>> 90e7e5ae
         Bitmap circle = Bitmap.createBitmap(Constants.DEFAULT_AVATAR_WIDTH_HEIGHT, Constants.DEFAULT_AVATAR_WIDTH_HEIGHT, Bitmap.Config.ARGB_8888);
         Canvas c = new Canvas(circle);
         Paint paintCircle = new Paint();
@@ -1515,6 +1504,12 @@
         int radius = circle.getWidth() / 2;
         c.drawCircle(radius, radius, radius, paintCircle);
         return circle;
+    }
+
+    public static void changeStatusBarColor(Context context, Window window, int color) {
+        window.addFlags(WindowManager.LayoutParams.FLAG_DRAWS_SYSTEM_BAR_BACKGROUNDS);
+        window.clearFlags(WindowManager.LayoutParams.FLAG_TRANSLUCENT_STATUS);
+        window.setStatusBarColor(ContextCompat.getColor(context, color));
     }
 
 	public static MegaPreferences getPreferences (Context context) {
