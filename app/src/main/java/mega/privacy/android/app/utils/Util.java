package mega.privacy.android.app.utils;

import android.annotation.SuppressLint;
import android.app.Activity;
import android.app.AlertDialog;
import android.content.Context;
import android.content.DialogInterface;
import android.content.DialogInterface.OnCancelListener;
import android.content.Intent;
import android.content.IntentFilter;
import android.content.SharedPreferences;
import android.content.pm.PackageInfo;
import android.content.pm.PackageManager;
import android.content.res.Configuration;
import android.content.res.Resources;
import android.graphics.Bitmap;
import android.graphics.BitmapFactory;
import android.graphics.Canvas;
import android.graphics.Color;
import android.graphics.Matrix;
import android.graphics.Paint;
import android.graphics.PorterDuff;
import android.graphics.PorterDuffXfermode;
import android.graphics.Rect;
import android.graphics.RectF;
import android.graphics.drawable.Drawable;
import android.location.Location;
import android.media.ExifInterface;
import android.net.ConnectivityManager;
import android.net.NetworkInfo;
import android.net.Uri;
import android.os.BatteryManager;
import android.os.Build;
import android.os.Handler;

import android.provider.MediaStore;
import androidx.annotation.Nullable;
import com.google.android.material.textfield.TextInputLayout;
import androidx.core.content.ContextCompat;
import android.text.Html;
import androidx.appcompat.app.ActionBar;
import android.telephony.PhoneNumberUtils;
import android.telephony.TelephonyManager;
import androidx.core.content.FileProvider;
import android.text.Spannable;
import android.text.SpannableString;
import android.text.SpannableStringBuilder;
import android.text.Spanned;
import android.text.style.RelativeSizeSpan;
import android.text.style.StyleSpan;
import android.util.DisplayMetrics;
import android.util.Log;
import android.util.TypedValue;
import android.view.View;
import android.view.ViewGroup;
import android.view.ViewParent;
import android.view.Window;
import android.view.WindowManager;
import android.view.animation.AlphaAnimation;
import android.view.inputmethod.InputMethodManager;
import android.widget.TextView;
import android.widget.Toast;

import java.io.File;
import java.io.IOException;
import java.net.InetAddress;
import java.net.NetworkInterface;
import java.net.URLDecoder;
import java.text.DateFormat;
import java.text.DecimalFormat;
import java.text.ParseException;
import java.text.SimpleDateFormat;
import java.util.ArrayList;
import java.util.BitSet;
import java.util.Calendar;
import java.util.Collections;
import java.util.Date;
import java.util.Enumeration;
import java.util.HashMap;
import java.util.Locale;
import java.util.Random;
import java.util.TimeZone;
import java.util.regex.Matcher;
import java.util.regex.Pattern;

import javax.crypto.Cipher;
import javax.crypto.spec.SecretKeySpec;

import mega.privacy.android.app.BaseActivity;
import mega.privacy.android.app.DatabaseHandler;
import mega.privacy.android.app.MegaApplication;
import mega.privacy.android.app.MegaPreferences;
import mega.privacy.android.app.R;
import mega.privacy.android.app.lollipop.AudioVideoPlayerLollipop;
import mega.privacy.android.app.lollipop.ContactFileListActivityLollipop;
import mega.privacy.android.app.lollipop.ContactInfoActivityLollipop;
import mega.privacy.android.app.lollipop.FileInfoActivityLollipop;
import mega.privacy.android.app.lollipop.FullScreenImageViewerLollipop;
import mega.privacy.android.app.lollipop.GetLinkActivityLollipop;
import mega.privacy.android.app.lollipop.ManagerActivityLollipop;
import mega.privacy.android.app.lollipop.PdfViewerActivityLollipop;
import mega.privacy.android.app.lollipop.megachat.ChatActivityLollipop;
import mega.privacy.android.app.lollipop.megachat.ChatFullScreenImageViewer;
import mega.privacy.android.app.lollipop.megachat.NodeAttachmentHistoryActivity;
import nz.mega.sdk.MegaApiAndroid;
import nz.mega.sdk.MegaError;
import nz.mega.sdk.MegaNode;

import static android.content.Context.INPUT_METHOD_SERVICE;
import static com.google.android.material.textfield.TextInputLayout.*;
import static mega.privacy.android.app.utils.CallUtil.*;
import static mega.privacy.android.app.utils.Constants.*;
import static mega.privacy.android.app.utils.IncomingCallNotification.*;
import static mega.privacy.android.app.utils.LogUtil.*;
import static mega.privacy.android.app.utils.CacheFolderManager.*;
import static mega.privacy.android.app.utils.ChatUtil.*;
import static nz.mega.sdk.MegaApiJava.INVALID_HANDLE;

public class Util {

    public static final String DATE_AND_TIME_PATTERN = "yyyy-MM-dd HH.mm.ss";
    public static int ONTRANSFERUPDATE_REFRESH_MILLIS = 1000;
	
	public static float dpWidthAbs = 360;
	public static float dpHeightAbs = 592;
	
	public static double percScreenLogin = 0.596283784; //The dimension of the grey zone (Login and Tour)
	public static double percScreenLoginReturning = 0.8;
	
	// Debug flag to enable logging and some other things
	public static boolean DEBUG = false;

	public static HashMap<String, String> countryCodeDisplay;

<<<<<<< HEAD
	private static long lastClickTime;
=======
	// 150ms, a smaller value may cause the keyboard to fail to open
	private final static int SHOW_IM_DELAY = 150;
>>>>>>> 4bd2e3e7

    public static boolean checkFingerprint(MegaApiAndroid megaApi, MegaNode node, String localPath) {
        String nodeFingerprint = node.getFingerprint();
        String nodeOriginalFingerprint = node.getOriginalFingerprint();

        String fileFingerprint = megaApi.getFingerprint(localPath);
        if (fileFingerprint != null) {
            return fileFingerprint.equals(nodeFingerprint) || fileFingerprint.equals(nodeOriginalFingerprint);
        }
        return false;
    }

	/*
	 * Build error dialog
	 * @param message Message to display
	 * @param finish Should activity finish after dialog dismis
	 * @param activity Source activity
	 */
	public static void showErrorAlertDialog(String message, final boolean finish, final Activity activity){
		if(activity == null){
			return;
		}
		
		try{ 
			AlertDialog.Builder dialogBuilder = getCustomAlertBuilder(activity, activity.getString(R.string.general_error_word), message, null);
			dialogBuilder.setPositiveButton(
				activity.getString(android.R.string.ok),
				new DialogInterface.OnClickListener() {
					@Override
					public void onClick(DialogInterface dialog, int which) {
						dialog.dismiss();
						if (finish) {
							activity.finish();
						}
					}
				});
			dialogBuilder.setOnCancelListener(new OnCancelListener() {
				@Override
				public void onCancel(DialogInterface dialog) {
					if (finish) {
						activity.finish();
					}
				}
			});
		
		
			AlertDialog dialog = dialogBuilder.create();
			dialog.show(); 
			brandAlertDialog(dialog);
		}
		catch(Exception ex){
			Util.showToast(activity, message); 
		}
	}
	
	public static void showErrorAlertDialog(MegaError error, Activity activity) {
		showErrorAlertDialog(error.getErrorString(), false, activity);
	}
	
	public static void showErrorAlertDialog(int errorCode, Activity activity) {
		showErrorAlertDialog(MegaError.getErrorString(errorCode), false, activity);
	}

	public static String getCountryCodeByNetwork(Context context) {
		TelephonyManager tm = (TelephonyManager) context.getSystemService(Context.TELEPHONY_SERVICE);
		if (tm != null) {
			return tm.getNetworkCountryIso();
		}
		return null;
	}

	public static boolean isRoaming(Context context) {
		ConnectivityManager cm = (ConnectivityManager) context.getSystemService(Context.CONNECTIVITY_SERVICE);
		if (cm != null) {
			NetworkInfo ni = cm.getActiveNetworkInfo();
			if(ni != null) {
                return ni.isRoaming();
            }
		}
		return true;
	}

	public static int countMatches(Pattern pattern, String string)
	{
		Matcher matcher = pattern.matcher(string);

		int count = 0;
		int pos = 0;
		while (matcher.find(pos))
		{
			count++;
			pos = matcher.start() + 1;
		}

		return count;
	}
	
	public static boolean showMessageRandom(){
		Random r = new Random(System.currentTimeMillis());
		int randomInt = r.nextInt(100) + 1;
		
		if(randomInt<5){
			return true;
		}
		else{
			return false;
		}
//		return true;
	}

    public static String toCDATA(String src) {
        if (src != null) {
            //solution from web client
            src = src.replaceAll("&","&amp;")
                    .replaceAll("\"","&quot;")
                    .replaceAll("'","&#39;")
                    .replaceAll("<","&lt;")
                    .replaceAll(">","&gt;");
            //another solution
//            src = src.replaceAll("]]>", "] ]>");
//            src = "<![CDATA[" + src + "]]>";
        }
        src = converterShortCodes(src);
        return src;
    }

	public static String getExternalCardPath() {

        String secStore = System.getenv("SECONDARY_STORAGE");
        if (secStore == null){
        	return null;
        }
        else{
        	if (secStore.compareTo("") == 0){
        		return null;
        	}
			logDebug("secStore: " + secStore);
	        File path = new File(secStore);
			logDebug("getFreeSize: " + path.getUsableSpace());
	        if(path.getUsableSpace()>0)
	        {
	        	return path.getAbsolutePath();
	        }
        }

        return null;
	}

	public static String getNumberItemChildren(File file){
		File[] list = file.listFiles();
		int count = 0;
		if(list!=null){
			count =  list.length;
		}

		Context context = MegaApplication.getInstance().getApplicationContext();
		String numChilden = count + " " + context.getResources().getQuantityString(R.plurals.general_num_items, count);

		return numChilden;
	}
	
	public static Bitmap rotateBitmap(Bitmap bitmap, int orientation) {

        Matrix matrix = new Matrix();
        switch (orientation) {
            case ExifInterface.ORIENTATION_NORMAL:
                return bitmap;
            case ExifInterface.ORIENTATION_FLIP_HORIZONTAL:
                matrix.setScale(-1, 1);
                break;
            case ExifInterface.ORIENTATION_ROTATE_180:
                matrix.setRotate(180);
                break;
            case ExifInterface.ORIENTATION_FLIP_VERTICAL:
                matrix.setRotate(180);
                matrix.postScale(-1, 1);
                break;
            case ExifInterface.ORIENTATION_TRANSPOSE:
                matrix.setRotate(90);
                matrix.postScale(-1, 1);
                break;
           case ExifInterface.ORIENTATION_ROTATE_90:
               matrix.setRotate(90);
               break;
           case ExifInterface.ORIENTATION_TRANSVERSE:
               matrix.setRotate(-90);
               matrix.postScale(-1, 1);
               break;
           case ExifInterface.ORIENTATION_ROTATE_270:
               matrix.setRotate(-90);
               break;
           default:
               return bitmap;
        }

		try {
			Bitmap bmRotated = Bitmap.createBitmap(bitmap, 0, 0, bitmap.getWidth(), bitmap.getHeight(), matrix, true);
			if (bitmap != null && !bitmap.isRecycled()) {
				bitmap.recycle();
				bitmap = null;
				System.gc();
			}
			return bmRotated;
		} catch (Exception e) {
			logError("Exception creating rotated bitmap", e);
			e.printStackTrace();
			return null;
		}
	}
	
	public static int calculateInSampleSize(BitmapFactory.Options options, int reqWidth, int reqHeight) {
		// Raw height and width of image
	    final int height = options.outHeight;
	    final int width = options.outWidth;
	    
	    int inSampleSize = 1;
	    
	    if (height > reqHeight || width > reqWidth) {

	        final int halfHeight = height / 2;
	        final int halfWidth = width / 2;

	        // Calculate the largest inSampleSize value that is a power of 2 and keeps both
	        // height and width larger than the requested height and width.
	        while ((halfHeight / inSampleSize) > reqHeight
	                && (halfWidth / inSampleSize) > reqWidth) {
	            inSampleSize *= 2;
	        }
	    }

	    return inSampleSize;
	}
	
	/*
	 * Build custom dialog
	 * @param activity Source activity
	 * @param title Dialog title
	 * @param message To display, could be null
	 * @param view Custom view to display in the dialog
	 */
	public static AlertDialog.Builder getCustomAlertBuilder(Activity activity, String title, String message, View view) {
		AlertDialog.Builder dialogBuilder = new AlertDialog.Builder(activity);
		ViewGroup customView = getCustomAlertView(activity, title, message);
		if (view != null) {
			customView.addView(view);
		}
		dialogBuilder.setView(customView);
		dialogBuilder.setInverseBackgroundForced(true);
		return dialogBuilder;
	}

	/*
	 * Create custom alert dialog view
	 */
	private static ViewGroup getCustomAlertView(Activity activity, String title, String message) {
		View customView = activity.getLayoutInflater().inflate(R.layout.alert_dialog, null);

		TextView titleView = (TextView)customView.findViewById(R.id.dialog_title);
		titleView.setText(title);

		TextView messageView = (TextView)customView.findViewById(R.id.message);
		if (message == null) {
			messageView.setVisibility(View.GONE);
		} else {
			messageView.setText(message);
		}
		return (ViewGroup)customView;
	}

	/*
	 * Show Toast message with String
	 */
	public static void showToast(Context context, String message) {
		try { Toast.makeText(context, message, Toast.LENGTH_LONG).show(); } catch(Exception ex) {};
	}
	
	public static float getScaleW(DisplayMetrics outMetrics, float density){
		
		float scale = 0;
		
		float dpWidth  = outMetrics.widthPixels / density;		
	    scale = dpWidth / dpWidthAbs;	    
		
	    return scale;
	}
	
	public static float getScaleH(DisplayMetrics outMetrics, float density){
		
		float scale = 0;
		
		float dpHeight  = outMetrics.heightPixels / density;		
	    scale = dpHeight / dpHeightAbs;	    
		
	    return scale;
	}
	
	public static int px2dp (float dp, DisplayMetrics outMetrics){
	
		return (int)(TypedValue.applyDimension(TypedValue.COMPLEX_UNIT_DIP, dp, outMetrics));
	}
	
	/*
	 * AES encryption
	 */
	public static byte[] aes_encrypt(byte[] raw, byte[] clear) throws Exception {
		SecretKeySpec skeySpec = new SecretKeySpec(raw, "AES");
		Cipher cipher = Cipher.getInstance("AES");
		cipher.init(Cipher.ENCRYPT_MODE, skeySpec);
		byte[] encrypted = cipher.doFinal(clear);
		return encrypted;
	}
	
	/*
	 * AES decryption
	 */
	public static byte[] aes_decrypt(byte[] raw, byte[] encrypted)
			throws Exception {
		SecretKeySpec skeySpec = new SecretKeySpec(raw, "AES");
		Cipher cipher = Cipher.getInstance("AES");
		cipher.init(Cipher.DECRYPT_MODE, skeySpec);
		byte[] decrypted = cipher.doFinal(encrypted);
		return decrypted;
	}
	
	/*
	 * Check is device on WiFi
	 */
	public static boolean isOnWifi(Context context) {
		ConnectivityManager connectivityManager = (ConnectivityManager) context
				.getSystemService(Context.CONNECTIVITY_SERVICE);
		NetworkInfo networkInfo = null;
		if (connectivityManager != null) {
			networkInfo = connectivityManager
					.getNetworkInfo(ConnectivityManager.TYPE_WIFI);
		}
		return networkInfo == null ? false : networkInfo.isConnected();
	}

	/*
	 * Check is device on Mobile Data
	 */
	public static boolean isOnMobileData(Context context) {
		ConnectivityManager connectivityManager = (ConnectivityManager) context
				.getSystemService(Context.CONNECTIVITY_SERVICE);
		NetworkInfo networkInfo = null;
		if (connectivityManager != null) {
			networkInfo = connectivityManager
					.getNetworkInfo(ConnectivityManager.TYPE_MOBILE);
		}
		return networkInfo == null ? false : networkInfo.isConnected();
	}

	static public boolean isOnline(Context context) {
	    if(context == null) return true;
		
		ConnectivityManager cm =
	        (ConnectivityManager) context.getSystemService(Context.CONNECTIVITY_SERVICE);
	    NetworkInfo netInfo = cm.getActiveNetworkInfo();
	    if (netInfo != null && netInfo.isConnectedOrConnecting()) {
	        return true;
	    }
	    return false;
	}
	
	public static String getSizeString(long size){
		String sizeString = "";
		DecimalFormat decf = new DecimalFormat("###.##");

		float KB = 1024;
		float MB = KB * 1024;
		float GB = MB * 1024;
		float TB = GB * 1024;

		Context context = MegaApplication.getInstance().getApplicationContext();
		if (size < KB){
			sizeString = context.getString(R.string.label_file_size_byte, Long.toString(size));
		}
		else if (size < MB){
			sizeString = context.getString(R.string.label_file_size_kilo_byte, decf.format(size/KB));
		}
		else if (size < GB){
			sizeString = context.getString(R.string.label_file_size_mega_byte, decf.format(size/MB));
		}
		else if (size < TB){
			sizeString = context.getString(R.string.label_file_size_giga_byte, decf.format(size/GB));
		}
		else{
			sizeString = context.getString(R.string.label_file_size_tera_byte, decf.format(size/TB));
		}
		
		return sizeString;
	}

    public static String getSizeStringGBBased(long gbSize){
        String sizeString = "";
        DecimalFormat decf = new DecimalFormat("###.##");

        float TB = 1024;

		Context context = MegaApplication.getInstance().getApplicationContext();
        if (gbSize < TB){
            sizeString = context.getString(R.string.label_file_size_giga_byte, decf.format(gbSize));
        }
        else{
            sizeString = context.getString(R.string.label_file_size_tera_byte, decf.format(gbSize/TB));
        }

        return sizeString;
    }

	public static void brandAlertDialog(AlertDialog dialog) {
	    try {
	        Resources resources = dialog.getContext().getResources();

	        int alertTitleId = resources.getIdentifier("alertTitle", "id", "android");

	        TextView alertTitle = (TextView) dialog.getWindow().getDecorView().findViewById(alertTitleId);
	        if (alertTitle != null){	        	
	        	alertTitle.setTextColor(ContextCompat.getColor(dialog.getContext(), R.color.mega)); // change title text color
	        }

	        int titleDividerId = resources.getIdentifier("titleDivider", "id", "android");
	        View titleDivider = dialog.getWindow().getDecorView().findViewById(titleDividerId);
	        if (titleDivider != null){
	        	titleDivider.setBackgroundColor(ContextCompat.getColor(dialog.getContext(), R.color.mega)); // change divider color
	        }
	    } catch (Exception ex) {
	    	Toast.makeText(dialog.getContext(), ex.getMessage(), Toast.LENGTH_LONG).show();
	        ex.printStackTrace();
	    }
	}

	/*
	 * Get localized progress size
	 */
	public static String getProgressSize(Context context, long progress,
			long size) {
		return String.format("%s/%s",
				getSizeString(progress),
				getSizeString(size));
	}
	
	/*
	 * Set alpha transparency for view
	 */
	@SuppressLint("NewApi")
	public static void setViewAlpha(View view, float alpha) {
		if (Build.VERSION.SDK_INT >= 11) {
			view.setAlpha(alpha);
		} else {
			AlphaAnimation anim = new AlphaAnimation(alpha, alpha);
			anim.setDuration(0);
			anim.setFillAfter(true);
			view.startAnimation(anim);
		}
	}
	
	/*
	 * Make part of the string bold
	 */
	public static SpannableStringBuilder makeBold(String text, String boldText) {
		SpannableStringBuilder sb = new SpannableStringBuilder(text);
		StyleSpan bss = new StyleSpan(android.graphics.Typeface.BOLD);
		sb.setSpan(bss, text.length() - boldText.length(), text.length(),
				Spannable.SPAN_INCLUSIVE_INCLUSIVE);
		return sb;
	}

	public static String getSpeedString (long speed){
		String speedString = "";
		double speedDouble = 0;
		DecimalFormat df = new DecimalFormat("#.##");
		
		if (speed > 1024){
			if (speed > 1024*1024){
				if (speed > 1024*1024*1024){
					speedDouble = speed / (1024.0*1024.0*1024.0);
					speedString = df.format(speedDouble) + " GB/s";
				}
				else{
					speedDouble = speed / (1024.0*1024.0);
					speedString = df.format(speedDouble) + " MB/s";
				}
			}
			else{
				speedDouble = speed / 1024.0;
				speedString = df.format(speedDouble) + " KB/s";	
			}
		}
		else{
			speedDouble = speed;
			speedString = df.format(speedDouble) + " B/s";
		}
		
		return speedString;
	}



	public static String getPhotoSyncName (long timeStamp, String fileName){
        DateFormat sdf = new SimpleDateFormat(DATE_AND_TIME_PATTERN,Locale.getDefault());
        return sdf.format(new Date(timeStamp)) + fileName.substring(fileName.lastIndexOf('.'));
	}
	
	public static String getPhotoSyncNameWithIndex (long timeStamp, String fileName, int photoIndex){
        if(photoIndex == 0) {
            return getPhotoSyncName(timeStamp, fileName);
        }
        DateFormat sdf = new SimpleDateFormat(DATE_AND_TIME_PATTERN,Locale.getDefault());
        return sdf.format(new Date(timeStamp)) + "_" + photoIndex + fileName.substring(fileName.lastIndexOf('.'));
	}
	
	public static int getNumberOfNodes (MegaNode parent, MegaApiAndroid megaApi){
		int numberOfNodes = 0;
		
		ArrayList<MegaNode> children = megaApi.getChildren(parent);
		for (int i=0; i<children.size(); i++){
			if (children.get(i).isFile()){
				numberOfNodes++;
			}
			else{
				numberOfNodes = numberOfNodes + getNumberOfNodes(children.get(i), megaApi);
			}
		}
		
		return numberOfNodes;
	}
	
	public static String getLocalIpAddress(Context context)
  {
		  try {
			  for (Enumeration<NetworkInterface> en = NetworkInterface.getNetworkInterfaces(); en.hasMoreElements();) {
				  NetworkInterface intf = en.nextElement();
				  String interfaceName = intf.getName();

				  // Ensure get the IP from the current active network interface
				  if(Build.VERSION.SDK_INT >= Build.VERSION_CODES.M) {
					  ConnectivityManager cm =
							  (ConnectivityManager) context.getSystemService(Context.CONNECTIVITY_SERVICE);
					  String activeInterfaceName = cm.getLinkProperties(cm.getActiveNetwork()).getInterfaceName();
					  if (interfaceName.compareTo(activeInterfaceName) != 0) {
					  	continue;
					  }
				  }
				  else {
					  if ((isOnWifi(context) && !interfaceName.contains("wlan") && !interfaceName.contains("ath")) ||
							  (isOnMobileData(context) && !interfaceName.contains("data") && !interfaceName.contains("rmnet"))) {
					  	continue;
					  }
				  }

				  for (Enumeration<InetAddress> enumIpAddr = intf.getInetAddresses(); enumIpAddr.hasMoreElements();) {
					  InetAddress inetAddress = enumIpAddr.nextElement();
					  if (inetAddress != null && !inetAddress.isLoopbackAddress()) {
					  	return inetAddress.getHostAddress();
					  }
				  }
			  }
		  } catch (Exception ex) {
			  logError("Error getting local IP address", ex);
		  }
		  return null;
   }
	
	@SuppressLint("InlinedApi") 
	public static boolean isCharging(Context context) {
		final Intent batteryIntent = context.registerReceiver(null, new IntentFilter(Intent.ACTION_BATTERY_CHANGED));
		int status = batteryIntent.getIntExtra(BatteryManager.EXTRA_PLUGGED, -1);

		if (Build.VERSION.SDK_INT < 17) {
			return status == BatteryManager.BATTERY_PLUGGED_AC || status == BatteryManager.BATTERY_PLUGGED_USB;
		} else {
			return status == BatteryManager.BATTERY_PLUGGED_AC || status == BatteryManager.BATTERY_PLUGGED_USB || status == BatteryManager.BATTERY_PLUGGED_WIRELESS;
		}

	}
	
	/** Returns the consumer friendly device name */
	public static String getDeviceName() {
	    final String manufacturer = Build.MANUFACTURER;
	    final String model = Build.MODEL;
	    if (model.startsWith(manufacturer)) {
	        return model;
	    }
	    if (manufacturer.equalsIgnoreCase("HTC")) {
	        // make sure "HTC" is fully capitalized.
	        return "HTC " + model;
	    }
	    return manufacturer + " " + model;
	}
	
	public static String getCountryCode(String countryString){
		String countryCode= "";
		
		countryCode = countryCodeDisplay.get(countryString);
		
		return countryCode;
	}
	
	public static ArrayList<String> getCountryList(Context context){
		ArrayList<String> countryCodes = new ArrayList<String>();
		
		countryCodes.add("US");
		countryCodes.add("GB");
		countryCodes.add("CA");
		countryCodes.add("AX");
		countryCodes.add("AF");
		countryCodes.add("AP");
		countryCodes.add("AL");
		countryCodes.add("DZ");
		countryCodes.add("AS");
		countryCodes.add("AD");
		countryCodes.add("AO");
		countryCodes.add("AI");
		countryCodes.add("AQ");
		countryCodes.add("AG");
		countryCodes.add("AR");
		countryCodes.add("AM");
		countryCodes.add("AW");
		countryCodes.add("AU");
		countryCodes.add("AT");
		countryCodes.add("AZ");
		countryCodes.add("BS");
		countryCodes.add("BH");
		countryCodes.add("BD");
		countryCodes.add("BB");
		countryCodes.add("BY");
		countryCodes.add("BE");
		countryCodes.add("BZ");
		countryCodes.add("BJ");
		countryCodes.add("BM");
		countryCodes.add("BT");
		countryCodes.add("BO");
		countryCodes.add("BA");
		countryCodes.add("BW");
		countryCodes.add("BV");
		countryCodes.add("BR");
		countryCodes.add("IO");
		countryCodes.add("BN");
		countryCodes.add("BG");
		countryCodes.add("BF");
		countryCodes.add("BI");
		countryCodes.add("KH");
		countryCodes.add("CM");
		countryCodes.add("CV");
		countryCodes.add("KY");
		countryCodes.add("CF");
		countryCodes.add("TD");
		countryCodes.add("CL");
		countryCodes.add("CN");
		countryCodes.add("CX");
		countryCodes.add("CC");
		countryCodes.add("CO");
		countryCodes.add("KM");
		countryCodes.add("CG");
		countryCodes.add("CD");
		countryCodes.add("CK");
		countryCodes.add("CR");
		countryCodes.add("CI");
		countryCodes.add("HR");
		countryCodes.add("CU");
		countryCodes.add("CY");
		countryCodes.add("CZ");
		countryCodes.add("DK");
		countryCodes.add("DJ");
		countryCodes.add("DM");
		countryCodes.add("DO");
		countryCodes.add("TL");
		countryCodes.add("EC");
		countryCodes.add("EG");
		countryCodes.add("SV");
		countryCodes.add("GQ");
		countryCodes.add("ER");
		countryCodes.add("EE");
		countryCodes.add("ET");
		countryCodes.add("FK");
		countryCodes.add("FO");
		countryCodes.add("FJ");
		countryCodes.add("FI");
		countryCodes.add("FR");
		countryCodes.add("GF");
		countryCodes.add("PF");
		countryCodes.add("TF");
		countryCodes.add("GA");
		countryCodes.add("GM");
		countryCodes.add("GE");
		countryCodes.add("DE");
		countryCodes.add("GH");
		countryCodes.add("GI");
		countryCodes.add("GR");
		countryCodes.add("GL");
		countryCodes.add("GD");
		countryCodes.add("GP");
		countryCodes.add("GU");
		countryCodes.add("GG");
		countryCodes.add("GT");
		countryCodes.add("GN");
		countryCodes.add("GW");
		countryCodes.add("GY");
		countryCodes.add("HT");
		countryCodes.add("HN");
		countryCodes.add("HK");
		countryCodes.add("HU");
		countryCodes.add("IS");
		countryCodes.add("IN");
		countryCodes.add("ID");
		countryCodes.add("IR");
		countryCodes.add("IQ");
		countryCodes.add("IE");
		countryCodes.add("IM");
		countryCodes.add("IL");
		countryCodes.add("IT");
		countryCodes.add("JM");
		countryCodes.add("JP");
		countryCodes.add("JE");
		countryCodes.add("JO");
		countryCodes.add("KZ");
		countryCodes.add("KE");
		countryCodes.add("KI");
		countryCodes.add("KW");
		countryCodes.add("KG");
		countryCodes.add("LA");
		countryCodes.add("LV");
		countryCodes.add("LB");
		countryCodes.add("LS");
		countryCodes.add("LR");
		countryCodes.add("LY");
		countryCodes.add("LI");
		countryCodes.add("LT");
		countryCodes.add("LU");
		countryCodes.add("MO");
		countryCodes.add("MK");
		countryCodes.add("MG");
		countryCodes.add("MW");
		countryCodes.add("MY");
		countryCodes.add("MV");
		countryCodes.add("ML");
		countryCodes.add("MT");
		countryCodes.add("MH");
		countryCodes.add("MQ");
		countryCodes.add("MR");
		countryCodes.add("MU");
		countryCodes.add("YT");
		countryCodes.add("MX");
		countryCodes.add("FM");
		countryCodes.add("MD");
		countryCodes.add("MC");
		countryCodes.add("MN");
		countryCodes.add("ME");
		countryCodes.add("MS");
		countryCodes.add("MA");
		countryCodes.add("MZ");
		countryCodes.add("MM");
		countryCodes.add("NA");
		countryCodes.add("NR");
		countryCodes.add("NP");
		countryCodes.add("NL");
		countryCodes.add("AN");
		countryCodes.add("NC");
		countryCodes.add("NZ");
		countryCodes.add("NI");
		countryCodes.add("NE");
		countryCodes.add("NG");
		countryCodes.add("NU");
		countryCodes.add("NF");
		countryCodes.add("KP");
		countryCodes.add("MP");
		countryCodes.add("NO");
		countryCodes.add("OM");
		countryCodes.add("PK");
		countryCodes.add("PW");
		countryCodes.add("PS");
		countryCodes.add("PA");
		countryCodes.add("PG");
		countryCodes.add("PY");
		countryCodes.add("PE");
		countryCodes.add("PH");
		countryCodes.add("PN");
		countryCodes.add("PL");
		countryCodes.add("PT");
		countryCodes.add("PR");
		countryCodes.add("QA");
		countryCodes.add("RE");
		countryCodes.add("RO");
		countryCodes.add("RU");
		countryCodes.add("RW");
		countryCodes.add("MF");
		countryCodes.add("KN");
		countryCodes.add("LC");
		countryCodes.add("VC");
		countryCodes.add("WS");
		countryCodes.add("SM");
		countryCodes.add("ST");
		countryCodes.add("SA");
		countryCodes.add("SN");
		countryCodes.add("RS");
		countryCodes.add("SC");
		countryCodes.add("SL");
		countryCodes.add("SG");
		countryCodes.add("SK");
		countryCodes.add("SI");
		countryCodes.add("SB");
		countryCodes.add("SO");
		countryCodes.add("ZA");
		countryCodes.add("GS");
		countryCodes.add("KR");
		countryCodes.add("SS");
		countryCodes.add("ES");
		countryCodes.add("LK");
		countryCodes.add("SH");
		countryCodes.add("PM");
		countryCodes.add("SD");
		countryCodes.add("SR");
		countryCodes.add("SJ");
		countryCodes.add("SZ");
		countryCodes.add("SE");
		countryCodes.add("CH");
		countryCodes.add("SY");
		countryCodes.add("TW");
		countryCodes.add("TJ");
		countryCodes.add("TZ");
		countryCodes.add("TH");
		countryCodes.add("TG");
		countryCodes.add("TK");
		countryCodes.add("TO");
		countryCodes.add("TT");
		countryCodes.add("TN");
		countryCodes.add("TR");
		countryCodes.add("TM");
		countryCodes.add("TC");
		countryCodes.add("TV");
		countryCodes.add("UG");
		countryCodes.add("UA");
		countryCodes.add("AE");
		countryCodes.add("UM");
		countryCodes.add("UY");
		countryCodes.add("UZ");
		countryCodes.add("VU");
		countryCodes.add("VA");
		countryCodes.add("VE");
		countryCodes.add("VN");
		countryCodes.add("VG");
		countryCodes.add("VI");
		countryCodes.add("WF");
		countryCodes.add("EH");
		countryCodes.add("YE");
		countryCodes.add("ZM");
		countryCodes.add("ZW");
		
		Locale currentLocale = Locale.getDefault();
//		Toast.makeText(context, currentLocale.getLanguage(), Toast.LENGTH_LONG).show();
		
		countryCodeDisplay = new HashMap<String, String>();
		
		ArrayList<String> countryList = new ArrayList<String>();
		for (int i=0;i<countryCodes.size();i++){
			Locale l = new Locale (currentLocale.getLanguage(), countryCodes.get(i));
			String country = l.getDisplayCountry();
			if (country.length() > 0 && !countryList.contains(country)){
				countryList.add(country);
				countryCodeDisplay.put(country, countryCodes.get(i));				
			}
		}
		
//		Toast.makeText(context, "CONTRYLIST: " + countryList.size() + "___ " + countryCodes.size(), Toast.LENGTH_LONG).show();
		Collections.sort(countryList, String.CASE_INSENSITIVE_ORDER);
		countryList.add(0, context.getString(R.string.country_cc));
		
		return countryList;
		
//		Locale[] locale = Locale.getAvailableLocales();
//		String country;
//		Toast.makeText(context, "LOCALEAAAAAA: " + locale.length, Toast.LENGTH_LONG).show();
//		for (Locale loc : locale){
//			country = loc.getCountry();
//			if (country.length() > 0 && !countryList.contains(country)){
//				countryList.add(country);
//			}
//		}
//		Toast.makeText(context, "CONTRYLIST: " + countryList.size(), Toast.LENGTH_LONG).show();
//				
//		Collections.sort(countryList, String.CASE_INSENSITIVE_ORDER);
//		countryList.add(0, context.getString(R.string.country_cc));
//		
//		return countryList;
		
	}
	
	public static ArrayList<String> getMonthListInt(Context context){
		ArrayList<String> monthList = new ArrayList<String>();
		
		monthList.add(context.getString(R.string.month_cc));
		
		monthList.add("01");
		monthList.add("02");
		monthList.add("03");
		monthList.add("04");
		monthList.add("05");
		monthList.add("06");
		monthList.add("07");
		monthList.add("08");
		monthList.add("09");
		monthList.add("10");
		monthList.add("11");
		monthList.add("12");
		
		return monthList;
	}
	
	public static ArrayList<String> getYearListInt(Context context){
		ArrayList<String> yearList = new ArrayList<String>();
		
		yearList.add(context.getString(R.string.year_cc));
		
		Calendar calendar = Calendar.getInstance();
		int year = calendar.get(Calendar.YEAR);
		
		for (int i=year;i<=(year+20);i++){
			yearList.add(i+"");
		}
		
		return yearList;
	}


	public static String getSubtitleDescription(ArrayList<MegaNode> nodes){
		int numFolders = 0;
		int numFiles = 0;

		Context context = MegaApplication.getInstance().getApplicationContext();

		for (int i=0;i<nodes.size();i++){
			MegaNode c = nodes.get(i);
			if (c.isFolder()){
				numFolders++;
			}
			else{
				numFiles++;
			}
		}

		String info = "";
		if (numFolders > 0){
			info = numFolders +  " " + context.getResources().getQuantityString(R.plurals.general_num_folders, numFolders);
			if (numFiles > 0){
				info = info + ", " + numFiles + " " + context.getResources().getQuantityString(R.plurals.general_num_files, numFiles);
			}
		}
		else {
			if (numFiles == 0){
				info = context.getString(R.string.no_folders_shared);
			}
			else{
				info = numFiles +  " " + context.getResources().getQuantityString(R.plurals.general_num_files, numFiles);
			}
		}

		return info;
	}

	public static BitSet convertToBitSet(long value) {
	    BitSet bits = new BitSet();
	    int index = 0;
	    while (value != 0L) {
	      if (value % 2L != 0) {
	        bits.set(index);
	      }
	      ++index;
	      value = value >>> 1;
	    }
	    return bits;
	}
	
	public static boolean checkBitSet(BitSet paymentBitSet, int position){
		logDebug("checkBitSet");
		if (paymentBitSet != null){
			if (paymentBitSet.get(position)){
				return true;
			}
			else{
				return false;
			}
		}
		else{
			return false;
		}
	}
	
	public static boolean isPaymentMethod(BitSet paymentBitSet, int plan){
		
		boolean r = false;
		if (paymentBitSet != null){
			if (!Util.checkBitSet(paymentBitSet, MegaApiAndroid.PAYMENT_METHOD_CREDIT_CARD)){
				r = true;
			}
			if (!Util.checkBitSet(paymentBitSet, MegaApiAndroid.PAYMENT_METHOD_GOOGLE_WALLET)){
				r = true;
			}
			if (!Util.checkBitSet(paymentBitSet, MegaApiAndroid.PAYMENT_METHOD_FORTUMO)){
				if (plan == 4){
					r = true;
				}
			}
			if (!Util.checkBitSet(paymentBitSet, MegaApiAndroid.PAYMENT_METHOD_CENTILI)){
				if (plan == 4){
					r = true;
				}
			}
		}
		
		return r;
	}
	
	public static int scaleHeightPx(int px, DisplayMetrics metrics){
		int myHeightPx = metrics.heightPixels;
		
		return px*myHeightPx/548; //Based on Eduardo's measurements				
	}
	
	public static int scaleWidthPx(int px, DisplayMetrics metrics){
		int myWidthPx = metrics.widthPixels;
		
		return px*myWidthPx/360; //Based on Eduardo's measurements		
		
	}

	/*
	 * Validate email
	 */
	public static String getEmailError(String value, Context context) {
		logDebug("getEmailError");
		if (value.length() == 0) {
			return context.getString(R.string.error_enter_email);
		}
		if (!Constants.EMAIL_ADDRESS.matcher(value).matches()) {
			return context.getString(R.string.error_invalid_email);
		}
		return null;
	}

	/*
	 * compare the current mail to newly changed email
	 */
	public static String comparedToCurrentEmail(String value, Context context) {
		DatabaseHandler dbH = MegaApplication.getInstance().getDbH();
		if (value.equals(dbH.getCredentials().getEmail())) {
			return context.getString(R.string.mail_same_as_old);
		}
		return null;
	}

    public static AlertDialog showAlert(Context context, String message, String title) {
        logDebug("showAlert");
        return showAlert(context, message, title, null);
    }

    /**
     * Show a simple alert dialog with a 'OK' button to dismiss itself.
     *
     * @param context Context
     * @param message the text content.
     * @param title the title of the dialog, optional.
     * @param listener callback when press 'OK' button, optional.
     * @return the created alert dialog, the caller should cancel the dialog when the context destoried, otherwise window will leak.
     */
    public static AlertDialog showAlert(Context context, String message, @Nullable String title, @Nullable DialogInterface.OnDismissListener listener) {
        logDebug("showAlert");
        AlertDialog.Builder builder = new AlertDialog.Builder(context);
        if (title != null) {
            builder.setTitle(title);
        }
        builder.setMessage(message);
        builder.setPositiveButton(context.getString(R.string.general_ok), null);
        if (listener != null) {
            builder.setOnDismissListener(listener);
        }
        return builder.show();
    }

	public static long calculateTimestampMinDifference(String timeStamp) {
		logDebug("calculateTimestampDifference");

		Long actualTimestamp = System.currentTimeMillis()/1000;

		Long oldTimestamp = Long.parseLong(timeStamp);

		Long difference = actualTimestamp - oldTimestamp;

		difference = difference/60;

		return difference;
	}

	public static int getVersion() {
		try {
			Context context = MegaApplication.getInstance().getApplicationContext();
			PackageInfo pInfo = context.getPackageManager().getPackageInfo(context.getPackageName(), PackageManager.GET_META_DATA);
			return pInfo.versionCode;
		} catch (PackageManager.NameNotFoundException e) {
			return 0;
		}
	}

	/**
	 * Checks if the app has been upgraded and store the new version code.
	 */
	public static void checkAppUpgrade() {
		final String APP_INFO_FILE = "APP_INFO";
		final String APP_VERSION_CODE_KEY = "APP_VERSION_CODE";

		Context context = MegaApplication.getInstance().getApplicationContext();
		SharedPreferences preferences = context.getSharedPreferences(APP_INFO_FILE, Context.MODE_PRIVATE);

		int oldVersionCode = preferences.getInt(APP_VERSION_CODE_KEY, 0);
		int newVersionCode = getVersion();
		if (oldVersionCode == 0 || oldVersionCode < newVersionCode) {
			if (oldVersionCode == 0) {
				logInfo("App Version: " + newVersionCode);
			} else {
				logInfo("App upgraded from " + oldVersionCode + " to " + newVersionCode);
			}
			preferences.edit().putInt(APP_VERSION_CODE_KEY, newVersionCode).apply();
		} else {
			logInfo("App Version: " + newVersionCode);
		}
	}

	public static long calculateTimestamp(String time)
	{
		logDebug("calculateTimestamp: " + time);
		long unixtime;
		DateFormat dfm = new SimpleDateFormat("yyyyMMddHHmm");
		dfm.setTimeZone( TimeZone.getDefault());//Specify your timezone
		try
		{
			unixtime = dfm.parse(time).getTime();
			unixtime=unixtime/1000;
			return unixtime;
		}
		catch (ParseException e)
		{
			logError("ParseException!!!", e);
		}
		return 0;
	}

	public static Calendar calculateDateFromTimestamp (long timestamp){
		logDebug("calculateTimestamp: " + timestamp);
		Calendar cal = Calendar.getInstance();
		cal.setTimeInMillis(timestamp*1000);
		logDebug("Calendar: " + cal.get(Calendar.YEAR) + " " + cal.get(Calendar.MONTH));
		return cal;
	}

	public static boolean canVoluntaryVerifyPhoneNumber() {
        MegaApiAndroid api = MegaApplication.getInstance().getMegaApi();
	    boolean hasNotVerified = api.smsVerifiedPhoneNumber() == null;
	    boolean allowVerify = api.smsAllowedState() == 2;
	    return hasNotVerified && allowVerify;
    }

	public static Bitmap getCircleBitmap(Bitmap bitmap) {
		final Bitmap output = Bitmap.createBitmap(bitmap.getWidth(),
				bitmap.getHeight(), Bitmap.Config.ARGB_8888);
		final Canvas canvas = new Canvas(output);

		final int color = Color.RED;
		final Paint paint = new Paint();
		final Rect rect = new Rect(0, 0, bitmap.getWidth(), bitmap.getHeight());
		final RectF rectF = new RectF(rect);

		paint.setAntiAlias(true);
		canvas.drawARGB(0, 0, 0, 0);
		paint.setColor(color);
		canvas.drawOval(rectF, paint);

		paint.setXfermode(new PorterDuffXfermode(PorterDuff.Mode.SRC_IN));
		canvas.drawBitmap(bitmap, rect, rect, paint);

		bitmap.recycle();

		return output;
	}

	//restrict the scale factor to below 1.1 to allow user to have some level of freedom and also prevent ui issues
	public static void setAppFontSize(Activity activity) {
		float scale = activity.getResources().getConfiguration().fontScale;
		logDebug("System font size scale is " + scale);

		float newScale;

		if (scale <= 1.1) {
			newScale = scale;
		} else {
			newScale = (float) 1.1;
		}

		logDebug("New font size new scale is " + newScale);
		Configuration configuration = activity.getResources().getConfiguration();
		configuration.fontScale = newScale;

		DisplayMetrics metrics = new DisplayMetrics();
		activity.getWindowManager().getDefaultDisplay().getMetrics(metrics);
		metrics.scaledDensity = configuration.fontScale * metrics.density;
		activity.getBaseContext().getResources().updateConfiguration(configuration, metrics);
	}
    
    //reduce font size for scale mode to prevent title and subtitle overlap
    public static SpannableString adjustForLargeFont(String original) {
		Context context = MegaApplication.getInstance().getApplicationContext();
        float scale = context.getResources().getConfiguration().fontScale;
        if(scale > 1){
            scale = (float)0.9;
        }
        SpannableString spannableString = new SpannableString(original);
        spannableString.setSpan(new RelativeSizeSpan(scale),0, original.length(),0);
        return spannableString;
    }

	public static Drawable mutateIcon (Context context, int idDrawable, int idColor) {

		Drawable icon = ContextCompat.getDrawable(context, idDrawable);
		icon = icon.mutate();
		icon.setColorFilter(ContextCompat.getColor(context, idColor), PorterDuff.Mode.MULTIPLY);

		return icon;
	}

	public static Drawable mutateIconSecondary(Context context, int idDrawable, int idColor) {
		Drawable icon = ContextCompat.getDrawable(context, idDrawable);
		icon = icon.mutate();
		icon.setColorFilter(ContextCompat.getColor(context, idColor), PorterDuff.Mode.SRC_ATOP);

		return icon;
	}

	/**
	 *Check if exist ongoing transfers
	 *
	 * @param megaApi
	 * @return true if exist ongoing transfers, false otherwise
	 */
	public static boolean existOngoingTransfers(MegaApiAndroid megaApi) {
		return megaApi.getNumPendingDownloads() > 0 || megaApi.getNumPendingUploads() > 0;
	}

	public static void changeStatusBarColorActionMode (final Context context, final Window window, Handler handler, int option) {
		logDebug("changeStatusBarColor");
		if (Build.VERSION.SDK_INT >= Build.VERSION_CODES.LOLLIPOP) {
			window.addFlags(WindowManager.LayoutParams.FLAG_DRAWS_SYSTEM_BAR_BACKGROUNDS);
			window.clearFlags(WindowManager.LayoutParams.FLAG_TRANSLUCENT_STATUS);
			if (option ==  1) {
				window.setStatusBarColor(ContextCompat.getColor(context, R.color.accentColorDark));
			}
			else if (option == 2) {
				handler.postDelayed(new Runnable() {
					@Override
					public void run() {
						window.setStatusBarColor(0);
					}
				}, 500);
			}
			else if (option == 3) {
				handler.postDelayed(new Runnable() {
					@Override
					public void run() {
						window.setStatusBarColor(ContextCompat.getColor(context, R.color.status_bar_search));
					}
				}, 500);
			}
			else {
				handler.postDelayed(new Runnable() {
					@Override
					public void run() {
						window.setStatusBarColor(ContextCompat.getColor(context, R.color.dark_primary_color_secondary));
					}
				}, 500);
			}
		}
	}
    public static Bitmap createAvatarBackground(int color) {
        Bitmap circle = Bitmap.createBitmap(Constants.DEFAULT_AVATAR_WIDTH_HEIGHT, Constants.DEFAULT_AVATAR_WIDTH_HEIGHT, Bitmap.Config.ARGB_8888);
        Canvas c = new Canvas(circle);
        Paint paintCircle = new Paint();
        paintCircle.setAntiAlias(true);
        paintCircle.setColor(color);
        int radius = circle.getWidth() / 2;
        c.drawCircle(radius, radius, radius, paintCircle);
        return circle;
    }

    public static void changeStatusBarColor(Context context, Window window, int color) {
        window.addFlags(WindowManager.LayoutParams.FLAG_DRAWS_SYSTEM_BAR_BACKGROUNDS);
        window.clearFlags(WindowManager.LayoutParams.FLAG_TRANSLUCENT_STATUS);
        window.setStatusBarColor(ContextCompat.getColor(context, color));
    }

	public static MegaPreferences getPreferences (Context context) {
		return DatabaseHandler.getDbHandler(context).getPreferences();
	}

    public static boolean askMe (Context context) {
		DatabaseHandler dbH = DatabaseHandler.getDbHandler(context);
		MegaPreferences prefs = dbH.getPreferences();

		if (prefs != null){
			if (prefs.getStorageAskAlways() != null){
				if (!Boolean.parseBoolean(prefs.getStorageAskAlways())){
					if (prefs.getStorageDownloadLocation() != null){
						if (prefs.getStorageDownloadLocation().compareTo("") != 0){
							return false;
						}
					}
				}
			}
		}
		return true;
	}

    public static void hideKeyboard(Activity activity) {
        InputMethodManager imm = (InputMethodManager) activity.getSystemService(Activity.INPUT_METHOD_SERVICE);
        //Find the currently focused view, so we can grab the correct window token from it.
        View view = activity.getCurrentFocus();
        //If no view currently has focus, create a new one, just so we can grab a window token from it
        if (view == null) {
            view = new View(activity);
        }
        imm.hideSoftInputFromWindow(view.getWindowToken(), 0);
    }

    /**
     * Method to display a NOT_SPACE_SNACKBAR_TYPE Snackbar
     *
     * Use this method only from controllers or services or when ut does not know what the context is.
     *
     * @param context Class where the Snackbar has to be shown
     */
	public static void showNotEnoughSpaceSnackbar(Context context) {
		showSnackbar(context, NOT_SPACE_SNACKBAR_TYPE, null, INVALID_HANDLE);
	}

    /**
     * Method to display a simple Snackbar
     *
     * Use this method only from controllers or services or when ut does not know what the context is.
     *
     * @param context Class where the Snackbar has to be shown
     * @param message Text to shown in the snackbar
     */
	public static void showSnackbar(Context context, String message) {
		showSnackbar(context, SNACKBAR_TYPE, message, INVALID_HANDLE);
	}

    /**
     * Method to display a simple or action Snackbar.
     *
     * Use this method only from controllers or services or when ut does not know what the context is.
     *
     * @param context Class where the Snackbar has to be shown
     * @param snackbarType specifies the type of the Snackbar.
     *                     It can be SNACKBAR_TYPE, MESSAGE_SNACKBAR_TYPE or NOT_SPACE_SNACKBAR_TYPE
     * @param message Text to shown in the snackbar
     * @param idChat Chat ID. If this param has a valid value, different to -1, the function of MESSAGE_SNACKBAR_TYPE ends in the specified chat
     */
	public static void showSnackbar(Context context, int snackbarType, String message, long idChat) {
		if (context instanceof FullScreenImageViewerLollipop) {
			((FullScreenImageViewerLollipop) context).showSnackbar(snackbarType, message, idChat);
		} else if (context instanceof FileInfoActivityLollipop) {
			((FileInfoActivityLollipop) context).showSnackbar(snackbarType, message, idChat);
		} else if (context instanceof ContactFileListActivityLollipop) {
			((ContactFileListActivityLollipop) context).showSnackbar(snackbarType, message);
		} else if (context instanceof ContactInfoActivityLollipop) {
			((ContactInfoActivityLollipop) context).showSnackbar(snackbarType, message, idChat);
		} else if (context instanceof GetLinkActivityLollipop) {
			((GetLinkActivityLollipop) context).showSnackbar(message);
		} else if (context instanceof ChatFullScreenImageViewer) {
			((ChatFullScreenImageViewer) context).showSnackbar(snackbarType, message);
		} else if (context instanceof AudioVideoPlayerLollipop) {
			((AudioVideoPlayerLollipop) context).showSnackbar(snackbarType, message, idChat);
		} else if (context instanceof PdfViewerActivityLollipop) {
			((PdfViewerActivityLollipop) context).showSnackbar(snackbarType, message, idChat);
		} else if (context instanceof ChatActivityLollipop) {
			((ChatActivityLollipop) context).showSnackbar(snackbarType, message, idChat);
		} else if (context instanceof NodeAttachmentHistoryActivity) {
			((NodeAttachmentHistoryActivity) context).showSnackbar(snackbarType, message);
		} else if (context instanceof ManagerActivityLollipop) {
			((ManagerActivityLollipop) context).showSnackbar(snackbarType, message, idChat);
		} else if (context instanceof BaseActivity) {
			View rootView = getRootViewFromContext(context);
			if (rootView != null) {
				((BaseActivity) context).showSnackbar(snackbarType, rootView, message, idChat);
				return;
			}

			logWarning("Unable to show snack bar, view does not exist or context is not instance of BaseActivity");
		}
	}

    private static View getRootViewFromContext(Context context) {
        BaseActivity activity = (BaseActivity)context;
        View rootView = null;
        try {
            rootView = activity.findViewById(android.R.id.content);
            if (rootView == null) {
                rootView = activity.getWindow().getDecorView().findViewById(android.R.id.content);
            }
            if (rootView == null) {
                rootView = ((ViewGroup)((BaseActivity)context).findViewById(android.R.id.content)).getChildAt(0);//get first view
            }
        } catch (Exception e) {
			logError("ERROR", e);
        }
        return rootView;
    }

    public static String normalizePhoneNumber(String phoneNumber,String countryCode) {
        return PhoneNumberUtils.formatNumberToE164(phoneNumber, countryCode);
    }

    public static String normalizePhoneNumberByNetwork(Context context,String phoneNumber) {
        String countryCode = getCountryCodeByNetwork(context);
        if(countryCode == null) {
            return null;
        }
        return normalizePhoneNumber(phoneNumber, countryCode.toUpperCase());
    }

	/**
	 * This method formats the coordinates of a location in degrees, minutes and seconds
	 * and returns a string with it
	 *
	 * @param latitude latitude of the location to format
	 * @param longitude longitude of the location to format
	 * @return string with the location formatted in degrees, minutes and seconds
	 */
	public static String convertToDegrees(float latitude, float longitude) {
        StringBuilder builder = new StringBuilder();

		formatCoordinate(builder, latitude);
        if (latitude < 0) {
            builder.append("S ");
        } else {
            builder.append("N ");
        }

		formatCoordinate(builder, longitude);
        if (longitude < 0) {
            builder.append("W");
        } else {
            builder.append("E");
        }

        return builder.toString();
    }

	/**
	 * This method formats a coordinate in degrees, minutes and seconds
	 *
	 * @param builder StringBuilder where the string formatted it's going to be built
	 * @param coordinate coordinate to format
	 */
	private static void formatCoordinate (StringBuilder builder, float coordinate) {
		String degrees = Location.convert(Math.abs(coordinate), Location.FORMAT_SECONDS);
		String[] degreesSplit = degrees.split(":");
		builder.append(degreesSplit[0]);
		builder.append("°");
		builder.append(degreesSplit[1]);
		builder.append("'");

		try {
			builder.append(Math.round(Float.parseFloat(degreesSplit[2].replace(",", "."))));
		} catch (Exception e) {
			logWarning("Error rounding seconds in coordinates", e);
			builder.append(degreesSplit[2]);
		}

		builder.append("''");
	}

	public static void hideKeyboard(Activity activity, int flag){
		View v = activity.getCurrentFocus();
		if (v != null){
			InputMethodManager imm = (InputMethodManager) activity.getSystemService(INPUT_METHOD_SERVICE);
			imm.hideSoftInputFromWindow(v.getWindowToken(), flag);
		}
	}

	public static void hideKeyboardView(Context context, View v, int flag){
		if (v != null){
			InputMethodManager imm = (InputMethodManager) context.getSystemService(INPUT_METHOD_SERVICE);
			imm.hideSoftInputFromWindow(v.getWindowToken(), flag);
		}

	}

	public static boolean isScreenInPortrait(Context context) {
		if (context.getResources().getConfiguration().orientation == Configuration.ORIENTATION_PORTRAIT) {
			return true;
		} else {
			return false;
		}
	}

	/**
	 * This method detects whether the android device is tablet
	 *
	 * @param context the passed Activity to be detected
	 */
	public static boolean isTablet(Context context) {
		return (context.getResources().getConfiguration().screenLayout
				& Configuration.SCREENLAYOUT_SIZE_MASK)
				>= Configuration.SCREENLAYOUT_SIZE_LARGE;
	}

	/**
	 * This method detects whether the url matches certain URL regular expressions
	 * @param url the passed url to be detected
	 * @param regexs the array of URL regular expressions
	 */

	public static boolean matchRegexs(String url, String[] regexs) {
		if (url == null) {
			return false;
		}
		for (String regex : regexs) {
			if (url.matches(regex)) {
				return true;
			}
		}
		return false;

	}

	/**
	 * This method decodes a url and formats it before its treatment
	 *
	 * @param url the passed url to be decoded
	 */
	public static String decodeURL(String url) {
		try {
			url = URLDecoder.decode(url, "UTF-8");
		} catch (Exception e) {
			logDebug("Exception decoding url: "+url);
			e.printStackTrace();
		}

		url = url.replace(' ', '+');

		if (url.startsWith("mega://")) {
			url = url.replaceFirst("mega://", "https://mega.nz/");
		} else if (url.startsWith("mega.")) {
			url = url.replaceFirst("mega.", "https://mega.");
		}

		if (url.startsWith("https://www.mega.co.nz")) {
			url = url.replaceFirst("https://www.mega.co.nz", "https://mega.co.nz");
		}

		if (url.startsWith("https://www.mega.nz")) {
			url = url.replaceFirst("https://www.mega.nz", "https://mega.nz");
		}

		if (url.endsWith("/")) {
			url = url.substring(0, url.length() - 1);
		}

		logDebug("URL decoded: " + url);
		return url;
	}

    /**
     * Convert color integer to corresponding string in hex format.
     *
     * @param color An integer which represents a color.
     * @return The color string in hex format, e.g., #FFABCDEF.
     */
	public static String getHexValue(int color){
		return String.format("#%06X", 0xFFFFFF & color);
	}

    public static void showKeyboardDelayed(final View view) {
		if (view == null) return;

		Handler handler = new Handler();
        handler.postDelayed(() -> {
			// The view needs to request the focus or the keyboard may not pops up
			if (view.requestFocus()) {
				InputMethodManager imm = (InputMethodManager)
						MegaApplication.getInstance().getApplicationContext().getSystemService(Context.INPUT_METHOD_SERVICE);
				imm.showSoftInput(view, InputMethodManager.SHOW_IMPLICIT);
			}
		}, SHOW_IM_DELAY);
    }

    public static Spanned getSpannedHtmlText(String string) {

		if (android.os.Build.VERSION.SDK_INT >= android.os.Build.VERSION_CODES.N) {
			return Html.fromHtml(string, Html.FROM_HTML_MODE_LEGACY);
		}

		return Html.fromHtml(string);
	}

	public static void checkTakePicture(Activity activity, int option) {
		if (isNecessaryDisableLocalCamera() != -1) {
			if(option == TAKE_PHOTO_CODE) {
				showConfirmationOpenCamera(activity, ACTION_TAKE_PICTURE, false);
			}else if(option == TAKE_PICTURE_PROFILE_CODE){
				showConfirmationOpenCamera(activity, ACTION_TAKE_PROFILE_PICTURE, false);
			}
			return;
		}
		takePicture(activity, option);
	}

	/**
	 * This method is to start camera from Activity
	 *
	 * @param activity the activity the camera would start from
	 */
	public static void takePicture(Activity activity, int option) {
		logDebug("takePicture");
		File newFile = buildTempFile(activity, "picture.jpg");
		try {
			newFile.createNewFile();
		} catch (IOException e) {}

		//This method is in the v4 support library, so can be applied to all devices
		Uri outputFileUri = FileProvider.getUriForFile(activity, AUTHORITY_STRING_FILE_PROVIDER, newFile);

		Intent cameraIntent = new Intent(MediaStore.ACTION_IMAGE_CAPTURE);
		cameraIntent.putExtra(MediaStore.EXTRA_OUTPUT, outputFileUri);
		cameraIntent.setFlags(Intent.FLAG_GRANT_READ_URI_PERMISSION);
		activity.startActivityForResult(cameraIntent, option);
	}

	public static void resetActionBar(ActionBar aB) {
		if (aB != null) {
			View customView = aB.getCustomView();
			if(customView != null){
				ViewParent parent = customView.getParent();
				if(parent != null){
					((ViewGroup) parent).removeView(customView);
				}
			}
			aB.setDisplayShowCustomEnabled(false);
			aB.setDisplayShowTitleEnabled(true);
		}
	}

	public static boolean isAndroid10() {
		return Build.VERSION.SDK_INT >= ANDROID_10_Q;
	}

	public static void setPasswordToggle(TextInputLayout textInputLayout, boolean focus){
		if (focus) {
			textInputLayout.setEndIconMode(END_ICON_PASSWORD_TOGGLE);
			textInputLayout.setEndIconDrawable(R.drawable.password_toggle);
		} else {
			textInputLayout.setEndIconMode(END_ICON_NONE);
		}
	}

<<<<<<< HEAD
	public static boolean isFastDoubleClick() {
		long time = System.currentTimeMillis();
		long timeD = time - lastClickTime;
		if (0 < timeD && timeD < 500) {
			return true;
		}

		lastClickTime = time;
		return false;
=======
	/**
	 * Changes the elevation of the the ActionBar passed as parameter.
	 *
	 * @param aB				ActionBar in which the elevation has to be applied.
	 * @param withElevation	true if should apply elevation, false otherwise.
	 * @param outMetrics	DisplayMetrics of the current device.
	 */
	public static void changeViewElevation(ActionBar aB, boolean withElevation, DisplayMetrics outMetrics) {
		float elevation = px2dp(4, outMetrics);

		if (withElevation) {
			aB.setElevation(elevation);
		} else {
			aB.setElevation(0);
		}
>>>>>>> 4bd2e3e7
	}
}<|MERGE_RESOLUTION|>--- conflicted
+++ resolved
@@ -132,12 +132,10 @@
 
 	public static HashMap<String, String> countryCodeDisplay;
 
-<<<<<<< HEAD
 	private static long lastClickTime;
-=======
+
 	// 150ms, a smaller value may cause the keyboard to fail to open
 	private final static int SHOW_IM_DELAY = 150;
->>>>>>> 4bd2e3e7
 
     public static boolean checkFingerprint(MegaApiAndroid megaApi, MegaNode node, String localPath) {
         String nodeFingerprint = node.getFingerprint();
@@ -1801,7 +1799,6 @@
 		}
 	}
 
-<<<<<<< HEAD
 	public static boolean isFastDoubleClick() {
 		long time = System.currentTimeMillis();
 		long timeD = time - lastClickTime;
@@ -1811,7 +1808,7 @@
 
 		lastClickTime = time;
 		return false;
-=======
+
 	/**
 	 * Changes the elevation of the the ActionBar passed as parameter.
 	 *
@@ -1827,6 +1824,5 @@
 		} else {
 			aB.setElevation(0);
 		}
->>>>>>> 4bd2e3e7
 	}
 }