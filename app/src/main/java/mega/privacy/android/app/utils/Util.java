package mega.privacy.android.app.utils;

import android.annotation.SuppressLint;
import android.app.Activity;
import android.app.AlertDialog;
import android.app.ProgressDialog;
import android.content.Context;
import android.content.DialogInterface;
import android.content.DialogInterface.OnCancelListener;
import android.content.Intent;
import android.content.IntentFilter;
import android.content.pm.PackageInfo;
import android.content.pm.PackageManager;
import android.content.res.Configuration;
import android.content.res.Resources;
import android.database.Cursor;
import android.graphics.Bitmap;
import android.graphics.BitmapFactory;
import android.graphics.Canvas;
import android.graphics.Color;
import android.graphics.Matrix;
import android.graphics.Paint;
import android.graphics.PorterDuff;
import android.graphics.PorterDuffXfermode;
import android.graphics.Rect;
import android.graphics.RectF;
import android.graphics.Typeface;
import android.graphics.drawable.Drawable;
import android.location.Location;
import android.media.ExifInterface;
import android.net.ConnectivityManager;
import android.net.NetworkInfo;
import android.net.Uri;
import android.os.BatteryManager;
import android.os.Build;
import android.os.Environment;
import android.os.Handler;
import android.os.StatFs;
import android.provider.MediaStore;
import android.provider.MediaStore.Images;
import android.provider.MediaStore.Video;
import android.support.v4.content.ContextCompat;
import android.support.v4.content.FileProvider;
import android.telephony.PhoneNumberUtils;
import android.telephony.TelephonyManager;
import android.text.Spannable;
import android.text.SpannableString;
import android.text.SpannableStringBuilder;
import android.text.format.Formatter;
import android.text.style.RelativeSizeSpan;
import android.text.style.StyleSpan;
import android.util.DisplayMetrics;
import android.util.TypedValue;
import android.view.View;
import android.view.ViewGroup;
import android.view.Window;
import android.view.WindowManager;
import android.view.animation.AlphaAnimation;
import android.view.inputmethod.InputMethodManager;
import android.widget.TextView;
import android.widget.Toast;

import java.io.BufferedWriter;
import java.io.File;
import java.io.FileInputStream;
import java.io.FileNotFoundException;
import java.io.FileOutputStream;
import java.io.FileWriter;
import java.io.IOException;
import java.io.OutputStreamWriter;
import java.io.Writer;
import java.net.InetAddress;
import java.net.NetworkInterface;
import java.net.URLConnection;
import java.nio.channels.FileChannel;
import java.text.DateFormat;
import java.text.DecimalFormat;
import java.text.ParseException;
import java.text.SimpleDateFormat;
import java.util.ArrayList;
import java.util.BitSet;
import java.util.Calendar;
import java.util.Collections;
import java.util.Date;
import java.util.Enumeration;
import java.util.HashMap;
import java.util.Locale;
import java.util.Random;
import java.util.TimeZone;
import java.util.regex.Matcher;
import java.util.regex.Pattern;

import javax.crypto.Cipher;
import javax.crypto.spec.SecretKeySpec;

import mega.privacy.android.app.AndroidLogger;
import mega.privacy.android.app.BaseActivity;
import mega.privacy.android.app.DatabaseHandler;
import mega.privacy.android.app.MegaAttributes;
import mega.privacy.android.app.MegaPreferences;
import mega.privacy.android.app.MimeTypeList;
import mega.privacy.android.app.R;
import mega.privacy.android.app.interfaces.AbortPendingTransferCallback;
import mega.privacy.android.app.lollipop.AudioVideoPlayerLollipop;
import mega.privacy.android.app.lollipop.ManagerActivityLollipop;
import mega.privacy.android.app.lollipop.PdfViewerActivityLollipop;
import mega.privacy.android.app.lollipop.megachat.ChatActivityLollipop;
import mega.privacy.android.app.lollipop.megachat.ChatFullScreenImageViewer;
import mega.privacy.android.app.lollipop.megachat.ChatSettings;
import mega.privacy.android.app.lollipop.megachat.NodeAttachmentHistoryActivity;
import nz.mega.sdk.MegaApiAndroid;
import nz.mega.sdk.MegaError;
import nz.mega.sdk.MegaNode;

import static android.content.Context.INPUT_METHOD_SERVICE;


public class Util {
	
	public static int ONTRANSFERUPDATE_REFRESH_MILLIS = 300;
	
	public static float dpWidthAbs = 360;
	public static float dpHeightAbs = 592;
	
	public static double percScreenLogin = 0.596283784; //The dimension of the grey zone (Login and Tour)
	public static double percScreenLoginReturning = 0.8;
	
	// Debug flag to enable logging and some other things
	public static boolean DEBUG = false;

	public static String mainDIR = "/MEGA";
	public static String offlineDIR = "MEGA/MEGA Offline";
	public static String downloadDIR ="MEGA/MEGA Downloads";
	public static String temporalPicDIR ="MEGA/MEGA AppTemp";
	public static String profilePicDIR ="MEGA/MEGA Profile Images";
	public static String logDIR = "MEGA/MEGA Logs";
	public static String advancesDevicesDIR = "MEGA/MEGA Temp";
	public static String chatTempDIR = "MEGA/MEGA Temp/Chat";
	public static String oldMKFile = "/MEGA/MEGAMasterKey.txt";
	public static String rKFile = "/MEGA/MEGARecoveryKey.txt";

	public static String base64EncodedPublicKey_1 = "MIIBIjANBgkqhkiG9w0BAQEFAAOCAQ8AMIIBCgKCAQEA0bZjbgdGRd6/hw5/J2FGTkdG";
	public static String base64EncodedPublicKey_2 = "tDTMdR78hXKmrxCyZUEvQlE/DJUR9a/2ZWOSOoaFfi9XTBSzxrJCIa+gjj5wkyIwIrzEi";
	public static String base64EncodedPublicKey_3 = "55k9FIh3vDXXTHJn4oM9JwFwbcZf1zmVLyes5ld7+G15SZ7QmCchqfY4N/a/qVcGFsfwqm";
	public static String base64EncodedPublicKey_4 = "RU3VzOUwAYHb4mV/frPctPIRlJbzwCXpe3/mrcsAP+k6ECcd19uIUCPibXhsTkNbAk8CRkZ";
	public static String base64EncodedPublicKey_5 = "KOy+czuZWfjWYx3Mp7srueyQ7xF6/as6FWrED0BlvmhJYj0yhTOTOopAXhGNEk7cUSFxqP2FKYX8e3pHm/uNZvKcSrLXbLUhQnULhn4WmKOQIDAQAB";
	
	/*public static String base64EncodedPublicKey_1 = "MIIBIjANBgkqhkiG9w0BAQEFAAOCAQ8AMIIBCgKCAQEAlxJdfjvhsCAK1Lu5n6WtQf";
	public static String base64EncodedPublicKey_2 = "MkjjOUCDDuM7zeiS3jsfCghG1bpwMmD4E8vQfPboyYtQBftdEG5GbWrqWJL+z6M/2SN";
	public static String base64EncodedPublicKey_3 = "+6pHqExFw8fjzP/4/CDzHLhmITKTOegm/6cfMUWcrghZuiHKfM6n4vmNYrHy4Bpx68RJW+J4B";
	public static String base64EncodedPublicKey_4 = "wL6PWE8ZGGeeJmU0eAJeRJMsNEwMrW2LATnIoJ4/qLYU4gKDINPMRaIE6/4pQnbd2NurWm8ZQT7XSMQZcisTqwRLS";
	public static String base64EncodedPublicKey_5 = "YgjYKCXtjloP8QnKu0IGOoo79Cfs3Z9eC3sQ1fcLQsMM2wExlbnYI2KPTs0EGCmcMXrrO5MimGjYeW8GQlrKsbiZ0UwIDAQAB";
	*/
	public static DatabaseHandler dbH;
	public static boolean fileLoggerSDK = false;
	public static boolean fileLoggerKarere = false;
	public static Context context;

	public static HashMap<String, String> countryCodeDisplay;
	
	/*
	 * Create progress dialog helper
	 */
	public static ProgressDialog createProgress(Context context, String message) {
		ProgressDialog progress = new ProgressDialog(context);
		progress.setMessage(message);
		progress.setCancelable(false);
		progress.setCanceledOnTouchOutside(false);
		return progress;
	}
	
	/*
	 * Create progress dialog with resId
	 */
	public static ProgressDialog createProgress(Context context, int stringResId) {
		return createProgress(context, context.getString(stringResId));
	}
	
	public static void showErrorAlertDialogFinish(MegaError error, Activity activity) {
		showErrorAlertDialog(error.getErrorString(), true, activity);
	}

	public static File createTemporalTextFile(String name, String data){

		String path = Environment.getExternalStorageDirectory().getAbsolutePath() + "/" + Util.temporalPicDIR + "/";
		File tempDownDirectory = new File(path);
		if(!tempDownDirectory.exists()){
			tempDownDirectory.mkdirs();
		}

		String fileName = name+".txt";
		final File file = new File(path, fileName);

		try
		{
			file.createNewFile();
			FileOutputStream fOut = new FileOutputStream(file);
			OutputStreamWriter myOutWriter = new OutputStreamWriter(fOut);
			myOutWriter.append(data);

			myOutWriter.close();

			fOut.flush();
			fOut.close();

			return file;
		}
		catch (IOException e)
		{
			log("File write failed: " + e.toString());
			return null;
		}
	}

	public static File createTemporalURLFile(String name, String data){

		String path = Environment.getExternalStorageDirectory().getAbsolutePath() + "/" + Util.temporalPicDIR + "/";
		File tempDownDirectory = new File(path);
		if(!tempDownDirectory.exists()){
			tempDownDirectory.mkdirs();
		}

		String fileName = name+".url";
		final File file = new File(path, fileName);

		try
		{
			file.createNewFile();
			FileOutputStream fOut = new FileOutputStream(file);
			OutputStreamWriter myOutWriter = new OutputStreamWriter(fOut);
			myOutWriter.append(data);

			myOutWriter.close();

			fOut.flush();
			fOut.close();

			return file;
		}
		catch (IOException e)
		{
			log("File write failed: " + e.toString());
			return null;
		}
	}

	public static void showErrorAlertDialogGroupCall(String message, final boolean finish, final Activity activity){
		if(activity == null){
			return;
		}

		try{
			AlertDialog.Builder dialogBuilder = getCustomAlertBuilder(activity, activity.getString(R.string.general_error_word), message, null);
			dialogBuilder.setPositiveButton(
					activity.getString(android.R.string.ok),
					new DialogInterface.OnClickListener() {
						@Override
						public void onClick(DialogInterface dialog, int which) {
							dialog.dismiss();
							if (finish) {
								if(Build.VERSION.SDK_INT >= Build.VERSION_CODES.LOLLIPOP) {
									activity.finishAndRemoveTask();
								}else{
									activity.finish();
								}
							}
						}
					});
			dialogBuilder.setOnCancelListener(new OnCancelListener() {
				@Override
				public void onCancel(DialogInterface dialog) {
					if (finish) {
						if(Build.VERSION.SDK_INT >= Build.VERSION_CODES.LOLLIPOP) {
							activity.finishAndRemoveTask();
						}else{
							activity.finish();
						}
					}
				}
			});


			AlertDialog dialog = dialogBuilder.create();
			dialog.show();
			brandAlertDialog(dialog);
		}catch(Exception ex){
			Util.showToast(activity, message);
		}
	}

	/*
	 * Build error dialog
	 * @param message Message to display
	 * @param finish Should activity finish after dialog dismis
	 * @param activity Source activity
	 */
	public static void showErrorAlertDialog(String message, final boolean finish, final Activity activity){
		if(activity == null){
			return;
		}
		
		try{ 
			AlertDialog.Builder dialogBuilder = getCustomAlertBuilder(activity, activity.getString(R.string.general_error_word), message, null);
			dialogBuilder.setPositiveButton(
				activity.getString(android.R.string.ok),
				new DialogInterface.OnClickListener() {
					@Override
					public void onClick(DialogInterface dialog, int which) {
						dialog.dismiss();
						if (finish) {
							activity.finish();
						}
					}
				});
			dialogBuilder.setOnCancelListener(new OnCancelListener() {
				@Override
				public void onCancel(DialogInterface dialog) {
					if (finish) {
						activity.finish();
					}
				}
			});
		
		
			AlertDialog dialog = dialogBuilder.create();
			dialog.show(); 
			brandAlertDialog(dialog);
		}
		catch(Exception ex){
			Util.showToast(activity, message); 
		}
	}
	
	public static void showErrorAlertDialog(MegaError error, Activity activity) {
		showErrorAlertDialog(error.getErrorString(), false, activity);
	}
	
	public static void showErrorAlertDialog(int errorCode, Activity activity) {
		showErrorAlertDialog(MegaError.getErrorString(errorCode), false, activity);
	}

	public static String getCountryCodeByNetwork(Context context) {
		TelephonyManager tm = (TelephonyManager) context.getSystemService(Context.TELEPHONY_SERVICE);
		if (tm != null) {
			return tm.getNetworkCountryIso();
		}
		return null;
	}

	public static boolean isRoaming(Context context) {
		ConnectivityManager cm = (ConnectivityManager) context.getSystemService(Context.CONNECTIVITY_SERVICE);
		if (cm != null) {
			NetworkInfo ni = cm.getActiveNetworkInfo();
			if(ni != null) {
                return ni.isRoaming();
            }
		}
		return true;
	}

	public static int countMatches(Pattern pattern, String string)
	{
		Matcher matcher = pattern.matcher(string);

		int count = 0;
		int pos = 0;
		while (matcher.find(pos))
		{
			count++;
			pos = matcher.start() + 1;
		}

		return count;
	}
	
	public static boolean showMessageRandom(){
		Random r = new Random(System.currentTimeMillis());
		int randomInt = r.nextInt(100) + 1;
		
		if(randomInt<5){
			return true;
		}
		else{
			return false;
		}
//		return true;
	}
	
	public static int getFilesCount(File file) {
		File[] files = file.listFiles();
		int count = 0;
		for (File f : files)
			if (f.isDirectory())
				count += getFilesCount(f)+1;
			else
				count++;

		return count;
	}

    public static String toCDATA(String src) {
        if (src != null) {
            //solution from web client
            src = src.replaceAll("&","&amp;")
                    .replaceAll("\"","&quot;")
                    .replaceAll("'","&#39;")
                    .replaceAll("<","&lt;")
                    .replaceAll(">","&gt;");
            //another solution
//            src = src.replaceAll("]]>", "] ]>");
//            src = "<![CDATA[" + src + "]]>";
        }
        return src;
    }
	
	public static long getFreeExternalMemorySize() {
		log("getFreeExternalMemorySize");
        String secStore = System.getenv("SECONDARY_STORAGE");
        File path = new File(secStore);
        log("getFreeExternalMemorySize: "+path.getAbsolutePath());
        
        StatFs stat = new StatFs(path.getPath());

        long blockSize = stat.getBlockSize();
        long availableBlocks = stat.getAvailableBlocks();

        return availableBlocks * blockSize;
	}
	
	public static String getExternalCardPath() {
		
        String secStore = System.getenv("SECONDARY_STORAGE");
        if (secStore == null){
        	return null;
        }
        else{
        	if (secStore.compareTo("") == 0){
        		return null;
        	}
	        log("getExternalCardPath secStore: "+secStore);
	        File path = new File(secStore);
	        log("getFreeSize: "+path.getUsableSpace());
	        if(path.getUsableSpace()>0)
	        {
	        	return path.getAbsolutePath();
	        }
        }

        return null;
	}

	public static String getNumberItemChildren(File file){
		File[] list = file.listFiles();
		int count = 0;
		if(list!=null){
			count =  list.length;
		}

		String numChilden = count + " " + context.getResources().getQuantityString(R.plurals.general_num_items, count);

		return numChilden;
	}
	
	public static Bitmap rotateBitmap(Bitmap bitmap, int orientation) {

        Matrix matrix = new Matrix();
        switch (orientation) {
            case ExifInterface.ORIENTATION_NORMAL:
                return bitmap;
            case ExifInterface.ORIENTATION_FLIP_HORIZONTAL:
                matrix.setScale(-1, 1);
                break;
            case ExifInterface.ORIENTATION_ROTATE_180:
                matrix.setRotate(180);
                break;
            case ExifInterface.ORIENTATION_FLIP_VERTICAL:
                matrix.setRotate(180);
                matrix.postScale(-1, 1);
                break;
            case ExifInterface.ORIENTATION_TRANSPOSE:
                matrix.setRotate(90);
                matrix.postScale(-1, 1);
                break;
           case ExifInterface.ORIENTATION_ROTATE_90:
               matrix.setRotate(90);
               break;
           case ExifInterface.ORIENTATION_TRANSVERSE:
               matrix.setRotate(-90);
               matrix.postScale(-1, 1);
               break;
           case ExifInterface.ORIENTATION_ROTATE_270:
               matrix.setRotate(-90);
               break;
           default:
               return bitmap;
        }
	     
        try {
            Bitmap bmRotated = Bitmap.createBitmap(bitmap, 0, 0, bitmap.getWidth(), bitmap.getHeight(), matrix, true);
            if (bitmap != null && !bitmap.isRecycled()) {
                bitmap.recycle();
                bitmap = null; 
            }
            return bmRotated;
        }
        catch (Exception e) {
            e.printStackTrace();
            return null;
        }
	}
	
	public static int calculateInSampleSize(BitmapFactory.Options options, int reqWidth, int reqHeight) {
		// Raw height and width of image
	    final int height = options.outHeight;
	    final int width = options.outWidth;
	    
	    int inSampleSize = 1;
	    
	    if (height > reqHeight || width > reqWidth) {

	        final int halfHeight = height / 2;
	        final int halfWidth = width / 2;

	        // Calculate the largest inSampleSize value that is a power of 2 and keeps both
	        // height and width larger than the requested height and width.
	        while ((halfHeight / inSampleSize) > reqHeight
	                && (halfWidth / inSampleSize) > reqWidth) {
	            inSampleSize *= 2;
	        }
	    }

	    return inSampleSize;
	}
	
	/*
	 * Build custom dialog
	 * @param activity Source activity
	 * @param title Dialog title
	 * @param message To display, could be null
	 * @param view Custom view to display in the dialog
	 */
	public static AlertDialog.Builder getCustomAlertBuilder(Activity activity, String title, String message, View view) {
		AlertDialog.Builder dialogBuilder = new AlertDialog.Builder(activity);
		ViewGroup customView = getCustomAlertView(activity, title, message);
		if (view != null) {
			customView.addView(view);
		}
		dialogBuilder.setView(customView);
		dialogBuilder.setInverseBackgroundForced(true);
		return dialogBuilder;
	}

	/*
	 * Create custom alert dialog view
	 */
	private static ViewGroup getCustomAlertView(Activity activity, String title, String message) {
		View customView = activity.getLayoutInflater().inflate(R.layout.alert_dialog, null);

		TextView titleView = (TextView)customView.findViewById(R.id.dialog_title);
		titleView.setText(title);

		TextView messageView = (TextView)customView.findViewById(R.id.message);
		if (message == null) {
			messageView.setVisibility(View.GONE);
		} else {
			messageView.setText(message);
		}
		return (ViewGroup)customView;
	}

	/*
	 * Show Toast message with resId
	 */
	public static void showToast(Context context, int resId) {
		try { Toast.makeText(context, resId, Toast.LENGTH_LONG).show(); } catch(Exception ex) {};
	}

	/*
	 * Show Toast message with String
	 */
	public static void showToast(Context context, String message) {
		try { Toast.makeText(context, message, Toast.LENGTH_LONG).show(); } catch(Exception ex) {};
	}
	
	public static float getScaleW(DisplayMetrics outMetrics, float density){
		
		float scale = 0;
		
		float dpWidth  = outMetrics.widthPixels / density;		
	    scale = dpWidth / dpWidthAbs;	    
		
	    return scale;
	}
	
	public static float getScaleH(DisplayMetrics outMetrics, float density){
		
		float scale = 0;
		
		float dpHeight  = outMetrics.heightPixels / density;		
	    scale = dpHeight / dpHeightAbs;	    
		
	    return scale;
	}
	
	public static int px2dp (float dp, DisplayMetrics outMetrics){
	
		return (int)(TypedValue.applyDimension(TypedValue.COMPLEX_UNIT_DIP, dp, outMetrics));
	}
	
	/*
	 * AES encryption
	 */
	public static byte[] aes_encrypt(byte[] raw, byte[] clear) throws Exception {
		SecretKeySpec skeySpec = new SecretKeySpec(raw, "AES");
		Cipher cipher = Cipher.getInstance("AES");
		cipher.init(Cipher.ENCRYPT_MODE, skeySpec);
		byte[] encrypted = cipher.doFinal(clear);
		return encrypted;
	}
	
	/*
	 * AES decryption
	 */
	public static byte[] aes_decrypt(byte[] raw, byte[] encrypted)
			throws Exception {
		SecretKeySpec skeySpec = new SecretKeySpec(raw, "AES");
		Cipher cipher = Cipher.getInstance("AES");
		cipher.init(Cipher.DECRYPT_MODE, skeySpec);
		byte[] decrypted = cipher.doFinal(encrypted);
		return decrypted;
	}
	
	/*
	 * Check is device on WiFi
	 */
	public static boolean isOnWifi(Context context) {
		ConnectivityManager connectivityManager = (ConnectivityManager) context
				.getSystemService(Context.CONNECTIVITY_SERVICE);
		NetworkInfo networkInfo = null;
		if (connectivityManager != null) {
			networkInfo = connectivityManager
					.getNetworkInfo(ConnectivityManager.TYPE_WIFI);
		}
		return networkInfo == null ? false : networkInfo.isConnected();
	}

	/*
	 * Check is device on Mobile Data
	 */
	public static boolean isOnMobileData(Context context) {
		ConnectivityManager connectivityManager = (ConnectivityManager) context
				.getSystemService(Context.CONNECTIVITY_SERVICE);
		NetworkInfo networkInfo = null;
		if (connectivityManager != null) {
			networkInfo = connectivityManager
					.getNetworkInfo(ConnectivityManager.TYPE_MOBILE);
		}
		return networkInfo == null ? false : networkInfo.isConnected();
	}
	
	static public boolean isOnline(Context context) {
	    if(context == null) return true;
		
		ConnectivityManager cm =
	        (ConnectivityManager) context.getSystemService(Context.CONNECTIVITY_SERVICE);
	    NetworkInfo netInfo = cm.getActiveNetworkInfo();
	    if (netInfo != null && netInfo.isConnectedOrConnecting()) {
	        return true;
	    }
	    return false;
	}
	
	public static String getSizeString(long size){
		String sizeString = "";
		DecimalFormat decf = new DecimalFormat("###.##");

		float KB = 1024;
		float MB = KB * 1024;
		float GB = MB * 1024;
		float TB = GB * 1024;
		
		if (size < KB){
			sizeString = size + " " + context.getString(R.string.label_file_size_byte);
		}
		else if (size < MB){
			sizeString = decf.format(size/KB) + " " + context.getString(R.string.label_file_size_kilo_byte);
		}
		else if (size < GB){
			sizeString = decf.format(size/MB) + " " + context.getString(R.string.label_file_size_mega_byte);
		}
		else if (size < TB){
			sizeString = decf.format(size/GB) + " " + context.getString(R.string.label_file_size_giga_byte);
		}
		else{
			sizeString = decf.format(size/TB) + " " + context.getString(R.string.label_file_size_tera_byte);
		}
		
		return sizeString;
	}
	
	private static long getDirSize(File dir) {

        long size = 0;
        if(dir==null){
        	return -1;
        }
        
        File[] files = dir.listFiles();

		if(files !=null){
			for (File file : files) {
				if (file.isFile()) {
					size += file.length();
				}
				else{
					size += getDirSize(file);
				}
			}
			return size;
		}
		log("Files is NULL");
        return size;
    }
	
    private static void cleanDir(File dir, long bytes) {

        long bytesDeleted = 0;
        File[] files = dir.listFiles();

        for (File file : files) {
            bytesDeleted += file.length();
            file.delete();

            if (bytesDeleted >= bytes) {
                break;
            }
        }
    }
    
    public static void cleanDir(File dir) {
        File[] files = dir.listFiles();

		if(files !=null){
			for (File file : files) {

				if (file.isFile()) {
					file.delete();
				}
				else{
					cleanDir(file);
					file.delete();
				}
			}
		}
		else{
			log("Files is NULL");
		}
    }
    
    public static String getCacheSize(Context context){
    	log("getCacheSize");
    	File cacheIntDir = context.getCacheDir();
    	File cacheExtDir = context.getExternalCacheDir();

		if(cacheIntDir!=null){
			log("Path to check internal: "+cacheIntDir.getAbsolutePath());
		}
    	long size = getDirSize(cacheIntDir)+getDirSize(cacheExtDir);    	
    	
    	String sizeCache = getSizeString(size);
    	return sizeCache; 
    }
	
    public static void clearCache(Context context){
    	log("clearCache");
    	File cacheIntDir = context.getCacheDir();
    	File cacheExtDir = context.getExternalCacheDir();

    	cleanDir(cacheIntDir);
    	cleanDir(cacheExtDir);    	
    }
    
    public static String getOfflineSize(Context context){
    	log("getOfflineSize");
    	File offline = new File(Environment.getExternalStorageDirectory().getAbsolutePath() + "/" + offlineDIR);
    	long size = 0;
    	if(offline.exists()){
    		size = getDirSize(offline);    	
        	
        	String sizeOffline = getSizeString(size);
        	return sizeOffline; 
    	}
    	else{
    		return getSizeString(0);
    	}        	
    }
	
    public static void clearOffline(Context context){
    	log("clearOffline");
    	File offline = new File(Environment.getExternalStorageDirectory().getAbsolutePath() + "/" + offlineDIR);
    	if(offline.exists()){
        	cleanDir(offline);
        	offline.delete();
    	}
    }
    
	public static String getDateString(long date){
		DateFormat datf = DateFormat.getDateTimeInstance();
		String dateString = "";
		
		dateString = datf.format(new Date(date*1000));
		
		return dateString;
	}

	public static void setContext(Context c){
		context = c;
	}

	public static void setDBH(DatabaseHandler d){
		dbH = d;
	}

	public static void setFileLoggerSDK(boolean fL){
		fileLoggerSDK = fL;
	}

	public static boolean getFileLoggerSDK(){
		return fileLoggerSDK;
	}

	public static void setFileLoggerKarere(boolean fL){
		fileLoggerKarere = fL;
	}

    public static boolean getFileLoggerKarere(){
        return fileLoggerKarere;
    }

	/*
	 * Global log handler
	 */
	public static void log(String origin, String message) {
		MegaApiAndroid.log(MegaApiAndroid.LOG_LEVEL_WARNING, "[clientApp] "+ origin + ": " + message, origin);

//		try {
//			SimpleDateFormat sdf = new SimpleDateFormat("yyyy-MM-dd HH:mm:ss");
//			String currentDateandTime = sdf.format(new Date());
//
//			message = "(" + currentDateandTime + ") - " + message;
//		}
//		catch (Exception e){}

//		File logFile=null;
//		if (DEBUG) {
//			MegaApiAndroid.log(MegaApiAndroid.LOG_LEVEL_INFO, message, origin);
//		}

//		if (fileLogger) {
//			//Send the log to a file
//
//			String dir = Environment.getExternalStorageDirectory().getAbsolutePath() + "/" + logDIR + "/";
//			//			String file = Environment.getExternalStorageDirectory().getAbsolutePath()+"/"+logDIR+"/log.txt";
//			File dirFile = new File(dir);
//			if (!dirFile.exists()) {
//				dirFile.mkdirs();
//				logFile = new File(dirFile, "log.txt");
//				if (!logFile.exists()) {
//					try {
//						logFile.createNewFile();
//					} catch (IOException e) {
//						// TODO Auto-generated catch block
//						e.printStackTrace();
//					}
//				}
//			} else {
//				logFile = new File(dirFile, "log.txt");
//				if (!logFile.exists()) {
//					try {
//						logFile.createNewFile();
//					} catch (IOException e) {
//						// TODO Auto-generated catch block
//						e.printStackTrace();
//					}
//				}
//			}
//
//			if (logFile != null && logFile.exists()) {
//				appendStringToFile(origin + ": " + message + "\n", logFile);
//			}
//		}
	}

	public static boolean appendStringToFile(final String appendContents, final File file) {
		boolean result = false;
		try {
			if (file != null && file.canWrite()) {
				file.createNewFile(); // ok if returns false, overwrite
				Writer out = new BufferedWriter(new FileWriter(file, true), 1024);
				out.write(appendContents);
				out.close();
				result = true;
			}
		} catch (IOException e) {
			//   Log.e(Constants.LOG_TAG, "Error appending string data to file " + e.getMessage(), e);
		}
		return result;
	}
	
	public static void brandAlertDialog(AlertDialog dialog) {
	    try {
	        Resources resources = dialog.getContext().getResources();

	        int alertTitleId = resources.getIdentifier("alertTitle", "id", "android");

	        TextView alertTitle = (TextView) dialog.getWindow().getDecorView().findViewById(alertTitleId);
	        if (alertTitle != null){	        	
	        	alertTitle.setTextColor(ContextCompat.getColor(dialog.getContext(), R.color.mega)); // change title text color
	        }

	        int titleDividerId = resources.getIdentifier("titleDivider", "id", "android");
	        View titleDivider = dialog.getWindow().getDecorView().findViewById(titleDividerId);
	        if (titleDivider != null){
	        	titleDivider.setBackgroundColor(ContextCompat.getColor(dialog.getContext(), R.color.mega)); // change divider color
	        }
	    } catch (Exception ex) {
	    	Toast.makeText(dialog.getContext(), ex.getMessage(), Toast.LENGTH_LONG).show();
	        ex.printStackTrace();
	    }
	}
	
	public static String getLocalFile(Context context, String fileName, long fileSize, String destDir) {
		Cursor cursor = null;
		try 
		{
			if(MimeTypeList.typeForName(fileName).isImage())
			{
				log("is Image");
				final String[] projection = { MediaStore.Images.Media.DATA };
				final String selection = MediaStore.Images.Media.DISPLAY_NAME + " = ? AND " + MediaStore.Images.Media.SIZE + " = ?";
				final String[] selectionArgs = { fileName, String.valueOf(fileSize) };
				
		        cursor = context.getContentResolver().query(Images.Media.EXTERNAL_CONTENT_URI, projection, selection, selectionArgs, null);
				if (cursor != null && cursor.moveToFirst()) {
			        int dataColumn = cursor.getColumnIndexOrThrow(MediaStore.Images.Media.DATA);
			        String path =  cursor.getString(dataColumn);
			        cursor.close();
			        cursor = null;
			        if(new File(path).exists()){
						return path;
			        }
				}
				if(cursor != null) cursor.close();
			
				cursor = context.getContentResolver().query(Images.Media.INTERNAL_CONTENT_URI, projection, selection, selectionArgs, null);
				if (cursor != null && cursor.moveToFirst()) {
			        int dataColumn = cursor.getColumnIndexOrThrow(MediaStore.Images.Media.DATA);
			        String path =  cursor.getString(dataColumn);
			        cursor.close();
			        cursor = null;
			        if (new File(path).exists()) {
						return path;
					}
				}
				if(cursor != null) cursor.close();
			}
			else if(MimeTypeList.typeForName(fileName).isVideoReproducible())
			{
				final String[] projection = { MediaStore.Video.Media.DATA };
				final String selection = MediaStore.Video.Media.DISPLAY_NAME + " = ? AND " + MediaStore.Video.Media.SIZE + " = ?";
				final String[] selectionArgs = { fileName, String.valueOf(fileSize) };
				
		        cursor = context.getContentResolver().query(
                        Video.Media.EXTERNAL_CONTENT_URI, projection, selection,
                        selectionArgs, null);
				if (cursor != null && cursor.moveToFirst()) {
			        int dataColumn = cursor.getColumnIndexOrThrow(MediaStore.Video.Media.DATA);
			        String path =  cursor.getString(dataColumn);
			        cursor.close();
			        cursor = null;
			        if(new File(path).exists()) return path;
				}
				if(cursor != null) cursor.close();
			
				cursor = context.getContentResolver().query(
		                Video.Media.INTERNAL_CONTENT_URI, projection, selection,
		                selectionArgs, null);
				if (cursor != null && cursor.moveToFirst()) {
			        int dataColumn = cursor.getColumnIndexOrThrow(MediaStore.Video.Media.DATA);
			        String path =  cursor.getString(dataColumn);
			        cursor.close();
			        cursor = null;
			        if(new File(path).exists()) return path;
				}
				if(cursor != null) cursor.close();
			}
			else if (MimeTypeList.typeForName(fileName).isAudio()) {
				log("isAUdio");
				final String[] projection = { MediaStore.Audio.Media.DATA };
				final String selection = MediaStore.Audio.Media.DISPLAY_NAME + " = ? AND " + MediaStore.Audio.Media.SIZE + " = ?";
				final String[] selectionArgs = { fileName, String.valueOf(fileSize) };

				cursor = context.getContentResolver().query(MediaStore.Audio.Media.EXTERNAL_CONTENT_URI, projection, selection, selectionArgs, null);
				if (cursor != null && cursor.moveToFirst()) {
					int dataColumn = cursor.getColumnIndexOrThrow(MediaStore.Audio.Media.DATA);
					String path =  cursor.getString(dataColumn);
					cursor.close();
					cursor = null;
					if(new File(path).exists()){
						return path;
					}
				}
				if(cursor != null) cursor.close();

				cursor = context.getContentResolver().query(MediaStore.Audio.Media.INTERNAL_CONTENT_URI, projection, selection, selectionArgs, null);
				if (cursor != null && cursor.moveToFirst()) {
					int dataColumn = cursor.getColumnIndexOrThrow(MediaStore.Audio.Media.DATA);
					String path =  cursor.getString(dataColumn);
					cursor.close();
					cursor = null;
					if(new File(path).exists()) {
						return path;
					}
				}
				if(cursor != null) cursor.close();
			}
		} catch (Exception e) 
		{
			if(cursor != null) cursor.close();
		}
		
		//Not found, searching in the download folder
		if(destDir != null){
			File file = new File(destDir, fileName);
			if(file.exists() && file.length() == fileSize){
				return file.getAbsolutePath();
			}

		}
		return null;
	}
	
	/*
	 * Check is file belongs to the app
	 */
	public static boolean isLocal(Context context, File file) {
        File tmp = context.getDir("tmp", 0);
		return file.getAbsolutePath().contains(tmp.getParent());
	}
	
	/*
	 * Check is file belongs to the app and temporary
	 */
	public static boolean isLocalTemp(Context context, File file) {
		return isLocal(context, file) && file.getAbsolutePath().endsWith(".tmp");
	}
	
	/*
	 * Get localized progress size
	 */
	public static String getProgressSize(Context context, long progress,
			long size) {
		return String.format("%s/%s",
				Formatter.formatFileSize(context, progress),
				Formatter.formatFileSize(context, size));
	}
	
	/*
	 * Set alpha transparency for view
	 */
	@SuppressLint("NewApi")
	public static void setViewAlpha(View view, float alpha) {
		if (Build.VERSION.SDK_INT >= 11) {
			view.setAlpha(alpha);
		} else {
			AlphaAnimation anim = new AlphaAnimation(alpha, alpha);
			anim.setDuration(0);
			anim.setFillAfter(true);
			view.startAnimation(anim);
		}
	}
	
	/*
	 * Make part of the string bold
	 */
	public static SpannableStringBuilder makeBold(String text, String boldText) {
		SpannableStringBuilder sb = new SpannableStringBuilder(text);
		StyleSpan bss = new StyleSpan(android.graphics.Typeface.BOLD);
		sb.setSpan(bss, text.length() - boldText.length(), text.length(),
				Spannable.SPAN_INCLUSIVE_INCLUSIVE);
		return sb;
	}
	
	/*
	 * Delete file if it belongs to the app
	 */
	public static void deleteIfLocal(Context context, File file) {
		if (isLocal(context, file) && file.exists()) {
			log("delete");
			file.delete();
		}
	}
	
	public static void copyFile(File source, File dest) throws IOException{
		log("copyFile");

		if (!source.getAbsolutePath().equals(dest.getAbsolutePath())){
			FileChannel inputChannel = null;
			FileChannel outputChannel = null;
			FileInputStream inputStream = new FileInputStream(source);
			FileOutputStream outputStream = new FileOutputStream(dest);
			inputChannel = inputStream.getChannel();
			outputChannel = outputStream.getChannel();
			outputChannel.transferFrom(inputChannel, 0, inputChannel.size());    
			inputChannel.close();
			outputChannel.close();
			inputStream.close();
			outputStream.close();
		}
	}
	
	/*
	 * Start activity to open URL
	 */
	public static void openUrl(Context context, String url) {
		Intent intent = new Intent(Intent.ACTION_VIEW, Uri.parse(url));
		context.startActivity(intent);
	}
	
	public static void deleteFolderAndSubfolders(Context context, File f) throws IOException {
		
		if (f != null){
			log("deleteFolderAndSubfolders: "+ f.getAbsolutePath());
			if (f.isDirectory()) {
				if (f.listFiles() != null){
					for (File c : f.listFiles()){
						deleteFolderAndSubfolders(context, c);
					}
				}
			}
			
			if (!f.delete()){
				throw new FileNotFoundException("Failed to delete file: " + f);
			}
			else{
				try {
					Intent mediaScanIntent = new Intent(Intent.ACTION_MEDIA_SCANNER_SCAN_FILE);
					File fileToDelete = new File(f.getAbsolutePath());
					Uri contentUri;
					if (Build.VERSION.SDK_INT >= Build.VERSION_CODES.N) {
						contentUri = FileProvider.getUriForFile(context, "mega.privacy.android.app.providers.fileprovider", fileToDelete);
					}
					else{
						contentUri = Uri.fromFile(fileToDelete);
					}
					mediaScanIntent.setData(contentUri);
					mediaScanIntent.setFlags(Intent.FLAG_GRANT_READ_URI_PERMISSION);
					context.sendBroadcast(mediaScanIntent);
				}
				catch (Exception e){ log ("Exception while deleting media scanner file: " + e.getMessage()); }
		    
			}
		}
	}
	
	public static String getSpeedString (long speed){
		String speedString = "";
		double speedDouble = 0;
		DecimalFormat df = new DecimalFormat("#.##");
		
		if (speed > 1024){
			if (speed > 1024*1024){
				if (speed > 1024*1024*1024){
					speedDouble = speed / (1024.0*1024.0*1024.0);
					speedString = df.format(speedDouble) + " GB/s";
				}
				else{
					speedDouble = speed / (1024.0*1024.0);
					speedString = df.format(speedDouble) + " MB/s";
				}
			}
			else{
				speedDouble = speed / 1024.0;
				speedString = df.format(speedDouble) + " KB/s";	
			}
		}
		else{
			speedDouble = speed;
			speedString = df.format(speedDouble) + " B/s";
		}
		
		return speedString;
	}


	
	public static String getPhotoSyncName (long timeStamp, String fileName){
		String photoSyncName = null;
		
		Calendar cal = Calendar.getInstance();
		cal.setTimeInMillis(timeStamp);
		
		String extension = "";
		String[] s = fileName.split("\\.");
		if (s != null){
			if (s.length > 0){
				extension = s[s.length-1];
			}
		}
				
		String year;
		String month;
		String day;
		String hour;
		String minute;
		String second;
		
		year = cal.get(Calendar.YEAR) + "";
		month = (cal.get(Calendar.MONTH)+1) + "";
		if ((cal.get(Calendar.MONTH) + 1) < 10){
			month = "0" + month;
		}
		
		day = cal.get(Calendar.DAY_OF_MONTH) + "";
		if (cal.get(Calendar.DAY_OF_MONTH) < 10){
			day = "0" + day;
		}
		
		hour = cal.get(Calendar.HOUR_OF_DAY) + "";
		if (cal.get(Calendar.HOUR_OF_DAY) < 10){
			hour = "0" + hour;
		}
		
		minute = cal.get(Calendar.MINUTE) + "";
		if (cal.get(Calendar.MINUTE) < 10){
			minute = "0" + minute;
		}
		
		second = cal.get(Calendar.SECOND) + "";
		if (cal.get(Calendar.SECOND) < 10){
			second = "0" + second;
		}

		photoSyncName = year + "-" + month + "-" + day + " " + hour + "." + minute + "." + second + "." + extension;
		
		return photoSyncName;
	}
	
	public static String getPhotoSyncNameWithIndex (long timeStamp, String fileName, int photoIndex){
		
		if (photoIndex == 0){
			return getPhotoSyncName(timeStamp, fileName);
		}
		
		String photoSyncName = null;
		
		Calendar cal = Calendar.getInstance();
		cal.setTimeInMillis(timeStamp);
		
		String extension = "";
		String[] s = fileName.split("\\.");
		if (s != null){
			if (s.length > 0){
				extension = s[s.length-1];
			}
		}
				
		String year;
		String month;
		String day;
		String hour;
		String minute;
		String second;
		
		year = cal.get(Calendar.YEAR) + "";
		month = (cal.get(Calendar.MONTH)+1) + "";
		if ((cal.get(Calendar.MONTH) + 1) < 10){
			month = "0" + month;
		}
		
		day = cal.get(Calendar.DAY_OF_MONTH) + "";
		if (cal.get(Calendar.DAY_OF_MONTH) < 10){
			day = "0" + day;
		}
		
		hour = cal.get(Calendar.HOUR_OF_DAY) + "";
		if (cal.get(Calendar.HOUR_OF_DAY) < 10){
			hour = "0" + hour;
		}
		
		minute = cal.get(Calendar.MINUTE) + "";
		if (cal.get(Calendar.MINUTE) < 10){
			minute = "0" + minute;
		}
		
		second = cal.get(Calendar.SECOND) + "";
		if (cal.get(Calendar.SECOND) < 10){
			second = "0" + second;
		}

		photoSyncName = year + "-" + month + "-" + day + " " + hour + "." + minute + "." + second + "_" + photoIndex + "." + extension;
		
		return photoSyncName;
	}
	
	public static int getNumberOfNodes (MegaNode parent, MegaApiAndroid megaApi){
		int numberOfNodes = 0;
		
		ArrayList<MegaNode> children = megaApi.getChildren(parent);
		for (int i=0; i<children.size(); i++){
			if (children.get(i).isFile()){
				numberOfNodes++;
			}
			else{
				numberOfNodes = numberOfNodes + getNumberOfNodes(children.get(i), megaApi);
			}
		}
		
		return numberOfNodes;
	}
	
	public static String getLocalIpAddress(Context context)
  {
		  try {
			  for (Enumeration<NetworkInterface> en = NetworkInterface.getNetworkInterfaces(); en.hasMoreElements();) {
				  NetworkInterface intf = en.nextElement();
				  String interfaceName = intf.getName();

				  // Ensure get the IP from the current active network interface
				  if(Build.VERSION.SDK_INT >= Build.VERSION_CODES.M) {
					  ConnectivityManager cm =
							  (ConnectivityManager) context.getSystemService(Context.CONNECTIVITY_SERVICE);
					  String activeInterfaceName = cm.getLinkProperties(cm.getActiveNetwork()).getInterfaceName();
					  if (interfaceName.compareTo(activeInterfaceName) != 0) {
					  	continue;
					  }
				  }
				  else {
					  if ((isOnWifi(context) && !interfaceName.contains("wlan") && !interfaceName.contains("ath")) ||
							  (isOnMobileData(context) && !interfaceName.contains("data") && !interfaceName.contains("rmnet"))) {
					  	continue;
					  }
				  }

				  for (Enumeration<InetAddress> enumIpAddr = intf.getInetAddresses(); enumIpAddr.hasMoreElements();) {
					  InetAddress inetAddress = enumIpAddr.nextElement();
					  if (inetAddress != null && !inetAddress.isLoopbackAddress()) {
					  	return inetAddress.getHostAddress();
					  }
				  }
			  }
		  } catch (Exception ex) {
			  log("Error getting local IP address: " + ex.toString());
		  }
		  return null;
   }
	
	@SuppressLint("InlinedApi") 
	public static boolean isCharging(Context context) {
		final Intent batteryIntent = context.registerReceiver(null, new IntentFilter(Intent.ACTION_BATTERY_CHANGED));
		int status = batteryIntent.getIntExtra(BatteryManager.EXTRA_PLUGGED, -1);

		if (Build.VERSION.SDK_INT < 17) {
			return status == BatteryManager.BATTERY_PLUGGED_AC || status == BatteryManager.BATTERY_PLUGGED_USB;
		} else {
			return status == BatteryManager.BATTERY_PLUGGED_AC || status == BatteryManager.BATTERY_PLUGGED_USB || status == BatteryManager.BATTERY_PLUGGED_WIRELESS;
		}
		
	}
	
	/** Returns the consumer friendly device name */
	public static String getDeviceName() {
	    final String manufacturer = Build.MANUFACTURER;
	    final String model = Build.MODEL;
	    if (model.startsWith(manufacturer)) {
	        return model;
	    }
	    if (manufacturer.equalsIgnoreCase("HTC")) {
	        // make sure "HTC" is fully capitalized.
	        return "HTC " + model;
	    }
	    return manufacturer + " " + model;
	}
	
	public static String getCountryCode(String countryString){
		String countryCode= "";
		
		countryCode = countryCodeDisplay.get(countryString);
		
		return countryCode;
	}
	
	public static ArrayList<String> getCountryList(Context context){
		ArrayList<String> countryCodes = new ArrayList<String>();
		
		countryCodes.add("US");
		countryCodes.add("GB");
		countryCodes.add("CA");
		countryCodes.add("AX");
		countryCodes.add("AF");
		countryCodes.add("AP");
		countryCodes.add("AL");
		countryCodes.add("DZ");
		countryCodes.add("AS");
		countryCodes.add("AD");
		countryCodes.add("AO");
		countryCodes.add("AI");
		countryCodes.add("AQ");
		countryCodes.add("AG");
		countryCodes.add("AR");
		countryCodes.add("AM");
		countryCodes.add("AW");
		countryCodes.add("AU");
		countryCodes.add("AT");
		countryCodes.add("AZ");
		countryCodes.add("BS");
		countryCodes.add("BH");
		countryCodes.add("BD");
		countryCodes.add("BB");
		countryCodes.add("BY");
		countryCodes.add("BE");
		countryCodes.add("BZ");
		countryCodes.add("BJ");
		countryCodes.add("BM");
		countryCodes.add("BT");
		countryCodes.add("BO");
		countryCodes.add("BA");
		countryCodes.add("BW");
		countryCodes.add("BV");
		countryCodes.add("BR");
		countryCodes.add("IO");
		countryCodes.add("BN");
		countryCodes.add("BG");
		countryCodes.add("BF");
		countryCodes.add("BI");
		countryCodes.add("KH");
		countryCodes.add("CM");
		countryCodes.add("CV");
		countryCodes.add("KY");
		countryCodes.add("CF");
		countryCodes.add("TD");
		countryCodes.add("CL");
		countryCodes.add("CN");
		countryCodes.add("CX");
		countryCodes.add("CC");
		countryCodes.add("CO");
		countryCodes.add("KM");
		countryCodes.add("CG");
		countryCodes.add("CD");
		countryCodes.add("CK");
		countryCodes.add("CR");
		countryCodes.add("CI");
		countryCodes.add("HR");
		countryCodes.add("CU");
		countryCodes.add("CY");
		countryCodes.add("CZ");
		countryCodes.add("DK");
		countryCodes.add("DJ");
		countryCodes.add("DM");
		countryCodes.add("DO");
		countryCodes.add("TL");
		countryCodes.add("EC");
		countryCodes.add("EG");
		countryCodes.add("SV");
		countryCodes.add("GQ");
		countryCodes.add("ER");
		countryCodes.add("EE");
		countryCodes.add("ET");
		countryCodes.add("FK");
		countryCodes.add("FO");
		countryCodes.add("FJ");
		countryCodes.add("FI");
		countryCodes.add("FR");
		countryCodes.add("GF");
		countryCodes.add("PF");
		countryCodes.add("TF");
		countryCodes.add("GA");
		countryCodes.add("GM");
		countryCodes.add("GE");
		countryCodes.add("DE");
		countryCodes.add("GH");
		countryCodes.add("GI");
		countryCodes.add("GR");
		countryCodes.add("GL");
		countryCodes.add("GD");
		countryCodes.add("GP");
		countryCodes.add("GU");
		countryCodes.add("GG");
		countryCodes.add("GT");
		countryCodes.add("GN");
		countryCodes.add("GW");
		countryCodes.add("GY");
		countryCodes.add("HT");
		countryCodes.add("HN");
		countryCodes.add("HK");
		countryCodes.add("HU");
		countryCodes.add("IS");
		countryCodes.add("IN");
		countryCodes.add("ID");
		countryCodes.add("IR");
		countryCodes.add("IQ");
		countryCodes.add("IE");
		countryCodes.add("IM");
		countryCodes.add("IL");
		countryCodes.add("IT");
		countryCodes.add("JM");
		countryCodes.add("JP");
		countryCodes.add("JE");
		countryCodes.add("JO");
		countryCodes.add("KZ");
		countryCodes.add("KE");
		countryCodes.add("KI");
		countryCodes.add("KW");
		countryCodes.add("KG");
		countryCodes.add("LA");
		countryCodes.add("LV");
		countryCodes.add("LB");
		countryCodes.add("LS");
		countryCodes.add("LR");
		countryCodes.add("LY");
		countryCodes.add("LI");
		countryCodes.add("LT");
		countryCodes.add("LU");
		countryCodes.add("MO");
		countryCodes.add("MK");
		countryCodes.add("MG");
		countryCodes.add("MW");
		countryCodes.add("MY");
		countryCodes.add("MV");
		countryCodes.add("ML");
		countryCodes.add("MT");
		countryCodes.add("MH");
		countryCodes.add("MQ");
		countryCodes.add("MR");
		countryCodes.add("MU");
		countryCodes.add("YT");
		countryCodes.add("MX");
		countryCodes.add("FM");
		countryCodes.add("MD");
		countryCodes.add("MC");
		countryCodes.add("MN");
		countryCodes.add("ME");
		countryCodes.add("MS");
		countryCodes.add("MA");
		countryCodes.add("MZ");
		countryCodes.add("MM");
		countryCodes.add("NA");
		countryCodes.add("NR");
		countryCodes.add("NP");
		countryCodes.add("NL");
		countryCodes.add("AN");
		countryCodes.add("NC");
		countryCodes.add("NZ");
		countryCodes.add("NI");
		countryCodes.add("NE");
		countryCodes.add("NG");
		countryCodes.add("NU");
		countryCodes.add("NF");
		countryCodes.add("KP");
		countryCodes.add("MP");
		countryCodes.add("NO");
		countryCodes.add("OM");
		countryCodes.add("PK");
		countryCodes.add("PW");
		countryCodes.add("PS");
		countryCodes.add("PA");
		countryCodes.add("PG");
		countryCodes.add("PY");
		countryCodes.add("PE");
		countryCodes.add("PH");
		countryCodes.add("PN");
		countryCodes.add("PL");
		countryCodes.add("PT");
		countryCodes.add("PR");
		countryCodes.add("QA");
		countryCodes.add("RE");
		countryCodes.add("RO");
		countryCodes.add("RU");
		countryCodes.add("RW");
		countryCodes.add("MF");
		countryCodes.add("KN");
		countryCodes.add("LC");
		countryCodes.add("VC");
		countryCodes.add("WS");
		countryCodes.add("SM");
		countryCodes.add("ST");
		countryCodes.add("SA");
		countryCodes.add("SN");
		countryCodes.add("RS");
		countryCodes.add("SC");
		countryCodes.add("SL");
		countryCodes.add("SG");
		countryCodes.add("SK");
		countryCodes.add("SI");
		countryCodes.add("SB");
		countryCodes.add("SO");
		countryCodes.add("ZA");
		countryCodes.add("GS");
		countryCodes.add("KR");
		countryCodes.add("SS");
		countryCodes.add("ES");
		countryCodes.add("LK");
		countryCodes.add("SH");
		countryCodes.add("PM");
		countryCodes.add("SD");
		countryCodes.add("SR");
		countryCodes.add("SJ");
		countryCodes.add("SZ");
		countryCodes.add("SE");
		countryCodes.add("CH");
		countryCodes.add("SY");
		countryCodes.add("TW");
		countryCodes.add("TJ");
		countryCodes.add("TZ");
		countryCodes.add("TH");
		countryCodes.add("TG");
		countryCodes.add("TK");
		countryCodes.add("TO");
		countryCodes.add("TT");
		countryCodes.add("TN");
		countryCodes.add("TR");
		countryCodes.add("TM");
		countryCodes.add("TC");
		countryCodes.add("TV");
		countryCodes.add("UG");
		countryCodes.add("UA");
		countryCodes.add("AE");
		countryCodes.add("UM");
		countryCodes.add("UY");
		countryCodes.add("UZ");
		countryCodes.add("VU");
		countryCodes.add("VA");
		countryCodes.add("VE");
		countryCodes.add("VN");
		countryCodes.add("VG");
		countryCodes.add("VI");
		countryCodes.add("WF");
		countryCodes.add("EH");
		countryCodes.add("YE");
		countryCodes.add("ZM");
		countryCodes.add("ZW");
		
		Locale currentLocale = Locale.getDefault();
//		Toast.makeText(context, currentLocale.getLanguage(), Toast.LENGTH_LONG).show();
		
		countryCodeDisplay = new HashMap<String, String>();
		
		ArrayList<String> countryList = new ArrayList<String>();
		for (int i=0;i<countryCodes.size();i++){
			Locale l = new Locale (currentLocale.getLanguage(), countryCodes.get(i));
			String country = l.getDisplayCountry();
			if (country.length() > 0 && !countryList.contains(country)){
				countryList.add(country);
				countryCodeDisplay.put(country, countryCodes.get(i));				
			}
		}
		
//		Toast.makeText(context, "CONTRYLIST: " + countryList.size() + "___ " + countryCodes.size(), Toast.LENGTH_LONG).show();
		Collections.sort(countryList, String.CASE_INSENSITIVE_ORDER);
		countryList.add(0, context.getString(R.string.country_cc));
		
		return countryList;
		
//		Locale[] locale = Locale.getAvailableLocales();
//		String country;
//		Toast.makeText(context, "LOCALEAAAAAA: " + locale.length, Toast.LENGTH_LONG).show();
//		for (Locale loc : locale){
//			country = loc.getCountry();
//			if (country.length() > 0 && !countryList.contains(country)){
//				countryList.add(country);
//			}
//		}
//		Toast.makeText(context, "CONTRYLIST: " + countryList.size(), Toast.LENGTH_LONG).show();
//				
//		Collections.sort(countryList, String.CASE_INSENSITIVE_ORDER);
//		countryList.add(0, context.getString(R.string.country_cc));
//		
//		return countryList;
		
	}
	
	public static ArrayList<String> getMonthListInt(Context context){
		ArrayList<String> monthList = new ArrayList<String>();
		
		monthList.add(context.getString(R.string.month_cc));
		
		monthList.add("01");
		monthList.add("02");
		monthList.add("03");
		monthList.add("04");
		monthList.add("05");
		monthList.add("06");
		monthList.add("07");
		monthList.add("08");
		monthList.add("09");
		monthList.add("10");
		monthList.add("11");
		monthList.add("12");
		
		return monthList;
	}
	
	public static ArrayList<String> getYearListInt(Context context){
		ArrayList<String> yearList = new ArrayList<String>();
		
		yearList.add(context.getString(R.string.year_cc));
		
		Calendar calendar = Calendar.getInstance();
		int year = calendar.get(Calendar.YEAR);
		
		for (int i=year;i<=(year+20);i++){
			yearList.add(i+"");
		}
		
		return yearList;
	}


	public static String getSubtitleDescription(ArrayList<MegaNode> nodes){
		int numFolders = 0;
		int numFiles = 0;

		for (int i=0;i<nodes.size();i++){
			MegaNode c = nodes.get(i);
			if (c.isFolder()){
				numFolders++;
			}
			else{
				numFiles++;
			}
		}

		String info = "";
		if (numFolders > 0){
			info = numFolders +  " " + context.getResources().getQuantityString(R.plurals.general_num_folders, numFolders);
			if (numFiles > 0){
				info = info + ", " + numFiles + " " + context.getResources().getQuantityString(R.plurals.general_num_files, numFiles);
			}
		}
		else {
			if (numFiles == 0){
				info = context.getString(R.string.no_folders_shared);
			}
			else{
				info = numFiles +  " " + context.getResources().getQuantityString(R.plurals.general_num_files, numFiles);
			}
		}

		return info;
	}

	public static BitSet convertToBitSet(long value) {
	    BitSet bits = new BitSet();
	    int index = 0;
	    while (value != 0L) {
	      if (value % 2L != 0) {
	        bits.set(index);
	      }
	      ++index;
	      value = value >>> 1;
	    }
	    return bits;
	}
	
	public static boolean checkBitSet(BitSet paymentBitSet, int position){
		log("checkBitSet");
		if (paymentBitSet != null){
			if (paymentBitSet.get(position)){
				return true;
			}
			else{
				return false;
			}
		}
		else{
			return false;
		}
	}

	public static long getLastPublicHandle(MegaAttributes attributes){
		long lastPublicHandle = -1;

		if (attributes != null){
			if (attributes.getLastPublicHandle() != null){
				try{
					long currentTime = System.currentTimeMillis()/1000;
					long lastPublicHandleTimeStamp = Long.parseLong(attributes.getLastPublicHandleTimeStamp());
					log("currentTime: " + currentTime + " _ " + lastPublicHandleTimeStamp);
					if ((currentTime - lastPublicHandleTimeStamp) < 86400){
						if (Long.parseLong(attributes.getLastPublicHandle()) != -1){
							lastPublicHandle = Long.parseLong(attributes.getLastPublicHandle());
						}
					}
				}
				catch (Exception e){
					lastPublicHandle = -1;
				}
			}
		}

		return lastPublicHandle;
	}
	
	public static boolean isPaymentMethod(BitSet paymentBitSet, int plan){
		
		boolean r = false;
		if (paymentBitSet != null){
			if (!Util.checkBitSet(paymentBitSet, MegaApiAndroid.PAYMENT_METHOD_CREDIT_CARD)){
				r = true;
			}
			if (!Util.checkBitSet(paymentBitSet, MegaApiAndroid.PAYMENT_METHOD_GOOGLE_WALLET)){
				r = true;
			}
			if (!Util.checkBitSet(paymentBitSet, MegaApiAndroid.PAYMENT_METHOD_FORTUMO)){
				if (plan == 4){
					r = true;
				}
			}
			if (!Util.checkBitSet(paymentBitSet, MegaApiAndroid.PAYMENT_METHOD_CENTILI)){
				if (plan == 4){
					r = true;
				}
			}
		}
		
		return r;
	}
	
	public static int scaleHeightPx(int px, DisplayMetrics metrics){
		int myHeightPx = metrics.heightPixels;
		
		return px*myHeightPx/548; //Based on Eduardo's measurements				
	}
	
	public static int scaleWidthPx(int px, DisplayMetrics metrics){
		int myWidthPx = metrics.widthPixels;
		
		return px*myWidthPx/360; //Based on Eduardo's measurements		
		
	}
	
	public static boolean isVideoFile(String path) {
		log("isVideoFile: "+path);
		try{
			String mimeType = URLConnection.guessContentTypeFromName(path);
		    return mimeType != null && mimeType.indexOf("video") == 0;
		}
		catch(Exception e){
			log("Exception: "+e.getMessage());
			return false;
		}	    
	}

	/*
	 * Validate email
	 */
	public static String getEmailError(String value, Context context) {
		log("getEmailError");
		if (value.length() == 0) {
			return context.getString(R.string.error_enter_email);
		}
		if (!Constants.EMAIL_ADDRESS.matcher(value).matches()) {
			return context.getString(R.string.error_invalid_email);
		}
		return null;
	}

	public static int getAvatarTextSize (float density){
		float textSize = 0.0f;

		if (density > 3.0){
			textSize = density * (DisplayMetrics.DENSITY_XXXHIGH / 72.0f);
		}
		else if (density > 2.0){
			textSize = density * (DisplayMetrics.DENSITY_XXHIGH / 72.0f);
		}
		else if (density > 1.5){
			textSize = density * (DisplayMetrics.DENSITY_XHIGH / 72.0f);
		}
		else if (density > 1.0){
			textSize = density * (72.0f / DisplayMetrics.DENSITY_HIGH / 72.0f);
		}
		else if (density > 0.75){
			textSize = density * (72.0f / DisplayMetrics.DENSITY_MEDIUM / 72.0f);
		}
		else{
			textSize = density * (72.0f / DisplayMetrics.DENSITY_LOW / 72.0f);
		}

		return (int)textSize;
	}

	public static void showAlert(Context context, String message, String title) {
		log("showAlert");
		AlertDialog.Builder builder = new AlertDialog.Builder(context);
		if(title!=null){
			builder.setTitle(title);
		}
		builder.setMessage(message);
		builder.setPositiveButton("OK",null);
		builder.show();
	}

	public static long calculateTimestampMinDifference(String timeStamp) {
		log("calculateTimestampDifference");

		Long actualTimestamp = System.currentTimeMillis()/1000;

		Long oldTimestamp = Long.parseLong(timeStamp);

		Long difference = actualTimestamp - oldTimestamp;

		difference = difference/60;

		return difference;
	}

	public static int getVersion(Context context) {
		try {
			PackageInfo pInfo = context.getPackageManager().getPackageInfo(context.getPackageName(), PackageManager.GET_META_DATA);
			return pInfo.versionCode;
		} catch (PackageManager.NameNotFoundException e) {
			return 0;
		}
	}

	public static boolean isFile (String path){
		if (path == null) {
			path = "";
		}
		String fixedName = path.trim().toLowerCase();
		String extension = null;
		int index = fixedName.lastIndexOf(".");
		if((index != -1) && ((index+1)<fixedName.length())) {
			extension = fixedName.substring(index + 1);
		}

		if(extension!=null){
			return true;
		}
		else{
			return false;
		}
	}

	public static long calculateTimestamp(String time)
	{
		log("calculateTimestamp: "+time);
		long unixtime;
		DateFormat dfm = new SimpleDateFormat("yyyyMMddHHmm");
		dfm.setTimeZone( TimeZone.getDefault());//Specify your timezone
		try
		{
			unixtime = dfm.parse(time).getTime();
			unixtime=unixtime/1000;
			return unixtime;
		}
		catch (ParseException e)
		{
			log("ParseException!!!");
		}
		return 0;
	}

	public static Calendar calculateDateFromTimestamp (long timestamp){
		log("calculateTimestamp: "+timestamp);
		Calendar cal = Calendar.getInstance();
		cal.setTimeInMillis(timestamp*1000);
		log("calendar: "+cal.get(Calendar.YEAR)+ " "+cal.get(Calendar.MONTH));
		return cal;
	}

	public static boolean isChatEnabled (){
		log("isChatEnabled");
		if (dbH == null){
			dbH = DatabaseHandler.getDbHandler(context);
		}
		ChatSettings chatSettings = dbH.getChatSettings();
		boolean chatEnabled;

		if(chatSettings!=null){
			if(chatSettings.getEnabled()!=null){
				chatEnabled = Boolean.parseBoolean(chatSettings.getEnabled());
				log("A - chatEnabled: " + chatEnabled);
				return chatEnabled;
			}
			else{
				chatEnabled=true;
				log("B - chatEnabled: " + chatEnabled);
				return chatEnabled;
			}
		}
		else{
			chatEnabled=true;
			log("C - chatEnabled: " + chatEnabled);
			return chatEnabled;
		}
	}

	public static void resetAndroidLogger(){

		MegaApiAndroid.addLoggerObject(new AndroidLogger(AndroidLogger.LOG_FILE_NAME, Util.getFileLoggerSDK()));
		MegaApiAndroid.setLogLevel(MegaApiAndroid.LOG_LEVEL_MAX);

		boolean fileLogger = false;

		if (dbH == null){
			dbH = DatabaseHandler.getDbHandler(context);
		}

		if (dbH != null) {
			MegaAttributes attrs = dbH.getAttributes();
			if (attrs != null) {
				if (attrs.getFileLoggerSDK() != null) {
					try {
						fileLogger = Boolean.parseBoolean(attrs.getFileLoggerSDK());
					} catch (Exception e) {
						fileLogger = false;
					}
				} else {
					fileLogger = false;
				}
			} else {
				fileLogger = false;
			}
		}

		if (Util.DEBUG){
			MegaApiAndroid.setLogLevel(MegaApiAndroid.LOG_LEVEL_MAX);
		}
		else {
			setFileLoggerSDK(fileLogger);
			if (fileLogger) {
				MegaApiAndroid.setLogLevel(MegaApiAndroid.LOG_LEVEL_MAX);
			} else {
				MegaApiAndroid.setLogLevel(MegaApiAndroid.LOG_LEVEL_FATAL);
			}
		}
	}

	public static Bitmap getCircleBitmap(Bitmap bitmap) {
		final Bitmap output = Bitmap.createBitmap(bitmap.getWidth(),
				bitmap.getHeight(), Bitmap.Config.ARGB_8888);
		final Canvas canvas = new Canvas(output);

		final int color = Color.RED;
		final Paint paint = new Paint();
		final Rect rect = new Rect(0, 0, bitmap.getWidth(), bitmap.getHeight());
		final RectF rectF = new RectF(rect);

		paint.setAntiAlias(true);
		canvas.drawARGB(0, 0, 0, 0);
		paint.setColor(color);
		canvas.drawOval(rectF, paint);

		paint.setXfermode(new PorterDuffXfermode(PorterDuff.Mode.SRC_IN));
		canvas.drawBitmap(bitmap, rect, rect, paint);

		bitmap.recycle();

		return output;
	}

	//restrict the scale factor to below 1.1 to allow user to have some level of freedom and also prevent ui issues
	public static void setAppFontSize(Activity activity) {
		float scale = activity.getResources().getConfiguration().fontScale;
		log("system font size scale is " + scale);

		float newScale;

		if (scale <= 1.1) {
			newScale = scale;
		} else {
			newScale = (float) 1.1;
		}

		log("new font size new scale is " + newScale);
		Configuration configuration = activity.getResources().getConfiguration();
		configuration.fontScale = newScale;

		DisplayMetrics metrics = new DisplayMetrics();
		activity.getWindowManager().getDefaultDisplay().getMetrics(metrics);
		metrics.scaledDensity = configuration.fontScale * metrics.density;
		activity.getBaseContext().getResources().updateConfiguration(configuration, metrics);
	}
    
    //reduce font size for scale mode to prevent title and subtitle overlap
    public static SpannableString adjustForLargeFont(String original) {
        float scale = context.getResources().getConfiguration().fontScale;
        if(scale > 1){
            scale = (float)0.9;
        }
        SpannableString spannableString = new SpannableString(original);
        spannableString.setSpan(new RelativeSizeSpan(scale),0, original.length(),0);
        return spannableString;
    }

	public static Drawable mutateIcon (Context context, int idDrawable, int idColor) {

		Drawable icon = ContextCompat.getDrawable(context, idDrawable);
		icon = icon.mutate();
		icon.setColorFilter(ContextCompat.getColor(context, idColor), PorterDuff.Mode.MULTIPLY);

		return icon;
	}

	public static Drawable mutateIconSecondary(Context context, int idDrawable, int idColor) {
		Drawable icon = ContextCompat.getDrawable(context, idDrawable);
		icon = icon.mutate();
		icon.setColorFilter(ContextCompat.getColor(context, idColor), PorterDuff.Mode.SRC_ATOP);

		return icon;
	}

	//Notice user that any transfer prior to login will be destroyed
	public static void checkPendingTransfer(MegaApiAndroid megaApi, Context context, final AbortPendingTransferCallback callback){
		if(megaApi.getNumPendingDownloads() > 0 || megaApi.getNumPendingUploads() > 0){
			AlertDialog.Builder builder = new AlertDialog.Builder(context);

			if(context instanceof ManagerActivityLollipop){
				log("Show dialog to cancel transfers before logging OUT");
				builder.setMessage(R.string.logout_warning_abort_transfers);
				builder.setPositiveButton(R.string.action_logout, new DialogInterface.OnClickListener() {
					@Override
					public void onClick(DialogInterface dialog, int which) {
						callback.onAbortConfirm();
					}
				});
			}
			else{
				log("Show dialog to cancel transfers before logging IN");
				builder.setMessage(R.string.login_warning_abort_transfers);
				builder.setPositiveButton(R.string.login_text, new DialogInterface.OnClickListener() {
					@Override
					public void onClick(DialogInterface dialog, int which) {
						callback.onAbortConfirm();
					}
				});
			}

			builder.setNegativeButton(R.string.general_cancel, new DialogInterface.OnClickListener() {
				@Override
				public void onClick(DialogInterface dialog, int which) {
					callback.onAbortCancel();
				}
			});
			builder.show();
		}else{
			callback.onAbortConfirm();
		}
	}

	public static void changeStatusBarColorActionMode (final Context context, final Window window, Handler handler, int option) {
		log("changeStatusBarColor");
		if (Build.VERSION.SDK_INT >= Build.VERSION_CODES.LOLLIPOP) {
			window.addFlags(WindowManager.LayoutParams.FLAG_DRAWS_SYSTEM_BAR_BACKGROUNDS);
			window.clearFlags(WindowManager.LayoutParams.FLAG_TRANSLUCENT_STATUS);
			if (option ==  1) {
				window.setStatusBarColor(ContextCompat.getColor(context, R.color.accentColorDark));
			}
			else if (option == 2) {
				handler.postDelayed(new Runnable() {
					@Override
					public void run() {
						window.setStatusBarColor(0);
					}
				}, 500);
			}
			else if (option == 3) {
				handler.postDelayed(new Runnable() {
					@Override
					public void run() {
						window.setStatusBarColor(ContextCompat.getColor(context, R.color.status_bar_search));
					}
				}, 500);
			}
			else {
				handler.postDelayed(new Runnable() {
					@Override
					public void run() {
						window.setStatusBarColor(ContextCompat.getColor(context, R.color.dark_primary_color_secondary));
					}
				}, 500);
			}
		}
	}

	public static Bitmap createDefaultAvatar (String color, String firstLetter) {
		log("createDefaultAvatar color: '"+color+"' firstLetter: '"+firstLetter+"'");

		Bitmap defaultAvatar = Bitmap.createBitmap(Constants.DEFAULT_AVATAR_WIDTH_HEIGHT,Constants.DEFAULT_AVATAR_WIDTH_HEIGHT, Bitmap.Config.ARGB_8888);
		Canvas c = new Canvas(defaultAvatar);
		Paint paintText = new Paint();
		Paint paintCircle = new Paint();

		paintText.setColor(Color.WHITE);
		paintText.setTextSize(150);
		paintText.setAntiAlias(true);
		paintText.setTextAlign(Paint.Align.CENTER);
		Typeface face = Typeface.SANS_SERIF;
		paintText.setTypeface(face);
		paintText.setAntiAlias(true);
		paintText.setSubpixelText(true);
		paintText.setStyle(Paint.Style.FILL);

		if(color!=null){
			log("The color to set the avatar is "+color);
			paintCircle.setColor(Color.parseColor(color));
			paintCircle.setAntiAlias(true);
		}
		else{
			log("Default color to the avatar");
			paintCircle.setColor(ContextCompat.getColor(context, R.color.lollipop_primary_color));
			paintCircle.setAntiAlias(true);
		}


		int radius;
		if (defaultAvatar.getWidth() < defaultAvatar.getHeight())
			radius = defaultAvatar.getWidth()/2;
		else
			radius = defaultAvatar.getHeight()/2;

		c.drawCircle(defaultAvatar.getWidth()/2, defaultAvatar.getHeight()/2, radius,paintCircle);

		log("Draw letter: "+firstLetter);
		Rect bounds = new Rect();

		paintText.getTextBounds(firstLetter,0,firstLetter.length(),bounds);
		int xPos = (c.getWidth()/2);
		int yPos = (int)((c.getHeight()/2)-((paintText.descent()+paintText.ascent()/2))+20);
		c.drawText(firstLetter.toUpperCase(Locale.getDefault()), xPos, yPos, paintText);

		return defaultAvatar;
	}

	public static String getDownloadLocation (Context context) {
        DatabaseHandler dbH = DatabaseHandler.getDbHandler(context);
        MegaPreferences prefs = dbH.getPreferences();

        if (prefs != null){
            log("prefs != null");
            if (prefs.getStorageAskAlways() != null){
                if (!Boolean.parseBoolean(prefs.getStorageAskAlways())){
                    log("askMe==false");
                    if (prefs.getStorageDownloadLocation() != null){
                        if (prefs.getStorageDownloadLocation().compareTo("") != 0){
                            return prefs.getStorageDownloadLocation();
                        }
                    }
                }
            }
        }
        return Util.downloadDIR;
    }

    public static boolean askMe (Context context) {
		DatabaseHandler dbH = DatabaseHandler.getDbHandler(context);
		MegaPreferences prefs = dbH.getPreferences();

		if (prefs != null){
			if (prefs.getStorageAskAlways() != null){
				if (!Boolean.parseBoolean(prefs.getStorageAskAlways())){
					if (prefs.getStorageDownloadLocation() != null){
						if (prefs.getStorageDownloadLocation().compareTo("") != 0){
							return false;
						}
					}
				}
			}
		}
		return true;
	}
    
    public static void showSnackBar(Context context,int snackbarType,String message,int idChat) {
        if (context instanceof ChatFullScreenImageViewer) {
            ((ChatFullScreenImageViewer)context).showSnackbar(snackbarType,message,idChat);
        } else if (context instanceof AudioVideoPlayerLollipop) {
            ((AudioVideoPlayerLollipop)context).showSnackbar(snackbarType,message,idChat);
        } else if (context instanceof PdfViewerActivityLollipop) {
            ((PdfViewerActivityLollipop)context).showSnackbar(snackbarType,message,idChat);
        } else if (context instanceof ChatActivityLollipop) {
            ((ChatActivityLollipop)context).showSnackbar(snackbarType,message,idChat);
        } else if (context instanceof NodeAttachmentHistoryActivity) {
            ((NodeAttachmentHistoryActivity)context).showSnackbar(snackbarType,message,idChat);
        } else if (context instanceof ManagerActivityLollipop) {
            ((ManagerActivityLollipop)context).showSnackbar(snackbarType,message,idChat);
        } else if (context instanceof BaseActivity) {
            View rootView = getRootViewFromContext(context);
            if (rootView == null) {
                log("unable to show snack bar, view does not exist");
            } else {
                ((BaseActivity)context).showSnackbar(snackbarType,rootView,message,idChat);
            }
        }
    }
    
    private static View getRootViewFromContext(Context context) {
        BaseActivity activity = (BaseActivity)context;
        View rootView = null;
        try {
            rootView = activity.findViewById(android.R.id.content);
            if (rootView == null) {
                rootView = activity.getWindow().getDecorView().findViewById(android.R.id.content);
            }
            if (rootView == null) {
                rootView = ((ViewGroup)((BaseActivity)context).findViewById(android.R.id.content)).getChildAt(0);//get first view
            }
        } catch (Exception e) {
            log("getRootViewFromContext " + e.getMessage());
        }
        return rootView;
    }

<<<<<<< HEAD
    public static String normalizePhoneNumber(String phoneNumber,String countryCode) {
        return PhoneNumberUtils.formatNumberToE164(phoneNumber, countryCode);
    }

    public static String normalizePhoneNumberByNetwork(Context context,String phoneNumber) {
        String countryCode = getCountryCodeByNetwork(context);
        if(countryCode == null) {
            return null;
        }
        return normalizePhoneNumber(phoneNumber, countryCode.toUpperCase());
    }

=======
	/**
	 * This method formats the coordinates of a location in degrees, minutes and seconds
	 * and returns a string with it
	 *
	 * @param latitude latitude of the location to format
	 * @param longitude longitude of the location to format
	 * @return string with the location formatted in degrees, minutes and seconds
	 */
	public static String convertToDegrees(float latitude, float longitude) {
        StringBuilder builder = new StringBuilder();

		formatCoordinate(builder, latitude);
        if (latitude < 0) {
            builder.append("S ");
        } else {
            builder.append("N ");
        }

		formatCoordinate(builder, longitude);
        if (longitude < 0) {
            builder.append("W");
        } else {
            builder.append("E");
        }

        return builder.toString();
    }

	/**
	 * This method formats a coordinate in degrees, minutes and seconds
	 *
	 * @param builder StringBuilder where the string formatted it's going to be built
	 * @param coordinate coordinate to format
	 */
	private static void formatCoordinate (StringBuilder builder, float coordinate) {
		String degrees = Location.convert(Math.abs(coordinate), Location.FORMAT_SECONDS);
		String[] degreesSplit = degrees.split(":");
		builder.append(degreesSplit[0]);
		builder.append("°");
		builder.append(degreesSplit[1]);
		builder.append("'");

		try {
			builder.append(Math.round(Float.parseFloat(degreesSplit[2].replace(",", "."))));
		} catch (Exception e) {
			log("Error rounding seconds in coordinates: " + e.toString());
			builder.append(degreesSplit[2]);
		}

		builder.append("''");
	}

>>>>>>> 10942445
	public static void hideKeyboard(Activity activity, int flag){

		View v = activity.getCurrentFocus();
		if (v != null){
			InputMethodManager imm = (InputMethodManager) activity.getSystemService(INPUT_METHOD_SERVICE);
			imm.hideSoftInputFromWindow(v.getWindowToken(), flag);
		}
	}

	public static void hideKeyboardView(Context context, View v, int flag){

		if (v != null){
			InputMethodManager imm = (InputMethodManager) context.getSystemService(INPUT_METHOD_SERVICE);
			imm.hideSoftInputFromWindow(v.getWindowToken(), flag);
		}

	}
	
	public static boolean isPermissionGranted(Context context, String permission){
        return ContextCompat.checkSelfPermission(context, permission) == PackageManager.PERMISSION_GRANTED;
    }

	/**
	 * This method detects whether the android device is tablet
	 *
	 * @param context the passed Activity to be detected
	 */
	public static boolean isTablet(Context context) {
		return (context.getResources().getConfiguration().screenLayout
				& Configuration.SCREENLAYOUT_SIZE_MASK)
				>= Configuration.SCREENLAYOUT_SIZE_LARGE;
	}

	public static boolean checkPermissionGranted(String permission, Context context) {
		try {
			return ContextCompat.checkSelfPermission(context, permission) == PackageManager.PERMISSION_GRANTED;
		} catch (IllegalArgumentException ex) {
			log("IllegalArgument Exception is thrown");
			return false;
		}
	}

	private static void log(String message) {
		log("Util", message);
	}
}<|MERGE_RESOLUTION|>--- conflicted
+++ resolved
@@ -1193,7 +1193,7 @@
 	}
 
 
-	
+
 	public static String getPhotoSyncName (long timeStamp, String fileName){
 		String photoSyncName = null;
 		
@@ -2312,7 +2312,6 @@
         return rootView;
     }
 
-<<<<<<< HEAD
     public static String normalizePhoneNumber(String phoneNumber,String countryCode) {
         return PhoneNumberUtils.formatNumberToE164(phoneNumber, countryCode);
     }
@@ -2325,7 +2324,6 @@
         return normalizePhoneNumber(phoneNumber, countryCode.toUpperCase());
     }
 
-=======
 	/**
 	 * This method formats the coordinates of a location in degrees, minutes and seconds
 	 * and returns a string with it
@@ -2378,7 +2376,6 @@
 		builder.append("''");
 	}
 
->>>>>>> 10942445
 	public static void hideKeyboard(Activity activity, int flag){
 
 		View v = activity.getCurrentFocus();
@@ -2396,9 +2393,18 @@
 		}
 
 	}
-	
+
 	public static boolean isPermissionGranted(Context context, String permission){
         return ContextCompat.checkSelfPermission(context, permission) == PackageManager.PERMISSION_GRANTED;
+    }
+
+	public static boolean checkPermissionGranted(String permission, Context context) {
+        try {
+            return ContextCompat.checkSelfPermission(context, permission) == PackageManager.PERMISSION_GRANTED;
+        } catch (IllegalArgumentException ex) {
+            log("IllegalArgument Exception is thrown");
+            return false;
+        }
     }
 
 	/**
@@ -2412,15 +2418,6 @@
 				>= Configuration.SCREENLAYOUT_SIZE_LARGE;
 	}
 
-	public static boolean checkPermissionGranted(String permission, Context context) {
-		try {
-			return ContextCompat.checkSelfPermission(context, permission) == PackageManager.PERMISSION_GRANTED;
-		} catch (IllegalArgumentException ex) {
-			log("IllegalArgument Exception is thrown");
-			return false;
-		}
-	}
-
 	private static void log(String message) {
 		log("Util", message);
 	}
