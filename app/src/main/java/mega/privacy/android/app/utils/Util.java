package mega.privacy.android.app.utils;

import android.annotation.SuppressLint;
import android.app.Activity;
import android.app.AlertDialog;
import android.content.Context;
import android.content.DialogInterface;
import android.content.DialogInterface.OnCancelListener;
import android.content.Intent;
import android.content.IntentFilter;
import android.content.SharedPreferences;
import android.content.pm.PackageInfo;
import android.content.pm.PackageManager;
import android.content.res.Configuration;
import android.content.res.Resources;
import android.graphics.Bitmap;
import android.graphics.BitmapFactory;
import android.graphics.BitmapShader;
import android.graphics.Canvas;
import android.graphics.Color;
import android.graphics.Matrix;
import android.graphics.Paint;
import android.graphics.PorterDuff;
import android.graphics.PorterDuffXfermode;
import android.graphics.Rect;
import android.graphics.RectF;
import android.graphics.Shader;
import android.graphics.drawable.Drawable;
import android.location.Location;
import android.media.ExifInterface;
import android.net.ConnectivityManager;
import android.net.NetworkInfo;
import android.net.Uri;
import android.os.BatteryManager;
import android.os.Build;
import android.os.Handler;

import android.provider.MediaStore;
import android.util.Pair;
import androidx.annotation.DrawableRes;
import androidx.annotation.ColorRes;
import androidx.annotation.Nullable;
import com.google.android.material.textfield.TextInputLayout;
import androidx.core.content.ContextCompat;
import android.text.Html;
import androidx.appcompat.app.ActionBar;
import android.telephony.PhoneNumberUtils;
import android.telephony.TelephonyManager;
import androidx.core.content.FileProvider;
import androidx.core.content.res.ResourcesCompat;
import androidx.core.graphics.drawable.DrawableCompat;

import android.text.Spannable;
import android.text.SpannableString;
import android.text.SpannableStringBuilder;
import android.text.Spanned;
import android.text.style.RelativeSizeSpan;
import android.text.style.StyleSpan;
import android.util.DisplayMetrics;
import android.util.Log;
import android.util.Pair;
import android.util.TypedValue;
import android.view.View;
import android.view.ViewGroup;
import android.view.ViewParent;
import android.view.Window;
import android.view.WindowManager;
import android.view.animation.AlphaAnimation;
import android.view.inputmethod.InputMethodManager;
import android.widget.TextView;
import android.widget.Toast;

import java.io.File;
import java.io.IOException;
import java.net.InetAddress;
import java.net.NetworkInterface;
import java.net.URLDecoder;
import java.text.DateFormat;
import java.text.DecimalFormat;
import java.text.ParseException;
import java.text.SimpleDateFormat;
import java.time.Instant;
import java.time.LocalDate;
import java.time.LocalDateTime;
import java.time.ZoneId;
import java.util.ArrayList;
import java.util.BitSet;
import java.util.Calendar;
import java.util.Collections;
import java.util.Date;
import java.util.Enumeration;
import java.util.HashMap;
import java.util.Locale;
import java.util.Random;
import java.util.TimeZone;
import java.util.regex.Matcher;
import java.util.regex.Pattern;

import javax.crypto.Cipher;
import javax.crypto.spec.SecretKeySpec;

import dagger.hilt.android.qualifiers.ApplicationContext;
import mega.privacy.android.app.BaseActivity;
import mega.privacy.android.app.DatabaseHandler;
import mega.privacy.android.app.MegaApplication;
import mega.privacy.android.app.MegaPreferences;
import mega.privacy.android.app.R;
import mega.privacy.android.app.lollipop.AudioVideoPlayerLollipop;
import mega.privacy.android.app.lollipop.ContactFileListActivityLollipop;
import mega.privacy.android.app.lollipop.ContactInfoActivityLollipop;
import mega.privacy.android.app.lollipop.FileInfoActivityLollipop;
import mega.privacy.android.app.lollipop.FullScreenImageViewerLollipop;
import mega.privacy.android.app.lollipop.GetLinkActivityLollipop;
import mega.privacy.android.app.lollipop.ManagerActivityLollipop;
import mega.privacy.android.app.lollipop.PdfViewerActivityLollipop;
import mega.privacy.android.app.lollipop.megachat.ChatActivityLollipop;
import mega.privacy.android.app.lollipop.megachat.ChatFullScreenImageViewer;
import mega.privacy.android.app.lollipop.megachat.NodeAttachmentHistoryActivity;
import nz.mega.sdk.MegaApiAndroid;
import nz.mega.sdk.MegaError;
import nz.mega.sdk.MegaNode;

import static android.content.Context.INPUT_METHOD_SERVICE;
import static com.google.android.material.textfield.TextInputLayout.*;
import static mega.privacy.android.app.utils.CallUtil.*;
import static mega.privacy.android.app.utils.Constants.*;
import static mega.privacy.android.app.utils.FileUtils.isFileAvailable;
import static mega.privacy.android.app.utils.IncomingCallNotification.*;
import static mega.privacy.android.app.utils.LogUtil.*;
import static mega.privacy.android.app.utils.CacheFolderManager.*;
import static mega.privacy.android.app.utils.ChatUtil.*;
import static nz.mega.sdk.MegaApiJava.INVALID_HANDLE;
import static nz.mega.sdk.MegaApiJava.STORAGE_STATE_PAYWALL;

public class Util {

    public static final String DATE_AND_TIME_PATTERN = "yyyy-MM-dd HH.mm.ss";
    public static int ONTRANSFERUPDATE_REFRESH_MILLIS = 1000;
	
	public static float dpWidthAbs = 360;
	public static float dpHeightAbs = 592;
	
	public static double percScreenLogin = 0.596283784; //The dimension of the grey zone (Login and Tour)
	public static double percScreenLoginReturning = 0.8;
	
	// Debug flag to enable logging and some other things
	public static boolean DEBUG = false;

	public static HashMap<String, String> countryCodeDisplay;

	private static long lastClickTime;

	// 150ms, a smaller value may cause the keyboard to fail to open
	private final static int SHOW_IM_DELAY = 150;

    public static boolean checkFingerprint(MegaApiAndroid megaApi, MegaNode node, String localPath) {
        String nodeFingerprint = node.getFingerprint();
        String nodeOriginalFingerprint = node.getOriginalFingerprint();

        String fileFingerprint = megaApi.getFingerprint(localPath);
        if (fileFingerprint != null) {
            return fileFingerprint.equals(nodeFingerprint) || fileFingerprint.equals(nodeOriginalFingerprint);
        }
        return false;
    }

	/*
	 * Build error dialog
	 * @param message Message to display
	 * @param finish Should activity finish after dialog dismis
	 * @param activity Source activity
	 */
	public static void showErrorAlertDialog(String message, final boolean finish, final Activity activity){
		if(activity == null){
			return;
		}
		
		try{ 
			AlertDialog.Builder dialogBuilder = getCustomAlertBuilder(activity, activity.getString(R.string.general_error_word), message, null);
			dialogBuilder.setPositiveButton(
				activity.getString(android.R.string.ok),
				new DialogInterface.OnClickListener() {
					@Override
					public void onClick(DialogInterface dialog, int which) {
						dialog.dismiss();
						if (finish) {
							activity.finish();
						}
					}
				});
			dialogBuilder.setOnCancelListener(new OnCancelListener() {
				@Override
				public void onCancel(DialogInterface dialog) {
					if (finish) {
						activity.finish();
					}
				}
			});
		
		
			AlertDialog dialog = dialogBuilder.create();
			dialog.show(); 
			brandAlertDialog(dialog);
		}
		catch(Exception ex){
			Util.showToast(activity, message); 
		}
	}
	
	public static void showErrorAlertDialog(MegaError error, Activity activity) {
		showErrorAlertDialog(error.getErrorString(), false, activity);
	}
	
	public static void showErrorAlertDialog(int errorCode, Activity activity) {
		showErrorAlertDialog(MegaError.getErrorString(errorCode), false, activity);
	}

	public static String getCountryCodeByNetwork(Context context) {
		TelephonyManager tm = (TelephonyManager) context.getSystemService(Context.TELEPHONY_SERVICE);
		if (tm != null) {
			return tm.getNetworkCountryIso();
		}
		return null;
	}

	public static boolean isRoaming(Context context) {
		ConnectivityManager cm = (ConnectivityManager) context.getSystemService(Context.CONNECTIVITY_SERVICE);
		if (cm != null) {
			NetworkInfo ni = cm.getActiveNetworkInfo();
			if(ni != null) {
                return ni.isRoaming();
            }
		}
		return true;
	}

	public static int countMatches(Pattern pattern, String string)
	{
		Matcher matcher = pattern.matcher(string);

		int count = 0;
		int pos = 0;
		while (matcher.find(pos))
		{
			count++;
			pos = matcher.start() + 1;
		}

		return count;
	}
	
	public static boolean showMessageRandom(){
		Random r = new Random(System.currentTimeMillis());
		int randomInt = r.nextInt(100) + 1;
		
		if(randomInt<5){
			return true;
		}
		else{
			return false;
		}
//		return true;
	}

    public static String toCDATA(String src) {
        if (src != null) {
            //solution from web client
            src = src.replaceAll("&","&amp;")
                    .replaceAll("\"","&quot;")
                    .replaceAll("'","&#39;")
                    .replaceAll("<","&lt;")
                    .replaceAll(">","&gt;");
            //another solution
//            src = src.replaceAll("]]>", "] ]>");
//            src = "<![CDATA[" + src + "]]>";
        }
        src = converterShortCodes(src);
        return src;
    }

	public static String getExternalCardPath() {

        String secStore = System.getenv("SECONDARY_STORAGE");
        if (secStore == null){
        	return null;
        }
        else{
        	if (secStore.compareTo("") == 0){
        		return null;
        	}
			logDebug("secStore: " + secStore);
	        File path = new File(secStore);
			logDebug("getFreeSize: " + path.getUsableSpace());
	        if(path.getUsableSpace()>0)
	        {
	        	return path.getAbsolutePath();
	        }
        }

        return null;
	}

	public static String getNumberItemChildren(File file){
		File[] list = file.listFiles();
		int count = 0;
		if(list!=null){
			count =  list.length;
		}

		Context context = MegaApplication.getInstance().getApplicationContext();
		String numChilden = count + " " + context.getResources().getQuantityString(R.plurals.general_num_items, count);

		return numChilden;
	}
	
	public static Bitmap rotateBitmap(Bitmap bitmap, int orientation) {

        Matrix matrix = new Matrix();
        switch (orientation) {
            case ExifInterface.ORIENTATION_NORMAL:
                return bitmap;
            case ExifInterface.ORIENTATION_FLIP_HORIZONTAL:
                matrix.setScale(-1, 1);
                break;
            case ExifInterface.ORIENTATION_ROTATE_180:
                matrix.setRotate(180);
                break;
            case ExifInterface.ORIENTATION_FLIP_VERTICAL:
                matrix.setRotate(180);
                matrix.postScale(-1, 1);
                break;
            case ExifInterface.ORIENTATION_TRANSPOSE:
                matrix.setRotate(90);
                matrix.postScale(-1, 1);
                break;
           case ExifInterface.ORIENTATION_ROTATE_90:
               matrix.setRotate(90);
               break;
           case ExifInterface.ORIENTATION_TRANSVERSE:
               matrix.setRotate(-90);
               matrix.postScale(-1, 1);
               break;
           case ExifInterface.ORIENTATION_ROTATE_270:
               matrix.setRotate(-90);
               break;
           default:
               return bitmap;
        }

		try {
			Bitmap bmRotated = Bitmap.createBitmap(bitmap, 0, 0, bitmap.getWidth(), bitmap.getHeight(), matrix, true);
			if (bitmap != null && !bitmap.isRecycled()) {
				bitmap.recycle();
				bitmap = null;
				System.gc();
			}
			return bmRotated;
		} catch (Exception e) {
			logError("Exception creating rotated bitmap", e);
			e.printStackTrace();
			return null;
		}
	}
	
	public static int calculateInSampleSize(BitmapFactory.Options options, int reqWidth, int reqHeight) {
		// Raw height and width of image
	    final int height = options.outHeight;
	    final int width = options.outWidth;
	    
	    int inSampleSize = 1;
	    
	    if (height > reqHeight || width > reqWidth) {

	        final int halfHeight = height / 2;
	        final int halfWidth = width / 2;

	        // Calculate the largest inSampleSize value that is a power of 2 and keeps both
	        // height and width larger than the requested height and width.
	        while ((halfHeight / inSampleSize) > reqHeight
	                && (halfWidth / inSampleSize) > reqWidth) {
	            inSampleSize *= 2;
	        }
	    }

	    return inSampleSize;
	}
	
	/*
	 * Build custom dialog
	 * @param activity Source activity
	 * @param title Dialog title
	 * @param message To display, could be null
	 * @param view Custom view to display in the dialog
	 */
	public static AlertDialog.Builder getCustomAlertBuilder(Activity activity, String title, String message, View view) {
		AlertDialog.Builder dialogBuilder = new AlertDialog.Builder(activity);
		ViewGroup customView = getCustomAlertView(activity, title, message);
		if (view != null) {
			customView.addView(view);
		}
		dialogBuilder.setView(customView);
		dialogBuilder.setInverseBackgroundForced(true);
		return dialogBuilder;
	}

	/*
	 * Create custom alert dialog view
	 */
	private static ViewGroup getCustomAlertView(Activity activity, String title, String message) {
		View customView = activity.getLayoutInflater().inflate(R.layout.alert_dialog, null);

		TextView titleView = (TextView)customView.findViewById(R.id.dialog_title);
		titleView.setText(title);

		TextView messageView = (TextView)customView.findViewById(R.id.message);
		if (message == null) {
			messageView.setVisibility(View.GONE);
		} else {
			messageView.setText(message);
		}
		return (ViewGroup)customView;
	}

	/*
	 * Show Toast message with String
	 */
	public static void showToast(Context context, String message) {
		try { Toast.makeText(context, message, Toast.LENGTH_LONG).show(); } catch(Exception ex) {};
	}
	
	public static float getScaleW(DisplayMetrics outMetrics, float density){
		
		float scale = 0;
		
		float dpWidth  = outMetrics.widthPixels / density;		
	    scale = dpWidth / dpWidthAbs;	    
		
	    return scale;
	}
	
	public static float getScaleH(DisplayMetrics outMetrics, float density){
		
		float scale = 0;
		
		float dpHeight  = outMetrics.heightPixels / density;		
	    scale = dpHeight / dpHeightAbs;	    
		
	    return scale;
	}

	/**
	 * Convert dp to px.
	 *
	 * Note: the name of this function is wrong since the beginning, we should rename it in
	 * the future.
	 *
	 * @param dp dp value
	 * @param outMetrics display metrics
	 * @return corresponding px value
	 */
	public static int px2dp (float dp, DisplayMetrics outMetrics){
	
		return (int)(TypedValue.applyDimension(TypedValue.COMPLEX_UNIT_DIP, dp, outMetrics));
	}

	public static int dp2px (float dp, DisplayMetrics outMetrics) {
		return (int)(TypedValue.applyDimension(TypedValue.COMPLEX_UNIT_DIP, dp, outMetrics));
	}
	
	/*
	 * AES encryption
	 */
	public static byte[] aes_encrypt(byte[] raw, byte[] clear) throws Exception {
		SecretKeySpec skeySpec = new SecretKeySpec(raw, "AES");
		Cipher cipher = Cipher.getInstance("AES");
		cipher.init(Cipher.ENCRYPT_MODE, skeySpec);
		byte[] encrypted = cipher.doFinal(clear);
		return encrypted;
	}
	
	/*
	 * AES decryption
	 */
	public static byte[] aes_decrypt(byte[] raw, byte[] encrypted)
			throws Exception {
		SecretKeySpec skeySpec = new SecretKeySpec(raw, "AES");
		Cipher cipher = Cipher.getInstance("AES");
		cipher.init(Cipher.DECRYPT_MODE, skeySpec);
		byte[] decrypted = cipher.doFinal(encrypted);
		return decrypted;
	}
	
	/*
	 * Check is device on WiFi
	 */
	public static boolean isOnWifi(Context context) {
		ConnectivityManager connectivityManager = (ConnectivityManager) context
				.getSystemService(Context.CONNECTIVITY_SERVICE);
		NetworkInfo networkInfo = null;
		if (connectivityManager != null) {
			networkInfo = connectivityManager
					.getNetworkInfo(ConnectivityManager.TYPE_WIFI);
		}
		return networkInfo == null ? false : networkInfo.isConnected();
	}

	/*
	 * Check is device on Mobile Data
	 */
	public static boolean isOnMobileData(Context context) {
		ConnectivityManager connectivityManager = (ConnectivityManager) context
				.getSystemService(Context.CONNECTIVITY_SERVICE);
		NetworkInfo networkInfo = null;
		if (connectivityManager != null) {
			networkInfo = connectivityManager
					.getNetworkInfo(ConnectivityManager.TYPE_MOBILE);
		}
		return networkInfo == null ? false : networkInfo.isConnected();
	}

	static public boolean isOnline(Context context) {
	    if(context == null) return true;
		
		ConnectivityManager cm =
	        (ConnectivityManager) context.getSystemService(Context.CONNECTIVITY_SERVICE);
	    NetworkInfo netInfo = cm.getActiveNetworkInfo();
	    if (netInfo != null && netInfo.isConnectedOrConnecting()) {
	        return true;
	    }
	    return false;
	}
	
	public static String getSizeString(long size){
		String sizeString = "";
		DecimalFormat decf = new DecimalFormat("###.##");

		float KB = 1024;
		float MB = KB * 1024;
		float GB = MB * 1024;
		float TB = GB * 1024;

		Context context = MegaApplication.getInstance().getApplicationContext();
		if (size < KB){
			sizeString = context.getString(R.string.label_file_size_byte, Long.toString(size));
		}
		else if (size < MB){
			sizeString = context.getString(R.string.label_file_size_kilo_byte, decf.format(size/KB));
		}
		else if (size < GB){
			sizeString = context.getString(R.string.label_file_size_mega_byte, decf.format(size/MB));
		}
		else if (size < TB){
			sizeString = context.getString(R.string.label_file_size_giga_byte, decf.format(size/GB));
		}
		else{
			sizeString = context.getString(R.string.label_file_size_tera_byte, decf.format(size/TB));
		}
		
		return sizeString;
	}

    public static String getSizeStringGBBased(long gbSize){
        String sizeString = "";
        DecimalFormat decf = new DecimalFormat("###.##");

        float TB = 1024;

		Context context = MegaApplication.getInstance().getApplicationContext();
        if (gbSize < TB){
            sizeString = context.getString(R.string.label_file_size_giga_byte, decf.format(gbSize));
        }
        else{
            sizeString = context.getString(R.string.label_file_size_tera_byte, decf.format(gbSize/TB));
        }

        return sizeString;
    }

	public static void brandAlertDialog(AlertDialog dialog) {
	    try {
	        Resources resources = dialog.getContext().getResources();

	        int alertTitleId = resources.getIdentifier("alertTitle", "id", "android");

	        TextView alertTitle = (TextView) dialog.getWindow().getDecorView().findViewById(alertTitleId);
	        if (alertTitle != null){	        	
	        	alertTitle.setTextColor(ContextCompat.getColor(dialog.getContext(), R.color.mega)); // change title text color
	        }

	        int titleDividerId = resources.getIdentifier("titleDivider", "id", "android");
	        View titleDivider = dialog.getWindow().getDecorView().findViewById(titleDividerId);
	        if (titleDivider != null){
	        	titleDivider.setBackgroundColor(ContextCompat.getColor(dialog.getContext(), R.color.mega)); // change divider color
	        }
	    } catch (Exception ex) {
	    	Toast.makeText(dialog.getContext(), ex.getMessage(), Toast.LENGTH_LONG).show();
	        ex.printStackTrace();
	    }
	}

	/*
	 * Get localized progress size
	 */
	public static String getProgressSize(Context context, long progress,
			long size) {
		return String.format("%s/%s",
				getSizeString(progress),
				getSizeString(size));
	}
	
	/*
	 * Set alpha transparency for view
	 */
	@SuppressLint("NewApi")
	public static void setViewAlpha(View view, float alpha) {
		if (Build.VERSION.SDK_INT >= 11) {
			view.setAlpha(alpha);
		} else {
			AlphaAnimation anim = new AlphaAnimation(alpha, alpha);
			anim.setDuration(0);
			anim.setFillAfter(true);
			view.startAnimation(anim);
		}
	}
	
	/*
	 * Make part of the string bold
	 */
	public static SpannableStringBuilder makeBold(String text, String boldText) {
		SpannableStringBuilder sb = new SpannableStringBuilder(text);
		StyleSpan bss = new StyleSpan(android.graphics.Typeface.BOLD);
		sb.setSpan(bss, text.length() - boldText.length(), text.length(),
				Spannable.SPAN_INCLUSIVE_INCLUSIVE);
		return sb;
	}

	public static String getSpeedString (long speed){
		String speedString = "";
		double speedDouble = 0;
		DecimalFormat df = new DecimalFormat("#.##");
		
		if (speed > 1024){
			if (speed > 1024*1024){
				if (speed > 1024*1024*1024){
					speedDouble = speed / (1024.0*1024.0*1024.0);
					speedString = df.format(speedDouble) + " GB/s";
				}
				else{
					speedDouble = speed / (1024.0*1024.0);
					speedString = df.format(speedDouble) + " MB/s";
				}
			}
			else{
				speedDouble = speed / 1024.0;
				speedString = df.format(speedDouble) + " KB/s";	
			}
		}
		else{
			speedDouble = speed;
			speedString = df.format(speedDouble) + " B/s";
		}
		
		return speedString;
	}



	public static String getPhotoSyncName (long timeStamp, String fileName){
        DateFormat sdf = new SimpleDateFormat(DATE_AND_TIME_PATTERN,Locale.getDefault());
        return sdf.format(new Date(timeStamp)) + fileName.substring(fileName.lastIndexOf('.'));
	}
	
	public static String getPhotoSyncNameWithIndex (long timeStamp, String fileName, int photoIndex){
        if(photoIndex == 0) {
            return getPhotoSyncName(timeStamp, fileName);
        }
        DateFormat sdf = new SimpleDateFormat(DATE_AND_TIME_PATTERN,Locale.getDefault());
        return sdf.format(new Date(timeStamp)) + "_" + photoIndex + fileName.substring(fileName.lastIndexOf('.'));
	}
	
	public static int getNumberOfNodes (MegaNode parent, MegaApiAndroid megaApi){
		int numberOfNodes = 0;
		
		ArrayList<MegaNode> children = megaApi.getChildren(parent);
		for (int i=0; i<children.size(); i++){
			if (children.get(i).isFile()){
				numberOfNodes++;
			}
			else{
				numberOfNodes = numberOfNodes + getNumberOfNodes(children.get(i), megaApi);
			}
		}
		
		return numberOfNodes;
	}
	
	public static String getLocalIpAddress(Context context)
  {
		  try {
			  for (Enumeration<NetworkInterface> en = NetworkInterface.getNetworkInterfaces(); en.hasMoreElements();) {
				  NetworkInterface intf = en.nextElement();
				  String interfaceName = intf.getName();

				  // Ensure get the IP from the current active network interface
				  if(Build.VERSION.SDK_INT >= Build.VERSION_CODES.M) {
					  ConnectivityManager cm =
							  (ConnectivityManager) context.getSystemService(Context.CONNECTIVITY_SERVICE);
					  String activeInterfaceName = cm.getLinkProperties(cm.getActiveNetwork()).getInterfaceName();
					  if (interfaceName.compareTo(activeInterfaceName) != 0) {
					  	continue;
					  }
				  }
				  else {
					  if ((isOnWifi(context) && !interfaceName.contains("wlan") && !interfaceName.contains("ath")) ||
							  (isOnMobileData(context) && !interfaceName.contains("data") && !interfaceName.contains("rmnet"))) {
					  	continue;
					  }
				  }

				  for (Enumeration<InetAddress> enumIpAddr = intf.getInetAddresses(); enumIpAddr.hasMoreElements();) {
					  InetAddress inetAddress = enumIpAddr.nextElement();
					  if (inetAddress != null && !inetAddress.isLoopbackAddress()) {
					  	return inetAddress.getHostAddress();
					  }
				  }
			  }
		  } catch (Exception ex) {
			  logError("Error getting local IP address", ex);
		  }
		  return null;
   }
	
	@SuppressLint("InlinedApi") 
	public static boolean isCharging(Context context) {
		final Intent batteryIntent = context.registerReceiver(null, new IntentFilter(Intent.ACTION_BATTERY_CHANGED));
		int status = batteryIntent.getIntExtra(BatteryManager.EXTRA_PLUGGED, -1);

		if (Build.VERSION.SDK_INT < 17) {
			return status == BatteryManager.BATTERY_PLUGGED_AC || status == BatteryManager.BATTERY_PLUGGED_USB;
		} else {
			return status == BatteryManager.BATTERY_PLUGGED_AC || status == BatteryManager.BATTERY_PLUGGED_USB || status == BatteryManager.BATTERY_PLUGGED_WIRELESS;
		}

	}
	
	/** Returns the consumer friendly device name */
	public static String getDeviceName() {
	    final String manufacturer = Build.MANUFACTURER;
	    final String model = Build.MODEL;
	    if (model.startsWith(manufacturer)) {
	        return model;
	    }
	    if (manufacturer.equalsIgnoreCase("HTC")) {
	        // make sure "HTC" is fully capitalized.
	        return "HTC " + model;
	    }
	    return manufacturer + " " + model;
	}
	
	public static String getCountryCode(String countryString){
		String countryCode= "";
		
		countryCode = countryCodeDisplay.get(countryString);
		
		return countryCode;
	}
	
	public static ArrayList<String> getCountryList(Context context){
		ArrayList<String> countryCodes = new ArrayList<String>();
		
		countryCodes.add("US");
		countryCodes.add("GB");
		countryCodes.add("CA");
		countryCodes.add("AX");
		countryCodes.add("AF");
		countryCodes.add("AP");
		countryCodes.add("AL");
		countryCodes.add("DZ");
		countryCodes.add("AS");
		countryCodes.add("AD");
		countryCodes.add("AO");
		countryCodes.add("AI");
		countryCodes.add("AQ");
		countryCodes.add("AG");
		countryCodes.add("AR");
		countryCodes.add("AM");
		countryCodes.add("AW");
		countryCodes.add("AU");
		countryCodes.add("AT");
		countryCodes.add("AZ");
		countryCodes.add("BS");
		countryCodes.add("BH");
		countryCodes.add("BD");
		countryCodes.add("BB");
		countryCodes.add("BY");
		countryCodes.add("BE");
		countryCodes.add("BZ");
		countryCodes.add("BJ");
		countryCodes.add("BM");
		countryCodes.add("BT");
		countryCodes.add("BO");
		countryCodes.add("BA");
		countryCodes.add("BW");
		countryCodes.add("BV");
		countryCodes.add("BR");
		countryCodes.add("IO");
		countryCodes.add("BN");
		countryCodes.add("BG");
		countryCodes.add("BF");
		countryCodes.add("BI");
		countryCodes.add("KH");
		countryCodes.add("CM");
		countryCodes.add("CV");
		countryCodes.add("KY");
		countryCodes.add("CF");
		countryCodes.add("TD");
		countryCodes.add("CL");
		countryCodes.add("CN");
		countryCodes.add("CX");
		countryCodes.add("CC");
		countryCodes.add("CO");
		countryCodes.add("KM");
		countryCodes.add("CG");
		countryCodes.add("CD");
		countryCodes.add("CK");
		countryCodes.add("CR");
		countryCodes.add("CI");
		countryCodes.add("HR");
		countryCodes.add("CU");
		countryCodes.add("CY");
		countryCodes.add("CZ");
		countryCodes.add("DK");
		countryCodes.add("DJ");
		countryCodes.add("DM");
		countryCodes.add("DO");
		countryCodes.add("TL");
		countryCodes.add("EC");
		countryCodes.add("EG");
		countryCodes.add("SV");
		countryCodes.add("GQ");
		countryCodes.add("ER");
		countryCodes.add("EE");
		countryCodes.add("ET");
		countryCodes.add("FK");
		countryCodes.add("FO");
		countryCodes.add("FJ");
		countryCodes.add("FI");
		countryCodes.add("FR");
		countryCodes.add("GF");
		countryCodes.add("PF");
		countryCodes.add("TF");
		countryCodes.add("GA");
		countryCodes.add("GM");
		countryCodes.add("GE");
		countryCodes.add("DE");
		countryCodes.add("GH");
		countryCodes.add("GI");
		countryCodes.add("GR");
		countryCodes.add("GL");
		countryCodes.add("GD");
		countryCodes.add("GP");
		countryCodes.add("GU");
		countryCodes.add("GG");
		countryCodes.add("GT");
		countryCodes.add("GN");
		countryCodes.add("GW");
		countryCodes.add("GY");
		countryCodes.add("HT");
		countryCodes.add("HN");
		countryCodes.add("HK");
		countryCodes.add("HU");
		countryCodes.add("IS");
		countryCodes.add("IN");
		countryCodes.add("ID");
		countryCodes.add("IR");
		countryCodes.add("IQ");
		countryCodes.add("IE");
		countryCodes.add("IM");
		countryCodes.add("IL");
		countryCodes.add("IT");
		countryCodes.add("JM");
		countryCodes.add("JP");
		countryCodes.add("JE");
		countryCodes.add("JO");
		countryCodes.add("KZ");
		countryCodes.add("KE");
		countryCodes.add("KI");
		countryCodes.add("KW");
		countryCodes.add("KG");
		countryCodes.add("LA");
		countryCodes.add("LV");
		countryCodes.add("LB");
		countryCodes.add("LS");
		countryCodes.add("LR");
		countryCodes.add("LY");
		countryCodes.add("LI");
		countryCodes.add("LT");
		countryCodes.add("LU");
		countryCodes.add("MO");
		countryCodes.add("MK");
		countryCodes.add("MG");
		countryCodes.add("MW");
		countryCodes.add("MY");
		countryCodes.add("MV");
		countryCodes.add("ML");
		countryCodes.add("MT");
		countryCodes.add("MH");
		countryCodes.add("MQ");
		countryCodes.add("MR");
		countryCodes.add("MU");
		countryCodes.add("YT");
		countryCodes.add("MX");
		countryCodes.add("FM");
		countryCodes.add("MD");
		countryCodes.add("MC");
		countryCodes.add("MN");
		countryCodes.add("ME");
		countryCodes.add("MS");
		countryCodes.add("MA");
		countryCodes.add("MZ");
		countryCodes.add("MM");
		countryCodes.add("NA");
		countryCodes.add("NR");
		countryCodes.add("NP");
		countryCodes.add("NL");
		countryCodes.add("AN");
		countryCodes.add("NC");
		countryCodes.add("NZ");
		countryCodes.add("NI");
		countryCodes.add("NE");
		countryCodes.add("NG");
		countryCodes.add("NU");
		countryCodes.add("NF");
		countryCodes.add("KP");
		countryCodes.add("MP");
		countryCodes.add("NO");
		countryCodes.add("OM");
		countryCodes.add("PK");
		countryCodes.add("PW");
		countryCodes.add("PS");
		countryCodes.add("PA");
		countryCodes.add("PG");
		countryCodes.add("PY");
		countryCodes.add("PE");
		countryCodes.add("PH");
		countryCodes.add("PN");
		countryCodes.add("PL");
		countryCodes.add("PT");
		countryCodes.add("PR");
		countryCodes.add("QA");
		countryCodes.add("RE");
		countryCodes.add("RO");
		countryCodes.add("RU");
		countryCodes.add("RW");
		countryCodes.add("MF");
		countryCodes.add("KN");
		countryCodes.add("LC");
		countryCodes.add("VC");
		countryCodes.add("WS");
		countryCodes.add("SM");
		countryCodes.add("ST");
		countryCodes.add("SA");
		countryCodes.add("SN");
		countryCodes.add("RS");
		countryCodes.add("SC");
		countryCodes.add("SL");
		countryCodes.add("SG");
		countryCodes.add("SK");
		countryCodes.add("SI");
		countryCodes.add("SB");
		countryCodes.add("SO");
		countryCodes.add("ZA");
		countryCodes.add("GS");
		countryCodes.add("KR");
		countryCodes.add("SS");
		countryCodes.add("ES");
		countryCodes.add("LK");
		countryCodes.add("SH");
		countryCodes.add("PM");
		countryCodes.add("SD");
		countryCodes.add("SR");
		countryCodes.add("SJ");
		countryCodes.add("SZ");
		countryCodes.add("SE");
		countryCodes.add("CH");
		countryCodes.add("SY");
		countryCodes.add("TW");
		countryCodes.add("TJ");
		countryCodes.add("TZ");
		countryCodes.add("TH");
		countryCodes.add("TG");
		countryCodes.add("TK");
		countryCodes.add("TO");
		countryCodes.add("TT");
		countryCodes.add("TN");
		countryCodes.add("TR");
		countryCodes.add("TM");
		countryCodes.add("TC");
		countryCodes.add("TV");
		countryCodes.add("UG");
		countryCodes.add("UA");
		countryCodes.add("AE");
		countryCodes.add("UM");
		countryCodes.add("UY");
		countryCodes.add("UZ");
		countryCodes.add("VU");
		countryCodes.add("VA");
		countryCodes.add("VE");
		countryCodes.add("VN");
		countryCodes.add("VG");
		countryCodes.add("VI");
		countryCodes.add("WF");
		countryCodes.add("EH");
		countryCodes.add("YE");
		countryCodes.add("ZM");
		countryCodes.add("ZW");
		
		Locale currentLocale = Locale.getDefault();
//		Toast.makeText(context, currentLocale.getLanguage(), Toast.LENGTH_LONG).show();
		
		countryCodeDisplay = new HashMap<String, String>();
		
		ArrayList<String> countryList = new ArrayList<String>();
		for (int i=0;i<countryCodes.size();i++){
			Locale l = new Locale (currentLocale.getLanguage(), countryCodes.get(i));
			String country = l.getDisplayCountry();
			if (country.length() > 0 && !countryList.contains(country)){
				countryList.add(country);
				countryCodeDisplay.put(country, countryCodes.get(i));				
			}
		}
		
//		Toast.makeText(context, "CONTRYLIST: " + countryList.size() + "___ " + countryCodes.size(), Toast.LENGTH_LONG).show();
		Collections.sort(countryList, String.CASE_INSENSITIVE_ORDER);
		countryList.add(0, context.getString(R.string.country_cc));
		
		return countryList;
		
//		Locale[] locale = Locale.getAvailableLocales();
//		String country;
//		Toast.makeText(context, "LOCALEAAAAAA: " + locale.length, Toast.LENGTH_LONG).show();
//		for (Locale loc : locale){
//			country = loc.getCountry();
//			if (country.length() > 0 && !countryList.contains(country)){
//				countryList.add(country);
//			}
//		}
//		Toast.makeText(context, "CONTRYLIST: " + countryList.size(), Toast.LENGTH_LONG).show();
//				
//		Collections.sort(countryList, String.CASE_INSENSITIVE_ORDER);
//		countryList.add(0, context.getString(R.string.country_cc));
//		
//		return countryList;
		
	}
	
	public static ArrayList<String> getMonthListInt(Context context){
		ArrayList<String> monthList = new ArrayList<String>();
		
		monthList.add(context.getString(R.string.month_cc));
		
		monthList.add("01");
		monthList.add("02");
		monthList.add("03");
		monthList.add("04");
		monthList.add("05");
		monthList.add("06");
		monthList.add("07");
		monthList.add("08");
		monthList.add("09");
		monthList.add("10");
		monthList.add("11");
		monthList.add("12");
		
		return monthList;
	}
	
	public static ArrayList<String> getYearListInt(Context context){
		ArrayList<String> yearList = new ArrayList<String>();
		
		yearList.add(context.getString(R.string.year_cc));
		
		Calendar calendar = Calendar.getInstance();
		int year = calendar.get(Calendar.YEAR);
		
		for (int i=year;i<=(year+20);i++){
			yearList.add(i+"");
		}
		
		return yearList;
	}

	public static BitSet convertToBitSet(long value) {
	    BitSet bits = new BitSet();
	    int index = 0;
	    while (value != 0L) {
	      if (value % 2L != 0) {
	        bits.set(index);
	      }
	      ++index;
	      value = value >>> 1;
	    }
	    return bits;
	}
	
	public static boolean checkBitSet(BitSet paymentBitSet, int position){
		logDebug("checkBitSet");
		if (paymentBitSet != null){
			if (paymentBitSet.get(position)){
				return true;
			}
			else{
				return false;
			}
		}
		else{
			return false;
		}
	}
	
	public static boolean isPaymentMethod(BitSet paymentBitSet, int plan){
		
		boolean r = false;
		if (paymentBitSet != null){
			if (!Util.checkBitSet(paymentBitSet, MegaApiAndroid.PAYMENT_METHOD_CREDIT_CARD)){
				r = true;
			}
			if (!Util.checkBitSet(paymentBitSet, MegaApiAndroid.PAYMENT_METHOD_GOOGLE_WALLET)){
				r = true;
			}
			if (!Util.checkBitSet(paymentBitSet, MegaApiAndroid.PAYMENT_METHOD_FORTUMO)){
				if (plan == 4){
					r = true;
				}
			}
			if (!Util.checkBitSet(paymentBitSet, MegaApiAndroid.PAYMENT_METHOD_CENTILI)){
				if (plan == 4){
					r = true;
				}
			}
		}
		
		return r;
	}
	
	public static int scaleHeightPx(int px, DisplayMetrics metrics){
		int myHeightPx = metrics.heightPixels;
		
		return px*myHeightPx/548; //Based on Eduardo's measurements				
	}
	
	public static int scaleWidthPx(int px, DisplayMetrics metrics){
		int myWidthPx = metrics.widthPixels;
		
		return px*myWidthPx/360; //Based on Eduardo's measurements		
		
	}

	/*
	 * Validate email
	 */
	public static String getEmailError(String value, Context context) {
		logDebug("getEmailError");
		if (value.length() == 0) {
			return context.getString(R.string.error_enter_email);
		}
		if (!Constants.EMAIL_ADDRESS.matcher(value).matches()) {
			return context.getString(R.string.error_invalid_email);
		}
		return null;
	}

	/*
	 * compare the current mail to newly changed email
	 */
	public static String comparedToCurrentEmail(String value, Context context) {
		DatabaseHandler dbH = MegaApplication.getInstance().getDbH();
		if (value.equals(dbH.getCredentials().getEmail())) {
			return context.getString(R.string.mail_same_as_old);
		}
		return null;
	}

    public static AlertDialog showAlert(Context context, String message, String title) {
        logDebug("showAlert");
        return showAlert(context, message, title, null);
    }

    /**
     * Show a simple alert dialog with a 'OK' button to dismiss itself.
     *
     * @param context Context
     * @param message the text content.
     * @param title the title of the dialog, optional.
     * @param listener callback when press 'OK' button, optional.
     * @return the created alert dialog, the caller should cancel the dialog when the context destoried, otherwise window will leak.
     */
    public static AlertDialog showAlert(Context context, String message, @Nullable String title, @Nullable DialogInterface.OnDismissListener listener) {
        logDebug("showAlert");
        AlertDialog.Builder builder = new AlertDialog.Builder(context);
        if (title != null) {
            builder.setTitle(title);
        }
        builder.setMessage(message);
        builder.setPositiveButton(context.getString(R.string.general_ok), null);
        if (listener != null) {
            builder.setOnDismissListener(listener);
        }
        return builder.show();
    }

	public static long calculateTimestampMinDifference(String timeStamp) {
		logDebug("calculateTimestampDifference");

		Long actualTimestamp = System.currentTimeMillis()/1000;

		Long oldTimestamp = Long.parseLong(timeStamp);

		Long difference = actualTimestamp - oldTimestamp;

		difference = difference/60;

		return difference;
	}

	public static int getVersion() {
		try {
			Context context = MegaApplication.getInstance().getApplicationContext();
			PackageInfo pInfo = context.getPackageManager().getPackageInfo(context.getPackageName(), PackageManager.GET_META_DATA);
			return pInfo.versionCode;
		} catch (PackageManager.NameNotFoundException e) {
			return 0;
		}
	}

	/**
	 * Checks if the app has been upgraded and store the new version code.
	 */
	public static void checkAppUpgrade() {
		final String APP_INFO_FILE = "APP_INFO";
		final String APP_VERSION_CODE_KEY = "APP_VERSION_CODE";

		Context context = MegaApplication.getInstance().getApplicationContext();
		SharedPreferences preferences = context.getSharedPreferences(APP_INFO_FILE, Context.MODE_PRIVATE);

		int oldVersionCode = preferences.getInt(APP_VERSION_CODE_KEY, 0);
		int newVersionCode = getVersion();
		if (oldVersionCode == 0 || oldVersionCode < newVersionCode) {
			if (oldVersionCode == 0) {
				logInfo("App Version: " + newVersionCode);
			} else {
				logInfo("App upgraded from " + oldVersionCode + " to " + newVersionCode);
			}
			preferences.edit().putInt(APP_VERSION_CODE_KEY, newVersionCode).apply();
		} else {
			logInfo("App Version: " + newVersionCode);
		}
	}

	public static long calculateTimestamp(String time)
	{
		logDebug("calculateTimestamp: " + time);
		long unixtime;
		DateFormat dfm = new SimpleDateFormat("yyyyMMddHHmm");
		dfm.setTimeZone( TimeZone.getDefault());//Specify your timezone
		try
		{
			unixtime = dfm.parse(time).getTime();
			unixtime=unixtime/1000;
			return unixtime;
		}
		catch (ParseException e)
		{
			logError("ParseException!!!", e);
		}
		return 0;
	}

	public static Calendar calculateDateFromTimestamp (long timestamp){
		logDebug("calculateTimestamp: " + timestamp);
		Calendar cal = Calendar.getInstance();
		cal.setTimeInMillis(timestamp*1000);
		logDebug("Calendar: " + cal.get(Calendar.YEAR) + " " + cal.get(Calendar.MONTH));
		return cal;
	}

	public static boolean canVoluntaryVerifyPhoneNumber() {
		// If account is in ODQ Paywall state avoid ask for SMS verification because request will fail.
		if (MegaApplication.getInstance().getStorageState() == STORAGE_STATE_PAYWALL) {
			return false;
		}

        MegaApiAndroid api = MegaApplication.getInstance().getMegaApi();
	    boolean hasNotVerified = api.smsVerifiedPhoneNumber() == null;
	    boolean allowVerify = api.smsAllowedState() == 2;
	    return hasNotVerified && allowVerify;
    }

    @Nullable
<<<<<<< HEAD
	public static Pair<Boolean, Bitmap> getCircleAvatar(Context context, String email) {
=======
    public static Pair<Boolean, Bitmap> getCircleAvatar(Context context, String email) {
>>>>>>> db3cffc6
		File avatar = buildAvatarFile(context, email + ".jpg");
		if (!(isFileAvailable(avatar) && avatar.length() > 0)) {
			return Pair.create(false, null);
		}
		BitmapFactory.Options options = new BitmapFactory.Options();
		options.inJustDecodeBounds = true;
		BitmapFactory.decodeFile(avatar.getAbsolutePath(), options);

		// Calculate inSampleSize
		options.inSampleSize = calculateInSampleSize(options, 250, 250);
		// Decode bitmap with inSampleSize set
		options.inJustDecodeBounds = false;

		Bitmap bitmap = BitmapFactory.decodeFile(avatar.getAbsolutePath(), options);
		if (bitmap == null) {
			avatar.delete();
			return Pair.create(false, null);
		}

		Bitmap circleBitmap = Bitmap.createBitmap(bitmap.getWidth(), bitmap.getHeight(),
				Bitmap.Config.ARGB_8888);
		BitmapShader shader = new BitmapShader(bitmap, Shader.TileMode.CLAMP,
				Shader.TileMode.CLAMP);
		Paint paint = new Paint();
		paint.setShader(shader);

		Canvas canvas = new Canvas(circleBitmap);
		int radius;
		if (bitmap.getWidth() < bitmap.getHeight()) {
			radius = bitmap.getWidth() / 2;
		} else {
			radius = bitmap.getHeight() / 2;
		}

		canvas.drawCircle(bitmap.getWidth() / 2F, bitmap.getHeight() / 2F, radius, paint);
		return Pair.create(true, circleBitmap);
	}

	public static Bitmap getCircleBitmap(Bitmap bitmap) {
		final Bitmap output = Bitmap.createBitmap(bitmap.getWidth(),
				bitmap.getHeight(), Bitmap.Config.ARGB_8888);
		final Canvas canvas = new Canvas(output);

		final int color = Color.RED;
		final Paint paint = new Paint();
		final Rect rect = new Rect(0, 0, bitmap.getWidth(), bitmap.getHeight());
		final RectF rectF = new RectF(rect);

		paint.setAntiAlias(true);
		canvas.drawARGB(0, 0, 0, 0);
		paint.setColor(color);
		canvas.drawOval(rectF, paint);

		paint.setXfermode(new PorterDuffXfermode(PorterDuff.Mode.SRC_IN));
		canvas.drawBitmap(bitmap, rect, rect, paint);

		bitmap.recycle();

		return output;
	}

	//restrict the scale factor to below 1.1 to allow user to have some level of freedom and also prevent ui issues
	public static void setAppFontSize(Activity activity) {
		float scale = activity.getResources().getConfiguration().fontScale;
		logDebug("System font size scale is " + scale);

		float newScale;

		if (scale <= 1.1) {
			newScale = scale;
		} else {
			newScale = (float) 1.1;
		}

		logDebug("New font size new scale is " + newScale);
		Configuration configuration = activity.getResources().getConfiguration();
		configuration.fontScale = newScale;

		DisplayMetrics metrics = new DisplayMetrics();
		activity.getWindowManager().getDefaultDisplay().getMetrics(metrics);
		metrics.scaledDensity = configuration.fontScale * metrics.density;
		activity.getBaseContext().getResources().updateConfiguration(configuration, metrics);
	}
    
    //reduce font size for scale mode to prevent title and subtitle overlap
    public static SpannableString adjustForLargeFont(String original) {
		Context context = MegaApplication.getInstance().getApplicationContext();
        float scale = context.getResources().getConfiguration().fontScale;
        if(scale > 1){
            scale = (float)0.9;
        }
        SpannableString spannableString = new SpannableString(original);
        spannableString.setSpan(new RelativeSizeSpan(scale),0, original.length(),0);
        return spannableString;
    }

	public static Drawable mutateIcon (Context context, int idDrawable, int idColor) {

		Drawable icon = ContextCompat.getDrawable(context, idDrawable);
		icon = icon.mutate();
		icon.setColorFilter(ContextCompat.getColor(context, idColor), PorterDuff.Mode.MULTIPLY);

		return icon;
	}

	public static Drawable mutateIconSecondary(Context context, int idDrawable, int idColor) {
		Drawable icon = ContextCompat.getDrawable(context, idDrawable);
		icon = icon.mutate();
		icon.setColorFilter(ContextCompat.getColor(context, idColor), PorterDuff.Mode.SRC_ATOP);

		return icon;
	}

	/**
	 *Check if exist ongoing transfers
	 *
	 * @param megaApi
	 * @return true if exist ongoing transfers, false otherwise
	 */
	public static boolean existOngoingTransfers(MegaApiAndroid megaApi) {
		return megaApi.getNumPendingDownloads() > 0 || megaApi.getNumPendingUploads() > 0;
	}

	public static void changeStatusBarColorActionMode (final Context context, final Window window, Handler handler, int option) {
		logDebug("changeStatusBarColor");
		if (Build.VERSION.SDK_INT >= Build.VERSION_CODES.LOLLIPOP) {
			window.addFlags(WindowManager.LayoutParams.FLAG_DRAWS_SYSTEM_BAR_BACKGROUNDS);
			window.clearFlags(WindowManager.LayoutParams.FLAG_TRANSLUCENT_STATUS);
			if (option ==  1) {
				window.setStatusBarColor(ContextCompat.getColor(context, R.color.accentColorDark));
			}
			else if (option == 2) {
				handler.postDelayed(new Runnable() {
					@Override
					public void run() {
						window.setStatusBarColor(0);
					}
				}, 500);
			}
			else if (option == 3) {
				handler.postDelayed(new Runnable() {
					@Override
					public void run() {
						window.setStatusBarColor(ContextCompat.getColor(context, R.color.status_bar_search));
					}
				}, 500);
			}
			else {
				handler.postDelayed(new Runnable() {
					@Override
					public void run() {
						window.setStatusBarColor(ContextCompat.getColor(context, R.color.dark_primary_color_secondary));
					}
				}, 500);
			}
		}
	}
    public static Bitmap createAvatarBackground(int color) {
        Bitmap circle = Bitmap.createBitmap(Constants.DEFAULT_AVATAR_WIDTH_HEIGHT, Constants.DEFAULT_AVATAR_WIDTH_HEIGHT, Bitmap.Config.ARGB_8888);
        Canvas c = new Canvas(circle);
        Paint paintCircle = new Paint();
        paintCircle.setAntiAlias(true);
        paintCircle.setColor(color);
        int radius = circle.getWidth() / 2;
        c.drawCircle(radius, radius, radius, paintCircle);
        return circle;
    }

    public static void changeStatusBarColor(Context context, Window window, @ColorRes int colorId) {
        window.addFlags(WindowManager.LayoutParams.FLAG_DRAWS_SYSTEM_BAR_BACKGROUNDS);
        window.clearFlags(WindowManager.LayoutParams.FLAG_TRANSLUCENT_STATUS);
        window.setStatusBarColor(ContextCompat.getColor(context, colorId));
    }

	public static int getStatusBarHeight() {
		Context context = MegaApplication.getInstance().getBaseContext();
		int resourceId = context.getResources().getIdentifier("status_bar_height", "dimen",
				"android");

		return resourceId > 0 ? context.getResources().getDimensionPixelSize(resourceId)
				: px2dp(24, context.getResources().getDisplayMetrics());
	}

	public static MegaPreferences getPreferences (Context context) {
		return DatabaseHandler.getDbHandler(context).getPreferences();
	}

    public static boolean askMe (Context context) {
		DatabaseHandler dbH = DatabaseHandler.getDbHandler(context);
		MegaPreferences prefs = dbH.getPreferences();

		if (prefs != null){
			if (prefs.getStorageAskAlways() != null){
				if (!Boolean.parseBoolean(prefs.getStorageAskAlways())){
					if (prefs.getStorageDownloadLocation() != null){
						if (prefs.getStorageDownloadLocation().compareTo("") != 0){
							return false;
						}
					}
				}
			}
		}
		return true;
	}

    public static void hideKeyboard(Activity activity) {
        InputMethodManager imm = (InputMethodManager) activity.getSystemService(Activity.INPUT_METHOD_SERVICE);
        //Find the currently focused view, so we can grab the correct window token from it.
        View view = activity.getCurrentFocus();
        //If no view currently has focus, create a new one, just so we can grab a window token from it
        if (view == null) {
            view = new View(activity);
        }
        imm.hideSoftInputFromWindow(view.getWindowToken(), 0);
    }

    /**
     * Method to display a NOT_SPACE_SNACKBAR_TYPE Snackbar
     *
     * Use this method only from controllers or services or when ut does not know what the context is.
     *
     * @param context Class where the Snackbar has to be shown
     */
	public static void showNotEnoughSpaceSnackbar(Context context) {
		showSnackbar(context, NOT_SPACE_SNACKBAR_TYPE, null, INVALID_HANDLE);
	}

    /**
     * Method to display a simple Snackbar
     *
     * Use this method only from controllers or services or when ut does not know what the context is.
     *
     * @param context Class where the Snackbar has to be shown
     * @param message Text to shown in the snackbar
     */
	public static void showSnackbar(Context context, String message) {
		showSnackbar(context, SNACKBAR_TYPE, message, INVALID_HANDLE);
	}

    /**
     * Method to display a simple or action Snackbar.
     *
     * Use this method only from controllers or services or when ut does not know what the context is.
     *
     * @param context Class where the Snackbar has to be shown
     * @param snackbarType specifies the type of the Snackbar.
     *                     It can be SNACKBAR_TYPE, MESSAGE_SNACKBAR_TYPE or NOT_SPACE_SNACKBAR_TYPE
     * @param message Text to shown in the snackbar
     * @param idChat Chat ID. If this param has a valid value, different to -1, the function of MESSAGE_SNACKBAR_TYPE ends in the specified chat
     */
	public static void showSnackbar(Context context, int snackbarType, String message, long idChat) {
		if (context instanceof FullScreenImageViewerLollipop) {
			((FullScreenImageViewerLollipop) context).showSnackbar(snackbarType, message, idChat);
		} else if (context instanceof FileInfoActivityLollipop) {
			((FileInfoActivityLollipop) context).showSnackbar(snackbarType, message, idChat);
		} else if (context instanceof ContactFileListActivityLollipop) {
			((ContactFileListActivityLollipop) context).showSnackbar(snackbarType, message);
		} else if (context instanceof ContactInfoActivityLollipop) {
			((ContactInfoActivityLollipop) context).showSnackbar(snackbarType, message, idChat);
		} else if (context instanceof GetLinkActivityLollipop) {
			((GetLinkActivityLollipop) context).showSnackbar(message);
		} else if (context instanceof ChatFullScreenImageViewer) {
			((ChatFullScreenImageViewer) context).showSnackbar(snackbarType, message);
		} else if (context instanceof AudioVideoPlayerLollipop) {
			((AudioVideoPlayerLollipop) context).showSnackbar(snackbarType, message, idChat);
		} else if (context instanceof PdfViewerActivityLollipop) {
			((PdfViewerActivityLollipop) context).showSnackbar(snackbarType, message, idChat);
		} else if (context instanceof ChatActivityLollipop) {
			((ChatActivityLollipop) context).showSnackbar(snackbarType, message, idChat);
		} else if (context instanceof NodeAttachmentHistoryActivity) {
			((NodeAttachmentHistoryActivity) context).showSnackbar(snackbarType, message);
		} else if (context instanceof ManagerActivityLollipop) {
			((ManagerActivityLollipop) context).showSnackbar(snackbarType, message, idChat);
		} else if (context instanceof BaseActivity) {
			View rootView = getRootViewFromContext(context);
			if (rootView != null) {
				((BaseActivity) context).showSnackbar(snackbarType, rootView, message, idChat);
				return;
			}

			logWarning("Unable to show snack bar, view does not exist or context is not instance of BaseActivity");
		}
	}

    private static View getRootViewFromContext(Context context) {
        BaseActivity activity = (BaseActivity)context;
        View rootView = null;
        try {
            rootView = activity.findViewById(android.R.id.content);
            if (rootView == null) {
                rootView = activity.getWindow().getDecorView().findViewById(android.R.id.content);
            }
            if (rootView == null) {
                rootView = ((ViewGroup)((BaseActivity)context).findViewById(android.R.id.content)).getChildAt(0);//get first view
            }
        } catch (Exception e) {
			logError("ERROR", e);
        }
        return rootView;
    }

    public static String normalizePhoneNumber(String phoneNumber,String countryCode) {
        return PhoneNumberUtils.formatNumberToE164(phoneNumber, countryCode);
    }

    public static String normalizePhoneNumberByNetwork(Context context,String phoneNumber) {
        String countryCode = getCountryCodeByNetwork(context);
        if(countryCode == null) {
            return null;
        }
        return normalizePhoneNumber(phoneNumber, countryCode.toUpperCase());
    }

	/**
	 * This method formats the coordinates of a location in degrees, minutes and seconds
	 * and returns a string with it
	 *
	 * @param latitude latitude of the location to format
	 * @param longitude longitude of the location to format
	 * @return string with the location formatted in degrees, minutes and seconds
	 */
	public static String convertToDegrees(float latitude, float longitude) {
        StringBuilder builder = new StringBuilder();

		formatCoordinate(builder, latitude);
        if (latitude < 0) {
            builder.append("S ");
        } else {
            builder.append("N ");
        }

		formatCoordinate(builder, longitude);
        if (longitude < 0) {
            builder.append("W");
        } else {
            builder.append("E");
        }

        return builder.toString();
    }

	/**
	 * This method formats a coordinate in degrees, minutes and seconds
	 *
	 * @param builder StringBuilder where the string formatted it's going to be built
	 * @param coordinate coordinate to format
	 */
	private static void formatCoordinate (StringBuilder builder, float coordinate) {
		String degrees = Location.convert(Math.abs(coordinate), Location.FORMAT_SECONDS);
		String[] degreesSplit = degrees.split(":");
		builder.append(degreesSplit[0]);
		builder.append("°");
		builder.append(degreesSplit[1]);
		builder.append("'");

		try {
			builder.append(Math.round(Float.parseFloat(degreesSplit[2].replace(",", "."))));
		} catch (Exception e) {
			logWarning("Error rounding seconds in coordinates", e);
			builder.append(degreesSplit[2]);
		}

		builder.append("''");
	}

	public static void hideKeyboard(Activity activity, int flag){
		View v = activity.getCurrentFocus();
		if (v != null){
			InputMethodManager imm = (InputMethodManager) activity.getSystemService(INPUT_METHOD_SERVICE);
			imm.hideSoftInputFromWindow(v.getWindowToken(), flag);
		}
	}

	public static void hideKeyboardView(Context context, View v, int flag){
		if (v != null){
			InputMethodManager imm = (InputMethodManager) context.getSystemService(INPUT_METHOD_SERVICE);
			imm.hideSoftInputFromWindow(v.getWindowToken(), flag);
		}

	}

	public static boolean isScreenInPortrait(Context context) {
		if (context.getResources().getConfiguration().orientation == Configuration.ORIENTATION_PORTRAIT) {
			return true;
		} else {
			return false;
		}
	}

	/**
	 * This method detects whether the android device is tablet
	 *
	 * @param context the passed Activity to be detected
	 */
	public static boolean isTablet(Context context) {
		return (context.getResources().getConfiguration().screenLayout
				& Configuration.SCREENLAYOUT_SIZE_MASK)
				>= Configuration.SCREENLAYOUT_SIZE_LARGE;
	}

	/**
	 * This method detects whether the url matches certain URL regular expressions
	 * @param url the passed url to be detected
	 * @param regexs the array of URL regular expressions
	 */

	public static boolean matchRegexs(String url, String[] regexs) {
		if (url == null) {
			return false;
		}
		for (String regex : regexs) {
			if (url.matches(regex)) {
				return true;
			}
		}
		return false;

	}

	/**
	 * This method decodes a url and formats it before its treatment
	 *
	 * @param url the passed url to be decoded
	 */
	public static String decodeURL(String url) {
		try {
			url = URLDecoder.decode(url, "UTF-8");
		} catch (Exception e) {
			logDebug("Exception decoding url: "+url);
			e.printStackTrace();
		}

		url = url.replace(' ', '+');

		if (url.startsWith("mega://")) {
			url = url.replaceFirst("mega://", "https://mega.nz/");
		} else if (url.startsWith("mega.")) {
			url = url.replaceFirst("mega.", "https://mega.");
		}

		if (url.startsWith("https://www.mega.co.nz")) {
			url = url.replaceFirst("https://www.mega.co.nz", "https://mega.co.nz");
		}

		if (url.startsWith("https://www.mega.nz")) {
			url = url.replaceFirst("https://www.mega.nz", "https://mega.nz");
		}

		if (url.endsWith("/")) {
			url = url.substring(0, url.length() - 1);
		}

		logDebug("URL decoded: " + url);
		return url;
	}

    /**
     * Convert color integer to corresponding string in hex format.
     *
     * @param color An integer which represents a color.
     * @return The color string in hex format, e.g., #FFABCDEF.
     */
	public static String getHexValue(int color){
		return String.format("#%06X", 0xFFFFFF & color);
	}

    public static void showKeyboardDelayed(final View view) {
		if (view == null) return;

		Handler handler = new Handler();
        handler.postDelayed(() -> {
			// The view needs to request the focus or the keyboard may not pops up
			if (view.requestFocus()) {
				InputMethodManager imm = (InputMethodManager)
						MegaApplication.getInstance().getApplicationContext().getSystemService(Context.INPUT_METHOD_SERVICE);
				imm.showSoftInput(view, InputMethodManager.SHOW_IMPLICIT);
			}
		}, SHOW_IM_DELAY);
    }

    public static Spanned getSpannedHtmlText(String string) {

		if (android.os.Build.VERSION.SDK_INT >= android.os.Build.VERSION_CODES.N) {
			return Html.fromHtml(string, Html.FROM_HTML_MODE_LEGACY);
		}

		return Html.fromHtml(string);
	}

	public static void checkTakePicture(Activity activity, int option) {
		if (isNecessaryDisableLocalCamera() != -1) {
			if(option == TAKE_PHOTO_CODE) {
				showConfirmationOpenCamera(activity, ACTION_TAKE_PICTURE, false);
			}else if(option == TAKE_PICTURE_PROFILE_CODE){
				showConfirmationOpenCamera(activity, ACTION_TAKE_PROFILE_PICTURE, false);
			}
			return;
		}
		takePicture(activity, option);
	}

	/**
	 * This method is to start camera from Activity
	 *
	 * @param activity the activity the camera would start from
	 */
	public static void takePicture(Activity activity, int option) {
		logDebug("takePicture");
		File newFile = buildTempFile(activity, "picture.jpg");
		try {
			newFile.createNewFile();
		} catch (IOException e) {}

		//This method is in the v4 support library, so can be applied to all devices
		Uri outputFileUri = FileProvider.getUriForFile(activity, AUTHORITY_STRING_FILE_PROVIDER, newFile);

		Intent cameraIntent = new Intent(MediaStore.ACTION_IMAGE_CAPTURE);
		cameraIntent.putExtra(MediaStore.EXTRA_OUTPUT, outputFileUri);
		cameraIntent.setFlags(Intent.FLAG_GRANT_READ_URI_PERMISSION);
		activity.startActivityForResult(cameraIntent, option);
	}

	public static void resetActionBar(ActionBar aB) {
		if (aB != null) {
			View customView = aB.getCustomView();
			if(customView != null){
				ViewParent parent = customView.getParent();
				if(parent != null){
					((ViewGroup) parent).removeView(customView);
				}
			}
			aB.setDisplayShowCustomEnabled(false);
			aB.setDisplayShowTitleEnabled(true);
		}
	}

	public static boolean isAndroid10() {
		return Build.VERSION.SDK_INT >= ANDROID_10_Q;
	}

	public static void setPasswordToggle(TextInputLayout textInputLayout, boolean focus){
		if (focus) {
			textInputLayout.setEndIconMode(END_ICON_PASSWORD_TOGGLE);
			textInputLayout.setEndIconDrawable(R.drawable.password_toggle);
		} else {
			textInputLayout.setEndIconMode(END_ICON_NONE);
		}
	}

	public static boolean isFastDoubleClick() {
		long time = System.currentTimeMillis();
		long timeD = time - lastClickTime;
		if (0 <= timeD && timeD < 500) {
			return true;
		}

		lastClickTime = time;
		return false;
	}

	/**
	 * Changes the elevation of the the ActionBar passed as parameter.
	 *
	 * @param aB				ActionBar in which the elevation has to be applied.
	 * @param withElevation	true if should apply elevation, false otherwise.
	 * @param outMetrics	DisplayMetrics of the current device.
	 */
	public static void changeViewElevation(ActionBar aB, boolean withElevation, DisplayMetrics outMetrics) {
		float elevation = px2dp(4, outMetrics);

		if (withElevation) {
			aB.setElevation(elevation);
		} else {
			aB.setElevation(0);
		}
	}

	/**
	 * Gets a reference to a given drawable and prepares it for use with tinting through.
	 *
	 * @param resId the resource id for the given drawable
	 * @return a wrapped drawable ready fo use
	 * with {@link DrawableCompat}'s tinting methods
	 * @throws Resources.NotFoundException
	 */
	public static Drawable getWrappedDrawable(Context context, @DrawableRes int resId)
			throws Resources.NotFoundException {
		return DrawableCompat.wrap(ResourcesCompat.getDrawable(context.getResources(),
				resId, null));
	}

	public static LocalDate fromEpoch(long seconds) {
		return LocalDate.from(
				LocalDateTime.ofInstant(Instant.ofEpochSecond(seconds), ZoneId.systemDefault()));
	}
}<|MERGE_RESOLUTION|>--- conflicted
+++ resolved
@@ -1297,11 +1297,7 @@
     }
 
     @Nullable
-<<<<<<< HEAD
-	public static Pair<Boolean, Bitmap> getCircleAvatar(Context context, String email) {
-=======
     public static Pair<Boolean, Bitmap> getCircleAvatar(Context context, String email) {
->>>>>>> db3cffc6
 		File avatar = buildAvatarFile(context, email + ".jpg");
 		if (!(isFileAvailable(avatar) && avatar.length() > 0)) {
 			return Pair.create(false, null);
