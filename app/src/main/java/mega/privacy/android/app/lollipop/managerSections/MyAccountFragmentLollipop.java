--- conflicted
+++ resolved
@@ -507,26 +507,12 @@
 
 				break;
 			}
-<<<<<<< HEAD
-			case R.id.copy_MK_button:{
-				log("Copy Master Key button");
-				hideMKLayout();
-				AccountController aC = new AccountController(context);
-				aC.copyMK(false);
-				break;
-			}
-			case R.id.save_MK_button:{
-				log("Save Master Key button");
-				hideMKLayout();
-				AccountController aC = new AccountController(context);
-				aC.exportMK(null);
-=======
+
 			case R.id.change_pass_button:{
 				log("Change pass button");
 
 				Intent intent = new Intent(context, ChangePasswordActivityLollipop.class);
 				startActivity(intent);
->>>>>>> c6acca23
 				break;
 			}
 			case R.id.my_account_account_type_button:{
