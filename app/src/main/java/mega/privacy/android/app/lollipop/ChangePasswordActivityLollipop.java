--- conflicted
+++ resolved
@@ -69,13 +69,9 @@
 	private TextInputLayout newPassword2Layout;
 	private AppCompatEditText newPassword2;
 	private ImageView newPassword2Error;
-<<<<<<< HEAD
-	private RelativeLayout fragmentContainer;
-=======
 	private Button changePasswordButton;
     private LinearLayout generalContainer;
 	private TextView title;
->>>>>>> 40652128
 	private String linkToReset;
 	private String mk;
 
@@ -103,11 +99,7 @@
 		super.onCreate(savedInstanceState);
 		setContentView(R.layout.activity_change_password);
 		
-<<<<<<< HEAD
-        fragmentContainer = findViewById(R.id.fragment_container_change_pass);
-=======
         generalContainer = findViewById(R.id.change_password_container);
->>>>>>> 40652128
 		megaApi = ((MegaApplication)getApplication()).getMegaApi();
 
 		display = getWindowManager().getDefaultDisplay();
@@ -149,15 +141,17 @@
 			@Override
 			public void onTextChanged(CharSequence s, int start, int before, int count) {
 				logDebug("Text changed: " + s.toString() + "_ " + start + "__" + before + "__" + count);
-				if (s.length() > 0) {
-					String temp = s.toString();
-					containerPasswdElements.setVisibility(View.VISIBLE);
-
-					checkPasswordStrength(temp.trim());
-				}
-				else{
-					passwdValid = false;
-					containerPasswdElements.setVisibility(View.GONE);
+				if (s != null){
+					if (s.length() > 0) {
+						String temp = s.toString();
+						containerPasswdElements.setVisibility(View.VISIBLE);
+
+						checkPasswordStrength(temp.trim());
+					}
+					else{
+						passwdValid = false;
+						containerPasswdElements.setVisibility(View.GONE);
+					}
 				}
 			}
 
@@ -195,11 +189,7 @@
 			}
 		});
 
-<<<<<<< HEAD
-		Button changePasswordButton = findViewById(R.id.action_change_password);
-=======
 		changePasswordButton = findViewById(R.id.action_change_password);
->>>>>>> 40652128
 		changePasswordButton.setOnClickListener(this);
 
 		findViewById(R.id.action_cancel).setOnClickListener(v -> finish());
@@ -293,11 +283,13 @@
 
 	@Override
 	public boolean onOptionsItemSelected(MenuItem item) {
-		// Respond to the action bar's Up/Home button
-		if (item.getItemId() == android.R.id.home) {
-			finish();
-			return true;
-		}
+	    switch (item.getItemId()) {
+	    // Respond to the action bar's Up/Home button
+		    case android.R.id.home:{
+					finish();
+		    	return true;
+		    }
+		}	    
 	    return super.onOptionsItemSelected(item);
 	}
 
@@ -612,7 +604,8 @@
 
                 getWindow().setSoftInputMode(WindowManager.LayoutParams.SOFT_INPUT_STATE_ALWAYS_HIDDEN);
                 if (getIntent() != null && getIntent().getBooleanExtra("logout", false)) {
-                    AccountController.logout(this, megaApi);
+                    AccountController ac = new AccountController(this);
+                    ac.logout(this, megaApi);
                 } else {
                     //Intent to MyAccount
                     Intent resetPassIntent = new Intent(this, ManagerActivityLollipop.class);
@@ -721,6 +714,8 @@
 
 	@Override
 	public void onRequestUpdate(MegaApiJava api, MegaRequest request) {
+		// TODO Auto-generated method stub
+		
 	}
 	
 	@Override
