--- conflicted
+++ resolved
@@ -28,7 +28,6 @@
 import android.view.MenuItem;
 import android.view.View;
 import android.view.View.OnClickListener;
-import android.view.Window;
 import android.view.WindowManager;
 import android.view.inputmethod.InputMethodManager;
 import android.widget.Button;
@@ -51,13 +50,9 @@
 import nz.mega.sdk.MegaRequest;
 import nz.mega.sdk.MegaRequestListenerInterface;
 
-<<<<<<< HEAD
-import static mega.privacy.android.app.utils.Util.changeStatusBarColor;
-=======
 import static mega.privacy.android.app.utils.Constants.*;
 import static mega.privacy.android.app.utils.LogUtil.*;
 import static mega.privacy.android.app.utils.Util.*;
->>>>>>> 094d50ad
 
 
 @SuppressLint("NewApi")
@@ -266,7 +261,7 @@
                     .replace("[A]", "<u>")
                     .replace("[/A]", "</u>");
         } catch (Exception e) {
-            log(e.getMessage());
+            logError("Exception formatting string", e);
         }
 
         Spanned resultTOP;
@@ -919,17 +914,17 @@
 				break;
 			}
             case R.id.top:
-                log("Show top");
+                logDebug("Show top");
                 hidePasswordIfVisible();
                 try {
                     Intent openTermsIntent = new Intent(this, WebViewActivityLollipop.class);
                     openTermsIntent.setFlags(Intent.FLAG_ACTIVITY_CLEAR_TOP);
-                    openTermsIntent.setData(Uri.parse(Constants.URL_E2EE));
+                    openTermsIntent.setData(Uri.parse(URL_E2EE));
                     startActivity(openTermsIntent);
                 }
                 catch (Exception e){
                     Intent viewIntent = new Intent(Intent.ACTION_VIEW);
-                    viewIntent.setData(Uri.parse(Constants.URL_E2EE));
+                    viewIntent.setData(Uri.parse(URL_E2EE));
                     startActivity(viewIntent);
                 }
 
@@ -1087,13 +1082,8 @@
 		progress.show();
 
 		if(hasMk){
-<<<<<<< HEAD
-			log("reset with mk");
+			logDebug("reset with mk");
 			megaApi.confirmResetPassword(linkToReset, newPass1, mk, this);
-=======
-			logDebug("Reset with mk");
-			megaApi.confirmResetPassword(linkToReset, newPassword, mk, this);
->>>>>>> 094d50ad
 		}
 		else{
 			megaApi.confirmResetPassword(linkToReset, newPass1, null, this);
