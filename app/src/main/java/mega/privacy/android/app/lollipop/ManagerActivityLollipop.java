--- conflicted
+++ resolved
@@ -131,15 +131,12 @@
 import mega.privacy.android.app.TransfersManagementActivity;
 import mega.privacy.android.app.UploadService;
 import mega.privacy.android.app.UserCredentials;
-<<<<<<< HEAD
 import mega.privacy.android.app.activities.exportMK.ExportRecoveryKeyActivity;
 import mega.privacy.android.app.activities.myAccount.MyAccountActivity;
 import mega.privacy.android.app.activities.upgradeAccount.UpgradeAccountActivity;
 import mega.privacy.android.app.globalmanagement.MyAccountInfo;
 import mega.privacy.android.app.listeners.ShouldShowPasswordReminderDialogListener;
-=======
 import mega.privacy.android.app.fragments.managerFragments.cu.CustomHideBottomViewOnScrollBehaviour;
->>>>>>> e75cf4dd
 import mega.privacy.android.app.mediaplayer.miniplayer.MiniAudioPlayerController;
 import mega.privacy.android.app.activities.WebViewActivity;
 import mega.privacy.android.app.components.CustomViewPager;
@@ -262,11 +259,8 @@
 import nz.mega.sdk.MegaUserAlert;
 import nz.mega.sdk.MegaUtilsAndroid;
 
-<<<<<<< HEAD
 import static mega.privacy.android.app.constants.EventConstants.EVENT_REFRESH;
-=======
 import static mega.privacy.android.app.constants.EventConstants.EVENT_FINISH_ACTIVITY;
->>>>>>> e75cf4dd
 import static mega.privacy.android.app.modalbottomsheet.UploadBottomSheetDialogFragment.GENERAL_UPLOAD;
 import static mega.privacy.android.app.modalbottomsheet.UploadBottomSheetDialogFragment.HOMEPAGE_UPLOAD;
 import static mega.privacy.android.app.utils.AlertsAndWarnings.askForCustomizedPlan;
@@ -475,14 +469,10 @@
     private final static String STATE_KEY_SMS_BONUS =  "bonusStorageSMS";
 
 	public enum FragmentTag {
-<<<<<<< HEAD
-		CLOUD_DRIVE, HOMEPAGE, CAMERA_UPLOADS, MEDIA_UPLOADS, INBOX, INCOMING_SHARES,
-		OUTGOING_SHARES, CONTACTS, RECEIVED_REQUESTS, SENT_REQUESTS, SETTINGS, MY_ACCOUNT, SEARCH,
-		TRANSFERS, COMPLETED_TRANSFERS, RECENT_CHAT, RUBBISH_BIN, NOTIFICATIONS,
-		TURN_ON_NOTIFICATIONS, PERMISSIONS, SMS_VERIFICATION, LINKS;
-=======
-		CLOUD_DRIVE, HOMEPAGE, CAMERA_UPLOADS, INBOX, INCOMING_SHARES, OUTGOING_SHARES, CONTACTS, RECEIVED_REQUESTS, SENT_REQUESTS, SETTINGS, MY_ACCOUNT, MY_STORAGE, SEARCH, TRANSFERS, COMPLETED_TRANSFERS, RECENT_CHAT, RUBBISH_BIN, NOTIFICATIONS, UPGRADE_ACCOUNT, TURN_ON_NOTIFICATIONS, EXPORT_RECOVERY_KEY, PERMISSIONS, SMS_VERIFICATION, LINKS;
->>>>>>> e75cf4dd
+		CLOUD_DRIVE, HOMEPAGE, CAMERA_UPLOADS, INBOX, INCOMING_SHARES, OUTGOING_SHARES, CONTACTS,
+		RECEIVED_REQUESTS, SENT_REQUESTS, SETTINGS, MY_ACCOUNT, SEARCH,TRANSFERS, COMPLETED_TRANSFERS,
+		RECENT_CHAT, RUBBISH_BIN, NOTIFICATIONS, TURN_ON_NOTIFICATIONS, PERMISSIONS, SMS_VERIFICATION,
+		LINKS;
 
 		public String getTag () {
 			switch (this) {
@@ -696,12 +686,6 @@
 	private MenuItem upgradeAccountMenuItem;
 	private MenuItem clearRubbishBinMenuitem;
 	private MenuItem takePicture;
-<<<<<<< HEAD
-	private MenuItem searchByDate;
-=======
-	private MenuItem cancelSubscription;
-	private MenuItem killAllSessions;
->>>>>>> e75cf4dd
 	private MenuItem cancelAllTransfersMenuItem;
 	private MenuItem playTransfersMenuIcon;
 	private MenuItem pauseTransfersMenuIcon;
@@ -1071,7 +1055,6 @@
 		}
 	};
 
-<<<<<<< HEAD
 	private final Observer<Boolean> refreshObserver = refreshed -> {
 		if (!refreshed) {
 			return;
@@ -1091,7 +1074,7 @@
 			refreshIncomingShares();
 		}
 	};
-=======
+
 	private final BroadcastReceiver cuUpdateReceiver = new BroadcastReceiver() {
 		@Override
 		public void onReceive(Context context, Intent intent) {
@@ -1107,18 +1090,6 @@
 	private final Observer<Boolean> finishObserver = finish -> {
 		if (finish) finish();
 	};
-
-    public void launchPayment(String productId) {
-        //start purchase/subscription flow
-        MegaSku skuDetails = getSkuDetails(mSkuDetailsList, productId);
-        MegaPurchase purchase = app.getMyAccountInfo().getActiveSubscription();
-        String oldSku = purchase == null ? null : purchase.getSku();
-        String token = purchase == null ? null : purchase.getToken();
-        if (mBillingManager != null) {
-            mBillingManager.initiatePurchaseFlow(oldSku, token, skuDetails);
-        }
-    }
->>>>>>> e75cf4dd
 
 	private MegaSku getSkuDetails(List<MegaSku> list, String key) {
 		if (list == null || list.isEmpty()) {
@@ -1626,13 +1597,11 @@
 		filterUpdateCUSettings.addAction(ACTION_REFRESH_CAMERA_UPLOADS_SETTING_SUBTITLE);
         registerReceiver(updateCUSettingsReceiver, filterUpdateCUSettings);
 
-<<<<<<< HEAD
 		LiveEventBus.get(EVENT_REFRESH, Boolean.class).observeForever(refreshObserver);
-=======
+
 		registerReceiver(cuUpdateReceiver, new IntentFilter(ACTION_UPDATE_CU));
 
 		LiveEventBus.get(EVENT_FINISH_ACTIVITY, Boolean.class).observeForever(finishObserver);
->>>>>>> e75cf4dd
 
         smsDialogTimeChecker = new LastShowSMSDialogTimeChecker(this);
         nC = new NodeController(this);
@@ -2935,35 +2904,11 @@
 					}
 				})
 				.setCancelable(false)
-<<<<<<< HEAD
-				.setOnDismissListener(dialog -> myAccountInfo.setBusinessAlertShown(isBusinessCUAlertShown = false));
-        businessCUAlert = builder.create();
-        businessCUAlert.show();
-        isBusinessCUAlertShown = true;
-    }
-
-    private void enableCU() {
-		sendBroadcast(new Intent(ACTION_UPDATE_ENABLE_CU_SETTING));
-
-        if (businessCUF.equals(BUSINESS_CU_FRAGMENT_CU)) {
-            cuFragment = (CameraUploadsFragment) getSupportFragmentManager()
-					.findFragmentByTag(FragmentTag.CAMERA_UPLOADS.getTag());
-            if (cuFragment == null) {
-                return;
-            }
-
-            if (businessCUFirstTime) {
-				cuFragment.enableCuForBusinessFirstTime();
-            } else {
-				cuFragment.enableCuForBusiness();
-            }
-        }
-=======
-				.setOnDismissListener(dialog -> setBusinessAlertShown(isBusinessCUAlertShown = false));
+				.setOnDismissListener(dialog -> isBusinessCUAlertShown = false);
+
 		businessCUAlert = builder.create();
 		businessCUAlert.show();
 		isBusinessCUAlertShown = true;
->>>>>>> e75cf4dd
     }
 
 	private void openContactLink (long handle) {
@@ -4042,14 +3987,11 @@
 		unregisterReceiver(transferOverQuotaUpdateReceiver);
 		unregisterReceiver(transferFinishReceiver);
         unregisterReceiver(cameraUploadLauncherReceiver);
-<<<<<<< HEAD
         unregisterReceiver(updateCUSettingsReceiver);
         LiveEventBus.get(EVENT_REFRESH, Boolean.class).removeObserver(refreshObserver);
-=======
 		unregisterReceiver(updateCUSettingsReceiver);
 		unregisterReceiver(cuUpdateReceiver);
 		LiveEventBus.get(EVENT_FINISH_ACTIVITY, Boolean.class).removeObserver(finishObserver);
->>>>>>> e75cf4dd
 
 		cancelSearch();
         if(reconnectDialog != null) {
@@ -4496,13 +4438,8 @@
 
 		if(totalNotifications==0){
 			if(isFirstNavigationLevel()){
-<<<<<<< HEAD
 				if (drawerItem == DrawerItem.SEARCH || drawerItem == DrawerItem.INBOX || drawerItem == DrawerItem.CONTACTS || drawerItem == DrawerItem.NOTIFICATIONS
-						|| drawerItem == DrawerItem.SETTINGS || drawerItem == DrawerItem.RUBBISH_BIN || drawerItem == DrawerItem.MEDIA_UPLOADS || drawerItem == DrawerItem.TRANSFERS){
-=======
-				if (drawerItem == DrawerItem.SEARCH || drawerItem == DrawerItem.ACCOUNT || drawerItem == DrawerItem.INBOX || drawerItem == DrawerItem.CONTACTS || drawerItem == DrawerItem.NOTIFICATIONS
 						|| drawerItem == DrawerItem.SETTINGS || drawerItem == DrawerItem.RUBBISH_BIN || drawerItem == DrawerItem.TRANSFERS){
->>>>>>> e75cf4dd
 					aB.setHomeAsUpIndicator(tintIcon(this, R.drawable.ic_arrow_back_white));
 				}
 				else {
@@ -4515,13 +4452,8 @@
 		}
 		else{
 			if(isFirstNavigationLevel()){
-<<<<<<< HEAD
 				if (drawerItem == DrawerItem.SEARCH || drawerItem == DrawerItem.INBOX || drawerItem == DrawerItem.CONTACTS || drawerItem == DrawerItem.NOTIFICATIONS
-						|| drawerItem == DrawerItem.SETTINGS || drawerItem == DrawerItem.RUBBISH_BIN || drawerItem == DrawerItem.MEDIA_UPLOADS || drawerItem == DrawerItem.TRANSFERS){
-=======
-				if (drawerItem == DrawerItem.SEARCH || drawerItem == DrawerItem.ACCOUNT || drawerItem == DrawerItem.INBOX || drawerItem == DrawerItem.CONTACTS || drawerItem == DrawerItem.NOTIFICATIONS
 						|| drawerItem == DrawerItem.SETTINGS || drawerItem == DrawerItem.RUBBISH_BIN || drawerItem == DrawerItem.TRANSFERS){
->>>>>>> e75cf4dd
 					badgeDrawable.setProgress(1.0f);
 				}
 				else {
@@ -5980,14 +5912,6 @@
 		pauseTransfersMenuIcon = menu.findItem(R.id.action_pause);
 		scanQRcodeMenuItem = menu.findItem(R.id.action_scan_qr);
 		takePicture = menu.findItem(R.id.action_take_picture);
-<<<<<<< HEAD
-		searchByDate = menu.findItem(R.id.action_search_by_date);
-=======
-		cancelSubscription = menu.findItem(R.id.action_menu_cancel_subscriptions);
-		exportMK = menu.findItem(R.id.action_menu_export_MK);
-		killAllSessions = menu.findItem(R.id.action_menu_kill_all_sessions);
-		logoutMenuItem = menu.findItem(R.id.action_menu_logout);
->>>>>>> e75cf4dd
 		forgotPassMenuItem = menu.findItem(R.id.action_menu_forgot_pass);
 		inviteMenuItem = menu.findItem(R.id.action_menu_invite);
 		returnCallMenuItem = menu.findItem(R.id.action_return_call);
@@ -6326,21 +6250,13 @@
 		switch(id){
 			case android.R.id.home:{
 				if (firstNavigationLevel && drawerItem != DrawerItem.SEARCH){
-<<<<<<< HEAD
 					if (drawerItem == DrawerItem.RUBBISH_BIN || drawerItem == DrawerItem.INBOX || drawerItem == DrawerItem.CONTACTS
-							|| drawerItem == DrawerItem.NOTIFICATIONS|| drawerItem == DrawerItem.SETTINGS || drawerItem == DrawerItem.MEDIA_UPLOADS || drawerItem == DrawerItem.TRANSFERS) {
-						if (drawerItem == DrawerItem.MEDIA_UPLOADS) {
-							backToDrawerItem(CLOUD_DRIVE_BNV);
-						} else {
-=======
-					if (drawerItem == DrawerItem.RUBBISH_BIN || drawerItem == DrawerItem.ACCOUNT || drawerItem == DrawerItem.INBOX || drawerItem == DrawerItem.CONTACTS
 							|| drawerItem == DrawerItem.NOTIFICATIONS|| drawerItem == DrawerItem.SETTINGS || drawerItem == DrawerItem.TRANSFERS) {
 						if (drawerItem == DrawerItem.ACCOUNT && comesFromNotifications) {
 							comesFromNotifications = false;
 							selectDrawerItemLollipop(DrawerItem.NOTIFICATIONS);
 						}
 						else {
->>>>>>> e75cf4dd
 							if (drawerItem == DrawerItem.SETTINGS) {
 								resetSettingsScrollIfNecessary();
 							}
@@ -7109,41 +7025,8 @@
 					backToDrawerItem(bottomNavigationCurrentItem);
 					break;
 			}
-<<<<<<< HEAD
 		} else if (drawerItem == DrawerItem.CAMERA_UPLOADS) {
-			cuFragment = (CameraUploadsFragment) getSupportFragmentManager()
-					.findFragmentByTag(FragmentTag.CAMERA_UPLOADS.getTag());
-			if (cuFragment == null || cuFragment.onBackPressed() == 0){
-				visibilitySearch(false);
-=======
-		} else if (drawerItem == DrawerItem.ACCOUNT) {
-			logDebug("MyAccountSection");
-			logDebug("The accountFragment is: " + accountFragment);
-    		switch(accountFragment) {
-	    		case MY_ACCOUNT_FRAGMENT:
-					maFLol = (MyAccountFragmentLollipop) getSupportFragmentManager()
-							.findFragmentByTag(FragmentTag.MY_ACCOUNT.getTag());
-	    			if (maFLol == null || maFLol.onBackPressed() == 0){
-						if (comesFromNotifications) {
-							comesFromNotifications = false;
-							selectDrawerItemLollipop(DrawerItem.NOTIFICATIONS);
-						} else {
-							backToDrawerItem(bottomNavigationCurrentItem);
-						}
-	    			}
-	    			break;
-	    		case UPGRADE_ACCOUNT_FRAGMENT:
-					logDebug("Back to MyAccountFragment -> drawerItemPreUpgradeAccount");
-					closeUpgradeAccountFragment();
-	    			break;
-	    		case OVERQUOTA_ALERT:
-				default:
-	    			backToDrawerItem(bottomNavigationCurrentItem);
-	    			break;
-    		}
-    	} else if (drawerItem == DrawerItem.CAMERA_UPLOADS) {
 			if (getCameraUploadFragment() == null || cuFragment.onBackPressed() == 0){
->>>>>>> e75cf4dd
 				backToDrawerItem(-1);
 			}
     	} else if (drawerItem == DrawerItem.SEARCH) {
@@ -9464,39 +9347,7 @@
 			final long toHandle = intent.getLongExtra("COPY_TO", 0);
 
 			nC.copyNodes(copyHandles, toHandle);
-		}
-<<<<<<< HEAD
-		else if (requestCode == REQUEST_CODE_REFRESH_STAGING && resultCode == RESULT_OK) {
-=======
-		else if (requestCode == REQUEST_CODE_REFRESH && resultCode == RESULT_OK) {
-			logDebug("Resfresh DONE");
-
-			if (intent == null) {
-				logWarning("Intent NULL");
-				return;
-			}
-
-			((MegaApplication) getApplication()).askForFullAccountInfo();
-			((MegaApplication) getApplication()).askForExtendedAccountDetails();
-
-			if (drawerItem == DrawerItem.CLOUD_DRIVE){
-				parentHandleBrowser = intent.getLongExtra("PARENT_HANDLE", -1);
-				MegaNode parentNode = megaApi.getNodeByHandle(parentHandleBrowser);
-
-				ArrayList<MegaNode> nodes = megaApi.getChildren(parentNode != null
-								? parentNode
-								: megaApi.getRootNode(),
-						sortOrderManagement.getOrderCloud());
-
-				fbFLol.setNodes(nodes);
-				fbFLol.getRecyclerView().invalidate();
-			}
-			else if (drawerItem == DrawerItem.SHARED_ITEMS){
-				refreshIncomingShares();
-			}
-		}
-		else if (requestCode == REQUEST_CODE_REFRESH_API_SERVER && resultCode == RESULT_OK) {
->>>>>>> e75cf4dd
+		} else if (requestCode == REQUEST_CODE_REFRESH_API_SERVER && resultCode == RESULT_OK) {
 			logDebug("Resfresh DONE");
 
 			if (intent == null) {
