package mega.privacy.android.app.lollipop;

import android.Manifest;
import android.animation.Animator;
import android.animation.AnimatorListenerAdapter;
import android.animation.AnimatorSet;
import android.animation.ObjectAnimator;
import android.annotation.SuppressLint;
import android.app.Activity;
import android.app.NotificationManager;
import android.app.SearchManager;
import android.content.BroadcastReceiver;
import android.content.ComponentCallbacks2;
import android.content.Context;
import android.content.DialogInterface;
import android.content.Intent;
import android.content.IntentFilter;
import android.content.pm.ActivityInfo;
import android.content.pm.PackageManager;
import android.database.Cursor;
import android.graphics.Bitmap;
import android.graphics.Color;
import android.graphics.drawable.Drawable;
import android.net.Uri;
import android.os.Build;
import android.os.Bundle;
import android.os.Handler;
import android.os.Looper;
import android.provider.ContactsContract;
import android.text.Layout;
import android.text.TextUtils;
import androidx.annotation.NonNull;
import androidx.core.content.res.ResourcesCompat;
import androidx.lifecycle.Observer;
import androidx.navigation.NavOptions;
import com.google.android.material.appbar.MaterialToolbar;
import androidx.core.text.HtmlCompat;
import androidx.lifecycle.Lifecycle;
import com.google.android.material.bottomnavigation.BottomNavigationItemView;
import com.google.android.material.bottomnavigation.BottomNavigationMenuView;
import com.google.android.material.appbar.AppBarLayout;
import com.google.android.material.bottomnavigation.BottomNavigationView;
import com.google.android.material.bottomsheet.BottomSheetDialogFragment;

import androidx.coordinatorlayout.widget.CoordinatorLayout;

import com.google.android.material.dialog.MaterialAlertDialogBuilder;
import com.google.android.material.floatingactionbutton.FloatingActionButton;
import com.google.android.material.navigation.NavigationView;
import com.google.android.material.navigation.NavigationView.OnNavigationItemSelectedListener;
import com.google.android.material.tabs.TabLayout;
import androidx.core.app.ActivityCompat;
import androidx.fragment.app.Fragment;
import androidx.fragment.app.FragmentContainerView;
import androidx.fragment.app.FragmentManager;
import androidx.fragment.app.FragmentTransaction;
import androidx.core.app.NotificationManagerCompat;
import androidx.core.content.ContextCompat;
import androidx.core.view.MenuItemCompat;
import androidx.navigation.NavController;
import androidx.navigation.fragment.NavHostFragment;
import androidx.viewpager.widget.ViewPager;
import androidx.drawerlayout.widget.DrawerLayout;
import androidx.appcompat.app.ActionBar;
import androidx.appcompat.app.AlertDialog;
import androidx.appcompat.widget.SearchView;

import android.text.Editable;
import android.text.Html;
import android.text.Spanned;
import android.text.TextWatcher;
import android.util.DisplayMetrics;
import android.util.Pair;
import android.view.Display;
import android.view.Gravity;
import android.view.KeyEvent;
import android.view.LayoutInflater;
import android.view.Menu;
import android.view.MenuInflater;
import android.view.MenuItem;
import android.view.View;
import android.view.View.OnClickListener;
import android.view.ViewGroup;
import android.view.ViewTreeObserver;
import android.view.Window;
import android.view.inputmethod.EditorInfo;
import android.view.inputmethod.InputMethodManager;
import android.widget.Button;
import android.widget.Chronometer;
import android.widget.EditText;
import android.widget.ImageView;
import android.widget.LinearLayout;
import android.widget.ProgressBar;
import android.widget.RelativeLayout;
import android.widget.TextView;

import com.ittianyu.bottomnavigationviewex.BottomNavigationViewEx;
import com.jeremyliao.liveeventbus.LiveEventBus;

import org.jetbrains.annotations.NotNull;

import java.io.File;
import java.io.FileNotFoundException;
import java.io.IOException;
import java.io.InputStream;
import java.util.ArrayList;
import java.util.Calendar;
import java.util.Collections;
import java.util.List;
import java.util.ListIterator;
import java.util.Locale;

import javax.inject.Inject;

import dagger.hilt.android.AndroidEntryPoint;
import io.reactivex.rxjava3.android.schedulers.AndroidSchedulers;
import io.reactivex.rxjava3.disposables.CompositeDisposable;
import io.reactivex.rxjava3.schedulers.Schedulers;
import kotlin.Unit;
import mega.privacy.android.app.AndroidCompletedTransfer;
import mega.privacy.android.app.BusinessExpiredAlertActivity;
import mega.privacy.android.app.DatabaseHandler;
import mega.privacy.android.app.DownloadService;
import mega.privacy.android.app.MegaApplication;
import mega.privacy.android.app.MegaAttributes;
import mega.privacy.android.app.MegaContactAdapter;
import mega.privacy.android.app.MegaOffline;
import mega.privacy.android.app.MegaPreferences;
import mega.privacy.android.app.OpenPasswordLinkActivity;
import mega.privacy.android.app.Product;
import mega.privacy.android.app.R;
import mega.privacy.android.app.gallery.ui.MediaDiscoveryFragment;
import mega.privacy.android.app.objects.PasscodeManagement;
import mega.privacy.android.app.fragments.homepage.documents.DocumentsFragment;
import mega.privacy.android.app.fragments.managerFragments.cu.PhotosFragment;
import mega.privacy.android.app.generalusecase.FilePrepareUseCase;
import mega.privacy.android.app.smsVerification.SMSVerificationActivity;
import mega.privacy.android.app.ShareInfo;
import mega.privacy.android.app.TransfersManagementActivity;
import mega.privacy.android.app.UploadService;
import mega.privacy.android.app.UserCredentials;
import mega.privacy.android.app.exportRK.ExportRecoveryKeyActivity;
import mega.privacy.android.app.myAccount.MyAccountActivity;
import mega.privacy.android.app.myAccount.usecase.CheckPasswordReminderUseCase;
import mega.privacy.android.app.sync.fileBackups.FileBackupManager;
import mega.privacy.android.app.upgradeAccount.UpgradeAccountActivity;
import mega.privacy.android.app.globalmanagement.MyAccountInfo;
import mega.privacy.android.app.listeners.LoadPreviewListener;
import mega.privacy.android.app.fragments.managerFragments.cu.CustomHideBottomViewOnScrollBehaviour;
import mega.privacy.android.app.contacts.ContactsActivity;
import mega.privacy.android.app.contacts.usecase.InviteContactUseCase;
import mega.privacy.android.app.mediaplayer.miniplayer.MiniAudioPlayerController;
import mega.privacy.android.app.activities.WebViewActivity;
import mega.privacy.android.app.components.CustomViewPager;
import mega.privacy.android.app.components.RoundedImageView;
import mega.privacy.android.app.components.attacher.MegaAttacher;
import mega.privacy.android.app.components.saver.NodeSaver;
import mega.privacy.android.app.components.transferWidget.TransfersManagement;
import mega.privacy.android.app.components.twemoji.EmojiTextView;
import mega.privacy.android.app.databinding.FabMaskChatLayoutBinding;
import mega.privacy.android.app.fragments.homepage.HomepageSearchable;
import mega.privacy.android.app.fragments.homepage.main.HomepageFragment;
import mega.privacy.android.app.fragments.homepage.main.HomepageFragmentDirections;
import mega.privacy.android.app.fragments.managerFragments.LinksFragment;
import mega.privacy.android.app.activities.OfflineFileInfoActivity;
import mega.privacy.android.app.fragments.offline.OfflineFragment;
import mega.privacy.android.app.globalmanagement.SortOrderManagement;
import mega.privacy.android.app.interfaces.ActionNodeCallback;
import mega.privacy.android.app.interfaces.SnackbarShower;
import mega.privacy.android.app.interfaces.ChatManagementCallback;
import mega.privacy.android.app.interfaces.MeetingBottomSheetDialogActionListener;
import mega.privacy.android.app.fragments.settingsFragments.cookie.CookieDialogHandler;
import mega.privacy.android.app.interfaces.UploadBottomSheetDialogActionListener;
import mega.privacy.android.app.listeners.CancelTransferListener;
import mega.privacy.android.app.listeners.ExportListener;
import mega.privacy.android.app.listeners.GetAttrUserListener;
import mega.privacy.android.app.listeners.RemoveFromChatRoomListener;
import mega.privacy.android.app.lollipop.adapters.SharesPageAdapter;
import mega.privacy.android.app.lollipop.adapters.TransfersPageAdapter;
import mega.privacy.android.app.lollipop.controllers.AccountController;
import mega.privacy.android.app.lollipop.controllers.ContactController;
import mega.privacy.android.app.lollipop.controllers.NodeController;
import mega.privacy.android.app.lollipop.listeners.CreateGroupChatWithPublicLink;
import mega.privacy.android.app.lollipop.listeners.FabButtonListener;
import mega.privacy.android.app.lollipop.managerSections.CompletedTransfersFragmentLollipop;
import mega.privacy.android.app.lollipop.managerSections.FileBrowserFragmentLollipop;
import mega.privacy.android.app.lollipop.managerSections.InboxFragmentLollipop;
import mega.privacy.android.app.lollipop.managerSections.IncomingSharesFragmentLollipop;
import mega.privacy.android.app.lollipop.managerSections.NotificationsFragmentLollipop;
import mega.privacy.android.app.lollipop.managerSections.OutgoingSharesFragmentLollipop;
import mega.privacy.android.app.fragments.recent.RecentsFragment;
import mega.privacy.android.app.lollipop.managerSections.RubbishBinFragmentLollipop;
import mega.privacy.android.app.lollipop.managerSections.SearchFragmentLollipop;
import mega.privacy.android.app.lollipop.managerSections.SettingsFragmentLollipop;
import mega.privacy.android.app.lollipop.managerSections.TransfersFragmentLollipop;
import mega.privacy.android.app.lollipop.managerSections.TurnOnNotificationsFragment;
import mega.privacy.android.app.lollipop.megachat.BadgeDrawerArrowDrawable;
import mega.privacy.android.app.lollipop.megachat.ChatActivityLollipop;
import mega.privacy.android.app.lollipop.megachat.RecentChatsFragmentLollipop;
import mega.privacy.android.app.lollipop.qrcode.QRCodeActivity;
import mega.privacy.android.app.lollipop.qrcode.ScanCodeFragment;
import mega.privacy.android.app.lollipop.tasks.CheckOfflineNodesTask;
import mega.privacy.android.app.lollipop.tasks.FillDBContactsTask;
import mega.privacy.android.app.meeting.fragments.MeetingHasEndedDialogFragment;
import mega.privacy.android.app.meeting.fragments.MeetingParticipantBottomSheetDialogFragment;
import mega.privacy.android.app.modalbottomsheet.ManageTransferBottomSheetDialogFragment;
import mega.privacy.android.app.modalbottomsheet.MeetingBottomSheetDialogFragment;
import mega.privacy.android.app.modalbottomsheet.NodeOptionsBottomSheetDialogFragment;
import mega.privacy.android.app.modalbottomsheet.OfflineOptionsBottomSheetDialogFragment;
import mega.privacy.android.app.modalbottomsheet.SortByBottomSheetDialogFragment;
import mega.privacy.android.app.modalbottomsheet.UploadBottomSheetDialogFragment;
import mega.privacy.android.app.modalbottomsheet.chatmodalbottomsheet.ChatBottomSheetDialogFragment;
import mega.privacy.android.app.service.iar.RatingHandlerImpl;
import mega.privacy.android.app.usecase.GetNodeUseCase;
import mega.privacy.android.app.usecase.MoveNodeUseCase;
import mega.privacy.android.app.usecase.RemoveNodeUseCase;
import mega.privacy.android.app.usecase.data.MoveRequestResult;
import mega.privacy.android.app.utils.AlertsAndWarnings;
import mega.privacy.android.app.utils.CallUtil;
import mega.privacy.android.app.utils.ChatUtil;
import mega.privacy.android.app.utils.ColorUtils;
import mega.privacy.android.app.utils.AvatarUtil;
import mega.privacy.android.app.utils.CameraUploadUtil;
import mega.privacy.android.app.modalbottomsheet.nodelabel.NodeLabelBottomSheetDialogFragment;
import mega.privacy.android.app.psa.Psa;
import mega.privacy.android.app.psa.PsaViewHolder;
import mega.privacy.android.app.psa.PsaManager;
import mega.privacy.android.app.service.push.MegaMessageService;
import mega.privacy.android.app.sync.cusync.CuSyncManager;
import mega.privacy.android.app.utils.ContactUtil;
import mega.privacy.android.app.utils.LastShowSMSDialogTimeChecker;
import mega.privacy.android.app.utils.MegaNodeDialogUtil;
import mega.privacy.android.app.utils.LinksUtil;
import mega.privacy.android.app.utils.MegaNodeUtil;
import mega.privacy.android.app.utils.StringResourcesUtils;
import mega.privacy.android.app.utils.TextUtil;
import mega.privacy.android.app.utils.ThumbnailUtilsLollipop;
import mega.privacy.android.app.utils.Util;
import mega.privacy.android.app.utils.TimeUtils;
import mega.privacy.android.app.utils.contacts.MegaContactGetter;
import mega.privacy.android.app.zippreview.ui.ZipBrowserActivity;
import nz.mega.documentscanner.DocumentScannerActivity;
import nz.mega.sdk.MegaAccountDetails;
import nz.mega.sdk.MegaAchievementsDetails;
import nz.mega.sdk.MegaApiAndroid;
import nz.mega.sdk.MegaApiJava;
import nz.mega.sdk.MegaChatApi;
import nz.mega.sdk.MegaChatApiAndroid;
import nz.mega.sdk.MegaChatApiJava;
import nz.mega.sdk.MegaChatCall;
import nz.mega.sdk.MegaChatError;
import nz.mega.sdk.MegaChatListItem;
import nz.mega.sdk.MegaChatListenerInterface;
import nz.mega.sdk.MegaChatPeerList;
import nz.mega.sdk.MegaChatPresenceConfig;
import nz.mega.sdk.MegaChatRequest;
import nz.mega.sdk.MegaChatRequestListenerInterface;
import nz.mega.sdk.MegaChatRoom;
import nz.mega.sdk.MegaContactRequest;
import nz.mega.sdk.MegaError;
import nz.mega.sdk.MegaEvent;
import nz.mega.sdk.MegaFolderInfo;
import nz.mega.sdk.MegaGlobalListenerInterface;
import nz.mega.sdk.MegaNode;
import nz.mega.sdk.MegaRequest;
import nz.mega.sdk.MegaRequestListenerInterface;
import nz.mega.sdk.MegaShare;
import nz.mega.sdk.MegaTransfer;
import nz.mega.sdk.MegaTransferData;
import nz.mega.sdk.MegaTransferListenerInterface;
import nz.mega.sdk.MegaUser;
import nz.mega.sdk.MegaUserAlert;

import static mega.privacy.android.app.constants.EventConstants.*;
import static mega.privacy.android.app.fragments.settingsFragments.startSceen.util.StartScreenUtil.PHOTOS_BNV;
import static mega.privacy.android.app.fragments.settingsFragments.startSceen.util.StartScreenUtil.CHAT_BNV;
import static mega.privacy.android.app.fragments.settingsFragments.startSceen.util.StartScreenUtil.CLOUD_DRIVE_BNV;
import static mega.privacy.android.app.fragments.settingsFragments.startSceen.util.StartScreenUtil.HOME_BNV;
import static mega.privacy.android.app.fragments.settingsFragments.startSceen.util.StartScreenUtil.NO_BNV;
import static mega.privacy.android.app.fragments.settingsFragments.startSceen.util.StartScreenUtil.SHARED_ITEMS_BNV;
import static mega.privacy.android.app.fragments.settingsFragments.startSceen.util.StartScreenUtil.getStartBottomNavigationItem;
import static mega.privacy.android.app.fragments.settingsFragments.startSceen.util.StartScreenUtil.getStartDrawerItem;
import static mega.privacy.android.app.fragments.settingsFragments.startSceen.util.StartScreenUtil.setStartScreenTimeStamp;
import static mega.privacy.android.app.fragments.settingsFragments.startSceen.util.StartScreenUtil.shouldCloseApp;
import static mega.privacy.android.app.lollipop.PermissionsFragment.PERMISSIONS_FRAGMENT;
import static mega.privacy.android.app.modalbottomsheet.UploadBottomSheetDialogFragment.GENERAL_UPLOAD;
import static mega.privacy.android.app.modalbottomsheet.UploadBottomSheetDialogFragment.HOMEPAGE_UPLOAD;
import static mega.privacy.android.app.sync.fileBackups.FileBackupManager.BackupDialogState.BACKUP_DIALOG_SHOW_CONFIRM;
import static mega.privacy.android.app.sync.fileBackups.FileBackupManager.BackupDialogState.BACKUP_DIALOG_SHOW_NONE;
import static mega.privacy.android.app.sync.fileBackups.FileBackupManager.BackupDialogState.BACKUP_DIALOG_SHOW_WARNING;
import static mega.privacy.android.app.sync.fileBackups.FileBackupManager.OperationType.OPERATION_EXECUTE;
import static mega.privacy.android.app.utils.AlertDialogUtil.dismissAlertDialogIfExists;
import static mega.privacy.android.app.utils.AlertDialogUtil.isAlertDialogShown;
import static mega.privacy.android.app.utils.AlertsAndWarnings.askForCustomizedPlan;
import static mega.privacy.android.app.utils.AlertsAndWarnings.showForeignStorageOverQuotaWarningDialog;
import static mega.privacy.android.app.utils.MegaNodeDialogUtil.ACTION_BACKUP_FAB;
import static mega.privacy.android.app.utils.MegaNodeDialogUtil.ACTION_BACKUP_SHARE_FOLDER;
import static mega.privacy.android.app.utils.MegaNodeDialogUtil.ACTION_MOVE_TO_BACKUP;
import static mega.privacy.android.app.utils.MegaNodeDialogUtil.BACKUP_ACTION_TYPE;
import static mega.privacy.android.app.utils.MegaNodeDialogUtil.BACKUP_DIALOG_WARN;
import static mega.privacy.android.app.utils.MegaNodeDialogUtil.BACKUP_HANDLED_ITEM;
import static mega.privacy.android.app.utils.MegaNodeDialogUtil.BACKUP_HANDLED_NODE;
import static mega.privacy.android.app.utils.MegaNodeDialogUtil.BACKUP_NODE_TYPE;
import static mega.privacy.android.app.utils.MegaNodeDialogUtil.IS_NEW_TEXT_FILE_SHOWN;
import static mega.privacy.android.app.utils.MegaNodeDialogUtil.NEW_TEXT_FILE_TEXT;
import static mega.privacy.android.app.utils.MegaNodeDialogUtil.checkNewTextFileDialogState;
import static mega.privacy.android.app.utils.ConstantsUrl.RECOVERY_URL;
import static mega.privacy.android.app.utils.MegaNodeDialogUtil.showRenameNodeDialog;
import static mega.privacy.android.app.utils.MegaProgressDialogUtil.createProgressDialog;
import static mega.privacy.android.app.utils.MegaProgressDialogUtil.showProcessFileDialog;
import static mega.privacy.android.app.utils.MegaTransferUtils.isBackgroundTransfer;
import static mega.privacy.android.app.utils.OfflineUtils.*;
import static mega.privacy.android.app.constants.BroadcastConstants.*;
import static mega.privacy.android.app.constants.IntentConstants.*;
import static mega.privacy.android.app.utils.AlertsAndWarnings.showOverDiskQuotaPaywallWarning;
import static mega.privacy.android.app.utils.ChatUtil.*;
import static mega.privacy.android.app.utils.ColorUtils.tintIcon;
import static mega.privacy.android.app.utils.permission.PermissionUtils.*;
import static mega.privacy.android.app.utils.TextUtil.isTextEmpty;
import static mega.privacy.android.app.utils.billing.PaymentUtils.*;
import static mega.privacy.android.app.lollipop.FileInfoActivityLollipop.NODE_HANDLE;
import static mega.privacy.android.app.modalbottomsheet.ModalBottomSheetUtil.isBottomSheetDialogShown;
import static mega.privacy.android.app.utils.AvatarUtil.*;
import static mega.privacy.android.app.utils.CacheFolderManager.TEMPORAL_FOLDER;
import static mega.privacy.android.app.utils.CacheFolderManager.*;
import static mega.privacy.android.app.utils.CallUtil.*;
import static mega.privacy.android.app.utils.CameraUploadUtil.*;
import static mega.privacy.android.app.utils.Constants.*;
import static mega.privacy.android.app.utils.DBUtil.resetAccountDetailsTimeStamp;
import static mega.privacy.android.app.utils.FileUtil.*;
import static mega.privacy.android.app.utils.JobUtil.*;
import static mega.privacy.android.app.utils.LogUtil.*;
import static mega.privacy.android.app.utils.MegaApiUtils.calculateDeepBrowserTreeIncoming;
import static mega.privacy.android.app.utils.MegaNodeUtil.*;
import static mega.privacy.android.app.utils.TimeUtils.getHumanizedTime;
import static mega.privacy.android.app.utils.UploadUtil.*;
import static mega.privacy.android.app.utils.Util.*;
import static nz.mega.sdk.MegaApiJava.*;
import static nz.mega.sdk.MegaChatApiJava.MEGACHAT_INVALID_HANDLE;
import static nz.mega.sdk.MegaShare.ACCESS_READ;

@AndroidEntryPoint
public class ManagerActivityLollipop extends TransfersManagementActivity
		implements MegaRequestListenerInterface, MegaChatListenerInterface,
		MegaChatRequestListenerInterface, OnNavigationItemSelectedListener,
		MegaGlobalListenerInterface, MegaTransferListenerInterface, OnClickListener,
		BottomNavigationView.OnNavigationItemSelectedListener, UploadBottomSheetDialogActionListener,
		ChatManagementCallback, ActionNodeCallback, SnackbarShower,
		MeetingBottomSheetDialogActionListener, LoadPreviewListener.OnPreviewLoadedCallback {

	private static final String TRANSFER_OVER_QUOTA_SHOWN = "TRANSFER_OVER_QUOTA_SHOWN";

	public static final String TRANSFERS_TAB = "TRANSFERS_TAB";
	private static final String SEARCH_SHARED_TAB = "SEARCH_SHARED_TAB";
	private static final String SEARCH_DRAWER_ITEM = "SEARCH_DRAWER_ITEM";
	private static final String BOTTOM_ITEM_BEFORE_OPEN_FULLSCREEN_OFFLINE = "BOTTOM_ITEM_BEFORE_OPEN_FULLSCREEN_OFFLINE";

    private static final String BUSINESS_GRACE_ALERT_SHOWN = "BUSINESS_GRACE_ALERT_SHOWN";
	private static final String BUSINESS_CU_ALERT_SHOWN = "BUSINESS_CU_ALERT_SHOWN";

	private static final String DEEP_BROWSER_TREE_LINKS = "DEEP_BROWSER_TREE_LINKS";
    private static final String PARENT_HANDLE_LINKS = "PARENT_HANDLE_LINKS";
    public static final String NEW_CREATION_ACCOUNT = "NEW_CREATION_ACCOUNT";
    public static final String JOINING_CHAT_LINK = "JOINING_CHAT_LINK";
    public static final String LINK_JOINING_CHAT_LINK = "LINK_JOINING_CHAT_LINK";
    private static final String PROCESS_FILE_DIALOG_SHOWN = "PROGRESS_DIALOG_SHOWN";
    private static final String OPEN_LINK_DIALOG_SHOWN = "OPEN_LINK_DIALOG_SHOWN";
	private static final String OPEN_LINK_TEXT = "OPEN_LINK_TEXT";
	private static final String OPEN_LINK_ERROR = "OPEN_LINK_ERROR";

	public static final int ERROR_TAB = -1;
	public static final int INCOMING_TAB = 0;
	public static final int OUTGOING_TAB = 1;
  	public static final int LINKS_TAB = 2;
	public static final int PENDING_TAB = 0;
	public static final int COMPLETED_TAB = 1;

	// 8dp + 56dp(Fab's size) + 8dp
    public static final int TRANSFER_WIDGET_MARGIN_BOTTOM = 72;

	/** The causes of elevating the app bar */
	public static final int ELEVATION_SCROLL = 0x01;
    public static final int ELEVATION_CALL_IN_PROGRESS = 0x02;
    /** The cause bitmap of elevating the app bar */
    private int mElevationCause;
    /** True if any TabLayout is visible */
    private boolean mShowAnyTabLayout;

    private LastShowSMSDialogTimeChecker smsDialogTimeChecker;

    @Inject
	CheckPasswordReminderUseCase checkPasswordReminderUseCase;
	@Inject
	CookieDialogHandler cookieDialogHandler;
	@Inject
	SortOrderManagement sortOrderManagement;
	@Inject
	MyAccountInfo myAccountInfo;
	@Inject
	InviteContactUseCase inviteContactUseCase;
	@Inject
	FilePrepareUseCase filePrepareUseCase;
	@Inject
	PasscodeManagement passcodeManagement;
	@Inject
	MoveNodeUseCase moveNodeUseCase;
	@Inject
	RemoveNodeUseCase removeNodeUseCase;
	@Inject
	GetNodeUseCase getNodeUseCase;

	public ArrayList<Integer> transfersInProgress;
	public MegaTransferData transferData;

	public long transferCallback = 0;

	//GET PRO ACCOUNT PANEL
	LinearLayout getProLayout=null;
	TextView getProText;
	TextView leftCancelButton;
	TextView rightUpgradeButton;
	Button addPhoneNumberButton;
	TextView addPhoneNumberLabel;
	FloatingActionButton fabButton;
	FloatingActionButton fabMaskButton;

	MegaNode inboxNode = null;

	MegaNode rootNode = null;

	NodeController nC;
	ContactController cC;
	AccountController aC;

	private final MegaAttacher nodeAttacher = new MegaAttacher(this);
	private final NodeSaver nodeSaver = new NodeSaver(this, this, this,
			AlertsAndWarnings.showSaveToDeviceConfirmDialog(this));

	private AndroidCompletedTransfer selectedTransfer;
	MegaNode selectedNode;
	MegaOffline selectedOfflineNode;
	MegaContactAdapter selectedUser;
	MegaContactRequest selectedRequest;

	public long selectedChatItemId;

	private BadgeDrawerArrowDrawable badgeDrawable;

	MegaPreferences prefs = null;
	MegaAttributes attr = null;
	static ManagerActivityLollipop managerActivity = null;
	MegaApplication app = null;
	MegaApiAndroid megaApi;
	MegaChatApiAndroid megaChatApi;
	Handler handler;
	DisplayMetrics outMetrics;
	FragmentContainerView fragmentContainer;
    ActionBar aB;
    MaterialToolbar toolbar;
    AppBarLayout abL;

	int selectedAccountType;

	ShareInfo infoManager;
	MegaNode parentNodeManager;

	boolean firstNavigationLevel = true;
    public DrawerLayout drawerLayout;
    ArrayList<MegaUser> contacts = new ArrayList<>();
    ArrayList<MegaUser> visibleContacts = new ArrayList<>();

    public boolean openFolderRefresh = false;

    public boolean openSettingsStartScreen;
    public boolean openSettingsStorage = false;
    public boolean openSettingsQR = false;
	boolean newAccount = false;
	public boolean newCreationAccount;

	private int storageState = MegaApiJava.STORAGE_STATE_UNKNOWN; //Default value
	private int storageStateFromBroadcast = MegaApiJava.STORAGE_STATE_UNKNOWN; //Default value
    private boolean showStorageAlertWithDelay;

	private boolean isStorageStatusDialogShown = false;

	private boolean isTransferOverQuotaWarningShown;
	private AlertDialog transferOverQuotaWarning;
	private AlertDialog confirmationTransfersDialog;

	private AlertDialog reconnectDialog;
	private AlertDialog inviteContactDialog;

	private RelativeLayout navigationDrawerAddPhoneContainer;
    int orientationSaved;

    private boolean isSMSDialogShowing;
    private final static String STATE_KEY_SMS_DIALOG =  "isSMSDialogShowing";

	// Determine if open this activity from meeting page, if true, will finish this activity when user click back icon
	private boolean isFromMeeting = false;

	private static final String STATE_KEY_IS_IN_MD_MODE = "isInMDMode";
	// Determine if in Media discovery page, if it is true, it must in CD drawerItem tab
	private boolean isInMDMode = false;

	public enum FragmentTag {
		CLOUD_DRIVE, HOMEPAGE, PHOTOS, INBOX, INCOMING_SHARES, OUTGOING_SHARES, SETTINGS, SEARCH,TRANSFERS, COMPLETED_TRANSFERS,
		RECENT_CHAT, RUBBISH_BIN, NOTIFICATIONS, TURN_ON_NOTIFICATIONS, PERMISSIONS, SMS_VERIFICATION,
		LINKS, MEDIA_DISCOVERY;

		public String getTag () {
			switch (this) {
				case CLOUD_DRIVE: return "fbFLol";
				case HOMEPAGE: return "fragmentHomepage";
				case RUBBISH_BIN: return "rubbishBinFLol";
				case PHOTOS: return "photosF";
				case INBOX: return "iFLol";
				case INCOMING_SHARES: return "isF";
				case OUTGOING_SHARES: return "osF";
				case SETTINGS: return "sttF";
				case SEARCH: return "sFLol";
				case TRANSFERS: return "android:switcher:" + R.id.transfers_tabs_pager + ":" + 0;
				case COMPLETED_TRANSFERS: return "android:switcher:" + R.id.transfers_tabs_pager + ":" + 1;
				case RECENT_CHAT: return "rChat";
				case NOTIFICATIONS: return "notificFragment";
				case TURN_ON_NOTIFICATIONS: return "tonF";
				case PERMISSIONS: return "pF";
                case SMS_VERIFICATION: return "svF";
				case LINKS: return "lF";
				case MEDIA_DISCOVERY: return "mdF";
			}
			return null;
		}
	}

	public enum DrawerItem {
		CLOUD_DRIVE, PHOTOS, HOMEPAGE, CHAT, SHARED_ITEMS, NOTIFICATIONS,
		SETTINGS, INBOX, SEARCH, TRANSFERS, RUBBISH_BIN, ASK_PERMISSIONS;

		public String getTitle(Context context) {
			switch(this)
			{
				case CLOUD_DRIVE: return context.getString(R.string.section_cloud_drive);
				case PHOTOS: return context.getString(R.string.sortby_type_photo_first);
				case INBOX: return context.getString(R.string.section_inbox);
				case SHARED_ITEMS: return context.getString(R.string.title_shared_items);
				case SETTINGS: return context.getString(R.string.action_settings);
				case SEARCH: return context.getString(R.string.action_search);
				case TRANSFERS: return context.getString(R.string.section_transfers);
				case CHAT: return context.getString(R.string.section_chat);
				case RUBBISH_BIN: return context.getString(R.string.section_rubbish_bin);
				case NOTIFICATIONS: return context.getString(R.string.title_properties_chat_contact_notifications);
			}
			return null;
		}
	}

	public boolean turnOnNotifications = false;

	private int searchSharedTab = -1;
	private DrawerItem searchDrawerItem = null;
	private DrawerItem drawerItem;
	static MenuItem drawerMenuItem = null;
	LinearLayout fragmentLayout;
	BottomNavigationViewEx bNV;
	NavigationView nV;
	RelativeLayout usedSpaceLayout;
	private EmojiTextView nVDisplayName;
	TextView nVEmail;
	TextView businessLabel;
	RoundedImageView nVPictureProfile;
	TextView spaceTV;
	ProgressBar usedSpacePB;

	private MiniAudioPlayerController miniAudioPlayerController;

	private LinearLayout cuViewTypes;
	private TextView cuYearsButton;
	private TextView cuMonthsButton;
	private TextView cuDaysButton;
	private TextView cuAllButton;
	private LinearLayout cuLayout;
	private Button enableCUButton;
	private ProgressBar cuProgressBar;

	//Tabs in Shares
	private TabLayout tabLayoutShares;
	private SharesPageAdapter sharesPageAdapter;
	private CustomViewPager viewPagerShares;

	//Tabs in Transfers
	private TabLayout tabLayoutTransfers;
	private TransfersPageAdapter mTabsAdapterTransfers;
	private CustomViewPager viewPagerTransfers;

	private RelativeLayout callInProgressLayout;
	private Chronometer callInProgressChrono;
	private TextView callInProgressText;
	private LinearLayout microOffLayout;
	private LinearLayout videoOnLayout;

	boolean firstTimeAfterInstallation = true;
	SearchView searchView;
	public boolean searchExpand = false;
	private String searchQuery = "";
	public boolean textSubmitted = false;
	public boolean textsearchQuery = false;
	boolean isSearching = false;
	public int levelsSearch = -1;
	boolean openLink = false;

	long lastTimeOnTransferUpdate = Calendar.getInstance().getTimeInMillis();

	boolean firstLogin = false;
	private boolean askPermissions = false;
	private boolean isClearRubbishBin = false;

	boolean megaContacts = true;

	private HomepageScreen mHomepageScreen = HomepageScreen.HOMEPAGE;

	private enum HomepageScreen {
       	HOMEPAGE, IMAGES, DOCUMENTS, AUDIO, VIDEO,
       	FULLSCREEN_OFFLINE, OFFLINE_FILE_INFO, RECENT_BUCKET
	}

	public boolean isList = true;

	private long parentHandleBrowser;
	private long parentHandleRubbish;
	private long parentHandleIncoming;
	private long parentHandleLinks;
	private long parentHandleOutgoing;
	private long parentHandleSearch;
	private long parentHandleInbox;
	private String pathNavigationOffline;
	public int deepBrowserTreeIncoming = 0;
	public int deepBrowserTreeOutgoing = 0;
	private int deepBrowserTreeLinks;

	int indexShares = -1;
	int indexTransfers = -1;

	//LOLLIPOP FRAGMENTS
    private FileBrowserFragmentLollipop fbFLol;
    private RubbishBinFragmentLollipop rubbishBinFLol;
    private InboxFragmentLollipop iFLol;
    private IncomingSharesFragmentLollipop inSFLol;
	private OutgoingSharesFragmentLollipop outSFLol;
	private LinksFragment lF;
	private TransfersFragmentLollipop tFLol;
	private CompletedTransfersFragmentLollipop completedTFLol;
	private SearchFragmentLollipop sFLol;
	private SettingsFragmentLollipop sttFLol;
	private PhotosFragment cuFragment;
	private RecentChatsFragmentLollipop rChatFL;
	private NotificationsFragmentLollipop notificFragment;
	private TurnOnNotificationsFragment tonF;
	private PermissionsFragment pF;
	private SMSVerificationFragment svF;
	private MediaDiscoveryFragment mdF;

	private boolean mStopped = true;
	private int bottomItemBeforeOpenFullscreenOffline = INVALID_VALUE;
	private OfflineFragment fullscreenOfflineFragment;
	private OfflineFragment pagerOfflineFragment;
	private RecentsFragment pagerRecentsFragment;

	AlertDialog statusDialog;
	private AlertDialog processFileDialog;

	private AlertDialog permissionsDialog;
	private AlertDialog presenceStatusDialog;
	private AlertDialog alertNotPermissionsUpload;
	private AlertDialog clearRubbishBinDialog;
	private AlertDialog insertPassDialog;
	private AlertDialog changeUserAttributeDialog;
	private AlertDialog alertDialogStorageStatus;
	private AlertDialog alertDialogSMSVerification;
	private AlertDialog newTextFileDialog;

	private MenuItem searchMenuItem;
	private MenuItem enableSelectMenuItem;
	private MenuItem doNotDisturbMenuItem;
	private MenuItem clearRubbishBinMenuitem;
	private MenuItem cancelAllTransfersMenuItem;
	private MenuItem playTransfersMenuIcon;
	private MenuItem pauseTransfersMenuIcon;
	private MenuItem retryTransfers;
	private MenuItem clearCompletedTransfers;
	private MenuItem scanQRcodeMenuItem;
	private MenuItem returnCallMenuItem;
	private MenuItem openMeetingMenuItem;
	private MenuItem openLinkMenuItem;
	private Chronometer chronometerMenuItem;
	private LinearLayout layoutCallMenuItem;

	private int typesCameraPermission = INVALID_TYPE_PERMISSIONS;
	AlertDialog enable2FADialog;
	boolean isEnable2FADialogShown = false;
	Button enable2FAButton;
	Button skip2FAButton;

	private boolean is2FAEnabled = false;

	public boolean comesFromNotifications = false;
	public int comesFromNotificationsLevel = 0;
	public long comesFromNotificationHandle = -1;
	public long comesFromNotificationHandleSaved = -1;
	public int comesFromNotificationDeepBrowserTreeIncoming = -1;

	RelativeLayout myAccountHeader;
	ImageView contactStatus;
	RelativeLayout myAccountSection;
	RelativeLayout inboxSection;
	RelativeLayout contactsSection;
	RelativeLayout notificationsSection;
	private RelativeLayout rubbishBinSection;
	RelativeLayout settingsSection;
	Button upgradeAccount;
	TextView contactsSectionText;
	TextView notificationsSectionText;
	int bottomNavigationCurrentItem = -1;
	View chatBadge;
	View callBadge;

	private boolean joiningToChatLink;
	private String linkJoinToChatLink;

	private boolean onAskingPermissionsFragment = false;
	public boolean onAskingSMSVerificationFragment = false;

	private View mNavHostView;
	private NavController mNavController;
	private HomepageSearchable mHomepageSearchable;

	private Boolean initFabButtonShow = false;

	private Observer<Boolean> fabChangeObserver  = isShow -> {
		if (drawerItem == DrawerItem.HOMEPAGE) {
			controlFabInHomepage(isShow);
		} else if (isInMDMode) {
			hideFabButton();
		} else {
			if (initFabButtonShow) {
				if (isShow) {
					showFabButtonAfterScrolling();
				} else {
					hideFabButtonWhenScrolling();
				}
			}
		}
	};

	private final Observer<Boolean> refreshAddPhoneNumberButtonObserver = new Observer<Boolean>() {
		@Override
		public void onChanged(Boolean aBoolean) {
			if(drawerLayout != null) {
				drawerLayout.closeDrawer(Gravity.LEFT);
			}
			refreshAddPhoneNumberButton();
		}
	};

	private final Observer<Boolean> fileBackupChangedObserver = change -> {
		if (change) {
			megaApi.getMyBackupsFolder(this);
		}
	};

	private boolean isBusinessGraceAlertShown;
	private AlertDialog businessGraceAlert;
	private boolean isBusinessCUAlertShown;
	private AlertDialog businessCUAlert;

	private BottomSheetDialogFragment bottomSheetDialogFragment;
	private PsaViewHolder psaViewHolder;

	private AlertDialog openLinkDialog;
	private boolean openLinkDialogIsErrorShown = false;
	private EditText openLinkText;
	private RelativeLayout openLinkError;
	private TextView openLinkErrorText;
	private Button openLinkOpenButton;
	private static final int LINK_DIALOG_MEETING = 1;
	private static final int LINK_DIALOG_CHAT = 2;
	private int chatLinkDialogType = LINK_DIALOG_CHAT;

	// for Meeting
	boolean isFabExpanded = false;
	private static long FAB_ANIM_DURATION = 200L;
	private static long FAB_MASK_OUT_DELAY = 200L;
	private static float ALPHA_TRANSPARENT = 0f;
	private static float ALPHA_OPAQUE = 1f;
	private static float FAB_DEFAULT_ANGEL = 0f;
	private static float FAB_ROTATE_ANGEL = 135f;
	private static String KEY_IS_FAB_EXPANDED = "isFabExpanded";
	private View fabMaskLayout;
	private ViewGroup windowContent;
	private final ArrayList<View> fabs = new ArrayList<>();
	// end for Meeting

	// Backup warning dialog
	private AlertDialog backupWarningDialog;
	private ArrayList<Long> backupHandleList;
	private int backupDialogType = BACKUP_DIALOG_SHOW_NONE;
	private Long backupNodeHandle;
	private int backupNodeType;
	private int backupActionType;

	/**
	 * Broadcast to update the completed transfers tab.
	 */
	private BroadcastReceiver transferFinishReceiver = new BroadcastReceiver() {
		@Override
		public void onReceive(Context context, Intent intent) {
			if (!isTransfersCompletedAdded()) {
				return;
			}

			if (intent == null || intent.getAction() == null
					|| !intent.getAction().equals(BROADCAST_ACTION_TRANSFER_FINISH)) {
				return;
			}

			AndroidCompletedTransfer completedTransfer = intent.getParcelableExtra(COMPLETED_TRANSFER);
			if (completedTransfer == null) {
				return;
			}

			completedTFLol.transferFinish(completedTransfer);
		}
	};


	/**
	 * Broadcast to show a "transfer over quota" warning if it is on Transfers section.
	 */
	private BroadcastReceiver transferOverQuotaUpdateReceiver = new BroadcastReceiver() {
		@Override
		public void onReceive(Context context, Intent intent) {
			updateWidget(intent);

			if (intent == null) return;

			if (intent.getAction() != null && intent.getAction().equals(ACTION_TRANSFER_OVER_QUOTA) && drawerItem == DrawerItem.TRANSFERS && isActivityInForeground()) {
				showTransfersTransferOverQuotaWarning();
			}

			if (MegaApplication.getTransfersManagement().thereAreFailedTransfers() && drawerItem == DrawerItem.TRANSFERS && getTabItemTransfers() == COMPLETED_TAB && !retryTransfers.isVisible()) {
				retryTransfers.setVisible(true);
			}
		}
	};

	private BroadcastReceiver chatArchivedReceiver = new BroadcastReceiver() {
		@Override
		public void onReceive(Context context, Intent intent) {
			if (intent == null) return;

			String title = intent.getStringExtra(CHAT_TITLE);
			if (title != null) {
				showSnackbar(SNACKBAR_TYPE, getString(R.string.success_archive_chat, title), -1);
			}
		}
	};

	private BroadcastReceiver updateMyAccountReceiver = new BroadcastReceiver() {
		@Override
		public void onReceive(Context context, Intent intent) {
			if (intent != null){
                if (ACTION_STORAGE_STATE_CHANGED.equals(intent.getAction())) {
                    storageStateFromBroadcast = intent.getIntExtra(EXTRA_STORAGE_STATE, MegaApiJava.STORAGE_STATE_UNKNOWN);
                    if (!showStorageAlertWithDelay) {
                        checkStorageStatus(storageStateFromBroadcast != MegaApiJava.STORAGE_STATE_UNKNOWN ?
								storageStateFromBroadcast : app.getStorageState(), false);
                    }
                    updateAccountDetailsVisibleInfo();
                    return;
				}

				int actionType = intent.getIntExtra(ACTION_TYPE, INVALID_ACTION);

				if(actionType == UPDATE_ACCOUNT_DETAILS){
					logDebug("BROADCAST TO UPDATE AFTER UPDATE_ACCOUNT_DETAILS");
					if (isFinishing()) {
						return;
					}

					updateAccountDetailsVisibleInfo();

					if (megaApi.isBusinessAccount()) {
						supportInvalidateOptionsMenu();
					}
				}
				else if(actionType == UPDATE_PAYMENT_METHODS){
					logDebug("BROADCAST TO UPDATE AFTER UPDATE_PAYMENT_METHODS");
				}
			}
		}
	};

	private final BroadcastReceiver receiverUpdateOrder = new BroadcastReceiver() {
		@Override
		public void onReceive(Context context, Intent intent) {
			if (intent == null || !BROADCAST_ACTION_INTENT_UPDATE_ORDER.equals(intent.getAction())) {
				return;
			}

			if (intent.getBooleanExtra(IS_CLOUD_ORDER, true)) {
				refreshCloudOrder(intent.getIntExtra(NEW_ORDER, ORDER_DEFAULT_ASC));
			} else {
				refreshOthersOrder();
			}
		}
	};

	private BroadcastReceiver receiverCUAttrChanged = new BroadcastReceiver() {
		@Override
		public void onReceive(Context context, Intent intent) {

			synchronized (this){
				if (drawerItem == DrawerItem.PHOTOS) {
					cameraUploadsClicked();
				}

				//update folder icon
				onNodesCloudDriveUpdate();
			}
		}
	};

	private BroadcastReceiver networkReceiver = new BroadcastReceiver() {
		@Override
		public void onReceive(Context context, Intent intent) {
			logDebug("Network broadcast received!");
			int actionType;

			if (intent != null){
				actionType = intent.getIntExtra(ACTION_TYPE, INVALID_ACTION);

				if(actionType == GO_OFFLINE){
				    //stop cu process
                    stopRunningCameraUploadService(ManagerActivityLollipop.this);
					showOfflineMode();
					LiveEventBus.get(EVENT_NETWORK_CHANGE, Boolean.class).post(false);
				}
				else if(actionType == GO_ONLINE){
					showOnlineMode();
					LiveEventBus.get(EVENT_NETWORK_CHANGE, Boolean.class).post(true);
				}
				else if(actionType == START_RECONNECTION){
					refreshSession();
				}
			}
		}
	};

	private BroadcastReceiver cameraUploadLauncherReceiver = new BroadcastReceiver() {
        @Override
        public void onReceive(Context context,Intent intent) {
            try {
				logDebug("cameraUploadLauncherReceiver: Start service here");
                startCameraUploadServiceIgnoreAttr(ManagerActivityLollipop.this);
            } catch (Exception e) {
				logError("cameraUploadLauncherReceiver: Exception", e);
            }
        }
    };

	private BroadcastReceiver contactUpdateReceiver = new BroadcastReceiver() {
		@Override
		public void onReceive(Context context, Intent intent) {
			if (intent == null || intent.getAction() == null)
				return;


			long userHandle = intent.getLongExtra(EXTRA_USER_HANDLE, INVALID_HANDLE);

			if (intent.getAction().equals(ACTION_UPDATE_NICKNAME)
					|| intent.getAction().equals(ACTION_UPDATE_FIRST_NAME)
					|| intent.getAction().equals(ACTION_UPDATE_LAST_NAME)) {

				if (isIncomingAdded() && inSFLol.getItemCount() > 0) {
					inSFLol.updateContact(userHandle);
				}

				if (isOutgoingAdded() && outSFLol.getItemCount() > 0) {
					outSFLol.updateContact(userHandle);
				}
			}
		}
	};

	private final Observer<MegaChatCall> callStatusObserver = call -> {
		int callStatus = call.getStatus();
		switch (callStatus) {
			case MegaChatCall.CALL_STATUS_CONNECTING:
			case MegaChatCall.CALL_STATUS_IN_PROGRESS:
			case MegaChatCall.CALL_STATUS_TERMINATING_USER_PARTICIPATION:
			case MegaChatCall.CALL_STATUS_DESTROYED:
			case MegaChatCall.CALL_STATUS_USER_NO_PRESENT:
				updateVisibleCallElements(call.getChatid());
				if (call.getStatus() == MegaChatCall.CALL_STATUS_TERMINATING_USER_PARTICIPATION &&
						call.getTermCode() == MegaChatCall.TERM_CODE_TOO_MANY_PARTICIPANTS) {
					showSnackbar(SNACKBAR_TYPE, StringResourcesUtils.getString(R.string.call_error_too_many_participants), MEGACHAT_INVALID_HANDLE);
				}
				break;
		}
	};

	private final Observer<MegaChatCall> callOnHoldObserver = call -> updateVisibleCallElements(call.getChatid());

	private final Observer<Pair> sessionOnHoldObserver = sessionAndCall -> {
		MegaChatCall call = megaChatApi.getChatCallByCallId((long) sessionAndCall.first);
		updateVisibleCallElements(call.getChatid());
	};

	private BroadcastReceiver chatRoomMuteUpdateReceiver = new BroadcastReceiver() {
		@Override
		public void onReceive(Context context, Intent intent) {
			if (intent == null || intent.getAction() == null)
				return;

			if(intent.getAction().equals(ACTION_UPDATE_PUSH_NOTIFICATION_SETTING)){
				if (getChatsFragment() != null) {
					rChatFL.notifyPushChanged();
				}
			}
		}
	};

	private BroadcastReceiver updateCUSettingsReceiver = new BroadcastReceiver() {
		@Override
		public void onReceive(Context context, Intent intent) {
			if (intent != null && intent.getAction() != null && getSettingsFragment() != null
					&& (intent.getAction().equals(ACTION_REFRESH_CAMERA_UPLOADS_SETTING)
					|| intent.getAction().equals(ACTION_REFRESH_CAMERA_UPLOADS_SETTING_SUBTITLE))) {
				sttFLol.refreshCameraUploadsSettings();
			}
		}
	};

	private final Observer<Boolean> refreshObserver = refreshed -> {
		if (!refreshed) {
			return;
		}

		if (drawerItem == DrawerItem.CLOUD_DRIVE) {
			MegaNode parentNode = megaApi.getNodeByHandle(parentHandleBrowser);

			ArrayList<MegaNode> nodes = megaApi.getChildren(parentNode != null
							? parentNode
							: megaApi.getRootNode(),
					sortOrderManagement.getOrderCloud());

			fbFLol.setNodes(nodes);
			fbFLol.getRecyclerView().invalidate();
		} else if (drawerItem == DrawerItem.SHARED_ITEMS) {
			refreshIncomingShares();
		}
	};

	private final BroadcastReceiver cuUpdateReceiver = new BroadcastReceiver() {
		@Override
		public void onReceive(Context context, Intent intent) {
			if (intent == null || !ACTION_UPDATE_CU.equals(intent.getAction())) {
				return;
			}

			updateCUProgress(intent.getIntExtra(PROGRESS, 0),
					intent.getIntExtra(PENDING_TRANSFERS, 0));
		}
	};

	private final Observer<Boolean> finishObserver = finish -> {
		if (finish) finish();
	};

	private FileBackupManager fileBackupManager;

	/**
	 * Method for updating the visible elements related to a call.
	 *
	 * @param chatIdReceived The chat ID of a call.
	 */
	private void updateVisibleCallElements(long chatIdReceived) {
		if (getChatsFragment() != null && rChatFL.isVisible()) {
			rChatFL.refreshNode(megaChatApi.getChatListItem(chatIdReceived));
		}

		if (isScreenInPortrait(ManagerActivityLollipop.this)) {
			setCallWidget();
		} else {
			supportInvalidateOptionsMenu();
		}
	}

	@Override
    public void onRequestPermissionsResult(int requestCode, @NonNull String[] permissions, @NonNull int[] grantResults) {
		super.onRequestPermissionsResult(requestCode, permissions, grantResults);
		switch(requestCode){
			case REQUEST_UPLOAD_CONTACT:{
				uploadContactInfo(infoManager, parentNodeManager);
				break;
			}
	        case REQUEST_CAMERA:{
				if (typesCameraPermission == TAKE_PICTURE_OPTION) {
					logDebug("TAKE_PICTURE_OPTION");
		        	if (grantResults.length > 0 && grantResults[0] == PackageManager.PERMISSION_GRANTED){
		        		if (!hasPermissions(this, Manifest.permission.WRITE_EXTERNAL_STORAGE)){
		        			requestPermission(this,
									REQUEST_WRITE_STORAGE,
									Manifest.permission.WRITE_EXTERNAL_STORAGE);
		        		}
		        		else{
							checkTakePicture(this, TAKE_PHOTO_CODE);
							typesCameraPermission = INVALID_TYPE_PERMISSIONS;
						}
		        	}
	        	} else if ((typesCameraPermission == RETURN_CALL_PERMISSIONS || typesCameraPermission == START_CALL_PERMISSIONS) &&
						grantResults.length > 0 && grantResults[0] == PackageManager.PERMISSION_GRANTED) {
					controlCallPermissions();
				}
				break;
	        }
			case REQUEST_READ_WRITE_STORAGE:{
				if (grantResults.length > 0 && grantResults[0] == PackageManager.PERMISSION_GRANTED){
					showUploadPanel();
				}
				break;
			}
	        case REQUEST_WRITE_STORAGE:{
	        	if (firstLogin){
					logDebug("The first time");
	        		if (grantResults.length > 0 && grantResults[0] == PackageManager.PERMISSION_GRANTED){
						if (typesCameraPermission==TAKE_PICTURE_OPTION){
							logDebug("TAKE_PICTURE_OPTION");
							if (!hasPermissions(this, Manifest.permission.CAMERA)){
								requestPermission(this, REQUEST_CAMERA, Manifest.permission.CAMERA);
							}
							else{
								checkTakePicture(this, TAKE_PHOTO_CODE);
								typesCameraPermission = INVALID_TYPE_PERMISSIONS;
							}

							break;
						}
		        	}
	        	}
	        	else{
					if (typesCameraPermission==TAKE_PICTURE_OPTION){
						logDebug("TAKE_PICTURE_OPTION");
						if (!hasPermissions(this, Manifest.permission.CAMERA)){
							requestPermission(this,
									REQUEST_CAMERA,
									Manifest.permission.CAMERA);
						}
						else{
							checkTakePicture(this, TAKE_PHOTO_CODE);
							typesCameraPermission = INVALID_TYPE_PERMISSIONS;
						}
					} else {
						refreshOfflineNodes();
					}

					break;
				}

				nodeSaver.handleRequestPermissionsResult(requestCode);
	        	break;
	        }

            case REQUEST_CAMERA_UPLOAD:
			case REQUEST_CAMERA_ON_OFF:
                if (grantResults.length > 0 && grantResults[0] == PackageManager.PERMISSION_GRANTED){
                    checkIfShouldShowBusinessCUAlert();
                } else {
                    showSnackbar(SNACKBAR_TYPE, getString(R.string.on_refuse_storage_permission), INVALID_HANDLE);
                }

                break;

			case REQUEST_CAMERA_ON_OFF_FIRST_TIME:
                if(permissions.length == 0) {
                    return;
                }
                if (grantResults[0] == PackageManager.PERMISSION_GRANTED){
                    checkIfShouldShowBusinessCUAlert();
                } else {
                    if (!ActivityCompat.shouldShowRequestPermissionRationale(this,permissions[0])) {
                        if (getCameraUploadFragment() != null) {
							cuFragment.onStoragePermissionRefused();
                        }
                    } else {
                        showSnackbar(SNACKBAR_TYPE, getString(R.string.on_refuse_storage_permission), INVALID_HANDLE);
                    }
                }

                break;

			case PERMISSIONS_FRAGMENT: {
				if (getPermissionsFragment() != null) {
					pF.setNextPermission();
				}
				break;
			}

			case REQUEST_RECORD_AUDIO:
				if ((typesCameraPermission == RETURN_CALL_PERMISSIONS || typesCameraPermission == START_CALL_PERMISSIONS) &&
						grantResults.length > 0 && grantResults[0] == PackageManager.PERMISSION_GRANTED) {
					controlCallPermissions();
				}
				break;
        }
    }

	/**
	 * Method for checking the necessary actions when you have permission to start a call or return to one in progress.
	 */
	private void controlCallPermissions() {
		if (checkPermissionsCall(this, typesCameraPermission)) {
			switch (typesCameraPermission) {
				case RETURN_CALL_PERMISSIONS:
					returnActiveCall(this, passcodeManagement);
					break;

				case START_CALL_PERMISSIONS:
					MegaChatRoom chat = megaChatApi.getChatRoomByUser(MegaApplication.getUserWaitingForCall());
					if (chat != null) {
						startCallWithChatOnline(this, chat);
					}
					break;
			}
			typesCameraPermission = INVALID_TYPE_PERMISSIONS;
		}
	}

	public void setTypesCameraPermission(int typesCameraPermission) {
		this.typesCameraPermission = typesCameraPermission;
	}

	@Override
	public void onSaveInstanceState(Bundle outState) {
		logDebug("onSaveInstanceState");
		if (drawerItem != null){
			logDebug("DrawerItem = " + drawerItem);
		}
		else{
			logWarning("DrawerItem is null");
		}
		super.onSaveInstanceState(outState);
		outState.putLong("parentHandleBrowser", parentHandleBrowser);
		outState.putLong("parentHandleRubbish", parentHandleRubbish);
		outState.putLong("parentHandleIncoming", parentHandleIncoming);
		logDebug("IN BUNDLE -> parentHandleOutgoing: " + parentHandleOutgoing);
		outState.putLong(PARENT_HANDLE_LINKS, parentHandleLinks);
		outState.putLong("parentHandleOutgoing", parentHandleOutgoing);
		outState.putLong("parentHandleSearch", parentHandleSearch);
		outState.putLong("parentHandleInbox", parentHandleInbox);
		outState.putSerializable("drawerItem", drawerItem);
		outState.putInt(BOTTOM_ITEM_BEFORE_OPEN_FULLSCREEN_OFFLINE,
				bottomItemBeforeOpenFullscreenOffline);
		outState.putSerializable(SEARCH_DRAWER_ITEM, searchDrawerItem);
		outState.putSerializable(SEARCH_SHARED_TAB, searchSharedTab);
		outState.putBoolean(EXTRA_FIRST_LOGIN, firstLogin);
		outState.putBoolean(STATE_KEY_SMS_DIALOG, isSMSDialogShowing);

		if (parentHandleIncoming != INVALID_HANDLE) {
			outState.putInt("deepBrowserTreeIncoming", deepBrowserTreeIncoming);
		}

		if (parentHandleOutgoing != INVALID_HANDLE) {
			outState.putInt("deepBrowserTreeOutgoing", deepBrowserTreeOutgoing);
		}

		if (parentHandleLinks != INVALID_HANDLE) {
			outState.putInt(DEEP_BROWSER_TREE_LINKS, deepBrowserTreeLinks);
		}

		if (viewPagerShares != null) {
			indexShares = viewPagerShares.getCurrentItem();
		}
		outState.putInt("indexShares", indexShares);

		outState.putString("pathNavigationOffline", pathNavigationOffline);

		if(searchQuery!=null){
			outState.putInt("levelsSearch", levelsSearch);
			outState.putString("searchQuery", searchQuery);
			textsearchQuery = true;
			outState.putBoolean("textsearchQuery", textsearchQuery);
		}else {
			textsearchQuery = false;
		}

		if (turnOnNotifications){
			outState.putBoolean("turnOnNotifications", turnOnNotifications);
		}

		outState.putInt("orientationSaved", orientationSaved);
		outState.putBoolean("isEnable2FADialogShown", isEnable2FADialogShown);
		outState.putInt("bottomNavigationCurrentItem", bottomNavigationCurrentItem);
		outState.putBoolean("searchExpand", searchExpand);
		outState.putBoolean("comesFromNotifications", comesFromNotifications);
		outState.putInt("comesFromNotificationsLevel", comesFromNotificationsLevel);
		outState.putLong("comesFromNotificationHandle", comesFromNotificationHandle);
		outState.putLong("comesFromNotificationHandleSaved", comesFromNotificationHandleSaved);
		outState.putBoolean("onAskingPermissionsFragment", onAskingPermissionsFragment);
		pF = (PermissionsFragment) getSupportFragmentManager().findFragmentByTag(FragmentTag.PERMISSIONS.getTag());
		if (onAskingPermissionsFragment && pF != null) {
			getSupportFragmentManager().putFragment(outState, FragmentTag.PERMISSIONS.getTag(), pF);
		}
        outState.putBoolean("onAskingSMSVerificationFragment", onAskingSMSVerificationFragment);
        svF = (SMSVerificationFragment) getSupportFragmentManager().findFragmentByTag(FragmentTag.SMS_VERIFICATION.getTag());
        if (onAskingSMSVerificationFragment && svF != null) {
            getSupportFragmentManager().putFragment(outState, FragmentTag.SMS_VERIFICATION.getTag(), svF);
        }
		outState.putInt("elevation", mElevationCause);
		outState.putInt("storageState", storageState);
		outState.putBoolean("isStorageStatusDialogShown", isStorageStatusDialogShown);
		outState.putInt("comesFromNotificationDeepBrowserTreeIncoming", comesFromNotificationDeepBrowserTreeIncoming);

		if (isAlertDialogShown(openLinkDialog)) {
			outState.putBoolean(OPEN_LINK_DIALOG_SHOWN, true);
			outState.putBoolean(OPEN_LINK_ERROR, openLinkDialogIsErrorShown);
			outState.putString(OPEN_LINK_TEXT, openLinkText != null && openLinkText.getText() != null
					? openLinkText.getText().toString() : "");
		}

		outState.putBoolean(BUSINESS_GRACE_ALERT_SHOWN, isBusinessGraceAlertShown);
		if (isBusinessCUAlertShown) {
			outState.putBoolean(BUSINESS_CU_ALERT_SHOWN, isBusinessCUAlertShown);
		}

		outState.putBoolean(TRANSFER_OVER_QUOTA_SHOWN, isTransferOverQuotaWarningShown);
		outState.putInt(TYPE_CALL_PERMISSION, typesCameraPermission);
		outState.putBoolean(JOINING_CHAT_LINK, joiningToChatLink);
		outState.putString(LINK_JOINING_CHAT_LINK, linkJoinToChatLink);
		outState.putBoolean(KEY_IS_FAB_EXPANDED, isFabExpanded);

		if (getCameraUploadFragment() != null) {
			getSupportFragmentManager().putFragment(outState, FragmentTag.PHOTOS.getTag(), cuFragment);
		}

		checkNewTextFileDialogState(newTextFileDialog, outState);

		nodeAttacher.saveState(outState);
		nodeSaver.saveState(outState);

		outState.putBoolean(PROCESS_FILE_DIALOG_SHOWN, isAlertDialogShown(processFileDialog));

		outState.putBoolean(STATE_KEY_IS_IN_MD_MODE, isInMDMode);
		mdF = (MediaDiscoveryFragment) getSupportFragmentManager().findFragmentByTag(FragmentTag.MEDIA_DISCOVERY.getTag());
		if (mdF != null) {
			getSupportFragmentManager().putFragment(outState, FragmentTag.MEDIA_DISCOVERY.getTag(), mdF);
		}

		backupWarningDialog = fileBackupManager.getBackupWarningDialog();
		if(backupWarningDialog != null && backupWarningDialog.isShowing()){
			backupHandleList = fileBackupManager.getBackupHandleList();
			backupNodeHandle = fileBackupManager.getBackupNodeHandle();
			backupNodeType = fileBackupManager.getBackupNodeType();
			backupActionType = fileBackupManager.getBackupActionType();
			backupDialogType = fileBackupManager.getBackupDialogType();

			if(backupHandleList != null) {
				outState.putSerializable(BACKUP_HANDLED_ITEM, backupHandleList);
			}

			outState.putLong(BACKUP_HANDLED_NODE, backupNodeHandle);
			outState.putInt(BACKUP_NODE_TYPE, backupNodeType);
			outState.putInt(BACKUP_ACTION_TYPE, backupActionType);
			outState.putInt(BACKUP_DIALOG_WARN, backupDialogType);
			backupWarningDialog.dismiss();
		}
	}

	@Override
	public void onStart() {
		logDebug("onStart");

		mStopped = false;

		super.onStart();
	}

	@SuppressLint("NewApi") @Override
    protected void onCreate(Bundle savedInstanceState) {
		logDebug("onCreate");
//		Fragments are restored during the Activity's onCreate().
//		Importantly though, they are restored in the base Activity class's onCreate().
//		Thus if you call super.onCreate() first, all of the rest of your onCreate() method will execute after your Fragments have been restored.
		super.onCreate(savedInstanceState);
		logDebug("onCreate after call super");

		// This block for solving the issue below:
		// Android is installed for the first time. Press the “Open” button on the system installation dialog, press the home button to switch the app to background,
		// and then switch the app to foreground, causing the app to create a new instantiation.
		if (!isTaskRoot()) {
			Intent intent = getIntent();
			if (intent != null) {
				String action = intent.getAction();
				if (intent.hasCategory(Intent.CATEGORY_LAUNCHER) && Intent.ACTION_MAIN.equals(action)) {
					finish();
					return;
				}
			}
		}

		boolean selectDrawerItemPending = true;

		getLifecycle().addObserver(cookieDialogHandler);

		boolean openLinkDialogIsShown = false;

		if(savedInstanceState!=null){
			logDebug("Bundle is NOT NULL");
			parentHandleBrowser = savedInstanceState.getLong("parentHandleBrowser", -1);
			logDebug("savedInstanceState -> parentHandleBrowser: " + parentHandleBrowser);
			parentHandleRubbish = savedInstanceState.getLong("parentHandleRubbish", -1);
			parentHandleIncoming = savedInstanceState.getLong("parentHandleIncoming", -1);
			logDebug("savedInstanceState -> parentHandleIncoming: " + parentHandleIncoming);
			parentHandleOutgoing = savedInstanceState.getLong("parentHandleOutgoing", -1);
			logDebug("savedInstanceState -> parentHandleOutgoing: " + parentHandleOutgoing);
			parentHandleLinks = savedInstanceState.getLong(PARENT_HANDLE_LINKS, INVALID_HANDLE);
			parentHandleSearch = savedInstanceState.getLong("parentHandleSearch", -1);
			parentHandleInbox = savedInstanceState.getLong("parentHandleInbox", -1);
			deepBrowserTreeIncoming = savedInstanceState.getInt("deepBrowserTreeIncoming", 0);
			deepBrowserTreeOutgoing = savedInstanceState.getInt("deepBrowserTreeOutgoing", 0);
			deepBrowserTreeLinks = savedInstanceState.getInt(DEEP_BROWSER_TREE_LINKS, 0);
			isSMSDialogShowing = savedInstanceState.getBoolean(STATE_KEY_SMS_DIALOG, false);
			firstLogin = savedInstanceState.getBoolean(EXTRA_FIRST_LOGIN);
			askPermissions = savedInstanceState.getBoolean(EXTRA_ASK_PERMISSIONS);
			drawerItem = (DrawerItem) savedInstanceState.getSerializable("drawerItem");
			bottomItemBeforeOpenFullscreenOffline = savedInstanceState.getInt(BOTTOM_ITEM_BEFORE_OPEN_FULLSCREEN_OFFLINE);
			searchDrawerItem = (DrawerItem) savedInstanceState.getSerializable(SEARCH_DRAWER_ITEM);
			searchSharedTab = savedInstanceState.getInt(SEARCH_SHARED_TAB);
			indexShares = savedInstanceState.getInt("indexShares", indexShares);
			logDebug("savedInstanceState -> indexShares: " + indexShares);
			pathNavigationOffline = savedInstanceState.getString("pathNavigationOffline", pathNavigationOffline);
			logDebug("savedInstanceState -> pathNavigationOffline: " + pathNavigationOffline);
			selectedAccountType = savedInstanceState.getInt("selectedAccountType", -1);
			searchQuery = savedInstanceState.getString("searchQuery");
			textsearchQuery = savedInstanceState.getBoolean("textsearchQuery");
			levelsSearch = savedInstanceState.getInt("levelsSearch");
			turnOnNotifications = savedInstanceState.getBoolean("turnOnNotifications", false);
			orientationSaved = savedInstanceState.getInt("orientationSaved");
			isEnable2FADialogShown = savedInstanceState.getBoolean("isEnable2FADialogShown", false);
			bottomNavigationCurrentItem = savedInstanceState.getInt("bottomNavigationCurrentItem", -1);
			searchExpand = savedInstanceState.getBoolean("searchExpand", false);
			comesFromNotifications = savedInstanceState.getBoolean("comesFromNotifications", false);
			comesFromNotificationsLevel = savedInstanceState.getInt("comesFromNotificationsLevel", 0);
			comesFromNotificationHandle = savedInstanceState.getLong("comesFromNotificationHandle", -1);
			comesFromNotificationHandleSaved = savedInstanceState.getLong("comesFromNotificationHandleSaved", -1);
			onAskingPermissionsFragment = savedInstanceState.getBoolean("onAskingPermissionsFragment", false);
			if (onAskingPermissionsFragment) {
				pF = (PermissionsFragment) getSupportFragmentManager().getFragment(savedInstanceState, FragmentTag.PERMISSIONS.getTag());
			}
            onAskingSMSVerificationFragment = savedInstanceState.getBoolean("onAskingSMSVerificationFragment", false);
            if (onAskingSMSVerificationFragment) {
                svF = (SMSVerificationFragment) getSupportFragmentManager().getFragment(savedInstanceState, FragmentTag.SMS_VERIFICATION.getTag());
            }
			mElevationCause = savedInstanceState.getInt("elevation", 0);
			storageState = savedInstanceState.getInt("storageState", MegaApiJava.STORAGE_STATE_UNKNOWN);
			isStorageStatusDialogShown = savedInstanceState.getBoolean("isStorageStatusDialogShown", false);
			comesFromNotificationDeepBrowserTreeIncoming = savedInstanceState.getInt("comesFromNotificationDeepBrowserTreeIncoming", -1);
			openLinkDialogIsShown = savedInstanceState.getBoolean(OPEN_LINK_DIALOG_SHOWN, false);
			isBusinessGraceAlertShown = savedInstanceState.getBoolean(BUSINESS_GRACE_ALERT_SHOWN, false);
			isBusinessCUAlertShown = savedInstanceState.getBoolean(BUSINESS_CU_ALERT_SHOWN, false);
			isTransferOverQuotaWarningShown = savedInstanceState.getBoolean(TRANSFER_OVER_QUOTA_SHOWN, false);
			typesCameraPermission = savedInstanceState.getInt(TYPE_CALL_PERMISSION, INVALID_TYPE_PERMISSIONS);
			joiningToChatLink = savedInstanceState.getBoolean(JOINING_CHAT_LINK, false);
			linkJoinToChatLink = savedInstanceState.getString(LINK_JOINING_CHAT_LINK);
			isFabExpanded = savedInstanceState.getBoolean(KEY_IS_FAB_EXPANDED, false);
			isInMDMode = savedInstanceState.getBoolean(STATE_KEY_IS_IN_MD_MODE, false);

			nodeAttacher.restoreState(savedInstanceState);
			nodeSaver.restoreState(savedInstanceState);

			//upload from device, progress dialog should show when screen orientation changes.
			if (savedInstanceState.getBoolean(PROCESS_FILE_DIALOG_SHOWN, false)) {
				processFileDialog = showProcessFileDialog(this,null);
			}

			// Backup warning dialog
			backupHandleList = (ArrayList<Long>) savedInstanceState.getSerializable(BACKUP_HANDLED_ITEM);
			backupNodeHandle = savedInstanceState.getLong(BACKUP_HANDLED_NODE, -1);
			backupNodeType = savedInstanceState.getInt(BACKUP_NODE_TYPE, -1);
			backupActionType = savedInstanceState.getInt(BACKUP_ACTION_TYPE, -1);
			backupDialogType = savedInstanceState.getInt(BACKUP_DIALOG_WARN, BACKUP_DIALOG_SHOW_NONE);
		}
		else{
			logDebug("Bundle is NULL");
			parentHandleBrowser = -1;
			parentHandleRubbish = -1;
			parentHandleIncoming = -1;
			parentHandleOutgoing = -1;
			parentHandleLinks = INVALID_HANDLE;
			parentHandleSearch = -1;
			parentHandleInbox = -1;
			deepBrowserTreeIncoming = 0;
			deepBrowserTreeOutgoing = 0;
			deepBrowserTreeLinks = 0;
			this.setPathNavigationOffline(OFFLINE_ROOT);
		}

		IntentFilter contactUpdateFilter = new IntentFilter(BROADCAST_ACTION_INTENT_FILTER_CONTACT_UPDATE);
		contactUpdateFilter.addAction(ACTION_UPDATE_NICKNAME);
		contactUpdateFilter.addAction(ACTION_UPDATE_FIRST_NAME);
		contactUpdateFilter.addAction(ACTION_UPDATE_LAST_NAME);
		contactUpdateFilter.addAction(ACTION_UPDATE_CREDENTIALS);
		registerReceiver(contactUpdateReceiver, contactUpdateFilter);

		IntentFilter filter = new IntentFilter(BROADCAST_ACTION_INTENT_UPDATE_ACCOUNT_DETAILS);
		filter.addAction(ACTION_STORAGE_STATE_CHANGED);
		registerReceiver(updateMyAccountReceiver, filter);

		registerReceiver(networkReceiver,
				new IntentFilter(BROADCAST_ACTION_INTENT_CONNECTIVITY_CHANGE));

		registerReceiver(receiverCUAttrChanged,
				new IntentFilter(BROADCAST_ACTION_INTENT_CU_ATTR_CHANGE));

		registerReceiver(receiverUpdateOrder, new IntentFilter(BROADCAST_ACTION_INTENT_UPDATE_ORDER));

		LiveEventBus.get(EVENT_UPDATE_VIEW_MODE, Boolean.class)
				.observe(this, this::updateView);

		registerReceiver(chatArchivedReceiver, new IntentFilter(BROADCAST_ACTION_INTENT_CHAT_ARCHIVED));

		LiveEventBus.get(EVENT_REFRESH_PHONE_NUMBER, Boolean.class)
				.observeForever(refreshAddPhoneNumberButtonObserver);

        LiveEventBus.get(EVENT_2FA_UPDATED, Boolean.class)
                .observe(this, this::update2FAEnableState);

		IntentFilter filterTransfers = new IntentFilter(BROADCAST_ACTION_INTENT_TRANSFER_UPDATE);
		filterTransfers.addAction(ACTION_TRANSFER_OVER_QUOTA);
		registerReceiver(transferOverQuotaUpdateReceiver, filterTransfers);

		registerReceiver(transferFinishReceiver, new IntentFilter(BROADCAST_ACTION_TRANSFER_FINISH));

		LiveEventBus.get(EVENT_CALL_STATUS_CHANGE, MegaChatCall.class).observe(this, callStatusObserver);
		LiveEventBus.get(EVENT_CALL_ON_HOLD_CHANGE, MegaChatCall.class).observe(this, callOnHoldObserver);
		LiveEventBus.get(EVENT_SESSION_ON_HOLD_CHANGE, Pair.class).observe(this, sessionOnHoldObserver);

		registerReceiver(chatRoomMuteUpdateReceiver, new IntentFilter(ACTION_UPDATE_PUSH_NOTIFICATION_SETTING));
        registerReceiver(cameraUploadLauncherReceiver, new IntentFilter(Intent.ACTION_POWER_CONNECTED));

		registerTransfersReceiver();

        IntentFilter filterUpdateCUSettings = new IntentFilter(BROADCAST_ACTION_INTENT_SETTINGS_UPDATED);
		filterUpdateCUSettings.addAction(ACTION_REFRESH_CAMERA_UPLOADS_SETTING);
		filterUpdateCUSettings.addAction(ACTION_REFRESH_CAMERA_UPLOADS_SETTING_SUBTITLE);
        registerReceiver(updateCUSettingsReceiver, filterUpdateCUSettings);

		LiveEventBus.get(EVENT_REFRESH, Boolean.class).observeForever(refreshObserver);

		registerReceiver(cuUpdateReceiver, new IntentFilter(ACTION_UPDATE_CU));

		LiveEventBus.get(EVENT_FINISH_ACTIVITY, Boolean.class).observeForever(finishObserver);

		LiveEventBus.get(EVENT_MY_BACKUPS_FOLDER_CHANGED, Boolean.class).observeForever(fileBackupChangedObserver);

        smsDialogTimeChecker = new LastShowSMSDialogTimeChecker(this);
        nC = new NodeController(this);
		cC = new ContactController(this);
		aC = new AccountController(this);

        createCacheFolders(this);

        dbH = DatabaseHandler.getDbHandler(getApplicationContext());

		managerActivity = this;
		app = (MegaApplication)getApplication();
		megaApi = app.getMegaApi();

		megaChatApi = app.getMegaChatApi();
		logDebug("addChatListener");
		megaChatApi.addChatListener(this);

		if (megaChatApi != null){
			logDebug("retryChatPendingConnections()");
			megaChatApi.retryPendingConnections(false, null);
		}

		MegaApplication.getPushNotificationSettingManagement().getPushNotificationSetting();

		transfersInProgress = new ArrayList<Integer>();

		//sync local contacts to see who's on mega.
		if (hasPermissions(this, Manifest.permission.READ_CONTACTS) && app.getStorageState() != STORAGE_STATE_PAYWALL) {
		    logDebug("sync mega contacts");
			MegaContactGetter getter = new MegaContactGetter(this);
			getter.getMegaContacts(megaApi, TimeUtils.WEEK);
		}

		Display display = getWindowManager().getDefaultDisplay();
		outMetrics = new DisplayMetrics ();
	    display.getMetrics(outMetrics);
	    float density  = getResources().getDisplayMetrics().density;

		initFileBackupManager();

		if (dbH.getEphemeral() != null){
            refreshSession();
            return;
		}

	    if (dbH.getCredentials() == null){
	    	Intent newIntent = getIntent();

	    	if (newIntent != null){
		    	if (newIntent.getAction() != null){
		    		if (newIntent.getAction().equals(ACTION_EXPORT_MASTER_KEY) || newIntent.getAction().equals(ACTION_OPEN_MEGA_LINK) || newIntent.getAction().equals(ACTION_OPEN_MEGA_FOLDER_LINK)){
		    			openLink = true;
		    		}
		    		else if (newIntent.getAction().equals(ACTION_CANCEL_CAM_SYNC)){
                        stopRunningCameraUploadService(getApplicationContext());
		    			finish();
		    			return;
		    		}
		    	}
		    }

	    	if (!openLink){
//				megaApi.localLogout();
//				AccountController aC = new AccountController(this);
//				aC.logout(this, megaApi, megaChatApi, false);
				Intent intent = new Intent(this, LoginActivityLollipop.class);
				intent.putExtra(VISIBLE_FRAGMENT,  TOUR_FRAGMENT);
				if (Build.VERSION.SDK_INT >= Build.VERSION_CODES.HONEYCOMB){
					intent.addFlags(Intent.FLAG_ACTIVITY_CLEAR_TASK);
					startActivity(intent);
					finish();
				}

		    }

	    	return;
	    }

	    prefs = dbH.getPreferences();
		if (prefs == null){
			firstTimeAfterInstallation = true;
			isList=true;
		}
		else{
			if (prefs.getFirstTime() == null){
				firstTimeAfterInstallation = true;
			}else{
				firstTimeAfterInstallation = Boolean.parseBoolean(prefs.getFirstTime());
			}
			if (prefs.getPreferredViewList() == null){
				isList = true;
			}
			else{
				isList = Boolean.parseBoolean(prefs.getPreferredViewList());
			}
		}

		if (firstTimeAfterInstallation) {
			setStartScreenTimeStamp(this);
		}

		logDebug("Preferred View List: " + isList);

		LiveEventBus.get(EVENT_LIST_GRID_CHANGE, Boolean.class).post(isList);

		handler = new Handler();

		logDebug("Set view");
		setContentView(R.layout.activity_manager);

		observePsa();

		megaApi.getMyBackupsFolder(this);

		//Set toolbar
		abL = (AppBarLayout) findViewById(R.id.app_bar_layout);

		toolbar = findViewById(R.id.toolbar);
		setSupportActionBar(toolbar);
		aB = getSupportActionBar();

		aB.setHomeButtonEnabled(true);
        aB.setDisplayHomeAsUpEnabled(true);

        fragmentLayout = (LinearLayout) findViewById(R.id.fragment_layout);

        bNV = (BottomNavigationViewEx) findViewById(R.id.bottom_navigation_view);
		bNV.setOnNavigationItemSelectedListener(this);
		bNV.enableAnimation(false);
		bNV.enableItemShiftingMode(false);
		bNV.enableShiftingMode(false);
		bNV.setTextVisibility(false);

		miniAudioPlayerController = new MiniAudioPlayerController(
				findViewById(R.id.mini_audio_player),
				() -> {
					// we need update fragmentLayout's layout params when player view is closed.
					if (bNV.getVisibility() == View.VISIBLE) {
						showBNVImmediate();
					}

					return Unit.INSTANCE;
				});
		getLifecycle().addObserver(miniAudioPlayerController);

        //Set navigation view
        drawerLayout = (DrawerLayout) findViewById(R.id.drawer_layout);
        drawerLayout.addDrawerListener(new DrawerLayout.DrawerListener() {
			@Override
			public void onDrawerSlide(@NonNull View drawerView, float slideOffset) {
				refreshDrawerInfo(false);
			}

			@Override
			public void onDrawerOpened(@NonNull View drawerView) {
				refreshDrawerInfo(storageState == MegaApiAndroid.STORAGE_STATE_UNKNOWN);

				// Sync the account info after changing account information settings to keep the data the same
				updateAccountDetailsVisibleInfo();
			}

			@Override
			public void onDrawerClosed(@NonNull View drawerView) {

			}

			@Override
			public void onDrawerStateChanged(int newState) {

			}

			/**
			 * Method to refresh the info displayed in the drawer menu.
			 *
			 * @param refreshStorageInfo Parameter to indicate if refresh the storage info.
			 */
			private void refreshDrawerInfo(boolean refreshStorageInfo) {
				if (!isOnline(managerActivity) || megaApi==null || megaApi.getRootNode()==null) {
					disableNavigationViewLayout();
				}
				else {
					resetNavigationViewLayout();
				}

				setContactStatus();

				if (!refreshStorageInfo) return;
                showAddPhoneNumberInMenu();
				refreshAccountInfo();
			}
		});
        nV = (NavigationView) findViewById(R.id.navigation_view);

		myAccountHeader = findViewById(R.id.navigation_drawer_account_section);
		myAccountHeader.setOnClickListener(this);
		contactStatus = (ImageView) findViewById(R.id.contact_state);
        myAccountSection = findViewById(R.id.my_account_section);
        myAccountSection.setOnClickListener(this);
        inboxSection = findViewById(R.id.inbox_section);
        inboxSection.setOnClickListener(this);
        contactsSection = findViewById(R.id.contacts_section);
        contactsSection.setOnClickListener(this);
		notificationsSection = findViewById(R.id.notifications_section);
		notificationsSection.setOnClickListener(this);
		notificationsSectionText = (TextView) findViewById(R.id.notification_section_text);
        contactsSectionText = (TextView) findViewById(R.id.contacts_section_text);
		findViewById(R.id.offline_section).setOnClickListener(this);
		RelativeLayout transfersSection = findViewById(R.id.transfers_section);
		transfersSection.setOnClickListener(this);
		rubbishBinSection = findViewById(R.id.rubbish_bin_section);
		rubbishBinSection.setOnClickListener(this);
        settingsSection = findViewById(R.id.settings_section);
        settingsSection.setOnClickListener(this);
        upgradeAccount = (Button) findViewById(R.id.upgrade_navigation_view);
        upgradeAccount.setOnClickListener(this);

        navigationDrawerAddPhoneContainer = findViewById(R.id.navigation_drawer_add_phone_number_container);

        addPhoneNumberButton = findViewById(R.id.navigation_drawer_add_phone_number_button);
        addPhoneNumberButton.getViewTreeObserver().addOnPreDrawListener(
        	new ViewTreeObserver.OnPreDrawListener() {
        		@Override
				public boolean onPreDraw() {
					Layout buttonLayout = addPhoneNumberButton.getLayout();
					if (buttonLayout != null) {
						if (buttonLayout.getLineCount() > 1) {
							findViewById(R.id.navigation_drawer_add_phone_number_icon).setVisibility(View.GONE);
						}
						addPhoneNumberButton.getViewTreeObserver().removeOnPreDrawListener(this);
					}
<<<<<<< HEAD

					addPhoneNumberButton.getViewTreeObserver().removeOnPreDrawListener(this);
=======
>>>>>>> a79e78ff
					return false;
				}
			}
		);
        addPhoneNumberButton.setOnClickListener(this);

        addPhoneNumberLabel = findViewById(R.id.navigation_drawer_add_phone_number_label);
        megaApi.getAccountAchievements(this);

		badgeDrawable = new BadgeDrawerArrowDrawable(managerActivity, R.color.red_600_red_300,
				R.color.white_dark_grey, R.color.white_dark_grey);

		BottomNavigationMenuView menuView = (BottomNavigationMenuView) bNV.getChildAt(0);
		// Navi button Chat
		BottomNavigationItemView itemView = (BottomNavigationItemView) menuView.getChildAt(3);
		chatBadge = LayoutInflater.from(this).inflate(R.layout.bottom_chat_badge, menuView, false);
		itemView.addView(chatBadge);
		setChatBadge();

		callBadge = LayoutInflater.from(this).inflate(R.layout.bottom_call_badge, menuView, false);
		itemView.addView(callBadge);
		callBadge.setVisibility(View.GONE);
		setCallBadge();

		usedSpaceLayout = findViewById(R.id.nv_used_space_layout);

		//FAB buttonaB.
		fabButton = (FloatingActionButton) findViewById(R.id.floating_button);
		fabButton.setOnClickListener(new FabButtonListener(this));
		setupFabs();

		//PRO PANEL
		getProLayout=(LinearLayout) findViewById(R.id.get_pro_account);
		getProLayout.setBackgroundColor(Util.isDarkMode(this)
				? ColorUtils.getColorForElevation(this, 8f) : Color.WHITE);
		String getProTextString = getString(R.string.get_pro_account);
		try {
			getProTextString = getProTextString.replace("[A]", "\n");
		}
		catch(Exception e){
			logError("Formatted string: " + getProTextString, e);
		}

		getProText= (TextView) findViewById(R.id.get_pro_account_text);
		getProText.setText(getProTextString);
		rightUpgradeButton = (TextView) findViewById(R.id.btnRight_upgrade);
		leftCancelButton = (TextView) findViewById(R.id.btnLeft_cancel);

        nVDisplayName = findViewById(R.id.navigation_drawer_account_information_display_name);
        nVDisplayName.setMaxWidthEmojis(dp2px(MAX_WIDTH_BOTTOM_SHEET_DIALOG_PORT, outMetrics));

		nVEmail = (TextView) findViewById(R.id.navigation_drawer_account_information_email);
        nVPictureProfile = (RoundedImageView) findViewById(R.id.navigation_drawer_user_account_picture_profile);

		businessLabel = findViewById(R.id.business_label);
		businessLabel.setVisibility(View.GONE);

        fragmentContainer = findViewById(R.id.fragment_container);
        spaceTV = (TextView) findViewById(R.id.navigation_drawer_space);
        usedSpacePB = (ProgressBar) findViewById(R.id.manager_used_space_bar);

		cuViewTypes = findViewById(R.id.cu_view_type);
		cuYearsButton = findViewById(R.id.years_button);
		cuMonthsButton = findViewById(R.id.months_button);
		cuDaysButton = findViewById(R.id.days_button);
		cuAllButton = findViewById(R.id.all_button);
		cuLayout = findViewById(R.id.cu_layout);
		cuProgressBar = findViewById(R.id.cu_progress_bar);
		enableCUButton = findViewById(R.id.enable_cu_button);
		enableCUButton.setOnClickListener(v -> {
			if (getCameraUploadFragment() != null) {
				cuFragment.enableCUClick();
			}
		});

		//TABS section Shared Items
		tabLayoutShares =  findViewById(R.id.sliding_tabs_shares);
		viewPagerShares = findViewById(R.id.shares_tabs_pager);
		viewPagerShares.setOffscreenPageLimit(3);

		viewPagerShares.addOnPageChangeListener(new ViewPager.OnPageChangeListener() {

			@Override
			public void onPageScrolled(int position, float positionOffset, int positionOffsetPixels) {
			}

			@Override
			public void onPageSelected(int position) {
				logDebug("selectDrawerItemSharedItems - TabId: " +  position);
				supportInvalidateOptionsMenu();
				checkScrollElevation();
				setSharesTabIcons(position);
				switch (position) {
					case INCOMING_TAB:
						if (isOutgoingAdded() && outSFLol.isMultipleSelect()) {
							outSFLol.getActionMode().finish();
						} else if (isLinksAdded() && lF.isMultipleSelect()) {
							lF.getActionMode().finish();
						}
						break;
					case OUTGOING_TAB:
						if (isIncomingAdded() && inSFLol.isMultipleSelect()) {
							inSFLol.getActionMode().finish();
						}  else if (isLinksAdded() && lF.isMultipleSelect()) {
							lF.getActionMode().finish();
						}
						break;
					case LINKS_TAB:
						if (isIncomingAdded() && inSFLol.isMultipleSelect()) {
							inSFLol.getActionMode().finish();
						} else if (isOutgoingAdded() && outSFLol.isMultipleSelect()) {
							outSFLol.getActionMode().finish();
						}
						break;
				}
				setToolbarTitle();
				showFabButton();
			}

			@Override
			public void onPageScrollStateChanged(int state) {
			}
		});

		//Tab section Transfers
		tabLayoutTransfers =  (TabLayout) findViewById(R.id.sliding_tabs_transfers);
		viewPagerTransfers = findViewById(R.id.transfers_tabs_pager);
		viewPagerTransfers.addOnPageChangeListener(new ViewPager.OnPageChangeListener() {
			@Override
			public void onPageScrolled(int position, float positionOffset, int positionOffsetPixels) {
			}

			@Override
			public void onPageSelected(int position) {
				supportInvalidateOptionsMenu();
				checkScrollElevation();

				if (position == PENDING_TAB && isTransfersInProgressAdded()) {
					tFLol.setGetMoreQuotaViewVisibility();
				} else if (position == COMPLETED_TAB) {
					if (isTransfersCompletedAdded()) {
						completedTFLol.setGetMoreQuotaViewVisibility();
					}

					if (isTransfersInProgressAdded()) {
						tFLol.checkSelectModeAfterChangeTabOrDrawerItem();
					}
				}
			}

			@Override
			public void onPageScrollStateChanged(int state) {
			}
		});

		callInProgressLayout = findViewById(R.id.call_in_progress_layout);
		callInProgressLayout.setOnClickListener(this);
		callInProgressChrono = findViewById(R.id.call_in_progress_chrono);
		callInProgressText = findViewById(R.id.call_in_progress_text);
		microOffLayout = findViewById(R.id.micro_off_layout);
		videoOnLayout = findViewById(R.id.video_on_layout);
		callInProgressLayout.setVisibility(View.GONE);

		if (mElevationCause > 0) {
			// A work around: mElevationCause will be changed unexpectedly shortly
			int elevationCause = mElevationCause;
			// Apply the previous Appbar elevation(e.g. before rotation) after all views have been created
			handler.postDelayed(()-> changeAppBarElevation(true, elevationCause), 100);
		}

		mNavHostView = findViewById(R.id.nav_host_fragment);
		setupNavDestListener();

		setTransfersWidgetLayout(findViewById(R.id.transfers_widget_layout), this);

		transferData = megaApi.getTransferData(this);
		if (transferData != null) {
			for (int i = 0; i < transferData.getNumDownloads(); i++) {
				int tag = transferData.getDownloadTag(i);
				transfersInProgress.add(tag);
				MegaApplication.getTransfersManagement().checkIfTransferIsPaused(tag);
			}

			for (int i = 0; i < transferData.getNumUploads(); i++) {
				int tag = transferData.getUploadTag(i);
				transfersInProgress.add(transferData.getUploadTag(i));
				MegaApplication.getTransfersManagement().checkIfTransferIsPaused(tag);
			}
		}

        if (!isOnline(this)){
			logDebug("No network -> SHOW OFFLINE MODE");

			if (drawerItem == null) {
				drawerItem = DrawerItem.HOMEPAGE;
			}

			selectDrawerItemLollipop(drawerItem);
			showOfflineMode();

			UserCredentials credentials = dbH.getCredentials();
			if (credentials != null) {
				String gSession = credentials.getSession();
				int ret = megaChatApi.getInitState();
				logDebug("In Offline mode - Init chat is: " + ret);
				if (ret == MegaChatApi.INIT_NOT_DONE || ret == MegaChatApi.INIT_ERROR) {
					ret = megaChatApi.init(gSession);
					logDebug("result of init ---> " + ret);

					switch (ret) {
						case MegaChatApi.INIT_NO_CACHE:
							logDebug("condition ret == MegaChatApi.INIT_NO_CACHE");
							break;
						case MegaChatApi.INIT_ERROR:
							logDebug("condition ret == MegaChatApi.INIT_ERROR");
							megaChatApi.logout(this);
							break;
						default:
							logDebug("Chat correctly initialized");
							break;
					}
				} else {
					logDebug("Offline mode: Do not init, chat already initialized");
				}
			}

			return;
        }

		///Check the MK or RK file
		logInfo("App version: " + getVersion());
		final File fMKOld = buildExternalStorageFile(OLD_MK_FILE);
		final File fRKOld = buildExternalStorageFile(OLD_RK_FILE);
		if (isFileAvailable(fMKOld)) {
			logDebug("Old MK file need to be renamed!");
			aC.renameRK(fMKOld);
		} else if (isFileAvailable(fRKOld)) {
			logDebug("Old RK file need to be renamed!");
			aC.renameRK(fRKOld);
		}

		rootNode = megaApi.getRootNode();
		if (rootNode == null || LoginActivityLollipop.isBackFromLoginPage){
			 if (getIntent() != null){
				 logDebug("Action: " + getIntent().getAction());
				if (getIntent().getAction() != null){
					if (getIntent().getAction().equals(ACTION_IMPORT_LINK_FETCH_NODES)){
						Intent intent = new Intent(managerActivity, LoginActivityLollipop.class);
						intent.putExtra(VISIBLE_FRAGMENT,  LOGIN_FRAGMENT);
						intent.setFlags(Intent.FLAG_ACTIVITY_CLEAR_TOP);
						intent.setAction(ACTION_IMPORT_LINK_FETCH_NODES);
						intent.setData(Uri.parse(getIntent().getDataString()));
						startActivity(intent);
						finish();
						return;
					}
					else if (getIntent().getAction().equals(ACTION_OPEN_MEGA_LINK)){
						Intent intent = new Intent(managerActivity, FileLinkActivityLollipop.class);
						intent.putExtra(VISIBLE_FRAGMENT,  LOGIN_FRAGMENT);
						intent.setFlags(Intent.FLAG_ACTIVITY_CLEAR_TOP);
						intent.setAction(ACTION_IMPORT_LINK_FETCH_NODES);
						intent.setData(Uri.parse(getIntent().getDataString()));
						startActivity(intent);
						finish();
						return;
					}
					else if (getIntent().getAction().equals(ACTION_OPEN_MEGA_FOLDER_LINK)){
						Intent intent = new Intent(managerActivity, LoginActivityLollipop.class);
						intent.putExtra(VISIBLE_FRAGMENT,  LOGIN_FRAGMENT);
						intent.setFlags(Intent.FLAG_ACTIVITY_CLEAR_TOP);
						intent.setAction(ACTION_OPEN_MEGA_FOLDER_LINK);
						intent.setData(Uri.parse(getIntent().getDataString()));
						startActivity(intent);
						finish();
						return;
					}
					else if(getIntent().getAction().equals(ACTION_OPEN_CHAT_LINK)){
						Intent intent = new Intent(managerActivity, LoginActivityLollipop.class);
						intent.putExtra(VISIBLE_FRAGMENT,  LOGIN_FRAGMENT);
						intent.setFlags(Intent.FLAG_ACTIVITY_CLEAR_TOP);
						intent.setAction(ACTION_OPEN_CHAT_LINK);
						intent.setData(Uri.parse(getIntent().getDataString()));
						startActivity(intent);
						finish();
						return;
					}
					else if (getIntent().getAction().equals(ACTION_CANCEL_CAM_SYNC)){
                        stopRunningCameraUploadService(getApplicationContext());
						finish();
						return;
					}
					else if (getIntent().getAction().equals(ACTION_EXPORT_MASTER_KEY)){
						Intent intent = new Intent(managerActivity, LoginActivityLollipop.class);
						intent.putExtra(VISIBLE_FRAGMENT,  LOGIN_FRAGMENT);
						intent.setFlags(Intent.FLAG_ACTIVITY_CLEAR_TOP);
						intent.setAction(getIntent().getAction());
						startActivity(intent);
						finish();
						return;
					}
					else if (getIntent().getAction().equals(ACTION_SHOW_TRANSFERS)){
						Intent intent = new Intent(managerActivity, LoginActivityLollipop.class);
						intent.putExtra(VISIBLE_FRAGMENT,  LOGIN_FRAGMENT);
						intent.setFlags(Intent.FLAG_ACTIVITY_CLEAR_TOP);
						intent.setAction(ACTION_SHOW_TRANSFERS);
						intent.putExtra(TRANSFERS_TAB, getIntent().getIntExtra(TRANSFERS_TAB, ERROR_TAB));
						startActivity(intent);
						finish();
						return;
					}
					else if (getIntent().getAction().equals(ACTION_IPC)){
						Intent intent = new Intent(managerActivity, LoginActivityLollipop.class);
						intent.putExtra(VISIBLE_FRAGMENT,  LOGIN_FRAGMENT);
						intent.setFlags(Intent.FLAG_ACTIVITY_CLEAR_TOP);
						intent.setAction(ACTION_IPC);
						startActivity(intent);
						finish();
						return;
					}
					else if (getIntent().getAction().equals(ACTION_CHAT_NOTIFICATION_MESSAGE)){
						Intent intent = new Intent(managerActivity, LoginActivityLollipop.class);
						intent.putExtra(VISIBLE_FRAGMENT,  LOGIN_FRAGMENT);
						intent.setFlags(Intent.FLAG_ACTIVITY_CLEAR_TOP);
						intent.setAction(ACTION_CHAT_NOTIFICATION_MESSAGE);
						startActivity(intent);
						finish();
						return;
					}
                    else if(getIntent().getAction().equals(ACTION_CHAT_SUMMARY)) {
                        Intent intent = new Intent(managerActivity, LoginActivityLollipop.class);
                        intent.putExtra(VISIBLE_FRAGMENT,  LOGIN_FRAGMENT);
                        intent.setFlags(Intent.FLAG_ACTIVITY_CLEAR_TOP);
                        intent.setAction(ACTION_CHAT_SUMMARY);
                        startActivity(intent);
                        finish();
                        return;
                    }
					else if (getIntent().getAction().equals(ACTION_INCOMING_SHARED_FOLDER_NOTIFICATION)){
						Intent intent = new Intent(managerActivity, LoginActivityLollipop.class);
						intent.putExtra(VISIBLE_FRAGMENT,  LOGIN_FRAGMENT);
						intent.setFlags(Intent.FLAG_ACTIVITY_CLEAR_TOP);
						intent.setAction(ACTION_INCOMING_SHARED_FOLDER_NOTIFICATION);
						startActivity(intent);
						finish();
						return;
					}
					else if (getIntent().getAction().equals(ACTION_OPEN_HANDLE_NODE)){
						Intent intent = new Intent(managerActivity, LoginActivityLollipop.class);
						intent.putExtra(VISIBLE_FRAGMENT, LOGIN_FRAGMENT);
						intent.setFlags(Intent.FLAG_ACTIVITY_CLEAR_TOP);
						intent.setAction(ACTION_OPEN_HANDLE_NODE);
						intent.setData(Uri.parse(getIntent().getDataString()));
						startActivity(intent);
						finish();
						return;
					}
					else if (getIntent().getAction().equals(ACTION_OVERQUOTA_TRANSFER)){
						Intent intent = new Intent(managerActivity, LoginActivityLollipop.class);
						intent.putExtra(VISIBLE_FRAGMENT, LOGIN_FRAGMENT);
						intent.setFlags(Intent.FLAG_ACTIVITY_CLEAR_TOP);
						intent.setAction(ACTION_OVERQUOTA_TRANSFER);
						startActivity(intent);
						finish();
						return;
					}
					else if (getIntent().getAction().equals(ACTION_OVERQUOTA_STORAGE)){
						Intent intent = new Intent(managerActivity, LoginActivityLollipop.class);
						intent.putExtra(VISIBLE_FRAGMENT, LOGIN_FRAGMENT);
						intent.setFlags(Intent.FLAG_ACTIVITY_CLEAR_TOP);
						intent.setAction(ACTION_OVERQUOTA_STORAGE);
						startActivity(intent);
						finish();
						return;
					}
					else if (getIntent().getAction().equals(ACTION_OPEN_CONTACTS_SECTION)){
						logDebug("Login");
						Intent intent = new Intent(managerActivity, LoginActivityLollipop.class);
						intent.putExtra(CONTACT_HANDLE, getIntent().getLongExtra(CONTACT_HANDLE, -1));
						intent.putExtra(VISIBLE_FRAGMENT, LOGIN_FRAGMENT);
						intent.setFlags(Intent.FLAG_ACTIVITY_CLEAR_TOP);
						intent.setAction(ACTION_OPEN_CONTACTS_SECTION);
						startActivity(intent);
						finish();
						return;
					}
					else if (getIntent().getAction().equals(ACTION_SHOW_SNACKBAR_SENT_AS_MESSAGE)){
						Intent intent = new Intent(managerActivity, LoginActivityLollipop.class);
						intent.putExtra(VISIBLE_FRAGMENT,  LOGIN_FRAGMENT);
						intent.setFlags(Intent.FLAG_ACTIVITY_CLEAR_TOP);
						intent.setAction(ACTION_SHOW_SNACKBAR_SENT_AS_MESSAGE);
						startActivity(intent);
						finish();
						return;
					} else if (getIntent().getAction().equals(ACTION_SHOW_UPGRADE_ACCOUNT)){
						Intent intent = new Intent(managerActivity, LoginActivityLollipop.class);
						intent.putExtra(VISIBLE_FRAGMENT,  LOGIN_FRAGMENT);
						intent.setFlags(Intent.FLAG_ACTIVITY_CLEAR_TOP);
						intent.setAction(ACTION_SHOW_UPGRADE_ACCOUNT);
						startActivity(intent);
						finish();
						return;
					}
				}
			}

			refreshSession();
			return;
		}
		else{
			inboxNode = megaApi.getInboxNode();
			attr = dbH.getAttributes();
			if (attr != null){
				if (attr.getInvalidateSdkCache() != null){
					if (attr.getInvalidateSdkCache().compareTo("") != 0) {
						try {
							if (Boolean.parseBoolean(attr.getInvalidateSdkCache())){
								logDebug("megaApi.invalidateCache();");
								megaApi.invalidateCache();
							}
						}
						catch(Exception e){}
					}
				}
			}

			dbH.setInvalidateSdkCache(false);
            MegaMessageService.getToken(this);
			nVEmail.setVisibility(View.VISIBLE);
			nVEmail.setText(megaApi.getMyEmail());
//				megaApi.getUserData(this);
			megaApi.getUserAttribute(MegaApiJava.USER_ATTR_FIRSTNAME, this);
			megaApi.getUserAttribute(MegaApiJava.USER_ATTR_LASTNAME, this);

			this.setDefaultAvatar();

			this.setProfileAvatar();

			initPayments();

			megaApi.addGlobalListener(this);
			megaApi.isGeolocationEnabled(this);

			if(savedInstanceState==null) {
				logDebug("Run async task to check offline files");
				//Check the consistency of the offline nodes in the DB
				CheckOfflineNodesTask checkOfflineNodesTask = new CheckOfflineNodesTask(this);
				checkOfflineNodesTask.execute();
			}

	        if (getIntent() != null){
				if (getIntent().getAction() != null){
			        if (getIntent().getAction().equals(ACTION_EXPORT_MASTER_KEY)){
						logDebug("Intent to export Master Key - im logged in!");
						startActivity(new Intent(this, ExportRecoveryKeyActivity.class));
						return;
					}
					else if(getIntent().getAction().equals(ACTION_CANCEL_ACCOUNT)){
						Uri link = getIntent().getData();
						if(link!=null){
							logDebug("Link to cancel: " + link);
							showMyAccount(ACTION_CANCEL_ACCOUNT, link);
						}
					}
					else if(getIntent().getAction().equals(ACTION_CHANGE_MAIL)){
						Uri link = getIntent().getData();
						if(link!=null){
							logDebug("Link to change mail: " + link);
							showMyAccount(ACTION_CHANGE_MAIL, link);
						}
					}
					else if (getIntent().getAction().equals(ACTION_OPEN_FOLDER)) {
						logDebug("Open after LauncherFileExplorerActivityLollipop ");
						boolean locationFileInfo = getIntent().getBooleanExtra(INTENT_EXTRA_KEY_LOCATION_FILE_INFO, false);
						long handleIntent = getIntent().getLongExtra("PARENT_HANDLE", -1);

						if (getIntent().getBooleanExtra(SHOW_MESSAGE_UPLOAD_STARTED, false)) {
							int numberUploads = getIntent().getIntExtra(NUMBER_UPLOADS, 1);
							showSnackbar(SNACKBAR_TYPE, getResources().getQuantityString(R.plurals.upload_began, numberUploads, numberUploads), -1);
						}

						if (locationFileInfo){
							boolean offlineAdapter = getIntent().getBooleanExtra("offline_adapter", false);
							if (offlineAdapter){
								drawerItem = DrawerItem.HOMEPAGE;
								selectDrawerItemLollipop(drawerItem);
								selectDrawerItemPending=false;
								openFullscreenOfflineFragment(
										getIntent().getStringExtra(INTENT_EXTRA_KEY_PATH_NAVIGATION));
							}
							else {
								long fragmentHandle = getIntent().getLongExtra("fragmentHandle", -1);

								if (fragmentHandle == megaApi.getRootNode().getHandle()){
									drawerItem = DrawerItem.CLOUD_DRIVE;
									setParentHandleBrowser(handleIntent);
									selectDrawerItemLollipop(drawerItem);
									selectDrawerItemPending=false;
								}
								else if (fragmentHandle == megaApi.getRubbishNode().getHandle()){
									drawerItem = DrawerItem.RUBBISH_BIN;
									setParentHandleRubbish(handleIntent);
									selectDrawerItemLollipop(drawerItem);
									selectDrawerItemPending=false;
								}
								else if (fragmentHandle == megaApi.getInboxNode().getHandle()){
									drawerItem = DrawerItem.INBOX;
									setParentHandleInbox(handleIntent);
									selectDrawerItemLollipop(drawerItem);
									selectDrawerItemPending=false;
								}
								else {
									//Incoming
									drawerItem = DrawerItem.SHARED_ITEMS;
									indexShares = 0;
									MegaNode parentIntentN = megaApi.getNodeByHandle(handleIntent);
									if (parentIntentN != null){
										deepBrowserTreeIncoming = calculateDeepBrowserTreeIncoming(parentIntentN, this);
									}
									setParentHandleIncoming(handleIntent);
									selectDrawerItemLollipop(drawerItem);
									selectDrawerItemPending=false;
								}
							}
						}
						else {
							actionOpenFolder(handleIntent);
						}

						setIntent(null);
					}
					else if(getIntent().getAction().equals(ACTION_PASS_CHANGED)){
						showMyAccount(ACTION_PASS_CHANGED, null,
								new Pair<>(RESULT, getIntent().getIntExtra(RESULT, MegaError.API_OK)));
					}
					else if(getIntent().getAction().equals(ACTION_RESET_PASS)){
						Uri link = getIntent().getData();
						if(link!=null){
							showMyAccount(ACTION_RESET_PASS, link);
						}
					}
					else if(getIntent().getAction().equals(ACTION_IPC)){
						logDebug("IPC link - go to received request in Contacts");
						markNotificationsSeen(true);
						navigateToContactRequests();
						getIntent().setAction(null);
						setIntent(null);
					}
					else if(getIntent().getAction().equals(ACTION_CHAT_NOTIFICATION_MESSAGE)){
						logDebug("Chat notitificacion received");
						drawerItem=DrawerItem.CHAT;
						selectDrawerItemLollipop(drawerItem);
						long chatId = getIntent().getLongExtra(CHAT_ID, MEGACHAT_INVALID_HANDLE);
						if (getIntent().getBooleanExtra(EXTRA_MOVE_TO_CHAT_SECTION, false)){
							moveToChatSection(chatId);
						}
						else {
							String text = getIntent().getStringExtra(SHOW_SNACKBAR);
							if (chatId != -1) {
								openChat(chatId, text);
							}
						}
						selectDrawerItemPending=false;
						getIntent().setAction(null);
						setIntent(null);
					}
					else if(getIntent().getAction().equals(ACTION_CHAT_SUMMARY)) {
						logDebug("Chat notification: ACTION_CHAT_SUMMARY");
						drawerItem=DrawerItem.CHAT;
						selectDrawerItemLollipop(drawerItem);
						selectDrawerItemPending=false;
						getIntent().setAction(null);
						setIntent(null);
					}
					else if(getIntent().getAction().equals(ACTION_OPEN_CHAT_LINK)){
						logDebug("ACTION_OPEN_CHAT_LINK: " + getIntent().getDataString());
						drawerItem=DrawerItem.CHAT;
						selectDrawerItemLollipop(drawerItem);
						selectDrawerItemPending=false;
						megaChatApi.checkChatLink(getIntent().getDataString(), new LoadPreviewListener(ManagerActivityLollipop.this, ManagerActivityLollipop.this, CHECK_LINK_TYPE_UNKNOWN_LINK));
						getIntent().setAction(null);
						setIntent(null);
					}
					else if (getIntent().getAction().equals(ACTION_JOIN_OPEN_CHAT_LINK)) {
						linkJoinToChatLink = getIntent().getDataString();
						joiningToChatLink = true;

						if(megaChatApi.getConnectionState() == MegaChatApi.CONNECTED) {
                            megaChatApi.checkChatLink(linkJoinToChatLink, new LoadPreviewListener(ManagerActivityLollipop.this, ManagerActivityLollipop.this, CHECK_LINK_TYPE_UNKNOWN_LINK));
                        }

						getIntent().setAction(null);
						setIntent(null);
					}
					else if(getIntent().getAction().equals(ACTION_SHOW_SETTINGS)) {
						logDebug("Chat notification: SHOW_SETTINGS");
						selectDrawerItemPending=false;
						moveToSettingsSection();
						getIntent().setAction(null);
						setIntent(null);
					}
					else if (getIntent().getAction().equals(ACTION_SHOW_SETTINGS_STORAGE)) {
						logDebug("ACTION_SHOW_SETTINGS_STORAGE");
						selectDrawerItemPending=false;
						moveToSettingsSectionStorage();
						getIntent().setAction(null);
						setIntent(null);
					}
					else if(getIntent().getAction().equals(ACTION_INCOMING_SHARED_FOLDER_NOTIFICATION)){
						logDebug("ACTION_INCOMING_SHARED_FOLDER_NOTIFICATION");
						markNotificationsSeen(true);

						drawerItem=DrawerItem.SHARED_ITEMS;
						indexShares=0;
						selectDrawerItemLollipop(drawerItem);
						selectDrawerItemPending=false;
					}
					else if(getIntent().getAction().equals(ACTION_SHOW_MY_ACCOUNT)){
						logDebug("Intent from chat - show my account");

						if (getIntent().hasExtra(MeetingParticipantBottomSheetDialogFragment.EXTRA_FROM_MEETING)) {
							isFromMeeting = getIntent().getBooleanExtra(MeetingParticipantBottomSheetDialogFragment.EXTRA_FROM_MEETING, false);
						}

						showMyAccount();
						selectDrawerItemPending=false;
					}
					else if(getIntent().getAction().equals(ACTION_SHOW_UPGRADE_ACCOUNT)){
						navigateToUpgradeAccount();
						selectDrawerItemPending=false;
					}
					else if (getIntent().getAction().equals(ACTION_OPEN_HANDLE_NODE)){
						String link = getIntent().getDataString();
						String [] s = link.split("#");
						if (s.length > 1){
							String nodeHandleLink = s[1];
							String [] sSlash = s[1].split("/");
							if (sSlash.length > 0){
								nodeHandleLink = sSlash[0];
							}
							long nodeHandleLinkLong = MegaApiAndroid.base64ToHandle(nodeHandleLink);
							MegaNode nodeLink = megaApi.getNodeByHandle(nodeHandleLinkLong);
							if (nodeLink == null){
								showSnackbar(SNACKBAR_TYPE, getString(R.string.general_error_file_not_found), -1);
							}
							else{
								MegaNode pN = megaApi.getParentNode(nodeLink);
								if (pN == null){
									pN = megaApi.getRootNode();
								}
								parentHandleBrowser = pN.getHandle();
								drawerItem = DrawerItem.CLOUD_DRIVE;
								selectDrawerItemLollipop(drawerItem);
								selectDrawerItemPending = false;

								Intent i = new Intent(this, FileInfoActivityLollipop.class);
								i.putExtra("handle", nodeLink.getHandle());
								i.putExtra(NAME, nodeLink.getName());
								startActivity(i);
							}
						}
						else{
							drawerItem = DrawerItem.CLOUD_DRIVE;
							selectDrawerItemLollipop(drawerItem);
						}
					}
					else if (getIntent().getAction().equals(ACTION_IMPORT_LINK_FETCH_NODES)){
						getIntent().setAction(null);
						setIntent(null);
					}
					else if (getIntent().getAction().equals(ACTION_OPEN_CONTACTS_SECTION)){
						markNotificationsSeen(true);
						openContactLink(getIntent().getLongExtra(CONTACT_HANDLE, -1));
					}
					else if (getIntent().getAction().equals(ACTION_REFRESH_API_SERVER)){
						update2FAEnableState();
					}
					else if(getIntent().getAction().equals(ACTION_SHOW_SNACKBAR_SENT_AS_MESSAGE)){
						long chatId = getIntent().getLongExtra(CHAT_ID, MEGACHAT_INVALID_HANDLE);
						showSnackbar(MESSAGE_SNACKBAR_TYPE, null, chatId);
						getIntent().setAction(null);
						setIntent(null);
					}
				}
	        }

			logDebug("Check if there any unread chat");
            if (joiningToChatLink && !isTextEmpty(linkJoinToChatLink)) {
                megaChatApi.checkChatLink(linkJoinToChatLink, new LoadPreviewListener(ManagerActivityLollipop.this, ManagerActivityLollipop.this, CHECK_LINK_TYPE_UNKNOWN_LINK));
            }

            if(drawerItem == DrawerItem.CHAT){
                rChatFL = (RecentChatsFragmentLollipop) getSupportFragmentManager().findFragmentByTag(FragmentTag.RECENT_CHAT.getTag());
                if(rChatFL!=null){
                    rChatFL.onlineStatusUpdate(megaChatApi.getOnlineStatus());
                }
            }
			setChatBadge();

			logDebug("Check if there any INCOMING pendingRequest contacts");
			setContactTitleSection();

			setNotificationsTitleSection();

			if (drawerItem == null) {
	        	drawerItem = getStartDrawerItem(this);

	        	Intent intent = getIntent();
	        	if (intent != null){
	        		boolean upgradeAccount = getIntent().getBooleanExtra(EXTRA_UPGRADE_ACCOUNT, false);
					newAccount = getIntent().getBooleanExtra(EXTRA_NEW_ACCOUNT, false);
					newCreationAccount = getIntent().getBooleanExtra(NEW_CREATION_ACCOUNT, false);
					firstLogin = getIntent().getBooleanExtra(EXTRA_FIRST_LOGIN, firstLogin);
					askPermissions = getIntent().getBooleanExtra(EXTRA_ASK_PERMISSIONS, askPermissions);

                    //reset flag to fix incorrect view loaded when orientation changes
                    getIntent().removeExtra(EXTRA_NEW_ACCOUNT);
                    getIntent().removeExtra(EXTRA_UPGRADE_ACCOUNT);
					getIntent().removeExtra(EXTRA_FIRST_LOGIN);
					getIntent().removeExtra(EXTRA_ASK_PERMISSIONS);
	        		if(upgradeAccount){
						int accountType = getIntent().getIntExtra(EXTRA_ACCOUNT_TYPE, 0);

						if (accountType != FREE) {
							showMyAccount(new Pair<>(EXTRA_ACCOUNT_TYPE, accountType));
						} else if (firstLogin && app.getStorageState() != STORAGE_STATE_PAYWALL) {
							drawerItem = DrawerItem.PHOTOS;
						} else {
							showMyAccount();
						}
	        		}
	        		else{
						if (firstLogin && app.getStorageState() != STORAGE_STATE_PAYWALL) {
							logDebug("First login. Go to Camera Uploads configuration.");
							drawerItem = DrawerItem.PHOTOS;
							setIntent(null);
						}
					}
	        	}
	        }
	        else{
				logDebug("DRAWERITEM NOT NULL: " + drawerItem);
				Intent intentRec = getIntent();
	        	if (intentRec != null){
					boolean upgradeAccount = getIntent().getBooleanExtra(EXTRA_UPGRADE_ACCOUNT, false);
					newAccount = getIntent().getBooleanExtra(EXTRA_NEW_ACCOUNT, false);
                    newCreationAccount = getIntent().getBooleanExtra(NEW_CREATION_ACCOUNT, false);
					//reset flag to fix incorrect view loaded when orientation changes
                    getIntent().removeExtra(EXTRA_NEW_ACCOUNT);
                    getIntent().removeExtra(EXTRA_UPGRADE_ACCOUNT);
					firstLogin = intentRec.getBooleanExtra(EXTRA_FIRST_LOGIN, firstLogin);
					askPermissions = intentRec.getBooleanExtra(EXTRA_ASK_PERMISSIONS, askPermissions);
                    if(upgradeAccount){
						drawerLayout.closeDrawer(Gravity.LEFT);
						int accountType = getIntent().getIntExtra(EXTRA_ACCOUNT_TYPE, 0);

						if (accountType != FREE) {
							showMyAccount(new Pair<>(EXTRA_ACCOUNT_TYPE, accountType));
						} else if (firstLogin && app.getStorageState() != STORAGE_STATE_PAYWALL) {
							drawerItem = DrawerItem.PHOTOS;
						} else {
							showMyAccount();
						}
					}
					else{
						if (firstLogin && !joiningToChatLink) {
							logDebug("Intent firstTimeCam==true");
							if (prefs != null && prefs.getCamSyncEnabled() != null) {
								firstLogin = false;
							} else {
								firstLogin = true;
								if (app.getStorageState() != STORAGE_STATE_PAYWALL && isInPhotosPage()) {
									drawerItem = DrawerItem.PHOTOS;
								}
							}
							setIntent(null);
						}
					}

	        		if (intentRec.getAction() != null){
	        			if (intentRec.getAction().equals(ACTION_SHOW_TRANSFERS)){
							if (intentRec.getBooleanExtra(OPENED_FROM_CHAT, false)) {
								sendBroadcast(new Intent(ACTION_CLOSE_CHAT_AFTER_OPEN_TRANSFERS));
							}

	        				drawerItem = DrawerItem.TRANSFERS;
	        				indexTransfers = intentRec.getIntExtra(TRANSFERS_TAB, ERROR_TAB);
							setIntent(null);
	        			} else if (intentRec.getAction().equals(ACTION_REFRESH_AFTER_BLOCKED)) {
							drawerItem = DrawerItem.CLOUD_DRIVE;
	        				setIntent(null);
						}
	        		}
	        	}
				drawerLayout.closeDrawer(Gravity.LEFT);
			}

			checkCurrentStorageStatus(true);

	        //INITIAL FRAGMENT
			if(selectDrawerItemPending){
				selectDrawerItemLollipop(drawerItem);
			}
		}

		new CompositeDisposable().add(checkPasswordReminderUseCase.check(false)
				.subscribeOn(Schedulers.io())
				.observeOn(AndroidSchedulers.mainThread())
				.subscribe(show -> {
					if (show) {
						startActivity(new Intent(this, TestPasswordActivity.class));
					}
				}, throwable -> logError("doUpdateProgressNotification onError", throwable)));

		updateAccountDetailsVisibleInfo();

		setContactStatus();

		checkInitialScreens();

		if (openLinkDialogIsShown) {
			showOpenLinkDialog();
			String text = savedInstanceState.getString(OPEN_LINK_TEXT, "");
			openLinkText.setText(text);
			openLinkText.setSelection(text.length());
			if (savedInstanceState.getBoolean(OPEN_LINK_ERROR, false)) {
				openLink(text);
			}
		}

		if (drawerItem == DrawerItem.TRANSFERS && isTransferOverQuotaWarningShown) {
            showTransfersTransferOverQuotaWarning();
        }

		PsaManager.INSTANCE.startChecking();

		if (savedInstanceState != null && savedInstanceState.getBoolean(IS_NEW_TEXT_FILE_SHOWN, false)) {
			showNewTextFileDialog(savedInstanceState.getString(NEW_TEXT_FILE_TEXT));
		}

		logDebug("END onCreate");
		new RatingHandlerImpl(this).showRatingBaseOnTransaction();

		// Show backup dialog
		if (backupDialogType == BACKUP_DIALOG_SHOW_WARNING) {
			fileBackupManager.actWithBackupTips(backupHandleList, megaApi.getNodeByHandle(backupNodeHandle), backupNodeType, backupActionType);
		} else if (backupDialogType == BACKUP_DIALOG_SHOW_CONFIRM) {
			fileBackupManager.confirmationActionForBackup(backupHandleList, megaApi.getNodeByHandle(backupNodeHandle), backupNodeType, backupActionType);
		} else {
			logDebug("Backup warning dialog is not show");
		}
	}

	/**
	 * Checks which screen should be shown when an user is logins.
	 * There are three different screens or warnings:
	 * - Business warning: it takes priority over the other two
	 * - SMS verification screen: it takes priority over the other one
	 * - Onboarding permissions screens: it has to be only shown when account is logged in after the installation,
	 * 		some of the permissions required have not been granted
	 * 		and the business warnings and SMS verification have not to be shown.
	 */
	private void checkInitialScreens() {
		if (checkBusinessStatus()) {
			myAccountInfo.setBusinessAlertShown(true);
			return;
		}

		if (firstTimeAfterInstallation || askPermissions) {
			//haven't verified phone number
			if (canVoluntaryVerifyPhoneNumber() && !onAskingPermissionsFragment && !newCreationAccount) {
				askForSMSVerification();
			} else {
				drawerItem = DrawerItem.ASK_PERMISSIONS;
				askForAccess();
			}
		} else if (firstLogin && !newCreationAccount && canVoluntaryVerifyPhoneNumber() && !onAskingPermissionsFragment) {
			askForSMSVerification();
		}
	}

	/**
	 * Checks if some business warning has to be shown due to the status of the account.
	 *
	 * @return True if some warning has been shown, false otherwise.
	 */
	private boolean checkBusinessStatus() {
		if (!megaApi.isBusinessAccount()) {
			return false;
		}

		if (isBusinessGraceAlertShown) {
			showBusinessGraceAlert();
			return true;
		}

		if (isBusinessCUAlertShown) {
			showBusinessCUAlert();
			return true;
		}

		if (myAccountInfo.isBusinessAlertShown()) {
			return false;
		}

		if (firstLogin && myAccountInfo.wasNotBusinessAlertShownYet()) {
			int status = megaApi.getBusinessStatus();

			if (status == BUSINESS_STATUS_EXPIRED) {
				myAccountInfo.setBusinessAlertShown(true);
				startActivity(new Intent(this, BusinessExpiredAlertActivity.class));
				return true;
			} else if (megaApi.isMasterBusinessAccount() && status == BUSINESS_STATUS_GRACE_PERIOD) {
				myAccountInfo.setBusinessAlertShown(true);
				showBusinessGraceAlert();
				return true;
			}
		}

		return false;
	}

    private void showBusinessGraceAlert() {
    	logDebug("showBusinessGraceAlert");
    	if (businessGraceAlert != null && businessGraceAlert.isShowing()) {
    		return;
		}

		MaterialAlertDialogBuilder builder = new MaterialAlertDialogBuilder(this);
        LayoutInflater inflater = getLayoutInflater();
        View v = inflater.inflate(R.layout.dialog_business_grace_alert, null);

		businessGraceAlert = builder.setView(v)
				.setPositiveButton(R.string.general_dismiss, (dialog, which) -> {
					myAccountInfo.setBusinessAlertShown(isBusinessGraceAlertShown = false);
					try {
						businessGraceAlert.dismiss();
					} catch (Exception e) {
						logWarning("Exception dismissing businessGraceAlert", e);
					}
				})
				.create();

        businessGraceAlert.setCanceledOnTouchOutside(false);
        try {
            businessGraceAlert.show();
        }catch (Exception e){
            logWarning("Exception showing businessGraceAlert", e);
        }
        isBusinessGraceAlertShown = true;
    }

	public void checkIfShouldShowBusinessCUAlert() {
		if (megaApi.isBusinessAccount() && !megaApi.isMasterBusinessAccount()) {
			showBusinessCUAlert();
		} else if (getCameraUploadFragment() != null){
			if (cuFragment.isEnableCUFragmentShown()) {
				cuFragment.enableCu();
			} else {
				cuFragment.enableCUClick();
			}
		}
	}

    private void showBusinessCUAlert() {
        if (businessCUAlert != null && businessCUAlert.isShowing()) {
            return;
        }

		MaterialAlertDialogBuilder builder = new MaterialAlertDialogBuilder(this);
		builder.setTitle(R.string.section_photo_sync)
				.setMessage(R.string.camera_uploads_business_alert)
				.setNegativeButton(R.string.general_cancel, (dialog, which) -> { })
				.setPositiveButton(R.string.general_enable, (dialog, which) -> {
					if (getCameraUploadFragment() != null) {
						cuFragment.enableCUClick();
					}
				})
				.setCancelable(false)
				.setOnDismissListener(dialog -> isBusinessCUAlertShown = false);

		businessCUAlert = builder.create();
		businessCUAlert.show();
		isBusinessCUAlertShown = true;
    }

	private void openContactLink(long handle) {
		if (handle == INVALID_HANDLE) {
			logWarning("Not valid contact handle");
			return;
		}

		dismissAlertDialogIfExists(openLinkDialog);
		logDebug("Handle to invite a contact: " + handle);

		inviteContactUseCase.getContactLink(handle)
				.subscribeOn(Schedulers.io())
				.observeOn(AndroidSchedulers.mainThread())
				.subscribe((result, throwable) -> {
					if (throwable == null) {
						showContactInviteDialog(result.getContactLinkHandle(), result.getFullName(), result.getEmail(), result.isContact());
					}
				});
	}

	/**
	 * Show contact invite dialog.
	 *
	 * @param linkHandle	User link handle for the invitation
	 * @param fullName		User full name
	 * @param email			User email
	 * @param isContact		Flag to check wether is contact or not
	 */
	private void showContactInviteDialog(Long linkHandle, String fullName, String email, boolean isContact) {
		if (inviteContactDialog != null && inviteContactDialog.isShowing()) return;

		String message;
		String buttonText;

		if (isContact) {
			message = getString(R.string.context_contact_already_exists, email);
			buttonText = getString(R.string.contact_view);
		} else {
			message = getString(R.string.invite_not_sent);
			buttonText = getString(R.string.contact_invite);
		}

		inviteContactDialog = new MaterialAlertDialogBuilder(this)
				.setTitle(fullName)
				.setMessage(message)
				.setNegativeButton(R.string.general_cancel, null)
				.setPositiveButton(buttonText, (dialog, which) -> {
					if (isContact) {
						ContactUtil.openContactInfoActivity(this, email);
					} else {
						sendContactInvitation(linkHandle, email);
					}

					dialog.dismiss();
					inviteContactDialog = null;
				})
				.create();
		inviteContactDialog.show();
	}

	/**
	 * Send contact invitation to specific user and show specific SnackBar.
	 *
	 * @param contactLinkHandle	User link handle for invitation
	 * @param email				User email
	 */
	private void sendContactInvitation(Long contactLinkHandle, String email) {
		inviteContactUseCase.invite(contactLinkHandle, email)
				.subscribeOn(Schedulers.io())
				.observeOn(AndroidSchedulers.mainThread())
				.subscribe((result, throwable) -> {
					String snackbarMessage = getString(R.string.general_error);
					if (throwable == null) {
						switch (result) {
							case SENT:
								snackbarMessage = getString(R.string.context_contact_request_sent, email);
								break;
							case RESENT:
								snackbarMessage = getString(R.string.context_contact_invitation_resent);
								break;
							case DELETED:
								snackbarMessage = getString(R.string.context_contact_invitation_deleted);
								break;
							case ALREADY_SENT:
								snackbarMessage = getString(R.string.invite_not_sent_already_sent, email);
								break;
							case ALREADY_CONTACT:
								snackbarMessage = getString(R.string.context_contact_already_exists, email);
								break;
							case INVALID_EMAIL:
								snackbarMessage = getString(R.string.error_own_email_as_contact);
								break;
						}
					}
					showSnackbar(SNACKBAR_TYPE, snackbarMessage, MEGACHAT_INVALID_HANDLE);
				});
	}

	private void askForSMSVerification() {
        if(!smsDialogTimeChecker.shouldShow()) return;
        showStorageAlertWithDelay = true;
        //If mobile device, only portrait mode is allowed
        if (!isTablet(this)) {
            logDebug("mobile only portrait mode");
            setRequestedOrientation(ActivityInfo.SCREEN_ORIENTATION_PORTRAIT);
        }
        smsDialogTimeChecker.update();
        onAskingSMSVerificationFragment = true;
        if (svF == null) {
            svF = new SMSVerificationFragment();
        }
        replaceFragment(svF, FragmentTag.SMS_VERIFICATION.getTag());
        tabLayoutShares.setVisibility(View.GONE);
        viewPagerShares.setVisibility(View.GONE);
        tabLayoutTransfers.setVisibility(View.GONE);
        viewPagerTransfers.setVisibility(View.GONE);
        abL.setVisibility(View.GONE);

        fragmentContainer.setVisibility(View.VISIBLE);
        drawerLayout.closeDrawer(Gravity.LEFT);
        drawerLayout.setDrawerLockMode(DrawerLayout.LOCK_MODE_LOCKED_CLOSED);
        supportInvalidateOptionsMenu();
        hideFabButton();
        showHideBottomNavigationView(true);
    }

	public void askForAccess () {
        askPermissions = false;
    	showStorageAlertWithDelay = true;
    	//If mobile device, only portrait mode is allowed
		if (!isTablet(this)) {
			logDebug("Mobile only portrait mode");
            setRequestedOrientation(ActivityInfo.SCREEN_ORIENTATION_PORTRAIT);
        }
    	boolean writeStorageGranted = hasPermissions(this, Manifest.permission.WRITE_EXTERNAL_STORAGE);
		boolean readStorageGranted = hasPermissions(this, Manifest.permission.READ_EXTERNAL_STORAGE);
    	boolean cameraGranted = hasPermissions(this, Manifest.permission.CAMERA);
		boolean microphoneGranted = hasPermissions(this, Manifest.permission.RECORD_AUDIO);
//		boolean writeCallsGranted = hasPermissions(this, Manifest.permission.WRITE_CALL_LOG);

		if (!writeStorageGranted || !readStorageGranted || !cameraGranted || !microphoneGranted/* || !writeCallsGranted*/) {
			deleteCurrentFragment();

			if (pF == null) {
				pF = new PermissionsFragment();
			}

			replaceFragment(pF, FragmentTag.PERMISSIONS.getTag());

			onAskingPermissionsFragment = true;

			abL.setVisibility(View.GONE);
			setTabsVisibility();
			drawerLayout.setDrawerLockMode(DrawerLayout.LOCK_MODE_LOCKED_CLOSED);
			supportInvalidateOptionsMenu();
			hideFabButton();
			showHideBottomNavigationView(true);
		}
	}

	public void destroySMSVerificationFragment() {
        if (!isTablet(this)) {
            logDebug("mobile, all orientation");
            setRequestedOrientation(ActivityInfo.SCREEN_ORIENTATION_FULL_USER);
        }
        onAskingSMSVerificationFragment = false;
        svF = null;
        // For Android devices which have Android below 6, no need to go to request permission fragment.
        if(!firstTimeAfterInstallation || Build.VERSION.SDK_INT < Build.VERSION_CODES.M) {
            abL.setVisibility(View.VISIBLE);

            deleteCurrentFragment();

            drawerLayout.setDrawerLockMode(DrawerLayout.LOCK_MODE_UNLOCKED);
            supportInvalidateOptionsMenu();
            selectDrawerItemLollipop(drawerItem);
        }
    }

	public void destroyPermissionsFragment () {
		//In mobile, allow all orientation after permission screen
		if (!isTablet(this)) {
			logDebug("Mobile, all orientation");
			setRequestedOrientation(ActivityInfo.SCREEN_ORIENTATION_FULL_USER);
		}

		turnOnNotifications = false;

		abL.setVisibility(View.VISIBLE);

		deleteCurrentFragment();

		onAskingPermissionsFragment = false;

		pF = null;

		drawerLayout.setDrawerLockMode(DrawerLayout.LOCK_MODE_UNLOCKED);
		supportInvalidateOptionsMenu();

		if (app.getStorageState() == STORAGE_STATE_PAYWALL) {
			drawerItem = DrawerItem.CLOUD_DRIVE;
		} else {
			firstLogin = true;
			drawerItem = DrawerItem.PHOTOS;
		}

		selectDrawerItemLollipop(drawerItem);
	}

	void setContactStatus() {
		if (megaChatApi == null) {
			megaChatApi = app.getMegaChatApi();
			megaChatApi.addChatListener(this);
		}

		int chatStatus = megaChatApi.getOnlineStatus();
		if (contactStatus != null) {
			ChatUtil.setContactStatus(chatStatus, contactStatus, StatusIconLocation.DRAWER);
		}
	}

	@Override
	protected void onResume(){
		if (drawerItem == DrawerItem.SEARCH && getSearchFragment() != null) {
			sFLol.setWaitingForSearchedNodes(true);
		}

		super.onResume();

//		dbH.setShowNotifOff(true);
		if (Build.VERSION.SDK_INT >= Build.VERSION_CODES.KITKAT) {
			queryIfNotificationsAreOn();
		}

		if (getResources().getConfiguration().orientation != orientationSaved) {
			orientationSaved = getResources().getConfiguration().orientation;
			drawerLayout.setDrawerLockMode(DrawerLayout.LOCK_MODE_UNLOCKED);
		}

        checkScrollElevation();

		checkTransferOverQuotaOnResume();

		LiveEventBus.get(EVENT_FAB_CHANGE, Boolean.class).observeForever(fabChangeObserver);
	}

	void queryIfNotificationsAreOn(){
		logDebug("queryIfNotificationsAreOn");

		if (dbH == null){
			dbH = DatabaseHandler.getDbHandler(getApplicationContext());
		}

		if (megaApi == null){
			megaApi = ((MegaApplication)getApplication()).getMegaApi();
		}

		if (turnOnNotifications){
			setTurnOnNotificationsFragment();
		}
		else {
			NotificationManagerCompat nf = NotificationManagerCompat.from(this);
			logDebug ("Notifications Enabled: " + nf.areNotificationsEnabled());
			if (!nf.areNotificationsEnabled()){
				logDebug("OFF");
				if (dbH.getShowNotifOff() == null || dbH.getShowNotifOff().equals("true")) {
					if (megaChatApi == null) {
						megaChatApi = ((MegaApplication) getApplication()).getMegaChatApi();
					}
					if ((megaApi.getContacts().size() >= 1) || (megaChatApi.getChatListItems().size() >= 1)) {
						setTurnOnNotificationsFragment();
					}
				}
			}
		}
	}

	public void deleteTurnOnNotificationsFragment(){
		logDebug("deleteTurnOnNotificationsFragment");
		turnOnNotifications = false;

		abL.setVisibility(View.VISIBLE);

		tonF = null;

		drawerLayout.setDrawerLockMode(DrawerLayout.LOCK_MODE_UNLOCKED);
		supportInvalidateOptionsMenu();
		selectDrawerItemLollipop(drawerItem);

		setStatusBarColor(this, android.R.color.transparent);
	}

	void deleteCurrentFragment () {
		Fragment currentFragment = getSupportFragmentManager().findFragmentById(R.id.fragment_container);
		if (currentFragment != null){
			getSupportFragmentManager().beginTransaction().remove(currentFragment).commitNowAllowingStateLoss();
		}
	}

	void setTurnOnNotificationsFragment(){
		logDebug("setTurnOnNotificationsFragment");
		aB.setSubtitle(null);
		abL.setVisibility(View.GONE);

		deleteCurrentFragment();

		if (tonF == null){
			tonF = new TurnOnNotificationsFragment();
		}
		replaceFragment(tonF, FragmentTag.TURN_ON_NOTIFICATIONS.getTag());

		setTabsVisibility();
		abL.setVisibility(View.GONE);

		drawerLayout.closeDrawer(Gravity.LEFT);
		drawerLayout.setDrawerLockMode(DrawerLayout.LOCK_MODE_LOCKED_CLOSED);
		supportInvalidateOptionsMenu();
		hideFabButton();
		showHideBottomNavigationView(true);

		setStatusBarColor(this, R.color.teal_500_teal_400);
	}

	void actionOpenFolder(long handleIntent) {
		if (handleIntent == INVALID_HANDLE) {
			logWarning("handleIntent is not valid");
			return;
		}

		MegaNode parentIntentN = megaApi.getNodeByHandle(handleIntent);
		if (parentIntentN == null) {
			logWarning("parentIntentN is null");
			return;
		}

		switch (megaApi.getAccess(parentIntentN)) {
			case MegaShare.ACCESS_READ:
			case MegaShare.ACCESS_READWRITE:
			case MegaShare.ACCESS_FULL:
				parentHandleIncoming = handleIntent;
				deepBrowserTreeIncoming = calculateDeepBrowserTreeIncoming(parentIntentN, this);
				drawerItem = DrawerItem.SHARED_ITEMS;
				break;

			default:
				if (megaApi.isInRubbish(parentIntentN)) {
					parentHandleRubbish = handleIntent;
					drawerItem = DrawerItem.RUBBISH_BIN;
				} else if (megaApi.isInInbox(parentIntentN)) {
					parentHandleInbox = handleIntent;
					drawerItem = DrawerItem.INBOX;
				} else {
					parentHandleBrowser = handleIntent;
					drawerItem = DrawerItem.CLOUD_DRIVE;
				}
				break;
		}
	}

	@Override
	protected void onPostResume() {
		logDebug("onPostResume");
    	super.onPostResume();

		if (isSearching){
			selectDrawerItemLollipop(DrawerItem.SEARCH);
			isSearching = false;
			return;
		}

    	managerActivity = this;

    	Intent intent = getIntent();

//    	dbH = new DatabaseHandler(getApplicationContext());
    	dbH = DatabaseHandler.getDbHandler(getApplicationContext());
    	if(dbH.getCredentials() == null){
    		if (!openLink){
//				megaApi.localLogout();
//				AccountController aC = new AccountController(this);
//				aC.logout(this, megaApi, megaChatApi, false);
    			return;
    		}
    		else{
				logDebug("Not credentials");
    			if (intent != null) {
					logDebug("Not credentials -> INTENT");
    				if (intent.getAction() != null){
						logDebug("Intent with ACTION: " + intent.getAction());

    					if (getIntent().getAction().equals(ACTION_EXPORT_MASTER_KEY)){
    						Intent exportIntent = new Intent(managerActivity, LoginActivityLollipop.class);
							intent.putExtra(VISIBLE_FRAGMENT,  LOGIN_FRAGMENT);
							exportIntent.setFlags(Intent.FLAG_ACTIVITY_CLEAR_TOP);
    						exportIntent.setAction(getIntent().getAction());
    						startActivity(exportIntent);
    						finish();
    						return;
    					}
    				}
    			}
    		}
		}

    	if (intent != null) {
			logDebug("Intent not null! " + intent.getAction());
    		// Open folder from the intent
			if (intent.hasExtra(EXTRA_OPEN_FOLDER)) {
				logDebug("INTENT: EXTRA_OPEN_FOLDER");

				parentHandleBrowser = intent.getLongExtra(EXTRA_OPEN_FOLDER, -1);
				intent.removeExtra(EXTRA_OPEN_FOLDER);
				setIntent(null);
			}

    		if (intent.getAction() != null){
				logDebug("Intent action");

    			if(getIntent().getAction().equals(ACTION_EXPLORE_ZIP)){
					logDebug("Open zip browser");

    				String pathZip=intent.getExtras().getString(EXTRA_PATH_ZIP);

    				Intent intentZip = new Intent(managerActivity, ZipBrowserActivity.class);
    				intentZip.putExtra(ZipBrowserActivity.EXTRA_PATH_ZIP, pathZip);
    			    startActivity(intentZip);
    			}
//    			else if(getIntent().getAction().equals(ManagerActivityLollipop.ACTION_OPEN_PDF)){
//
//    				String pathPdf=intent.getExtras().getString(EXTRA_PATH_PDF);
//
//    			    File pdfFile = new File(pathPdf);
//
//    			    Intent intentPdf = new Intent();
//    			    intentPdf.setDataAndType(Uri.fromFile(pdfFile), "application/pdf");
//    			    intentPdf.setClass(this, OpenPDFActivity.class);
//    			    intentPdf.setAction("android.intent.action.VIEW");
//    				this.startActivity(intentPdf);
//
//    			}
    			if (getIntent().getAction().equals(ACTION_IMPORT_LINK_FETCH_NODES)){
					logDebug("ACTION_IMPORT_LINK_FETCH_NODES");

					Intent loginIntent = new Intent(managerActivity, LoginActivityLollipop.class);
					intent.putExtra(VISIBLE_FRAGMENT,  LOGIN_FRAGMENT);
					loginIntent.setFlags(Intent.FLAG_ACTIVITY_CLEAR_TOP);
					loginIntent.setAction(ACTION_IMPORT_LINK_FETCH_NODES);
					loginIntent.setData(Uri.parse(getIntent().getDataString()));
					startActivity(loginIntent);
					finish();
					return;
				}
				else if (getIntent().getAction().equals(ACTION_OPEN_MEGA_LINK)){
					logDebug("ACTION_OPEN_MEGA_LINK");

					Intent fileLinkIntent = new Intent(managerActivity, FileLinkActivityLollipop.class);
					fileLinkIntent.setFlags(Intent.FLAG_ACTIVITY_CLEAR_TOP);
					fileLinkIntent.setAction(ACTION_IMPORT_LINK_FETCH_NODES);
					String data = getIntent().getDataString();
					if(data!=null){
						fileLinkIntent.setData(Uri.parse(data));
						startActivity(fileLinkIntent);
					}
					else{
						logWarning("getDataString is NULL");
					}
					finish();
					return;
				}
    			else if (intent.getAction().equals(ACTION_OPEN_MEGA_FOLDER_LINK)){
					logDebug("ACTION_OPEN_MEGA_FOLDER_LINK");

    				Intent intentFolderLink = new Intent(managerActivity, FolderLinkActivityLollipop.class);
    				intentFolderLink.setFlags(Intent.FLAG_ACTIVITY_CLEAR_TOP);
    				intentFolderLink.setAction(ACTION_OPEN_MEGA_FOLDER_LINK);

					String data = getIntent().getDataString();
					if(data!=null){
						intentFolderLink.setData(Uri.parse(data));
						startActivity(intentFolderLink);
					}
					else{
						logWarning("getDataString is NULL");
					}
					finish();
    			}
    			else if (intent.getAction().equals(ACTION_REFRESH_PARENTHANDLE_BROWSER)){

    				parentHandleBrowser = intent.getLongExtra("parentHandle", -1);
    				intent.removeExtra("parentHandle");

					//Refresh Cloud Fragment
					refreshCloudDrive();

					//Refresh Rubbish Fragment
					refreshRubbishBin();
    			}
    			else if(intent.getAction().equals(ACTION_OVERQUOTA_STORAGE)){
	    			showOverquotaAlert(false);
	    		}
				else if(intent.getAction().equals(ACTION_PRE_OVERQUOTA_STORAGE)){
					showOverquotaAlert(true);
				}
				else if (intent.getAction().equals(ACTION_CHANGE_AVATAR)){
					logDebug("Intent CHANGE AVATAR");

					String path = intent.getStringExtra("IMAGE_PATH");
					megaApi.setAvatar(path, this);
				} else if (intent.getAction().equals(ACTION_CANCEL_CAM_SYNC)) {
					logDebug("ACTION_CANCEL_UPLOAD or ACTION_CANCEL_DOWNLOAD or ACTION_CANCEL_CAM_SYNC");
					drawerItem = DrawerItem.TRANSFERS;
					indexTransfers = intent.getIntExtra(TRANSFERS_TAB, ERROR_TAB);
					selectDrawerItemLollipop(drawerItem);

                    String text = getString(R.string.cam_sync_cancel_sync);

					MaterialAlertDialogBuilder builder = new MaterialAlertDialogBuilder(this);
                    builder.setMessage(text);

                    builder.setPositiveButton(getString(R.string.general_yes),
							(dialog, whichButton) -> {
								stopRunningCameraUploadService(ManagerActivityLollipop.this);
								dbH.setCamSyncEnabled(false);
								sendBroadcast(new Intent(ACTION_UPDATE_DISABLE_CU_SETTING));

								if (drawerItem == DrawerItem.PHOTOS) {
									cuLayout.setVisibility(View.VISIBLE);
								}
							});

                    builder.setNegativeButton(getString(R.string.general_no), null);
                    final AlertDialog dialog = builder.create();
                    try {
                        dialog.show();
                    } catch (Exception ex) {
						logError("EXCEPTION", ex);
                    }
				}
    			else if (intent.getAction().equals(ACTION_SHOW_TRANSFERS)){
					if (intent.getBooleanExtra(OPENED_FROM_CHAT, false)) {
						sendBroadcast(new Intent(ACTION_CLOSE_CHAT_AFTER_OPEN_TRANSFERS));
					}

    				drawerItem = DrawerItem.TRANSFERS;
					indexTransfers = intent.getIntExtra(TRANSFERS_TAB, ERROR_TAB);
    				selectDrawerItemLollipop(drawerItem);
    			}
    			else if (intent.getAction().equals(ACTION_TAKE_SELFIE)){
					logDebug("Intent take selfie");
					checkTakePicture(this, TAKE_PHOTO_CODE);
    			}
				else if (intent.getAction().equals(SHOW_REPEATED_UPLOAD)){
					logDebug("Intent SHOW_REPEATED_UPLOAD");
					String message = intent.getStringExtra("MESSAGE");
					showSnackbar(SNACKBAR_TYPE, message, -1);
				}
				else if(getIntent().getAction().equals(ACTION_IPC)){
					logDebug("IPC - go to received request in Contacts");
					markNotificationsSeen(true);
					navigateToContactRequests();
				}
				else if(getIntent().getAction().equals(ACTION_CHAT_NOTIFICATION_MESSAGE)){
					logDebug("ACTION_CHAT_NOTIFICATION_MESSAGE");

					long chatId = getIntent().getLongExtra(CHAT_ID, MEGACHAT_INVALID_HANDLE);
					if (getIntent().getBooleanExtra(EXTRA_MOVE_TO_CHAT_SECTION, false)){
						moveToChatSection(chatId);
					}
					else {
						String text = getIntent().getStringExtra(SHOW_SNACKBAR);
						if (chatId != -1) {
							openChat(chatId, text);
						}
					}
				}
				else if(getIntent().getAction().equals(ACTION_CHAT_SUMMARY)) {
					logDebug("ACTION_CHAT_SUMMARY");
					drawerItem=DrawerItem.CHAT;
					selectDrawerItemLollipop(drawerItem);
				}
				else if(getIntent().getAction().equals(ACTION_INCOMING_SHARED_FOLDER_NOTIFICATION)){
					logDebug("ACTION_INCOMING_SHARED_FOLDER_NOTIFICATION");
					markNotificationsSeen(true);

					drawerItem=DrawerItem.SHARED_ITEMS;
					indexShares = 0;
					selectDrawerItemLollipop(drawerItem);
				}
				else if(getIntent().getAction().equals(ACTION_OPEN_CONTACTS_SECTION)){
					logDebug("ACTION_OPEN_CONTACTS_SECTION");
					markNotificationsSeen(true);
					openContactLink(getIntent().getLongExtra(CONTACT_HANDLE, -1));
				}
				else if (getIntent().getAction().equals(ACTION_RECOVERY_KEY_EXPORTED)){
					logDebug("ACTION_RECOVERY_KEY_EXPORTED");
					exportRecoveryKey();
				}
				else if (getIntent().getAction().equals(ACTION_REQUEST_DOWNLOAD_FOLDER_LOGOUT)){
					String parentPath = intent.getStringExtra(FileStorageActivityLollipop.EXTRA_PATH);

					if (parentPath != null){
						String sdCardUriString = intent.getStringExtra(FileStorageActivityLollipop.EXTRA_SD_URI);
						AccountController ac = new AccountController(this);
						ac.exportMK(parentPath, sdCardUriString);
					}
				}
				else  if (getIntent().getAction().equals(ACTION_RECOVERY_KEY_COPY_TO_CLIPBOARD)){
					AccountController ac = new AccountController(this);
					if (getIntent().getBooleanExtra("logout", false)) {
						ac.copyMK(true);
					}
					else {
						ac.copyMK(false);
					}
				}
				else if (getIntent().getAction().equals(ACTION_REFRESH_API_SERVER)){
					update2FAEnableState();
				}
				else if (getIntent().getAction().equals(ACTION_OPEN_FOLDER)) {
					logDebug("Open after LauncherFileExplorerActivityLollipop ");
					long handleIntent = getIntent().getLongExtra(INTENT_EXTRA_KEY_PARENT_HANDLE, -1);

					if (getIntent().getBooleanExtra(SHOW_MESSAGE_UPLOAD_STARTED, false)) {
						int numberUploads = getIntent().getIntExtra(NUMBER_UPLOADS, 1);
						showSnackbar(SNACKBAR_TYPE, getResources().getQuantityString(R.plurals.upload_began, numberUploads, numberUploads), -1);
					}

					actionOpenFolder(handleIntent);
					selectDrawerItemLollipop(drawerItem);
				}
				else if(getIntent().getAction().equals(ACTION_SHOW_SNACKBAR_SENT_AS_MESSAGE)){
					long chatId = getIntent().getLongExtra(CHAT_ID, MEGACHAT_INVALID_HANDLE);
					showSnackbar(MESSAGE_SNACKBAR_TYPE, null, chatId);
				}

    			intent.setAction(null);
				setIntent(null);
    		}
    	}


    	if (bNV != null){
            Menu nVMenu = bNV.getMenu();
            resetNavigationViewMenu(nVMenu);

    		switch(drawerItem){
	    		case CLOUD_DRIVE:{
					logDebug("Case CLOUD DRIVE");
					//Check the tab to shown and the title of the actionBar
					setToolbarTitle();
					setBottomNavigationMenuItemChecked(CLOUD_DRIVE_BNV);
	    			break;
	    		}
	    		case SHARED_ITEMS:{
					logDebug("Case SHARED ITEMS");
					setBottomNavigationMenuItemChecked(SHARED_ITEMS_BNV);
					try {
						NotificationManager notificationManager =
								(NotificationManager) getSystemService(Context.NOTIFICATION_SERVICE);

						notificationManager.cancel(NOTIFICATION_PUSH_CLOUD_DRIVE);
					}
					catch (Exception e){
						logError("Exception NotificationManager - remove contact notification", e);
					}
					setToolbarTitle();
		    		break;
	    		}
				case SETTINGS:{
					setToolbarTitle();
					setBottomNavigationMenuItemChecked(NO_BNV);
					break;
				}
				case SEARCH:{
					if (searchExpand) {
						textsearchQuery = false;
						break;
					}

					setBottomNavigationMenuItemChecked(NO_BNV);
					setToolbarTitle();
					break;
				}
				case CHAT:
					setBottomNavigationMenuItemChecked(CHAT_BNV);
					if (getChatsFragment() != null && rChatFL.isVisible()) {
						rChatFL.setChats();
						rChatFL.setStatus();
					}
					MegaApplication.setRecentChatVisible(true);
					break;

				case PHOTOS: {
					setBottomNavigationMenuItemChecked(PHOTOS_BNV);
					break;
				}
				case NOTIFICATIONS: {
					notificFragment = (NotificationsFragmentLollipop) getSupportFragmentManager().findFragmentByTag(FragmentTag.NOTIFICATIONS.getTag());
					if(notificFragment!=null){
						notificFragment.setNotifications();
					}
					break;
				}
				case HOMEPAGE:
				default:
					setBottomNavigationMenuItemChecked(HOME_BNV);
					break;
    		}
    	}
	}

	public void openChat(long chatId, String text){
		logDebug("Chat ID: " + chatId);
//		drawerItem=DrawerItem.CHAT;
//		selectDrawerItemLollipop(drawerItem);

		if(chatId!=-1){
			MegaChatRoom chat = megaChatApi.getChatRoom(chatId);
			if(chat!=null){
				logDebug("Open chat with id: " + chatId);
				Intent intentToChat = new Intent(this, ChatActivityLollipop.class);
				intentToChat.setAction(ACTION_CHAT_SHOW_MESSAGES);
				intentToChat.putExtra(CHAT_ID, chatId);
				intentToChat.putExtra(SHOW_SNACKBAR, text);
				this.startActivity(intentToChat);
			}
			else{
				logError("Error, chat is NULL");
			}
		}
		else{
			logError("Error, chat id is -1");
		}
	}

	public void setProfileAvatar() {
		logDebug("setProfileAvatar");
		Pair<Boolean, Bitmap> circleAvatar = AvatarUtil.getCircleAvatar(this, megaApi.getMyEmail());
		if (circleAvatar.first) {
			nVPictureProfile.setImageBitmap(circleAvatar.second);
		} else {
			megaApi.getUserAvatar(megaApi.getMyUser(),
					buildAvatarFile(this, megaApi.getMyEmail() + JPG_EXTENSION).getAbsolutePath(),
					this);
		}
	}

	public void setDefaultAvatar(){
		logDebug("setDefaultAvatar");
		nVPictureProfile.setImageBitmap(getDefaultAvatar(getColorAvatar(megaApi.getMyUser()), myAccountInfo.getFullName(), AVATAR_SIZE, true));
	}

	public void setOfflineAvatar(String email, long myHandle, String name){
		logDebug("setOfflineAvatar");
		if (nVPictureProfile == null) {
			return;
		}

		Pair<Boolean, Bitmap> circleAvatar = AvatarUtil.getCircleAvatar(this, email);
		if (circleAvatar.first) {
			nVPictureProfile.setImageBitmap(circleAvatar.second);
		} else {
			nVPictureProfile.setImageBitmap(
					getDefaultAvatar(getColorAvatar(myHandle), name, AVATAR_SIZE, true));
		}
	}

	@Override
	protected void onStop(){
		logDebug("onStop");

		mStopped = true;

		super.onStop();
	}

	@Override
	protected void onPause() {
		logDebug("onPause");
    	managerActivity = null;
    	MegaApplication.getTransfersManagement().setIsOnTransfersSection(false);
    	super.onPause();
    }

	@Override
    protected void onDestroy(){
		logDebug("onDestroy()");

		dbH.removeSentPendingMessages();

    	if (megaApi != null && megaApi.getRootNode() != null){
    		megaApi.removeGlobalListener(this);
    		megaApi.removeTransferListener(this);
    		megaApi.removeRequestListener(this);
    	}

		if (megaChatApi != null){
			megaChatApi.removeChatListener(this);
		}
        if (alertDialogSMSVerification != null) {
            alertDialogSMSVerification.dismiss();
        }
		isStorageStatusDialogShown = false;

		unregisterReceiver(chatRoomMuteUpdateReceiver);
		unregisterReceiver(contactUpdateReceiver);
		unregisterReceiver(updateMyAccountReceiver);
		unregisterReceiver(networkReceiver);
		unregisterReceiver(receiverUpdateOrder);
		unregisterReceiver(chatArchivedReceiver);
		LiveEventBus.get(EVENT_REFRESH_PHONE_NUMBER, Boolean.class)
				.removeObserver(refreshAddPhoneNumberButtonObserver);
		unregisterReceiver(receiverCUAttrChanged);
		unregisterReceiver(transferOverQuotaUpdateReceiver);
		unregisterReceiver(transferFinishReceiver);
        unregisterReceiver(cameraUploadLauncherReceiver);
        unregisterReceiver(updateCUSettingsReceiver);
        LiveEventBus.get(EVENT_REFRESH, Boolean.class).removeObserver(refreshObserver);
		unregisterReceiver(updateCUSettingsReceiver);
		unregisterReceiver(cuUpdateReceiver);
		LiveEventBus.get(EVENT_FINISH_ACTIVITY, Boolean.class).removeObserver(finishObserver);
		LiveEventBus.get(EVENT_MY_BACKUPS_FOLDER_CHANGED, Boolean.class).removeObserver( fileBackupChangedObserver);

		destroyPayments();

		cancelSearch();
        if(reconnectDialog != null) {
            reconnectDialog.cancel();
        }

        if (confirmationTransfersDialog != null) {
            confirmationTransfersDialog.dismiss();
        }

        if (newTextFileDialog != null) {
        	newTextFileDialog.dismiss();
		}

		dismissAlertDialogIfExists(processFileDialog);
        dismissAlertDialogIfExists(openLinkDialog);

		nodeSaver.destroy();

    	super.onDestroy();
	}

	private void cancelSearch() {
		if (getSearchFragment() != null) {
			sFLol.cancelPreviousSearch();
		}
	}

	public void skipToMediaDiscoveryFragment(Fragment f){
		mdF = (MediaDiscoveryFragment) f;
		replaceFragment(f, FragmentTag.MEDIA_DISCOVERY.getTag());
		isInMDMode = true;
	}

	public void changeMDMode(boolean targetMDMode){
		isInMDMode = targetMDMode;
	}

	void replaceFragment (Fragment f, String fTag) {
		FragmentTransaction ft = getSupportFragmentManager().beginTransaction();
		ft.replace(R.id.fragment_container, f, fTag);
		ft.commitNowAllowingStateLoss();
		// refresh manually
		if (f instanceof RecentChatsFragmentLollipop) {
			RecentChatsFragmentLollipop rcf = (RecentChatsFragmentLollipop) f;
			if (rcf.isResumed()) {
				rcf.refreshMegaContactsList();
				rcf.setCustomisedActionBar();
			}
		}
	}

	private void refreshFragment(String fTag) {
		Fragment f = getSupportFragmentManager().findFragmentByTag(fTag);
		if (f != null) {
			logDebug("Fragment " + fTag + " refreshing");
			getSupportFragmentManager().beginTransaction().detach(f).commitNowAllowingStateLoss();
			getSupportFragmentManager().beginTransaction().attach(f).commitNowAllowingStateLoss();
		} else {
			logWarning("Fragment == NULL. Not refresh");
		}
	}

	public boolean isFirstLogin() {
        return firstLogin;
    }

	public void selectDrawerItemCloudDrive(){
		logDebug("selectDrawerItemCloudDrive");
		abL.setVisibility(View.VISIBLE);

        tabLayoutShares.setVisibility(View.GONE);
        viewPagerShares.setVisibility(View.GONE);
        tabLayoutTransfers.setVisibility(View.GONE);
        viewPagerTransfers.setVisibility(View.GONE);

        fragmentContainer.setVisibility(View.VISIBLE);
		fbFLol = (FileBrowserFragmentLollipop) getSupportFragmentManager().findFragmentByTag(FragmentTag.CLOUD_DRIVE.getTag());
		if (fbFLol == null) {
			fbFLol = FileBrowserFragmentLollipop.newInstance();
		}

		replaceFragment(fbFLol, FragmentTag.CLOUD_DRIVE.getTag());
    }

    private void showGlobalAlertDialogsIfNeeded() {
		if (showStorageAlertWithDelay) {
			showStorageAlertWithDelay = false;
			checkStorageStatus(storageStateFromBroadcast != MegaApiJava.STORAGE_STATE_UNKNOWN ?
					storageStateFromBroadcast : app.getStorageState(), false);
		}

		if (!firstTimeAfterInstallation){
			logDebug("Its NOT first time");
			int dbContactsSize = dbH.getContactsSize();
			int sdkContactsSize = megaApi.getContacts().size();
			if (dbContactsSize != sdkContactsSize){
				logDebug("Contacts TABLE != CONTACTS SDK "+ dbContactsSize + " vs " +sdkContactsSize);
				dbH.clearContacts();
				FillDBContactsTask fillDBContactsTask = new FillDBContactsTask(this);
				fillDBContactsTask.execute();
			}
		}
		else{
			logDebug("Its first time");

			//Fill the contacts DB
			FillDBContactsTask fillDBContactsTask = new FillDBContactsTask(this);
			fillDBContactsTask.execute();
			firstTimeAfterInstallation = false;
			dbH.setFirstTime(false);
		}

		checkBeforeShowSMSVerificationDialog();

		cookieDialogHandler.showDialogIfNeeded(this);
    }

    /**
	 * Observe LiveData for PSA, and show PSA view when get it.
	 */
    private void observePsa() {
        psaViewHolder = new PsaViewHolder(findViewById(R.id.psa_layout), PsaManager.INSTANCE);

		LiveEventBus.get(EVENT_PSA, Psa.class).observe(this, psa -> {
			if (psa.getUrl() == null) {
				showPsa(psa);
			}
		});
    }

	/**
	 * Show PSA view for old PSA type.
	 *
	 * @param psa the PSA to show
	 */
    private void showPsa(Psa psa) {
        if (psa == null || drawerItem != DrawerItem.HOMEPAGE
				|| mHomepageScreen != HomepageScreen.HOMEPAGE) {
			updateHomepageFabPosition();
            return;
        }

        if (getLifecycle().getCurrentState() == Lifecycle.State.RESUMED
				&& getProLayout.getVisibility() == View.GONE
				&& TextUtils.isEmpty(psa.getUrl())) {
			psaViewHolder.bind(psa);
			handler.post(this::updateHomepageFabPosition);
        }
    }

    public void checkBeforeShowSMSVerificationDialog() {
        //This account hasn't verified a phone number and first login.

		if (myAccountInfo.isBusinessAlertShown()) {
			//The business alerts has priority over SMS verification
			return;
		}

        if (canVoluntaryVerifyPhoneNumber() && (smsDialogTimeChecker.shouldShow() || isSMSDialogShowing) && !newCreationAccount) {
            showSMSVerificationDialog();
        }
    }

    public void setToolbarTitle(String title) {
        aB.setTitle(title);
    }

	public void setToolbarTitle(){
		logDebug("setToolbarTitle");
		if(drawerItem==null){
			return;
		}

		switch (drawerItem){
			case CLOUD_DRIVE:{
                aB.setSubtitle(null);
                logDebug("Cloud Drive SECTION");
                MegaNode parentNode = megaApi.getNodeByHandle(parentHandleBrowser);
                if (parentNode != null) {
                    if (megaApi.getRootNode() != null) {
                        if (parentNode.getHandle() == megaApi.getRootNode().getHandle() || parentHandleBrowser == -1) {
                            aB.setTitle(getString(R.string.section_cloud_drive).toUpperCase());
                            firstNavigationLevel = true;
                        }
                        else {
                            aB.setTitle(parentNode.getName());
                            firstNavigationLevel = false;
                        }
                    }
                    else {
                        parentHandleBrowser = -1;
                    }
                }
                else {
                    if (megaApi.getRootNode() != null) {
                        parentHandleBrowser = megaApi.getRootNode().getHandle();
                        aB.setTitle(getString(R.string.title_mega_info_empty_screen).toUpperCase());
                        firstNavigationLevel = true;
                    }
                    else {
                        parentHandleBrowser = -1;
                        firstNavigationLevel = true;
                    }
                }
				break;
			}
			case RUBBISH_BIN: {
				aB.setSubtitle(null);
				MegaNode node = megaApi.getNodeByHandle(parentHandleRubbish);
				MegaNode rubbishNode = megaApi.getRubbishNode();
				if (rubbishNode == null) {
					parentHandleRubbish = INVALID_HANDLE;
					firstNavigationLevel = true;
				} else if (parentHandleRubbish == INVALID_HANDLE || node == null || node.getHandle() == rubbishNode.getHandle()){
					aB.setTitle(StringResourcesUtils.getString(R.string.section_rubbish_bin).toUpperCase());
					firstNavigationLevel = true;
				} else {
					aB.setTitle(node.getName());
					firstNavigationLevel = false;
				}
				break;
			}
			case SHARED_ITEMS:{
				logDebug("Shared Items SECTION");
				aB.setSubtitle(null);
				int indexShares = getTabItemShares();
				if (indexShares == ERROR_TAB) break;
				switch(indexShares){
					case INCOMING_TAB:{
						if (isIncomingAdded()) {
							if (parentHandleIncoming != -1) {
								MegaNode node = megaApi.getNodeByHandle(parentHandleIncoming);
								if (node == null) {
									aB.setTitle(getResources().getString(R.string.title_shared_items).toUpperCase());
								}
								else {
									aB.setTitle(node.getName());
								}

								firstNavigationLevel = false;
							}
							else {
								aB.setTitle(getResources().getString(R.string.title_shared_items).toUpperCase());
								firstNavigationLevel = true;
							}
						}
						else {
							logDebug("selectDrawerItemSharedItems: inSFLol == null");
							}
						break;
					}
					case OUTGOING_TAB:{
						logDebug("setToolbarTitle: OUTGOING TAB");
						if (isOutgoingAdded()) {
							if (parentHandleOutgoing != -1) {
								MegaNode node = megaApi.getNodeByHandle(parentHandleOutgoing);
								aB.setTitle(node.getName());
								firstNavigationLevel = false;
							} else {
								aB.setTitle(getResources().getString(R.string.title_shared_items).toUpperCase());
								firstNavigationLevel = true;
							}
						}
						break;
					}
                    case LINKS_TAB:
                        if (isLinksAdded()) {
                            if (parentHandleLinks == INVALID_HANDLE) {
                                aB.setTitle(getResources().getString(R.string.title_shared_items).toUpperCase());
                                firstNavigationLevel = true;
                            } else {
                                MegaNode node = megaApi.getNodeByHandle(parentHandleLinks);
                                aB.setTitle(node.getName());
                                firstNavigationLevel = false;
                            }
                        }
                        break;
					default: {
						aB.setTitle(getResources().getString(R.string.title_shared_items).toUpperCase());
						firstNavigationLevel = true;
						break;
					}
				}
				break;
			}
			case INBOX:{
				aB.setSubtitle(null);
				if(parentHandleInbox==megaApi.getInboxNode().getHandle()||parentHandleInbox==-1){
					aB.setTitle(getResources().getString(R.string.section_inbox).toUpperCase());
					firstNavigationLevel = true;
				}
				else{
					MegaNode node = megaApi.getNodeByHandle(parentHandleInbox);
					aB.setTitle(node.getName());
					firstNavigationLevel = false;
				}
				break;
			}
			case NOTIFICATIONS:{
				aB.setSubtitle(null);
				aB.setTitle(getString(R.string.title_properties_chat_contact_notifications).toUpperCase());
				firstNavigationLevel = true;
				break;
			}
			case CHAT:{
				abL.setVisibility(View.VISIBLE);
				aB.setTitle(getString(R.string.section_chat).toUpperCase());

				firstNavigationLevel = true;
				break;
			}
			case SEARCH:{
				aB.setSubtitle(null);
				if(parentHandleSearch==-1){
					firstNavigationLevel = true;
					if(searchQuery!=null){
						textSubmitted = true;
						if(!searchQuery.isEmpty()){
							aB.setTitle(getString(R.string.action_search).toUpperCase()+": "+searchQuery);
						}else{
							aB.setTitle(getString(R.string.action_search).toUpperCase()+": "+"");
						}
					}else{
						aB.setTitle(getString(R.string.action_search).toUpperCase()+": "+"");
					}

				}else{
					MegaNode parentNode = megaApi.getNodeByHandle(parentHandleSearch);
					if (parentNode != null){
						aB.setTitle(parentNode.getName());
						firstNavigationLevel = false;
					}
				}
				break;
			}
			case SETTINGS:{
				aB.setSubtitle(null);
				aB.setTitle(getString(R.string.action_settings).toUpperCase());
				firstNavigationLevel = true;
				break;
			}
			case TRANSFERS:{
				aB.setSubtitle(null);
				aB.setTitle(getString(R.string.section_transfers).toUpperCase());
				setFirstNavigationLevel(true);
				break;
			}
			case PHOTOS:{
				aB.setSubtitle(null);
				if (getCameraUploadFragment() != null && cuFragment.isEnableCUFragmentShown()) {
					setFirstNavigationLevel(false);
					aB.setTitle(getString(R.string.settings_camera_upload_on).toUpperCase());
				} else {
					setFirstNavigationLevel(true);
					aB.setTitle(getString(R.string.sortby_type_photo_first).toUpperCase());
				}
				break;
			}
			case HOMEPAGE: {
				setFirstNavigationLevel(false);
				int titleId = -1;

				switch (mHomepageScreen) {
					case IMAGES:
						titleId = R.string.section_images;
						break;
					case DOCUMENTS:
						titleId = R.string.section_documents;
						break;
					case AUDIO:
						titleId = R.string.upload_to_audio;
						break;
                    case VIDEO:
                        titleId = R.string.sortby_type_video_first;
                        break;
				}

				if (titleId != -1) {
					aB.setTitle(getString(titleId).toUpperCase(Locale.getDefault()));
				}
			}
			default:{
				logDebug("Default GONE");

				break;
			}
		}

		updateNavigationToolbarIcon();
	}

	public void setToolbarTitleFromFullscreenOfflineFragment(String title,
			boolean firstNavigationLevel, boolean showSearch) {
		aB.setSubtitle(null);
		aB.setTitle(title);
		this.firstNavigationLevel = firstNavigationLevel;
		updateNavigationToolbarIcon();
		textSubmitted = true;
		if (searchMenuItem != null) {
			searchMenuItem.setVisible(showSearch);
		}
	}

	public void updateNavigationToolbarIcon(){
		int totalHistoric = megaApi.getNumUnreadUserAlerts();
		int totalIpc = 0;
		ArrayList<MegaContactRequest> requests = megaApi.getIncomingContactRequests();
		if(requests!=null) {
			totalIpc = requests.size();
		}

		int totalNotifications = totalHistoric + totalIpc;

		if(totalNotifications==0){
			if(isFirstNavigationLevel()){
				if (drawerItem == DrawerItem.SEARCH || drawerItem == DrawerItem.INBOX || drawerItem == DrawerItem.NOTIFICATIONS
						|| drawerItem == DrawerItem.SETTINGS || drawerItem == DrawerItem.RUBBISH_BIN || drawerItem == DrawerItem.TRANSFERS){
					aB.setHomeAsUpIndicator(tintIcon(this, R.drawable.ic_arrow_back_white));
				}
				else {
					aB.setHomeAsUpIndicator(tintIcon(this, R.drawable.ic_menu_white));
				}
			}
			else{
                aB.setHomeAsUpIndicator(tintIcon(this, R.drawable.ic_arrow_back_white));
			}
		}
		else{
			if(isFirstNavigationLevel()){
				if (drawerItem == DrawerItem.SEARCH || drawerItem == DrawerItem.INBOX || drawerItem == DrawerItem.NOTIFICATIONS
						|| drawerItem == DrawerItem.SETTINGS || drawerItem == DrawerItem.RUBBISH_BIN || drawerItem == DrawerItem.TRANSFERS){
					badgeDrawable.setProgress(1.0f);
				}
				else {
					badgeDrawable.setProgress(0.0f);
				}
			}
			else{
				badgeDrawable.setProgress(1.0f);
			}

			if(totalNotifications>9){
				badgeDrawable.setText("9+");
			}
			else{
				badgeDrawable.setText(totalNotifications+"");
			}

			aB.setHomeAsUpIndicator(badgeDrawable);
		}

        if (drawerItem == DrawerItem.CLOUD_DRIVE && isInMDMode) {
            aB.setHomeAsUpIndicator(tintIcon(this, R.drawable.ic_close_white));
        }
	}

	public void showOnlineMode(){
		logDebug("showOnlineMode");

		try {
			if (usedSpaceLayout != null) {

				if (rootNode != null) {
					Menu bNVMenu = bNV.getMenu();
					if (bNVMenu != null) {
						resetNavigationViewMenu(bNVMenu);
					}
					clickDrawerItemLollipop(drawerItem);

					if (getSettingsFragment() != null) {
						sttFLol.setOnlineOptions(true);
					}

					supportInvalidateOptionsMenu();
					updateAccountDetailsVisibleInfo();
					checkCurrentStorageStatus(false);
				} else {
					logWarning("showOnlineMode - Root is NULL");
					if (getApplicationContext() != null) {
						if(((MegaApplication) getApplication()).getOpenChatId()!=-1){
							Intent intent = new Intent(BROADCAST_ACTION_INTENT_CONNECTIVITY_CHANGE_DIALOG);
							sendBroadcast(intent);
						}
						else{
							showConfirmationConnect();
						}
					}
				}
			}
		}catch (Exception e){}
	}

	public void showConfirmationConnect(){
		logDebug("showConfirmationConnect");

		DialogInterface.OnClickListener dialogClickListener = new DialogInterface.OnClickListener() {
			@Override
			public void onClick(DialogInterface dialog, int which) {
				switch (which){
					case DialogInterface.BUTTON_POSITIVE:
						refreshSession();
						break;

					case DialogInterface.BUTTON_NEGATIVE:
						logDebug("showConfirmationConnect: BUTTON_NEGATIVE");
                        setToolbarTitle();
						break;
				}
			}
		};

		MaterialAlertDialogBuilder builder = new MaterialAlertDialogBuilder(this);
		try {
			builder.setMessage(R.string.confirmation_to_reconnect).setPositiveButton(R.string.general_ok, dialogClickListener)
					.setNegativeButton(R.string.general_cancel, dialogClickListener);
            reconnectDialog = builder.create();
            reconnectDialog.setCanceledOnTouchOutside(false);
            reconnectDialog.show();
		}
		catch (Exception e){}
	}

	public void showOfflineMode() {
		logDebug("showOfflineMode");

		try{
			if (megaApi == null) {
				logWarning("megaApi is Null in Offline mode");
			}

			if (usedSpaceLayout != null) {
				usedSpaceLayout.setVisibility(View.GONE);
			}
			if (nVEmail != null) {
				nVEmail.setText(megaChatApi.getMyEmail());
			}
			if (nVDisplayName != null) {
				nVDisplayName.setText(megaChatApi.getMyFullname());
			}

			setOfflineAvatar(megaChatApi.getMyEmail(), megaChatApi.getMyUserHandle(),
					megaChatApi.getMyFullname());

			if (getSettingsFragment() != null) {
				sttFLol.setOnlineOptions(false);
			}

			logDebug("DrawerItem on start offline: " + drawerItem);
			if (drawerItem == null) {
				logWarning("drawerItem == null --> On start OFFLINE MODE");
				drawerItem = getStartDrawerItem(this);

				if (bNV != null) {
					disableNavigationViewMenu(bNV.getMenu());
				}

				selectDrawerItemLollipop(drawerItem);
			} else {
				if (bNV != null) {
					disableNavigationViewMenu(bNV.getMenu());
				}

				logDebug("Change to OFFLINE MODE");
				clickDrawerItemLollipop(drawerItem);
			}

			supportInvalidateOptionsMenu();
		}catch(Exception e){}
	}

	public void clickDrawerItemLollipop(DrawerItem item) {
		logDebug("Item: " + item);
		Menu bNVMenu = bNV.getMenu();

		if (item == null) {
			drawerMenuItem = bNVMenu.findItem(R.id.bottom_navigation_item_cloud_drive);
			onNavigationItemSelected(drawerMenuItem);
			return;
		}

		drawerLayout.closeDrawer(Gravity.LEFT);

		switch (item) {
			case CLOUD_DRIVE: {
				setBottomNavigationMenuItemChecked(CLOUD_DRIVE_BNV);
				break;
			}
			case HOMEPAGE: {
				setBottomNavigationMenuItemChecked(HOME_BNV);
				break;
			}
			case PHOTOS: {
				setBottomNavigationMenuItemChecked(PHOTOS_BNV);
				break;
			}
			case SHARED_ITEMS: {
				setBottomNavigationMenuItemChecked(SHARED_ITEMS_BNV);
				break;
			}
			case CHAT: {
				setBottomNavigationMenuItemChecked(CHAT_BNV);
				break;
			}
			case SETTINGS:
			case SEARCH:
			case TRANSFERS:
			case NOTIFICATIONS:
			case INBOX: {
				setBottomNavigationMenuItemChecked(NO_BNV);
				break;
			}
		}
	}

	public void selectDrawerItemSharedItems(){
		logDebug("selectDrawerItemSharedItems");
		abL.setVisibility(View.VISIBLE);

		try {
			NotificationManager notificationManager =
					(NotificationManager) getSystemService(Context.NOTIFICATION_SERVICE);

			notificationManager.cancel(NOTIFICATION_PUSH_CLOUD_DRIVE);
		}
		catch (Exception e){
			logError("Exception NotificationManager - remove contact notification", e);
		}

		if (sharesPageAdapter == null){
			logWarning("sharesPageAdapter is NULL");
			sharesPageAdapter = new SharesPageAdapter(getSupportFragmentManager(),this);
			viewPagerShares.setAdapter(sharesPageAdapter);
			tabLayoutShares.setupWithViewPager(viewPagerShares);
			setSharesTabIcons(indexShares);

			//Force on CreateView, addTab do not execute onCreateView
			if (indexShares != ERROR_TAB) {
				logDebug("The index of the TAB Shares is: " + indexShares);
				if (viewPagerShares != null){
					switch (indexShares) {
						case INCOMING_TAB:
						case OUTGOING_TAB:
						case LINKS_TAB:
							viewPagerShares.setCurrentItem(indexShares);
							break;
					}
				}
				indexShares = ERROR_TAB;
			}
			else {
				//No bundle, no change of orientation
				logDebug("indexShares is NOT -1");
			}

		}

		setToolbarTitle();

		drawerLayout.closeDrawer(Gravity.LEFT);
	}

	private void setSharesTabIcons(int tabSelected) {
    	if (tabLayoutShares == null
				|| tabLayoutShares.getTabAt(INCOMING_TAB) == null
				|| tabLayoutShares.getTabAt(OUTGOING_TAB) == null
				|| tabLayoutShares.getTabAt(LINKS_TAB) == null) {
    		return;
		}

    	// The TabLayout style sets the default icon tint
		switch (tabSelected) {
			case OUTGOING_TAB:
				tabLayoutShares.getTabAt(INCOMING_TAB).setIcon(R.drawable.ic_incoming_shares);
				tabLayoutShares.getTabAt(OUTGOING_TAB).setIcon(mutateIconSecondary(this, R.drawable.ic_outgoing_shares, R.color.red_600_red_300));
				tabLayoutShares.getTabAt(LINKS_TAB).setIcon(R.drawable.link_ic);
				break;
			case LINKS_TAB:
				tabLayoutShares.getTabAt(INCOMING_TAB).setIcon(R.drawable.ic_incoming_shares);
				tabLayoutShares.getTabAt(OUTGOING_TAB).setIcon(R.drawable.ic_outgoing_shares);
				tabLayoutShares.getTabAt(LINKS_TAB).setIcon(mutateIconSecondary(this, R.drawable.link_ic, R.color.red_600_red_300));
				break;
			default:
				tabLayoutShares.getTabAt(INCOMING_TAB).setIcon(mutateIconSecondary(this, R.drawable.ic_incoming_shares, R.color.red_600_red_300));
				tabLayoutShares.getTabAt(OUTGOING_TAB).setIcon(R.drawable.ic_outgoing_shares);
				tabLayoutShares.getTabAt(LINKS_TAB).setIcon(R.drawable.link_ic);
		}
	}

	public void selectDrawerItemNotifications(){
		logDebug("selectDrawerItemNotifications");

		abL.setVisibility(View.VISIBLE);

		drawerItem = DrawerItem.NOTIFICATIONS;

		setBottomNavigationMenuItemChecked(NO_BNV);

		notificFragment = (NotificationsFragmentLollipop) getSupportFragmentManager().findFragmentByTag(FragmentTag.NOTIFICATIONS.getTag());
		if (notificFragment == null){
			logWarning("New NotificationsFragment");
			notificFragment = NotificationsFragmentLollipop.newInstance();
		}
		else {
			refreshFragment(FragmentTag.NOTIFICATIONS.getTag());
		}
        replaceFragment(notificFragment, FragmentTag.NOTIFICATIONS.getTag());

		setToolbarTitle();

		showFabButton();
	}

	public void selectDrawerItemTransfers(){
		logDebug("selectDrawerItemTransfers");

		abL.setVisibility(View.VISIBLE);
        transfersWidget.hide();

		drawerItem = DrawerItem.TRANSFERS;

		setBottomNavigationMenuItemChecked(NO_BNV);

		if (mTabsAdapterTransfers == null) {
			mTabsAdapterTransfers = new TransfersPageAdapter(getSupportFragmentManager(), this);
			viewPagerTransfers.setAdapter(mTabsAdapterTransfers);
			tabLayoutTransfers.setupWithViewPager(viewPagerTransfers);
		}

		boolean showCompleted = !dbH.getCompletedTransfers().isEmpty() && transfersWidget.getPendingTransfers() <= 0;

		TransfersManagement transfersManagement = MegaApplication.getTransfersManagement();
		indexTransfers = transfersManagement.thereAreFailedTransfers() || showCompleted ? COMPLETED_TAB : PENDING_TAB;

		if (viewPagerTransfers != null) {
			switch (indexTransfers) {
				case COMPLETED_TAB:
					refreshFragment(FragmentTag.COMPLETED_TRANSFERS.getTag());
					viewPagerTransfers.setCurrentItem(COMPLETED_TAB);
					break;

				default:
					refreshFragment(FragmentTag.TRANSFERS.getTag());
					viewPagerTransfers.setCurrentItem(PENDING_TAB);

					if (transfersManagement.shouldShowNetWorkWarning()) {
						showSnackbar(SNACKBAR_TYPE, getString(R.string.error_server_connection_problem), MEGACHAT_INVALID_HANDLE);
					}

					break;
			}

			if(mTabsAdapterTransfers != null) {
				mTabsAdapterTransfers.notifyDataSetChanged();
			}

			indexTransfers = viewPagerTransfers.getCurrentItem();
		}

		setToolbarTitle();
		showFabButton();
		drawerLayout.closeDrawer(Gravity.LEFT);
	}

	public void selectDrawerItemChat(){
		((MegaApplication)getApplication()).setRecentChatVisible(true);
		setToolbarTitle();

		rChatFL = (RecentChatsFragmentLollipop) getSupportFragmentManager().findFragmentByTag(FragmentTag.RECENT_CHAT.getTag());
		if (rChatFL == null) {
			rChatFL = RecentChatsFragmentLollipop.newInstance();
		} else {
			refreshFragment(FragmentTag.RECENT_CHAT.getTag());
		}

		replaceFragment(rChatFL, FragmentTag.RECENT_CHAT.getTag());

		drawerLayout.closeDrawer(Gravity.LEFT);
	}

	public void setBottomNavigationMenuItemChecked(int item) {
		if (bNV != null) {
			if (item == NO_BNV) {
				showHideBottomNavigationView(true);
			} else if (bNV.getMenu().getItem(item) != null) {
				if (!bNV.getMenu().getItem(item).isChecked()) {
					bNV.getMenu().getItem(item).setChecked(true);
				}
			}
		}

		boolean isCameraUploadItem = item == PHOTOS_BNV;
		updateMiniAudioPlayerVisibility(!isCameraUploadItem);
	}

	private void setTabsVisibility() {
		tabLayoutShares.setVisibility(View.GONE);
		viewPagerShares.setVisibility(View.GONE);
		tabLayoutTransfers.setVisibility(View.GONE);
		viewPagerTransfers.setVisibility(View.GONE);
		mShowAnyTabLayout = false;

    	fragmentContainer.setVisibility(View.GONE);
    	mNavHostView.setVisibility(View.GONE);

		updatePsaViewVisibility();

    	if (turnOnNotifications) {
			fragmentContainer.setVisibility(View.VISIBLE);
			drawerLayout.closeDrawer(Gravity.LEFT);
			return;
		}

    	switch (drawerItem) {
			case SHARED_ITEMS: {
				int tabItemShares = getTabItemShares();

				if ((tabItemShares == INCOMING_TAB && parentHandleIncoming != INVALID_HANDLE)
						|| (tabItemShares == OUTGOING_TAB && parentHandleOutgoing != INVALID_HANDLE)
						|| (tabItemShares == LINKS_TAB && parentHandleLinks != INVALID_HANDLE)) {
					tabLayoutShares.setVisibility(View.GONE);
					viewPagerShares.disableSwipe(true);
				} else {
					tabLayoutShares.setVisibility(View.VISIBLE);
					viewPagerShares.disableSwipe(false);
				}

				viewPagerShares.setVisibility(View.VISIBLE);
				mShowAnyTabLayout = true;
				break;
			}
			case TRANSFERS: {
				tabLayoutTransfers.setVisibility(View.VISIBLE);
				viewPagerTransfers.setVisibility(View.VISIBLE);
				mShowAnyTabLayout = true;
				break;
			}
			case HOMEPAGE:
				mNavHostView.setVisibility(View.VISIBLE);
				break;
			default: {
				fragmentContainer.setVisibility(View.VISIBLE);
				break;
			}
		}

		LiveEventBus.get(EVENT_HOMEPAGE_VISIBILITY, Boolean.class)
				.post(drawerItem == DrawerItem.HOMEPAGE);

		drawerLayout.closeDrawer(Gravity.LEFT);
	}

	/**
	 * Hides or shows tabs of a section depending on the navigation level
	 * and if select mode is enabled or not.
	 *
	 * @param hide       If true, hides the tabs, else shows them.
	 * @param currentTab The current tab where the action happens.
	 */
	public void hideTabs(boolean hide, int currentTab) {
		int visibility = hide ? View.GONE : View.VISIBLE;

		switch (drawerItem) {
			case SHARED_ITEMS:
				switch (currentTab) {
					case INCOMING_TAB:
						if (!isIncomingAdded() || (!hide && parentHandleIncoming != INVALID_HANDLE)) {
							return;
						}

						break;

					case OUTGOING_TAB:
						if (!isOutgoingAdded() || (!hide && parentHandleOutgoing != INVALID_HANDLE)) {
							return;
						}

						break;

					case LINKS_TAB:
						if (!isLinksAdded() || (!hide && parentHandleLinks != INVALID_HANDLE)) {
							return;
						}

						break;
				}

				tabLayoutShares.setVisibility(visibility);
				viewPagerShares.disableSwipe(hide);
				break;

			case TRANSFERS:
				if (currentTab == PENDING_TAB && !isTransfersInProgressAdded()) {
					return;
				}

				tabLayoutTransfers.setVisibility(visibility);
				viewPagerTransfers.disableSwipe(hide);
				break;
		}
	}

	private void removeFragment(Fragment fragment) {
		if (fragment != null && fragment.isAdded()) {
			FragmentTransaction ft = getSupportFragmentManager().beginTransaction();
			ft.remove(fragment);
			ft.commitAllowingStateLoss();
		}
	}

	/**
	 * Set up a listener for navigating to a new destination (screen)
	 * This only for Homepage for the time being since it is the only module to
	 * which Jetpack Navigation applies.
	 * It updates the status variable such as mHomepageScreen, as well as updating
	 * BNV, Toolbar title, etc.
	 */
	private void setupNavDestListener() {
		NavHostFragment navHostFragment = (NavHostFragment) getSupportFragmentManager().findFragmentById(R.id.nav_host_fragment);
		mNavController = navHostFragment.getNavController();

		mNavController.addOnDestinationChangedListener((controller, destination, arguments) -> {
			int destinationId = destination.getId();
			mHomepageSearchable = null;

			if (destinationId == R.id.homepageFragment) {
				mHomepageScreen = HomepageScreen.HOMEPAGE;
				updatePsaViewVisibility();
				// Showing the bottom navigation view immediately because the initial dimension
				// of Homepage bottom sheet is calculated based on it
				showBNVImmediate();
				if (bottomNavigationCurrentItem == HOME_BNV) {
					abL.setVisibility(View.GONE);
				}

                if (transfersWidget != null) {
                    transfersWidget.update();
                }

				setDrawerLockMode(false);
				return;
			} else if (destinationId == R.id.photosFragment) {
				mHomepageScreen = HomepageScreen.IMAGES;
			} else if (destinationId == R.id.documentsFragment) {
				mHomepageScreen = HomepageScreen.DOCUMENTS;
			} else if (destinationId == R.id.audioFragment) {
				mHomepageScreen = HomepageScreen.AUDIO;
			} else if (destinationId == R.id.videoFragment) {
				mHomepageScreen = HomepageScreen.VIDEO;
			} else if (destinationId == R.id.fullscreen_offline) {
				mHomepageScreen = HomepageScreen.FULLSCREEN_OFFLINE;
			} else if (destinationId == R.id.offline_file_info) {
				mHomepageScreen = HomepageScreen.OFFLINE_FILE_INFO;
				updatePsaViewVisibility();
				abL.setVisibility(View.GONE);
				showHideBottomNavigationView(true);
				return;
			} else if (destinationId == R.id.recentBucketFragment) {
				mHomepageScreen = HomepageScreen.RECENT_BUCKET;
			}

            if (transfersWidget != null) {
                transfersWidget.update();
            }
			updatePsaViewVisibility();
			abL.setVisibility(View.VISIBLE);
			showHideBottomNavigationView(true);
			supportInvalidateOptionsMenu();
			setToolbarTitle();
			setDrawerLockMode(true);
		});
	}

	/**
	 * Hides all views only related to CU section and sets the CU default view.
	 */
	private void resetCUFragment() {
		cuLayout.setVisibility(View.GONE);
		cuViewTypes.setVisibility(View.GONE);

		if (getCameraUploadFragment() != null) {
			cuFragment.setDefaultView();
			showBottomView();
		}
	}

	@SuppressLint("NewApi")
	public void selectDrawerItemLollipop(DrawerItem item) {
    	if (item == null) {
    		logWarning("The selected DrawerItem is NULL. Using latest or default value.");
    		item = drawerItem != null ? drawerItem : DrawerItem.CLOUD_DRIVE;
		}

    	logDebug("Selected DrawerItem: " + item.name());

    	// Homepage may hide the Appbar before
		abL.setVisibility(View.VISIBLE);

    	drawerItem = item;
		MegaApplication.setRecentChatVisible(false);
		resetActionBar(aB);
		transfersWidget.update();
		setCallWidget();

		if (item != DrawerItem.CHAT) {
			//remove recent chat fragment as its life cycle get triggered unexpectedly, e.g. rotate device while not on recent chat page
			removeFragment(getChatsFragment());
		}

		if (item != DrawerItem.PHOTOS) {
			resetCUFragment();
		}

		if (item != DrawerItem.TRANSFERS && isTransfersInProgressAdded()) {
			tFLol.checkSelectModeAfterChangeTabOrDrawerItem();
		}

		MegaApplication.getTransfersManagement().setIsOnTransfersSection(item == DrawerItem.TRANSFERS);

    	switch (item){
			case CLOUD_DRIVE:{
                if (isInMDPage()) {
                    mdF = (MediaDiscoveryFragment) getSupportFragmentManager().findFragmentByTag(FragmentTag.MEDIA_DISCOVERY.getTag());

                    if (mdF == null) {
                        selectDrawerItemCloudDrive();
                        mdF = fbFLol.showMediaDiscovery(Unit.INSTANCE);
                    } else {
                        refreshFragment(FragmentTag.MEDIA_DISCOVERY.getTag());
                    }

                    replaceFragment(mdF, FragmentTag.MEDIA_DISCOVERY.getTag());
                } else {
                    selectDrawerItemCloudDrive();
                }

				if (openFolderRefresh){
					onNodesCloudDriveUpdate();
					openFolderRefresh = false;
				}
    			supportInvalidateOptionsMenu();
				setToolbarTitle();
				showFabButton();
				showHideBottomNavigationView(false);
				if (!comesFromNotifications) {
					bottomNavigationCurrentItem = CLOUD_DRIVE_BNV;
				}
				setBottomNavigationMenuItemChecked(CLOUD_DRIVE_BNV);
				if (getIntent() != null && getIntent().getBooleanExtra(INTENT_EXTRA_KEY_LOCATION_FILE_INFO, false)) {
					fbFLol.refreshNodes();
				}
				logDebug("END for Cloud Drive");
    			break;
    		}
			case RUBBISH_BIN:{
				showHideBottomNavigationView(true);
				abL.setVisibility(View.VISIBLE);
				rubbishBinFLol = (RubbishBinFragmentLollipop) getSupportFragmentManager().findFragmentByTag(FragmentTag.RUBBISH_BIN.getTag());
				if (rubbishBinFLol == null) {
					rubbishBinFLol = RubbishBinFragmentLollipop.newInstance();
				}

				setBottomNavigationMenuItemChecked(NO_BNV);

				replaceFragment(rubbishBinFLol, FragmentTag.RUBBISH_BIN.getTag());

				if (openFolderRefresh){
					onNodesCloudDriveUpdate();
					openFolderRefresh = false;
				}
				supportInvalidateOptionsMenu();
				setToolbarTitle();
				showFabButton();
				break;
			}
			case HOMEPAGE: {
			    // Don't use fabButton.hide() here.
			    fabButton.setVisibility(View.GONE);
				if (mHomepageScreen == HomepageScreen.HOMEPAGE) {
					showBNVImmediate();
					abL.setVisibility(View.GONE);
                    showHideBottomNavigationView(false);
				} else {
					// For example, back from Rubbish Bin to Photos
					setToolbarTitle();
					invalidateOptionsMenu();
                    showHideBottomNavigationView(true);
				}

				setBottomNavigationMenuItemChecked(HOME_BNV);

				if (!comesFromNotifications) {
					bottomNavigationCurrentItem = HOME_BNV;
				}

				showGlobalAlertDialogsIfNeeded();

				if (mHomepageScreen == HomepageScreen.HOMEPAGE) {
					changeAppBarElevation(false);
				}
				break;
			}
    		case PHOTOS: {
				abL.setVisibility(View.VISIBLE);

				if (getCameraUploadFragment() == null) {
					cuFragment = new PhotosFragment();
				} else {
					refreshFragment(FragmentTag.PHOTOS.getTag());
				}

				replaceFragment(cuFragment, FragmentTag.PHOTOS.getTag());
				setToolbarTitle();
				supportInvalidateOptionsMenu();
				showFabButton();
				showHideBottomNavigationView(false);
                refreshCUNodes();
				if (!comesFromNotifications) {
					bottomNavigationCurrentItem = PHOTOS_BNV;
				}
				setBottomNavigationMenuItemChecked(PHOTOS_BNV);

				break;
    		}
    		case INBOX:{
				showHideBottomNavigationView(true);
				abL.setVisibility(View.VISIBLE);
				iFLol = (InboxFragmentLollipop) getSupportFragmentManager().findFragmentByTag(FragmentTag.INBOX.getTag());
				if (iFLol == null) {
					iFLol = InboxFragmentLollipop.newInstance();
				}

				replaceFragment(iFLol, FragmentTag.INBOX.getTag());

				if (openFolderRefresh){
					onNodesInboxUpdate();
					openFolderRefresh = false;
				}
    			supportInvalidateOptionsMenu();
				setToolbarTitle();
				showFabButton();
    			break;
    		}
    		case SHARED_ITEMS:{
				selectDrawerItemSharedItems();
				if (openFolderRefresh){
					onNodesSharedUpdate();
					openFolderRefresh = false;
				}
    			supportInvalidateOptionsMenu();

				showFabButton();
				showHideBottomNavigationView(false);
				if (!comesFromNotifications) {
					bottomNavigationCurrentItem = SHARED_ITEMS_BNV;
				}
				setBottomNavigationMenuItemChecked(SHARED_ITEMS_BNV);
    			break;
    		}
			case NOTIFICATIONS:{
				showHideBottomNavigationView(true);
				selectDrawerItemNotifications();
				supportInvalidateOptionsMenu();
				showFabButton();
				break;
			}
    		case SETTINGS:{
				showHideBottomNavigationView(true);
				if(myAccountInfo.getNumVersions() == -1){
					megaApi.getFolderInfo(megaApi.getRootNode(), this);
				}

				aB.setSubtitle(null);
				abL.setVisibility(View.VISIBLE);

    			supportInvalidateOptionsMenu();

				if (getSettingsFragment() != null) {
					if (openSettingsStorage) {
						sttFLol.goToCategoryStorage();
					} else if (openSettingsQR) {
						logDebug("goToCategoryQR");
						sttFLol.goToCategoryQR();
					} else if (openSettingsStartScreen) {
						sttFLol.goToSectionStartScreen();
					}
				} else {
					sttFLol = new SettingsFragmentLollipop();
				}

				replaceFragment(sttFLol, FragmentTag.SETTINGS.getTag());

				setToolbarTitle();
				supportInvalidateOptionsMenu();
				showFabButton();

				if (sttFLol != null){
					sttFLol.update2FAVisibility();
				}
				break;
    		}
    		case SEARCH:{
				showHideBottomNavigationView(true);

				setBottomNavigationMenuItemChecked(NO_BNV);

    			drawerItem = DrawerItem.SEARCH;
				if (getSearchFragment() == null) {
					sFLol = SearchFragmentLollipop.newInstance();
				}

				replaceFragment(sFLol, FragmentTag.SEARCH.getTag());
				showFabButton();

    			break;
    		}
    		case TRANSFERS:{
				showHideBottomNavigationView(true);
				aB.setSubtitle(null);
				selectDrawerItemTransfers();
    			supportInvalidateOptionsMenu();
				showFabButton();
    			break;
    		}
			case CHAT:{
				logDebug("Chat selected");
				if (megaApi != null) {
					contacts = megaApi.getContacts();
					for (int i=0;i<contacts.size();i++){
						if (contacts.get(i).getVisibility() == MegaUser.VISIBILITY_VISIBLE){
							visibleContacts.add(contacts.get(i));
						}
					}
				}
				selectDrawerItemChat();
				supportInvalidateOptionsMenu();
				showHideBottomNavigationView(false);
				if (!comesFromNotifications) {
					bottomNavigationCurrentItem = CHAT_BNV;
				}
				setBottomNavigationMenuItemChecked(CHAT_BNV);
				break;
			}
    	}

    	setTabsVisibility();
    	checkScrollElevation();

		if (megaApi.multiFactorAuthAvailable()) {
			if (newAccount || isEnable2FADialogShown) {
				showEnable2FADialog();
			}
		}
	}

	public void openFullscreenOfflineFragment(String path) {
		drawerItem = DrawerItem.HOMEPAGE;
    	mNavController.navigate(
    			HomepageFragmentDirections.Companion.actionHomepageToFullscreenOffline(path, false),
				new NavOptions.Builder().setLaunchSingleTop(true).build());
	}

	public void fullscreenOfflineFragmentOpened(OfflineFragment fragment) {
    	fullscreenOfflineFragment = fragment;

		showFabButton();
		setBottomNavigationMenuItemChecked(HOME_BNV);
		abL.setVisibility(View.VISIBLE);
		setToolbarTitle();
		supportInvalidateOptionsMenu();
	}

	public void fullscreenOfflineFragmentClosed(OfflineFragment fragment) {
		if (fragment == fullscreenOfflineFragment) {
			if (bottomItemBeforeOpenFullscreenOffline != INVALID_VALUE && !mStopped) {
				backToDrawerItem(bottomItemBeforeOpenFullscreenOffline);
				bottomItemBeforeOpenFullscreenOffline = INVALID_VALUE;
			}

			setPathNavigationOffline("/");
			fullscreenOfflineFragment = null;
			// workaround for flicker of AppBarLayout: if we go back to homepage from fullscreen
			// offline, and hide AppBarLayout when immediately on go back, we will see the flicker
			// of AppBarLayout, hide AppBarLayout when fullscreen offline is closed is better.
			if (isInMainHomePage()) {
				abL.setVisibility(View.GONE);
			}
		}
	}

	public void pagerOfflineFragmentOpened(OfflineFragment fragment) {
    	pagerOfflineFragment = fragment;
	}

	public void pagerOfflineFragmentClosed(OfflineFragment fragment) {
    	if (fragment == pagerOfflineFragment) {
			pagerOfflineFragment = null;
		}
	}

	public void pagerRecentsFragmentOpened(RecentsFragment fragment) {
    	pagerRecentsFragment = fragment;
	}

	public void pagerRecentsFragmentClosed(RecentsFragment fragment) {
    	if (fragment == pagerRecentsFragment) {
			pagerRecentsFragment = null;
		}
	}

	private void showBNVImmediate() {
		updateMiniAudioPlayerVisibility(true);

		bNV.setTranslationY(0);
		bNV.animate().cancel();
		bNV.clearAnimation();
		if (bNV.getVisibility() != View.VISIBLE) {
			bNV.setVisibility(View.VISIBLE);
		}
		bNV.setVisibility(View.VISIBLE);
		final CoordinatorLayout.LayoutParams params = new CoordinatorLayout.LayoutParams(
				ViewGroup.LayoutParams.MATCH_PARENT, ViewGroup.LayoutParams.MATCH_PARENT);
		params.setMargins(0, 0, 0,
				getResources().getDimensionPixelSize(R.dimen.bottom_navigation_view_height));
		fragmentLayout.setLayoutParams(params);
	}

	/**
	 * Update whether we should display the mini audio player. It should only
	 * be visible when BNV is visible.
	 *
	 * @param shouldVisible whether we should display the mini audio player
	 * @return is the mini player visible after this update
	 */
	private boolean updateMiniAudioPlayerVisibility(boolean shouldVisible) {
		if (miniAudioPlayerController != null) {
			miniAudioPlayerController.setShouldVisible(shouldVisible);

			handler.post(this::updateHomepageFabPosition);

			return miniAudioPlayerController.visible();
		}

		return false;
	}

	/**
	 * Update homepage FAB position, considering the visibility of PSA layout and mini audio player.
	 */
	private void updateHomepageFabPosition() {
		HomepageFragment fragment = getFragmentByType(HomepageFragment.class);
		if (isInMainHomePage() && fragment != null) {
			fragment.updateFabPosition(psaViewHolder.visible() ? psaViewHolder.psaLayoutHeight() : 0,
					miniAudioPlayerController.visible() ? miniAudioPlayerController.playerHeight() : 0);
		}
	}

	private boolean isCloudAdded () {
        fbFLol = (FileBrowserFragmentLollipop) getSupportFragmentManager().findFragmentByTag(FragmentTag.CLOUD_DRIVE.getTag());
        return fbFLol != null && fbFLol.isAdded();
    }

	private boolean isIncomingAdded () {
    	if (sharesPageAdapter == null) return false;

		inSFLol = (IncomingSharesFragmentLollipop) sharesPageAdapter.instantiateItem(viewPagerShares, INCOMING_TAB);

    	return inSFLol != null && inSFLol.isAdded();
	}

	private boolean isOutgoingAdded() {
    	if (sharesPageAdapter == null) return false;

		outSFLol = (OutgoingSharesFragmentLollipop) sharesPageAdapter.instantiateItem(viewPagerShares, OUTGOING_TAB);

		return outSFLol != null && outSFLol.isAdded();
	}

	private boolean isLinksAdded() {
    	if (sharesPageAdapter == null) return false;

    	lF = (LinksFragment) sharesPageAdapter.instantiateItem(viewPagerShares, LINKS_TAB);

    	return lF != null && lF.isAdded();
	}

	private boolean isTransfersInProgressAdded() {
		if (mTabsAdapterTransfers == null) return false;

		tFLol = (TransfersFragmentLollipop) mTabsAdapterTransfers.instantiateItem(viewPagerTransfers, PENDING_TAB);

		return tFLol.isAdded();
	}

	private boolean isTransfersCompletedAdded() {
		if (mTabsAdapterTransfers == null) return false;

		completedTFLol = (CompletedTransfersFragmentLollipop) mTabsAdapterTransfers.instantiateItem(viewPagerTransfers, COMPLETED_TAB);

		return completedTFLol.isAdded();
	}

    public void checkScrollElevation() {
    	if(drawerItem==null){
    		return;
		}

        switch (drawerItem) {
            case CLOUD_DRIVE: {
            	if (fbFLol != null){
					fbFLol.checkScroll();
				}
                break;
            }
			case HOMEPAGE: {
				if (fullscreenOfflineFragment != null) {
					fullscreenOfflineFragment.checkScroll();
				}
				break;
			}
            case PHOTOS: {
                if (getCameraUploadFragment() != null) {
					cuFragment.checkScroll();
                }
                break;
            }
            case INBOX: {
            	iFLol = (InboxFragmentLollipop) getSupportFragmentManager().findFragmentByTag(FragmentTag.INBOX.getTag());
                if (iFLol != null) {
                    iFLol.checkScroll();
                }
                break;
            }
            case SHARED_ITEMS: {
            	if (getTabItemShares() == INCOMING_TAB && isIncomingAdded()) inSFLol.checkScroll();
            	else if (getTabItemShares() == OUTGOING_TAB && isOutgoingAdded()) outSFLol.checkScroll();
            	else if (getTabItemShares() == LINKS_TAB && isLinksAdded()) lF.checkScroll();
                break;
            }
            case SETTINGS: {
                if (getSettingsFragment() != null) {
                    sttFLol.checkScroll();
                }
                break;
            }
            case SEARCH: {
				if (getSearchFragment() != null) {
                    sFLol.checkScroll();
                }
                break;
            }
            case CHAT: {
				rChatFL = (RecentChatsFragmentLollipop) getSupportFragmentManager().findFragmentByTag(FragmentTag.RECENT_CHAT.getTag());
                if (rChatFL != null) {
                    rChatFL.checkScroll();
                }
                break;
            }
            case RUBBISH_BIN: {
				rubbishBinFLol = (RubbishBinFragmentLollipop) getSupportFragmentManager().findFragmentByTag(FragmentTag.RUBBISH_BIN.getTag());
                if (rubbishBinFLol != null) {
                    rubbishBinFLol.checkScroll();
                }
                break;
            }

			case TRANSFERS: {
				if (getTabItemTransfers() == PENDING_TAB && isTransfersInProgressAdded()) {
					tFLol.checkScroll();
				} else  if (getTabItemTransfers() == COMPLETED_TAB && isTransfersCompletedAdded()) {
					completedTFLol.checkScroll();
				}
			}
        }
    }


    void showEnable2FADialog () {
		logDebug ("newAccount: "+newAccount);
		newAccount = false;

		MaterialAlertDialogBuilder builder = new MaterialAlertDialogBuilder(this);
		LayoutInflater inflater = getLayoutInflater();
		View v = inflater.inflate(R.layout.dialog_enable_2fa_create_account, null);
		builder.setView(v);

		enable2FAButton = (Button) v.findViewById(R.id.enable_2fa_button);
		enable2FAButton.setOnClickListener(this);
		skip2FAButton = (Button) v.findViewById(R.id.skip_enable_2fa_button);
		skip2FAButton.setOnClickListener(this);

		enable2FADialog = builder.create();
		enable2FADialog.setCanceledOnTouchOutside(false);
		try {
			enable2FADialog.show();
		}catch (Exception e){};
		isEnable2FADialogShown = true;
	}

	/**
	 * Opens the settings section.
	 */
	public void moveToSettingsSection() {
		drawerItem = DrawerItem.SETTINGS;
		selectDrawerItemLollipop(drawerItem);
	}

	/**
	 * Opens the settings section and scrolls to storage category.
	 */
	public void moveToSettingsSectionStorage() {
		openSettingsStorage = true;
		moveToSettingsSection();
	}

	/**
	 * Opens the settings section and scrolls to QR setting.
	 */
	public void moveToSettingsSectionQR(){
		openSettingsQR = true;
		moveToSettingsSection();
	}

	/**
	 * Opens the settings section and scrolls to start screen setting.
	 */
	public void moveToSettingsSectionStartScreen() {
		openSettingsStartScreen = true;
		moveToSettingsSection();
	}

	/**
	 * Resets the scroll of settings page
	 */
	public void resetSettingsScrollIfNecessary() {
		openSettingsStorage = false;
		openSettingsQR = false;
		openSettingsStartScreen = false;

		if (getSettingsFragment() != null) {
			sttFLol.goToFirstCategory();
		}
	}

	public void moveToChatSection (long idChat) {
		if (idChat != -1) {
			Intent intent = new Intent(this, ChatActivityLollipop.class);
			intent.setAction(ACTION_CHAT_SHOW_MESSAGES);
			intent.putExtra(CHAT_ID, idChat);
			this.startActivity(intent);
		}
    	drawerItem = DrawerItem.CHAT;
    	selectDrawerItemLollipop(drawerItem);
	}

	/**
	 * Launches a MyAccountActivity intent without any intent action, data and extra.
	 */
	public void showMyAccount() {
		showMyAccount(null, null, null);
	}

	/**
	 * Launches a MyAccountActivity intent without any extra.
	 *
	 * @param action The intent action.
	 * @param data   The intent data.
	 */
	private void showMyAccount(String action, Uri data) {
		showMyAccount(action, data, null);
	}

	/**
	 * Launches a MyAccountActivity intent without any intent action and data.
	 *
	 * @param extra Pair<String, Integer> The intent extra. First is the extra key, second the value.
	 */
	private void showMyAccount(Pair<String, Integer> extra) {
		showMyAccount(null, null, extra);
	}

	/**
	 * Launches a MyAccountActivity intent.
	 *
	 * @param action The intent action.
	 * @param data   The intent data.
	 * @param extra  Pair<String, Integer> The intent extra. First is the extra key, second the value.
	 */
	private void showMyAccount(String action, Uri data, Pair<String, Integer> extra) {
		if (nV != null && drawerLayout != null && drawerLayout.isDrawerOpen(nV)) {
			drawerLayout.closeDrawer(Gravity.LEFT);
		}

		Intent intent = new Intent(this, MyAccountActivity.class)
				.setAction(action)
				.setData(data);

		if (extra != null) {
			intent.putExtra(extra.first, extra.second);
		}

		startActivity(intent);
	}

	private void closeSearchSection() {
    	searchQuery = "";
		drawerItem = searchDrawerItem;
		selectDrawerItemLollipop(drawerItem);
		searchDrawerItem = null;
	}

	@Override
    public boolean onCreateOptionsMenu(Menu menu) {
		logDebug("onCreateOptionsMenuLollipop");
		// Force update the toolbar title to make the the tile length to be updated
		setToolbarTitle();
		// Inflate the menu items for use in the action bar
		MenuInflater inflater = getMenuInflater();
		inflater.inflate(R.menu.activity_manager, menu);

		searchMenuItem = menu.findItem(R.id.action_search);
		searchView = (SearchView) searchMenuItem.getActionView();

		SearchView.SearchAutoComplete searchAutoComplete = searchView.findViewById(androidx.appcompat.R.id.search_src_text);
		searchAutoComplete.setHint(getString(R.string.hint_action_search));
		View v = searchView.findViewById(androidx.appcompat.R.id.search_plate);
		v.setBackgroundColor(ContextCompat.getColor(this, android.R.color.transparent));

		if (searchView != null) {
			searchView.setIconifiedByDefault(true);
		}

		searchMenuItem.setOnActionExpandListener(new MenuItem.OnActionExpandListener() {
			@Override
			public boolean onMenuItemActionExpand(MenuItem item) {
				logDebug("onMenuItemActionExpand");
                searchQuery = "";
                searchExpand = true;
                if (drawerItem == DrawerItem.HOMEPAGE) {
                    if (mHomepageScreen == HomepageScreen.FULLSCREEN_OFFLINE) {
                        setFullscreenOfflineFragmentSearchQuery(searchQuery);
                    } else if (mHomepageSearchable != null) {
                        mHomepageSearchable.searchReady();
                    } else {
                        openSearchOnHomepage();
                    }
                } else if (drawerItem != DrawerItem.CHAT) {
                    textsearchQuery = false;
                    firstNavigationLevel = true;
                    parentHandleSearch = -1;
                    levelsSearch = -1;
                    setSearchDrawerItem();
                    selectDrawerItemLollipop(drawerItem);
                } else {
                    resetActionBar(aB);
                }
				hideCallMenuItem(chronometerMenuItem, returnCallMenuItem);
				hideCallWidget(ManagerActivityLollipop.this, callInProgressChrono, callInProgressLayout);
                return true;
			}

			@Override
			public boolean onMenuItemActionCollapse(MenuItem item) {
				logDebug("onMenuItemActionCollapse()");
				searchExpand = false;
				setCallWidget();
				setCallMenuItem(returnCallMenuItem, layoutCallMenuItem, chronometerMenuItem);
				if (drawerItem == DrawerItem.CHAT) {
					if (getChatsFragment() != null) {
						rChatFL.closeSearch();
						rChatFL.setCustomisedActionBar();
						supportInvalidateOptionsMenu();
					}
				} else if (drawerItem == DrawerItem.HOMEPAGE) {
					if (mHomepageScreen == HomepageScreen.FULLSCREEN_OFFLINE) {
						if (!textSubmitted) {
							setFullscreenOfflineFragmentSearchQuery(null);
							textSubmitted = true;
						}
						supportInvalidateOptionsMenu();
					} else if (mHomepageSearchable != null) {
						mHomepageSearchable.exitSearch();
						searchQuery = "";
						supportInvalidateOptionsMenu();
					}
				} else {
						cancelSearch();
						textSubmitted = true;
						closeSearchSection();
				}
				return true;
			}
		});

		searchView.setMaxWidth(Integer.MAX_VALUE);

		searchView.setOnQueryTextListener(new SearchView.OnQueryTextListener() {
			@Override
			public boolean onQueryTextSubmit(String query) {
				if (drawerItem == DrawerItem.CHAT) {
					hideKeyboard(managerActivity, 0);
				} else if (drawerItem == DrawerItem.HOMEPAGE) {
					if (mHomepageScreen == HomepageScreen.FULLSCREEN_OFFLINE) {
						searchExpand = false;
						textSubmitted = true;
						hideKeyboard(managerActivity, 0);
						if (fullscreenOfflineFragment != null) {
							fullscreenOfflineFragment.onSearchQuerySubmitted();
						}
						setToolbarTitle();
						supportInvalidateOptionsMenu();
					} else {
						hideKeyboard(ManagerActivityLollipop.this);
					}
				} else {
					searchExpand = false;
					searchQuery = "" + query;
					setToolbarTitle();
					logDebug("Search query: " + query);
					textSubmitted = true;
					supportInvalidateOptionsMenu();
				}
				return true;
			}

			@Override
			public boolean onQueryTextChange(String newText) {
				logDebug("onQueryTextChange");
				if (drawerItem == DrawerItem.CHAT) {
					searchQuery = newText;
					rChatFL = (RecentChatsFragmentLollipop) getSupportFragmentManager().findFragmentByTag(FragmentTag.RECENT_CHAT.getTag());
					if (rChatFL != null) {
						rChatFL.filterChats(newText);
					}
				} else if (drawerItem == DrawerItem.HOMEPAGE) {
					if (mHomepageScreen == HomepageScreen.FULLSCREEN_OFFLINE) {
						if (textSubmitted) {
							textSubmitted = false;
							return true;
						}

						searchQuery = newText;
						setFullscreenOfflineFragmentSearchQuery(searchQuery);
					} else if (mHomepageSearchable != null) {
						searchQuery = newText;
						mHomepageSearchable.searchQuery(searchQuery);
					}
				} else {
					if (textSubmitted) {
						textSubmitted = false;
					} else {
						if (!textsearchQuery) {
							searchQuery = newText;
						}
						if (getSearchFragment() != null) {
							sFLol.newSearchNodesTask();
						}
					}
				}
				return true;
			}
		});

		enableSelectMenuItem = menu.findItem(R.id.action_enable_select);
		doNotDisturbMenuItem = menu.findItem(R.id.action_menu_do_not_disturb);
		clearRubbishBinMenuitem = menu.findItem(R.id.action_menu_clear_rubbish_bin);
		cancelAllTransfersMenuItem = menu.findItem(R.id.action_menu_cancel_all_transfers);
		clearCompletedTransfers = menu.findItem(R.id.action_menu_clear_completed_transfers);
		retryTransfers = menu.findItem(R.id.action_menu_retry_transfers);
		playTransfersMenuIcon = menu.findItem(R.id.action_play);
		pauseTransfersMenuIcon = menu.findItem(R.id.action_pause);
		scanQRcodeMenuItem = menu.findItem(R.id.action_scan_qr);
		returnCallMenuItem = menu.findItem(R.id.action_return_call);
		openMeetingMenuItem = menu.findItem(R.id.action_menu_open_meeting);
		RelativeLayout rootView = (RelativeLayout) returnCallMenuItem.getActionView();
		layoutCallMenuItem = rootView.findViewById(R.id.layout_menu_call);
		chronometerMenuItem = rootView.findViewById(R.id.chrono_menu);
		chronometerMenuItem.setVisibility(View.GONE);
		MenuItem moreMenuItem = menu.findItem(R.id.action_more);
		openLinkMenuItem = menu.findItem(R.id.action_open_link);

		rootView.setOnClickListener(v1 -> onOptionsItemSelected(returnCallMenuItem));

		if (bNV != null) {
			Menu bNVMenu = bNV.getMenu();
			if (bNVMenu != null) {
				if (drawerItem == null) {
					drawerItem = getStartDrawerItem(this);
				}

				if (drawerItem == DrawerItem.CLOUD_DRIVE) {
					setBottomNavigationMenuItemChecked(CLOUD_DRIVE_BNV);
				}
			}
		}

		setCallMenuItem(returnCallMenuItem, layoutCallMenuItem, chronometerMenuItem);

		if (isOnline(this)) {
			switch (drawerItem) {
				case CLOUD_DRIVE:
					if (!isInMDMode) {
						openLinkMenuItem.setVisible(isFirstNavigationLevel());
						moreMenuItem.setVisible(!isFirstNavigationLevel());

						if (isCloudAdded() && fbFLol.getItemCount() > 0) {
							searchMenuItem.setVisible(true);
						}
					}
					break;
				case HOMEPAGE:
					if (mHomepageScreen == HomepageScreen.FULLSCREEN_OFFLINE) {
						updateFullscreenOfflineFragmentOptionMenu(true);
					}

					break;
				case RUBBISH_BIN:
					moreMenuItem.setVisible(!isFirstNavigationLevel());

					if (getRubbishBinFragment() != null && rubbishBinFLol.getItemCount() > 0) {
						clearRubbishBinMenuitem.setVisible(isFirstNavigationLevel());
						searchMenuItem.setVisible(true);
					}
					break;
				case PHOTOS:
					break;

				case INBOX:
					moreMenuItem.setVisible(!isFirstNavigationLevel());

					if (getInboxFragment() != null && iFLol.getItemCount() > 0) {
						searchMenuItem.setVisible(true);
					}
					break;

				case SHARED_ITEMS:
					moreMenuItem.setVisible(!isFirstNavigationLevel());

					if (getTabItemShares() == INCOMING_TAB && isIncomingAdded()) {
						if (isIncomingAdded() && inSFLol.getItemCount() > 0) {
							searchMenuItem.setVisible(true);
						}
					} else if (getTabItemShares() == OUTGOING_TAB && isOutgoingAdded()) {
						if (isOutgoingAdded() && outSFLol.getItemCount() > 0) {
							searchMenuItem.setVisible(true);
						}
					} else if (getTabItemShares() == LINKS_TAB && isLinksAdded()) {
						if (isLinksAdded() && lF.getItemCount() > 0) {
							searchMenuItem.setVisible(true);
						}
					}
					break;

				case SEARCH:
					if (searchExpand) {
						openSearchView();
						sFLol.checkSelectMode();
					} else {
						moreMenuItem.setVisible(!isFirstNavigationLevel());
					}

					break;

				case TRANSFERS:
					if (getTabItemTransfers() == PENDING_TAB && isTransfersInProgressAdded() && transfersInProgress.size() > 0) {
					    if (megaApi.areTransfersPaused(MegaTransfer.TYPE_DOWNLOAD) || megaApi.areTransfersPaused(MegaTransfer.TYPE_UPLOAD)) {
                            playTransfersMenuIcon.setVisible(true);
                        } else {
                            pauseTransfersMenuIcon.setVisible(true);
                        }

						cancelAllTransfersMenuItem.setVisible(true);
					    enableSelectMenuItem.setVisible(true);
					} else if (getTabItemTransfers() == COMPLETED_TAB && isTransfersInProgressAdded() && completedTFLol.isAnyTransferCompleted()) {
						clearCompletedTransfers.setVisible(true);
						retryTransfers.setVisible(thereAreFailedOrCancelledTransfers());
					}

					break;

				case CHAT:
					if (searchExpand) {
						openSearchView();
					} else {
						openMeetingMenuItem.setVisible(true);
						doNotDisturbMenuItem.setVisible(true);
						openLinkMenuItem.setVisible(true);

						if (getChatsFragment() != null && rChatFL.getItemCount() > 0) {
							searchMenuItem.setVisible(true);
						}
					}
					break;

				case NOTIFICATIONS:
					break;
			}
		}

		if (drawerItem == DrawerItem.HOMEPAGE) {
			// Get the Searchable again at onCreateOptionsMenu() after screen rotation
			mHomepageSearchable = findHomepageSearchable();

			if (searchExpand) {
				openSearchView();
			} else {
				if (mHomepageSearchable != null) {
					searchMenuItem.setVisible(mHomepageSearchable.shouldShowSearchMenu());
				}
			}
		}

		logDebug("Call to super onCreateOptionsMenu");
		return super.onCreateOptionsMenu(menu);
	}

    private void openSearchOnHomepage() {
        textsearchQuery = false;
        firstNavigationLevel = true;
        parentHandleSearch = -1;
        levelsSearch = -1;
        setSearchDrawerItem();
        selectDrawerItemLollipop(drawerItem);
        resetActionBar(aB);

        if (sFLol != null) {
            sFLol.newSearchNodesTask();
        }
    }

    private void setFullscreenOfflineFragmentSearchQuery(String searchQuery) {
		if (fullscreenOfflineFragment != null) {
			fullscreenOfflineFragment.setSearchQuery(searchQuery);
		}
	}

	public void updateFullscreenOfflineFragmentOptionMenu(boolean openSearchView) {
    	if (fullscreenOfflineFragment == null) {
    		return;
		}

		if (searchExpand && openSearchView) {
			openSearchView();
		} else if (!searchExpand) {
			if (isOnline(this)) {
				if (fullscreenOfflineFragment.getItemCount() > 0
						&& !fullscreenOfflineFragment.searchMode() && searchMenuItem != null) {
					searchMenuItem.setVisible(true);
				}
			} else {
				supportInvalidateOptionsMenu();
			}

			fullscreenOfflineFragment.refreshActionBarTitle();
		}
	}

	private HomepageSearchable findHomepageSearchable() {
		FragmentManager fragmentManager = getSupportFragmentManager();
		Fragment navHostFragment = fragmentManager.findFragmentById(R.id.nav_host_fragment);
		if (navHostFragment != null && navHostFragment.getChildFragmentManager() != null) {
			for (Fragment fragment : navHostFragment.getChildFragmentManager().getFragments()) {
				if (fragment instanceof HomepageSearchable) {
					return (HomepageSearchable) fragment;
				}
			}
		}

		return null;
	}

	@SuppressWarnings("unchecked")
    public <F extends Fragment> F getFragmentByType(Class<F> fragmentClass) {
        Fragment navHostFragment = getSupportFragmentManager().findFragmentById(R.id.nav_host_fragment);
        if (navHostFragment == null) {
        	return null;
		}

        for (Fragment fragment : navHostFragment.getChildFragmentManager().getFragments()) {
            if (fragment.getClass() == fragmentClass) {
                return (F) fragment;
            }
        }

        return null;
    }

	@Override
    public boolean onOptionsItemSelected(MenuItem item) {
		logDebug("onOptionsItemSelected");
		typesCameraPermission = INVALID_TYPE_PERMISSIONS;

		if (megaApi == null){
			megaApi = ((MegaApplication)getApplication()).getMegaApi();
		}

		if (megaApi != null){
			logDebug("retryPendingConnections");
			megaApi.retryPendingConnections();
		}

		if (megaChatApi != null){
			megaChatApi.retryPendingConnections(false, null);
		}

		int id = item.getItemId();
		switch(id){
			case android.R.id.home:{
				if (firstNavigationLevel && drawerItem != DrawerItem.SEARCH){
					if (drawerItem == DrawerItem.RUBBISH_BIN || drawerItem == DrawerItem.INBOX
							|| drawerItem == DrawerItem.NOTIFICATIONS|| drawerItem == DrawerItem.SETTINGS || drawerItem == DrawerItem.TRANSFERS) {
						if (drawerItem == DrawerItem.SETTINGS) {
							resetSettingsScrollIfNecessary();
						}

						backToDrawerItem(bottomNavigationCurrentItem);
					} else {
						drawerLayout.openDrawer(nV);
					}
				}
				else{
					logDebug("NOT firstNavigationLevel");
		    		if (drawerItem == DrawerItem.CLOUD_DRIVE){
						//Check media discovery mode
						if (isInMDMode){
							onBackPressed();
						}else{
							//Cloud Drive
							if (isCloudAdded()) {
								fbFLol.onBackPressed();
							}
						}
		    		}
					else if (drawerItem == DrawerItem.RUBBISH_BIN) {
		    			rubbishBinFLol = (RubbishBinFragmentLollipop) getSupportFragmentManager().findFragmentByTag(FragmentTag.RUBBISH_BIN.getTag());
						if (rubbishBinFLol != null){
							rubbishBinFLol.onBackPressed();
						}
					}
		    		else if (drawerItem == DrawerItem.SHARED_ITEMS){
						if (getTabItemShares() == INCOMING_TAB && isIncomingAdded()) {
							inSFLol.onBackPressed();
						} else if (getTabItemShares() == OUTGOING_TAB && isOutgoingAdded()) {
							outSFLol.onBackPressed();
						} else if (getTabItemShares() == LINKS_TAB && isLinksAdded()) {
							lF.onBackPressed();
						}
		    		}
					else if (drawerItem == DrawerItem.PHOTOS) {
						if (getCameraUploadFragment() != null) {
							if (cuFragment.isEnableCUFragmentShown()) {
								cuFragment.onBackPressed();
								return true;
							}

							setToolbarTitle();
							invalidateOptionsMenu();
							return true;
						}
					} else if (drawerItem == DrawerItem.INBOX) {
						iFLol = (InboxFragmentLollipop) getSupportFragmentManager().findFragmentByTag(FragmentTag.INBOX.getTag());
						if (iFLol != null){
							iFLol.onBackPressed();
							return true;
						}
					}
		    		else if (drawerItem == DrawerItem.SEARCH){
		    			if (getSearchFragment() != null){
//		    				sFLol.onBackPressed();
		    				onBackPressed();
		    				return true;
		    			}
		    		}
		    		else if (drawerItem == DrawerItem.TRANSFERS){
						drawerItem = getStartDrawerItem(this);
						selectDrawerItemLollipop(drawerItem);
						return true;
		    		} else if (drawerItem == DrawerItem.HOMEPAGE) {
						if (mHomepageScreen == HomepageScreen.FULLSCREEN_OFFLINE) {
							handleBackPressIfFullscreenOfflineFragmentOpened();
						} else {
							mNavController.navigateUp();
						}
					} else {
						super.onBackPressed();
					}
				}
		    	return true;
		    }
			case R.id.action_search:{
				logDebug("Action search selected");
                hideItemsWhenSearchSelected();
                return true;
			}
			case R.id.action_open_link:
				showOpenLinkDialog();
				return true;

		    case R.id.action_menu_cancel_all_transfers:{
		    	showConfirmationCancelAllTransfers();
		    	return true;
		    }
			case R.id.action_menu_clear_completed_transfers:{
				showConfirmationClearCompletedTransfers();
				return true;
			}
	        case R.id.action_pause:{
	        	if (drawerItem == DrawerItem.TRANSFERS){
					logDebug("Click on action_pause - play visible");
	        		megaApi.pauseTransfers(true, this);
	        		pauseTransfersMenuIcon.setVisible(false);
	        		playTransfersMenuIcon.setVisible(true);
	        	}

	        	return true;
	        }
	        case R.id.action_play:{
				logDebug("Click on action_play - pause visible");
				pauseTransfersMenuIcon.setVisible(true);
				playTransfersMenuIcon.setVisible(false);
    			megaApi.pauseTransfers(false, this);

	        	return true;
	        }
			case R.id.action_menu_do_not_disturb:
				if (drawerItem == DrawerItem.CHAT) {
					if (getGeneralNotification().equals(NOTIFICATIONS_ENABLED)) {
						createMuteNotificationsChatAlertDialog(this, null);
					} else {
						showSnackbar(MUTE_NOTIFICATIONS_SNACKBAR_TYPE, null, -1);
					}
				}
				return true;

	        case R.id.action_select:{
	        	switch (drawerItem) {
					case CLOUD_DRIVE:
						if (isCloudAdded()){
							fbFLol.selectAll();
						}
						break;

					case RUBBISH_BIN:
						if (getRubbishBinFragment() != null){
							rubbishBinFLol.selectAll();
						}
						break;

					case SHARED_ITEMS:
						switch (getTabItemShares()) {
							case INCOMING_TAB:
								if (isIncomingAdded()) {
									inSFLol.selectAll();
								}
								break;

							case OUTGOING_TAB:
								if (isOutgoingAdded()) {
									outSFLol.selectAll();
								}
								break;

							case LINKS_TAB:
								if (isLinksAdded()) {
									lF.selectAll();
								}
								break;
						}
						break;
					case HOMEPAGE:
						if (fullscreenOfflineFragment != null) {
							fullscreenOfflineFragment.selectAll();
						}
						break;
					case CHAT:
						if (getChatsFragment() != null) {
							rChatFL.selectAll();
						}
						break;

					case INBOX:
						if (getInboxFragment() != null) {
							iFLol.selectAll();
						}
						break;

					case SEARCH:
						if (getSearchFragment() != null) {
							sFLol.selectAll();
						}
						break;
				}

	        	return true;
	        }
			case R.id.action_menu_clear_rubbish_bin:
				showClearRubbishBinDialog();
				return true;

			case R.id.action_scan_qr: {
				logDebug("Action menu scan QR code pressed");
                //Check if there is a in progress call:
				checkBeforeOpeningQR(true);
				return true;
			}
			case R.id.action_return_call:{
				logDebug("Action menu return to call in progress pressed");
				returnCallWithPermissions();
				return true;
			}
			case R.id.action_menu_retry_transfers:
				retryAllTransfers();
				return true;

			case R.id.action_enable_select:
				if (isTransfersInProgressAdded()) {
					tFLol.activateActionMode();
				}
				return true;
			case R.id.action_menu_open_meeting:
				// Click to enter "create meeting"
				onCreateMeeting();
				return true;

			case R.id.action_more:
				showNodeOptionsPanel(getCurrentParentNode(getCurrentParentHandle(), INVALID_VALUE));
				return true;

			default:{
	            return super.onOptionsItemSelected(item);
            }
		}
	}

	private void hideItemsWhenSearchSelected() {
		textSubmitted = false;

		if (searchMenuItem != null) {
			doNotDisturbMenuItem.setVisible(false);
			cancelAllTransfersMenuItem.setVisible(false);
			clearCompletedTransfers.setVisible(false);
			pauseTransfersMenuIcon.setVisible(false);
			playTransfersMenuIcon.setVisible(false);
			clearRubbishBinMenuitem.setVisible(false);
			searchMenuItem.setVisible(false);
			openMeetingMenuItem.setVisible(false);
			openLinkMenuItem.setVisible(false);
		}
	}

	private void returnCallWithPermissions() {
		if (checkPermissionsCall(this, RETURN_CALL_PERMISSIONS)) {
			returnActiveCall(this, passcodeManagement);
		}
	}

	public void checkBeforeOpeningQR(boolean openScanQR){
		if (isNecessaryDisableLocalCamera() != MEGACHAT_INVALID_HANDLE) {
			showConfirmationOpenCamera(this, ACTION_OPEN_QR, openScanQR);
			return;
		}
		openQR(openScanQR);
	}

	public void openQR(boolean openScanQr) {
		if (openScanQr) {
			getSupportFragmentManager().beginTransaction()
					.replace(R.id.fragment_container, new ScanCodeFragment()).commitNowAllowingStateLoss();
		}

		Intent intent = new Intent(this, QRCodeActivity.class);
		intent.putExtra(OPEN_SCAN_QR, openScanQr);
		startActivity(intent);
	}

	private void updateView (boolean isList) {
        if (this.isList != isList) {
            this.isList = isList;
            dbH.setPreferredViewList(isList);
        }

		LiveEventBus.get(EVENT_LIST_GRID_CHANGE, Boolean.class).post(isList);

        //Refresh Cloud Fragment
        refreshFragment(FragmentTag.CLOUD_DRIVE.getTag());

        //Refresh Rubbish Fragment
        refreshFragment(FragmentTag.RUBBISH_BIN.getTag());

        //Refresh shares section
        refreshFragment(FragmentTag.INCOMING_SHARES.getTag());

        //Refresh shares section
        refreshFragment(FragmentTag.OUTGOING_SHARES.getTag());

		refreshSharesPageAdapter();

        //Refresh search section
        refreshFragment(FragmentTag.SEARCH.getTag());

        //Refresh inbox section
        refreshFragment(FragmentTag.INBOX.getTag());
    }

	public void refreshAfterMovingToRubbish(){
		logDebug("refreshAfterMovingToRubbish");

		if (drawerItem == DrawerItem.CLOUD_DRIVE) {
			refreshCloudDrive();
		} else if (drawerItem == DrawerItem.INBOX) {
			onNodesInboxUpdate();
		} else if (drawerItem == DrawerItem.SHARED_ITEMS) {
			onNodesSharedUpdate();
		} else if (drawerItem == DrawerItem.SEARCH) {
			refreshSearch();
		} else if (drawerItem == DrawerItem.HOMEPAGE) {
			LiveEventBus.get(EVENT_NODES_CHANGE).post(false);
		}

        checkCameraUploadFolder(true,null);
		refreshRubbishBin();
		setToolbarTitle();
	}

    /**
     * After nodes on Cloud Drive changed or some nodes are moved to rubbish bin,
     * need to check CU and MU folders' status.
     *
     * @param shouldDisable If CU or MU folder is deleted by current client, then CU should be disabled. Otherwise not.
     * @param updatedNodes Nodes which have changed.
     */
    private void checkCameraUploadFolder(boolean shouldDisable, ArrayList<MegaNode> updatedNodes) {
        // Get CU and MU folder hanlde from local setting.
        long primaryHandle = getPrimaryFolderHandle();
        long secondaryHandle = getSecondaryFolderHandle();

        if (updatedNodes != null) {
            List<Long> handles = new ArrayList<>();
            for (MegaNode node : updatedNodes) {
                handles.add(node.getHandle());
            }
            // If CU and MU folder don't change then return.
            if (!handles.contains(primaryHandle) && !handles.contains(secondaryHandle)) {
                logDebug("Updated nodes don't include CU/MU, return.");
                return;
            }
        }

        MegaPreferences prefs = dbH.getPreferences();
        boolean isSecondaryEnabled = false;
        if (prefs != null) {
            isSecondaryEnabled = Boolean.parseBoolean(prefs.getSecondaryMediaFolderEnabled());
        }

        // Check if CU and MU folder are moved to rubbish bin.
        boolean isPrimaryFolderInRubbish = isNodeInRubbish(primaryHandle);
        boolean isSecondaryFolderInRubbish = isSecondaryEnabled && isNodeInRubbish(secondaryHandle);

        // If only MU folder is in rubbish bin.
        if (isSecondaryFolderInRubbish && !isPrimaryFolderInRubbish) {
            logDebug("MU folder is deleted, backup settings and disable MU.");
            if (shouldDisable) {
                // Back up timestamps and disabled MU upload.
                backupTimestampsAndFolderHandle();
                disableMediaUploadProcess();
            } else {
                // Just stop the upload process.
                stopRunningCameraUploadService(app);
            }
        } else if (isPrimaryFolderInRubbish) {
            // If CU folder is in rubbish bin.
            logDebug("CU folder is deleted, backup settings and disable CU.");
            if (shouldDisable) {
                // Disable both CU and MU.
                backupTimestampsAndFolderHandle();
                disableCameraUploadSettingProcess(false);
				sendBroadcast(new Intent(ACTION_UPDATE_DISABLE_CU_UI_SETTING));
			} else {
                // Just stop the upload process.
                stopRunningCameraUploadService(app);
            }
        }
    }

	public void refreshRubbishBin () {
		rubbishBinFLol = (RubbishBinFragmentLollipop) getSupportFragmentManager().findFragmentByTag(FragmentTag.RUBBISH_BIN.getTag());
		if (rubbishBinFLol != null){
			ArrayList<MegaNode> nodes;
			if(parentHandleRubbish == -1){
				nodes = megaApi.getChildren(megaApi.getRubbishNode(), sortOrderManagement.getOrderCloud());
			}
			else{
				nodes = megaApi.getChildren(megaApi.getNodeByHandle(parentHandleRubbish),
						sortOrderManagement.getOrderCloud());
			}

			rubbishBinFLol.hideMultipleSelect();
			rubbishBinFLol.setNodes(nodes);
			rubbishBinFLol.getRecyclerView().invalidate();
		}
	}

	public void refreshAfterMoving() {
		logDebug("refreshAfterMoving");
		if (drawerItem == DrawerItem.CLOUD_DRIVE) {

			//Refresh Cloud Fragment
			refreshCloudDrive();

			//Refresh Rubbish Fragment
			refreshRubbishBin();
		}
		else if(drawerItem == DrawerItem.RUBBISH_BIN){
			//Refresh Rubbish Fragment
			refreshRubbishBin();
		}
		else if (drawerItem == DrawerItem.INBOX) {
			onNodesInboxUpdate();

			refreshCloudDrive();
		}
		else if(drawerItem == DrawerItem.SHARED_ITEMS) {
			onNodesSharedUpdate();

			//Refresh Cloud Fragment
			refreshCloudDrive();

			//Refresh Rubbish Fragment
			refreshRubbishBin();
		}else if(drawerItem == DrawerItem.SEARCH){
			refreshSearch();
		}

		setToolbarTitle();
	}

	public void refreshSearch() {
		if (getSearchFragment() != null){
			sFLol.hideMultipleSelect();
			sFLol.refresh();
		}
	}

	public void refreshAfterRemoving(){
		logDebug("refreshAfterRemoving");

		rubbishBinFLol = (RubbishBinFragmentLollipop) getSupportFragmentManager().findFragmentByTag(FragmentTag.RUBBISH_BIN.getTag());
		if (rubbishBinFLol != null){
			rubbishBinFLol.hideMultipleSelect();

			if (isClearRubbishBin){
				isClearRubbishBin = false;
				parentHandleRubbish = megaApi.getRubbishNode().getHandle();
				ArrayList<MegaNode> nodes = megaApi.getChildren(megaApi.getRubbishNode(),
						sortOrderManagement.getOrderCloud());
				rubbishBinFLol.setNodes(nodes);
				rubbishBinFLol.getRecyclerView().invalidate();
			}
			else{
				refreshRubbishBin();
			}
		}

		onNodesInboxUpdate();

		refreshSearch();
	}

	@Override
	public void onBackPressed() {
		logDebug("onBackPressed");

		// Let the PSA web browser fragment (if visible) to consume the back key event
		if (psaWebBrowser != null && psaWebBrowser.consumeBack()) return;

		retryConnectionsAndSignalPresence();

		if (drawerLayout.isDrawerOpen(nV)) {
    		drawerLayout.closeDrawer(Gravity.LEFT);
    		return;
    	}

		dismissAlertDialogIfExists(statusDialog);

		logDebug("DRAWERITEM: " + drawerItem);

		if (turnOnNotifications) {
			deleteTurnOnNotificationsFragment();
			return;
		}
		if (onAskingPermissionsFragment || onAskingSMSVerificationFragment) {
			return;
		}

		if (drawerItem == DrawerItem.CLOUD_DRIVE) {
			if (isInMDMode){
				changeMDMode(false);
				backToDrawerItem(bottomNavigationCurrentItem);
			}else{
				 if (!isCloudAdded() || fbFLol.onBackPressed() == 0) {
		    		performOnBack();
				 }
			}
		} else if (drawerItem == DrawerItem.RUBBISH_BIN) {
			rubbishBinFLol = (RubbishBinFragmentLollipop) getSupportFragmentManager()
					.findFragmentByTag(FragmentTag.RUBBISH_BIN.getTag());
			if (rubbishBinFLol == null || rubbishBinFLol.onBackPressed() == 0) {
				backToDrawerItem(bottomNavigationCurrentItem);
			}
		} else if (drawerItem == DrawerItem.TRANSFERS) {
			backToDrawerItem(bottomNavigationCurrentItem);

    	} else if (drawerItem == DrawerItem.INBOX) {
			iFLol = (InboxFragmentLollipop) getSupportFragmentManager()
					.findFragmentByTag(FragmentTag.INBOX.getTag());
			if (iFLol == null || iFLol.onBackPressed() == 0) {
				backToDrawerItem(bottomNavigationCurrentItem);
			}
		} else if (drawerItem == DrawerItem.NOTIFICATIONS) {
			backToDrawerItem(bottomNavigationCurrentItem);
		} else if (drawerItem == DrawerItem.SETTINGS) {
			if (!isOnline(this)) {
				showOfflineMode();
			}

			resetSettingsScrollIfNecessary();
			backToDrawerItem(bottomNavigationCurrentItem);
		} else if (drawerItem == DrawerItem.SHARED_ITEMS) {
			switch (getTabItemShares()) {
				case INCOMING_TAB:
					if (!isIncomingAdded() || inSFLol.onBackPressed() == 0) {
						performOnBack();
					}
					break;
				case OUTGOING_TAB:
					if (!isOutgoingAdded() || outSFLol.onBackPressed() == 0) {
						performOnBack();
					}
					break;
				case LINKS_TAB:
					if (!isLinksAdded() || lF.onBackPressed() == 0) {
						performOnBack();
					}
					break;
				default:
					performOnBack();
					break;
			}
        } else if (drawerItem == DrawerItem.CHAT) {
			if (getChatsFragment() != null && isFabExpanded) {
                collapseFab();
            } else {
				performOnBack();
            }
		} else if (drawerItem == DrawerItem.PHOTOS) {
			if (getCameraUploadFragment() == null || cuFragment.onBackPressed() == 0){
				performOnBack();
			}
    	} else if (drawerItem == DrawerItem.SEARCH) {
			if (getSearchFragment() == null || sFLol.onBackPressed() == 0) {
    			closeSearchSection();
    		}
        } else if (isInMainHomePage()) {
            HomepageFragment fragment = getFragmentByType(HomepageFragment.class);
            if(fragment != null && fragment.isFabExpanded()) {
                fragment.collapseFab();
            } else {
				performOnBack();
			}
        } else {
			handleBackPressIfFullscreenOfflineFragmentOpened();
		}
	}

	/**
	 * Closes the app if the current DrawerItem is the same as the preferred one.
	 * If not, sets the current DrawerItem as the preferred one.
	 */
	private void performOnBack() {
		int startItem = getStartBottomNavigationItem(this);

		if (shouldCloseApp(startItem, drawerItem)) {
			// The Psa requires the activity to load the new PSA even though the app is on the
			// background. So don't call super.onBackPressed() since it will destroy this activity
			// and its embedded web browser fragment.
			moveTaskToBack(false);
		} else {
			backToDrawerItem(startItem);
		}
	}

	private void handleBackPressIfFullscreenOfflineFragmentOpened() {
		if (fullscreenOfflineFragment == null || fullscreenOfflineFragment.onBackPressed() == 0) {
			// workaround for flicker of AppBarLayout: if we go back to homepage from fullscreen
			// offline, and hide AppBarLayout when immediately on go back, we will see the flicker
			// of AppBarLayout, hide AppBarLayout when fullscreen offline is closed is better.
			if (bottomNavigationCurrentItem != HOME_BNV) {
				backToDrawerItem(bottomNavigationCurrentItem);
			} else {
				drawerItem = DrawerItem.HOMEPAGE;
			}
			super.onBackPressed();
		}
	}

    public void adjustTransferWidgetPositionInHomepage() {
        if (isInMainHomePage()) {
            RelativeLayout transfersWidgetLayout = findViewById(R.id.transfers_widget_layout);
            if (transfersWidgetLayout == null) return;

            LinearLayout.LayoutParams params = (LinearLayout.LayoutParams) transfersWidgetLayout.getLayoutParams();
            params.bottomMargin = Util.dp2px(TRANSFER_WIDGET_MARGIN_BOTTOM, outMetrics);
            params.gravity = Gravity.END;
			transfersWidgetLayout.setLayoutParams(params);
        }
    }

    /**
	 * Update the PSA view visibility. It should only visible in root homepage tab.
	 */
    private void updatePsaViewVisibility() {
		psaViewHolder.toggleVisible(isInMainHomePage());
		if (psaViewHolder.visible()) {
			handler.post(this::updateHomepageFabPosition);
		} else {
			updateHomepageFabPosition();
		}
	}

	public void backToDrawerItem(int item) {
    	if (item == CLOUD_DRIVE_BNV) {
    		drawerItem = DrawerItem.CLOUD_DRIVE;
    		if (isCloudAdded()) {
    			fbFLol.setTransferOverQuotaBannerVisibility();
			}
		}
		else if (item == PHOTOS_BNV) {
			drawerItem = DrawerItem.PHOTOS;
		}
		else if (item == CHAT_BNV) {
			drawerItem = DrawerItem.CHAT;
		}
		else if (item == SHARED_ITEMS_BNV) {
			drawerItem = DrawerItem.SHARED_ITEMS;
		}
		else if (item == HOME_BNV || item == -1) {
			drawerItem = DrawerItem.HOMEPAGE;
		}

		selectDrawerItemLollipop(drawerItem);
	}

	void isFirstTimeCam() {
		if(firstLogin){
			firstLogin = false;
			dbH.setCamSyncEnabled(false);
			bottomNavigationCurrentItem = CLOUD_DRIVE_BNV;
		}
	}

	private void checkIfShouldCloseSearchView(DrawerItem oldDrawerItem) {
    	if (!searchExpand) return;

		if (oldDrawerItem == DrawerItem.CHAT
				|| (oldDrawerItem == DrawerItem.HOMEPAGE
				&& mHomepageScreen == HomepageScreen.FULLSCREEN_OFFLINE)) {
			searchExpand = false;
		}
	}

	@Override
	public boolean onNavigationItemSelected(MenuItem menuItem) {
		logDebug("onNavigationItemSelected");

		if (nV != null){
			Menu nVMenu = nV.getMenu();
			resetNavigationViewMenu(nVMenu);
		}

		DrawerItem oldDrawerItem = drawerItem;

		switch (menuItem.getItemId()){
			case R.id.bottom_navigation_item_cloud_drive: {
				if (drawerItem == DrawerItem.CLOUD_DRIVE) {
					if (isInMDMode) {
						changeMDMode(false);
					}
					MegaNode rootNode = megaApi.getRootNode();
					if (rootNode == null) {
						logError("Root node is null");
					}

                    if (parentHandleBrowser != INVALID_HANDLE
							&& rootNode != null && parentHandleBrowser != rootNode.getHandle()) {
                        parentHandleBrowser = rootNode.getHandle();
                        refreshFragment(FragmentTag.CLOUD_DRIVE.getTag());
                        if (isCloudAdded()) {
                            fbFLol.scrollToFirstPosition();
                        }
                    }
				}
				else {
					drawerItem = DrawerItem.CLOUD_DRIVE;
					setBottomNavigationMenuItemChecked(CLOUD_DRIVE_BNV);
				}
				break;
			}
			case R.id.bottom_navigation_item_homepage: {
				drawerItem = DrawerItem.HOMEPAGE;
				if (fullscreenOfflineFragment != null) {
					super.onBackPressed();
					return true;
				} else {
					setBottomNavigationMenuItemChecked(HOME_BNV);
				}
				break;
			}
			case R.id.bottom_navigation_item_camera_uploads: {
				// if pre fragment is the same one, do nothing.
				if(oldDrawerItem != DrawerItem.PHOTOS) {
					drawerItem = DrawerItem.PHOTOS;
					setBottomNavigationMenuItemChecked(PHOTOS_BNV);
				}
				break;
			}
			case R.id.bottom_navigation_item_shared_items: {
				if (drawerItem == DrawerItem.SHARED_ITEMS) {
					if (getTabItemShares() == INCOMING_TAB && parentHandleIncoming != INVALID_HANDLE) {
						parentHandleIncoming = INVALID_HANDLE;
						refreshFragment(FragmentTag.INCOMING_SHARES.getTag());
					} else if (getTabItemShares() == OUTGOING_TAB && parentHandleOutgoing != INVALID_HANDLE){
						parentHandleOutgoing = INVALID_HANDLE;
						refreshFragment(FragmentTag.OUTGOING_SHARES.getTag());
					} else if (getTabItemShares() == LINKS_TAB && parentHandleLinks != INVALID_HANDLE) {
						parentHandleLinks = INVALID_HANDLE;
						refreshFragment(FragmentTag.LINKS.getTag());
					}

					refreshSharesPageAdapter();
				} else {
					drawerItem = DrawerItem.SHARED_ITEMS;
					setBottomNavigationMenuItemChecked(SHARED_ITEMS_BNV);
				}
				break;
			}
			case R.id.bottom_navigation_item_chat: {
				drawerItem = DrawerItem.CHAT;
				setBottomNavigationMenuItemChecked(CHAT_BNV);
				break;
			}
		}

		checkIfShouldCloseSearchView(oldDrawerItem);
		selectDrawerItemLollipop(drawerItem);
		drawerLayout.closeDrawer(Gravity.LEFT);

		return true;
	}

	@Override
	public void showSnackbar(int type, String content, long chatId) {
    	showSnackbar(type, fragmentContainer, content, chatId);
	}

	/**
	 * Restores a list of nodes from Rubbish Bin to their original parent.
	 *
	 * @param nodes	List of nodes.
	 */
	public void restoreFromRubbish(final List<MegaNode> nodes) {
		moveNodeUseCase.restore(nodes)
				.subscribeOn(Schedulers.io())
				.observeOn(AndroidSchedulers.mainThread())
				.subscribe((result, throwable) -> {
					if (throwable == null) {
						boolean notValidView = result.isSingleAction() && result.isSuccess()
								&& parentHandleRubbish == nodes.get(0).getHandle();

						showRestorionOrRemovalResult(notValidView, result.isForeignNode(),
								result.getResultText());
					}
				});
	}

	/**
	 * Shows the final result of a restoration or removal from Rubbish Bin section.
	 *
	 * @param notValidView  True if should update the view, false otherwise.
	 * @param isForeignNode True if should show a foreign warning, false otherwise.
	 * @param message       Text message to show as the request result.
	 */
	private void showRestorionOrRemovalResult(boolean notValidView, boolean isForeignNode, String message) {
		if (notValidView) {
			parentHandleRubbish = INVALID_HANDLE;
			setToolbarTitle();
			refreshRubbishBin();
		}

		if (isForeignNode) {
			showForeignStorageOverQuotaWarningDialog(this);
		} else {
			showSnackbar(SNACKBAR_TYPE, message, MEGACHAT_INVALID_HANDLE);
		}
	}

	public void showRenameDialog(final MegaNode document){
		showRenameNodeDialog(this, document, this, this);
	}

	/**
	 * Launches an intent to get the links of the nodes received.
	 *
	 * @param nodes List of nodes to get their links.
	 */
	public void showGetLinkActivity(List<MegaNode> nodes) {
    	if (nodes == null || nodes.isEmpty()) {
    		showSnackbar(SNACKBAR_TYPE, getString(R.string.general_text_error), MEGACHAT_INVALID_HANDLE);
			return;
		}

    	if (nodes.size() == 1) {
    		showGetLinkActivity(nodes.get(0).getHandle());
    		return;
		}

    	long[] handles = new long[nodes.size()];
		for (int i = 0; i < nodes.size(); i++) {
			MegaNode node = nodes.get(i);
			if (showTakenDownNodeActionNotAvailableDialog(node, this)) {
				return;
			}

			handles[i] = node.getHandle();
		}

		LinksUtil.showGetLinkActivity(this, handles);
	}

	public void showGetLinkActivity(long handle){
		logDebug("Handle: " + handle);
		MegaNode node = megaApi.getNodeByHandle(handle);
		if (node == null) {
			showSnackbar(SNACKBAR_TYPE, getString(R.string.warning_node_not_exists_in_cloud), MEGACHAT_INVALID_HANDLE);
			return;
		}


		if (showTakenDownNodeActionNotAvailableDialog(node, this)) {
			return;
		}

		LinksUtil.showGetLinkActivity(this, handle);

		refreshAfterMovingToRubbish();
	}

	/*
	 * Display keyboard
	 */
	private void showKeyboardDelayed(final View view) {
		logDebug("showKeyboardDelayed");
		handler.postDelayed(new Runnable() {
			@Override
			public void run() {
				InputMethodManager imm = (InputMethodManager) getSystemService(Context.INPUT_METHOD_SERVICE);
				imm.showSoftInput(view, InputMethodManager.SHOW_IMPLICIT);
			}
		}, 50);
	}

	public void setIsClearRubbishBin(boolean value){
		this.isClearRubbishBin = value;
	}

	/**
	 * Move folders or files that belong to "My backups"
	 *
	 * @param handleList handleList handles list of the nodes that selected
	 */
	public void moveBackupNode(final ArrayList<Long> handleList) {
		logDebug("MyBackup + NodeOptionsBottomSheetDialogFragment Move a backup folder or file");
		fileBackupManager.moveBackup(nC, handleList);
	}

	/**
	 * Delete folders or files that included "My backup"
	 *
	 * @param handleList handleList handles list of the nodes that selected
	 */
	public void askConfirmationMoveToRubbish(final ArrayList<Long> handleList){
		logDebug("askConfirmationMoveToRubbish");
		isClearRubbishBin=false;

		if(handleList!=null){

			if (handleList.size() > 0){
				Long handle = handleList.get(0);
				MegaNode p = megaApi.getNodeByHandle(handle);
				while (megaApi.getParentNode(p) != null){
					p = megaApi.getParentNode(p);
				}
				if (p.getHandle() != megaApi.getRubbishNode().getHandle()){
					if (fileBackupManager.removeBackup(moveNodeUseCase, handleList)) {
						return;
					}

					MaterialAlertDialogBuilder builder = new MaterialAlertDialogBuilder(this);
					if (getPrimaryFolderHandle() == handle && CameraUploadUtil.isPrimaryEnabled()) {
						builder.setMessage(getResources().getString(R.string.confirmation_move_cu_folder_to_rubbish));
					} else if (getSecondaryFolderHandle() == handle && CameraUploadUtil.isSecondaryEnabled()) {
						builder.setMessage(R.string.confirmation_move_mu_folder_to_rubbish);
					} else {
						builder.setMessage(getResources().getString(R.string.confirmation_move_to_rubbish));
					}

					builder.setPositiveButton(R.string.general_move, (dialog, which) ->
							moveNodeUseCase.moveToRubbishBin(handleList)
									.subscribeOn(Schedulers.io())
									.observeOn(AndroidSchedulers.mainThread())
									.subscribe((result, throwable) -> {
										if (throwable == null) {
											showMovementResult(result, handleList.get(0));
										}
									}));

					builder.setNegativeButton(R.string.general_cancel, null);
					builder.show();
				}
				else{
					MaterialAlertDialogBuilder builder = new MaterialAlertDialogBuilder(this);
					builder.setMessage(getResources().getString(R.string.confirmation_delete_from_mega));

					builder.setPositiveButton(R.string.context_remove, (dialog, which) ->
							removeNodeUseCase.remove(handleList)
									.subscribeOn(Schedulers.io())
									.observeOn(AndroidSchedulers.mainThread())
									.subscribe((result, throwable) -> {
										if (throwable == null) {
											boolean notValidView = result.isSingleAction()
													&& result.isSuccess()
													&& parentHandleRubbish == handleList.get(0);

											showRestorionOrRemovalResult(notValidView, false,
													result.getResultText());
										}
									}));

					builder.setNegativeButton(R.string.general_cancel, null);
					builder.show();
				}
			}
		}
		else{
			logWarning("handleList NULL");
			return;
		}

	}

	public void showWarningDialogOfShare(final MegaNode p, int nodeType, int actionType){
		logDebug("showWarningDialogOfShareFolder");
		if (actionType == ACTION_BACKUP_SHARE_FOLDER) {
			fileBackupManager.shareBackupFolder(nC, p, nodeType, actionType);
		}
	}

	/**
	 * Shows the final result of a movement request.
	 *
	 * @param result Object containing the request result.
	 * @param handle Handle of the node to mode.
	 */
	private void showMovementResult(MoveRequestResult result, long handle) {
		if (result.isSingleAction() && result.isSuccess() && getCurrentParentHandle() == handle) {
			switch (drawerItem) {
				case CLOUD_DRIVE:
					parentHandleBrowser = result.getOldParentHandle();
					refreshCloudDrive();
					break;

				case INBOX:
					parentHandleInbox = result.getOldParentHandle();
					refreshInboxList();
					break;

				case SHARED_ITEMS:
					switch (getTabItemShares()) {
						case INCOMING_TAB:
							decreaseDeepBrowserTreeIncoming();
							parentHandleIncoming = deepBrowserTreeIncoming == 0 ? INVALID_HANDLE : result.getOldParentHandle();
							refreshIncomingShares();
							break;

						case OUTGOING_TAB:
							decreaseDeepBrowserTreeOutgoing();
							parentHandleOutgoing = deepBrowserTreeOutgoing == 0 ? INVALID_HANDLE : result.getOldParentHandle();

							if (parentHandleOutgoing == INVALID_HANDLE) {
								hideTabs(false, OUTGOING_TAB);
							}

							refreshOutgoingShares();
							break;

						case LINKS_TAB:
							decreaseDeepBrowserTreeLinks();
							parentHandleLinks = deepBrowserTreeLinks == 0 ? INVALID_HANDLE : result.getOldParentHandle();

							if (parentHandleLinks == INVALID_HANDLE) {
								hideTabs(false, LINKS_TAB);
							}

							refreshLinks();
							break;
					}

				case SEARCH:
					parentHandleSearch = levelsSearch > 0 ? result.getOldParentHandle() : INVALID_HANDLE;
					levelsSearch--;
					refreshSearch();
					break;

			}

			setToolbarTitle();
		}

		if (result.isForeignNode()) {
			showForeignStorageOverQuotaWarningDialog(this);
		} else {
			showSnackbar(SNACKBAR_TYPE, result.getResultText(), MEGACHAT_INVALID_HANDLE);
		}
	}

	public void askConfirmationDeleteAccount(){
		logDebug("askConfirmationDeleteAccount");
		megaApi.multiFactorAuthCheck(megaApi.getMyEmail(), this);

		DialogInterface.OnClickListener dialogClickListener = new DialogInterface.OnClickListener() {
			@Override
			public void onClick(DialogInterface dialog, int which) {
				switch (which){
					case DialogInterface.BUTTON_POSITIVE:
						aC.deleteAccount();
						break;

					case DialogInterface.BUTTON_NEGATIVE:
						//No button clicked
						break;
				}
			}
		};

		MaterialAlertDialogBuilder builder = new MaterialAlertDialogBuilder(this);
		builder.setTitle(getString(R.string.delete_account));

		builder.setMessage(getResources().getString(R.string.delete_account_text));

		builder.setPositiveButton(R.string.delete_account, dialogClickListener);
		builder.setNegativeButton(R.string.general_dismiss, dialogClickListener);
		builder.show();
	}

	/**
	 * Shows an error in the Open link dialog.
	 *
	 * @param show  True if should show an error.
	 * @param error Error value to identify and show the corresponding error.
	 */
	private void showOpenLinkError(boolean show, int error) {
		if (openLinkDialog != null) {
			if (show) {
				openLinkDialogIsErrorShown = true;
				ColorUtils.setErrorAwareInputAppearance(openLinkText, true);
				openLinkError.setVisibility(View.VISIBLE);
				if (drawerItem == DrawerItem.CLOUD_DRIVE) {
					if (openLinkText.getText().toString().isEmpty()) {
						openLinkErrorText.setText(R.string.invalid_file_folder_link_empty);
						return;
					}
					switch (error) {
						case CHAT_LINK: {
							openLinkText.setTextColor(ColorUtils.getThemeColor(this,
									android.R.attr.textColorPrimary));
							openLinkErrorText.setText(R.string.valid_chat_link);
							openLinkOpenButton.setText(R.string.action_open_chat_link);
							break;
						}
						case CONTACT_LINK: {
							openLinkText.setTextColor(ColorUtils.getThemeColor(this,
									android.R.attr.textColorPrimary));
							openLinkErrorText.setText(R.string.valid_contact_link);
							openLinkOpenButton.setText(R.string.action_open_contact_link);
							break;
						}
						case ERROR_LINK: {
							openLinkErrorText.setText(R.string.invalid_file_folder_link);
							break;
						}
					}
				} else if (drawerItem == DrawerItem.CHAT) {
					if (openLinkText.getText().toString().isEmpty()) {
						openLinkErrorText.setText(chatLinkDialogType == LINK_DIALOG_CHAT ?
								R.string.invalid_chat_link_empty : R.string.invalid_meeting_link_empty);
						return;
					}
					openLinkErrorText.setText(chatLinkDialogType == LINK_DIALOG_CHAT ?
							R.string.invalid_chat_link_args : R.string.invalid_meeting_link_args);
				}
			} else {
				openLinkDialogIsErrorShown = false;
				if (openLinkError.getVisibility() == View.VISIBLE) {
					ColorUtils.setErrorAwareInputAppearance(openLinkText, false);
					openLinkError.setVisibility(View.GONE);
					openLinkOpenButton.setText(R.string.context_open_link);
				}
			}
		}
	}

	/**
	 * Opens a links via Open link dialog.
	 *
	 * @param link The link to open.
	 */
	private void openLink(String link) {
		// Password link
		if (matchRegexs(link, PASSWORD_LINK_REGEXS)) {
			dismissAlertDialogIfExists(openLinkDialog);
			Intent openLinkIntent = new Intent(this, OpenPasswordLinkActivity.class);
			openLinkIntent.setFlags(Intent.FLAG_ACTIVITY_CLEAR_TOP);
			openLinkIntent.setData(Uri.parse(link));
			startActivity(openLinkIntent);
			return;
		}

		if (drawerItem == DrawerItem.CLOUD_DRIVE) {
			int linkType = nC.importLink(link);
			if (openLinkError.getVisibility() == View.VISIBLE) {
				switch (linkType) {
					case CHAT_LINK: {
						logDebug("Open chat link: correct chat link");
						// Identify the link is a meeting or normal chat link
						megaChatApi.checkChatLink(link, new LoadPreviewListener(ManagerActivityLollipop.this, ManagerActivityLollipop.this, CHECK_LINK_TYPE_UNKNOWN_LINK));
						dismissAlertDialogIfExists(openLinkDialog);
						break;
					}
					case CONTACT_LINK: {
						logDebug("Open contact link: correct contact link");
						String[] s = link.split("C!");
						if (s.length > 1) {
							long handle = MegaApiAndroid.base64ToHandle(s[1].trim());
							openContactLink(handle);
							dismissAlertDialogIfExists(openLinkDialog);
						}
						break;
					}
				}
			} else {
				switch (linkType) {
					case FILE_LINK:
					case FOLDER_LINK: {
						logDebug("Do nothing: correct file or folder link");
						dismissAlertDialogIfExists(openLinkDialog);
						break;
					}
					case CHAT_LINK:
					case CONTACT_LINK:
					case ERROR_LINK: {
						logWarning("Show error: invalid link or correct chat or contact link");
						showOpenLinkError(true, linkType);
						break;
					}
				}
			}
		} else if (drawerItem == DrawerItem.CHAT) {
			megaChatApi.checkChatLink(link, new LoadPreviewListener(ManagerActivityLollipop.this, ManagerActivityLollipop.this, CHECK_LINK_TYPE_UNKNOWN_LINK));
		}
	}

	/**
	 * Shows an Open link dialog.
	 */
	private void showOpenLinkDialog() {
		MaterialAlertDialogBuilder builder = new MaterialAlertDialogBuilder(this);
		LayoutInflater inflater = getLayoutInflater();
		View v = inflater.inflate(R.layout.dialog_error_hint, null);
		builder.setView(v).setPositiveButton(R.string.context_open_link, null)
				.setNegativeButton(R.string.general_cancel, null);

		openLinkText = v.findViewById(R.id.text);

		openLinkText.addTextChangedListener(new TextWatcher() {
			@Override
			public void beforeTextChanged(CharSequence s, int start, int count, int after) {
			}

			@Override
			public void onTextChanged(CharSequence s, int start, int before, int count) {
			}

			@Override
			public void afterTextChanged(Editable s) {
				showOpenLinkError(false, 0);
			}
		});

		openLinkText.setOnEditorActionListener((v1, actionId, event) -> {
			if (actionId == EditorInfo.IME_ACTION_DONE) {
				hideKeyboardView(managerActivity, v1, 0);
				openLink(openLinkText.getText().toString());
				return true;
			}
			return false;
		});

		Util.showKeyboardDelayed(openLinkText);

		openLinkError = v.findViewById(R.id.error);
		openLinkErrorText = v.findViewById(R.id.error_text);

		if (drawerItem == DrawerItem.CLOUD_DRIVE) {
			builder.setTitle(R.string.action_open_link);
			openLinkText.setHint(R.string.hint_paste_link);
		} else if (drawerItem == DrawerItem.CHAT) {
			Fragment fragment = getSupportFragmentManager()
					.findFragmentByTag(MeetingBottomSheetDialogFragment.TAG);
			if (fragment != null) {
				builder.setTitle(R.string.paste_meeting_link_guest_dialog_title)
						.setMessage(StringResourcesUtils.getString(
								R.string.paste_meeting_link_guest_instruction));
				openLinkText.setHint(R.string.meeting_link);
				chatLinkDialogType = LINK_DIALOG_MEETING;
			} else {
				builder.setTitle(R.string.action_open_chat_link);
				openLinkText.setHint(R.string.hint_enter_chat_link);
				chatLinkDialogType = LINK_DIALOG_CHAT;
			}
		}

		openLinkDialog = builder.create();
		openLinkDialog.setCanceledOnTouchOutside(false);

		try {
			openLinkDialog.show();
			openLinkText.requestFocus();

			// Set onClickListeners for buttons after showing the dialog would prevent
			// the dialog from dismissing automatically on clicking the buttons
			openLinkOpenButton = openLinkDialog.getButton(AlertDialog.BUTTON_POSITIVE);
			openLinkOpenButton.setOnClickListener((view) -> {
				hideKeyboard(managerActivity, 0);
				openLink(openLinkText.getText().toString());
			});
			openLinkDialog.setOnKeyListener((dialog, keyCode, event) -> {
				if (keyCode == KeyEvent.KEYCODE_BACK && event.getRepeatCount() == 0) {
					dismissAlertDialogIfExists(openLinkDialog);
					return true;
				}

				return false;
			});
		} catch (Exception e) {
			logError("Exception showing Open Link dialog", e);
		}
	}

	public void showChatLink(String link) {
		logDebug("Link: " + link);
		Intent openChatLinkIntent = new Intent(this, ChatActivityLollipop.class);

		if (joiningToChatLink) {
			openChatLinkIntent.setAction(ACTION_JOIN_OPEN_CHAT_LINK);
			resetJoiningChatLink();
		} else {
			openChatLinkIntent.setAction(ACTION_OPEN_CHAT_LINK);
		}

		openChatLinkIntent.setData(Uri.parse(link));
		startActivity(openChatLinkIntent);

		drawerItem = DrawerItem.CHAT;
		selectDrawerItemLollipop(drawerItem);
	}

	/**
	 * Initializes the variables to join chat by default.
	 */
	private void resetJoiningChatLink() {
		joiningToChatLink = false;
		linkJoinToChatLink = null;
	}

	public void showPresenceStatusDialog(){
		logDebug("showPresenceStatusDialog");

		MaterialAlertDialogBuilder dialogBuilder = new MaterialAlertDialogBuilder(this);
		final CharSequence[] items = {getString(R.string.online_status), getString(R.string.away_status), getString(R.string.busy_status), getString(R.string.offline_status)};
		int statusToShow = megaChatApi.getOnlineStatus();
		switch(statusToShow){
			case MegaChatApi.STATUS_ONLINE:{
				statusToShow = 0;
				break;
			}
			case MegaChatApi.STATUS_AWAY:{
				statusToShow = 1;
				break;
			}
			case MegaChatApi.STATUS_BUSY:{
				statusToShow = 2;
				break;
			}
			case MegaChatApi.STATUS_OFFLINE:{
				statusToShow = 3;
				break;
			}
		}
		dialogBuilder.setSingleChoiceItems(items, statusToShow, new DialogInterface.OnClickListener() {
			public void onClick(DialogInterface dialog, int item) {

				presenceStatusDialog.dismiss();
				switch(item) {
					case 0:{
						megaChatApi.setOnlineStatus(MegaChatApi.STATUS_ONLINE, managerActivity);
						break;
					}
					case 1:{
						megaChatApi.setOnlineStatus(MegaChatApi.STATUS_AWAY, managerActivity);
						break;
					}
					case 2:{
						megaChatApi.setOnlineStatus(MegaChatApi.STATUS_BUSY, managerActivity);
						break;
					}
					case 3:{
						megaChatApi.setOnlineStatus(MegaChatApi.STATUS_OFFLINE, managerActivity);
						break;
					}
				}
			}
		});
		dialogBuilder.setTitle(getString(R.string.status_label));
		presenceStatusDialog = dialogBuilder.create();
		presenceStatusDialog.show();
	}

	@Override
	public void uploadFromDevice() {
		chooseFromDevice(this);
	}

	@Override
	public void takePictureAndUpload() {
		if (!hasPermissions(this, Manifest.permission.CAMERA)) {
			setTypesCameraPermission(TAKE_PICTURE_OPTION);
			requestPermission(this, REQUEST_CAMERA, Manifest.permission.CAMERA);
			return;
		}
		if (!hasPermissions(this, Manifest.permission.WRITE_EXTERNAL_STORAGE)) {
			requestPermission(this, REQUEST_WRITE_STORAGE, Manifest.permission.WRITE_EXTERNAL_STORAGE);
			return;
		}
		checkTakePicture(this, TAKE_PHOTO_CODE);
	}

    @Override
    public void scanDocument() {
        String[] saveDestinations = {
				StringResourcesUtils.getString(R.string.section_cloud_drive),
				StringResourcesUtils.getString(R.string.section_chat)
        };
        Intent intent = DocumentScannerActivity.getIntent(this, saveDestinations);
        startActivityForResult(intent, REQUEST_CODE_SCAN_DOCUMENT);
    }

	@Override
	public void showNewFolderDialog() {
		MegaNodeDialogUtil.showNewFolderDialog(this, this);
	}

	@Override
	public void showNewTextFileDialog(String typedName) {
		newTextFileDialog = MegaNodeDialogUtil.showNewTxtFileDialog(this,
				getCurrentParentNode(getCurrentParentHandle(), INVALID_VALUE), typedName,
				drawerItem == DrawerItem.HOMEPAGE);
	}

	public long getParentHandleBrowser() {
		if (parentHandleBrowser == -1) {
			MegaNode rootNode = megaApi.getRootNode();
			parentHandleBrowser = rootNode != null ? rootNode.getParentHandle() : parentHandleBrowser;
		}

		return parentHandleBrowser;
	}

	private long getCurrentParentHandle() {
		long parentHandle = -1;

		switch (drawerItem) {
            case HOMEPAGE:
                // For home page, its parent is always the root of cloud drive.
                parentHandle = megaApi.getRootNode().getHandle();
                break;
			case CLOUD_DRIVE:
				parentHandle = getParentHandleBrowser();
				break;

			case INBOX:
				parentHandle = parentHandleInbox;
				break;

			case RUBBISH_BIN:
				parentHandle = parentHandleRubbish;
				break;

			case SHARED_ITEMS:
				if (viewPagerShares == null) break;

				if (getTabItemShares() == INCOMING_TAB) {
					parentHandle = parentHandleIncoming;
				} else if (getTabItemShares() == OUTGOING_TAB) {
					parentHandle = parentHandleOutgoing;
				} else if (getTabItemShares() == LINKS_TAB) {
				    parentHandle = parentHandleLinks;
                }
				break;

			case SEARCH:
				if (parentHandleSearch != -1) {
					parentHandle = parentHandleSearch;
					break;
				}
				switch (searchDrawerItem) {
					case CLOUD_DRIVE:
						parentHandle = getParentHandleBrowser();
						break;
					case SHARED_ITEMS:
						if (searchSharedTab == INCOMING_TAB) {
							parentHandle = parentHandleIncoming;
						} else if (searchSharedTab == OUTGOING_TAB) {
							parentHandle = parentHandleOutgoing;
						} else if (searchSharedTab == LINKS_TAB) {
						    parentHandle = parentHandleLinks;
                        }
						break;
                    case INBOX:
                        parentHandle = getParentHandleInbox();
                        break;
				}
				break;

			default:
				return parentHandle;
		}

		return parentHandle;
	}

	private MegaNode getCurrentParentNode(long parentHandle, int error) {
		String errorString = null;

		if (error != -1) {
			errorString = getString(error);
		}

		if (parentHandle == -1 && errorString != null) {
			showSnackbar(SNACKBAR_TYPE, errorString, -1);
			logDebug(errorString + ": parentHandle == -1");
			return null;
		}

		MegaNode parentNode = megaApi.getNodeByHandle(parentHandle);

		if (parentNode == null && errorString != null){
			showSnackbar(SNACKBAR_TYPE, errorString, -1);
			logDebug(errorString + ": parentNode == null");
			return null;
		}

		return parentNode;
	}

	@Override
	public void createFolder(@NotNull String title) {
		logDebug("createFolder");
		if (!isOnline(this)){
			showSnackbar(SNACKBAR_TYPE, getString(R.string.error_server_connection_problem), -1);
			return;
		}

		if(isFinishing()){
			return;
		}

		MegaNode parentNode = getCurrentParentNode(getCurrentParentHandle(), R.string.context_folder_no_created);
		if (parentNode == null) return;

		ArrayList<MegaNode> nL = megaApi.getChildren(parentNode);
		for (int i = 0; i < nL.size(); i++) {
			if (title.compareTo(nL.get(i).getName()) == 0) {
				showSnackbar(SNACKBAR_TYPE, getString(R.string.context_folder_already_exists), -1);
				logDebug("Folder not created: folder already exists");
				return;
			}
		}

		statusDialog = createProgressDialog(this, StringResourcesUtils.getString(R.string.context_creating_folder));
		megaApi.createFolder(title, parentNode, this);
	}

	public void showClearRubbishBinDialog(){
		logDebug("showClearRubbishBinDialog");

		rubbishBinFLol = (RubbishBinFragmentLollipop) getSupportFragmentManager().findFragmentByTag(FragmentTag.RUBBISH_BIN.getTag());
		if (rubbishBinFLol != null) {
			if (rubbishBinFLol.isVisible()) {
				rubbishBinFLol.notifyDataSetChanged();
			}
		}

		MaterialAlertDialogBuilder builder = new MaterialAlertDialogBuilder(this);
		builder.setTitle(getString(R.string.context_clear_rubbish));
		builder.setMessage(getString(R.string.clear_rubbish_confirmation));
		builder.setPositiveButton(getString(R.string.general_clear),
				new DialogInterface.OnClickListener() {
					public void onClick(DialogInterface dialog, int whichButton) {
						nC.cleanRubbishBin();
					}
				});
		builder.setNegativeButton(getString(android.R.string.cancel), null);
		clearRubbishBinDialog = builder.create();
		clearRubbishBinDialog.show();
	}

	public void chooseAddContactDialog() {
		logDebug("chooseAddContactDialog");
		if (megaApi != null && megaApi.getRootNode() != null) {
			Intent intent = new Intent(this, AddContactActivityLollipop.class);
			intent.putExtra("contactType", CONTACT_TYPE_MEGA);
			startActivityForResult(intent, REQUEST_CREATE_CHAT);
		}
		else{
			logWarning("Online but not megaApi");
			showSnackbar(SNACKBAR_TYPE, getString(R.string.error_server_connection_problem), MEGACHAT_INVALID_HANDLE);
		}
	}

	/**
	 * Method to make appropriate actions when clicking on the FAB button
	 */
	public void fabMainClickCallback() {
		if (isFabExpanded) {
			collapseFab();
		} else {
			expandFab();
		}
	}

	private void setupFabs() {
		windowContent = this.getWindow().findViewById(Window.ID_ANDROID_CONTENT);
		fabMaskLayout = FabMaskChatLayoutBinding.inflate(getLayoutInflater(), windowContent, false).getRoot();
		fabMaskButton = fabMaskLayout.findViewById(R.id.fab_main);

		fabs.add(fabMaskLayout.findViewById(R.id.fab_chat));
		fabs.add(fabMaskLayout.findViewById(R.id.fab_meeting));
		fabs.add(fabMaskLayout.findViewById(R.id.text_chat));
		fabs.add(fabMaskLayout.findViewById(R.id.text_meeting));

		fabMaskLayout.setOnClickListener(l-> fabMainClickCallback());
		fabMaskButton.setOnClickListener(l-> fabMainClickCallback());

		fabMaskLayout.findViewById(R.id.fab_chat).setOnClickListener(l -> {
			fabMainClickCallback();
			handler.postDelayed(() -> chooseAddContactDialog(), FAB_MASK_OUT_DELAY);
		});

		fabMaskLayout.findViewById(R.id.text_chat).setOnClickListener(l -> {
			fabMainClickCallback();
			handler.postDelayed(() -> chooseAddContactDialog(), FAB_MASK_OUT_DELAY);
		});

		fabMaskLayout.findViewById(R.id.fab_meeting).setOnClickListener(l -> {
			fabMainClickCallback();
			handler.postDelayed(this::showMeetingOptionsPanel, FAB_MASK_OUT_DELAY);
		});

		fabMaskLayout.findViewById(R.id.text_meeting).setOnClickListener(l -> {
			fabMainClickCallback();
			handler.postDelayed(this::showMeetingOptionsPanel, FAB_MASK_OUT_DELAY);
		});

		if (isFabExpanded) {
			expandFab();
		}
	}

	private void collapseFab() {
        rotateFab(false);
        showOut(fabs);
        // After animation completed, then remove mask.
		handler.postDelayed(() -> {
			removeMask();
			fabButton.setVisibility(View.VISIBLE);
			isFabExpanded = false;
		}, FAB_MASK_OUT_DELAY);
    }

    private void expandFab() {
        fabButton.setVisibility(View.GONE);
        addMask();
        // Need to do so, otherwise, fabMaskMain.background is null.
		handler.post(() -> {
			rotateFab(true);
			showIn(fabs);
			isFabExpanded = true;
		});
    }

	/**
	 * Showing the full screen mask by adding the mask layout to the window content
	 */
	private void addMask() {
		getWindow().setStatusBarColor(ContextCompat.getColor(this, R.color.grey_600_085_dark_grey_070));
		windowContent.addView(fabMaskLayout);
	}

	/**
	 * Removing the full screen mask
	 */
	private void removeMask() {
		getWindow().setStatusBarColor(ContextCompat.getColor(this, android.R.color.transparent));
		windowContent.removeView(fabMaskLayout);
	}

	private void rotateFab(boolean isExpand) {
		float rotate = FAB_DEFAULT_ANGEL;
		int color = Color.WHITE;
		int bkColor = ColorUtils.getThemeColor(this, R.attr.colorSecondary);
		if (isExpand) {
			rotate = FAB_ROTATE_ANGEL;
			color = Color.BLACK;
			bkColor = Color.WHITE;
		}

		ObjectAnimator rotateAnim = ObjectAnimator.ofFloat(
				fabMaskButton, "rotation",rotate);


		// The tint of the icon in the middle of the FAB
		ObjectAnimator tintAnim = ObjectAnimator.ofArgb(
				fabMaskButton.getDrawable().mutate(), "tint", color);

		// The background tint of the FAB
		ObjectAnimator backgroundTintAnim = ObjectAnimator.ofArgb(
				fabMaskButton.getBackground().mutate(), "tint", bkColor);

		AnimatorSet animatorSet = new AnimatorSet();
		animatorSet.setDuration(FAB_ANIM_DURATION);
		animatorSet.playTogether(rotateAnim, backgroundTintAnim, tintAnim);
		animatorSet.start();
	}

	/**
	 * Hide the expanded FABs with animated transition
	 */
	private void showOut(ArrayList<View> fabs) {
		for (int i = 0; i < fabs.size(); i++) {
			View fab = fabs.get(i);
			fab.animate()
					.setDuration(FAB_ANIM_DURATION)
					.translationY(fab.getHeight())
					.setListener(new AnimatorListenerAdapter() {
						@Override
						public void onAnimationEnd(Animator animation) {
							fab.setVisibility(View.GONE);
							super.onAnimationEnd(animation);
						}
					}).alpha(ALPHA_TRANSPARENT)
					.start();
		}
	}

	/**
	 * Present the expanded FABs with animated transition
	 */
	private void showIn(ArrayList<View> fabs) {
		for (int i = 0; i < fabs.size(); i++) {
			View fab = fabs.get(i);
			fab.setVisibility(View.VISIBLE);
			fab.setAlpha(ALPHA_TRANSPARENT);
			fab.setTranslationY(fab.getHeight());

			fab.animate()
					.setDuration(FAB_ANIM_DURATION)
					.translationY(0f)
					.setListener(new AnimatorListenerAdapter() {
					})
					.alpha(ALPHA_OPAQUE)
					.start();
		}
	}

	@Override
	public void onJoinMeeting() {
		if(CallUtil.participatingInACall()){
			showConfirmationInACall(this, StringResourcesUtils.getString(R.string.text_join_call), passcodeManagement);
		} else {
			showOpenLinkDialog();
		}
	}

	@Override
	public void onCreateMeeting() {
		if(CallUtil.participatingInACall()){
			showConfirmationInACall(this, StringResourcesUtils.getString(R.string.ongoing_call_content), passcodeManagement);
		} else {
			openMeetingToCreate(this);
		}
	}

	public void showConfirmationRemoveAllSharingContacts(final List<MegaNode> shares) {
		if (shares.size() == 1) {
			showConfirmationRemoveAllSharingContacts(megaApi.getOutShares(shares.get(0)), shares.get(0));
			return;
		}

		MaterialAlertDialogBuilder builder = new MaterialAlertDialogBuilder(this);
		builder.setMessage(getString(R.string.alert_remove_several_shares, shares.size()))
				.setPositiveButton(R.string.general_remove, (dialog, which) -> nC.removeSeveralFolderShares(shares))
				.setNegativeButton(R.string.general_cancel, (dialog, which) -> {})
				.show();
	}

	public void showConfirmationRemoveAllSharingContacts (final ArrayList<MegaShare> shareList, final MegaNode n){
		MaterialAlertDialogBuilder builder = new MaterialAlertDialogBuilder(this);
		int size = shareList.size();
		String message = getResources().getQuantityString(R.plurals.confirmation_remove_outgoing_shares, size, size);

		builder.setMessage(message)
				.setPositiveButton(R.string.general_remove, (dialog, which) -> nC.removeShares(shareList, n))
				.setNegativeButton(R.string.general_cancel, (dialog, which) -> {})
				.show();
	}

	/**
	 * Save nodes to device.
	 *
	 * @param nodes nodes to save
	 * @param highPriority whether this download is high priority or not
	 * @param isFolderLink whether this download is a folder link
	 * @param fromMediaViewer whether this download is from media viewer
	 * @param fromChat whether this download is from chat
	 */
	public void saveNodesToDevice(List<MegaNode> nodes, boolean highPriority, boolean isFolderLink,
								  boolean fromMediaViewer, boolean fromChat) {
		nodeSaver.saveNodes(nodes, highPriority, isFolderLink, fromMediaViewer, fromChat);
	}

    /**
     * Upon a node is tapped, if it cannot be previewed in-app,
     * then download it first, this download will be marked as "download by tap".
     *
     * @param node Node to be downloaded.
     */
    public Unit saveNodeByTap(MegaNode node) {
       nodeSaver.saveNodes(Collections.singletonList(node), true, false, false, false, false, true);
       return null;
    }

	/**
	 * Save nodes to gallery.
	 *
	 * @param nodes nodes to save
	 */
	public void saveNodesToGallery(List<MegaNode> nodes) {
		nodeSaver.saveNodes(nodes, false, false, false, true, true);
	}

	/**
	 * Save nodes to device.
	 *
	 * @param handles handles of nodes to save
	 * @param highPriority whether this download is high priority or not
	 * @param isFolderLink whether this download is a folder link
	 * @param fromMediaViewer whether this download is from media viewer
	 * @param fromChat whether this download is from chat
	 */
	public void saveHandlesToDevice(List<Long> handles, boolean highPriority, boolean isFolderLink,
								  boolean fromMediaViewer, boolean fromChat) {
		nodeSaver.saveHandles(handles, highPriority, isFolderLink, fromMediaViewer, fromChat);
	}

	/**
	 * Save offline nodes to device.
	 *
	 * @param nodes nodes to save
	 */
	public void saveOfflineNodesToDevice(List<MegaOffline> nodes) {
		nodeSaver.saveOfflineNodes(nodes, false);
	}

	/**
	 * Attach node to chats, only used by NodeOptionsBottomSheetDialogFragment.
	 *
	 * @param node node to attach
	 */
	public void attachNodeToChats(MegaNode node) {
		nodeAttacher.attachNode(node);
	}

	/**
	 * Attach nodes to chats, used by ActionMode of manager fragments.
	 *
	 * @param nodes nodes to attach
	 */
	public void attachNodesToChats(List<MegaNode> nodes) {
		nodeAttacher.attachNodes(nodes);
	}

	public void showConfirmationRemovePublicLink (final MegaNode n){
		logDebug("showConfirmationRemovePublicLink");

		if (showTakenDownNodeActionNotAvailableDialog(n, this)) {
			return;
		}

		ArrayList<MegaNode> nodes = new ArrayList<>();
		nodes.add(n);
		showConfirmationRemoveSeveralPublicLinks(nodes);
	}

	public void showConfirmationRemoveSeveralPublicLinks(ArrayList<MegaNode> nodes) {
		if (nodes == null) {
			logWarning("nodes == NULL");
		}

		String message;
		MegaNode node = null;

		if (nodes.size() == 1) {
			node = nodes.get(0);
			message = getResources().getQuantityString(R.plurals.remove_links_warning_text, 1);
		} else {
			message = getResources().getQuantityString(R.plurals.remove_links_warning_text, nodes.size());
		}

		MaterialAlertDialogBuilder builder = new MaterialAlertDialogBuilder(this);
		MegaNode finalNode = node;
		builder.setMessage(message)
				.setPositiveButton(R.string.general_remove, (dialog, which) -> {
					if (finalNode != null) {
						if (!isOnline(managerActivity)){
							showSnackbar(SNACKBAR_TYPE, getString(R.string.error_server_connection_problem), -1);
							return;
						}
						nC.removeLink(finalNode, new ExportListener(managerActivity, 1));
					} else {
						nC.removeLinks(nodes);
					}
				})
				.setNegativeButton(R.string.general_cancel, (dialog, which) -> {})
				.show();

		refreshAfterMovingToRubbish();
	}

	@Override
	public void confirmLeaveChat(long chatId) {
		megaChatApi.leaveChat(chatId, new RemoveFromChatRoomListener(this));
	}

	@Override
	public void confirmLeaveChats(@NotNull List<? extends MegaChatListItem> chats) {
		if (getChatsFragment() != null) {
			rChatFL.clearSelections();
			rChatFL.hideMultipleSelect();
		}

		for (MegaChatListItem chat : chats) {
			if (chat != null) {
				megaChatApi.leaveChat(chat.getChatId(), new RemoveFromChatRoomListener(this));
			}
		}
	}

	@Override
	public void leaveChatSuccess() {
		// No update needed.
	}

	public void cameraUploadsClicked(){
		logDebug("cameraUplaodsClicked");
		drawerItem = DrawerItem.PHOTOS;
		setBottomNavigationMenuItemChecked(PHOTOS_BNV);
		selectDrawerItemLollipop(drawerItem);
	}

	public void skipInitialCUSetup() {
		setFirstLogin(false);
		drawerItem = getStartDrawerItem(this);
		selectDrawerItemLollipop(drawerItem);
	}

    /**
     * Refresh PhotosFragment's UI after CU is enabled.
     */
    public void refreshPhotosFragment() {
        drawerItem = DrawerItem.PHOTOS;
        setBottomNavigationMenuItemChecked(PHOTOS_BNV);
        setToolbarTitle();

        PhotosFragment f = (PhotosFragment) getSupportFragmentManager().findFragmentByTag(FragmentTag.PHOTOS.getTag());
        if (f != null) {
            f.refreshViewLayout();
        }
    }

	/**
	 * Checks if should update some cu view visibility.
	 *
	 * @param visibility New requested visibility update.
	 * @return True if should apply the visibility update, false otherwise.
	 */
	private boolean rightCUVisibilityChange(int visibility) {
		return drawerItem == DrawerItem.PHOTOS || visibility == View.GONE;
	}

	/**
	 * Updates cuViewTypes view visibility.
	 *
	 * @param visibility New visibility value to set.
	 */
	public void updateCUViewTypes(int visibility) {
		if (rightCUVisibilityChange(visibility)) {
			cuViewTypes.setVisibility(visibility);
		}
	}

	/**
	 * Updates cuLayout view visibility.
	 *
	 * @param visibility New visibility value to set.
	 */
	public void updateCULayout(int visibility) {
		if (rightCUVisibilityChange(visibility)) {
			cuLayout.setVisibility(visibility);
		}
	}

	/**
	 * Updates enableCUButton view visibility and cuLayout if needed.
	 *
	 * @param visibility New visibility value to set.
	 */
	public void updateEnableCUButton(int visibility) {
		if (enableCUButton.getVisibility() == visibility) {
			if(enableCUButton.getVisibility() == View.VISIBLE){
				updateCULayout(visibility);
			}
			return;
		}

		if ((visibility == View.GONE && cuProgressBar.getVisibility() == View.GONE)
				|| (visibility == View.VISIBLE && cuLayout.getVisibility() == View.GONE)) {
			updateCULayout(visibility);
		}

		if (rightCUVisibilityChange(visibility)) {
			enableCUButton.setVisibility(visibility);
		}
	}

	/**
	 * Hides the CU progress bar.
	 */
	public void hideCUProgress() {
		cuProgressBar.setVisibility(View.GONE);
	}

	/**
	 * Updates the CU progress view.
	 *
	 * @param progress The current progress.
	 * @param pending  The number of pending uploads.
	 */
	public void updateCUProgress(int progress, int pending) {
		if (drawerItem != DrawerItem.PHOTOS || getCameraUploadFragment() == null
				|| !cuFragment.shouldShowFullInfoAndOptions()) {
			return;
		}

		boolean visible = pending > 0;
		int visibility = visible ? View.VISIBLE : View.GONE;

		if ((!visible && enableCUButton.getVisibility() == View.GONE)
				|| (visible && cuLayout.getVisibility() == View.GONE)) {
			updateCULayout(visibility);
		}

		if (getCameraUploadFragment() != null) {
			cuFragment.updateProgress(visibility, pending);
		}

		if (cuProgressBar.getVisibility() != visibility) {
			cuProgressBar.setVisibility(visibility);
		}

		cuProgressBar.setProgress(progress);
	}

	/**
	 * Shows or hides the cuLayout and animates the transition.
	 *
	 * @param hide True if should hide it, false if should show it.
	 */
	public void animateCULayout(boolean hide) {
		boolean visible = cuLayout.getVisibility() == View.VISIBLE;
		if ((hide && !visible) || !hide && visible) {
			return;
		}

		if (hide) {
			cuLayout.animate().translationY(-100).setDuration(ANIMATION_DURATION)
					.withEndAction(() -> cuLayout.setVisibility(View.GONE)).start();
		} else if (drawerItem == DrawerItem.PHOTOS) {
			cuLayout.setVisibility(View.VISIBLE);
			cuLayout.animate().translationY(0).setDuration(ANIMATION_DURATION).start();
		}
	}

	/**
	 * Shows the bottom sheet to manage a completed transfer.
	 *
	 * @param transfer	the completed transfer to manage.
	 */
	public void showManageTransferOptionsPanel(AndroidCompletedTransfer transfer) {
		if (transfer == null || isBottomSheetDialogShown(bottomSheetDialogFragment)) return;

		selectedTransfer = transfer;
		bottomSheetDialogFragment =  new ManageTransferBottomSheetDialogFragment();
		bottomSheetDialogFragment.show(getSupportFragmentManager(), bottomSheetDialogFragment.getTag());
	}

	public void showNodeOptionsPanel(MegaNode node){
		showNodeOptionsPanel(node, NodeOptionsBottomSheetDialogFragment.MODE0);
	}

	public void showNodeOptionsPanel(MegaNode node, int mode) {
		logDebug("showNodeOptionsPanel");

		if (node == null || isBottomSheetDialogShown(bottomSheetDialogFragment)) return;

		selectedNode = node;
		bottomSheetDialogFragment = new NodeOptionsBottomSheetDialogFragment(mode);
		bottomSheetDialogFragment.show(getSupportFragmentManager(), bottomSheetDialogFragment.getTag());
	}

	public void showNodeLabelsPanel(@NonNull MegaNode node) {
        logDebug("showNodeLabelsPanel");

        if (isBottomSheetDialogShown(bottomSheetDialogFragment)) {
            bottomSheetDialogFragment.dismiss();
        }

        selectedNode = node;
        bottomSheetDialogFragment = NodeLabelBottomSheetDialogFragment.newInstance(node.getHandle());
        bottomSheetDialogFragment.show(getSupportFragmentManager(), bottomSheetDialogFragment.getTag());
    }

	public void showOptionsPanel(MegaOffline sNode){
		logDebug("showNodeOptionsPanel-Offline");

		if (sNode == null || isBottomSheetDialogShown(bottomSheetDialogFragment)) return;

		selectedOfflineNode = sNode;
		bottomSheetDialogFragment = new OfflineOptionsBottomSheetDialogFragment();
		bottomSheetDialogFragment.show(getSupportFragmentManager(), bottomSheetDialogFragment.getTag());
	}

	public void showNewSortByPanel(int orderType) {
		showNewSortByPanel(orderType, false);
	}

	public void showNewSortByPanel(int orderType, boolean isIncomingRootOrder) {
		if (isBottomSheetDialogShown(bottomSheetDialogFragment)) {
			return;
		}

		bottomSheetDialogFragment = SortByBottomSheetDialogFragment.newInstance(orderType, isIncomingRootOrder);

		bottomSheetDialogFragment.show(getSupportFragmentManager(),
				bottomSheetDialogFragment.getTag());
	}

	public void showOfflineFileInfo(MegaOffline node) {
		Intent intent = new Intent(this, OfflineFileInfoActivity.class);
		intent.putExtra(HANDLE, node.getHandle());
		startActivity(intent);
	}

	public void showMeetingOptionsPanel(){
		if (CallUtil.participatingInACall()) {
			showConfirmationInACall(this, StringResourcesUtils.getString(R.string.ongoing_call_content), passcodeManagement);
		} else {
			bottomSheetDialogFragment = new MeetingBottomSheetDialogFragment();
			bottomSheetDialogFragment.show(getSupportFragmentManager(), MeetingBottomSheetDialogFragment.TAG);
		}
	}

	/**
	 * Shows the GENERAL_UPLOAD upload bottom sheet fragment.
	 */
	public void showUploadPanel() {
		showUploadPanel(drawerItem == DrawerItem.HOMEPAGE ? HOMEPAGE_UPLOAD : GENERAL_UPLOAD);
	}

	/**
	 * Shows the upload bottom sheet fragment taking into account the upload type received as param.
	 *
	 * @param uploadType Indicates the type of upload:
	 *                   - GENERAL_UPLOAD if nothing special has to be taken into account.
	 *                   - DOCUMENTS_UPLOAD if an upload from Documents section.
	 */
	public void showUploadPanel(int uploadType) {
		if (!hasPermissions(this, Manifest.permission.WRITE_EXTERNAL_STORAGE)) {
			requestPermission(this, REQUEST_READ_WRITE_STORAGE, Manifest.permission.WRITE_EXTERNAL_STORAGE, Manifest.permission.READ_EXTERNAL_STORAGE);
			return;
		}

		if (isBottomSheetDialogShown(bottomSheetDialogFragment)) return;

		bottomSheetDialogFragment = UploadBottomSheetDialogFragment.newInstance(uploadType);
		bottomSheetDialogFragment.show(getSupportFragmentManager(), bottomSheetDialogFragment.getTag());
	}

	/**
	 * Shows the upload bottom sheet fragment taking into account the upload type received as param.
	 *
	 * @param uploadType Indicates the type of upload:
	 *                   - GENERAL_UPLOAD if nothing special has to be taken into account.
	 *                   - DOCUMENTS_UPLOAD if an upload from Documents section.
	 * @param actionType Indicates the action to backup folder or file (move, remove, add, create etc.)
	 */
	public void showUploadPanelForBackup(int uploadType, int actionType) {
		if (!hasPermissions(this, Manifest.permission.WRITE_EXTERNAL_STORAGE)) {
			requestPermission(this, REQUEST_READ_WRITE_STORAGE, Manifest.permission.WRITE_EXTERNAL_STORAGE, Manifest.permission.READ_EXTERNAL_STORAGE);
			return;
		}

		// isInBackup Indicates if the current node is under "My backup"
		if (fileBackupManager.fabForBackup(fbFLol.getNodeList(), getCurrentParentNode(getCurrentParentHandle(), INVALID_VALUE), actionType)) {
			return;
		}

		showUploadPanel(uploadType);
	}

	public void updateAccountDetailsVisibleInfo(){
		logDebug("updateAccountDetailsVisibleInfo");
		if(isFinishing()){
			return;
		}

		View settingsSeparator = null;

		if (nV != null) {
			settingsSeparator = nV.findViewById(R.id.settings_separator);
		}

		if (usedSpaceLayout != null) {
			if (megaApi.isBusinessAccount()) {
				usedSpaceLayout.setVisibility(View.GONE);
				upgradeAccount.setVisibility(View.GONE);
				if (settingsSeparator != null) {
					settingsSeparator.setVisibility(View.GONE);
				}
				if (megaApi.isBusinessAccount()) {
					businessLabel.setVisibility(View.VISIBLE);
				}

				if (getSettingsFragment() != null) {
					sttFLol.updateCancelAccountSetting();
				}
			} else {
				businessLabel.setVisibility(View.GONE);
				upgradeAccount.setVisibility(View.VISIBLE);
				if (settingsSeparator != null) {
					settingsSeparator.setVisibility(View.GONE);
				}

				String textToShow = String.format(getResources().getString(R.string.used_space), myAccountInfo.getUsedFormatted(), myAccountInfo.getTotalFormatted());
                String colorString = ColorUtils.getThemeColorHexString(this, R.attr.colorSecondary);
				switch (storageState) {
                    case MegaApiJava.STORAGE_STATE_GREEN:
                        break;
                    case MegaApiJava.STORAGE_STATE_ORANGE:
                        colorString = ColorUtils.getColorHexString(this, R.color.amber_600_amber_300);
                        break;
                    case MegaApiJava.STORAGE_STATE_RED:
                    case MegaApiJava.STORAGE_STATE_PAYWALL:
						myAccountInfo.setUsedPercentage(100);
                        colorString = ColorUtils.getColorHexString(this, R.color.red_600_red_300);
                        break;
                }

				try {
					textToShow = textToShow.replace("[A]", "<font color=\'"
							+ colorString
							+ "\'>");
					textToShow = textToShow.replace("[/A]", "</font>");
					textToShow = textToShow.replace("[B]", "<font color=\'"
							+ ColorUtils.getThemeColorHexString(this, android.R.attr.textColorPrimary)
							+ "\'>");
					textToShow = textToShow.replace("[/B]", "</font>");
				} catch (Exception e) {
					logWarning("Exception formatting string", e);
				}
				spaceTV.setText(HtmlCompat.fromHtml(textToShow, HtmlCompat.FROM_HTML_MODE_LEGACY));
				int progress = myAccountInfo.getUsedPercentage();
				long usedSpace = myAccountInfo.getUsedStorage();
				logDebug("Progress: " + progress + ", Used space: " + usedSpace);
				usedSpacePB.setProgress(progress);
				if (progress >= 0 && usedSpace >= 0) {
					usedSpaceLayout.setVisibility(View.VISIBLE);
				} else {
					usedSpaceLayout.setVisibility(View.GONE);
				}
			}
		}
		else{
			logWarning("usedSpaceLayout is NULL");
		}

		updateSubscriptionLevel(myAccountInfo, dbH, megaApi);

        int resId = R.drawable.custom_progress_bar_horizontal_ok;
        switch (storageState) {
            case MegaApiJava.STORAGE_STATE_GREEN:
                break;
            case MegaApiJava.STORAGE_STATE_ORANGE:
                resId = R.drawable.custom_progress_bar_horizontal_warning;
                break;
            case MegaApiJava.STORAGE_STATE_RED:
            case MegaApiJava.STORAGE_STATE_PAYWALL:
				myAccountInfo.setUsedPercentage(100);
                resId = R.drawable.custom_progress_bar_horizontal_exceed;
                break;
        }
        Drawable drawable = ResourcesCompat.getDrawable(getResources(), resId, null);
        usedSpacePB.setProgressDrawable(drawable);
	}

	public void refreshCloudDrive() {
        if (rootNode == null) {
            rootNode = megaApi.getRootNode();
        }

        if (rootNode == null) {
            logWarning("Root node is NULL. Maybe user is not logged in");
            return;
        }

		MegaNode parentNode = rootNode;

		if (isCloudAdded()) {
			ArrayList<MegaNode> nodes;
			if (parentHandleBrowser == -1) {
				nodes = megaApi.getChildren(parentNode, sortOrderManagement.getOrderCloud());
			} else {
				parentNode = megaApi.getNodeByHandle(parentHandleBrowser);
				if (parentNode == null) return;

				nodes = megaApi.getChildren(parentNode, sortOrderManagement.getOrderCloud());
			}
			logDebug("Nodes: " + nodes.size());
			fbFLol.hideMultipleSelect();
			fbFLol.setNodes(nodes);
			fbFLol.getRecyclerView().invalidate();
		}
	}

	private void refreshSharesPageAdapter() {
		if (sharesPageAdapter != null) {
			sharesPageAdapter.notifyDataSetChanged();
			setSharesTabIcons(getTabItemShares());
		}
	}

	public void refreshCloudOrder(int order) {
		//Refresh Cloud Fragment
		refreshCloudDrive();

		//Refresh Rubbish Fragment
		refreshRubbishBin();

		onNodesSharedUpdate();

		if (getInboxFragment() != null) {
			MegaNode inboxNode = megaApi.getInboxNode();
			if (inboxNode != null) {
				ArrayList<MegaNode> nodes = megaApi.getChildren(inboxNode, order);
				iFLol.setNodes(nodes);
				iFLol.getRecyclerView().invalidate();
			}
		}

		refreshSearch();
	}

	public void refreshOthersOrder(){
		refreshSharesPageAdapter();
		refreshSearch();
	}

	public void refreshCUNodes() {
		if (getCameraUploadFragment() != null) {
			cuFragment.loadPhotos();
		}
	}

	public void setFirstNavigationLevel(boolean firstNavigationLevel){
		logDebug("Set value to: " + firstNavigationLevel);
		this.firstNavigationLevel = firstNavigationLevel;
	}

	public boolean isFirstNavigationLevel() {
		return firstNavigationLevel;
	}

	public void setParentHandleBrowser(long parentHandleBrowser){
		logDebug("Set value to:" + parentHandleBrowser);

		this.parentHandleBrowser = parentHandleBrowser;
	}

	public void setParentHandleRubbish(long parentHandleRubbish){
		logDebug("setParentHandleRubbish");
		this.parentHandleRubbish = parentHandleRubbish;
	}

	public void setParentHandleSearch(long parentHandleSearch){
		logDebug("setParentHandleSearch");
		this.parentHandleSearch = parentHandleSearch;
	}

	public void setParentHandleIncoming(long parentHandleIncoming){
		logDebug("setParentHandleIncoming: " + parentHandleIncoming);
		this.parentHandleIncoming = parentHandleIncoming;
	}

	public void setParentHandleInbox(long parentHandleInbox){
		logDebug("setParentHandleInbox: " + parentHandleInbox);
		this.parentHandleInbox = parentHandleInbox;
	}

	public void setParentHandleOutgoing(long parentHandleOutgoing){
		logDebug("Outgoing parent handle: " + parentHandleOutgoing);
		this.parentHandleOutgoing = parentHandleOutgoing;
	}

	@Override
	protected void onNewIntent(Intent intent){
		logDebug("onNewIntent");

    	if(intent != null) {
			if (Intent.ACTION_SEARCH.equals(intent.getAction())) {
				searchQuery = intent.getStringExtra(SearchManager.QUERY);
				parentHandleSearch = -1;
				setToolbarTitle();
				isSearching = true;

				if (searchMenuItem != null) {
					MenuItemCompat.collapseActionView(searchMenuItem);
				}
				return;
			}
//			When the user clicks on settings option in QR section, set drawerItem to SETTINGS and scroll to auto-accept setting
			else if (intent.getBooleanExtra("fromQR", false)){
				Bundle bundle = intent.getExtras();
				if (bundle.getSerializable("drawerItemQR") != null){
					if (DrawerItem.SETTINGS.equals(bundle.getSerializable("drawerItemQR"))){
						logDebug("From QR Settings");
						moveToSettingsSectionQR();
					}
				}
				return;
			} else if(ACTION_SHOW_UPGRADE_ACCOUNT.equals(intent.getAction())) {
				navigateToUpgradeAccount();
				return;
			} else if (ACTION_SHOW_TRANSFERS.equals(intent.getAction())){
				if (intent.getBooleanExtra(OPENED_FROM_CHAT, false)) {
					sendBroadcast(new Intent(ACTION_CLOSE_CHAT_AFTER_OPEN_TRANSFERS));
				}

				drawerItem = DrawerItem.TRANSFERS;
				indexTransfers = intent.getIntExtra(TRANSFERS_TAB, ERROR_TAB);
				selectDrawerItemLollipop(drawerItem);
				return;
			}

		}
     	super.onNewIntent(intent);
    	setIntent(intent);
	}

	public void navigateToUpgradeAccount(){
		if (nV != null && drawerLayout != null && drawerLayout.isDrawerOpen(nV)) {
			drawerLayout.closeDrawer(Gravity.LEFT);
		}

		startActivity(new Intent(this, UpgradeAccountActivity.class));
	}

	public void navigateToAchievements(){
		logDebug("navigateToAchievements");
		getProLayout.setVisibility(View.GONE);
		showMyAccount(ACTION_OPEN_ACHIEVEMENTS, null, null);
	}

	public void navigateToContacts(){
		drawerLayout.closeDrawer(Gravity.LEFT);
		startActivity(ContactsActivity.getListIntent(this));
	}

	public void navigateToContactRequests(){
		drawerLayout.closeDrawer(Gravity.LEFT);
		startActivity(ContactsActivity.getReceivedRequestsIntent(this));
	}

	public void navigateToMyAccount(){
		logDebug("navigateToMyAccount");
		getProLayout.setVisibility(View.GONE);
		showMyAccount();
	}

	@Override
	public void onClick(View v) {
		logDebug("onClick");

		DrawerItem oldDrawerItem = drawerItem;
		boolean sectionClicked = false;

		switch(v.getId()){
			case R.id.navigation_drawer_add_phone_number_button:{
                Intent intent = new Intent(this,SMSVerificationActivity.class);
                startActivity(intent);
				break;
			}
			case R.id.btnLeft_cancel:{
				getProLayout.setVisibility(View.GONE);
				break;
			}
			case R.id.btnRight_upgrade:{
				//Add navigation to Upgrade Account
				logDebug("Click on Upgrade in pro panel!");
				navigateToUpgradeAccount();
				break;
			}
			case R.id.enable_2fa_button: {
				if (enable2FADialog != null) {
					enable2FADialog.dismiss();
				}
				isEnable2FADialogShown = false;
				Intent intent = new Intent(this, TwoFactorAuthenticationActivity.class);
				intent.putExtra(EXTRA_NEW_ACCOUNT, true);
				startActivity(intent);
				break;
			}
			case R.id.skip_enable_2fa_button: {
				isEnable2FADialogShown = false;
				if (enable2FADialog != null) {
					enable2FADialog.dismiss();
				}
				break;
			}
			case R.id.navigation_drawer_account_section:
			case R.id.my_account_section: {
				if (isOnline(this) && megaApi.getRootNode()!=null) {
					showMyAccount();
				}
				break;
			}
			case R.id.inbox_section: {
				sectionClicked = true;
				drawerItem = DrawerItem.INBOX;
				break;
			}
			case R.id.contacts_section: {
				navigateToContacts();
				break;
			}
			case R.id.notifications_section: {
				sectionClicked = true;
				drawerItem = DrawerItem.NOTIFICATIONS;
				break;
			}
			case R.id.offline_section: {
				sectionClicked = true;
				bottomItemBeforeOpenFullscreenOffline = bottomNavigationCurrentItem;
				openFullscreenOfflineFragment(getPathNavigationOffline());
				break;
			}
			case R.id.transfers_section:
				sectionClicked = true;
				drawerItem = DrawerItem.TRANSFERS;
				break;

			case R.id.rubbish_bin_section:
				sectionClicked = true;
				drawerItem = DrawerItem.RUBBISH_BIN;
				break;

			case R.id.settings_section: {
				sectionClicked = true;
				drawerItem = DrawerItem.SETTINGS;
				break;
			}
			case R.id.upgrade_navigation_view: {
				navigateToUpgradeAccount();
				break;
			}
			case R.id.lost_authentication_device: {
				try {
					Intent openTermsIntent = new Intent(this, WebViewActivity.class);
					openTermsIntent.setFlags(Intent.FLAG_ACTIVITY_CLEAR_TOP);
					openTermsIntent.setData(Uri.parse(RECOVERY_URL));
					startActivity(openTermsIntent);
				}
				catch (Exception e){
					Intent viewIntent = new Intent(Intent.ACTION_VIEW);
					viewIntent.setData(Uri.parse(RECOVERY_URL));
					startActivity(viewIntent);
				}
				break;
			}

			case R.id.call_in_progress_layout:{
				returnCallWithPermissions();
				break;
			}
		}

		if (sectionClicked) {
			isFirstTimeCam();
			checkIfShouldCloseSearchView(oldDrawerItem);
			selectDrawerItemLollipop(drawerItem);
		}
	}

	void exportRecoveryKey (){
		AccountController.saveRkToFileSystem(this);
	}

	public void showConfirmationRemoveFromOffline(MegaOffline node, Runnable onConfirmed) {
		logDebug("showConfirmationRemoveFromOffline");

		new MaterialAlertDialogBuilder(this)
				.setMessage(R.string.confirmation_delete_from_save_for_offline)
				.setPositiveButton(R.string.general_remove, new DialogInterface.OnClickListener() {
					@Override
					public void onClick(DialogInterface dialog, int which) {
						removeOffline(node, dbH, managerActivity);
						onConfirmed.run();
						refreshOfflineNodes();

						if (isCloudAdded()) {
							String handle = node.getHandle();
							if (handle != null && !handle.equals("")) {
								fbFLol.refresh(Long.parseLong(handle));
							}
						}

						onNodesSharedUpdate();
						LiveEventBus.get(EVENT_NODES_CHANGE).post(false);
						Util.showSnackbar(ManagerActivityLollipop.this,
								getResources().getString(R.string.file_removed_offline));
					}
				})
				.setNegativeButton(R.string.general_cancel, null)
				.show();
	}

	public void showConfirmationRemoveSomeFromOffline(List<MegaOffline> documents,
													  Runnable onConfirmed) {
		logDebug("showConfirmationRemoveSomeFromOffline");

		new MaterialAlertDialogBuilder(this)
				.setMessage(R.string.confirmation_delete_from_save_for_offline)
				.setPositiveButton(R.string.general_remove, new DialogInterface.OnClickListener() {
					@Override
					public void onClick(DialogInterface dialog, int which) {
						for (MegaOffline node : documents) {
							removeOffline(node, dbH, managerActivity);
						}

						refreshOfflineNodes();
						onConfirmed.run();
					}
				})
				.setNegativeButton(R.string.general_cancel, null)
				.show();
	}

	@Override
	public void showConfirmationEnableLogsSDK(){
		if(getSettingsFragment() != null){
			sttFLol.numberOfClicksSDK = 0;
		}
		super.showConfirmationEnableLogsSDK();
	}

	@Override
	public void showConfirmationEnableLogsKarere(){
		if(getSettingsFragment() != null){
			sttFLol.numberOfClicksKarere = 0;
		}
		super.showConfirmationEnableLogsKarere();
	}

	public void update2FAEnableState(){
		logDebug("update2FAVisibility");
		if (getSettingsFragment() != null) {
			try {
				sttFLol.update2FAVisibility();
			}catch (Exception e){}
		}
	}

	@Override
	protected void onActivityResult(int requestCode, int resultCode, Intent intent) {
		logDebug("Request code: " + requestCode + ", Result code:" + resultCode);

		if (nodeSaver.handleActivityResult(requestCode, resultCode, intent)) {
			return;
		}

		if (nodeAttacher.handleActivityResult(requestCode, resultCode, intent, this)) {
			return;
		}

		if (resultCode == RESULT_FIRST_USER){
			showSnackbar(SNACKBAR_TYPE, getString(R.string.context_no_destination_folder), -1);
			return;
		}

        if (requestCode == REQUEST_CODE_GET && resultCode == RESULT_OK) {
			if (intent == null) {
				logWarning("Intent NULL");
				return;
			}

			logDebug("Intent action: " + intent.getAction());
			logDebug("Intent type: " + intent.getType());

			intent.setAction(Intent.ACTION_GET_CONTENT);
			processFileDialog = showProcessFileDialog(this,intent);

			filePrepareUseCase.prepareFiles(intent)
					.subscribeOn(Schedulers.io())
					.observeOn(AndroidSchedulers.mainThread())
					.subscribe((shareInfo, throwable) -> {
						if (throwable == null) {
							onIntentProcessed(shareInfo);
						}
					});
		} else if (requestCode == WRITE_SD_CARD_REQUEST_CODE && resultCode == RESULT_OK) {

			if (!hasPermissions(this, Manifest.permission.WRITE_EXTERNAL_STORAGE)) {
				requestPermission(this,
						REQUEST_WRITE_STORAGE,
						Manifest.permission.WRITE_EXTERNAL_STORAGE);
			}

			if (app.getStorageState() == STORAGE_STATE_PAYWALL) {
				showOverDiskQuotaPaywallWarning();
				return;
			}

			Uri treeUri = intent.getData();
			logDebug("Create the document : " + treeUri);
			long handleToDownload = intent.getLongExtra("handleToDownload", -1);
			logDebug("The recovered handle is: " + handleToDownload);
			//Now, call to the DownloadService

			if(handleToDownload!=0 && handleToDownload!=-1){
				Intent service = new Intent(this, DownloadService.class);
				service.putExtra(DownloadService.EXTRA_HASH, handleToDownload);
				service.putExtra(DownloadService.EXTRA_CONTENT_URI, treeUri.toString());
				File tempFolder = getCacheFolder(this, TEMPORAL_FOLDER);
				if (!isFileAvailable(tempFolder)) {
				    showSnackbar(SNACKBAR_TYPE, getString(R.string.general_error), -1);
				    return;
                }
				service.putExtra(DownloadService.EXTRA_PATH, tempFolder.getAbsolutePath());
				startService(service);
			}
        }
		else if (requestCode == REQUEST_CODE_SELECT_FILE && resultCode == RESULT_OK) {
			logDebug("requestCode == REQUEST_CODE_SELECT_FILE");

			if (intent == null) {
				logWarning("Intent NULL");
				return;
			}

			nodeAttacher.handleSelectFileResult(intent, this);
		}
		else if (requestCode == REQUEST_CODE_SELECT_FOLDER && resultCode == RESULT_OK) {
			logDebug("REQUEST_CODE_SELECT_FOLDER");

			if (intent == null) {
				logDebug("Intent NULL");
				return;
			}

			final ArrayList<String> selectedContacts = intent.getStringArrayListExtra(SELECTED_CONTACTS);
			final long folderHandle = intent.getLongExtra("SELECT", 0);

			MaterialAlertDialogBuilder dialogBuilder = new MaterialAlertDialogBuilder(this);
			dialogBuilder.setTitle(getString(R.string.file_properties_shared_folder_permissions));
			final CharSequence[] items = {getString(R.string.file_properties_shared_folder_read_only), getString(R.string.file_properties_shared_folder_read_write), getString(R.string.file_properties_shared_folder_full_access)};
			dialogBuilder.setSingleChoiceItems(items, -1, new DialogInterface.OnClickListener() {
				public void onClick(DialogInterface dialog, int item) {
					permissionsDialog.dismiss();
					nC.shareFolder(megaApi.getNodeByHandle(folderHandle), selectedContacts, item);
				}
			});
			dialogBuilder.setTitle(getString(R.string.dialog_select_permissions));
			permissionsDialog = dialogBuilder.create();
			permissionsDialog.show();

		}
		else if (requestCode == REQUEST_CODE_SELECT_CONTACT && resultCode == RESULT_OK){
			logDebug("onActivityResult REQUEST_CODE_SELECT_CONTACT OK");

			if (intent == null) {
				logWarning("Intent NULL");
				return;
			}

			final ArrayList<String> contactsData = intent.getStringArrayListExtra(AddContactActivityLollipop.EXTRA_CONTACTS);
			megaContacts = intent.getBooleanExtra(AddContactActivityLollipop.EXTRA_MEGA_CONTACTS, true);

			final int multiselectIntent = intent.getIntExtra("MULTISELECT", -1);

			//if (megaContacts){

			if(multiselectIntent==0){
				//One file to share
				final long nodeHandle = intent.getLongExtra(AddContactActivityLollipop.EXTRA_NODE_HANDLE, -1);

				if (fileBackupManager.shareFolder(nC, new long[]{nodeHandle}, contactsData, ACCESS_READ)) {
					return;
				}

				MaterialAlertDialogBuilder dialogBuilder = new MaterialAlertDialogBuilder(this);
				dialogBuilder.setTitle(getString(R.string.file_properties_shared_folder_permissions));
				final CharSequence[] items = {getString(R.string.file_properties_shared_folder_read_only), getString(R.string.file_properties_shared_folder_read_write), getString(R.string.file_properties_shared_folder_full_access)};
                dialogBuilder.setSingleChoiceItems(items, -1, (dialog, item) -> {
                    permissionsDialog.dismiss();
                    nC.shareFolder(megaApi.getNodeByHandle(nodeHandle), contactsData, item);
                });
				dialogBuilder.setTitle(getString(R.string.dialog_select_permissions));
				permissionsDialog = dialogBuilder.create();
				permissionsDialog.show();
			}
			else if(multiselectIntent==1){
				//Several folders to share
				final long[] nodeHandles = intent.getLongArrayExtra(AddContactActivityLollipop.EXTRA_NODE_HANDLE);

				if (fileBackupManager.shareFolder(nC, nodeHandles, contactsData, ACCESS_READ)) {
					return;
				}

				MaterialAlertDialogBuilder dialogBuilder = new MaterialAlertDialogBuilder(this);
				dialogBuilder.setTitle(getString(R.string.file_properties_shared_folder_permissions));
				final CharSequence[] items = {getString(R.string.file_properties_shared_folder_read_only), getString(R.string.file_properties_shared_folder_read_write), getString(R.string.file_properties_shared_folder_full_access)};
				dialogBuilder.setSingleChoiceItems(items, -1, new DialogInterface.OnClickListener() {
					public void onClick(DialogInterface dialog, int item) {
						permissionsDialog.dismiss();
						nC.shareFolders(nodeHandles, contactsData, item);
					}
				});
				dialogBuilder.setTitle(getString(R.string.dialog_select_permissions));
				permissionsDialog = dialogBuilder.create();
				permissionsDialog.show();
			}
		}
		else if (requestCode == REQUEST_CODE_GET_LOCAL && resultCode == RESULT_OK) {

			if (intent == null) {
				logDebug("Intent NULL");
				return;
			}

			String folderPath = intent.getStringExtra(FileStorageActivityLollipop.EXTRA_PATH);
			ArrayList<String> paths = intent.getStringArrayListExtra(FileStorageActivityLollipop.EXTRA_FILES);

			UploadServiceTask uploadServiceTask = new UploadServiceTask(folderPath, paths, getCurrentParentHandle());
			uploadServiceTask.start();
		}
		else if (requestCode == REQUEST_CODE_SELECT_FOLDER_TO_MOVE && resultCode == RESULT_OK) {

			if (intent == null) {
				logDebug("Intent NULL");
				return;
			}

			final long[] moveHandles = intent.getLongArrayExtra("MOVE_HANDLES");
			final long toHandle = intent.getLongExtra("MOVE_TO", 0);

			if (fileBackupManager.moveToBackup(moveNodeUseCase, moveHandles, toHandle)) {
				return;
			}

			moveNodeUseCase.move(moveHandles, toHandle)
					.subscribeOn(Schedulers.io())
					.observeOn(AndroidSchedulers.mainThread())
					.subscribe((result, throwable) -> {
						if (throwable == null) {
							showMovementResult(result, moveHandles[0]);
						}
					});

		}
		else if (requestCode == REQUEST_CODE_SELECT_FOLDER_TO_COPY && resultCode == RESULT_OK){
			logDebug("REQUEST_CODE_SELECT_COPY_FOLDER");

			if (intent == null) {
				logWarning("Intent NULL");
				return;
			}
			final long[] copyHandles = intent.getLongArrayExtra("COPY_HANDLES");
			final long toHandle = intent.getLongExtra("COPY_TO", 0);

			if (fileBackupManager.copyNodesToBackups(nC, copyHandles, toHandle)) {
				return;
			}

			nC.copyNodes(copyHandles, toHandle);
		} else if (requestCode == REQUEST_CODE_REFRESH_API_SERVER && resultCode == RESULT_OK) {
			logDebug("Resfresh DONE");

			if (intent == null) {
				logWarning("Intent NULL");
				return;
			}

			((MegaApplication) getApplication()).askForFullAccountInfo();
			((MegaApplication) getApplication()).askForExtendedAccountDetails();

			if (drawerItem == DrawerItem.CLOUD_DRIVE){
				parentHandleBrowser = intent.getLongExtra("PARENT_HANDLE", -1);
				MegaNode parentNode = megaApi.getNodeByHandle(parentHandleBrowser);

				ArrayList<MegaNode> nodes = megaApi.getChildren(parentNode != null
								? parentNode
								: megaApi.getRootNode(),
						sortOrderManagement.getOrderCloud());

				fbFLol.setNodes(nodes);
				fbFLol.getRecyclerView().invalidate();
			}
			else if (drawerItem == DrawerItem.SHARED_ITEMS){
				refreshIncomingShares();
			}

			if (getSettingsFragment() != null) {
				try {
					sttFLol.update2FAVisibility();
				}catch (Exception e){}
			}
		}
		else if (requestCode == TAKE_PHOTO_CODE) {
			logDebug("TAKE_PHOTO_CODE");
            if (resultCode == Activity.RESULT_OK) {
                uploadTakePicture(this, getCurrentParentHandle(), megaApi);
            } else {
                logWarning("TAKE_PHOTO_CODE--->ERROR!");
            }
		}
		else if (requestCode == REQUEST_CODE_SORT_BY && resultCode == RESULT_OK){

			if (intent == null) {
				logWarning("Intent NULL");
				return;
			}

			int orderGetChildren = intent.getIntExtra("ORDER_GET_CHILDREN", 1);
			if (drawerItem == DrawerItem.CLOUD_DRIVE){
				MegaNode parentNode = megaApi.getNodeByHandle(parentHandleBrowser);
				if (parentNode != null){
					if (isCloudAdded()){
						ArrayList<MegaNode> nodes = megaApi.getChildren(parentNode, orderGetChildren);
						fbFLol.setNodes(nodes);
						fbFLol.getRecyclerView().invalidate();
					}
				}
				else{
					if (isCloudAdded()){
						ArrayList<MegaNode> nodes = megaApi.getChildren(megaApi.getRootNode(), orderGetChildren);
						fbFLol.setNodes(nodes);
						fbFLol.getRecyclerView().invalidate();
					}
				}
			}
			else if (drawerItem == DrawerItem.SHARED_ITEMS){
				onNodesSharedUpdate();
			}
		}
		else if (requestCode == REQUEST_CREATE_CHAT && resultCode == RESULT_OK) {
			logDebug("REQUEST_CREATE_CHAT OK");

			if (intent == null) {
				logWarning("Intent NULL");
				return;
			}
			boolean isMeeting = intent.getBooleanExtra(AddContactActivityLollipop.EXTRA_MEETING, false);
			if(isMeeting){
				handler.post(()->showMeetingOptionsPanel());
				return;
			}
			final ArrayList<String> contactsData = intent.getStringArrayListExtra(AddContactActivityLollipop.EXTRA_CONTACTS);

			final boolean isGroup = intent.getBooleanExtra(AddContactActivityLollipop.EXTRA_GROUP_CHAT, false);

			if (contactsData != null){
				if(!isGroup){
					logDebug("Create one to one chat");
					MegaUser user = megaApi.getContact(contactsData.get(0));
					if(user!=null){
						logDebug("Chat with contact: " + contactsData.size());
						startOneToOneChat(user);
					}
				}
				else{
					logDebug("Create GROUP chat");
					MegaChatPeerList peers = MegaChatPeerList.createInstance();
					for (int i=0; i<contactsData.size(); i++){
						MegaUser user = megaApi.getContact(contactsData.get(i));
						if(user!=null){
							peers.addPeer(user.getHandle(), MegaChatPeerList.PRIV_STANDARD);
						}
					}
					final String chatTitle = intent.getStringExtra(AddContactActivityLollipop.EXTRA_CHAT_TITLE);
					boolean isEKR = intent.getBooleanExtra(AddContactActivityLollipop.EXTRA_EKR, false);
					boolean chatLink = false;
					if (!isEKR) {
						chatLink = intent.getBooleanExtra(AddContactActivityLollipop.EXTRA_CHAT_LINK, false);
					}

					createGroupChat(peers, chatTitle, chatLink, isEKR);
				}
			}
		}
		else if (requestCode == REQUEST_INVITE_CONTACT_FROM_DEVICE && resultCode == RESULT_OK) {
			logDebug("REQUEST_INVITE_CONTACT_FROM_DEVICE OK");

			if (intent == null) {
				logWarning("Intent NULL");
				return;
			}

			final ArrayList<String> contactsData = intent.getStringArrayListExtra(AddContactActivityLollipop.EXTRA_CONTACTS);
			megaContacts = intent.getBooleanExtra(AddContactActivityLollipop.EXTRA_MEGA_CONTACTS, true);

			if (contactsData != null){
				cC.inviteMultipleContacts(contactsData);
			}
		}
		else if (requestCode == REQUEST_DOWNLOAD_FOLDER && resultCode == RESULT_OK){
			String parentPath = intent.getStringExtra(FileStorageActivityLollipop.EXTRA_PATH);

			if (parentPath != null){
				String path = parentPath + File.separator + getRecoveryKeyFileName();
				String sdCardUriString = intent.getStringExtra(FileStorageActivityLollipop.EXTRA_SD_URI);

				logDebug("REQUEST_DOWNLOAD_FOLDER:path to download: "+path);
				AccountController ac = new AccountController(this);
				ac.exportMK(path, sdCardUriString);
			}
		}

		else if(requestCode == REQUEST_CODE_FILE_INFO && resultCode == RESULT_OK){
		    if(isCloudAdded()){
                long handle = intent.getLongExtra(NODE_HANDLE, -1);
                fbFLol.refresh(handle);
            }

			onNodesSharedUpdate();
        } else if (requestCode == REQUEST_CODE_SCAN_DOCUMENT) {
            if (resultCode == RESULT_OK) {
                String savedDestination = intent.getStringExtra(DocumentScannerActivity.EXTRA_PICKED_SAVE_DESTINATION);
                Intent fileIntent = new Intent(this, FileExplorerActivityLollipop.class);
				if (StringResourcesUtils.getString(R.string.section_chat).equals(savedDestination)) {
                    fileIntent.setAction(FileExplorerActivityLollipop.ACTION_UPLOAD_TO_CHAT);
                } else {
                    fileIntent.setAction(FileExplorerActivityLollipop.ACTION_SAVE_TO_CLOUD);
                    fileIntent.putExtra(FileExplorerActivityLollipop.EXTRA_PARENT_HANDLE, getCurrentParentHandle());
                }
                fileIntent.putExtra(Intent.EXTRA_STREAM, intent.getData());
                fileIntent.setType(intent.getType());
                startActivity(fileIntent);
            }
        } else if (requestCode == REQUEST_WRITE_STORAGE || requestCode == REQUEST_READ_WRITE_STORAGE) {
			if (Build.VERSION.SDK_INT >= Build.VERSION_CODES.R) {
				switch (requestCode) {
					case REQUEST_WRITE_STORAGE:
						// Take picture scenarios
						if (typesCameraPermission == TAKE_PICTURE_OPTION) {
							if (!hasPermissions(this, Manifest.permission.CAMERA)) {
								requestPermission(this, REQUEST_CAMERA, Manifest.permission.CAMERA);
							} else {
								checkTakePicture(this, TAKE_PHOTO_CODE);
								typesCameraPermission = INVALID_TYPE_PERMISSIONS;
							}
							break;
						}

						// General download scenario
						nodeSaver.handleRequestPermissionsResult(requestCode);
						break;

					case REQUEST_READ_WRITE_STORAGE:
						// Upload scenario
						new Handler(Looper.getMainLooper()).post(this::showUploadPanel);
						break;
				}
			}
		} else {
			logWarning("No request code processed");
			super.onActivityResult(requestCode, resultCode, intent);
		}
	}

	public void createGroupChat(MegaChatPeerList peers, String chatTitle, boolean chatLink, boolean isEKR){

		logDebug("Create group chat with participants: " + peers.size());

		if (isEKR) {
			megaChatApi.createChat(true, peers, chatTitle, this);
		}
		else {
			if(chatLink){
				if(chatTitle!=null && !chatTitle.isEmpty()){
					CreateGroupChatWithPublicLink listener = new CreateGroupChatWithPublicLink(this, chatTitle);
					megaChatApi.createPublicChat(peers, chatTitle, listener);
				}
				else{
					showAlert(this, getString(R.string.message_error_set_title_get_link), null);
				}
			}
			else{
				megaChatApi.createPublicChat(peers, chatTitle, this);
			}
		}
	}

	public void startOneToOneChat(MegaUser user){
		logDebug("User Handle: " + user.getHandle());
		MegaChatRoom chat = megaChatApi.getChatRoomByUser(user.getHandle());
		MegaChatPeerList peers = MegaChatPeerList.createInstance();
		if(chat==null){
			logDebug("No chat, create it!");
			peers.addPeer(user.getHandle(), MegaChatPeerList.PRIV_STANDARD);
			megaChatApi.createChat(false, peers, this);
		}
		else{
			logDebug("There is already a chat, open it!");
			Intent intentOpenChat = new Intent(this, ChatActivityLollipop.class);
			intentOpenChat.setAction(ACTION_CHAT_SHOW_MESSAGES);
			intentOpenChat.putExtra(CHAT_ID, chat.getChatId());
			this.startActivity(intentOpenChat);
		}
	}

	/*
	 * Background task to get files on a folder for uploading
	 */
	private class UploadServiceTask extends Thread {

		String folderPath;
		ArrayList<String> paths;
		long parentHandle;

		UploadServiceTask(String folderPath, ArrayList<String> paths, long parentHandle){
			this.folderPath = folderPath;
			this.paths = paths;
			this.parentHandle = parentHandle;
		}

		@Override
		public void run(){

			logDebug("Run Upload Service Task");

			MegaNode parentNode = megaApi.getNodeByHandle(parentHandle);
			if (parentNode == null){
				parentNode = megaApi.getRootNode();
			}

			if (app.getStorageState() == STORAGE_STATE_PAYWALL) {
				showOverDiskQuotaPaywallWarning();
				return;
			}

			showSnackbar(SNACKBAR_TYPE, getResources().getQuantityString(R.plurals.upload_began, paths.size(), paths.size()), -1);
			for (String path : paths) {
				try {
					Thread.sleep(300);
				} catch (InterruptedException e) {
					e.printStackTrace();
				}

				Intent uploadServiceIntent;
				if(managerActivity != null)
				{
					uploadServiceIntent = new Intent (managerActivity, UploadService.class);
				}
				else
				{
					uploadServiceIntent = new Intent (ManagerActivityLollipop.this, UploadService.class);
				}

				File file = new File (path);
				if (file.isDirectory()){
					uploadServiceIntent.putExtra(UploadService.EXTRA_FILEPATH, file.getAbsolutePath());
					uploadServiceIntent.putExtra(UploadService.EXTRA_NAME, file.getName());
				}
				else{
					ShareInfo info = ShareInfo.infoFromFile(file);
					if (info == null){
						continue;
					}
					uploadServiceIntent.putExtra(UploadService.EXTRA_FILEPATH, info.getFileAbsolutePath());
					uploadServiceIntent.putExtra(UploadService.EXTRA_NAME, info.getTitle());
					uploadServiceIntent.putExtra(UploadService.EXTRA_SIZE, info.getSize());
				}

				uploadServiceIntent.putExtra(UploadService.EXTRA_FOLDERPATH, folderPath);
				uploadServiceIntent.putExtra(UploadService.EXTRA_PARENT_HASH, parentNode.getHandle());
				startService(uploadServiceIntent);
			}
		}
	}

	void disableNavigationViewMenu(Menu menu){
		logDebug("disableNavigationViewMenu");

		MenuItem mi = menu.findItem(R.id.bottom_navigation_item_cloud_drive);
		if (mi != null){
			mi.setChecked(false);
			mi.setEnabled(false);
		}
		mi = menu.findItem(R.id.bottom_navigation_item_camera_uploads);
		if (mi != null){
			mi.setChecked(false);
			mi.setEnabled(false);
		}
		mi = menu.findItem(R.id.bottom_navigation_item_chat);
		if (mi != null){
			mi.setChecked(false);
		}
		mi = menu.findItem(R.id.bottom_navigation_item_shared_items);
		if (mi != null){
			mi.setChecked(false);
			mi.setEnabled(false);
		}
		mi = menu.findItem(R.id.bottom_navigation_item_homepage);
		if (mi != null){
			mi.setChecked(false);
		}

		disableNavigationViewLayout();
	}

	void disableNavigationViewLayout() {
		if (myAccountSection != null) {
			myAccountSection.setEnabled(false);
			((TextView) myAccountSection.findViewById(R.id.my_account_section_text)).setTextColor(ContextCompat.getColor(this, R.color.grey_038_white_038));
		}

		if (inboxSection != null){
			if(inboxNode==null){
				inboxSection.setVisibility(View.GONE);
			}
			else{
				boolean hasChildren = megaApi.hasChildren(inboxNode);
				if(hasChildren){
					inboxSection.setEnabled(false);
					inboxSection.setVisibility(View.VISIBLE);
					((TextView) inboxSection.findViewById(R.id.inbox_section_text)).setTextColor(ContextCompat.getColor(this, R.color.grey_038_white_038));
				}
				else{
					inboxSection.setVisibility(View.GONE);
				}
			}
		}

		if (contactsSection != null) {
			contactsSection.setEnabled(false);

			if (contactsSectionText == null) {
				contactsSectionText = contactsSection.findViewById(R.id.contacts_section_text);
			}

			contactsSectionText.setAlpha(0.38F);
			setContactTitleSection();
		}

		if (notificationsSection != null) {
			notificationsSection.setEnabled(false);

			if (notificationsSectionText == null) {
				notificationsSectionText = notificationsSection.findViewById(R.id.contacts_section_text);
			}

			notificationsSectionText.setAlpha(0.38F);
			setNotificationsTitleSection();
		}

		if (rubbishBinSection != null) {
			rubbishBinSection.setEnabled(false);
			((TextView) rubbishBinSection.findViewById(R.id.rubbish_bin_section_text)).setAlpha(0.38F);
		}

		if (upgradeAccount != null) {
			upgradeAccount.setEnabled(false);
		}
	}

	void resetNavigationViewMenu(Menu menu){
		logDebug("resetNavigationViewMenu()");

		if(!isOnline(this) || megaApi==null || megaApi.getRootNode()==null){
			disableNavigationViewMenu(menu);
			return;
		}

		MenuItem mi = menu.findItem(R.id.bottom_navigation_item_cloud_drive);

		if (mi != null){
			mi.setChecked(false);
			mi.setEnabled(true);
		}
		mi = menu.findItem(R.id.bottom_navigation_item_camera_uploads);
		if (mi != null){
			mi.setChecked(false);
			mi.setEnabled(true);
		}
		mi = menu.findItem(R.id.bottom_navigation_item_chat);
		if (mi != null){
			mi.setChecked(false);
			mi.setEnabled(true);
		}
		mi = menu.findItem(R.id.bottom_navigation_item_shared_items);
		if (mi != null){
			mi.setChecked(false);
			mi.setEnabled(true);
		}

		resetNavigationViewLayout();
	}

	public void resetNavigationViewLayout() {
		if (myAccountSection != null) {
			myAccountSection.setEnabled(true);
			((TextView) myAccountSection.findViewById(R.id.my_account_section_text)).setTextColor(
					ColorUtils.getThemeColor(this, android.R.attr.textColorPrimary));
		}

		if (inboxSection != null){
			if(inboxNode==null){
				inboxSection.setVisibility(View.GONE);
				logDebug("Inbox Node is NULL");
			}
			else{
				boolean hasChildren = megaApi.hasChildren(inboxNode);
				if(hasChildren){
					inboxSection.setEnabled(true);
					inboxSection.setVisibility(View.VISIBLE);
					((TextView) inboxSection.findViewById(R.id.inbox_section_text)).setTextColor(
							ColorUtils.getThemeColor(this, android.R.attr.textColorPrimary));
				}
				else{
					logDebug("Inbox Node NO children");
					inboxSection.setVisibility(View.GONE);
				}
			}
		}

		if (contactsSection != null) {
			contactsSection.setEnabled(true);

			if (contactsSectionText == null) {
				contactsSectionText = contactsSection.findViewById(R.id.contacts_section_text);
			}

			contactsSectionText.setAlpha(1F);
			setContactTitleSection();
		}

		if (notificationsSection != null) {
			notificationsSection.setEnabled(true);

			if (notificationsSectionText == null) {
				notificationsSectionText = notificationsSection.findViewById(R.id.notification_section_text);
			}

			notificationsSectionText.setAlpha(1F);
			setNotificationsTitleSection();
		}

		if (rubbishBinSection != null) {
			rubbishBinSection.setEnabled(true);
			((TextView) rubbishBinSection.findViewById(R.id.rubbish_bin_section_text)).setAlpha(1F);
		}

		if (upgradeAccount != null) {
			upgradeAccount.setEnabled(true);
		}
	}

	public void setInboxNavigationDrawer() {
		logDebug("setInboxNavigationDrawer");
		if (nV != null && inboxSection != null){
			if(inboxNode==null){
				inboxSection.setVisibility(View.GONE);
				logDebug("Inbox Node is NULL");
			}
			else{
				boolean hasChildren = megaApi.hasChildren(inboxNode);
				if(hasChildren){
					inboxSection.setEnabled(true);
					inboxSection.setVisibility(View.VISIBLE);
				}
				else{
					logDebug("Inbox Node NO children");
					inboxSection.setVisibility(View.GONE);
				}
			}
		}
	}

	public void showProPanel(){
		logDebug("showProPanel");
		//Left and Right margin
		LinearLayout.LayoutParams proTextParams = (LinearLayout.LayoutParams)getProText.getLayoutParams();
		proTextParams.setMargins(scaleWidthPx(24, outMetrics), scaleHeightPx(23, outMetrics), scaleWidthPx(24, outMetrics), scaleHeightPx(23, outMetrics));
		getProText.setLayoutParams(proTextParams);

		rightUpgradeButton.setOnClickListener(this);
		android.view.ViewGroup.LayoutParams paramsb2 = rightUpgradeButton.getLayoutParams();
		//Left and Right margin
		LinearLayout.LayoutParams optionTextParams = (LinearLayout.LayoutParams)rightUpgradeButton.getLayoutParams();
		optionTextParams.setMargins(scaleWidthPx(6, outMetrics), 0, scaleWidthPx(8, outMetrics), 0);
		rightUpgradeButton.setLayoutParams(optionTextParams);

		leftCancelButton.setOnClickListener(this);
		android.view.ViewGroup.LayoutParams paramsb1 = leftCancelButton.getLayoutParams();
		leftCancelButton.setLayoutParams(paramsb1);
		//Left and Right margin
		LinearLayout.LayoutParams cancelTextParams = (LinearLayout.LayoutParams)leftCancelButton.getLayoutParams();
		cancelTextParams.setMargins(scaleWidthPx(6, outMetrics), 0, scaleWidthPx(6, outMetrics), 0);
		leftCancelButton.setLayoutParams(cancelTextParams);

		getProLayout.setVisibility(View.VISIBLE);
		getProLayout.bringToFront();
	}

	/**
	 * Check the current storage state.
	 * @param onCreate Flag to indicate if the method was called from "onCreate" or not.
	 */
	private void checkCurrentStorageStatus(boolean onCreate) {
		// If the current storage state is not initialized is because the app received the
		// event informing about the storage state  during login, the ManagerActivityLollipop
		// wasn't active and for this reason the value is stored in the MegaApplication object.
		int storageStateToCheck = (storageState != MegaApiJava.STORAGE_STATE_UNKNOWN) ?
				storageState : app.getStorageState();

		checkStorageStatus(storageStateToCheck, onCreate);
	}

	/**
	 * Check the storage state provided as first parameter.
	 * @param newStorageState Storage state to check.
	 * @param onCreate Flag to indicate if the method was called from "onCreate" or not.
	 */
	private void checkStorageStatus(int newStorageState, boolean onCreate) {
        Intent intent = new Intent(this,UploadService.class);
        switch (newStorageState) {
            case MegaApiJava.STORAGE_STATE_GREEN:
				logDebug("STORAGE STATE GREEN");

                intent.setAction(ACTION_STORAGE_STATE_CHANGED);

                // TODO: WORKAROUND, NEED TO IMPROVE AND REMOVE THE TRY-CATCH
                try {
					startService(intent);
				}
				catch (Exception e) {
					logError("Exception starting UploadService", e);
					e.printStackTrace();
				}

				if(myAccountInfo.getAccountType() == MegaAccountDetails.ACCOUNT_TYPE_FREE){
					logDebug("ACCOUNT TYPE FREE");
					if(showMessageRandom()){
						logDebug("Show message random: TRUE");
						showProPanel();
					}
				}
				storageState = newStorageState;
                startCameraUploadService(ManagerActivityLollipop.this);
				break;

			case MegaApiJava.STORAGE_STATE_ORANGE:
				logWarning("STORAGE STATE ORANGE");

                intent.setAction(ACTION_STORAGE_STATE_CHANGED);

				// TODO: WORKAROUND, NEED TO IMPROVE AND REMOVE THE TRY-CATCH
                try {
					startService(intent);
				}
				catch (Exception e) {
					logError("Exception starting UploadService", e);
					e.printStackTrace();
				}

				if (onCreate && isStorageStatusDialogShown) {
					isStorageStatusDialogShown = false;
					showStorageAlmostFullDialog();
				} else if (newStorageState > storageState) {
					showStorageAlmostFullDialog();
				}
				storageState = newStorageState;
                logDebug("Try to start CU, false.");
                startCameraUploadService(ManagerActivityLollipop.this);
				break;

			case MegaApiJava.STORAGE_STATE_RED:
				logWarning("STORAGE STATE RED");
				if (onCreate && isStorageStatusDialogShown) {
					isStorageStatusDialogShown = false;
					showStorageFullDialog();
				} else if (newStorageState > storageState) {
					showStorageFullDialog();
				}
				break;

			case MegaApiJava.STORAGE_STATE_PAYWALL:
				logWarning("STORAGE STATE PAYWALL");
				break;

			default:
				return;
		}

		storageState = newStorageState;
		app.setStorageState(storageState);
	}

	/**
	 * Show a dialog to indicate that the storage space is almost full.
	 */
	public void showStorageAlmostFullDialog(){
		logDebug("showStorageAlmostFullDialog");
		showStorageStatusDialog(MegaApiJava.STORAGE_STATE_ORANGE, false, false);
	}

	/**
	 * Show a dialog to indicate that the storage space is full.
	 */
	public void showStorageFullDialog(){
		logDebug("showStorageFullDialog");
		showStorageStatusDialog(MegaApiJava.STORAGE_STATE_RED, false, false);
	}

	/**
	 * Show an overquota alert dialog.
	 * @param preWarning Flag to indicate if is a pre-overquota alert or not.
	 */
	public void showOverquotaAlert(boolean preWarning){
		logDebug("preWarning: " + preWarning);
		showStorageStatusDialog(
				preWarning ? MegaApiJava.STORAGE_STATE_ORANGE : MegaApiJava.STORAGE_STATE_RED,
				true, preWarning);
	}

	public void showSMSVerificationDialog() {
	    isSMSDialogShowing = true;
        smsDialogTimeChecker.update();
        MaterialAlertDialogBuilder dialogBuilder = new MaterialAlertDialogBuilder(this);
        LayoutInflater inflater = getLayoutInflater();
        final View dialogView = inflater.inflate(R.layout.sms_verification_dialog_layout,null);
        dialogBuilder.setView(dialogView);

        TextView msg = dialogView.findViewById(R.id.sv_dialog_msg);
        boolean isAchievementUser = megaApi.isAchievementsEnabled();
        logDebug("is achievement user: " + isAchievementUser);
        if (isAchievementUser) {
            String message = String.format(getString(R.string.sms_add_phone_number_dialog_msg_achievement_user), myAccountInfo.getBonusStorageSMS());
            msg.setText(message);
        } else {
            msg.setText(R.string.sms_add_phone_number_dialog_msg_non_achievement_user);
        }

        dialogBuilder.setPositiveButton(R.string.general_add, (dialog, which) -> {
			startActivity(new Intent(getApplicationContext(),SMSVerificationActivity.class));
			alertDialogSMSVerification.dismiss();
		}).setNegativeButton(R.string.verify_account_not_now_button, (dialog, which) -> {
			alertDialogSMSVerification.dismiss();
		});

        if(alertDialogSMSVerification == null) {
            alertDialogSMSVerification = dialogBuilder.create();
            alertDialogSMSVerification.setCancelable(false);
            alertDialogSMSVerification.setOnDismissListener(dialog -> isSMSDialogShowing = false);
            alertDialogSMSVerification.setCanceledOnTouchOutside(false);
        }
        alertDialogSMSVerification.show();
    }

	/**
	 * Method to show a dialog to indicate the storage status.
	 * @param storageState Storage status.
	 * @param overquotaAlert Flag to indicate that is an overquota alert or not.
	 * @param preWarning Flag to indicate if is a pre-overquota alert or not.
	 */
	private void showStorageStatusDialog(int storageState, boolean overquotaAlert, boolean preWarning){
		logDebug("showStorageStatusDialog");

		if (myAccountInfo.getAccountType() == -1) {
			logWarning("Do not show dialog, not info of the account received yet");
			return;
		}

		if(isStorageStatusDialogShown){
			logDebug("Storage status dialog already shown");
			return;
		}

		MaterialAlertDialogBuilder dialogBuilder = new MaterialAlertDialogBuilder(this);

		LayoutInflater inflater = this.getLayoutInflater();
		View dialogView = inflater.inflate(R.layout.storage_status_dialog_layout, null);
		dialogBuilder.setView(dialogView);

		TextView title = (TextView) dialogView.findViewById(R.id.storage_status_title);
		title.setText(getString(R.string.action_upgrade_account));

		ImageView image = (ImageView) dialogView.findViewById(R.id.image_storage_status);
		TextView text = (TextView) dialogView.findViewById(R.id.text_storage_status);

		Product pro3 = getPRO3OneMonth();
		String storageString = "";
		String transferString = "";
        if(pro3 != null) {
            storageString = getSizeStringGBBased(pro3.getStorage());
            transferString = getSizeStringGBBased(pro3.getTransfer());
        }

		switch (storageState) {
			case MegaApiJava.STORAGE_STATE_GREEN:
				logDebug("STORAGE STATE GREEN");
				return;

			case MegaApiJava.STORAGE_STATE_ORANGE:
				image.setImageResource(R.drawable.ic_storage_almost_full);
				text.setText(String.format(getString(R.string.text_almost_full_warning), storageString,transferString));
				break;

			case MegaApiJava.STORAGE_STATE_RED:
				image.setImageResource(R.drawable.ic_storage_full);
				text.setText(String.format(getString(R.string.text_storage_full_warning), storageString,transferString));
				break;

			default:
				logWarning("STORAGE STATE INVALID VALUE: " + storageState);
				return;
		}

		if (overquotaAlert) {
			if (!preWarning)
				title.setText(getString(R.string.overquota_alert_title));

			text.setText(getString(preWarning ? R.string.pre_overquota_alert_text :
					R.string.overquota_alert_text));
		}

		LinearLayout horizontalButtonsLayout = (LinearLayout) dialogView.findViewById(R.id.horizontal_buttons_storage_status_layout);
		LinearLayout verticalButtonsLayout = (LinearLayout) dialogView.findViewById(R.id.vertical_buttons_storage_status_layout);

		final OnClickListener dismissClickListener = new OnClickListener() {
			public void onClick(View v) {
				alertDialogStorageStatus.dismiss();
				isStorageStatusDialogShown = false;
			}
		};

		final OnClickListener upgradeClickListener = new OnClickListener(){
			public void onClick(View v) {
				alertDialogStorageStatus.dismiss();
				isStorageStatusDialogShown = false;
				navigateToUpgradeAccount();
			}
		};

		final OnClickListener achievementsClickListener = new OnClickListener(){
			public void onClick(View v) {
				alertDialogStorageStatus.dismiss();
				isStorageStatusDialogShown = false;
				logDebug("Go to achievements section");
				navigateToAchievements();
			}
		};

		final OnClickListener customPlanClickListener = v -> {
			alertDialogStorageStatus.dismiss();
			isStorageStatusDialogShown = false;
			askForCustomizedPlan(this, megaApi.getMyEmail(), myAccountInfo.getAccountType());
		};

		Button verticalDismissButton = (Button) dialogView.findViewById(R.id.vertical_storage_status_button_dissmiss);
		verticalDismissButton.setOnClickListener(dismissClickListener);
		Button horizontalDismissButton = (Button) dialogView.findViewById(R.id.horizontal_storage_status_button_dissmiss);
		horizontalDismissButton.setOnClickListener(dismissClickListener);

		Button verticalActionButton = (Button) dialogView.findViewById(R.id.vertical_storage_status_button_action);
		Button horizontalActionButton = (Button) dialogView.findViewById(R.id.horizontal_storage_status_button_payment);

		Button achievementsButton = (Button) dialogView.findViewById(R.id.vertical_storage_status_button_achievements);
		achievementsButton.setOnClickListener(achievementsClickListener);

		switch (myAccountInfo.getAccountType()) {
			case MegaAccountDetails.ACCOUNT_TYPE_PROIII:
				logDebug("Show storage status dialog for USER PRO III");
				if (!overquotaAlert) {
					if (storageState == MegaApiJava.STORAGE_STATE_ORANGE) {
						text.setText(getString(R.string.text_almost_full_warning_pro3_account));
					} else if (storageState == MegaApiJava.STORAGE_STATE_RED){
						text.setText(getString(R.string.text_storage_full_warning_pro3_account));
					}
				}
				horizontalActionButton.setText(getString(R.string.button_custom_almost_full_warning));
				horizontalActionButton.setOnClickListener(customPlanClickListener);
				verticalActionButton.setText(getString(R.string.button_custom_almost_full_warning));
				verticalActionButton.setOnClickListener(customPlanClickListener);
				break;

			case MegaAccountDetails.ACCOUNT_TYPE_LITE:
			case MegaAccountDetails.ACCOUNT_TYPE_PROI:
			case MegaAccountDetails.ACCOUNT_TYPE_PROII:
				logDebug("Show storage status dialog for USER PRO");
				if (!overquotaAlert) {
					if (storageState == MegaApiJava.STORAGE_STATE_ORANGE) {
						text.setText(String.format(getString(R.string.text_almost_full_warning_pro_account),storageString,transferString));
					} else if (storageState == MegaApiJava.STORAGE_STATE_RED){
						text.setText(String.format(getString(R.string.text_storage_full_warning_pro_account),storageString,transferString));
					}
				}
				horizontalActionButton.setText(getString(R.string.my_account_upgrade_pro));
				horizontalActionButton.setOnClickListener(upgradeClickListener);
				verticalActionButton.setText(getString(R.string.my_account_upgrade_pro));
				verticalActionButton.setOnClickListener(upgradeClickListener);
				break;

			case MegaAccountDetails.ACCOUNT_TYPE_FREE:
			default:
				logDebug("Show storage status dialog for FREE USER");
				horizontalActionButton.setText(getString(R.string.button_plans_almost_full_warning));
				horizontalActionButton.setOnClickListener(upgradeClickListener);
				verticalActionButton.setText(getString(R.string.button_plans_almost_full_warning));
				verticalActionButton.setOnClickListener(upgradeClickListener);
				break;
		}

		if(megaApi.isAchievementsEnabled()){
			horizontalButtonsLayout.setVisibility(View.GONE);
			verticalButtonsLayout.setVisibility(View.VISIBLE);
		}
		else{
			horizontalButtonsLayout.setVisibility(View.VISIBLE);
			verticalButtonsLayout.setVisibility(View.GONE);
		}

		alertDialogStorageStatus = dialogBuilder.create();
		alertDialogStorageStatus.setCancelable(false);
		alertDialogStorageStatus.setCanceledOnTouchOutside(false);

		isStorageStatusDialogShown = true;

		alertDialogStorageStatus.show();
	}

	private Product getPRO3OneMonth() {
		List<Product> products = myAccountInfo.getProductAccounts();
		if (products != null) {
			for (Product product : products) {
				if (product != null && product.getLevel() == PRO_III && product.getMonths() == 1) {
					return product;
				}
			}
		} else {
			// Edge case: when this method is called, TYPE_GET_PRICING hasn't finished yet.
			logWarning("Products haven't been initialized!");
		}
		return null;
	}

	private void refreshOfflineNodes() {
		logDebug("updateOfflineView");
		if (fullscreenOfflineFragment != null) {
			fullscreenOfflineFragment.refreshNodes();
		} else if (pagerOfflineFragment != null) {
			pagerOfflineFragment.refreshNodes();
		}
	}

	/**
	 * Handle processed upload intent.
	 *
	 * @param infos List<ShareInfo> containing all the upload info.
	 */
	private void onIntentProcessed(List<ShareInfo> infos) {
		logDebug("onIntentProcessedLollipop");

		dismissAlertDialogIfExists(statusDialog);
		dismissAlertDialogIfExists(processFileDialog);

		MegaNode parentNode = getCurrentParentNode(getCurrentParentHandle(), -1);
		if(parentNode == null){
			showSnackbar(SNACKBAR_TYPE, getString(R.string.error_temporary_unavaible), -1);
			return;
		}

		if (infos == null) {
			showSnackbar(SNACKBAR_TYPE, getString(R.string.upload_can_not_open), -1);
		}
		else {
			if (app.getStorageState() == STORAGE_STATE_PAYWALL) {
				showOverDiskQuotaPaywallWarning();
				return;
			}

			showSnackbar(SNACKBAR_TYPE, getResources().getQuantityString(R.plurals.upload_began, infos.size(), infos.size()), -1);

			for (ShareInfo info : infos) {
				if(info.isContact){
					requestContactsPermissions(info, parentNode);
				}
				else{
					Intent intent = new Intent(this, UploadService.class);
					intent.putExtra(UploadService.EXTRA_FILEPATH, info.getFileAbsolutePath());
					intent.putExtra(UploadService.EXTRA_NAME, info.getTitle());
					intent.putExtra(UploadService.EXTRA_LAST_MODIFIED, info.getLastModified());
					intent.putExtra(UploadService.EXTRA_PARENT_HASH, parentNode.getHandle());
					startService(intent);
				}
			}
		}
	}

	public void requestContactsPermissions(ShareInfo info, MegaNode parentNode){
		logDebug("requestContactsPermissions");
		if (!hasPermissions(this, Manifest.permission.READ_CONTACTS)) {
			logWarning("No read contacts permission");
			infoManager = info;
			parentNodeManager = parentNode;
			requestPermission(this, REQUEST_UPLOAD_CONTACT, Manifest.permission.READ_CONTACTS);
		} else {
			uploadContactInfo(info, parentNode);
		}
	}

	public void uploadContactInfo(ShareInfo info, MegaNode parentNode){
		logDebug("Upload contact info");

		Cursor cursorID = getContentResolver().query(info.contactUri, null, null, null, null);

		if (cursorID != null) {
			if (cursorID.moveToFirst()) {
				logDebug("It is a contact");

				String id = cursorID.getString(cursorID.getColumnIndex(ContactsContract.Contacts._ID));
				String name = cursorID.getString(cursorID.getColumnIndex(ContactsContract.Contacts.DISPLAY_NAME));
				int hasPhone = cursorID.getInt(cursorID.getColumnIndex(ContactsContract.Contacts.HAS_PHONE_NUMBER));

				// get the user's email address
				String email = null;
				Cursor ce = getContentResolver().query(ContactsContract.CommonDataKinds.Email.CONTENT_URI, null,
						ContactsContract.CommonDataKinds.Email.CONTACT_ID + " = ?", new String[]{id}, null);
				if (ce != null && ce.moveToFirst()) {
					email = ce.getString(ce.getColumnIndex(ContactsContract.CommonDataKinds.Email.DATA));
					ce.close();
				}

				// get the user's phone number
				String phone = null;
				if (hasPhone > 0) {
					Cursor cp = getContentResolver().query(ContactsContract.CommonDataKinds.Phone.CONTENT_URI, null,
							ContactsContract.CommonDataKinds.Phone.CONTACT_ID + " = ?", new String[]{id}, null);
					if (cp != null && cp.moveToFirst()) {
						phone = cp.getString(cp.getColumnIndex(ContactsContract.CommonDataKinds.Phone.NUMBER));
						cp.close();
					}
				}

				StringBuilder data = new StringBuilder();
				data.append(name);
				if(phone!=null){
					data.append(", "+phone);
				}

				if(email!=null){
					data.append(", "+email);
				}

				createFile(name, data.toString(), parentNode);
			}
			cursorID.close();
		}
		else{
			showSnackbar(SNACKBAR_TYPE, getString(R.string.error_temporary_unavaible), -1);
		}
	}

	private void createFile(String name, String data, MegaNode parentNode){

		if (app.getStorageState() == STORAGE_STATE_PAYWALL) {
			showOverDiskQuotaPaywallWarning();
			return;
		}

		File file = createTemporalTextFile(this, name, data);
		if(file!=null){
			showSnackbar(SNACKBAR_TYPE, getResources().getQuantityString(R.plurals.upload_began, 1, 1), -1);

			Intent intent = new Intent(this, UploadService.class);
			intent.putExtra(UploadService.EXTRA_FILEPATH, file.getAbsolutePath());
			intent.putExtra(UploadService.EXTRA_NAME, file.getName());
			intent.putExtra(UploadService.EXTRA_PARENT_HASH, parentNode.getHandle());
			intent.putExtra(UploadService.EXTRA_SIZE, file.getTotalSpace());
			startService(intent);
		}
		else{
			showSnackbar(SNACKBAR_TYPE, getString(R.string.general_text_error), -1);
		}
	}

	@Override
	public void onRequestStart(MegaChatApiJava api, MegaChatRequest request) {
		logDebug("onRequestStart(CHAT): "+ request.getRequestString());
//		if (request.getType() == MegaChatRequest.TYPE_INITIALIZE){
//			MegaApiAndroid.setLoggerObject(new AndroidLogger());
////			MegaChatApiAndroid.setLoggerObject(new AndroidChatLogger());
//		}
	}

	@Override
	public void onRequestUpdate(MegaChatApiJava api, MegaChatRequest request) {

	}

	@Override
	public void onRequestFinish(MegaChatApiJava api, MegaChatRequest request, MegaChatError e) {
		logDebug("onRequestFinish(CHAT): " + request.getRequestString()+"_"+e.getErrorCode());

		if(request.getType() == MegaChatRequest.TYPE_CREATE_CHATROOM){
			logDebug("Create chat request finish");
			onRequestFinishCreateChat(e.getErrorCode(), request.getChatHandle());
		} else if (request.getType() == MegaChatRequest.TYPE_DISCONNECT){
			if(e.getErrorCode()==MegaChatError.ERROR_OK){
				logDebug("DISConnected from chat!");
			}
			else{
				logError("ERROR WHEN DISCONNECTING " + e.getErrorString());
			}
		}
		else if (request.getType() == MegaChatRequest.TYPE_LOGOUT){
			logDebug("onRequestFinish(CHAT): " + MegaChatRequest.TYPE_LOGOUT);

			if (e.getErrorCode() != MegaError.API_OK){
				logError("MegaChatRequest.TYPE_LOGOUT:ERROR");
			}

			if(getSettingsFragment() != null){
				sttFLol.hidePreferencesChat();
			}

			if (app != null){
				app.disableMegaChatApi();
			}
			resetLoggerSDK();
		}
		else if(request.getType() == MegaChatRequest.TYPE_SET_ONLINE_STATUS){
			if(e.getErrorCode()==MegaChatError.ERROR_OK) {
				logDebug("Status changed to: " + request.getNumber());
			} else if (e.getErrorCode() == MegaChatError.ERROR_ARGS) {
				logWarning("Status not changed, the chosen one is the same");
			} else {
				logError("ERROR WHEN TYPE_SET_ONLINE_STATUS " + e.getErrorString());
				showSnackbar(SNACKBAR_TYPE, getString(R.string.changing_status_error), -1);
			}
		}
		else if(request.getType() == MegaChatRequest.TYPE_ARCHIVE_CHATROOM){
			long chatHandle = request.getChatHandle();
			MegaChatRoom chat = megaChatApi.getChatRoom(chatHandle);
			String chatTitle = getTitleChat(chat);

			if(chatTitle==null){
				chatTitle = "";
			}
			else if(!chatTitle.isEmpty() && chatTitle.length()>60){
				chatTitle = chatTitle.substring(0,59)+"...";
			}

			if(!chatTitle.isEmpty() && chat.isGroup() && !chat.hasCustomTitle()){
				chatTitle = "\""+chatTitle+"\"";
			}

			if(e.getErrorCode()==MegaChatError.ERROR_OK){
				if(request.getFlag()){
					logDebug("Chat archived");
					showSnackbar(SNACKBAR_TYPE, getString(R.string.success_archive_chat, chatTitle), -1);
				}
				else{
					logDebug("Chat unarchived");
					showSnackbar(SNACKBAR_TYPE, getString(R.string.success_unarchive_chat, chatTitle), -1);
				}
			}
			else{
				if(request.getFlag()){
					logError("ERROR WHEN ARCHIVING CHAT " + e.getErrorString());
					showSnackbar(SNACKBAR_TYPE, getString(R.string.error_archive_chat, chatTitle), -1);
				}
				else{
					logError("ERROR WHEN UNARCHIVING CHAT " + e.getErrorString());
					showSnackbar(SNACKBAR_TYPE, getString(R.string.error_unarchive_chat, chatTitle), -1);
				}
			}
		}
		else if(request.getType() == MegaChatRequest.TYPE_SET_LAST_GREEN_VISIBLE){
			if(e.getErrorCode()==MegaChatError.ERROR_OK){
				logDebug("MegaChatRequest.TYPE_SET_LAST_GREEN_VISIBLE: " + request.getFlag());
            }
            else{
				logError("MegaChatRequest.TYPE_SET_LAST_GREEN_VISIBLE:error: " + e.getErrorType());
			}
		}
	}

	@Override
	public void onRequestTemporaryError(MegaChatApiJava api, MegaChatRequest request, MegaChatError e) {

	}

	public void onRequestFinishCreateChat(int errorCode, long chatHandle){
		if(errorCode==MegaChatError.ERROR_OK){
			logDebug("Chat CREATED.");

			//Update chat view
			logDebug("Open new chat: " + chatHandle);
			Intent intent = new Intent(this, ChatActivityLollipop.class);
			intent.setAction(ACTION_CHAT_SHOW_MESSAGES);
			intent.putExtra(CHAT_ID, chatHandle);
			this.startActivity(intent);
		}
		else{
			logError("ERROR WHEN CREATING CHAT " + errorCode);
			showSnackbar(SNACKBAR_TYPE, getString(R.string.create_chat_error), -1);
		}
	}

	@Override
	public void onRequestStart(MegaApiJava api, MegaRequest request) {
		logDebug("onRequestStart: " + request.getRequestString());
	}

	@Override
	public void onRequestUpdate(MegaApiJava api, MegaRequest request) {
		logDebug("onRequestUpdate: " + request.getRequestString());
	}

	@SuppressLint("NewApi") @Override
	public void onRequestFinish(MegaApiJava api, MegaRequest request, MegaError e) {
		logDebug("onRequestFinish: " + request.getRequestString()+"_"+e.getErrorCode());
		if (request.getType() == MegaRequest.TYPE_LOGOUT){
			logDebug("onRequestFinish: " + MegaRequest.TYPE_LOGOUT);

			if (e.getErrorCode() == MegaError.API_OK) {
				logDebug("onRequestFinish:OK:" + MegaRequest.TYPE_LOGOUT);
				logDebug("END logout sdk request - wait chat logout");
			} else if (e.getErrorCode() != MegaError.API_ESID) {
				showSnackbar(SNACKBAR_TYPE, getString(R.string.general_text_error), -1);
			}
		} else if(request.getType() == MegaRequest.TYPE_GET_ACHIEVEMENTS) {
            if (e.getErrorCode() == MegaError.API_OK) {
				myAccountInfo.setBonusStorageSMS(getSizeString(request.getMegaAchievementsDetails()
						.getClassStorage(MegaAchievementsDetails.MEGA_ACHIEVEMENT_ADD_PHONE)));
            }
            showAddPhoneNumberInMenu();
            checkBeforeShowSMSVerificationDialog();
        }
		else if(request.getType() == MegaRequest.TYPE_SET_ATTR_USER) {
			if (request.getParamType() == MegaApiJava.USER_ATTR_PWD_REMINDER) {
				logDebug("MK exported - USER_ATTR_PWD_REMINDER finished");
				if (e.getErrorCode() == MegaError.API_OK || e.getErrorCode() == MegaError.API_ENOENT) {
					logDebug("New value of attribute USER_ATTR_PWD_REMINDER: " + request.getText());
				}
			} else if (request.getParamType() == MegaApiJava.USER_ATTR_CONTACT_LINK_VERIFICATION) {
				logDebug("change QR autoaccept - USER_ATTR_CONTACT_LINK_VERIFICATION finished");
				if (e.getErrorCode() == MegaError.API_OK) {
					logDebug("OK setContactLinkOption: " + request.getText());
					if (getSettingsFragment() != null) {
						sttFLol.setSetAutoaccept(false);
						if (sttFLol.getAutoacceptSetting()) {
							sttFLol.setAutoacceptSetting(false);
						} else {
							sttFLol.setAutoacceptSetting(true);
						}
						sttFLol.setValueOfAutoaccept(sttFLol.getAutoacceptSetting());
						logDebug("Autoacept: " + sttFLol.getAutoacceptSetting());
					}
				} else {
					logError("Error setContactLinkOption");
				}
			}
		}
		else if (request.getType() == MegaRequest.TYPE_GET_ATTR_USER){
			if(request.getParamType()==MegaApiJava.USER_ATTR_AVATAR){
				logDebug("Request avatar");
				if (e.getErrorCode() == MegaError.API_OK) {
					setProfileAvatar();
				} else if (e.getErrorCode() == MegaError.API_ENOENT) {
					setDefaultAvatar();
				} else if (e.getErrorCode() == MegaError.API_EARGS) {
					logError("Error changing avatar: ");
				}

				LiveEventBus.get(EVENT_AVATAR_CHANGE, Boolean.class).post(false);
			} else if (request.getParamType() == MegaApiJava.USER_ATTR_FIRSTNAME) {
				updateMyData(true, request.getText(), e);
			} else if (request.getParamType() == MegaApiJava.USER_ATTR_LASTNAME) {
				updateMyData(false, request.getText(), e);
			} else if (request.getParamType() == MegaApiJava.USER_ATTR_GEOLOCATION) {

				if(e.getErrorCode() == MegaError.API_OK){
					logDebug("Attribute USER_ATTR_GEOLOCATION enabled");
					MegaApplication.setEnabledGeoLocation(true);
				}
				else{
					logDebug("Attribute USER_ATTR_GEOLOCATION disabled");
					MegaApplication.setEnabledGeoLocation(false);
				}
			}
            else if (request.getParamType() == MegaApiJava.USER_ATTR_CONTACT_LINK_VERIFICATION) {
				logDebug("Type: GET_ATTR_USER ParamType: USER_ATTR_CONTACT_LINK_VERIFICATION --> getContactLinkOption");
				if (e.getErrorCode() == MegaError.API_OK) {
					if (getSettingsFragment() != null) {
						sttFLol.setAutoacceptSetting(request.getFlag());
						logDebug("OK getContactLinkOption: " + request.getFlag());
//						If user request to set QR autoaccept
						if (sttFLol.getSetAutoaccept()) {
							if (sttFLol.getAutoacceptSetting()) {
								logDebug("setAutoaccept false");
//								If autoaccept is enabled -> request to disable
								megaApi.setContactLinksOption(true, this);
							} else {
								logDebug("setAutoaccept true");
//								If autoaccept is disabled -> request to enable
								megaApi.setContactLinksOption(false, this);
							}
						} else {
							sttFLol.setValueOfAutoaccept(sttFLol.getAutoacceptSetting());
						}
						logDebug("Autoacept: " + sttFLol.getAutoacceptSetting());
					}
				} else if (e.getErrorCode() == MegaError.API_ENOENT) {
					logError("Error MegaError.API_ENOENT getContactLinkOption: " + request.getFlag());
					if (getSettingsFragment() != null) {
						sttFLol.setAutoacceptSetting(request.getFlag());
					}
					megaApi.setContactLinksOption(false, this);
				} else {
					logError("Error getContactLinkOption: " + e.getErrorString());
				}
			}
            else if(request.getParamType() == MegaApiJava.USER_ATTR_DISABLE_VERSIONS){
				MegaApplication.setDisableFileVersions(request.getFlag());
			}
			else if (request.getParamType() == USER_ATTR_MY_BACKUPS_FOLDER) {
				if (e.getErrorCode() == MegaError.API_OK) {
					logDebug("requesting myBackupHandle");
					MegaNodeUtil.myBackupHandle = request.getNodeHandle();
				}
			}
        } else if (request.getType() == MegaRequest.TYPE_GET_CANCEL_LINK) {
            logDebug("TYPE_GET_CANCEL_LINK");
            hideKeyboard(managerActivity, 0);

            if (e.getErrorCode() == MegaError.API_OK) {
                logDebug("Cancelation link received!");
                showAlert(this, getString(R.string.email_verification_text), getString(R.string.email_verification_title));
            } else {
                logError("Error when asking for the cancelation link: " + e.getErrorString() + "___" + e.getErrorCode());
                showAlert(this, getString(R.string.general_text_error), getString(R.string.general_error_word));
            }
        }
		else if (request.getType() == MegaRequest.TYPE_REMOVE_CONTACT){

			if (e.getErrorCode() == MegaError.API_OK) {
				showSnackbar(SNACKBAR_TYPE, getString(R.string.context_contact_removed), -1);
			} else if (e.getErrorCode() == MegaError.API_EMASTERONLY) {
				showSnackbar(SNACKBAR_TYPE, getString(R.string.error_remove_business_contact, request.getEmail()), -1);
			} else{
				logError("Error deleting contact");
				showSnackbar(SNACKBAR_TYPE, getString(R.string.context_contact_not_removed), -1);
			}
		}
		else if (request.getType() == MegaRequest.TYPE_INVITE_CONTACT){
			logDebug("MegaRequest.TYPE_INVITE_CONTACT finished: " + request.getNumber());

			dismissAlertDialogIfExists(statusDialog);

			if(request.getNumber()==MegaContactRequest.INVITE_ACTION_REMIND){
				showSnackbar(SNACKBAR_TYPE, getString(R.string.context_contact_invitation_resent), -1);
			}
			else{
				if (e.getErrorCode() == MegaError.API_OK){
					logDebug("OK INVITE CONTACT: " + request.getEmail());
					if(request.getNumber()==MegaContactRequest.INVITE_ACTION_ADD)
					{
						showSnackbar(SNACKBAR_TYPE, getString(R.string.context_contact_request_sent, request.getEmail()), -1);
					}
					else if(request.getNumber()==MegaContactRequest.INVITE_ACTION_DELETE)
					{
						showSnackbar(SNACKBAR_TYPE, getString(R.string.context_contact_invitation_deleted), -1);
					}
				}
				else{
					logError("ERROR invite contact: " + e.getErrorCode() + "___" + e.getErrorString());
					if(e.getErrorCode()==MegaError.API_EEXIST)
					{
						boolean found = false;
						ArrayList<MegaContactRequest> outgoingContactRequests = megaApi.getOutgoingContactRequests();
						if (outgoingContactRequests != null){
							for (int i=0; i< outgoingContactRequests.size(); i++) {
								if (outgoingContactRequests.get(i).getTargetEmail().equals(request.getEmail())) {
									found = true;
									break;
								}
							}
						}
						if (found) {
							showSnackbar(SNACKBAR_TYPE, getString(R.string.invite_not_sent_already_sent, request.getEmail()), -1);
						}
						else {
							showSnackbar(SNACKBAR_TYPE, getString(R.string.context_contact_already_exists, request.getEmail()), -1);
						}
					}
					else if(request.getNumber()==MegaContactRequest.INVITE_ACTION_ADD && e.getErrorCode()==MegaError.API_EARGS)
					{
						showSnackbar(SNACKBAR_TYPE, getString(R.string.error_own_email_as_contact), -1);
					}
					else{
						showSnackbar(SNACKBAR_TYPE, getString(R.string.general_error), -1);
					}
				}
			}
		} else if (request.getType() == MegaRequest.TYPE_PAUSE_TRANSFERS) {
			logDebug("MegaRequest.TYPE_PAUSE_TRANSFERS");
			//force update the pause notification to prevent missed onTransferUpdate
			sendBroadcast(new Intent(BROADCAST_ACTION_INTENT_UPDATE_PAUSE_NOTIFICATION));

			if (e.getErrorCode() == MegaError.API_OK) {
			    transfersWidget.updateState();

			    if (drawerItem == DrawerItem.TRANSFERS && isTransfersInProgressAdded()) {
					boolean paused = megaApi.areTransfersPaused(MegaTransfer.TYPE_DOWNLOAD) || megaApi.areTransfersPaused(MegaTransfer.TYPE_UPLOAD);
					refreshFragment(FragmentTag.TRANSFERS.getTag());
					mTabsAdapterTransfers.notifyDataSetChanged();

					pauseTransfersMenuIcon.setVisible(!paused);
					playTransfersMenuIcon.setVisible(paused);
				}

                // Update CU backup state.
                int newBackupState = megaApi.areTransfersPaused(MegaTransfer.TYPE_UPLOAD)
                        ? CuSyncManager.State.CU_SYNC_STATE_PAUSE_UP
                        : CuSyncManager.State.CU_SYNC_STATE_ACTIVE;

                CuSyncManager.INSTANCE.updatePrimaryBackupState(newBackupState);
                CuSyncManager.INSTANCE.updateSecondaryBackupState(newBackupState);
            }
		}
		else if (request.getType() == MegaRequest.TYPE_PAUSE_TRANSFER) {
			logDebug("One MegaRequest.TYPE_PAUSE_TRANSFER");

			if (e.getErrorCode() == MegaError.API_OK){
				TransfersManagement transfersManagement = MegaApplication.getTransfersManagement();
				int transferTag = request.getTransferTag();

				if (request.getFlag()) {
					transfersManagement.addPausedTransfers(transferTag);
				} else {
					transfersManagement.removePausedTransfers(transferTag);
				}

				if (isTransfersInProgressAdded()){
					tFLol.changeStatusButton(request.getTransferTag());
				}
			}
			else{
				showSnackbar(SNACKBAR_TYPE, getString(R.string.error_general_nodes), -1);
			}
		} else if (request.getType() == MegaRequest.TYPE_CANCEL_TRANSFER) {
			if (e.getErrorCode() == MegaError.API_OK){
				MegaApplication.getTransfersManagement().removePausedTransfers(request.getTransferTag());
				transfersWidget.update();
				supportInvalidateOptionsMenu();
			} else {
				showSnackbar(SNACKBAR_TYPE, getString(R.string.error_general_nodes), MEGACHAT_INVALID_HANDLE);
			}
		} else if(request.getType() == MegaRequest.TYPE_CANCEL_TRANSFERS){
			logDebug("MegaRequest.TYPE_CANCEL_TRANSFERS");
			//After cancelling all the transfers
			if (e.getErrorCode() == MegaError.API_OK){
				transfersWidget.hide();

				if (drawerItem == DrawerItem.TRANSFERS && isTransfersInProgressAdded()) {
					pauseTransfersMenuIcon.setVisible(false);
					playTransfersMenuIcon.setVisible(false);
					cancelAllTransfersMenuItem.setVisible(false);
				}

				MegaApplication.getTransfersManagement().resetPausedTransfers();
			}
			else{
				showSnackbar(SNACKBAR_TYPE, getString(R.string.error_general_nodes), -1);
			}

		} else if (request.getType() == MegaRequest.TYPE_COPY) {
			logDebug("TYPE_COPY");

			dismissAlertDialogIfExists(statusDialog);

			if (e.getErrorCode() == MegaError.API_OK){
				logDebug("Show snackbar!!!!!!!!!!!!!!!!!!!");
				showSnackbar(SNACKBAR_TYPE, getString(R.string.context_correctly_copied), -1);

				if (drawerItem == DrawerItem.CLOUD_DRIVE){
					if (isCloudAdded()){
						ArrayList<MegaNode> nodes = megaApi.getChildren(megaApi.getNodeByHandle(parentHandleBrowser),
								sortOrderManagement.getOrderCloud());
						fbFLol.setNodes(nodes);
						fbFLol.getRecyclerView().invalidate();
					}
				}
				else if (drawerItem == DrawerItem.RUBBISH_BIN){
					refreshRubbishBin();
				}
				else if (drawerItem == DrawerItem.INBOX){
					refreshInboxList();
				}

				resetAccountDetailsTimeStamp();
			}
			else{
				if(e.getErrorCode()==MegaError.API_EOVERQUOTA){
					logWarning("OVERQUOTA ERROR: " + e.getErrorCode());
					if (api.isForeignNode(request.getParentHandle())) {
						showForeignStorageOverQuotaWarningDialog(this);
					} else {
						showOverquotaAlert(false);
					}
				}
				else if(e.getErrorCode()==MegaError.API_EGOINGOVERQUOTA){
					logDebug("OVERQUOTA ERROR: " + e.getErrorCode());
					showOverquotaAlert(true);
				}
				else
				{
					showSnackbar(SNACKBAR_TYPE, getString(R.string.context_no_copied), -1);
				}
			}
		}
		else if (request.getType() == MegaRequest.TYPE_CREATE_FOLDER){
			dismissAlertDialogIfExists(statusDialog);
            if (e.getErrorCode() == MegaError.API_OK){
                showSnackbar(SNACKBAR_TYPE, getString(R.string.context_folder_created), -1);
				if (drawerItem == DrawerItem.CLOUD_DRIVE){
					if (isCloudAdded()){
						ArrayList<MegaNode> nodes = megaApi.getChildren(megaApi.getNodeByHandle(parentHandleBrowser),
								sortOrderManagement.getOrderCloud());
						fbFLol.setNodes(nodes);
						fbFLol.getRecyclerView().invalidate();
					}
				} else if (drawerItem == DrawerItem.SHARED_ITEMS){
					onNodesSharedUpdate();
				} else if (drawerItem == DrawerItem.SEARCH) {
					refreshFragment(FragmentTag.SEARCH.getTag());
				}
			}
			else{
				logError("TYPE_CREATE_FOLDER ERROR: " + e.getErrorCode() + " " + e.getErrorString());
				showSnackbar(SNACKBAR_TYPE, getString(R.string.context_folder_no_created), -1);
			}
		} else if (request.getType() == MegaRequest.TYPE_SUBMIT_PURCHASE_RECEIPT){
			if (e.getErrorCode() == MegaError.API_OK){
				logDebug("PURCHASE CORRECT!");
				drawerItem = DrawerItem.CLOUD_DRIVE;
				selectDrawerItemLollipop(drawerItem);
			}
			else{
				logError("PURCHASE WRONG: " + e.getErrorString() + " (" + e.getErrorCode() + ")");
			}
		}
		else if (request.getType() == MegaRequest.TYPE_REGISTER_PUSH_NOTIFICATION){
			if (e.getErrorCode() == MegaError.API_OK){
				logDebug("FCM OK TOKEN MegaRequest.TYPE_REGISTER_PUSH_NOTIFICATION");
			}
			else{
				logError("FCM ERROR TOKEN TYPE_REGISTER_PUSH_NOTIFICATION: " + e.getErrorCode() + "__" + e.getErrorString());
			}
		}
		else if (request.getType() == MegaRequest.TYPE_MULTI_FACTOR_AUTH_CHECK) {
			// Re-enable 2fa switch first.
			if (getSettingsFragment() != null) {
				sttFLol.reEnable2faSwitch();
			}

            if (e.getErrorCode() == MegaError.API_OK) {
                update2FAEnableState(request.getFlag());
            }
		}
		else if(request.getType() == MegaRequest.TYPE_FOLDER_INFO) {
			if (e.getErrorCode() == MegaError.API_OK) {
				MegaFolderInfo info = request.getMegaFolderInfo();
				int numVersions = info.getNumVersions();
				logDebug("Num versions: " + numVersions);
				long previousVersions = info.getVersionsSize();
				logDebug("Previous versions: " + previousVersions);

				myAccountInfo.setNumVersions(numVersions);
				myAccountInfo.setPreviousVersionsSize(previousVersions);

			} else {
				logError("ERROR requesting version info of the account");
			}
		}
	}

    /**
     * Update 2FA SwitchPreference's enable state.
     *
     * @param isEnabled true, turn on SwitchPreference, false, turn off.
     */
    private void update2FAEnableState(boolean isEnabled) {
        is2FAEnabled = isEnabled;

        if (getSettingsFragment() != null) {
            sttFLol.update2FAPreference(is2FAEnabled);
        }
    }

	/**
	 * Updates own firstName/lastName and fullName data in UI and DB.
	 *
	 * @param firstName True if the update makes reference to the firstName, false it to the lastName.
	 * @param newName   New firstName/lastName text.
	 * @param e         MegaError of the request.
	 */
	private void updateMyData(boolean firstName, String newName, MegaError e) {
		myAccountInfo.updateMyData(firstName, newName, e);
		updateUserNameNavigationView(myAccountInfo.getFullName());
		LiveEventBus.get(EVENT_USER_NAME_UPDATED, Boolean.class).post(true);
	}

	public void updateAccountStorageInfo(){
		logDebug("updateAccountStorageInfo");
		megaApi.getFolderInfo(megaApi.getRootNode(), this);
	}

	@Override
	public void onRequestTemporaryError(MegaApiJava api, MegaRequest request,
			MegaError e) {
		logWarning("onRequestTemporaryError: " + request.getRequestString() + "__" + e.getErrorCode() + "__" + e.getErrorString());
	}

	@Override
	public void onUsersUpdate(MegaApiJava api, ArrayList<MegaUser> users) {
		logDebug("onUsersUpdateLollipop");

		if (users != null){
			logDebug("users.size(): "+users.size());
			for(int i=0; i<users.size();i++){
				MegaUser user=users.get(i);

				if(user!=null){
					// 0 if the change is external.
					// >0 if the change is the result of an explicit request
					// -1 if the change is the result of an implicit request made by the SDK internally

					if(user.isOwnChange()>0){
						logDebug("isOwnChange!!!: " + user.getEmail());
						if (user.hasChanged(MegaUser.CHANGE_TYPE_RICH_PREVIEWS)){
							logDebug("Change on CHANGE_TYPE_RICH_PREVIEWS");
							megaApi.shouldShowRichLinkWarning(this);
							megaApi.isRichPreviewsEnabled(this);
						}
					}
					else{
						logDebug("NOT OWN change");

						logDebug("Changes: " + user.getChanges());

						if(megaApi.getMyUser()!=null) {
							if (user.getHandle() == megaApi.getMyUser().getHandle()) {
								logDebug("Change on my account from another client");


								if (user.hasChanged(MegaUser.CHANGE_TYPE_CONTACT_LINK_VERIFICATION)) {
									logDebug("Change on CHANGE_TYPE_CONTACT_LINK_VERIFICATION");
									megaApi.getContactLinksOption(this);
								}
							}
						}

						if (user.hasChanged(MegaUser.CHANGE_TYPE_FIRSTNAME)) {
							if (user.getEmail().equals(megaApi.getMyUser().getEmail())) {
								logDebug("I change my first name");
								megaApi.getUserAttribute(user, MegaApiJava.USER_ATTR_FIRSTNAME, this);
							} else {
								logDebug("The user: " + user.getHandle() + "changed his first name");
								megaApi.getUserAttribute(user, MegaApiJava.USER_ATTR_FIRSTNAME, new GetAttrUserListener(this));
							}
						}

						if (user.hasChanged(MegaUser.CHANGE_TYPE_LASTNAME)) {
							if (user.getEmail().equals(megaApi.getMyUser().getEmail())) {
								logDebug("I change my last name");
								megaApi.getUserAttribute(user, MegaApiJava.USER_ATTR_LASTNAME, this);
							} else {
								logDebug("The user: " + user.getHandle() + "changed his last name");
								megaApi.getUserAttribute(user, MegaApiJava.USER_ATTR_LASTNAME, new GetAttrUserListener(this));
							}
						}

						if (user.hasChanged(MegaUser.CHANGE_TYPE_ALIAS)) {
							logDebug("I changed the user: " + user.getHandle() + " nickname");
							megaApi.getUserAttribute(user, MegaApiJava.USER_ATTR_ALIAS, new GetAttrUserListener(this));
						}

						if (user.hasChanged(MegaUser.CHANGE_TYPE_AVATAR)){
							logDebug("The user: " + user.getHandle() + "changed his AVATAR");

							File avatar = buildAvatarFile(this, user.getEmail() + ".jpg");
							Bitmap bitmap = null;
							if (isFileAvailable(avatar)){
								avatar.delete();
							}

							if(user.getEmail().equals(megaApi.getMyUser().getEmail())){
								logDebug("I change my avatar");
                                String destinationPath = buildAvatarFile(this,megaApi.getMyEmail() + ".jpg").getAbsolutePath();
								megaApi.getUserAvatar(megaApi.getMyUser(),destinationPath,this);
							}
						}

						if (user.hasChanged(MegaUser.CHANGE_TYPE_EMAIL)){
							logDebug("CHANGE_TYPE_EMAIL");
							if(user.getEmail().equals(megaApi.getMyUser().getEmail())){
								logDebug("I change my mail");
								updateMyEmail(user.getEmail());
							}
							else{
								logDebug("The contact: " + user.getHandle() + " changes the mail.");
								if(dbH.findContactByHandle(String.valueOf(user.getHandle()))==null){
									logWarning("The contact NOT exists -> DB inconsistency! -> Clear!");
									if (dbH.getContactsSize() != megaApi.getContacts().size()){
										dbH.clearContacts();
										FillDBContactsTask fillDBContactsTask = new FillDBContactsTask(this);
										fillDBContactsTask.execute();
									}
								}
								else{
									logDebug("The contact already exists -> update");
									dbH.setContactMail(user.getHandle(),user.getEmail());
								}
							}
						}
					}
				}
				else{
					logWarning("user == null --> Continue...");
					continue;
				}
			}
		}
	}

	public void openLocation(long nodeHandle){
		logDebug("Node handle: " + nodeHandle);

		MegaNode node = megaApi.getNodeByHandle(nodeHandle);
		if(node == null){
			return;
		}
		comesFromNotifications = true;
		comesFromNotificationHandle = nodeHandle;
		MegaNode parent = nC.getParent(node);
		if (parent.getHandle() == megaApi.getRootNode().getHandle()){
			//Cloud Drive
			drawerItem = DrawerItem.CLOUD_DRIVE;
			openFolderRefresh = true;
			comesFromNotificationHandleSaved = parentHandleBrowser;
			setParentHandleBrowser(nodeHandle);
			selectDrawerItemLollipop(drawerItem);
		}
		else if (parent.getHandle() == megaApi.getRubbishNode().getHandle()){
			//Rubbish
			drawerItem = DrawerItem.RUBBISH_BIN;
			openFolderRefresh = true;
			comesFromNotificationHandleSaved = parentHandleRubbish;
			setParentHandleRubbish(nodeHandle);
			selectDrawerItemLollipop(drawerItem);
		}
		else if (parent.getHandle() == megaApi.getInboxNode().getHandle()){
			//Inbox
			drawerItem = DrawerItem.INBOX;
			openFolderRefresh = true;
			comesFromNotificationHandleSaved = parentHandleInbox;
			setParentHandleInbox(nodeHandle);
			selectDrawerItemLollipop(drawerItem);
		}
		else{
			//Incoming Shares
			drawerItem = DrawerItem.SHARED_ITEMS;
			indexShares = 0;
			comesFromNotificationDeepBrowserTreeIncoming = deepBrowserTreeIncoming;
			comesFromNotificationHandleSaved = parentHandleIncoming;
			if (parent != null){
				comesFromNotificationsLevel = deepBrowserTreeIncoming = calculateDeepBrowserTreeIncoming(node, this);
			}
			openFolderRefresh = true;
			setParentHandleIncoming(nodeHandle);
			selectDrawerItemLollipop(drawerItem);
		}
	}

	@Override
	public void onUserAlertsUpdate(MegaApiJava api, ArrayList<MegaUserAlert> userAlerts) {
		logDebug("onUserAlertsUpdate");

		setNotificationsTitleSection();
		notificFragment = (NotificationsFragmentLollipop) getSupportFragmentManager().findFragmentByTag(FragmentTag.NOTIFICATIONS.getTag());
		if (notificFragment!=null && userAlerts != null) {
            notificFragment.updateNotifications(userAlerts);
		}

		updateNavigationToolbarIcon();
	}

	@Override
	public void onEvent(MegaApiJava api, MegaEvent event) {

	}

	public void updateMyEmail(String email) {
		LiveEventBus.get(EVENT_USER_EMAIL_UPDATED, Boolean.class).post(true);

		logDebug("New email: " + email);
		nVEmail.setText(email);
		String oldEmail = dbH.getMyEmail();
		if(oldEmail!=null){
			logDebug("Old email: " + oldEmail);
            try {
                File avatarFile = buildAvatarFile(this,oldEmail + ".jpg");
                if (isFileAvailable(avatarFile)) {
                    File newFile = buildAvatarFile(this, email + ".jpg");
                    if(newFile != null) {
                        boolean result = avatarFile.renameTo(newFile);
                        if (result) {
							logDebug("The avatar file was correctly renamed");
                        }
                    }
                }
            }
			catch(Exception e){
				logError("EXCEPTION renaming the avatar on changing email", e);
			}
		}
		else{
			logError("ERROR: Old email is NULL");
		}

		dbH.saveMyEmail(email);
	}

	public void onNodesCloudDriveUpdate() {
		logDebug("onNodesCloudDriveUpdate");

		rubbishBinFLol = (RubbishBinFragmentLollipop) getSupportFragmentManager().findFragmentByTag(FragmentTag.RUBBISH_BIN.getTag());
		if (rubbishBinFLol != null) {
			rubbishBinFLol.hideMultipleSelect();

			if (isClearRubbishBin) {
				isClearRubbishBin = false;
				parentHandleRubbish = megaApi.getRubbishNode().getHandle();
				ArrayList<MegaNode> nodes = megaApi.getChildren(megaApi.getRubbishNode(),
						sortOrderManagement.getOrderCloud());
				rubbishBinFLol.setNodes(nodes);
				rubbishBinFLol.getRecyclerView().invalidate();
			} else {
				refreshRubbishBin();
			}
		}
		if (pagerOfflineFragment != null) {
			pagerOfflineFragment.refreshNodes();
		}

		refreshCloudDrive();
	}

	public void onNodesInboxUpdate() {
		iFLol = (InboxFragmentLollipop) getSupportFragmentManager().findFragmentByTag(FragmentTag.INBOX.getTag());
		if (iFLol != null){
		    iFLol.hideMultipleSelect();
			iFLol.refresh();
		}
	}

	public void onNodesSearchUpdate() {
		if (getSearchFragment() != null){
			//stop from query for empty string.
			textSubmitted = true;
			sFLol.refresh();
		}
	}

	public void refreshIncomingShares () {
		if (!isIncomingAdded()) return;

		inSFLol.hideMultipleSelect();
		inSFLol.refresh();
	}

	private void refreshOutgoingShares () {
		if (!isOutgoingAdded()) return;

		outSFLol.hideMultipleSelect();
		outSFLol.refresh();
    }

    private void refreshLinks () {
        if (!isLinksAdded()) return;

        lF.refresh();
    }

	public void refreshInboxList () {
		iFLol = (InboxFragmentLollipop) getSupportFragmentManager().findFragmentByTag(FragmentTag.INBOX.getTag());
		if (iFLol != null){
			iFLol.getRecyclerView().invalidate();
		}
	}

	public void onNodesSharedUpdate() {
		logDebug("onNodesSharedUpdate");

		refreshOutgoingShares();
		refreshIncomingShares();
		refreshLinks();

		refreshSharesPageAdapter();
	}

	@Override
	public void onNodesUpdate(MegaApiJava api, ArrayList<MegaNode> updatedNodes) {
		logDebug("onNodesUpdateLollipop");
		dismissAlertDialogIfExists(statusDialog);

		boolean updateContacts = false;

		if(updatedNodes!=null){
			//Verify is it is a new item to the inbox
			for(int i=0;i<updatedNodes.size(); i++){
				MegaNode updatedNode = updatedNodes.get(i);

				if(!updateContacts){
					if(updatedNode.isInShare()){
						updateContacts = true;

						if (drawerItem == DrawerItem.SHARED_ITEMS
								&& getTabItemShares() == INCOMING_TAB && parentHandleIncoming == updatedNode.getHandle()) {
							getNodeUseCase.get(parentHandleIncoming)
									.subscribeOn(Schedulers.io())
									.observeOn(AndroidSchedulers.mainThread())
									.subscribe((result, throwable) -> {
										if (throwable != null) {
											decreaseDeepBrowserTreeIncoming();
											parentHandleIncoming = INVALID_HANDLE;
											hideTabs(false, INCOMING_TAB);
											refreshIncomingShares();
										}
									});
						}
					}
				}

				if(updatedNode.getParentHandle()==inboxNode.getHandle()){
					logDebug("New element to Inbox!!");
					setInboxNavigationDrawer();
				}
			}
		}

		onNodesCloudDriveUpdate();

		onNodesSearchUpdate();

		onNodesSharedUpdate();

		onNodesInboxUpdate();

		checkCameraUploadFolder(false,updatedNodes);

		refreshCUNodes();

		LiveEventBus.get(EVENT_NODES_CHANGE).post(true);

		// Invalidate the menu will collapse/expand the search view and set the query text to ""
		// (call onQueryTextChanged) (BTW, SearchFragment uses textSubmitted to avoid the query
		// text changed to "" for once)
		if (drawerItem == DrawerItem.HOMEPAGE) return;

		setToolbarTitle();
		supportInvalidateOptionsMenu();
	}

	@Override
	public void onReloadNeeded(MegaApiJava api) {
		logDebug("onReloadNeeded");
	}

	@Override
	public void onAccountUpdate(MegaApiJava api) {
		logDebug("onAccountUpdate");
	}

	@Override
	public void onContactRequestsUpdate(MegaApiJava api,ArrayList<MegaContactRequest> requests) {
		logDebug("onContactRequestsUpdate");

		if(requests!=null){
			for(int i=0; i<requests.size();i++){
				MegaContactRequest req = requests.get(i);
				if(req.isOutgoing()){
					logDebug("SENT REQUEST");
					logDebug("STATUS: " + req.getStatus() + ", Contact Handle: " + req.getHandle());
					if(req.getStatus()==MegaContactRequest.STATUS_ACCEPTED){
						cC.addContactDB(req.getTargetEmail());
					}
				}
				else{
					logDebug("RECEIVED REQUEST");
					setContactTitleSection();
					logDebug("STATUS: " + req.getStatus() + " Contact Handle: " + req.getHandle());
					if(req.getStatus()==MegaContactRequest.STATUS_ACCEPTED){
						cC.addContactDB(req.getSourceEmail());
					}
				}
			}
		}

		updateNavigationToolbarIcon();
	}

	/**
	 * Pauses a transfer.
	 *
	 * @param mT	the transfer to pause
	 */
    public void pauseIndividualTransfer(MegaTransfer mT) {
        if (mT == null) {
            logWarning("Transfer object is null.");
            return;
        }

        logDebug("Resume transfer - Node handle: " + mT.getNodeHandle());
        megaApi.pauseTransfer(mT, mT.getState() != MegaTransfer.STATE_PAUSED, managerActivity);
    }

	/**
	 * Shows a warning to ensure if it is sure of remove all completed transfers.
	 */
	public void showConfirmationClearCompletedTransfers() {
		MaterialAlertDialogBuilder builder = new MaterialAlertDialogBuilder(this);
		builder.setMessage(R.string.confirmation_to_clear_completed_transfers)
				.setPositiveButton(R.string.general_clear, (dialog, which) -> {
					dbH.emptyCompletedTransfers();

					if (isTransfersCompletedAdded()) {
						completedTFLol.clearCompletedTransfers();
					}
					supportInvalidateOptionsMenu();
				})
				.setNegativeButton(R.string.general_dismiss, null);

		confirmationTransfersDialog = builder.create();
		setConfirmationTransfersDialogNotCancellableAndShow();
	}

	/**
	 * Shows a warning to ensure if it is sure of cancel selected transfers.
	 */
	public void showConfirmationCancelSelectedTransfers(List<MegaTransfer> selectedTransfers) {
		if (selectedTransfers == null || selectedTransfers.isEmpty()) {
			return;
		}

		MaterialAlertDialogBuilder builder = new MaterialAlertDialogBuilder(this);
		builder.setMessage(getResources().getQuantityString(R.plurals.cancel_selected_transfers, selectedTransfers.size()))
				.setPositiveButton(R.string.button_continue, (dialog, which) -> {
					CancelTransferListener cancelTransferListener = new CancelTransferListener(managerActivity);
					cancelTransferListener.cancelTransfers(selectedTransfers);

					if(isTransfersInProgressAdded()) {
						tFLol.destroyActionMode();
					}
				})
				.setNegativeButton(R.string.general_dismiss, null);

		confirmationTransfersDialog = builder.create();
		setConfirmationTransfersDialogNotCancellableAndShow();
	}

	/**
	 * Shows a warning to ensure if it is sure of cancel all transfers.
	 */
	public void showConfirmationCancelAllTransfers() {
		MaterialAlertDialogBuilder builder = new MaterialAlertDialogBuilder(this);
		builder.setMessage(getResources().getString(R.string.cancel_all_transfer_confirmation))
				.setPositiveButton(R.string.cancel_all_action, (dialog, which) -> {
					megaApi.cancelTransfers(MegaTransfer.TYPE_DOWNLOAD, managerActivity);
					megaApi.cancelTransfers(MegaTransfer.TYPE_UPLOAD, managerActivity);
					cancelAllUploads(ManagerActivityLollipop.this);
					refreshFragment(FragmentTag.TRANSFERS.getTag());
					refreshFragment(FragmentTag.COMPLETED_TRANSFERS.getTag());
				})
				.setNegativeButton(R.string.general_dismiss, null);

		confirmationTransfersDialog = builder.create();
        setConfirmationTransfersDialogNotCancellableAndShow();
	}

    private void setConfirmationTransfersDialogNotCancellableAndShow() {
        if (confirmationTransfersDialog != null) {
            confirmationTransfersDialog.setCancelable(false);
            confirmationTransfersDialog.setCanceledOnTouchOutside(false);
            confirmationTransfersDialog.show();
        }
    }

	@Override
	public void onTransferStart(MegaApiJava api, MegaTransfer transfer) {
		logDebug("onTransferStart: " + transfer.getNotificationNumber()+ "-" + transfer.getNodeHandle() + " - " + transfer.getTag());

		if (transfer.isStreamingTransfer() || isBackgroundTransfer(transfer)) {
			return;
		}

		if(transferCallback<transfer.getNotificationNumber()) {
			transferCallback = transfer.getNotificationNumber();
			long now = Calendar.getInstance().getTimeInMillis();
			lastTimeOnTransferUpdate = now;

			if(!transfer.isFolderTransfer()){
				transfersInProgress.add(transfer.getTag());

				if (isTransfersInProgressAdded()){
					tFLol.transferStart(transfer);
				}
			}
		}
	}

	@Override
	public void onTransferFinish(MegaApiJava api, MegaTransfer transfer, MegaError e) {
		logDebug("onTransferFinish: " + transfer.getNodeHandle() + " - " + transfer.getTag() + "- " +transfer.getNotificationNumber());
		if(transfer.isStreamingTransfer() || isBackgroundTransfer(transfer)){
			return;
		}

		if(transferCallback<transfer.getNotificationNumber()) {

			transferCallback = transfer.getNotificationNumber();
			long now = Calendar.getInstance().getTimeInMillis();
			lastTimeOnTransferUpdate = now;

			if(!transfer.isFolderTransfer()){
				ListIterator li = transfersInProgress.listIterator();
				int index = 0;
				while(li.hasNext()) {
					Integer next = (Integer) li.next();
					if(next == transfer.getTag()){
						index=li.previousIndex();
						break;
					}
				}

				if(!transfersInProgress.isEmpty()){
					transfersInProgress.remove(index);
					logDebug("The transfer with index " + index + " has been removed, left: " + transfersInProgress.size());
				}
				else{
					logDebug("The transferInProgress is EMPTY");
				}

				int pendingTransfers = 	megaApi.getNumPendingDownloads() + megaApi.getNumPendingUploads();

				if(pendingTransfers<=0){
					if (pauseTransfersMenuIcon != null) {
						pauseTransfersMenuIcon.setVisible(false);
						playTransfersMenuIcon.setVisible(false);
						cancelAllTransfersMenuItem.setVisible(false);
					}
				}

                onNodesCloudDriveUpdate();
				onNodesInboxUpdate();
				onNodesSearchUpdate();
				onNodesSharedUpdate();
				LiveEventBus.get(EVENT_NODES_CHANGE).post(false);

				if (isTransfersInProgressAdded()){
					tFLol.transferFinish(transfer.getTag());
				}
			}
		}
	}

	@Override
	public void onTransferUpdate(MegaApiJava api, MegaTransfer transfer) {

		if(transfer.isStreamingTransfer() || isBackgroundTransfer(transfer)){
			return;
		}

		long now = Calendar.getInstance().getTimeInMillis();
		if((now - lastTimeOnTransferUpdate)>ONTRANSFERUPDATE_REFRESH_MILLIS){
			logDebug("Update onTransferUpdate: " + transfer.getNodeHandle() + " - " + transfer.getTag()+ " - "+ transfer.getNotificationNumber());
			lastTimeOnTransferUpdate = now;

			if (!transfer.isFolderTransfer() && transferCallback < transfer.getNotificationNumber()) {
				transferCallback = transfer.getNotificationNumber();

				if (isTransfersInProgressAdded()) {
					tFLol.transferUpdate(transfer);
				}
			}
		}
	}

	@Override
	public void onTransferTemporaryError(MegaApiJava api, MegaTransfer transfer, MegaError e) {
		logWarning("onTransferTemporaryError: " + transfer.getNodeHandle() + " - " + transfer.getTag());

		if(e.getErrorCode() == MegaError.API_EOVERQUOTA){
			if (e.getValue() != 0) {
				logDebug("TRANSFER OVERQUOTA ERROR: " + e.getErrorCode());
                transfersWidget.update();
			}
			else {
				logWarning("STORAGE OVERQUOTA ERROR: " + e.getErrorCode());
                //work around - SDK does not return over quota error for folder upload,
                //so need to be notified from global listener
                if (transfer.getType() == MegaTransfer.TYPE_UPLOAD) {
                	if (transfer.isForeignOverquota()) {
                		return;
					}

					logDebug("Over quota");
                    Intent intent = new Intent(this,UploadService.class);
                    intent.setAction(ACTION_OVERQUOTA_STORAGE);
                    startService(intent);
                }
            }
        }
	}

	@Override
	public boolean onTransferData(MegaApiJava api, MegaTransfer transfer, byte[] buffer) {
		logDebug("onTransferData");
		return true;
	}

	public boolean isList() {
		return isList;
	}

	public void setList(boolean isList) {
		this.isList = isList;
	}

	public boolean isListCameraUploads() {
		return false;
	}

	public boolean getFirstLogin() {
		return firstLogin;
	}
	public void setFirstLogin(boolean flag){
		firstLogin = flag;
	}

	public boolean getAskPermissions() {
		return askPermissions;
	}

	public String getPathNavigationOffline() {
		return pathNavigationOffline;
	}

	public void setPathNavigationOffline(String pathNavigationOffline) {
		logDebug("setPathNavigationOffline: " + pathNavigationOffline);
		this.pathNavigationOffline = pathNavigationOffline;
	}

	public int getDeepBrowserTreeIncoming() {
		return deepBrowserTreeIncoming;
	}

	public void setDeepBrowserTreeIncoming(int deep) {
		deepBrowserTreeIncoming=deep;
	}

	public void increaseDeepBrowserTreeIncoming() {
		deepBrowserTreeIncoming++;
	}

	public void decreaseDeepBrowserTreeIncoming() {
		deepBrowserTreeIncoming--;
	}

	public int getDeepBrowserTreeOutgoing() {
		return deepBrowserTreeOutgoing;
	}

	public void setDeepBrowserTreeOutgoing(int deep) {
		this.deepBrowserTreeOutgoing = deep;
	}

	public void increaseDeepBrowserTreeOutgoing() {
		deepBrowserTreeOutgoing++;
	}

	public void decreaseDeepBrowserTreeOutgoing() {
		deepBrowserTreeOutgoing--;
	}

	public void setDeepBrowserTreeLinks(int deepBrowserTreeLinks) {
		this.deepBrowserTreeLinks = deepBrowserTreeLinks;
	}

	public int getDeepBrowserTreeLinks() {
		return deepBrowserTreeLinks;
	}

	public void increaseDeepBrowserTreeLinks() {
		deepBrowserTreeLinks++;
	}

	public void decreaseDeepBrowserTreeLinks() {
		deepBrowserTreeLinks--;
	}

	public DrawerItem getDrawerItem() {
		return drawerItem;
	}

	public void setDrawerItem(DrawerItem drawerItem) {
		this.drawerItem = drawerItem;
	}

	public int getTabItemShares(){
		if (viewPagerShares == null) return ERROR_TAB;

		return viewPagerShares.getCurrentItem();
	}

	private int getTabItemTransfers() {
		return viewPagerTransfers == null ? ERROR_TAB : viewPagerTransfers.getCurrentItem();
	}

	public void setTabItemShares(int index){
		viewPagerShares.setCurrentItem(index);
	}

	public void showChatPanel(MegaChatListItem chat){
		logDebug("showChatPanel");

		if (chat == null || isBottomSheetDialogShown(bottomSheetDialogFragment)) return;

		selectedChatItemId = chat.getChatId();
		bottomSheetDialogFragment = new ChatBottomSheetDialogFragment();
		bottomSheetDialogFragment.show(getSupportFragmentManager(), bottomSheetDialogFragment.getTag());
	}

	public void updateUserNameNavigationView(String fullName){
		logDebug("updateUserNameNavigationView");

		nVDisplayName.setText(fullName);
		setProfileAvatar();
	}

	public void hideFabButton(){
		initFabButtonShow = false;
		fabButton.hide();
	}

	/**
	 * Hides the fabButton icon when scrolling.
	 */
	public void hideFabButtonWhenScrolling() {
		fabButton.hide();
	}

	/**
	 * Shows the fabButton icon.
	 */
	public void showFabButtonAfterScrolling() {
		fabButton.show();
	}

	/**
	 * Updates the fabButton icon and shows it.
	 */
	private void updateFabAndShow() {
		fabButton.setImageDrawable(ContextCompat.getDrawable(this, R.drawable.ic_add_white));
		fabButton.show();
	}

	/**
	 * Shows or hides the fabButton depending on the current section.
	 */
	public void showFabButton() {
		initFabButtonShow = true;

		if (drawerItem == null) {
			return;
		}

		switch (drawerItem) {
			case CLOUD_DRIVE:
				if (!isInMDMode){
					updateFabAndShow();
				}
				break;

			case SHARED_ITEMS:
				switch (getTabItemShares()) {
					case INCOMING_TAB:
						if (!isIncomingAdded()) break;

						MegaNode parentNodeInSF = megaApi.getNodeByHandle(parentHandleIncoming);
						if (deepBrowserTreeIncoming <= 0 || parentNodeInSF == null) {
							hideFabButton();
							break;
						}

						switch (megaApi.getAccess(parentNodeInSF)) {
							case MegaShare.ACCESS_OWNER:
							case MegaShare.ACCESS_READWRITE:
							case MegaShare.ACCESS_FULL:
								updateFabAndShow();
								break;

							case MegaShare.ACCESS_READ:
								hideFabButton();
								break;
						}
						break;

					case OUTGOING_TAB:
						if (!isOutgoingAdded()) break;

						if (deepBrowserTreeOutgoing <= 0) {
							hideFabButton();
						} else {
							updateFabAndShow();
						}
						break;

					case LINKS_TAB:
						if (!isLinksAdded()) break;

						if (deepBrowserTreeLinks <= 0) {
							hideFabButton();
						} else {
							updateFabAndShow();
						}
						break;

					default:
						hideFabButton();
				}
				break;

			case CHAT:
				if (megaChatApi == null) {
					hideFabButton();
					break;
				}

				updateFabAndShow();
				break;

			default:
				hideFabButton();
		}
	}

	public AndroidCompletedTransfer getSelectedTransfer() {
		return selectedTransfer;
	}

	public MegaNode getSelectedNode() {
		return selectedNode;
	}

	public void setSelectedNode(MegaNode selectedNode) {
		this.selectedNode = selectedNode;
	}

	public SettingsFragmentLollipop getSettingsFragment() {
		return sttFLol = (SettingsFragmentLollipop) getSupportFragmentManager().findFragmentByTag(FragmentTag.SETTINGS.getTag());
	}

	public void setSettingsFragment(SettingsFragmentLollipop sttFLol) {
		this.sttFLol = sttFLol;
	}

	public MegaContactAdapter getSelectedUser() {
		return selectedUser;
	}


	public MegaContactRequest getSelectedRequest() {
		return selectedRequest;
	}

	public MegaOffline getSelectedOfflineNode() {
		return selectedOfflineNode;
	}

	public void setSelectedAccountType(int selectedAccountType) {
		this.selectedAccountType = selectedAccountType;
	}

	@Override
	public void onChatListItemUpdate(MegaChatApiJava api, MegaChatListItem item) {
		if (item != null){
			logDebug("Chat ID:" + item.getChatId());
			if (item.isPreview()) {
				return;
			}
		}
		else{
			logWarning("Item NULL");
			return;
		}

		rChatFL = (RecentChatsFragmentLollipop) getSupportFragmentManager().findFragmentByTag(FragmentTag.RECENT_CHAT.getTag());
		if(rChatFL!=null){
			rChatFL.listItemUpdate(item);
		}

		if (item.hasChanged(MegaChatListItem.CHANGE_TYPE_UNREAD_COUNT)) {
			logDebug("Change unread count: " + item.getUnreadCount());
			setChatBadge();
			updateNavigationToolbarIcon();
		}
	}

    @Override
    public void onChatInitStateUpdate(MegaChatApiJava api, int newState) {
        if (newState == MegaChatApi.INIT_ERROR) {
            // chat cannot initialize, disable chat completely
        }
    }

	@Override
	public void onChatOnlineStatusUpdate(MegaChatApiJava api, long userHandle, int status, boolean inProgress) {
		logDebug("Status: " + status + ", In Progress: " + inProgress);
		if(inProgress){
			status = -1;
		}

		if (megaChatApi != null) {
			rChatFL = (RecentChatsFragmentLollipop) getSupportFragmentManager().findFragmentByTag(FragmentTag.RECENT_CHAT.getTag());
			if (userHandle == megaChatApi.getMyUserHandle()) {
				logDebug("My own status update");
				setContactStatus();
				if (drawerItem == DrawerItem.CHAT) {
					if (rChatFL != null) {
						rChatFL.onlineStatusUpdate(status);
					}
				}
			} else {
				logDebug("Status update for the user: " + userHandle);
				rChatFL = (RecentChatsFragmentLollipop) getSupportFragmentManager().findFragmentByTag(FragmentTag.RECENT_CHAT.getTag());
				if (rChatFL != null) {
					logDebug("Update Recent chats view");
					rChatFL.contactStatusUpdate(userHandle, status);
				}
			}
		}
	}

	@Override
	public void onChatPresenceConfigUpdate(MegaChatApiJava api, MegaChatPresenceConfig config) { }

	@Override
	public void onChatConnectionStateUpdate(MegaChatApiJava api, long chatid, int newState) {
		logDebug("Chat ID: " + chatid + ", New state: " + newState);
		if(newState==MegaChatApi.CHAT_CONNECTION_ONLINE && chatid==-1){
			logDebug("Online Connection: " + chatid);
			rChatFL = (RecentChatsFragmentLollipop) getSupportFragmentManager().findFragmentByTag(FragmentTag.RECENT_CHAT.getTag());
			if (rChatFL != null){
				rChatFL.setChats();
				if(drawerItem == DrawerItem.CHAT){
					rChatFL.setStatus();
				}
			}
		}

		MegaChatRoom chatRoom = api.getChatRoom(chatid);
		if (isChatConnectedInOrderToInitiateACall(newState, chatRoom)) {
			startCallWithChatOnline(this, api.getChatRoom(chatid));
		}
	}

    @Override
    public void onChatPresenceLastGreen(MegaChatApiJava api, long userhandle, int lastGreen) {
		logDebug("User Handle: " + userhandle + ", Last green: " + lastGreen);
    }

	public void copyError(){
		try {
			dismissAlertDialogIfExists(statusDialog);
			showSnackbar(SNACKBAR_TYPE, getString(R.string.context_no_copied), -1);
		}
		catch (Exception ex) {}
	}

	public void setDrawerLockMode (boolean locked) {
        if (locked){
            drawerLayout.setDrawerLockMode(DrawerLayout.LOCK_MODE_LOCKED_CLOSED);
        }
        else{
            drawerLayout.setDrawerLockMode(DrawerLayout.LOCK_MODE_UNLOCKED);
        }
    }

	/**
	 * This method is used to change the elevation of the AppBarLayout when
	 * scrolling the RecyclerView
	 *
	 * @param withElevation true if need elevation, false otherwise
	 */
	public void changeAppBarElevation(boolean withElevation) {
		changeAppBarElevation(withElevation, ELEVATION_SCROLL);
	}

	/**
	 * This method is used to change the elevation of the AppBarLayout for some reason
	 *
	 * @param withElevation true if need elevation, false otherwise
	 * @param cause for what cause adding/removing elevation. Only if mElevationCause(cause bitmap)
	 *              is zero will the elevation being eliminated
	 */
	public void changeAppBarElevation(boolean withElevation, int cause) {
		if (withElevation) {
			mElevationCause |= cause;
		} else if ((mElevationCause & cause) > 0) {
			mElevationCause ^= cause;
		}

		// In landscape mode, if no call in progress layout ("Tap to return call"), then don't show elevation
		if (mElevationCause == ELEVATION_CALL_IN_PROGRESS && callInProgressLayout.getVisibility() != View.VISIBLE) return;

		// If any Tablayout is visible, set the background of the toolbar to transparent (or its elevation
		// overlay won't be correctly set via AppBarLayout) and then set the elevation of AppBarLayout,
		// in this way, both Toolbar and TabLayout would have expected elevation overlay.
		// If TabLayout is invisible, directly set toolbar's color for the elevation effect. Set AppBarLayout
		// elevation in this case, a crack would appear between toolbar and ChatRecentFragment's Appbarlayout, for example.
		float elevation = getResources().getDimension(R.dimen.toolbar_elevation);
		int toolbarElevationColor = ColorUtils.getColorForElevation(this, elevation);
		int transparentColor = ContextCompat.getColor(this, android.R.color.transparent);
		boolean onlySetToolbar = Util.isDarkMode(this) && !mShowAnyTabLayout;
		boolean enableCUVisible = cuLayout.getVisibility() == View.VISIBLE;

		if (mElevationCause > 0) {
			if (onlySetToolbar) {
				toolbar.setBackgroundColor(toolbarElevationColor);
				if (enableCUVisible) cuLayout.setBackgroundColor(toolbarElevationColor);
			} else {
				toolbar.setBackgroundColor(transparentColor);
				if (enableCUVisible) cuLayout.setBackground(null);
				abL.setElevation(elevation);
			}
		} else {
			toolbar.setBackgroundColor(transparentColor);
			if (enableCUVisible) cuLayout.setBackground(null);
			abL.setElevation(0);
		}

		ColorUtils.changeStatusBarColorForElevation(this,
				mElevationCause > 0 && !isInMainHomePage());
	}

	public long getParentHandleInbox() {
		return parentHandleInbox;
	}

	public void setContactTitleSection(){
		ArrayList<MegaContactRequest> requests = megaApi.getIncomingContactRequests();

		if (contactsSectionText != null) {
			if(requests!=null){
				int pendingRequest = requests.size();
				if(pendingRequest==0){
					contactsSectionText.setText(getString(R.string.section_contacts));
				}
				else{
					setFormattedContactTitleSection(pendingRequest, true);
				}
			}
		}
	}

	void setFormattedContactTitleSection (int pendingRequest, boolean enable) {
		String textToShow = String.format(getString(R.string.section_contacts_with_notification), pendingRequest);
		try {
			if (enable) {
				textToShow = textToShow.replace("[A]", "<font color=\'" + ColorUtils.getColorHexString(this, R.color.red_600_red_300) + "\'>");
			}
			else {
				textToShow = textToShow.replace("[A]", "<font color=\'#ffcccc\'>");
			}
			textToShow = textToShow.replace("[/A]", "</font>");
		}
		catch(Exception e){
			logError("Formatted string: " + textToShow, e);
		}

		Spanned result = null;
		if (android.os.Build.VERSION.SDK_INT >= android.os.Build.VERSION_CODES.N) {
			result = Html.fromHtml(textToShow,Html.FROM_HTML_MODE_LEGACY);
		} else {
			result = Html.fromHtml(textToShow);
		}
		contactsSectionText.setText(result);
	}

	public void setNotificationsTitleSection(){
		int unread = megaApi.getNumUnreadUserAlerts();

		if(unread == 0){
			notificationsSectionText.setText(getString(R.string.title_properties_chat_contact_notifications));
		}
		else{
			setFormattedNotificationsTitleSection(unread, true);
		}
	}

	void setFormattedNotificationsTitleSection (int unread, boolean enable) {
		String textToShow = String.format(getString(R.string.section_notification_with_unread), unread);
		try {
			if (enable) {
				textToShow = textToShow.replace("[A]", "<font color=\'"
						+ ColorUtils.getColorHexString(this, R.color.red_600_red_300)
						+ "\'>");
			}
			else {
				textToShow = textToShow.replace("[A]", "<font color=\'#ffcccc\'>");
			}
			textToShow = textToShow.replace("[/A]", "</font>");
		}
		catch(Exception e){
			logError("Formatted string: " + textToShow, e);
		}

		Spanned result = null;
		if (android.os.Build.VERSION.SDK_INT >= android.os.Build.VERSION_CODES.N) {
			result = Html.fromHtml(textToShow,Html.FROM_HTML_MODE_LEGACY);
		} else {
			result = Html.fromHtml(textToShow);
		}
		notificationsSectionText.setText(result);
	}

	public void setChatBadge() {
		if(megaChatApi != null) {
			int numberUnread = megaChatApi.getUnreadChats();
			if (numberUnread == 0) {
				chatBadge.setVisibility(View.GONE);
			}
			else {
				chatBadge.setVisibility(View.VISIBLE);
				if (numberUnread > 9) {
					((TextView) chatBadge.findViewById(R.id.chat_badge_text)).setText("9+");
				}
				else {
					((TextView) chatBadge.findViewById(R.id.chat_badge_text)).setText("" + numberUnread);
				}
			}
		}
		else {
			chatBadge.setVisibility(View.GONE);
		}
	}

	private void setCallBadge(){
		if (!isOnline(this) || megaChatApi == null || megaChatApi.getNumCalls() <= 0 || (megaChatApi.getNumCalls() == 1 && participatingInACall())) {
			callBadge.setVisibility(View.GONE);
			return;
		}

		callBadge.setVisibility(View.VISIBLE);
	}

	public String getDeviceName() {
		String manufacturer = Build.MANUFACTURER;
		String model = Build.MODEL;
		if (model.startsWith(manufacturer)) {
			return capitalize(model);
		} else {
			return capitalize(manufacturer) + " " + model;
		}
	}

	private String capitalize(String s) {
		if (s == null || s.length() == 0) {
			return "";
		}
		char first = s.charAt(0);
		if (Character.isUpperCase(first)) {
			return s;
		} else {
			return Character.toUpperCase(first) + s.substring(1);
		}
	}

	public void refreshMenu(){
		logDebug("refreshMenu");
		supportInvalidateOptionsMenu();
	}

	public boolean is2FAEnabled (){
		return is2FAEnabled;
	}

	//need to check image existence before use due to android content provider issue.
	//Can not check query count - still get count = 1 even file does not exist
	private boolean checkProfileImageExistence(Uri uri){
		boolean isFileExist = false;
		InputStream inputStream;
		try {
			inputStream = this.getContentResolver().openInputStream(uri);
			if(inputStream != null){
				isFileExist = true;
			}
			inputStream.close();
		} catch (FileNotFoundException e) {
			e.printStackTrace();
		} catch (IOException e) {
			e.printStackTrace();
		}

		return isFileExist;
	}

	/**
	 * Sets or removes the layout behaviour to hide the bottom view when scrolling.
	 *
	 * @param enable True if should set the behaviour, false if should remove it.
	 */
	public void enableHideBottomViewOnScroll(boolean enable) {
		LinearLayout layout = findViewById(R.id.container_bottom);
		if (layout == null || isInImagesPage()) {
			return;
		}

		final CoordinatorLayout.LayoutParams fParams
				= new CoordinatorLayout.LayoutParams(ViewGroup.LayoutParams.MATCH_PARENT, ViewGroup.LayoutParams.MATCH_PARENT);
		fParams.setMargins(0, 0, 0, enable ? 0 : getResources().getDimensionPixelSize(R.dimen.bottom_navigation_view_height));
		fragmentLayout.setLayoutParams(fParams);

		CoordinatorLayout.LayoutParams params = (CoordinatorLayout.LayoutParams) layout.getLayoutParams();
		params.setBehavior(enable ? new CustomHideBottomViewOnScrollBehaviour<LinearLayout>() : null);
		layout.setLayoutParams(params);
	}

	/**
	 * Shows all the content of bottom view.
	 */
    public void showBottomView() {
        LinearLayout bottomView = findViewById(R.id.container_bottom);
        if (bottomView == null || fragmentLayout == null || isInImagesPage()) {
            return;
        }

        bottomView.animate().translationY(0).setDuration(175)
                .withStartAction(() -> bottomView.setVisibility(View.VISIBLE))
                .start();
    }

	/**
	 * Shows or hides the bottom view and animates the transition.
	 *
	 * @param hide True if should hide it, false if should show it.
	 */
	public void animateBottomView(boolean hide) {
		LinearLayout bottomView = findViewById(R.id.container_bottom);
		if (bottomView == null || fragmentLayout == null) {
			return;
		}

		CoordinatorLayout.LayoutParams params = (CoordinatorLayout.LayoutParams) fragmentLayout.getLayoutParams();

		if (hide && bottomView.getVisibility() == View.VISIBLE) {
			bottomView.animate().translationY(bottomView.getHeight()).setDuration(ANIMATION_DURATION)
					.withStartAction(() -> params.bottomMargin = 0)
					.withEndAction(() -> bottomView.setVisibility(View.GONE)).start();
		} else if (!hide && bottomView.getVisibility() == View.GONE) {
			int bottomMargin = getResources().getDimensionPixelSize(R.dimen.bottom_navigation_view_height);

			bottomView.animate().translationY(0).setDuration(ANIMATION_DURATION)
					.withStartAction(() -> bottomView.setVisibility(View.VISIBLE))
					.withEndAction(() -> params.bottomMargin = bottomMargin)
					.start();
		}
	}

	public void showHideBottomNavigationView(boolean hide) {
		if (bNV == null) return;

		final CoordinatorLayout.LayoutParams params = new CoordinatorLayout.LayoutParams(ViewGroup.LayoutParams.MATCH_PARENT, ViewGroup.LayoutParams.MATCH_PARENT);
		int height = getResources().getDimensionPixelSize(R.dimen.bottom_navigation_view_height);

		if (hide && bNV.getVisibility() == View.VISIBLE) {
			updateMiniAudioPlayerVisibility(false);
			params.setMargins(0, 0, 0, 0);
			fragmentLayout.setLayoutParams(params);
			bNV.animate().translationY(height).setDuration(ANIMATION_DURATION).withEndAction(() ->
				bNV.setVisibility(View.GONE)
			).start();
		} else if (!hide && bNV.getVisibility() == View.GONE) {
			bNV.animate().translationY(0).setDuration(ANIMATION_DURATION).withStartAction(() ->
				bNV.setVisibility(View.VISIBLE)
			).withEndAction(() -> {
				updateMiniAudioPlayerVisibility(true);
				params.setMargins(0, 0, 0, height);
				fragmentLayout.setLayoutParams(params);
			}).start();
		}

		updateTransfersWidgetPosition(hide);
	}

	public void markNotificationsSeen(boolean fromAndroidNotification){
		logDebug("fromAndroidNotification: " + fromAndroidNotification);

		if(fromAndroidNotification){
			megaApi.acknowledgeUserAlerts();
		}
		else{
			if(drawerItem == ManagerActivityLollipop.DrawerItem.NOTIFICATIONS && app.isActivityVisible()){
				megaApi.acknowledgeUserAlerts();
			}
		}
	}

	public void showKeyboardForSearch() {
		showKeyboardDelayed(searchView.findViewById(R.id.search_src_text));
		if (searchView != null) {
			searchView.requestFocus();
		}
	}

	public void hideKeyboardSearch() {
		hideKeyboard(this);
		if (searchView != null) {
			searchView.clearFocus();
		}
	}

	public void openSearchView () {
		String querySaved = searchQuery;
		if (searchMenuItem != null) {
			searchMenuItem.expandActionView();
			if (searchView != null) {
				searchView.setQuery(querySaved, false);
			}
		}
	}

	public void clearSearchViewFocus() {
		if (searchView != null) {
			searchView.clearFocus();
		}
	}

	public void requestSearchViewFocus() {
		if (searchView == null || textSubmitted) {
			return;
		}

		searchView.setIconified(false);
	}

	public boolean isValidSearchQuery() {
		return searchQuery != null && !searchQuery.isEmpty();
	}

    public void openSearchFolder(MegaNode node) {
        switch (drawerItem) {
            case HOMEPAGE:
                // Redirect to Cloud drive.
                selectDrawerItemLollipop(DrawerItem.CLOUD_DRIVE);
            case CLOUD_DRIVE:
                setParentHandleBrowser(node.getHandle());
                refreshFragment(FragmentTag.CLOUD_DRIVE.getTag());
                break;
            case SHARED_ITEMS:
                if (viewPagerShares == null || sharesPageAdapter == null) break;

                if (getTabItemShares() == INCOMING_TAB) {
                    setParentHandleIncoming(node.getHandle());
                    increaseDeepBrowserTreeIncoming();
                } else if (getTabItemShares() == OUTGOING_TAB) {
                    setParentHandleOutgoing(node.getHandle());
                    increaseDeepBrowserTreeOutgoing();
                } else if (getTabItemShares() == LINKS_TAB) {
                    setParentHandleLinks(node.getHandle());
                    increaseDeepBrowserTreeLinks();
                }
                refreshSharesPageAdapter();

                break;
            case INBOX:
                setParentHandleInbox(node.getHandle());
                refreshFragment(FragmentTag.INBOX.getTag());
                break;
        }
    }

	public void closeSearchView () {
	    if (searchMenuItem != null && searchMenuItem.isActionViewExpanded()) {
	        searchMenuItem.collapseActionView();
        }
    }

	public void setTextSubmitted () {
	    if (searchView != null) {
	    	if (!isValidSearchQuery()) return;
	        searchView.setQuery(searchQuery, true);
        }
    }

	public boolean isSearchOpen() {
		return searchQuery != null && searchExpand;
	}

    private void refreshAddPhoneNumberButton(){
        navigationDrawerAddPhoneContainer.setVisibility(View.GONE);
    }

    public void showAddPhoneNumberInMenu(){
	    if(megaApi == null){
	        return;
        }
        if(canVoluntaryVerifyPhoneNumber()) {
            if(megaApi.isAchievementsEnabled()) {
                String message = String.format(getString(R.string.sms_add_phone_number_dialog_msg_achievement_user), myAccountInfo.getBonusStorageSMS());
                addPhoneNumberLabel.setText(message);
            } else {
                addPhoneNumberLabel.setText(R.string.sms_add_phone_number_dialog_msg_non_achievement_user);
            }
            navigationDrawerAddPhoneContainer.setVisibility(View.VISIBLE);
        } else {
            navigationDrawerAddPhoneContainer.setVisibility(View.GONE);
        }
    }

    @Override
    public void onTrimMemory(int level){
        // Determine which lifecycle or system event was raised.
        //we will stop creating thumbnails while the phone is running low on memory to prevent OOM
		logDebug("Level: " + level);
        if(level >= ComponentCallbacks2.TRIM_MEMORY_RUNNING_CRITICAL){
			logWarning("Low memory");
			ThumbnailUtilsLollipop.isDeviceMemoryLow = true;
        }else{
			logDebug("Memory OK");
			ThumbnailUtilsLollipop.isDeviceMemoryLow = false;
        }
    }

	private void setSearchDrawerItem() {
		if (drawerItem == DrawerItem.SEARCH) return;

		searchDrawerItem = drawerItem;
		searchSharedTab = getTabItemShares();

		drawerItem = DrawerItem.SEARCH;
	}

    public DrawerItem getSearchDrawerItem(){
		return searchDrawerItem;
	}

	/**
	 * This method sets "Tap to return to call" banner when there is a call in progress
	 * and it is in Cloud Drive section, Recents section, Incoming section, Outgoing section or in the chats list.
	 */
	private void setCallWidget() {
		setCallBadge();

		if (drawerItem == DrawerItem.SETTINGS || drawerItem == DrawerItem.SEARCH
				|| drawerItem == DrawerItem.TRANSFERS || drawerItem == DrawerItem.NOTIFICATIONS
				|| drawerItem == DrawerItem.HOMEPAGE || !isScreenInPortrait(this)) {
			hideCallWidget(this, callInProgressChrono, callInProgressLayout);
			return;
		}

		showCallLayout(this, callInProgressLayout, callInProgressChrono, callInProgressText);
	}

    public void homepageToSearch() {
        hideItemsWhenSearchSelected();
        searchMenuItem.expandActionView();
    }

	public String getSearchQuery() {
		return searchQuery;
	}

	public int getSearchSharedTab() {
		return searchSharedTab;
	}

	public void setSearchQuery(String searchQuery) {
		this.searchQuery = searchQuery;
		if(this.searchView != null){
			this.searchView.setQuery(searchQuery, false);
		}
	}

	public long getParentHandleIncoming() {
		return parentHandleIncoming;
	}

	public long getParentHandleOutgoing() {
		return parentHandleOutgoing;
	}

	public long getParentHandleRubbish() {
		return parentHandleRubbish;
	}

	public long getParentHandleSearch() {
		return parentHandleSearch;
	}

	public long getParentHandleLinks() {
		return parentHandleLinks;
	}

	public void setParentHandleLinks(long parentHandleLinks) {
		this.parentHandleLinks = parentHandleLinks;
	}

	private SearchFragmentLollipop getSearchFragment() {
		return sFLol = (SearchFragmentLollipop) getSupportFragmentManager().findFragmentByTag(FragmentTag.SEARCH.getTag());
	}

	/**
	 * Removes a completed transfer from Completed tab in Transfers section.
	 *
	 * @param transfer	the completed transfer to remove
	 */
	public void removeCompletedTransfer(AndroidCompletedTransfer transfer) {
		dbH.deleteTransfer(transfer.getId());

		if (isTransfersCompletedAdded()) {
			completedTFLol.transferRemoved(transfer);
		}
	}

	/**
	 * Retries a transfer that finished wrongly.
	 *
	 * @param transfer	the transfer to retry
	 */
	public void retryTransfer(AndroidCompletedTransfer transfer) {
		if (transfer.getType() == MegaTransfer.TYPE_DOWNLOAD) {
			MegaNode node = megaApi.getNodeByHandle(Long.parseLong(transfer.getNodeHandle()));
			if (node == null) {
				logWarning("Node is null, not able to retry");
				return;
			}

			if (transfer.getIsOfflineFile()) {
				File offlineFile = new File(transfer.getOriginalPath());
				saveOffline(offlineFile.getParentFile(), node, ManagerActivityLollipop.this);
			} else {
				nodeSaver.saveNode(node, transfer.getPath());
			}
		} else if (transfer.getType() == MegaTransfer.TYPE_UPLOAD) {
			String originalPath = transfer.getOriginalPath();
			int lastSeparator = originalPath.lastIndexOf(SEPARATOR);
			String parentFolder = "";
			if (lastSeparator != -1) {
				parentFolder = originalPath.substring(0, lastSeparator + 1);
			}

			ArrayList<String> paths = new ArrayList<>();
			paths.add(originalPath);

			UploadServiceTask uploadServiceTask = new UploadServiceTask(parentFolder, paths, transfer.getParentHandle());
			uploadServiceTask.start();
		}

		removeCompletedTransfer(transfer);
	}

	/**
	 * Opens a location of a transfer.
	 *
	 * @param transfer	the transfer to open its location
	 */
	public void openTransferLocation(AndroidCompletedTransfer transfer) {
		if (transfer.getType() == MegaTransfer.TYPE_DOWNLOAD) {
			if (transfer.getIsOfflineFile()) {
				selectDrawerItemLollipop(drawerItem = DrawerItem.HOMEPAGE);
				openFullscreenOfflineFragment(
						removeInitialOfflinePath(transfer.getPath()) + SEPARATOR);
			} else {
				File file = new File(transfer.getPath());

				if (!isFileAvailable(file)) {
					showSnackbar(SNACKBAR_TYPE, StringResourcesUtils.getString(R.string.location_not_exist), MEGACHAT_INVALID_HANDLE);
					return;
				}

				Intent intent = new Intent(this, FileStorageActivityLollipop.class);
				intent.setAction(FileStorageActivityLollipop.Mode.BROWSE_FILES.getAction());
				intent.putExtra(FileStorageActivityLollipop.EXTRA_PATH, transfer.getPath());
				intent.putExtra(FileStorageActivityLollipop.EXTRA_FROM_SETTINGS, false);
				startActivity(intent);
			}
		} else if (transfer.getType() == MegaTransfer.TYPE_UPLOAD) {
			MegaNode node = megaApi.getNodeByHandle(Long.parseLong(transfer.getNodeHandle()));
			if (node == null) {
				showSnackbar(SNACKBAR_TYPE, getString(!isOnline(this) ? R.string.error_server_connection_problem
						: R.string.warning_folder_not_exists), MEGACHAT_INVALID_HANDLE);
				return;
			}

			viewNodeInFolder(node);
		}
	}

	/**
	 * Opens the location of a node.
	 *
	 * @param node	the node to open its location
	 */
	public void viewNodeInFolder(MegaNode node) {
		MegaNode parentNode = MegaNodeUtil.getRootParentNode(megaApi, node);
		if (parentNode.getHandle() == megaApi.getRootNode().getHandle()) {
			parentHandleBrowser = node.getParentHandle();
			refreshFragment(FragmentTag.CLOUD_DRIVE.getTag());
			selectDrawerItemLollipop(DrawerItem.CLOUD_DRIVE);
		} else if (parentNode.getHandle() == megaApi.getRubbishNode().getHandle()) {
			parentHandleRubbish = node.getParentHandle();
			refreshFragment(FragmentTag.RUBBISH_BIN.getTag());
			selectDrawerItemLollipop(DrawerItem.RUBBISH_BIN);
		} else if (parentNode.isInShare()) {
			parentHandleIncoming = node.getParentHandle();
			deepBrowserTreeIncoming = calculateDeepBrowserTreeIncoming(megaApi.getParentNode(node),
					this);
			refreshFragment(FragmentTag.INCOMING_SHARES.getTag());
			indexShares = INCOMING_TAB;
			if (viewPagerShares != null) {
				viewPagerShares.setCurrentItem(indexShares);
				if (sharesPageAdapter != null) {
					sharesPageAdapter.notifyDataSetChanged();
				}
			}
			selectDrawerItemLollipop(DrawerItem.SHARED_ITEMS);
		}
	}

	public int getStorageState() {
		return storageState;
	}

    /**
     * Shows a "transfer over quota" warning.
     */
	public void showTransfersTransferOverQuotaWarning() {
		MaterialAlertDialogBuilder builder = new MaterialAlertDialogBuilder(this);
		int messageResource = R.string.warning_transfer_over_quota;

		transferOverQuotaWarning = builder.setTitle(R.string.label_transfer_over_quota)
				.setMessage(getString(messageResource, getHumanizedTime(megaApi.getBandwidthOverquotaDelay())))
				.setPositiveButton(R.string.my_account_upgrade_pro, (dialog, which) -> { navigateToUpgradeAccount();
				})
				.setNegativeButton(R.string.general_dismiss, null)
				.setCancelable(false)
				.setOnDismissListener(dialog -> isTransferOverQuotaWarningShown = false)
				.create();

		transferOverQuotaWarning.setCanceledOnTouchOutside(false);
		TimeUtils.createAndShowCountDownTimer(messageResource, transferOverQuotaWarning);
		transferOverQuotaWarning.show();
		isTransferOverQuotaWarningShown = true;
	}

    /**
     * Updates the position of the transfers widget.
     *
     * @param bNVHidden  true if the bottom navigation view is hidden, false otherwise
     */
    public void updateTransfersWidgetPosition(boolean bNVHidden) {
        RelativeLayout transfersWidgetLayout = findViewById(R.id.transfers_widget_layout);
        if (transfersWidgetLayout == null) return;

        LinearLayout.LayoutParams params = (LinearLayout.LayoutParams) transfersWidgetLayout.getLayoutParams();
        params.gravity = Gravity.END;

        if (!bNVHidden && isInMainHomePage()) {
            params.bottomMargin = Util.dp2px(TRANSFER_WIDGET_MARGIN_BOTTOM, outMetrics);
        } else {
            params.bottomMargin = 0;
        }

        transfersWidgetLayout.setLayoutParams(params);
    }

    /**
     * Updates values of TransfersManagement object after the activity comes from background.
     */
	private void checkTransferOverQuotaOnResume() {
		TransfersManagement transfersManagement = MegaApplication.getTransfersManagement();
		transfersManagement.setIsOnTransfersSection(drawerItem == DrawerItem.TRANSFERS);
		if (transfersManagement.isTransferOverQuotaNotificationShown()) {
			transfersManagement.setTransferOverQuotaBannerShown(true);
			transfersManagement.setTransferOverQuotaNotificationShown(false);
		}
	}

    /**
     * Gets the failed and cancelled transfers.
     *
     * @return  A list with the failed and cancelled transfers.
     */
	public ArrayList<AndroidCompletedTransfer> getFailedAndCancelledTransfers() {
		return dbH.getFailedOrCancelledTransfers();
	}

    /**
     * Retries all the failed and cancelled transfers.
     */
	private void retryAllTransfers() {
		ArrayList<AndroidCompletedTransfer> failedOrCancelledTransfers = getFailedAndCancelledTransfers();
		for (AndroidCompletedTransfer transfer : failedOrCancelledTransfers) {
			retryTransfer(transfer);
		}
	}

    /**
     * Checks if there are failed or cancelled transfers.
     *
     * @return True if there are failed or cancelled transfers, false otherwise.
     */
	private boolean thereAreFailedOrCancelledTransfers() {
		ArrayList<AndroidCompletedTransfer> failedOrCancelledTransfers = getFailedAndCancelledTransfers();
		return failedOrCancelledTransfers.size() > 0;
	}

	private RubbishBinFragmentLollipop getRubbishBinFragment() {
		return rubbishBinFLol = (RubbishBinFragmentLollipop) getSupportFragmentManager().findFragmentByTag(FragmentTag.RUBBISH_BIN.getTag());
	}

	private PhotosFragment getCameraUploadFragment() {
		return cuFragment = (PhotosFragment) getSupportFragmentManager()
				.findFragmentByTag(FragmentTag.PHOTOS.getTag());
	}

	private InboxFragmentLollipop getInboxFragment() {
		return iFLol = (InboxFragmentLollipop) getSupportFragmentManager().findFragmentByTag(FragmentTag.INBOX.getTag());
	}

	private RecentChatsFragmentLollipop getChatsFragment() {
		return rChatFL = (RecentChatsFragmentLollipop) getSupportFragmentManager().findFragmentByTag(FragmentTag.RECENT_CHAT.getTag());
	}

	private PermissionsFragment getPermissionsFragment() {
		return pF = (PermissionsFragment) getSupportFragmentManager().findFragmentByTag(FragmentTag.PERMISSIONS.getTag());
	}

	public MediaDiscoveryFragment getMDFragment(){
		return mdF;
	}

	/**
	 * Checks whether the current screen is the main of Homepage or Documents.
	 * Video / Audio / Photos do not need Fab button
	 * @param isShow  True if Fab button should be display, False if Fab button should be hidden
	 */
	private void controlFabInHomepage(Boolean isShow) {
		if (mHomepageScreen == HomepageScreen.HOMEPAGE){
			// Control the Fab in homepage
			HomepageFragment fragment = getFragmentByType(HomepageFragment.class);
			if(fragment != null) {
				if (isShow) {
					fragment.showFabButton();
				} else {
					fragment.hideFabButton();
				}
			}
		} else if(mHomepageScreen == HomepageScreen.DOCUMENTS){
			// Control the Fab in documents
			DocumentsFragment docFragment = getFragmentByType(DocumentsFragment.class);
			if(docFragment != null) {
				if (isShow) {
					docFragment.showFabButton();
				} else {
					docFragment.hideFabButton();
				}
			}
		}
	}

	@Override
	public void finishRenameActionWithSuccess(@NonNull String newName) {
		switch (drawerItem) {
			case CLOUD_DRIVE:
				refreshCloudDrive();
				break;
			case RUBBISH_BIN:
				refreshRubbishBin();
				break;
			case INBOX:
				refreshInboxList();
				break;
			case SHARED_ITEMS:
				onNodesSharedUpdate();
				break;
			case HOMEPAGE:
				refreshOfflineNodes();
		}
	}

	@Override
	public void actionConfirmed() {
		//No update needed
	}

	@Override
	public void onPreviewLoaded(MegaChatRequest request, boolean alreadyExist) {
		long chatId = request.getChatHandle();
		boolean isFromOpenChatPreview = request.getFlag();
		int type = request.getParamType();
		String link = request.getLink();
		if (joiningToChatLink && isTextEmpty(link) && chatId == MEGACHAT_INVALID_HANDLE) {
			showSnackbar(SNACKBAR_TYPE, getString(R.string.error_chat_link_init_error), MEGACHAT_INVALID_HANDLE);
			resetJoiningChatLink();
			return;
		}

		if (type == LINK_IS_FOR_MEETING) {
			logDebug("It's a meeting");
			boolean linkInvalid = TextUtil.isTextEmpty(link) && chatId == MEGACHAT_INVALID_HANDLE;
			if (linkInvalid) {
				logError("Invalid link");
				return;
			}

			if (isMeetingEnded(request.getMegaHandleList())) {
				logDebug("It's a meeting, open dialog: Meeting has ended");
				new MeetingHasEndedDialogFragment(new MeetingHasEndedDialogFragment.ClickCallback() {
					@Override
					public void onViewMeetingChat() {
						showChatLink(link);
					}

					@Override
					public void onLeave() {
					}
				}, false).show(getSupportFragmentManager(),
						MeetingHasEndedDialogFragment.TAG);
			} else {
				CallUtil.checkMeetingInProgress(ManagerActivityLollipop.this, ManagerActivityLollipop.this, chatId, isFromOpenChatPreview, link, request.getMegaHandleList(), request.getText(), alreadyExist, request.getUserHandle(), passcodeManagement);
			}
		} else {
			logDebug("It's a chat");
			showChatLink(link);
		}

		dismissAlertDialogIfExists(openLinkDialog);
	}

	@Override
	public void onErrorLoadingPreview(int errorCode) {
		if (errorCode == MegaChatError.ERROR_NOENT) {
			dismissAlertDialogIfExists(openLinkDialog);
			showAlert(this, getString(R.string.invalid_chat_link), getString(R.string.title_alert_chat_link_error));
		} else {
			showOpenLinkError(true, 0);
		}
	}

    /**
     * Checks if the current screen is the main of Home.
     *
     * @return True if the current screen is the main of Home, false otherwise.
     */
    public boolean isInMainHomePage() {
        return drawerItem == DrawerItem.HOMEPAGE && mHomepageScreen == HomepageScreen.HOMEPAGE;
    }

    /**
     * Checks if the current screen is photos section of Homepage.
     *
     * @return True if the current screen is the photos, false otherwise.
     */
    public boolean isInImagesPage() {
        return drawerItem == DrawerItem.HOMEPAGE && mHomepageScreen == HomepageScreen.IMAGES;
    }

	/**
	 * Checks if the current screen is Photos.
	 *
	 * @return True if the current screen is Photos, false otherwise.
	 */
	public boolean isInPhotosPage() {
		return drawerItem == DrawerItem.PHOTOS;
	}

	/**
	 * Checks if the current screen is Media discovery page.
	 *
	 * @return True if the current screen is Media discovery page, false otherwise.
	 */
	public boolean isInMDPage() {
		return drawerItem == DrawerItem.CLOUD_DRIVE && isInMDMode;
	}

    public void hideTransferWidget() {
    	if (transfersWidget != null) {
			transfersWidget.hide();
		}
    }

	/**
	 * Create the instance of FileBackupManager
	 */
	private void initFileBackupManager() {
		fileBackupManager = new FileBackupManager(this, (actionType, operationType, result, handle) -> {
			if (actionType == ACTION_MOVE_TO_BACKUP) {
				if (operationType == OPERATION_EXECUTE) {
					showMovementResult(result, handle);
				}
			} else if (actionType == ACTION_BACKUP_FAB) {
				if (operationType == OPERATION_EXECUTE) {
					if (isBottomSheetDialogShown(bottomSheetDialogFragment)) return;
					bottomSheetDialogFragment = UploadBottomSheetDialogFragment.newInstance(GENERAL_UPLOAD);
					bottomSheetDialogFragment.show(getSupportFragmentManager(), bottomSheetDialogFragment.getTag());
				}
			} else {
				logDebug("Nothing to do for actionType = " + actionType);
			}
		});
	}
}<|MERGE_RESOLUTION|>--- conflicted
+++ resolved
@@ -1793,11 +1793,7 @@
 						}
 						addPhoneNumberButton.getViewTreeObserver().removeOnPreDrawListener(this);
 					}
-<<<<<<< HEAD
-
-					addPhoneNumberButton.getViewTreeObserver().removeOnPreDrawListener(this);
-=======
->>>>>>> a79e78ff
+
 					return false;
 				}
 			}
