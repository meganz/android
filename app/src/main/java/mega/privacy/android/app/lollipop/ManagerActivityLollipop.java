package mega.privacy.android.app.lollipop;

import android.Manifest;
import android.annotation.SuppressLint;
import android.app.Activity;
import android.app.DatePickerDialog;
import android.app.Dialog;
import android.app.ProgressDialog;
import android.app.SearchManager;
import android.content.Context;
import android.content.DialogInterface;
import android.content.Intent;
import android.content.pm.PackageManager;
import android.graphics.Bitmap;
import android.graphics.BitmapFactory;
import android.graphics.BitmapShader;
import android.graphics.Canvas;
import android.graphics.Color;
import android.graphics.Paint;
import android.graphics.Shader.TileMode;
import android.net.Uri;
import android.os.Build;
import android.os.Bundle;
import android.os.Environment;
import android.os.Handler;
import android.provider.MediaStore;
import android.support.design.widget.BottomSheetBehavior;
import android.support.design.widget.CoordinatorLayout;
import android.support.design.widget.FloatingActionButton;
import android.support.design.widget.NavigationView;
import android.support.design.widget.NavigationView.OnNavigationItemSelectedListener;
import android.support.design.widget.Snackbar;
import android.support.design.widget.TabLayout;
import android.support.v4.app.ActivityCompat;
import android.support.v4.app.Fragment;
import android.support.v4.app.FragmentTransaction;
import android.support.v4.content.ContextCompat;
import android.support.v4.provider.DocumentFile;
import android.support.v4.view.MenuItemCompat;
import android.support.v4.view.ViewPager;
import android.support.v4.widget.DrawerLayout;
import android.support.v7.app.ActionBar;
import android.support.v7.app.AlertDialog;
import android.support.v7.widget.SearchView;
import android.support.v7.widget.SwitchCompat;
import android.support.v7.widget.Toolbar;
import android.text.InputType;
import android.text.format.Time;
import android.util.DisplayMetrics;
import android.util.Log;
import android.util.SparseArray;
import android.util.TypedValue;
import android.view.Display;
import android.view.Gravity;
import android.view.KeyEvent;
import android.view.LayoutInflater;
import android.view.Menu;
import android.view.MenuInflater;
import android.view.MenuItem;
import android.view.View;
import android.view.View.OnClickListener;
import android.view.ViewConfiguration;
import android.view.ViewGroup;
import android.view.animation.Animation;
import android.view.animation.AnimationUtils;
import android.view.animation.TranslateAnimation;
import android.view.inputmethod.EditorInfo;
import android.view.inputmethod.InputMethodManager;
import android.widget.Button;
import android.widget.CheckBox;
import android.widget.CheckedTextView;
import android.widget.CompoundButton;
import android.widget.DatePicker;
import android.widget.EditText;
import android.widget.FrameLayout;
import android.widget.LinearLayout;
import android.widget.ProgressBar;
import android.widget.RelativeLayout;
import android.widget.TextView;
import android.widget.TextView.OnEditorActionListener;
import android.widget.Toast;

import com.google.firebase.iid.FirebaseInstanceId;

import java.io.File;
import java.io.IOException;
import java.lang.reflect.Field;
import java.text.SimpleDateFormat;
import java.util.ArrayList;
import java.util.BitSet;
import java.util.Calendar;
import java.util.Date;
import java.util.HashMap;
import java.util.List;
import java.util.Locale;
import java.util.TimeZone;

import mega.privacy.android.app.CameraSyncService;
import mega.privacy.android.app.DatabaseHandler;
import mega.privacy.android.app.DownloadService;
import mega.privacy.android.app.MegaApplication;
import mega.privacy.android.app.MegaAttributes;
import mega.privacy.android.app.MegaContact;
import mega.privacy.android.app.MegaOffline;
import mega.privacy.android.app.MegaPreferences;
import mega.privacy.android.app.MimeTypeList;
import mega.privacy.android.app.OldPreferences;
import mega.privacy.android.app.R;
import mega.privacy.android.app.ShareInfo;
import mega.privacy.android.app.UploadService;
import mega.privacy.android.app.UserCredentials;
import mega.privacy.android.app.components.EditTextCursorWatcher;
import mega.privacy.android.app.components.RoundedImageView;
import mega.privacy.android.app.components.SlidingUpPanelLayout;
import mega.privacy.android.app.lollipop.adapters.CloudDrivePagerAdapter;
import mega.privacy.android.app.lollipop.adapters.ContactsPageAdapter;
import mega.privacy.android.app.lollipop.adapters.SharesPageAdapter;
import mega.privacy.android.app.lollipop.controllers.AccountController;
import mega.privacy.android.app.lollipop.controllers.ChatController;
import mega.privacy.android.app.lollipop.controllers.ContactController;
import mega.privacy.android.app.lollipop.controllers.NodeController;
import mega.privacy.android.app.lollipop.listeners.AvatarOptionsPanelListener;
import mega.privacy.android.app.lollipop.listeners.ContactNameListener;
import mega.privacy.android.app.lollipop.listeners.ContactOptionsPanelListener;
import mega.privacy.android.app.lollipop.listeners.FabButtonListener;
import mega.privacy.android.app.lollipop.listeners.NodeOptionsPanelListener;
import mega.privacy.android.app.lollipop.listeners.UploadPanelListener;
import mega.privacy.android.app.lollipop.megachat.ChatActivityLollipop;
import mega.privacy.android.app.lollipop.megachat.ChatSettings;
import mega.privacy.android.app.lollipop.megachat.RecentChatsFragmentLollipop;
import mega.privacy.android.app.lollipop.tasks.CheckOfflineNodesTask;
import mega.privacy.android.app.lollipop.tasks.FilePrepareTask;
import mega.privacy.android.app.lollipop.tasks.FillDBContactsTask;
import mega.privacy.android.app.modalbottomsheet.ChatBottomSheetDialogFragment;
import mega.privacy.android.app.utils.Constants;
import mega.privacy.android.app.utils.MegaApiUtils;
import mega.privacy.android.app.utils.Util;
import mega.privacy.android.app.utils.billing.IabHelper;
import mega.privacy.android.app.utils.billing.IabResult;
import mega.privacy.android.app.utils.billing.Inventory;
import mega.privacy.android.app.utils.billing.Purchase;
import nz.mega.sdk.MegaAccountDetails;
import nz.mega.sdk.MegaApiAndroid;
import nz.mega.sdk.MegaApiJava;
import nz.mega.sdk.MegaChatApi;
import nz.mega.sdk.MegaChatApiAndroid;
import nz.mega.sdk.MegaChatApiJava;
import nz.mega.sdk.MegaChatError;
import nz.mega.sdk.MegaChatListItem;
import nz.mega.sdk.MegaChatListenerInterface;
import nz.mega.sdk.MegaChatPeerList;
import nz.mega.sdk.MegaChatRequest;
import nz.mega.sdk.MegaChatRequestListenerInterface;
import nz.mega.sdk.MegaChatRoom;
import nz.mega.sdk.MegaContactRequest;
import nz.mega.sdk.MegaError;
import nz.mega.sdk.MegaGlobalListenerInterface;
import nz.mega.sdk.MegaNode;
import nz.mega.sdk.MegaRequest;
import nz.mega.sdk.MegaRequestListenerInterface;
import nz.mega.sdk.MegaShare;
import nz.mega.sdk.MegaTransfer;
import nz.mega.sdk.MegaTransferListenerInterface;
import nz.mega.sdk.MegaUser;
import nz.mega.sdk.MegaUtilsAndroid;

public class ManagerActivityLollipop extends PinActivityLollipop implements MegaRequestListenerInterface, MegaChatRequestListenerInterface, OnNavigationItemSelectedListener, MegaGlobalListenerInterface, MegaTransferListenerInterface, OnClickListener, DatePickerDialog.OnDateSetListener {

	public int accountFragment;

	Button expiryDateButton;
	SwitchCompat switchGetLink;

	long totalSizeToDownload=0;
	long totalSizeDownloaded=0;
	private SparseArray<Long> transfersDownloadedSize;
	int progressPercent = 0;

	//OVERQUOTA WARNING
	LinearLayout outSpaceLayout=null;
	TextView outSpaceTextFirst;
	TextView outSpaceTextSecond;
	TextView outSpaceButtonUpgrade;
	TextView outSpaceButtonCancel;

	//GET PRO ACCOUNT PANEL
	LinearLayout getProLayout=null;
	TextView getProText;
	TextView leftCancelButton;
	TextView rightUpgradeButton;
	FloatingActionButton fabButton;

	boolean mkLayoutVisible = false;

	NodeController nC;
	ContactController cC;
	AccountController aC;
	MyAccountInfo myAccountInfo;

	MegaNode selectedNode;
	MegaOffline selectedOfflineNode;
	MegaUser selectedUser;
	MegaContactRequest selectedRequest;
	MegaChatListItem selectedChatItem;
//	String fullNameChat;

	//UPLOAD PANEL
	private SlidingUpPanelLayout slidingUploadPanel;
	public FrameLayout uploadOutLayout;
	public LinearLayout uploadLayout;
	public LinearLayout uploadImage;
	public LinearLayout uploadAudio;
	public LinearLayout uploadVideo;
	public LinearLayout uploadFromSystem;
	private UploadPanelListener uploadPanelListener;
	////

	//Sliding NODES OPTIONS panel
	private SlidingUpPanelLayout slidingOptionsPanel;
	public FrameLayout optionsOutLayout;
	public LinearLayout optionsLayout;
	public LinearLayout optionDownload;
	public LinearLayout optionProperties;
	public LinearLayout optionRename;
	public LinearLayout optionPublicLink;
	public LinearLayout optionRemoveLink;
	public LinearLayout optionShare;
	public LinearLayout optionPermissions;
	public LinearLayout optionDelete;
	public LinearLayout optionRemoveTotal;
	public LinearLayout optionClearShares;
	public LinearLayout optionLeaveShare;
	public LinearLayout optionSendToInbox;
	public LinearLayout optionMoveTo;
	public LinearLayout optionCopyTo;
	public LinearLayout optionOpenFolder;
	public LinearLayout optionDeleteOffline;
	public TextView propertiesText;
	public TextView optionPublicLinkText;
	private NodeOptionsPanelListener nodeOptionsPanelListener;
	////

	//Sliding CONTACT OPTIONS PANEL
	private SlidingUpPanelLayout slidingContactOptionsPanel;
	public FrameLayout optionsContactOutLayout;
	public LinearLayout optionsContactLayout;
	public LinearLayout optionContactProperties;
	public LinearLayout optionContactSendFile;
	public LinearLayout optionContactShare;
	public LinearLayout optionContactRemove;
	private ContactOptionsPanelListener contactOptionsPanelListener;
	public LinearLayout optionReinvite;
	public LinearLayout optionDeleteSentRequest;
	public LinearLayout optionAccept;
	public LinearLayout optionDecline;
	public LinearLayout optionIgnore;
	////

	//Sliding AVATAR OPTIONS PANEL
	private SlidingUpPanelLayout slidingAvatarOptionsPanel;
	public FrameLayout optionsAvatarOutLayout;
	public LinearLayout optionsAvatarLayout;
	public LinearLayout optionAvatarChoosePhoto;
	public LinearLayout optionAvatarTakePhoto;
	public LinearLayout optionAvatarDelete;
	private AvatarOptionsPanelListener avatarOptionsPanelListener;
	////

	//COLLECTION FAB BUTTONS
	CoordinatorLayout fabButtonsLayout;
	FloatingActionButton mainFabButtonChat;
	FloatingActionButton firstFabButtonChat;
	FloatingActionButton secondFabButtonChat;
	FloatingActionButton thirdFabButtonChat;
	private Animation openFabAnim,closeFabAnim,rotateLeftAnim,rotateRightAnim, collectionFABLayoutOut;
	boolean isFabOpen=false;
	//

	DatabaseHandler dbH = null;
	MegaPreferences prefs = null;
	ChatSettings chatSettings = null;
	MegaAttributes attr = null;
	static ManagerActivityLollipop managerActivity = null;
	MegaApplication app = null;
	MegaApiAndroid megaApi;
	MegaChatApiAndroid megaChatApi;
	Handler handler;
    ArrayList<MegaTransfer> tL;
	DisplayMetrics outMetrics;
    float scaleText;
    FrameLayout fragmentContainer;
//	boolean tranfersPaused = false;
    Toolbar tB;
    ActionBar aB;

	int selectedPaymentMethod;
	int selectedAccountType;
	int displayedAccountType;

	boolean firstNavigationLevel = true;
    DrawerLayout drawerLayout;
    public enum DrawerItem {
		CLOUD_DRIVE, SAVED_FOR_OFFLINE, CAMERA_UPLOADS, INBOX, SHARED_ITEMS, CONTACTS, SETTINGS, ACCOUNT, SEARCH, TRANSFERS, MEDIA_UPLOADS, CHAT;

		public String getTitle(Context context) {
			switch(this)
			{
				case CLOUD_DRIVE: return context.getString(R.string.section_cloud_drive);
				case SAVED_FOR_OFFLINE: return context.getString(R.string.section_saved_for_offline);
				case CAMERA_UPLOADS: return context.getString(R.string.section_photo_sync);
				case INBOX: return context.getString(R.string.section_inbox);
				case SHARED_ITEMS: return context.getString(R.string.section_shared_items);
				case CONTACTS: return context.getString(R.string.section_contacts);
				case SETTINGS: return context.getString(R.string.action_settings);
				case ACCOUNT: return context.getString(R.string.section_account);
				case SEARCH: return context.getString(R.string.action_search);
				case TRANSFERS: return context.getString(R.string.section_transfers);
				case MEDIA_UPLOADS: return context.getString(R.string.section_secondary_media_uploads);
				case CHAT: return context.getString(R.string.section_chat);
			}
			return null;
		}
	}

	static DrawerItem drawerItem = null;
	static DrawerItem lastDrawerItem = null;
	static MenuItem drawerMenuItem = null;
	NavigationView nV;
	RelativeLayout usedSpaceLayout;
	FrameLayout accountInfoFrame;
	TextView nVDisplayName;
	TextView nVEmail;
	RoundedImageView nVPictureProfile;
	TextView nVPictureProfileTextView;
	TextView usedSpaceTV;
	TextView totalSpaceTV;
	ProgressBar usedSpacePB;

    //Tabs in Shares
	TabLayout tabLayoutShares;
	LinearLayout sharesSectionLayout;
	SharesPageAdapter mTabsAdapterShares;
    ViewPager viewPagerShares;

    //Tabs in Cloud
	TabLayout tabLayoutCloud;
	LinearLayout cloudSectionLayout;
	CloudDrivePagerAdapter mTabsAdapterCDrive;
    ViewPager viewPagerCDrive;

	//Tabs in Contacts
	TabLayout tabLayoutContacts;
	LinearLayout contactsSectionLayout;
	ContactsPageAdapter mTabsAdapterContacts;
	ViewPager viewPagerContacts;

	boolean firstTime = true;
//	String pathNavigation = "/";
	String searchQuery = null;
	boolean isSearching = false;
	ArrayList<MegaNode> searchNodes;
	int levelsSearch = -1;
	boolean openLink = false;
	boolean sendToInbox = false;
//	long handleToDownload=0;
	long lastTimeOnTransferUpdate = -1;

	private int orderCloud = MegaApiJava.ORDER_DEFAULT_ASC;
	private int orderContacts = MegaApiJava.ORDER_DEFAULT_ASC;
	private int orderOthers = MegaApiJava.ORDER_DEFAULT_ASC;
//	private int orderOffline = MegaApiJava.ORDER_DEFAULT_ASC;
//	private int orderOutgoing = MegaApiJava.ORDER_DEFAULT_ASC;
//	private int orderIncoming = MegaApiJava.ORDER_DEFAULT_ASC;

	boolean firstTimeCam = false;
	private boolean isGetLink = false;
	private boolean isExpiredDateLink = false;
	private boolean isClearRubbishBin = false;
	private boolean moveToRubbish = false;

	private List<ShareInfo> filePreparedInfos;
	boolean megaContacts = true;
	String feedback;

//	private boolean isListCloudDrive = true;
//	private boolean isListOffline = true;
//	private boolean isListRubbishBin = true;
	private boolean isListCameraUploads = false;
	private boolean isLargeGridCameraUploads = true;
//	private boolean isListInbox = true;
//	private boolean isListContacts = true;
//	private boolean isListIncoming = true;
//	private boolean isListOutgoing = true;

	private boolean isList = true;

	long parentHandleBrowser;
	long parentHandleRubbish;
	long parentHandleIncoming;
	long parentHandleOutgoing;
	long parentHandleSearch;
	long parentHandleInbox;
	String pathNavigationOffline;
	int deepBrowserTreeIncoming;
	int deepBrowserTreeOutgoing;
	int indexShares = -1;
	int indexCloud = -1;
	int indexContacts = -1;
//	int indexChat = -1;

	//LOLLIPOP FRAGMENTS
    private FileBrowserFragmentLollipop fbFLol;
    private RubbishBinFragmentLollipop rbFLol;
    private OfflineFragmentLollipop oFLol;
    private InboxFragmentLollipop iFLol;
    private IncomingSharesFragmentLollipop inSFLol;
	private OutgoingSharesFragmentLollipop outSFLol;
	private ContactsFragmentLollipop cFLol;
	private ReceivedRequestsFragmentLollipop rRFLol;
	private SentRequestsFragmentLollipop sRFLol;
	private MyAccountFragmentLollipop maFLol;
	private TransfersFragmentLollipop tFLol;
	private SearchFragmentLollipop sFLol;
	private SettingsFragmentLollipop sttFLol;
	private CameraUploadFragmentLollipop muFLol;
	private UpgradeAccountFragmentLollipop upAFL;
	private MonthlyAnnualyFragmentLollipop myFL;
	private FortumoFragmentLollipop fFL;
	private CentiliFragmentLollipop ctFL;
	private CreditCardFragmentLollipop ccFL;
	private CameraUploadFragmentLollipop cuFL;

	private RecentChatsFragmentLollipop rChatFL;

	ProgressDialog statusDialog;

	private AlertDialog renameDialog;
	private AlertDialog newFolderDialog;
	private AlertDialog addContactDialog;
	private AlertDialog overquotaDialog;
	private AlertDialog permissionsDialog;
	private AlertDialog openLinkDialog;
	private AlertDialog alertNotPermissionsUpload;
	private AlertDialog clearRubbishBinDialog;
	private AlertDialog downloadConfirmationDialog;
	private AlertDialog insertPassDialog;
	private AlertDialog changeUserAttributeDialog;
	private AlertDialog getLinkDialog;

	private MenuItem searchMenuItem;
	private MenuItem gridSmallLargeMenuItem;
	private MenuItem addContactMenuItem;
	private MenuItem addMenuItem;
//	private MenuItem pauseRestartTransfersItem;
	private MenuItem createFolderMenuItem;
	private MenuItem importLinkMenuItem;
	private MenuItem selectMenuItem;
	private MenuItem unSelectMenuItem;
	private MenuItem thumbViewMenuItem;
	private MenuItem refreshMenuItem;
	private MenuItem sortByMenuItem;
	private MenuItem helpMenuItem;
	private MenuItem upgradeAccountMenuItem;
	private MenuItem rubbishBinMenuItem;
	private MenuItem clearRubbishBinMenuitem;
	private MenuItem changePass;
	private MenuItem exportMK;
	private MenuItem removeMK;
	private MenuItem takePicture;
	private MenuItem cancelSubscription;
	private MenuItem killAllSessions;
	private MenuItem cancelAllTransfersMenuItem;
	private MenuItem playTransfersMenuIcon;
	private MenuItem pauseTransfersMenuIcon;
	private MenuItem logoutMenuItem;
	private MenuItem forgotPassMenuItem;
	private MenuItem newChatMenuItem;

	boolean fromTakePicture = false;

	MegaChatListenerInterface recentChatsFragmentLollipopListener = null;

	//Billing

	// (arbitrary) request code for the purchase flow
    public static final int RC_REQUEST = 10001;
    String orderId = "";

	IabHelper mHelper;
	// SKU for our subscription PRO_I monthly
    static final String SKU_PRO_I_MONTH = "mega.android.pro1.onemonth";
    // SKU for our subscription PRO_I yearly
    static final String SKU_PRO_I_YEAR = "mega.android.pro1.oneyear";
    // SKU for our subscription PRO_II monthly
    static final String SKU_PRO_II_MONTH = "mega.android.pro2.onemonth";
    // SKU for our subscription PRO_II yearly
    static final String SKU_PRO_II_YEAR = "mega.android.pro2.oneyear";
    // SKU for our subscription PRO_III monthly
    static final String SKU_PRO_III_MONTH = "mega.android.pro3.onemonth";
    // SKU for our subscription PRO_III yearly
    static final String SKU_PRO_III_YEAR = "mega.android.pro3.oneyear";
    // SKU for our subscription PRO_LITE monthly
    static final String SKU_PRO_LITE_MONTH = "mega.android.prolite.onemonth";
    // SKU for our subscription PRO_LITE yearly
    static final String SKU_PRO_LITE_YEAR = "mega.android.prolite.oneyear";

    Purchase proLiteMonthly;
    Purchase proLiteYearly;
    Purchase proIMonthly;
    Purchase proIYearly;
    Purchase proIIMonthly;
    Purchase proIIYearly;
    Purchase proIIIMonthly;
    Purchase proIIIYearly;
    Purchase maxP;

 // Callback for when a purchase is finished
    IabHelper.OnIabPurchaseFinishedListener mPurchaseFinishedListener = new IabHelper.OnIabPurchaseFinishedListener() {
        public void onIabPurchaseFinished(IabResult result, Purchase purchase) {
            log("Purchase finished: " + result + ", purchase: " + purchase);

            // if we were disposed of in the meantime, quit.
            if (mHelper == null) return;

            if (result.isFailure()) {
                log("Error purchasing: " + result);
                return;
            }
            if (!verifyDeveloperPayload(purchase)) {
                log("Error purchasing. Authenticity verification failed.");
                return;
            }

            log("Purchase successful.");
            log("ORIGINAL JSON: ****_____" + purchase.getOriginalJson() + "____****");

            orderId = purchase.getOrderId();
//            Toast.makeText(getApplicationContext(), "ORDERID WHEN FINISHED: ****_____" + purchase.getOrderId() + "____*****", Toast.LENGTH_LONG).show();
            log("ORDERID WHEN FINISHED: ***____" + purchase.getOrderId() + "___***");
            if (purchase.getSku().equals(SKU_PRO_I_MONTH)) {
                log("PRO I Monthly subscription purchased.");
				if (managerActivity != null){
					Util.showAlert(managerActivity, "Thank you for subscribing to PRO I Monthly!", null);
				}
            }
            else if (purchase.getSku().equals(SKU_PRO_I_YEAR)) {
                log("PRO I Yearly subscription purchased.");
				if (managerActivity != null){
					Util.showAlert(managerActivity, "Thank you for subscribing to PRO I Yearly!", null);
				}
            }
            else if (purchase.getSku().equals(SKU_PRO_II_MONTH)) {
                log("PRO II Monthly subscription purchased.");
				if (managerActivity != null){
					Util.showAlert(managerActivity, "Thank you for subscribing to PRO II Monthly!", null);
				}
            }
            else if (purchase.getSku().equals(SKU_PRO_II_YEAR)) {
                log("PRO II Yearly subscription purchased.");
				if (managerActivity != null){
					Util.showAlert(managerActivity, "Thank you for subscribing to PRO II Yearly!", null);
				}
            }
            else if (purchase.getSku().equals(SKU_PRO_III_MONTH)) {
                log("PRO III Monthly subscription purchased.");
				if (managerActivity != null){
					Util.showAlert(managerActivity, "Thank you for subscribing to PRO III Monthly!", null);
				}
            }
            else if (purchase.getSku().equals(SKU_PRO_III_YEAR)) {
                log("PRO III Yearly subscription purchased.");
				if (managerActivity != null){
					Util.showAlert(managerActivity, "Thank you for subscribing to PRO III Yearly!", null);
				}
            }
            else if (purchase.getSku().equals(SKU_PRO_LITE_MONTH)) {
                log("PRO LITE Monthly subscription purchased.");
				if (managerActivity != null){
					Util.showAlert(managerActivity, "Thank you for subscribing to PRO LITE Monthly!", null);
				}
            }
            else if (purchase.getSku().equals(SKU_PRO_LITE_YEAR)) {
                log("PRO LITE Yearly subscription purchased.");
				if (managerActivity != null){
					Util.showAlert(managerActivity, "Thank you for subscribing to PRO LITE Yearly!", null);
				}
            }

            if (managerActivity != null){
            	log("ORIGINAL JSON3:" + purchase.getOriginalJson() + ":::");
            	megaApi.submitPurchaseReceipt(purchase.getOriginalJson(), managerActivity);
            }
            else{
            	log("ORIGINAL JSON4:" + purchase.getOriginalJson() + ":::");
            	megaApi.submitPurchaseReceipt(purchase.getOriginalJson());
            }
        }
    };

    /** Verifies the developer payload of a purchase. */
    boolean verifyDeveloperPayload(Purchase p) {
        String payload = p.getDeveloperPayload();

        /*
         * TODO: verify that the developer payload of the purchase is correct. It will be
         * the same one that you sent when initiating the purchase.
         *
         * WARNING: Locally generating a random string when starting a purchase and
         * verifying it here might seem like a good approach, but this will fail in the
         * case where the user purchases an item on one device and then uses your app on
         * a different device, because on the other device you will not have access to the
         * random string you originally generated.
         *
         * So a good developer payload has these characteristics:
         *
         * 1. If two different users purchase an item, the payload is different between them,
         *    so that one user's purchase can't be replayed to another user.
         *
         * 2. The payload must be such that you can verify it even when the app wasn't the
         *    one who initiated the purchase flow (so that items purchased by the user on
         *    one device work on other devices owned by the user).
         *
         * Using your own server to store and verify developer payloads across app
         * installations is recommended.
         */

        return true;
    }
	// Listener that's called when we finish querying the items and subscriptions we own
	IabHelper.QueryInventoryFinishedListener mGotInventoryListener = new IabHelper.QueryInventoryFinishedListener() {
		public void onQueryInventoryFinished(IabResult result, Inventory inventory) {
			log("Query inventory finished.");

			// Have we been disposed of in the meantime? If so, quit.
			if (mHelper == null) return;

			// Is it a failure?
			if (result.isFailure()) {
				log("Failed to query inventory: " + result);
				return;
			}

			log("Query inventory was successful.");

			proLiteMonthly = inventory.getPurchase(SKU_PRO_LITE_MONTH);
			proLiteYearly = inventory.getPurchase(SKU_PRO_LITE_YEAR);
			proIMonthly = inventory.getPurchase(SKU_PRO_I_MONTH);
			proIYearly = inventory.getPurchase(SKU_PRO_I_YEAR);
			proIIMonthly = inventory.getPurchase(SKU_PRO_II_MONTH);
			proIIYearly = inventory.getPurchase(SKU_PRO_II_YEAR);
			proIIIMonthly = inventory.getPurchase(SKU_PRO_III_MONTH);
			proIIIYearly = inventory.getPurchase(SKU_PRO_III_YEAR);

			if (proLiteMonthly != null){
//            	if (megaApi.getMyUser().getEmail() != null){
//	        		if (proLiteMonthly.getDeveloperPayload().compareTo(megaApi.getMyUser().getEmail()) == 0){
				myAccountInfo.setLevelInventory(0);
				myAccountInfo.setProLiteMonthly(proLiteMonthly);
				maxP = proLiteMonthly;
//	        		}
//            	}
				log("PRO LITE MONTHLY (JSON): __*" + proLiteMonthly.getOriginalJson() + "*__");
			}

			if (proLiteYearly != null){
//            	if (megaApi.getMyUser().getEmail() != null){
//	            	if (proLiteYearly.getDeveloperPayload().compareTo(megaApi.getMyUser().getEmail()) == 0){
				myAccountInfo.setLevelInventory(0);
				myAccountInfo.setProLiteYearly(proLiteYearly);
				maxP = proLiteYearly;
//	        		}
//            	}
				log("PRO LITE ANNUALY (JSON): __*" + proLiteYearly.getOriginalJson() + "*__");
			}

			if (proIMonthly != null){
//            	if (megaApi.getMyUser().getEmail() != null){
//	            	if (proIMonthly.getDeveloperPayload().compareTo(megaApi.getMyUser().getEmail()) == 0){
				myAccountInfo.setLevelInventory(1);
				myAccountInfo.setProIMonthly(proIMonthly);
				maxP = proIMonthly;
//	        		}
//            	}
				log("PRO I MONTHLY (JSON): __*" + proIMonthly.getOriginalJson() + "*__");
			}

			if (proIYearly != null){
//            	if (megaApi.getMyUser().getEmail() != null){
//	            	if (proIYearly.getDeveloperPayload().compareTo(megaApi.getMyUser().getEmail()) == 0){
				myAccountInfo.setLevelInventory(1);
				myAccountInfo.setProIYearly(proIYearly);
				maxP = proIYearly;
//	        		}
//            	}
				log("PRO I ANNUALY (JSON): __*" + proIYearly.getOriginalJson() + "*__");
			}

			if (proIIMonthly != null){
//            	if (megaApi.getMyUser().getEmail() != null){
//	            	if (proIIMonthly.getDeveloperPayload().compareTo(megaApi.getMyUser().getEmail()) == 0){
				myAccountInfo.setLevelInventory(2);
				myAccountInfo.setProIIMonthly(proIIMonthly);
				maxP = proIIMonthly;
//	        		}
//            	}
				log("PRO II MONTHLY (JSON): __*" + proIIMonthly.getOriginalJson() + "*__");
			}

			if (proIIYearly != null){
//            	if (megaApi.getMyUser().getEmail() != null){
//	            	if (proIIYearly.getDeveloperPayload().compareTo(megaApi.getMyUser().getEmail()) == 0){
				myAccountInfo.setLevelInventory(2);
				myAccountInfo.setProIIYearly(proIIYearly);
				maxP = proIIYearly;
//	        		}
//            	}
				log("PRO II ANNUALY (JSON): __*" + proIIYearly.getOriginalJson() + "*__");
			}

			if (proIIIMonthly != null){
//            	if (megaApi.getMyUser().getEmail() != null){
//	            	if (proIIIMonthly.getDeveloperPayload().compareTo(megaApi.getMyUser().getEmail()) == 0){
				myAccountInfo.setLevelInventory(3);
				maxP = proIIIMonthly;
				myAccountInfo.setProIIIMonthly(proIIIMonthly);
//	        		}
//            	}
				log("PRO III MONTHLY (JSON): __*" + proIIIMonthly.getOriginalJson() + "*__");
			}

			if (proIIIYearly != null){
//            	if (megaApi.getMyUser().getEmail() != null){
//	            	if (proIIIYearly.getDeveloperPayload().compareTo(megaApi.getMyUser().getEmail()) == 0){
				myAccountInfo.setLevelInventory(3);
				myAccountInfo.setProIIIYearly(proIIIYearly);
				maxP = proIIIYearly;
//	        		}
//            	}
				log("PRO III ANNUALY (JSON): __*" + proIIIYearly.getOriginalJson() + "*__");
			}

			myAccountInfo.setInventoryFinished(true);

			log("LEVELACCOUNTDETAILS: " + myAccountInfo.getLevelAccountDetails() + "; LEVELINVENTORY: " + myAccountInfo.getLevelInventory() + "; ACCOUNTDETAILSFINISHED: " + myAccountInfo.isAccountDetailsFinished());

			if (myAccountInfo.isAccountDetailsFinished()){
				if (myAccountInfo.getLevelInventory() > myAccountInfo.getLevelAccountDetails()){
					if (maxP != null){
						log("ORIGINAL JSON1:" + maxP.getOriginalJson() + ":::");
						megaApi.submitPurchaseReceipt(maxP.getOriginalJson(), managerActivity);
					}
				}
			}

			boolean isProLiteMonthly = false;
			if (proLiteMonthly != null){
				isProLiteMonthly = true;
			}
			if (isProLiteMonthly){
				log("PRO LITE IS SUBSCRIPTED: ORDERID: ***____" + proLiteMonthly.getOrderId() + "____*****");
			}
			else{
				log("PRO LITE IS NOT SUBSCRIPTED");
			}

			if (!mHelper.subscriptionsSupported()) {
				log("SUBSCRIPTIONS NOT SUPPORTED");
			}
			else{
				log("SUBSCRIPTIONS SUPPORTED");
			}


			log("Initial inventory query finished.");
		}
	};

    void launchPayment(String productId){
    	/* TODO: for security, generate your payload here for verification. See the comments on
         *        verifyDeveloperPayload() for more info. Since this is a SAMPLE, we just use
         *        an empty string, but on a production app you should carefully generate this. */
    	String payload = megaApi.getMyUser().getEmail();

    	if (mHelper == null){
    		initGooglePlayPayments();
    	}

    	if (productId.compareTo(SKU_PRO_I_MONTH) == 0){
    		mHelper.launchPurchaseFlow(this,
        			SKU_PRO_I_MONTH, IabHelper.ITEM_TYPE_SUBS,
                    RC_REQUEST, mPurchaseFinishedListener, payload);
    	}
    	else if (productId.compareTo(SKU_PRO_I_YEAR) == 0){
    		mHelper.launchPurchaseFlow(this,
    				SKU_PRO_I_YEAR, IabHelper.ITEM_TYPE_SUBS,
                    RC_REQUEST, mPurchaseFinishedListener, payload);
    	}
    	else if (productId.compareTo(SKU_PRO_II_MONTH) == 0){
    		mHelper.launchPurchaseFlow(this,
    				SKU_PRO_II_MONTH, IabHelper.ITEM_TYPE_SUBS,
                    RC_REQUEST, mPurchaseFinishedListener, payload);
    	}
    	else if (productId.compareTo(SKU_PRO_II_YEAR) == 0){
    		mHelper.launchPurchaseFlow(this,
    				SKU_PRO_II_YEAR, IabHelper.ITEM_TYPE_SUBS,
                    RC_REQUEST, mPurchaseFinishedListener, payload);
    	}
    	else if (productId.compareTo(SKU_PRO_III_MONTH) == 0){
    		mHelper.launchPurchaseFlow(this,
    				SKU_PRO_III_MONTH, IabHelper.ITEM_TYPE_SUBS,
                    RC_REQUEST, mPurchaseFinishedListener, payload);
    	}
    	else if (productId.compareTo(SKU_PRO_III_YEAR) == 0){
    		mHelper.launchPurchaseFlow(this,
    				SKU_PRO_III_YEAR, IabHelper.ITEM_TYPE_SUBS,
                    RC_REQUEST, mPurchaseFinishedListener, payload);
    	}
    	else if (productId.compareTo(SKU_PRO_LITE_MONTH) == 0){
    		log("LAUNCH PURCHASE FLOW!");
    		mHelper.launchPurchaseFlow(this,
    				SKU_PRO_LITE_MONTH, IabHelper.ITEM_TYPE_SUBS,
                    RC_REQUEST, mPurchaseFinishedListener, payload);
    	}
    	else if (productId.compareTo(SKU_PRO_LITE_YEAR) == 0){
    		mHelper.launchPurchaseFlow(this,
    				SKU_PRO_LITE_YEAR, IabHelper.ITEM_TYPE_SUBS,
                    RC_REQUEST, mPurchaseFinishedListener, payload);
    	}

    }

    public void initGooglePlayPayments(){
		String base64EncodedPublicKey = Util.base64EncodedPublicKey_1 + Util.base64EncodedPublicKey_2 + Util.base64EncodedPublicKey_3 + Util.base64EncodedPublicKey_4 + Util.base64EncodedPublicKey_5;

		log ("Creating IAB helper.");
		mHelper = new IabHelper(this, base64EncodedPublicKey);
		mHelper.enableDebugLogging(true);

		mHelper.startSetup(new IabHelper.OnIabSetupFinishedListener() {
            public void onIabSetupFinished(IabResult result) {
                log("Setup finished.");

                if (!result.isSuccess()) {
                    // Oh noes, there was a problem.
                    log("Problem setting up in-app billing: " + result);
                    return;
                }

                // Have we been disposed of in the meantime? If so, quit.
                if (mHelper == null) return;

                // IAB is fully set up. Now, let's get an inventory of stuff we own.
                log("Setup successful. Querying inventory.");
                mHelper.queryInventoryAsync(mGotInventoryListener);
            }
        });
	}

    @Override
    public void onRequestPermissionsResult(int requestCode, String[] permissions, int[] grantResults) {
		log("onRequestPermissionsResult");
        super.onRequestPermissionsResult(requestCode, permissions, grantResults);
        switch(requestCode){
			case Constants.REQUEST_READ_CONTACTS:{
				log("REQUEST_READ_CONTACTS");
				if (grantResults.length > 0 && grantResults[0] == PackageManager.PERMISSION_GRANTED){
					boolean hasReadContactsPermissions = (ContextCompat.checkSelfPermission(this, Manifest.permission.READ_CONTACTS) == PackageManager.PERMISSION_GRANTED);
					if (hasReadContactsPermissions){
						Intent phoneContactIntent = new Intent(this, PhoneContactsActivityLollipop.class);
						this.startActivity(phoneContactIntent);
					}
				}
				break;
			}
	        case Constants.REQUEST_CAMERA:{
//	        	if (firstTimeCam){
//	        		if (grantResults.length > 0 && grantResults[0] == PackageManager.PERMISSION_GRANTED){
//		        		boolean hasStoragePermission = (ContextCompat.checkSelfPermission(this, Manifest.permission.WRITE_EXTERNAL_STORAGE) == PackageManager.PERMISSION_GRANTED);
//		        		if (hasStoragePermission){
//		        			if (firstTimeCam){
//		        				firstTimeCam = false;
//		        			}
//		        		}
//		        		else{
//		        			ActivityCompat.requestPermissions(this,
//					                new String[]{Manifest.permission.WRITE_EXTERNAL_STORAGE},
//					                ManagerActivityLollipop.REQUEST_WRITE_STORAGE);
//		        		}
//		        	}
//	        	}


	        	if (fromTakePicture){
		        	if (grantResults.length > 0 && grantResults[0] == PackageManager.PERMISSION_GRANTED){
		        		boolean hasStoragePermission = (ContextCompat.checkSelfPermission(this, Manifest.permission.WRITE_EXTERNAL_STORAGE) == PackageManager.PERMISSION_GRANTED);
		        		if (!hasStoragePermission){
		        			ActivityCompat.requestPermissions(this,
					                new String[]{Manifest.permission.WRITE_EXTERNAL_STORAGE},
									Constants.REQUEST_WRITE_STORAGE);
		        		}
		        		else{
		        			this.takePicture();
		        			fromTakePicture = false;
		        		}
		        	}
	        	}
	        	break;
	        }
	        case Constants.REQUEST_WRITE_STORAGE:{
	        	if (firstTimeCam){
	        		if (grantResults.length > 0 && grantResults[0] == PackageManager.PERMISSION_GRANTED){
//		        		boolean hasCameraPermission = (ContextCompat.checkSelfPermission(this, Manifest.permission.CAMERA) == PackageManager.PERMISSION_GRANTED);
//		        		if (hasCameraPermission){
		        			if (firstTimeCam){
		        				firstTimeCam = false;
		        			}

		        			if (fromTakePicture){
		        				boolean hasCameraPermission = (ContextCompat.checkSelfPermission(this, Manifest.permission.CAMERA) == PackageManager.PERMISSION_GRANTED);
				        		if (!hasCameraPermission){
				        			ActivityCompat.requestPermissions(this,
							                new String[]{Manifest.permission.CAMERA},
											Constants.REQUEST_CAMERA);
				        		}
				        		else{
				        			this.takePicture();
				        			fromTakePicture = false;
				        		}
		        			}
//		        		}
//		        		else{
//		        			ActivityCompat.requestPermissions(this,
//					                new String[]{Manifest.permission.CAMERA},
//					                ManagerActivityLollipop.REQUEST_CAMERA);
//		        		}
		        	}
	        	}
	        	break;
	        }
        }
//        switch (requestCode)
//        {
//            case REQUEST_WRITE_STORAGE: {
//                if (grantResults.length > 0 && grantResults[0] == PackageManager.PERMISSION_GRANTED)
//                {
//                    //reload my activity with permission granted or use the features what required the permission
//                } else
//                {
//                    Toast.makeText(this, "The app was not allowed to write to your storage. Hence, it cannot function properly. Please consider granting it this permission", Toast.LENGTH_LONG).show();
//                }
//            }
//        }

    }

	@Override
	public void onSaveInstanceState(Bundle outState) {
		log("onSaveInstanceState");
		if (drawerItem != null){
			log("DrawerItem = " + drawerItem);
		}
		else{
			log("DrawerItem is null");
		}
		super.onSaveInstanceState(outState);
		int deepBrowserTreeIncoming = 0;
		int deepBrowserTreeOutgoing = 0;
		int indexShares = 0;
		int indexCloud = 0;
		int indexContacts = 0;
		outState.putLong("parentHandleBrowser", parentHandleBrowser);
		outState.putLong("parentHandleRubbish", parentHandleRubbish);
		outState.putLong("parentHandleIncoming", parentHandleIncoming);
		log("IN BUNDLE -> parentHandleOutgoing: "+parentHandleOutgoing);
		outState.putLong("parentHandleOutgoing", parentHandleOutgoing);
		outState.putLong("parentHandleSearch", parentHandleSearch);
		outState.putLong("parentHandleInbox", parentHandleInbox);
		outState.putSerializable("drawerItem", drawerItem);

		if(parentHandleIncoming!=-1){
			if(inSFLol!=null){
				deepBrowserTreeIncoming = inSFLol.getDeepBrowserTree();
			}
		}
		outState.putInt("deepBrowserTreeIncoming", deepBrowserTreeIncoming);

		if(parentHandleOutgoing!=-1){
			if(outSFLol!=null){
				deepBrowserTreeOutgoing = outSFLol.getDeepBrowserTree();
			}
		}
		outState.putInt("deepBrowserTreeOutgoing", deepBrowserTreeOutgoing);

		if (viewPagerShares != null) {
			indexShares = viewPagerShares.getCurrentItem();
		}
		outState.putInt("indexShares", indexShares);

		if (viewPagerCDrive != null) {
			indexCloud = viewPagerCDrive.getCurrentItem();
		}
		outState.putInt("indexCloud", indexCloud);

		if (viewPagerContacts != null) {
			indexContacts = viewPagerContacts.getCurrentItem();
		}
		outState.putInt("indexContacts", indexContacts);

		if(oFLol!=null){
			pathNavigationOffline = oFLol.getPathNavigation();
		}
		outState.putString("pathNavigationOffline", pathNavigationOffline);
//		outState.putParcelable("obj", myClass);
		if(drawerItem==DrawerItem.ACCOUNT){
			outState.putInt("accountFragment", accountFragment);
			if(accountFragment==Constants.MONTHLY_YEARLY_FRAGMENT){
				outState.putInt("selectedAccountType", selectedAccountType);
				outState.putInt("selectedPaymentMethod", selectedPaymentMethod);
			}
		}
		if(myAccountInfo==null){
			log("My AccountInfo is Null");
		}
	}
	@SuppressLint("NewApi") @Override
    protected void onCreate(Bundle savedInstanceState) {
		log("onCreate");
//		Fragments are restored during the Activity's onCreate().
//		Importantly though, they are restored in the base Activity class's onCreate().
//		Thus if you call super.onCreate() first, all of the rest of your onCreate() method will execute after your Fragments have been restored.
		super.onCreate(savedInstanceState);
		log("onCreate after call super");

		boolean selectDrawerItemPending = true;

		if(savedInstanceState!=null){
			log("Bundle is NOT NULL");
			parentHandleBrowser = savedInstanceState.getLong("parentHandleBrowser", -1);
			log("savedInstanceState -> parentHandleBrowser: "+parentHandleBrowser);
			parentHandleRubbish = savedInstanceState.getLong("parentHandleRubbish", -1);
			parentHandleIncoming = savedInstanceState.getLong("parentHandleIncoming", -1);
			parentHandleOutgoing = savedInstanceState.getLong("parentHandleOutgoing", -1);
			log("savedInstanceState -> parentHandleOutgoing: "+parentHandleOutgoing);
			parentHandleSearch = savedInstanceState.getLong("parentHandleSearch", -1);
			parentHandleInbox = savedInstanceState.getLong("parentHandleInbox", -1);
			deepBrowserTreeIncoming = savedInstanceState.getInt("deepBrowserTreeIncoming", deepBrowserTreeIncoming);
			deepBrowserTreeOutgoing = savedInstanceState.getInt("deepBrowserTreeOutgoing", deepBrowserTreeOutgoing);
			drawerItem = (DrawerItem) savedInstanceState.getSerializable("drawerItem");
			log("DrawerItem onCreate = " + drawerItem);
			log("savedInstanceState -> drawerItem: "+drawerItem);
			indexShares = savedInstanceState.getInt("indexShares", indexShares);
			log("savedInstanceState -> indexShares: "+indexShares);
			indexCloud = savedInstanceState.getInt("indexCloud", indexCloud);
			log("savedInstanceState -> indexCloud: "+indexCloud);
			indexContacts = savedInstanceState.getInt("indexContacts", indexContacts);
			pathNavigationOffline = savedInstanceState.getString("pathNavigationOffline", pathNavigationOffline);
			log("savedInstanceState -> pathNavigationOffline: "+pathNavigationOffline);
			accountFragment = savedInstanceState.getInt("accountFragment", -1);
			selectedAccountType = savedInstanceState.getInt("selectedAccountType", -1);
			selectedPaymentMethod = savedInstanceState.getInt("selectedPaymentMethod", -1);
		}
		else{
			log("Bundle is NULL");
			parentHandleBrowser = -1;
			parentHandleRubbish = -1;
			parentHandleIncoming = -1;
			parentHandleOutgoing = -1;
			parentHandleSearch = -1;
			parentHandleInbox = -1;

			this.setPathNavigationOffline("/");
		}

		nC = new NodeController(this);
		cC = new ContactController(this);
		aC = new AccountController(this);
		myAccountInfo = new MyAccountInfo(this);

		File thumbDir;
		if (getExternalCacheDir() != null){
			thumbDir = new File (getExternalCacheDir(), "thumbnailsMEGA");
			thumbDir.mkdirs();
			log("------------------ThumbnailsMEGA folder created: "+thumbDir.getAbsolutePath());
		}
		else{
			thumbDir = getDir("thumbnailsMEGA", 0);
		}
		File previewDir;
		if (getExternalCacheDir() != null){
			previewDir = new File (getExternalCacheDir(), "previewsMEGA");
			previewDir.mkdirs();
		}
		else{
			previewDir = getDir("previewsMEGA", 0);
		}

		dbH = DatabaseHandler.getDbHandler(getApplicationContext());
		if (Util.isOnline(this)){
			dbH.setAttrOnline(true);
		}
		else{
			dbH.setAttrOnline(false);
		}
		managerActivity = this;
		app = (MegaApplication)getApplication();
		megaApi = app.getMegaApi();
		if(Util.isChatEnabled()){
			megaChatApi = app.getMegaChatApi();
		}
		else{
			megaChatApi=null;
		}

		log("retryPendingConnections()");
		if (megaApi != null){
			log("---------retryPendingConnections");
			megaApi.retryPendingConnections();
		}

		transfersDownloadedSize = new SparseArray<Long>();

		Display display = getWindowManager().getDefaultDisplay();
		outMetrics = new DisplayMetrics ();
	    display.getMetrics(outMetrics);
	    float density  = getResources().getDisplayMetrics().density;

	    float scaleW = Util.getScaleW(outMetrics, density);
	    float scaleH = Util.getScaleH(outMetrics, density);
	    if (scaleH < scaleW){
	    	scaleText = scaleH;
	    }
	    else{
	    	scaleText = scaleW;
	    }

	    if (dbH.getCredentials() == null){
	    	if (OldPreferences.getOldCredentials(this) != null){
	    		Intent loginWithOldCredentials = new Intent(this, LoginActivityLollipop.class);
				loginWithOldCredentials.putExtra("visibleFragment", Constants. LOGIN_FRAGMENT);
	    		startActivity(loginWithOldCredentials);
	    		finish();
	    		return;
		    }

	    	Intent newIntent = getIntent();

	    	if (newIntent != null){
		    	if (newIntent.getAction() != null){
		    		if (newIntent.getAction().equals(Constants.ACTION_EXPORT_MASTER_KEY) || newIntent.getAction().equals(Constants.ACTION_OPEN_MEGA_LINK) || newIntent.getAction().equals(Constants.ACTION_OPEN_MEGA_FOLDER_LINK)){
		    			openLink = true;
		    		}
		    		else if (newIntent.getAction().equals(Constants.ACTION_CANCEL_UPLOAD) || newIntent.getAction().equals(Constants.ACTION_CANCEL_DOWNLOAD) || newIntent.getAction().equals(Constants.ACTION_CANCEL_CAM_SYNC)){
						Intent cancelTourIntent = new Intent(this, LoginActivityLollipop.class);
						cancelTourIntent.putExtra("visibleFragment", Constants. TOUR_FRAGMENT);
						cancelTourIntent.setFlags(Intent.FLAG_ACTIVITY_CLEAR_TOP);
		    			cancelTourIntent.setAction(newIntent.getAction());
		    			startActivity(cancelTourIntent);
		    			finish();
		    			return;
		    		}
		    	}
		    }

	    	if (!openLink){
//				megaApi.localLogout();
//				AccountController aC = new AccountController(this);
//				aC.logout(this, megaApi, megaChatApi, false);
				Intent intent = new Intent(this, LoginActivityLollipop.class);
				intent.putExtra("visibleFragment", Constants. TOUR_FRAGMENT);
				if (Build.VERSION.SDK_INT >= Build.VERSION_CODES.HONEYCOMB){
					intent.addFlags(Intent.FLAG_ACTIVITY_CLEAR_TASK);
					startActivity(intent);
					finish();
				}

		    }

	    	return;
	    }

	    prefs = dbH.getPreferences();
		if (prefs == null){
			firstTime = true;
			isList=true;
			isListCameraUploads=false;
		}
		else{
			if (prefs.getFirstTime() == null){
				firstTime = true;
				isListCameraUploads=false;
			}
			else{
				firstTime = Boolean.parseBoolean(prefs.getFirstTime());
			}
			if (prefs.getPreferredViewList() == null){
				isList = true;
			}
			else{
				isList = Boolean.parseBoolean(prefs.getPreferredViewList());
			}
			if (prefs.getPreferredViewListCameraUploads() == null){
				isListCameraUploads = false;
			}
			else{
				isListCameraUploads = Boolean.parseBoolean(prefs.getPreferredViewListCameraUploads());
			}
		}
		log("Preferred View List: "+isList);

		if(prefs!=null){
			if(prefs.getPreferredSortCloud()!=null){
				orderCloud = Integer.parseInt(prefs.getPreferredSortCloud());
				log("The orderCloud preference is: "+orderCloud);
			}
			else{
				orderCloud = megaApi.ORDER_DEFAULT_ASC;
				log("Preference orderCloud is NULL -> ORDER_DEFAULT_ASC");
			}
			if(prefs.getPreferredSortContacts()!=null){
				orderContacts = Integer.parseInt(prefs.getPreferredSortContacts());
				log("The orderContacts preference is: "+orderContacts);
			}
			else{
				orderContacts = megaApi.ORDER_DEFAULT_ASC;
				log("Preference orderContacts is NULL -> ORDER_DEFAULT_ASC");
			}
			if(prefs.getPreferredSortOthers()!=null){
				orderOthers = Integer.parseInt(prefs.getPreferredSortOthers());
				log("The orderOthers preference is: "+orderOthers);
			}
			else{
				orderOthers = megaApi.ORDER_DEFAULT_ASC;
				log("Preference orderOthers is NULL -> ORDER_DEFAULT_ASC");
			}
		}
		else {
			log("Prefs is NULL -> ORDER_DEFAULT_ASC");
			orderCloud = megaApi.ORDER_DEFAULT_ASC;
			orderContacts = megaApi.ORDER_DEFAULT_ASC;
			orderOthers = megaApi.ORDER_DEFAULT_ASC;
		}
		getOverflowMenu();

		handler = new Handler();

		log("Set view");
		setContentView(R.layout.activity_manager);
//		long num = 11179220468180L;
//		dbH.setSecondaryFolderHandle(num);
		//Set toolbar
		tB = (Toolbar) findViewById(R.id.toolbar);
		if(tB==null){
			log("Tb is Null");
			return;
		}

		tB.setVisibility(View.VISIBLE);
		setSupportActionBar(tB);
		aB = getSupportActionBar();
		log("aB.setHomeAsUpIndicator_1");
        aB.setHomeAsUpIndicator(R.drawable.ic_menu_white);
        aB.setHomeButtonEnabled(true);
        aB.setDisplayHomeAsUpEnabled(true);
//        aB.setDisplayShowHomeEnabled(true);
//        getSupportActionBar().setCustomView(R.layout.custom_action_bar_top);

        //Set navigation view
        drawerLayout = (DrawerLayout) findViewById(R.id.drawer_layout);
        nV = (NavigationView) findViewById(R.id.navigation_view);
        nV.setNavigationItemSelectedListener(this);

		usedSpaceLayout = (RelativeLayout) findViewById(R.id.nv_used_space_layout);

		View nVHeader = LayoutInflater.from(this).inflate(R.layout.nav_header, null);
		nV.addHeaderView(nVHeader);

		//FAB button
		fabButton = (FloatingActionButton) findViewById(R.id.floating_button);
		fabButton.setOnClickListener(new FabButtonListener(this));

		//Collection of FAB for CHAT
		fabButtonsLayout = (CoordinatorLayout) findViewById(R.id.fab_collection_layout);
		mainFabButtonChat = (FloatingActionButton) findViewById(R.id.main_fab_chat);
		mainFabButtonChat.setOnClickListener(new FabButtonListener(this));
		firstFabButtonChat = (FloatingActionButton) findViewById(R.id.first_fab_chat);
		firstFabButtonChat.setOnClickListener(new FabButtonListener(this));
		secondFabButtonChat = (FloatingActionButton) findViewById(R.id.second_fab_chat);
		secondFabButtonChat.setOnClickListener(new FabButtonListener(this));
		thirdFabButtonChat = (FloatingActionButton) findViewById(R.id.third_fab_chat);
		thirdFabButtonChat.setOnClickListener(new FabButtonListener(this));

		collectionFABLayoutOut = AnimationUtils.loadAnimation(getApplicationContext(), R.anim.collection_fab_layout_out);
		collectionFABLayoutOut.setAnimationListener(new Animation.AnimationListener() {
			@Override
			public void onAnimationStart(Animation animation) {

			}

			@Override
			public void onAnimationEnd(Animation animation) {
				log("onAnimationEnd");
				fabButtonsLayout.setVisibility(View.GONE);
			}

			@Override
			public void onAnimationRepeat(Animation animation) {

			}
		});
		openFabAnim = AnimationUtils.loadAnimation(getApplicationContext(), R.anim.open_fab);
		closeFabAnim = AnimationUtils.loadAnimation(getApplicationContext(),R.anim.close_fab);
		closeFabAnim.setAnimationListener(new Animation.AnimationListener() {
			@Override
			public void onAnimationStart(Animation animation) {

			}

			@Override
			public void onAnimationEnd(Animation animation) {
				log("onAnimationEnd");
//				mainFabButtonChat.setVisibility(View.GONE);
//				fabButtonsLayout.startAnimation(collectionFABLayoutOut);
				fabButtonsLayout.setVisibility(View.GONE);
				fabButton.setVisibility(View.VISIBLE);
			}

			@Override
			public void onAnimationRepeat(Animation animation) {

			}
		});

		rotateRightAnim = AnimationUtils.loadAnimation(getApplicationContext(),R.anim.rotate_right);
		rotateLeftAnim = AnimationUtils.loadAnimation(getApplicationContext(),R.anim.rotate_left);

		//Sliding UPLOAD panel
		slidingUploadPanel = (SlidingUpPanelLayout) findViewById(R.id.sliding_layout_upload);
		uploadLayout = (LinearLayout) findViewById(R.id.file_list_upload);
		uploadOutLayout = (FrameLayout) findViewById(R.id.file_list_out_upload);
		uploadImage = (LinearLayout) findViewById(R.id.file_list_upload_image_layout);
		uploadAudio= (LinearLayout) findViewById(R.id.file_list_upload_audio_layout);
		uploadVideo = (LinearLayout) findViewById(R.id.file_list_upload_video_layout);
		uploadFromSystem = (LinearLayout) findViewById(R.id.file_list_upload_from_system_layout);

		uploadPanelListener = new UploadPanelListener(this);

		uploadImage.setOnClickListener(uploadPanelListener);
		uploadAudio.setOnClickListener(uploadPanelListener);
		uploadVideo.setOnClickListener(uploadPanelListener);
		uploadFromSystem.setOnClickListener(uploadPanelListener);

		uploadOutLayout.setOnClickListener(uploadPanelListener);

		slidingUploadPanel.setVisibility(View.INVISIBLE);
		slidingUploadPanel.setPanelState(SlidingUpPanelLayout.PanelState.HIDDEN);
		/////

		//Sliding OPTIONS panel
		slidingOptionsPanel = (SlidingUpPanelLayout) findViewById(R.id.sliding_layout);
		optionsLayout = (LinearLayout) findViewById(R.id.file_list_options);
		optionsOutLayout = (FrameLayout) findViewById(R.id.file_list_out_options);
		optionRename = (LinearLayout) findViewById(R.id.file_list_option_rename_layout);
		optionLeaveShare = (LinearLayout) findViewById(R.id.file_list_option_leave_share_layout);
		optionDownload = (LinearLayout) findViewById(R.id.file_list_option_download_layout);
		optionProperties = (LinearLayout) findViewById(R.id.file_list_option_properties_layout);
		propertiesText = (TextView) findViewById(R.id.file_list_option_properties_text);

		optionPublicLink = (LinearLayout) findViewById(R.id.file_list_option_public_link_layout);
		optionPublicLinkText = (TextView) findViewById(R.id.file_list_option_public_link_text);
//				holder.optionPublicLink.getLayoutParams().width = Util.px2dp((60), outMetrics);
//				((LinearLayout.LayoutParams) holder.optionPublicLink.getLayoutParams()).setMargins(Util.px2dp((17 * scaleW), outMetrics),Util.px2dp((4 * scaleH), outMetrics), 0, 0);

		optionRemoveLink = (LinearLayout) findViewById(R.id.file_list_option_remove_link_layout);
		optionShare = (LinearLayout) findViewById(R.id.file_list_option_share_layout);
		optionPermissions = (LinearLayout) findViewById(R.id.file_list_option_permissions_layout);

		optionDelete = (LinearLayout) findViewById(R.id.file_list_option_delete_layout);
		optionRemoveTotal = (LinearLayout) findViewById(R.id.file_list_option_remove_layout);

//				holder.optionDelete.getLayoutParams().width = Util.px2dp((60 * scaleW), outMetrics);
//				((LinearLayout.LayoutParams) holder.optionDelete.getLayoutParams()).setMargins(Util.px2dp((1 * scaleW), outMetrics),Util.px2dp((5 * scaleH), outMetrics), 0, 0);

		optionClearShares = (LinearLayout) findViewById(R.id.file_list_option_clear_share_layout);
		optionMoveTo = (LinearLayout) findViewById(R.id.file_list_option_move_layout);
		optionCopyTo = (LinearLayout) findViewById(R.id.file_list_option_copy_layout);
		optionSendToInbox = (LinearLayout) findViewById(R.id.file_list_option_send_inbox_layout);
		optionOpenFolder = (LinearLayout) findViewById(R.id.file_list_option_open_folder_layout);
		optionDeleteOffline = (LinearLayout) findViewById(R.id.offline_list_option_delete_layout);

		nodeOptionsPanelListener = new NodeOptionsPanelListener(this);

		optionClearShares.setOnClickListener(nodeOptionsPanelListener);
		optionPermissions.setOnClickListener(nodeOptionsPanelListener);
		optionDownload.setOnClickListener(nodeOptionsPanelListener);
		optionShare.setOnClickListener(nodeOptionsPanelListener);
		optionProperties.setOnClickListener(nodeOptionsPanelListener);
		optionRename.setOnClickListener(nodeOptionsPanelListener);
		optionDelete.setOnClickListener(nodeOptionsPanelListener);
		optionRemoveTotal.setOnClickListener(nodeOptionsPanelListener);
		optionPublicLink.setOnClickListener(nodeOptionsPanelListener);
		optionRemoveLink.setOnClickListener(nodeOptionsPanelListener);
		optionMoveTo.setOnClickListener(nodeOptionsPanelListener);
		optionCopyTo.setOnClickListener(nodeOptionsPanelListener);
		optionSendToInbox.setOnClickListener(nodeOptionsPanelListener);
		optionsOutLayout.setOnClickListener(nodeOptionsPanelListener);
		optionLeaveShare.setOnClickListener(nodeOptionsPanelListener);
		optionOpenFolder.setOnClickListener(nodeOptionsPanelListener);
		optionDeleteOffline.setOnClickListener(nodeOptionsPanelListener);

		slidingOptionsPanel.setVisibility(View.INVISIBLE);
		slidingOptionsPanel.setPanelState(SlidingUpPanelLayout.PanelState.HIDDEN);
		////

		//Sliding CONTACTS OPTIONS panel
		slidingContactOptionsPanel = (SlidingUpPanelLayout) findViewById(R.id.sliding_layout_contacts_list);
		optionsContactLayout = (LinearLayout) findViewById(R.id.contact_list_options);
		optionsContactOutLayout = (FrameLayout) findViewById(R.id.contact_list_out_options);
		optionContactProperties = (LinearLayout) findViewById(R.id.contact_list_option_properties_layout);
		optionContactShare = (LinearLayout) findViewById(R.id.contact_list_option_share_layout);
		optionContactSendFile = (LinearLayout) findViewById(R.id.contact_list_option_send_file_layout);
		optionContactRemove = (LinearLayout) findViewById(R.id.contact_list_option_remove_layout);
		optionReinvite = (LinearLayout) findViewById(R.id.contact_list_option_reinvite_layout);
		optionDeleteSentRequest = (LinearLayout) findViewById(R.id.contact_list_option_delete_request_layout);
		optionAccept = (LinearLayout) findViewById(R.id.contact_list_option_accept_layout);
		optionDecline = (LinearLayout) findViewById(R.id.contact_list_option_decline_layout);
		optionIgnore = (LinearLayout) findViewById(R.id.contact_list_option_ignore_layout);

		contactOptionsPanelListener = new ContactOptionsPanelListener(this);

		optionContactRemove.setOnClickListener(contactOptionsPanelListener);
		optionContactShare.setOnClickListener(contactOptionsPanelListener);
		optionContactProperties.setOnClickListener(contactOptionsPanelListener);
		optionContactSendFile.setOnClickListener(contactOptionsPanelListener);
		optionsContactOutLayout.setOnClickListener(contactOptionsPanelListener);
		optionReinvite.setOnClickListener(contactOptionsPanelListener);
		optionDeleteSentRequest.setOnClickListener(contactOptionsPanelListener);
		optionAccept.setOnClickListener(contactOptionsPanelListener);
		optionDecline.setOnClickListener(contactOptionsPanelListener);
		optionIgnore.setOnClickListener(contactOptionsPanelListener);

		slidingContactOptionsPanel.setVisibility(View.INVISIBLE);
		slidingContactOptionsPanel.setPanelState(SlidingUpPanelLayout.PanelState.HIDDEN);
		////

		//Sliding AVATAR OPTIONS panel
		slidingAvatarOptionsPanel = (SlidingUpPanelLayout) findViewById(R.id.sliding_layout_avatar_list);
		optionsAvatarLayout = (LinearLayout) findViewById(R.id.avatar_list_options);
		optionsAvatarOutLayout = (FrameLayout) findViewById(R.id.avatar_list_out_options);
		optionAvatarChoosePhoto = (LinearLayout) findViewById(R.id.avatar_list_choose_photo_layout);
		optionAvatarTakePhoto = (LinearLayout) findViewById(R.id.avatar_list_take_photo_layout);
		optionAvatarDelete = (LinearLayout) findViewById(R.id.avatar_list_delete_layout);

		avatarOptionsPanelListener = new AvatarOptionsPanelListener(this);

		optionAvatarDelete.setOnClickListener(avatarOptionsPanelListener);
		optionAvatarTakePhoto.setOnClickListener(avatarOptionsPanelListener);
		optionAvatarChoosePhoto.setOnClickListener(avatarOptionsPanelListener);
		optionsAvatarOutLayout.setOnClickListener(avatarOptionsPanelListener);


		slidingAvatarOptionsPanel.setVisibility(View.INVISIBLE);
		slidingAvatarOptionsPanel.setPanelState(SlidingUpPanelLayout.PanelState.HIDDEN);
		//slidingUploadPanel.setPanelSlideListener(slidingPanelListener);

		//OVERQUOTA WARNING PANEL
		outSpaceLayout = (LinearLayout) findViewById(R.id.overquota_alert);
		outSpaceTextFirst =  (TextView) findViewById(R.id.overquota_alert_text_first);
		outSpaceTextSecond =  (TextView) findViewById(R.id.overquota_alert_text_second);
		outSpaceButtonUpgrade = (TextView) findViewById(R.id.overquota_alert_btnRight_upgrade);
		outSpaceButtonCancel = (TextView) findViewById(R.id.overquota_alert_btnLeft_cancel);

		//PRO PANEL
		getProLayout=(LinearLayout) findViewById(R.id.get_pro_account);
		getProText= (TextView) findViewById(R.id.get_pro_account_text);
		rightUpgradeButton = (TextView) findViewById(R.id.btnRight_upgrade);
		leftCancelButton = (TextView) findViewById(R.id.btnLeft_cancel);

		accountInfoFrame = (FrameLayout) nVHeader.findViewById(R.id.navigation_drawer_account_view);
        accountInfoFrame.setOnClickListener(this);

        nVDisplayName = (TextView) nVHeader.findViewById(R.id.navigation_drawer_account_information_display_name);
		nVEmail = (TextView) nVHeader.findViewById(R.id.navigation_drawer_account_information_email);
        nVPictureProfile = (RoundedImageView) nVHeader.findViewById(R.id.navigation_drawer_user_account_picture_profile);
        nVPictureProfileTextView = (TextView) nVHeader.findViewById(R.id.navigation_drawer_user_account_picture_profile_textview);

        fragmentContainer = (FrameLayout) findViewById(R.id.fragment_container);
        usedSpaceTV = (TextView) findViewById(R.id.navigation_drawer_used_space);
        totalSpaceTV = (TextView) findViewById(R.id.navigation_drawer_total_space);
        usedSpacePB = (ProgressBar) findViewById(R.id.manager_used_space_bar);

		//TABS section Cloud Drive
		cloudSectionLayout= (LinearLayout)findViewById(R.id.tabhost_cloud_drive);
		tabLayoutCloud =  (TabLayout) findViewById(R.id.sliding_tabs_cloud_drive);
		viewPagerCDrive = (ViewPager) findViewById(R.id.cloud_drive_tabs_pager);

		//TABS section Contacts
		contactsSectionLayout= (LinearLayout)findViewById(R.id.tabhost_contacts);
		tabLayoutContacts =  (TabLayout) findViewById(R.id.sliding_tabs_contacts);
		viewPagerContacts = (ViewPager) findViewById(R.id.contact_tabs_pager);

		//TABS section Shared Items
		sharesSectionLayout= (LinearLayout)findViewById(R.id.tabhost_shares);
		tabLayoutShares =  (TabLayout) findViewById(R.id.sliding_tabs_shares);
		viewPagerShares = (ViewPager) findViewById(R.id.shares_tabs_pager);

        if (!Util.isOnline(this)){
        	log("No network: intent to OfflineActivityLollipop");
//        	Intent offlineIntent = new Intent(this, OfflineActivityLollipop.class);
//			startActivity(offlineIntent);
//			finish();
			showOfflineMode();

//			selectDrawerItemPending=false;
        	return;
        }

        dbH.setAttrOnline(true);

		///Check the MK file
		int versionApp = Util.getVersion(this);
		log("-------------------Version app: "+versionApp);
		final String pathOldMK = Environment.getExternalStorageDirectory().getAbsolutePath()+Util.oldMKFile;
		final File fMKOld = new File(pathOldMK);
		if (fMKOld != null) {
			if (fMKOld.exists()) {
				log("Old MK file need to be renamed!");
				aC.renameMK();
			}
		}

        MegaNode rootNode = megaApi.getRootNode();
		if (rootNode == null){
			log("Root node is NULL");
			 if (getIntent() != null){
				if (getIntent().getAction() != null){
					if (getIntent().getAction().equals(Constants.ACTION_IMPORT_LINK_FETCH_NODES)){
						Intent intent = new Intent(managerActivity, LoginActivityLollipop.class);
						intent.putExtra("visibleFragment", Constants. LOGIN_FRAGMENT);
						intent.setFlags(Intent.FLAG_ACTIVITY_CLEAR_TOP);
						intent.setAction(Constants.ACTION_IMPORT_LINK_FETCH_NODES);
						intent.setData(Uri.parse(getIntent().getDataString()));
						startActivity(intent);
						finish();
						return;
					}
					else if (getIntent().getAction().equals(Constants.ACTION_OPEN_MEGA_LINK)){
						Intent intent = new Intent(managerActivity, FileLinkActivityLollipop.class);
						intent.putExtra("visibleFragment", Constants. LOGIN_FRAGMENT);
						intent.setFlags(Intent.FLAG_ACTIVITY_CLEAR_TOP);
						intent.setAction(Constants.ACTION_IMPORT_LINK_FETCH_NODES);
						intent.setData(Uri.parse(getIntent().getDataString()));
						startActivity(intent);
						finish();
						return;
					}
					else if (getIntent().getAction().equals(Constants.ACTION_OPEN_MEGA_FOLDER_LINK)){
						Intent intent = new Intent(managerActivity, LoginActivityLollipop.class);
						intent.putExtra("visibleFragment", Constants. LOGIN_FRAGMENT);
						intent.setFlags(Intent.FLAG_ACTIVITY_CLEAR_TOP);
						intent.setAction(Constants.ACTION_OPEN_MEGA_FOLDER_LINK);
						intent.setData(Uri.parse(getIntent().getDataString()));
						startActivity(intent);
						finish();
						return;
					}
					else if (getIntent().getAction().equals(Constants.ACTION_CANCEL_UPLOAD) || getIntent().getAction().equals(Constants.ACTION_CANCEL_DOWNLOAD) || getIntent().getAction().equals(Constants.ACTION_CANCEL_CAM_SYNC)){
						Intent intent = new Intent(managerActivity, LoginActivityLollipop.class);
						intent.putExtra("visibleFragment", Constants. LOGIN_FRAGMENT);
						intent.setFlags(Intent.FLAG_ACTIVITY_CLEAR_TOP);
						intent.setAction(getIntent().getAction());
						startActivity(intent);
						finish();
						return;
					}
					else if (getIntent().getAction().equals(Constants.ACTION_EXPORT_MASTER_KEY)){
						Intent intent = new Intent(managerActivity, LoginActivityLollipop.class);
						intent.putExtra("visibleFragment", Constants. LOGIN_FRAGMENT);
						intent.setFlags(Intent.FLAG_ACTIVITY_CLEAR_TOP);
						intent.setAction(getIntent().getAction());
						startActivity(intent);
						finish();
						return;
					}
				}
			}
			Intent intent = new Intent(managerActivity, LoginActivityLollipop.class);
			intent.putExtra("visibleFragment", Constants. LOGIN_FRAGMENT);
			intent.setFlags(Intent.FLAG_ACTIVITY_CLEAR_TOP);
			startActivity(intent);
			finish();
			return;
		}
		else{
			log("rootNode != null");

			String token = FirebaseInstanceId.getInstance().getToken();
			if (token != null) {
				log("FCM TOKEN: " + token);
				megaApi.registerPushNotifications(Constants.DEVICE_ANDROID, token, this);
//				Log.d("TOKEN___", token);

//				Toast.makeText(this, "TOKEN: _" + token + "_", Toast.LENGTH_LONG).show();
			}

			if(myAccountInfo==null){
				myAccountInfo = new MyAccountInfo(this);
			}

			myAccountInfo.setMyUser(megaApi.getMyUser());
			if (myAccountInfo.getMyUser() != null){
				nVEmail.setVisibility(View.VISIBLE);
				nVEmail.setText(myAccountInfo.getMyUser().getEmail());
//				megaApi.getUserData(this);
				log("getUserAttribute FirstName");
				myAccountInfo.setFirstName(false);
				megaApi.getUserAttribute(MegaApiJava.USER_ATTR_FIRSTNAME, myAccountInfo);
				log("getUserAttribute LastName");
				myAccountInfo.setLastName(false);
				megaApi.getUserAttribute(MegaApiJava.USER_ATTR_LASTNAME, myAccountInfo);

				this.setDefaultAvatar();

				this.setProfileAvatar();
			}


			if(myAccountInfo==null){
				myAccountInfo=new MyAccountInfo(this);
			}
			megaApi.getPaymentMethods(myAccountInfo);
			megaApi.getAccountDetails(myAccountInfo);
			megaApi.getPricing(myAccountInfo);
			megaApi.creditCardQuerySubscriptions(myAccountInfo);
			dbH.resetExtendedAccountDetailsTimestamp();

			initGooglePlayPayments();

			megaApi.addGlobalListener(this);
			megaApi.addTransferListener(this);

			if(savedInstanceState==null) {
				log("Run async task to check offline files");
				//Check the consistency of the offline nodes in the DB
				CheckOfflineNodesTask checkOfflineNodesTask = new CheckOfflineNodesTask(this);
				checkOfflineNodesTask.execute();
			}

	        if (getIntent() != null){
				if (getIntent().getAction() != null){
			        if (getIntent().getAction().equals(Constants.ACTION_EXPORT_MASTER_KEY)){
			        	log("Intent to export Master KeyonFi - im logged in!");
						drawerItem=DrawerItem.ACCOUNT;
						mkLayoutVisible = true;
						selectDrawerItemLollipop(drawerItem);
						selectDrawerItemPending=false;
						mkLayoutVisible = false;
						return;
					}
					else if(getIntent().getAction().equals(Constants.ACTION_CANCEL_ACCOUNT)){
						String link = getIntent().getDataString();
						if(link!=null){
							log("link to cancel: "+link);
							drawerItem=DrawerItem.ACCOUNT;
							selectDrawerItemLollipop(drawerItem);
							selectDrawerItemPending=false;
							megaApi.queryCancelLink(link, this);
						}
					}
					else if(getIntent().getAction().equals(Constants.ACTION_CHANGE_MAIL)){
						String link = getIntent().getDataString();
						if(link!=null){
							log("link to change mail: "+link);
							drawerItem=DrawerItem.ACCOUNT;
							selectDrawerItemLollipop(drawerItem);
							selectDrawerItemPending=false;
							showDialogInsertPassword(link, false);
						}
					}
					else if (getIntent().getAction().equals(Constants.ACTION_OPEN_FOLDER)) {
						log("Open after LauncherFileExplorerActivityLollipop ");
						long handleIntent = getIntent().getLongExtra("PARENT_HANDLE", -1);
						int access = -1;
						if (handleIntent != -1) {
							MegaNode parentIntentN = megaApi.getNodeByHandle(handleIntent);
							if (parentIntentN != null) {
								access = megaApi.getAccess(parentIntentN);
								switch (access) {
									case MegaShare.ACCESS_OWNER:
									case MegaShare.ACCESS_UNKNOWN: {
										log("The intent set the parentHandleBrowser to " + handleIntent);
										parentHandleBrowser = handleIntent;
										break;
									}
									case MegaShare.ACCESS_READ:
									case MegaShare.ACCESS_READWRITE:
									case MegaShare.ACCESS_FULL: {
										log("The intent set the parentHandleIncoming to " + handleIntent);
										parentHandleIncoming = handleIntent;
										drawerItem = DrawerItem.SHARED_ITEMS;
										deepBrowserTreeIncoming = MegaApiUtils.calculateDeepBrowserTreeIncoming(parentIntentN, this);
										log("After calculate deepBrowserTreeIncoming: "+deepBrowserTreeIncoming);
										break;
									}
									default: {
										log("DEFAULT: The intent set the parentHandleBrowser to " + handleIntent);
										parentHandleBrowser = handleIntent;
										break;
									}
								}
							}
						}
					}
					else if(getIntent().getAction().equals(Constants.ACTION_PASS_CHANGED)){
						int result = getIntent().getIntExtra("RESULT",-20);
						if(result==0){
							drawerItem=DrawerItem.ACCOUNT;
							selectDrawerItemLollipop(drawerItem);
							selectDrawerItemPending=false;
							log("Show success mesage");
							Util.showAlert(this, getString(R.string.pass_changed_alert), null);
						}
						else if(result==MegaError.API_EARGS){
							drawerItem=DrawerItem.ACCOUNT;
							selectDrawerItemLollipop(drawerItem);
							selectDrawerItemPending=false;
							log("Error when changing pass - the current password is not correct");
							Util.showAlert(this,getString(R.string.old_password_provided_incorrect), getString(R.string.general_error_word));
						}
						else{
							drawerItem=DrawerItem.ACCOUNT;
							selectDrawerItemLollipop(drawerItem);
							selectDrawerItemPending=false;
							log("Error when changing pass - show error message");
							Util.showAlert(this,getString(R.string.email_verification_text_error), getString(R.string.general_error_word));
						}
					}
					else if(getIntent().getAction().equals(Constants.ACTION_RESET_PASS)){
						String link = getIntent().getDataString();
						if(link!=null){
							log("link to resetPass: "+link);
							drawerItem=DrawerItem.ACCOUNT;
							selectDrawerItemLollipop(drawerItem);
							selectDrawerItemPending=false;
							showConfirmationResetPassword(link);
						}
					}
					else if(getIntent().getAction().equals(Constants.ACTION_IPC)){
						log("IPC link - go to received request in Contacts");
						drawerItem=DrawerItem.CONTACTS;
						indexContacts=2;
						selectDrawerItemLollipop(drawerItem);
						selectDrawerItemPending=false;
					}
					else if(getIntent().getAction().equals(Constants.ACTION_SHOW_MY_ACCOUNT)){
						log("intent from chat - show my account");
						drawerItem=DrawerItem.ACCOUNT;
						accountFragment=Constants.MY_ACCOUNT_FRAGMENT;
						selectDrawerItemLollipop(drawerItem);
						selectDrawerItemPending=false;
					}
				}
	        }

	        if (drawerItem == null) {
	        	log("DRAWERITEM NULL");
	        	drawerItem = DrawerItem.CLOUD_DRIVE;
	        	Intent intent = getIntent();
	        	if (intent != null){
	        		boolean upgradeAccount = getIntent().getBooleanExtra("upgradeAccount", false);
	        		if(upgradeAccount){
	        			log("upgradeAccount true");
	        			drawerLayout.closeDrawer(Gravity.LEFT);
						int accountType = getIntent().getIntExtra("accountType", 0);
						log("accountType: "+accountType);
						long paymentBitSetLong = getIntent().getLongExtra("paymentBitSetLong", 0);
						BitSet paymentBitSet = Util.convertToBitSet(paymentBitSetLong);;
						switch (accountType){
							case 0:{
								log("intent firstTime==true");
								firstTimeCam = true;
								drawerItem = DrawerItem.CAMERA_UPLOADS;
								setIntent(null);
								displayedAccountType = -1;
								return;
							}
							case Constants.PRO_I:{
								drawerItem = DrawerItem.ACCOUNT;
								accountFragment = Constants.UPGRADE_ACCOUNT_FRAGMENT;
								displayedAccountType = Constants.PRO_I;
								selectDrawerItemLollipop(drawerItem);
								selectDrawerItemPending=false;
								return;
							}
							case Constants.PRO_II:{
								drawerItem = DrawerItem.ACCOUNT;
								accountFragment = Constants.UPGRADE_ACCOUNT_FRAGMENT;
								selectDrawerItemPending=false;
								displayedAccountType = Constants.PRO_II;
								selectDrawerItemLollipop(drawerItem);
								return;
							}
							case Constants.PRO_III:{
								drawerItem = DrawerItem.ACCOUNT;
								accountFragment = Constants.UPGRADE_ACCOUNT_FRAGMENT;
								selectDrawerItemPending=false;
								displayedAccountType = Constants.PRO_III;
								selectDrawerItemLollipop(drawerItem);
								return;
							}
							case Constants.PRO_LITE:{
								drawerItem = DrawerItem.ACCOUNT;
								accountFragment = Constants.UPGRADE_ACCOUNT_FRAGMENT;
								selectDrawerItemPending=false;
								displayedAccountType = Constants.PRO_LITE;
								selectDrawerItemLollipop(drawerItem);
								return;
							}
						}
	        		}
	        		else{
						log("upgradeAccount false");
						firstTimeCam = getIntent().getBooleanExtra("firstTimeCam", false);
						if (firstTimeCam){
							log("intent firstTimeCam==true");
							firstTimeCam = true;
							drawerItem = DrawerItem.CAMERA_UPLOADS;
							setIntent(null);
						}
					}
	        	}
	        }
	        else{
	        	log("DRAWERITEM NOT NULL1: " + drawerItem);
				Intent intentRec = getIntent();
	        	if (intentRec != null){
					boolean upgradeAccount = getIntent().getBooleanExtra("upgradeAccount", false);
					firstTimeCam = intentRec.getBooleanExtra("firstTimeCam", false);
					if(upgradeAccount){
						log("upgradeAccount true");
						drawerLayout.closeDrawer(Gravity.LEFT);
						int accountType = getIntent().getIntExtra("accountType", 0);
						log("accountType: "+accountType);
						long paymentBitSetLong = getIntent().getLongExtra("paymentBitSetLong", 0);
						switch (accountType){
							case Constants.FREE:{
								log("intent firstTime==true");
								firstTimeCam = true;
								drawerItem = DrawerItem.CAMERA_UPLOADS;
								displayedAccountType = -1;
								setIntent(null);
								return;
							}
							case Constants.PRO_I:{
								drawerItem = DrawerItem.ACCOUNT;
								accountFragment = Constants.UPGRADE_ACCOUNT_FRAGMENT;
								selectDrawerItemPending=false;
								displayedAccountType = Constants.PRO_I;
								selectDrawerItemLollipop(drawerItem);
								return;
							}
							case Constants.PRO_II:{
								drawerItem = DrawerItem.ACCOUNT;
								accountFragment = Constants.UPGRADE_ACCOUNT_FRAGMENT;
								selectDrawerItemPending=false;
								displayedAccountType = Constants.PRO_II;
								selectDrawerItemLollipop(drawerItem);
								return;
							}
							case Constants.PRO_III:{
								drawerItem = DrawerItem.ACCOUNT;
								accountFragment = Constants.UPGRADE_ACCOUNT_FRAGMENT;
								selectDrawerItemPending=false;
								displayedAccountType = Constants.PRO_III;
								selectDrawerItemLollipop(drawerItem);
								return;
							}
							case Constants.PRO_LITE:{
								drawerItem = DrawerItem.ACCOUNT;
								accountFragment = Constants.UPGRADE_ACCOUNT_FRAGMENT;
								selectDrawerItemPending=false;
								displayedAccountType = Constants.PRO_LITE;
								selectDrawerItemLollipop(drawerItem);
								return;
							}
						}
					}
					else{
						log("upgradeAccount false");
						if (firstTimeCam) {
							log("intent firstTimeCam2==true");
							if (prefs != null){
								if (prefs.getCamSyncEnabled() != null){
									firstTimeCam = false;
								}
								else{
									firstTimeCam = true;
									drawerItem = DrawerItem.CAMERA_UPLOADS;
								}
							}
							else{
								firstTimeCam = true;
								drawerItem = DrawerItem.CAMERA_UPLOADS;
							}

							setIntent(null);
						}
					}

	        		if (intentRec.getAction() != null){
	        			if (intentRec.getAction().equals(Constants.ACTION_SHOW_TRANSFERS)){
	        				drawerItem = DrawerItem.TRANSFERS;
	        				setIntent(null);
	        			}
	        		}
	        	}
	        	log("DRAWERITEM NOT NULL2: " + drawerItem);
				drawerLayout.closeDrawer(Gravity.LEFT);
			}

	        //INITIAL FRAGMENT
			if(selectDrawerItemPending){
				selectDrawerItemLollipop(drawerItem);
			}
		}
		log("END onCreate");
	}

	@Override
	public void onPostCreate(Bundle savedInstanceState){
		log("onPostCreate");
		super.onPostCreate(savedInstanceState);
	}

	@Override
	protected void onResume(){
		log("onResume");
		if(myAccountInfo==null){
			log("My AccountInfo is Null");
		}
		super.onResume();

		MegaApplication.activityResumed();
	}

	@Override
	protected void onPostResume() {
		log("onPostResume ");
    	super.onPostResume();

		if (isSearching){
			selectDrawerItemLollipop(DrawerItem.SEARCH);
			isSearching = false;
			return;
		}

    	managerActivity = this;

    	Intent intent = getIntent();

//    	dbH = new DatabaseHandler(getApplicationContext());
    	dbH = DatabaseHandler.getDbHandler(getApplicationContext());
    	if(dbH.getCredentials() == null){
    		if (!openLink){
//				megaApi.localLogout();
//				AccountController aC = new AccountController(this);
//				aC.logout(this, megaApi, megaChatApi, false);
    			return;
    		}
    		else{
    			log("not credentials");
    			if (intent != null) {
    				log("not credentials -> INTENT");
    				if (intent.getAction() != null){
    					log("intent with ACTION: "+intent.getAction());
    					if (getIntent().getAction().equals(Constants.ACTION_EXPORT_MASTER_KEY)){
    						Intent exportIntent = new Intent(managerActivity, LoginActivityLollipop.class);
							intent.putExtra("visibleFragment", Constants. LOGIN_FRAGMENT);
							exportIntent.setFlags(Intent.FLAG_ACTIVITY_CLEAR_TOP);
    						exportIntent.setAction(getIntent().getAction());
    						startActivity(exportIntent);
    						finish();
    						return;
    					}
    				}
    			}
    		}
		}

    	if (intent != null) {
    		log("intent not null! "+intent.getAction());
    		// Open folder from the intent
			if (intent.hasExtra(Constants.EXTRA_OPEN_FOLDER)) {
				log("INTENT: EXTRA_OPEN_FOLDER");
				parentHandleBrowser = intent.getLongExtra(Constants.EXTRA_OPEN_FOLDER, -1);
				intent.removeExtra(Constants.EXTRA_OPEN_FOLDER);
				setIntent(null);
			}

    		if (intent.getAction() != null){
    			log("intent action");

    			if(getIntent().getAction().equals(Constants.ACTION_EXPLORE_ZIP)){
					log("open zip browser");
    				String pathZip=intent.getExtras().getString(Constants.EXTRA_PATH_ZIP);

    				Intent intentZip = new Intent(managerActivity, ZipBrowserActivityLollipop.class);
    				intentZip.putExtra(ZipBrowserActivityLollipop.EXTRA_PATH_ZIP, pathZip);
    			    startActivity(intentZip);
    			}
//    			else if(getIntent().getAction().equals(ManagerActivityLollipop.ACTION_OPEN_PDF)){
//
//    				String pathPdf=intent.getExtras().getString(EXTRA_PATH_PDF);
//
//    			    File pdfFile = new File(pathPdf);
//
//    			    Intent intentPdf = new Intent();
//    			    intentPdf.setDataAndType(Uri.fromFile(pdfFile), "application/pdf");
//    			    intentPdf.setClass(this, OpenPDFActivity.class);
//    			    intentPdf.setAction("android.intent.action.VIEW");
//    				this.startActivity(intentPdf);
//
//    			}
    			if (getIntent().getAction().equals(Constants.ACTION_IMPORT_LINK_FETCH_NODES)){
					log("ACTION_IMPORT_LINK_FETCH_NODES");
					Intent loginIntent = new Intent(managerActivity, LoginActivityLollipop.class);
					intent.putExtra("visibleFragment", Constants. LOGIN_FRAGMENT);
					loginIntent.setFlags(Intent.FLAG_ACTIVITY_CLEAR_TOP);
					loginIntent.setAction(Constants.ACTION_IMPORT_LINK_FETCH_NODES);
					loginIntent.setData(Uri.parse(getIntent().getDataString()));
					startActivity(loginIntent);
					finish();
					return;
				}
				else if (getIntent().getAction().equals(Constants.ACTION_OPEN_MEGA_LINK)){
					log("ACTION_OPEN_MEGA_LINK");
					Intent fileLinkIntent = new Intent(managerActivity, FileLinkActivityLollipop.class);
					fileLinkIntent.setFlags(Intent.FLAG_ACTIVITY_CLEAR_TOP);
					fileLinkIntent.setAction(Constants.ACTION_IMPORT_LINK_FETCH_NODES);
					String data = getIntent().getDataString();
					if(data!=null){
						fileLinkIntent.setData(Uri.parse(data));
						startActivity(fileLinkIntent);
					}
					else{
						log("getDataString is NULL");
					}
					finish();
					return;
				}
    			else if (intent.getAction().equals(Constants.ACTION_OPEN_MEGA_FOLDER_LINK)){
					log("ACTION_OPEN_MEGA_FOLDER_LINK");
    				Intent intentFolderLink = new Intent(managerActivity, FolderLinkActivityLollipop.class);
    				intentFolderLink.setFlags(Intent.FLAG_ACTIVITY_CLEAR_TOP);
    				intentFolderLink.setAction(Constants.ACTION_OPEN_MEGA_FOLDER_LINK);

					String data = getIntent().getDataString();
					if(data!=null){
						intentFolderLink.setData(Uri.parse(data));
						startActivity(intentFolderLink);
					}
					else{
						log("getDataString is NULL");
					}
					finish();
    			}
    			else if (intent.getAction().equals(Constants.ACTION_REFRESH_PARENTHANDLE_BROWSER)){

    				parentHandleBrowser = intent.getLongExtra("parentHandle", -1);
    				intent.removeExtra("parentHandle");
    				setParentHandleBrowser(parentHandleBrowser);

    				if (fbFLol != null){
						fbFLol.setParentHandle(parentHandleBrowser);
    					fbFLol.setIsList(isList);
    					fbFLol.setOrder(orderCloud);
    					ArrayList<MegaNode> nodes = megaApi.getChildren(megaApi.getNodeByHandle(parentHandleBrowser), orderCloud);
    					fbFLol.setNodes(nodes);
    					if (!fbFLol.isVisible()){
    						getSupportFragmentManager().beginTransaction().replace(R.id.fragment_container, fbFLol, "fbFLol").commitNow();
    					}
    				}
    				else{
    					fbFLol = new FileBrowserFragmentLollipop();
    					fbFLol.setParentHandle(parentHandleBrowser);
    					fbFLol.setIsList(isList);
    					fbFLol.setOrder(orderCloud);
    					ArrayList<MegaNode> nodes = megaApi.getChildren(megaApi.getNodeByHandle(parentHandleBrowser), orderCloud);
    					fbFLol.setNodes(nodes);
    					if (!fbFLol.isVisible()){
    						getSupportFragmentManager().beginTransaction().replace(R.id.fragment_container, fbFLol, "fbFLol").commitNow();
    					}
    				}
    			}
    			else if(intent.getAction().equals(Constants.ACTION_OVERQUOTA_ALERT)){
	    			showOverquotaAlert();
	    		}
    			else if (intent.getAction().equals(Constants.ACTION_CANCEL_UPLOAD) || intent.getAction().equals(Constants.ACTION_CANCEL_DOWNLOAD) || intent.getAction().equals(Constants.ACTION_CANCEL_CAM_SYNC)){
    				log("ACTION_CANCEL_UPLOAD or ACTION_CANCEL_DOWNLOAD or ACTION_CANCEL_CAM_SYNC");
					Intent tempIntent = null;
					String title = null;
					String text = null;
					if(intent.getAction().equals(Constants.ACTION_CANCEL_UPLOAD)){
						tempIntent = new Intent(this, UploadService.class);
						tempIntent.setAction(UploadService.ACTION_CANCEL);
						title = getString(R.string.upload_uploading);
						text = getString(R.string.upload_cancel_uploading);
					}
					else if (intent.getAction().equals(Constants.ACTION_CANCEL_DOWNLOAD)){
						tempIntent = new Intent(this, DownloadService.class);
						tempIntent.setAction(DownloadService.ACTION_CANCEL);
						title = getString(R.string.download_downloading);
						text = getString(R.string.download_cancel_downloading);
					}
					else if (intent.getAction().equals(Constants.ACTION_CANCEL_CAM_SYNC)){
						tempIntent = new Intent(this, CameraSyncService.class);
						tempIntent.setAction(CameraSyncService.ACTION_CANCEL);
						title = getString(R.string.cam_sync_syncing);
						text = getString(R.string.cam_sync_cancel_sync);
					}

					final Intent cancelIntent = tempIntent;
					AlertDialog.Builder builder = new AlertDialog.Builder(this, R.style.AppCompatAlertDialogStyle);
//					builder.setTitle(title);
		            builder.setMessage(text);

					builder.setPositiveButton(getString(R.string.general_yes),
							new DialogInterface.OnClickListener() {
								public void onClick(DialogInterface dialog, int whichButton) {
									if (tFLol != null){
										if (tFLol.isVisible()){
											tFLol.setNoActiveTransfers();
											supportInvalidateOptionsMenu();
										}
									}
									startService(cancelIntent);
								}
							});
					builder.setNegativeButton(getString(R.string.general_no), null);
					final AlertDialog dialog = builder.create();
					try {
						dialog.show();
					}
					catch(Exception ex)	{
						startService(cancelIntent);
					}
				}
    			else if (intent.getAction().equals(Constants.ACTION_SHOW_TRANSFERS)){
    				log("intent show transfers");
    				drawerItem = DrawerItem.TRANSFERS;
    				selectDrawerItemLollipop(drawerItem);
    			}
    			else if (intent.getAction().equals(Constants.ACTION_TAKE_SELFIE)){
    				log("Intent take selfie");
    				takePicture();
    			}
				else if (intent.getAction().equals(Constants.ACTION_CHANGE_AVATAR)){
					log("Intent CHANGE AVATAR");
					String path = intent.getStringExtra("IMAGE_PATH");
					log("Path of the avatar: "+path);
					if(maFLol!=null){
						megaApi.setAvatar(path, maFLol);
					}
				}
    			intent.setAction(null);
				setIntent(null);
    		}
    	}

    	if (nV != null){
    		switch(drawerItem){
	    		case CLOUD_DRIVE:{
	    			log("onResume - case CLOUD DRIVE");
					//Check the tab to shown and the title of the actionBar
					int index = viewPagerCDrive.getCurrentItem();
					if(index==0) {
						log("onResume - TAB CLOUD DRIVE");
						if (parentHandleBrowser == -1||parentHandleBrowser==megaApi.getRootNode().getHandle()){
							log("Parent -1 or ROOTNODE");
							parentHandleBrowser = megaApi.getRootNode().getHandle();
							aB.setTitle(getString(R.string.section_cloud_drive));
							aB.setHomeAsUpIndicator(R.drawable.ic_menu_white);
						}
						else{
							MegaNode parentNode = megaApi.getNodeByHandle(parentHandleBrowser);
							aB.setTitle(parentNode.getName());
							log("indicator_arrow_back_135");
							aB.setHomeAsUpIndicator(R.drawable.ic_arrow_back_white);
						}
						String cloudTag = getFragmentTag(R.id.cloud_drive_tabs_pager, 0);
						fbFLol = (FileBrowserFragmentLollipop) getSupportFragmentManager().findFragmentByTag(cloudTag);
						if (fbFLol != null){
							getSupportFragmentManager()
									.beginTransaction()
									.detach(fbFLol)
									.attach(fbFLol)
									.commitNowAllowingStateLoss();
						}
					}
					else{
						log("onResume - TAB RUBBISH NODE");
						if (parentHandleRubbish == -1||parentHandleRubbish==megaApi.getRubbishNode().getHandle()){
							log("Parent -1 or RUBBISHNODE");
							aB.setTitle(getString(R.string.section_rubbish_bin));
							aB.setHomeAsUpIndicator(R.drawable.ic_menu_white);
						}
						else{
							MegaNode parentNode = megaApi.getNodeByHandle(parentHandleRubbish);
							if (parentNode == null){
								parentNode = megaApi.getRubbishNode();
							}
							aB.setTitle(parentNode.getName());
							log("indicator_arrow_back_137");
							aB.setHomeAsUpIndicator(R.drawable.ic_arrow_back_white);
						}
						String cloudTag = getFragmentTag(R.id.cloud_drive_tabs_pager, 1);
						rbFLol = (RubbishBinFragmentLollipop) getSupportFragmentManager().findFragmentByTag(cloudTag);
						if (rbFLol != null){
//								outSFLol.refresh(parentHandleOutgoing);
							getSupportFragmentManager()
									.beginTransaction()
									.detach(rbFLol)
									.attach(rbFLol)
									.commitNowAllowingStateLoss();
						}
					}
	    			break;
	    		}
	    		case SHARED_ITEMS:{
	    			log("onResume - case SHARED ITEMS");
	    			if (viewPagerShares != null){
	    				int index = viewPagerShares.getCurrentItem();
	        			if(index==0){
	        				String sharesTag = getFragmentTag(R.id.shares_tabs_pager, 0);
	        				inSFLol = (IncomingSharesFragmentLollipop) getSupportFragmentManager().findFragmentByTag(sharesTag);
	        				if (inSFLol != null){
		   						inSFLol.refresh(parentHandleIncoming);
	        				}
	        			}
	        			else{
	        				String sharesTag = getFragmentTag(R.id.shares_tabs_pager, 1);
	        				outSFLol = (OutgoingSharesFragmentLollipop) getSupportFragmentManager().findFragmentByTag(sharesTag);
	        				if (outSFLol != null){
	        					outSFLol.refresh(parentHandleOutgoing);
	        				}
	        			}
		    		}
		    		break;
	    		}
				case SETTINGS:{
					aB.setTitle(getString(R.string.action_settings));
					aB.setHomeAsUpIndicator(R.drawable.ic_menu_white);
					break;
				}
				case CONTACTS:{
					aB.setTitle(getString(R.string.section_contacts));
					aB.setHomeAsUpIndicator(R.drawable.ic_menu_white);
					break;
				}
				case CHAT:{
					if (nV != null){
						Menu nVMenu = nV.getMenu();
						resetNavigationViewMenu(nVMenu);
						MenuItem menuItem = nVMenu.findItem(R.id.navigation_item_chat);
						menuItem.setChecked(true);
						menuItem.setIcon(getResources().getDrawable(R.drawable.ic_menu_chat_red));
					}

					if (rChatFL != null){
						if(rChatFL.isAdded()){
							rChatFL.setChats();
						}

					}
					break;
				}
    		}
    	}
	}

	public void setChats(){
		if(drawerItem==DrawerItem.CHAT){
			if (rChatFL != null) {
				if (rChatFL.isAdded()) {
					rChatFL.setChats();
				}

			}
		}
	}

	public void setProfileAvatar(){
		log("setProfileAvatar");
		File avatar = null;
		if (getExternalCacheDir() != null){
			avatar = new File(getExternalCacheDir().getAbsolutePath(), myAccountInfo.getMyUser().getEmail() + ".jpg");
		}
		else{
			avatar = new File(getCacheDir().getAbsolutePath(), myAccountInfo.getMyUser().getEmail() + ".jpg");
		}
		Bitmap imBitmap = null;
		if (avatar.exists()){
			if (avatar.length() > 0){
				BitmapFactory.Options options = new BitmapFactory.Options();
				options.inJustDecodeBounds = true;
				BitmapFactory.decodeFile(avatar.getAbsolutePath(), options);

				// Calculate inSampleSize
				options.inSampleSize = Util.calculateInSampleSize(options, 250, 250);

				// Decode bitmap with inSampleSize set
				options.inJustDecodeBounds = false;

				imBitmap = BitmapFactory.decodeFile(avatar.getAbsolutePath(), options);
				if (imBitmap == null) {
					avatar.delete();
					if (getExternalCacheDir() != null){
						megaApi.getUserAvatar(myAccountInfo.getMyUser(), getExternalCacheDir().getAbsolutePath() + "/" + myAccountInfo.getMyUser().getEmail() + ".jpg", myAccountInfo);
					}
					else{
						megaApi.getUserAvatar(myAccountInfo.getMyUser(), getCacheDir().getAbsolutePath() + "/" + myAccountInfo.getMyUser().getEmail() + ".jpg", myAccountInfo);
					}
				}
				else{
					Bitmap circleBitmap = Bitmap.createBitmap(imBitmap.getWidth(), imBitmap.getHeight(), Bitmap.Config.ARGB_8888);

					BitmapShader shader = new BitmapShader (imBitmap,  TileMode.CLAMP, TileMode.CLAMP);
					Paint paint = new Paint();
					paint.setShader(shader);

					Canvas c = new Canvas(circleBitmap);
					int radius;
					if (imBitmap.getWidth() < imBitmap.getHeight())
						radius = imBitmap.getWidth()/2;
					else
						radius = imBitmap.getHeight()/2;

					c.drawCircle(imBitmap.getWidth()/2, imBitmap.getHeight()/2, radius, paint);
					nVPictureProfile.setImageBitmap(circleBitmap);
					nVPictureProfileTextView.setVisibility(View.GONE);
				}
			}
			else{
				if (getExternalCacheDir() != null){
					megaApi.getUserAvatar(myAccountInfo.getMyUser(), getExternalCacheDir().getAbsolutePath() + "/" + myAccountInfo.getMyUser().getEmail() + ".jpg", myAccountInfo);
				}
				else{
					megaApi.getUserAvatar(myAccountInfo.getMyUser(), getCacheDir().getAbsolutePath() + "/" + myAccountInfo.getMyUser().getEmail() + ".jpg", myAccountInfo);
				}
			}
		}
		else{
			if (getExternalCacheDir() != null){
				megaApi.getUserAvatar(myAccountInfo.getMyUser(), getExternalCacheDir().getAbsolutePath() + "/" + myAccountInfo.getMyUser().getEmail() + ".jpg", myAccountInfo);
			}
			else{
				megaApi.getUserAvatar(myAccountInfo.getMyUser(), getCacheDir().getAbsolutePath() + "/" + myAccountInfo.getMyUser().getEmail() + ".jpg", myAccountInfo);
			}
		}
	}

	public void setDefaultAvatar(){
		log("setDefaultAvatar");
		float density  = getResources().getDisplayMetrics().density;
		Bitmap defaultAvatar = Bitmap.createBitmap(Constants.DEFAULT_AVATAR_WIDTH_HEIGHT,Constants.DEFAULT_AVATAR_WIDTH_HEIGHT, Bitmap.Config.ARGB_8888);
		Canvas c = new Canvas(defaultAvatar);
		Paint p = new Paint();
		p.setAntiAlias(true);
		String color = megaApi.getUserAvatarColor(myAccountInfo.getMyUser());
		if(color!=null){
			log("The color to set the avatar is "+color);
			p.setColor(Color.parseColor(color));
		}
		else{
			log("Default color to the avatar");
			p.setColor(getResources().getColor(R.color.lollipop_primary_color));
		}

		int radius;
		if (defaultAvatar.getWidth() < defaultAvatar.getHeight())
			radius = defaultAvatar.getWidth()/2;
		else
			radius = defaultAvatar.getHeight()/2;

		c.drawCircle(defaultAvatar.getWidth()/2, defaultAvatar.getHeight()/2, radius, p);
		nVPictureProfile.setImageBitmap(defaultAvatar);

		int avatarTextSize = Util.getAvatarTextSize(density);
		log("DENSITY: " + density + ":::: " + avatarTextSize);

		String firstLetter = myAccountInfo.getFirstLetter();
		nVPictureProfileTextView.setText(firstLetter);
		nVPictureProfileTextView.setTextSize(32);
		nVPictureProfileTextView.setTextColor(Color.WHITE);
		nVPictureProfileTextView.setVisibility(View.VISIBLE);
	}

	public void setOfflineAvatar(String email, String firstLetter){
		log("setOfflineAvatar");

		File avatar = null;
		if (getExternalCacheDir() != null){
			avatar = new File(getExternalCacheDir().getAbsolutePath(), email + ".jpg");
		}
		else{
			avatar = new File(getCacheDir().getAbsolutePath(), email + ".jpg");
		}
		Bitmap imBitmap = null;
		if (avatar.exists()) {
			if (avatar.length() > 0) {
				BitmapFactory.Options options = new BitmapFactory.Options();
				options.inJustDecodeBounds = true;
				BitmapFactory.decodeFile(avatar.getAbsolutePath(), options);

				// Calculate inSampleSize
				options.inSampleSize = Util.calculateInSampleSize(options, 250, 250);

				// Decode bitmap with inSampleSize set
				options.inJustDecodeBounds = false;

				imBitmap = BitmapFactory.decodeFile(avatar.getAbsolutePath(), options);
				if (imBitmap != null) {
					Bitmap circleBitmap = Bitmap.createBitmap(imBitmap.getWidth(), imBitmap.getHeight(), Bitmap.Config.ARGB_8888);

					BitmapShader shader = new BitmapShader(imBitmap, TileMode.CLAMP, TileMode.CLAMP);
					Paint paint = new Paint();
					paint.setShader(shader);

					Canvas c = new Canvas(circleBitmap);
					int radius;
					if (imBitmap.getWidth() < imBitmap.getHeight())
						radius = imBitmap.getWidth() / 2;
					else
						radius = imBitmap.getHeight() / 2;

					c.drawCircle(imBitmap.getWidth() / 2, imBitmap.getHeight() / 2, radius, paint);
					nVPictureProfile.setImageBitmap(circleBitmap);
					nVPictureProfileTextView.setVisibility(View.GONE);
					return;
				}
			}
		}

		log("setDefaultAvatar");
		float density  = getResources().getDisplayMetrics().density;
		Bitmap defaultAvatar = Bitmap.createBitmap(Constants.DEFAULT_AVATAR_WIDTH_HEIGHT,Constants.DEFAULT_AVATAR_WIDTH_HEIGHT, Bitmap.Config.ARGB_8888);
		Canvas c = new Canvas(defaultAvatar);
		Paint p = new Paint();
		p.setAntiAlias(true);
		String color = megaApi.getUserAvatarColor(myAccountInfo.getMyUser());
		if(color!=null){
			log("The color to set the avatar is "+color);
			p.setColor(Color.parseColor(color));
		}
		else{
			log("Default color to the avatar");
			p.setColor(getResources().getColor(R.color.lollipop_primary_color));
		}

		int radius;
		if (defaultAvatar.getWidth() < defaultAvatar.getHeight())
			radius = defaultAvatar.getWidth()/2;
		else
			radius = defaultAvatar.getHeight()/2;

		c.drawCircle(defaultAvatar.getWidth()/2, defaultAvatar.getHeight()/2, radius, p);
		nVPictureProfile.setImageBitmap(defaultAvatar);

		int avatarTextSize = Util.getAvatarTextSize(density);
		log("DENSITY: " + density + ":::: " + avatarTextSize);

		nVPictureProfileTextView.setText(firstLetter);
		nVPictureProfileTextView.setTextSize(32);
		nVPictureProfileTextView.setTextColor(Color.WHITE);
		nVPictureProfileTextView.setVisibility(View.VISIBLE);

	}

//	@Override
//	protected void onPostResume() {
//		log("onPostResume");
//	    super.onPostResume();
//	    if (isSearching){
//			selectDrawerItemLollipop(DrawerItem.SEARCH);
//    		isSearching = false;
//	    }
//	}

	public void showDialogChangeUserAttribute(){
		log("showDialogChangeUserAttribute");

		LinearLayout layout = new LinearLayout(this);
		layout.setOrientation(LinearLayout.VERTICAL);
		LinearLayout.LayoutParams params = new LinearLayout.LayoutParams(LinearLayout.LayoutParams.MATCH_PARENT, LinearLayout.LayoutParams.WRAP_CONTENT);
		params.setMargins(Util.scaleWidthPx(20, outMetrics), Util.scaleHeightPx(20, outMetrics), Util.scaleWidthPx(17, outMetrics), 0);

		final EditText inputFirstName = new EditText(this);
		layout.addView(inputFirstName, params);
		final EditText inputLastName = new EditText(this);
		layout.addView(inputLastName, params);
		final EditText inputMail = new EditText(this);
		layout.addView(inputMail, params);

		inputFirstName.setSingleLine();
		inputFirstName.setText(myAccountInfo.getFirstNameText());
		inputFirstName.setTextColor(getResources().getColor(R.color.text_secondary));
		inputFirstName.setImeOptions(EditorInfo.IME_ACTION_NEXT);
		inputFirstName.setTextSize(TypedValue.COMPLEX_UNIT_SP, 16);
		inputFirstName.setOnEditorActionListener(new OnEditorActionListener() {
			@Override
			public boolean onEditorAction(TextView v, int actionId,	KeyEvent event) {
				if (actionId == EditorInfo.IME_ACTION_NEXT) {
					String value = inputFirstName.getText().toString().trim();
					if(value.equals("")||value.isEmpty()){
						log("input is empty");
						inputFirstName.setError(getString(R.string.invalid_string));
						inputFirstName.requestFocus();
					} else {
						log("action NEXT ime - change user attribute");
						inputLastName.requestFocus();
					}
				}
				else{
					log("other IME" + actionId);
				}
				return false;
			}
		});
		inputFirstName.setImeActionLabel(getString(R.string.next_ime_action),EditorInfo.IME_ACTION_NEXT);
		inputLastName.setSingleLine();
		inputLastName.setText(myAccountInfo.getLastNameText());
		inputLastName.setTextColor(getResources().getColor(R.color.text_secondary));
		inputLastName.setTextSize(TypedValue.COMPLEX_UNIT_SP, 16);
		inputLastName.setImeOptions(EditorInfo.IME_ACTION_NEXT);

		inputLastName.setOnEditorActionListener(new OnEditorActionListener() {
			@Override
			public boolean onEditorAction(TextView v, int actionId,	KeyEvent event) {
				if (actionId == EditorInfo.IME_ACTION_NEXT) {
					String value = inputLastName.getText().toString().trim();
					if(value.equals("")||value.isEmpty()){
						log("input is empty");
						inputLastName.setError(getString(R.string.invalid_string));
						inputLastName.requestFocus();
					} else {
						log("action NEXT ime - change user attribute");
						inputMail.requestFocus();
					}
				}
				else{
					log("other IME" + actionId);
				}
				return false;
			}
		});
		inputLastName.setImeActionLabel(getString(R.string.next_ime_action),EditorInfo.IME_ACTION_NEXT);

		inputMail.setSingleLine();
		inputMail.setText(myAccountInfo.getMyUser().getEmail());
		inputMail.setTextColor(getResources().getColor(R.color.text_secondary));
		inputMail.setTextSize(TypedValue.COMPLEX_UNIT_SP, 16);
		inputMail.setImeOptions(EditorInfo.IME_ACTION_DONE);
		inputMail.setInputType(InputType.TYPE_TEXT_VARIATION_EMAIL_ADDRESS);
		inputMail.setOnEditorActionListener(new OnEditorActionListener() {
			@Override
			public boolean onEditorAction(TextView v, int actionId,	KeyEvent event) {
				if (actionId == EditorInfo.IME_ACTION_DONE) {
					String valueFirstName = inputFirstName.getText().toString().trim();
					String valueLastName = inputLastName.getText().toString().trim();
					String value = inputMail.getText().toString().trim();
					String emailError = Util.getEmailError(value, managerActivity);
					if (emailError != null) {
						inputMail.setError(emailError);
						inputMail.requestFocus();
					}
					else if(valueFirstName.equals("")||valueFirstName.isEmpty()){
						log("input is empty");
						inputFirstName.setError(getString(R.string.invalid_string));
						inputFirstName.requestFocus();
					}
					else if(valueLastName.equals("")||valueLastName.isEmpty()){
						log("input is empty");
						inputLastName.setError(getString(R.string.invalid_string));
						inputLastName.requestFocus();
					}
					else {
						log("positive button pressed - change user attribute");
						int countAttributes = aC.updateUserAttributes(myAccountInfo.getFirstNameText(), valueFirstName, myAccountInfo.getLastNameText(), valueLastName, myAccountInfo.getMyUser().getEmail(), value);
						if(maFLol!=null){
							maFLol.setCountUserAttributes(countAttributes);
						}
						changeUserAttributeDialog.dismiss();
					}
				}
				else{
					log("other IME" + actionId);
				}
				return false;
			}
		});
		inputMail.setImeActionLabel(getString(R.string.title_edit_profile_info),EditorInfo.IME_ACTION_DONE);

		AlertDialog.Builder builder = new AlertDialog.Builder(this, R.style.AppCompatAlertDialogStyle);
		builder.setTitle(getString(R.string.title_edit_profile_info));

		builder.setPositiveButton(getString(R.string.title_edit_profile_info),
				new DialogInterface.OnClickListener() {
					public void onClick(DialogInterface dialog, int whichButton) {

					}
				});
		builder.setNegativeButton(getString(android.R.string.cancel), null);
		builder.setView(layout);

		changeUserAttributeDialog = builder.create();
		changeUserAttributeDialog.show();
		changeUserAttributeDialog.getButton(AlertDialog.BUTTON_POSITIVE).setOnClickListener(new View.OnClickListener() {
			@Override
			public void onClick(View v) {
				log("OK BTTN PASSWORD");
				String valueFirstName = inputFirstName.getText().toString().trim();
				String valueLastName = inputLastName.getText().toString().trim();
				String value = inputMail.getText().toString().trim();
				String emailError = Util.getEmailError(value, managerActivity);
				if (emailError != null) {
					inputMail.setError(emailError);
					inputMail.requestFocus();
				}
				else if(valueFirstName.equals("")||valueFirstName.isEmpty()){
					log("input is empty");
					inputFirstName.setError(getString(R.string.invalid_string));
					inputFirstName.requestFocus();
				}
				else if(valueLastName.equals("")||valueLastName.isEmpty()){
					log("input is empty");
					inputLastName.setError(getString(R.string.invalid_string));
					inputLastName.requestFocus();
				}
				else {
					log("positive button pressed - change user attribute");
					int countAttributes = aC.updateUserAttributes(myAccountInfo.getFirstNameText(), valueFirstName, myAccountInfo.getLastNameText(), valueLastName, myAccountInfo.getMyUser().getEmail(), value);
					if(maFLol!=null){
						maFLol.setCountUserAttributes(countAttributes);
					}
					changeUserAttributeDialog.dismiss();
				}
			}
		});
		showKeyboardDelayed(inputFirstName);
	}

	@Override
	protected void onStop(){
		log("onStop");
		super.onStop();
	}

	@Override
	protected void onPause() {
    	log("onPause");
    	managerActivity = null;
    	super.onPause();

		MegaApplication.activityPaused();
    }

	@Override
    protected void onDestroy(){
		log("onDestroy()");

    	if (megaApi.getRootNode() != null){
    		megaApi.removeGlobalListener(this);
    		megaApi.removeTransferListener(this);
    		megaApi.removeRequestListener(this);
    	}

    	super.onDestroy();
	}

	public void selectDrawerItemCloudDrive(){
		log("selectDrawerItemCloudDrive");

		tB.setVisibility(View.VISIBLE);
		contactsSectionLayout.setVisibility(View.GONE);
		viewPagerContacts.setVisibility(View.GONE);
		sharesSectionLayout.setVisibility(View.GONE);
		viewPagerShares.setVisibility(View.GONE);

		if (mTabsAdapterCDrive == null){
			log("mTabsAdapterCloudDrive == null");
			cloudSectionLayout.setVisibility(View.VISIBLE);
			viewPagerCDrive.setVisibility(View.VISIBLE);
			mTabsAdapterCDrive = new CloudDrivePagerAdapter(getSupportFragmentManager(),this);
			viewPagerCDrive.setAdapter(mTabsAdapterCDrive);
			tabLayoutCloud.setupWithViewPager(viewPagerCDrive);

			//Force on CreateView, addTab do not execute onCreateView
			if(indexCloud!=-1){
				log("The index of the TAB CLOUD is: "+indexCloud);
				if (viewPagerCDrive != null){
					if(indexCloud==0){
						log("after creating tab in CLOUD TAB: "+parentHandleBrowser);

						String cloudTag = getFragmentTag(R.id.cloud_drive_tabs_pager, 0);
						fbFLol = (FileBrowserFragmentLollipop) getSupportFragmentManager().findFragmentByTag(cloudTag);
						if (fbFLol != null){
							getSupportFragmentManager()
									.beginTransaction()
									.detach(fbFLol)
									.attach(fbFLol)
									.commitNowAllowingStateLoss();
						}
						viewPagerCDrive.setCurrentItem(0);
					}
					else{
						log("after creating tab in RUBBISH TAB: "+parentHandleRubbish);

						String cloudTag = getFragmentTag(R.id.cloud_drive_tabs_pager, 1);
						rbFLol = (RubbishBinFragmentLollipop) getSupportFragmentManager().findFragmentByTag(cloudTag);
						if (rbFLol != null){
//								outSFLol.refresh(parentHandleOutgoing);
							getSupportFragmentManager()
									.beginTransaction()
									.detach(rbFLol)
									.attach(rbFLol)
									.commitNowAllowingStateLoss();
						}
						viewPagerCDrive.setCurrentItem(1);
					}
				}
				indexCloud=-1;
			}
			else{
				//No bundle, no change of orientation
				log("indexCloud is NOT -1");
			}
		}
		else{
			log("mTabsAdapterCloudDrive NOT null");
			cloudSectionLayout.setVisibility(View.VISIBLE);
			viewPagerCDrive.setVisibility(View.VISIBLE);

			String sharesTag = getFragmentTag(R.id.cloud_drive_tabs_pager, 0);
			fbFLol = (FileBrowserFragmentLollipop) getSupportFragmentManager().findFragmentByTag(sharesTag);

			sharesTag = getFragmentTag(R.id.cloud_drive_tabs_pager, 1);
			rbFLol = (RubbishBinFragmentLollipop) getSupportFragmentManager().findFragmentByTag(sharesTag);

			//Check viewPager to determine the tab shown

			if(viewPagerCDrive!=null){
				int index = viewPagerCDrive.getCurrentItem();
				log("Fragment Index: " + index);
				if(index == 1){
					//Rubbish Bin TAB
					MegaNode parentNode = megaApi.getNodeByHandle(parentHandleRubbish);
					if (parentNode != null){
						if (parentNode.getHandle() == megaApi.getRubbishNode().getHandle()){
							aB.setTitle(getString(R.string.section_rubbish_bin));
							aB.setHomeAsUpIndicator(R.drawable.ic_menu_white);
							firstNavigationLevel = true;
						}
						else{
							aB.setTitle(parentNode.getName());
							log("indicator_arrow_back_886");
							aB.setHomeAsUpIndicator(R.drawable.ic_arrow_back_white);
							firstNavigationLevel = false;
						}
					}
					else{
						parentHandleRubbish = megaApi.getRubbishNode().getHandle();
						parentNode = megaApi.getRootNode();
						aB.setTitle(getString(R.string.section_rubbish_bin));
						aB.setHomeAsUpIndicator(R.drawable.ic_menu_white);
						firstNavigationLevel = true;
					}
					ArrayList<MegaNode> nodes = megaApi.getChildren(parentNode, orderCloud);
					rbFLol.setNodes(nodes);
				}
				else{
					//Cloud Drive TAB
					MegaNode parentNode = megaApi.getNodeByHandle(parentHandleBrowser);
					if (parentNode != null){
						if (parentNode.getHandle() == megaApi.getRootNode().getHandle()){
							aB.setTitle(getString(R.string.section_cloud_drive));
							aB.setHomeAsUpIndicator(R.drawable.ic_menu_white);
							firstNavigationLevel = true;
						}
						else{
							aB.setTitle(parentNode.getName());
							log("indicator_arrow_back_887");
							aB.setHomeAsUpIndicator(R.drawable.ic_arrow_back_white);
							firstNavigationLevel = false;
						}
					}
					else{
						parentHandleBrowser = megaApi.getRootNode().getHandle();
						parentNode = megaApi.getRootNode();
						aB.setTitle(getString(R.string.section_cloud_drive));
						aB.setHomeAsUpIndicator(R.drawable.ic_menu_white);
						firstNavigationLevel = true;
					}
					ArrayList<MegaNode> nodes = new ArrayList<MegaNode>();
					if(parentNode==null){
						nodes =	megaApi.getChildren(megaApi.getRootNode(), orderCloud);
					}
					else{
						nodes =	megaApi.getChildren(parentNode, orderCloud);
					}
					String cloudTag = getFragmentTag(R.id.cloud_drive_tabs_pager, 0);
					fbFLol = (FileBrowserFragmentLollipop) getSupportFragmentManager().findFragmentByTag(cloudTag);
					if(fbFLol!=null){
						log("FileBrowserFragmentLollipop recovered twice!");
						fbFLol.setNodes(nodes);
						fbFLol.setParentHandle(parentHandleBrowser);
					}
				}
			}
			else{
				MegaNode parentNode = megaApi.getNodeByHandle(parentHandleBrowser);
				if (parentNode != null){
					if (parentNode.getHandle() == megaApi.getRootNode().getHandle()){
						aB.setTitle(getString(R.string.section_cloud_drive));
						aB.setHomeAsUpIndicator(R.drawable.ic_menu_white);
						firstNavigationLevel = true;
					}
					else{
						aB.setTitle(parentNode.getName());
						log("indicator_arrow_back_890");
						aB.setHomeAsUpIndicator(R.drawable.ic_arrow_back_white);
						firstNavigationLevel = false;
					}
				}
				else{
					parentHandleBrowser = megaApi.getRootNode().getHandle();
					parentNode = megaApi.getRootNode();
					aB.setTitle(getString(R.string.section_cloud_drive));
					aB.setHomeAsUpIndicator(R.drawable.ic_menu_white);
					firstNavigationLevel = true;
				}
				ArrayList<MegaNode> nodes = megaApi.getChildren(parentNode, orderCloud);
				String cloudTag = getFragmentTag(R.id.cloud_drive_tabs_pager, 0);
				fbFLol = (FileBrowserFragmentLollipop) getSupportFragmentManager().findFragmentByTag(cloudTag);
				if(fbFLol!=null){
					log("FileBrowserFragmentLollipop recovered once more!");
					fbFLol.setNodes(nodes);
				}
			}
		}

		viewPagerCDrive.addOnPageChangeListener(new ViewPager.OnPageChangeListener() {
			public void onPageScrollStateChanged(int state) {}
			public void onPageScrolled(int position, float positionOffset, int positionOffsetPixels) {}

			public void onPageSelected(int position) {
				log("onTabChanged TabId :"+ position);
				supportInvalidateOptionsMenu();
				if(position == 0){
					String cFTag = getFragmentTag(R.id.cloud_drive_tabs_pager, 0);
					fbFLol = (FileBrowserFragmentLollipop) getSupportFragmentManager().findFragmentByTag(cFTag);
					if (fbFLol != null){
						log("parentHandleCloud: "+ parentHandleBrowser);
						if(parentHandleBrowser==megaApi.getRootNode().getHandle()||parentHandleBrowser==-1){
							log("aB.setTitle2");
							aB.setTitle(getResources().getString(R.string.section_cloud_drive));
							log("aB.setHomeAsUpIndicator_11");
							aB.setHomeAsUpIndicator(R.drawable.ic_menu_white);
							fbFLol.setNodes(megaApi.getChildren(megaApi.getRootNode(), orderCloud));
							firstNavigationLevel = true;
						}
						else {
							MegaNode node = megaApi.getNodeByHandle(parentHandleBrowser);
							aB.setTitle(node.getName());
							log("indicator_arrow_back_891");
							aB.setHomeAsUpIndicator(R.drawable.ic_arrow_back_white);
							fbFLol.setNodes(megaApi.getChildren(node, orderCloud));
							firstNavigationLevel = false;
						}
					}
				}
				else if(position == 1){
					String cFTag = getFragmentTag(R.id.cloud_drive_tabs_pager, 1);
					rbFLol = (RubbishBinFragmentLollipop) getSupportFragmentManager().findFragmentByTag(cFTag);
					if (rbFLol != null){
						log("parentHandleRubbish: "+ parentHandleRubbish);
						if(parentHandleRubbish == megaApi.getRubbishNode().getHandle() || parentHandleRubbish == -1){
							aB.setTitle(getResources().getString(R.string.section_rubbish_bin));
							log("aB.setHomeAsUpIndicator_13");
							aB.setHomeAsUpIndicator(R.drawable.ic_menu_white);
							rbFLol.setNodes(megaApi.getChildren(megaApi.getRubbishNode(), orderCloud));
							firstNavigationLevel = true;
						}
						else{
							MegaNode node = megaApi.getNodeByHandle(parentHandleRubbish);
							aB.setTitle(node.getName());
							log("indicator_arrow_back_892");
							aB.setHomeAsUpIndicator(R.drawable.ic_arrow_back_white);
							rbFLol.setNodes(megaApi.getChildren(node, orderCloud));
							firstNavigationLevel = false;
						}
					}

				}
				showFabButton();
			}
		});

		if (!firstTime){
			log("Its NOT first time");
			drawerLayout.closeDrawer(Gravity.LEFT);

			if (dbH.getContactsSize() != megaApi.getContacts().size()){
				dbH.clearContacts();
				FillDBContactsTask fillDBContactsTask = new FillDBContactsTask(this);
				fillDBContactsTask.execute();
			}
		}
		else{
			log("Its first time");

			drawerLayout.openDrawer(Gravity.LEFT);
			//Fill the contacts DB
			FillDBContactsTask fillDBContactsTask = new FillDBContactsTask(this);
			fillDBContactsTask.execute();
			firstTime = false;
		}

		viewPagerContacts.setVisibility(View.GONE);
	}

	public void showOfflineMode(){
		log("showOfflineMode");

		usedSpaceLayout.setVisibility(View.GONE);

		Menu nVMenu = nV.getMenu();
		drawerMenuItem = nVMenu.findItem(R.id.navigation_item_saved_for_offline);
		if (drawerMenuItem != null){
			disableNavigationViewMenu(nVMenu);
			drawerMenuItem.setChecked(true);
			drawerMenuItem.setIcon(getResources().getDrawable(R.drawable.saved_for_offline_red));
		}

		UserCredentials credentials = dbH.getCredentials();
		if(credentials!=null){
			String emailCredentials = credentials.getEmail();
			if(emailCredentials!=null){
				nVEmail.setText(emailCredentials);
			}

			String firstNameText = credentials.getFirstName();
			String lastNameText = credentials.getLastName();
			String fullName = "";
			if(firstNameText==null){
				firstNameText="";
			}
			if(lastNameText==null){
				lastNameText="";
			}
			if (firstNameText.trim().length() <= 0){
				fullName = lastNameText;
			}
			else{
				fullName = firstNameText + " " + lastNameText;
			}

			if (fullName.trim().length() <= 0){
				log("Put email as fullname");
				String[] splitEmail = emailCredentials.split("[@._]");
				fullName = splitEmail[0];
			}

			if (fullName.trim().length() <= 0){
				fullName = getString(R.string.name_text)+" "+getString(R.string.lastname_text);
				log("Full name set by default: "+fullName);
			}

			nVDisplayName.setText(fullName);

			String firstLetter = fullName.charAt(0) + "";
			firstLetter = firstLetter.toUpperCase(Locale.getDefault());

			setOfflineAvatar(emailCredentials, firstLetter);
		}

		drawerItem=DrawerItem.SAVED_FOR_OFFLINE;
		selectDrawerItemLollipop(drawerItem);
	}

	public void selectDrawerItemSharedItems(){
		log("selectDrawerItemSharedItems");
		tB.setVisibility(View.VISIBLE);

		if (aB == null){
			aB = getSupportActionBar();
		}

		contactsSectionLayout.setVisibility(View.GONE);
		viewPagerContacts.setVisibility(View.GONE);
		cloudSectionLayout.setVisibility(View.GONE);
		viewPagerCDrive.setVisibility(View.GONE);

		if (mTabsAdapterShares == null){
			log("mTabsAdapterShares is NULL");
			sharesSectionLayout.setVisibility(View.VISIBLE);
			viewPagerShares.setVisibility(View.VISIBLE);

			mTabsAdapterShares = new SharesPageAdapter(getSupportFragmentManager(),this);
			viewPagerShares.setAdapter(mTabsAdapterShares);
			tabLayoutShares.setupWithViewPager(viewPagerShares);

			//Force on CreateView, addTab do not execute onCreateView
			if(indexShares!=-1){
				log("The index of the TAB Shares is: "+indexShares);
				if (viewPagerShares != null){
					if(indexShares==0){
						log("after creating tab in INCOMING TAB: "+parentHandleIncoming);
						log("deepBrowserTreeIncoming: "+deepBrowserTreeIncoming);

						String sharesTag = getFragmentTag(R.id.shares_tabs_pager, 0);
						inSFLol = (IncomingSharesFragmentLollipop) getSupportFragmentManager().findFragmentByTag(sharesTag);
						if (inSFLol != null){
//								inSFLol.refresh(parentHandleIncoming);
							getSupportFragmentManager()
									.beginTransaction()
									.detach(inSFLol)
									.attach(inSFLol)
									.commitNowAllowingStateLoss();
						}
						viewPagerShares.setCurrentItem(0);
					}
					else{
						log("after creating tab in OUTGOING TAB: "+parentHandleOutgoing);

						String sharesTag = getFragmentTag(R.id.shares_tabs_pager, 1);
						outSFLol = (OutgoingSharesFragmentLollipop) getSupportFragmentManager().findFragmentByTag(sharesTag);
						if (outSFLol != null){
//								outSFLol.refresh(parentHandleOutgoing);
							getSupportFragmentManager()
									.beginTransaction()
									.detach(outSFLol)
									.attach(outSFLol)
									.commitNowAllowingStateLoss();
						}
						viewPagerShares.setCurrentItem(1);
					}
				}
				indexShares=-1;
			}
			else {
				//No bundle, no change of orientation
				log("indexShares is NOT -1");
			}
		}
		else{
			log("mTabsAdapterShares NOT null");
			sharesSectionLayout.setVisibility(View.VISIBLE);
			viewPagerShares.setVisibility(View.VISIBLE);

			String sharesTag = getFragmentTag(R.id.shares_tabs_pager, 0);
			inSFLol = (IncomingSharesFragmentLollipop) getSupportFragmentManager().findFragmentByTag(sharesTag);
			sharesTag = getFragmentTag(R.id.shares_tabs_pager, 1);
			outSFLol = (OutgoingSharesFragmentLollipop) getSupportFragmentManager().findFragmentByTag(sharesTag);

			//Needed when changing list<->grid
//    				if (inSFLol != null){
//	        			inSFLol.setOrder(orderOthers);
//	        			inSFLol.setIsList(isList);
//
//	        			FragmentTransaction fragTransaction = getSupportFragmentManager().beginTransaction();
//	        			fragTransaction.detach(inSFLol);
//	        			fragTransaction.commit();
//
//	        			fragTransaction = getSupportFragmentManager().beginTransaction();
//	        			fragTransaction.attach(inSFLol);
//	        			fragTransaction.commit();
//    				}
//
//    				if (outSFLol != null){
//    					outSFLol.setOrder(orderOthers);
//    					outSFLol.setIsList(isList);
//
//    					FragmentTransaction fragTransaction = getSupportFragmentManager().beginTransaction();
//	        			fragTransaction.detach(outSFLol);
//	        			fragTransaction.commit();
//
//	        			fragTransaction = getSupportFragmentManager().beginTransaction();
//	        			fragTransaction.attach(outSFLol);
//	        			fragTransaction.commit();
//    				}

			int index = viewPagerShares.getCurrentItem();
			log("Fragment Index Shared Items: " + index);
			if(index==0){
				//INCOMING TAB
//        				String sharesTag = getFragmentTag(R.id.shares_tabs_pager, 0);
//        				inSFLol = (IncomingSharesFragmentLollipop) getSupportFragmentManager().findFragmentByTag(sharesTag);
				if (inSFLol != null){
					MegaNode node = megaApi.getNodeByHandle(parentHandleIncoming);
					log("Selected Incoming with parent: "+parentHandleIncoming);
					log("inSFLol deepBrowserTreeIncoming: "+deepBrowserTreeIncoming);
					if (node != null){
						inSFLol.setNodes(megaApi.getChildren(node, orderOthers));
						inSFLol.setParentHandle(parentHandleIncoming);
						inSFLol.setDeepBrowserTree(deepBrowserTreeIncoming);
						aB.setTitle(node.getName());
						log("indicator_arrow_back_893");
						aB.setHomeAsUpIndicator(R.drawable.ic_arrow_back_white);
						firstNavigationLevel = false;
					}
					else{
						log("The Node is NULL");
						inSFLol.findNodes();
						aB.setTitle(getResources().getString(R.string.section_shared_items));
						log("aB.setHomeAsUpIndicator_16");
						aB.setHomeAsUpIndicator(R.drawable.ic_menu_white);
						firstNavigationLevel = true;
					}
				}
			}
			else{
//        				String sharesTag = getFragmentTag(R.id.shares_tabs_pager, 1);
//        				outSFLol = (OutgoingSharesFragmentLollipop) getSupportFragmentManager().findFragmentByTag(sharesTag);
				if (outSFLol != null){
//        					outSFLol.refresh(parentHandleIncoming);
					MegaNode node = megaApi.getNodeByHandle(parentHandleOutgoing);
					if (node != null){
						outSFLol.setNodes(megaApi.getChildren(node, orderOthers));
						aB.setTitle(node.getName());
						log("indicator_arrow_back_894");
						aB.setHomeAsUpIndicator(R.drawable.ic_arrow_back_white);
						firstNavigationLevel = false;
					}
					else{
						outSFLol.refresh();
						aB.setTitle(getResources().getString(R.string.section_shared_items));
						log("aB.setHomeAsUpIndicator_18");
						aB.setHomeAsUpIndicator(R.drawable.ic_menu_white);
						firstNavigationLevel = true;
					}
				}
			}
		}

		sharesSectionLayout.setVisibility(View.VISIBLE);
		viewPagerShares.setVisibility(View.VISIBLE);

		viewPagerShares.addOnPageChangeListener(new ViewPager.OnPageChangeListener() {

			@Override
			public void onPageScrolled(int position, float positionOffset, int positionOffsetPixels) {
			}

			@Override
			public void onPageSelected(int position) {
				log("TabId :"+ position);
				supportInvalidateOptionsMenu();
				if(position == 1){
					String sharesTag = getFragmentTag(R.id.shares_tabs_pager, 1);
					outSFLol = (OutgoingSharesFragmentLollipop) getSupportFragmentManager().findFragmentByTag(sharesTag);
					if (outSFLol != null){

						if(parentHandleOutgoing!=-1){
							MegaNode node = megaApi.getNodeByHandle(parentHandleOutgoing);
							aB.setTitle(node.getName());
							log("indicator_arrow_back_895");
							aB.setHomeAsUpIndicator(R.drawable.ic_arrow_back_white);
							firstNavigationLevel = false;
							outSFLol.setNodes(megaApi.getChildren(node, orderOthers));
						}
						else{
							aB.setTitle(getResources().getString(R.string.section_shared_items));
							log("aB.setHomeAsUpIndicator_20");
							aB.setHomeAsUpIndicator(R.drawable.ic_menu_white);
							firstNavigationLevel = true;
						}
					}
					else{
						log("outSFLol == null");
					}
				}
				else if(position == 0){
					String sharesTag = getFragmentTag(R.id.shares_tabs_pager, 0);
					inSFLol = (IncomingSharesFragmentLollipop) getSupportFragmentManager().findFragmentByTag(sharesTag);
					if (inSFLol != null){

						if(parentHandleIncoming!=-1){
							MegaNode node = megaApi.getNodeByHandle(parentHandleIncoming);
							aB.setTitle(node.getName());
							log("indicator_arrow_back_896");
							aB.setHomeAsUpIndicator(R.drawable.ic_arrow_back_white);
							firstNavigationLevel = false;
							inSFLol.setNodes(megaApi.getChildren(node, orderOthers));
						}
						else{
							aB.setTitle(getResources().getString(R.string.section_shared_items));
							log("aB.setHomeAsUpIndicator_22");
							aB.setHomeAsUpIndicator(R.drawable.ic_menu_white);
							firstNavigationLevel = true;
						}
					}
					else{
						log("inSFLol == null");
					}
				}
				showFabButton();
			}

			@Override
			public void onPageScrollStateChanged(int state) {
			}
		});

		drawerLayout.closeDrawer(Gravity.LEFT);
	}

	public void selectDrawerItemContacts (){
		log("selectDrawerItemContacts");
		tB.setVisibility(View.VISIBLE);

		if (aB == null){
			aB = getSupportActionBar();
		}
		aB.setTitle(getString(R.string.section_contacts));
		aB.setHomeAsUpIndicator(R.drawable.ic_menu_white);
		firstNavigationLevel = true;

		sharesSectionLayout.setVisibility(View.GONE);
		viewPagerShares.setVisibility(View.GONE);
		cloudSectionLayout.setVisibility(View.GONE);
		viewPagerCDrive.setVisibility(View.GONE);

		Fragment currentFragment = getSupportFragmentManager().findFragmentById(R.id.fragment_container);
		if (currentFragment != null){
			getSupportFragmentManager().beginTransaction().remove(currentFragment).commitNow();
		}
		contactsSectionLayout.setVisibility(View.VISIBLE);
		viewPagerContacts.setVisibility(View.VISIBLE);

		if (mTabsAdapterContacts == null){
			log("mTabsAdapterContacts == null");

			contactsSectionLayout.setVisibility(View.VISIBLE);
			viewPagerContacts.setVisibility(View.VISIBLE);
			mTabsAdapterContacts = new ContactsPageAdapter(getSupportFragmentManager(),this);
			viewPagerContacts.setAdapter(mTabsAdapterContacts);
			tabLayoutContacts.setupWithViewPager(viewPagerContacts);

			log("The index of the TAB CONTACTS is: " + indexContacts);
			if(indexContacts!=-1) {
				if (viewPagerContacts != null) {
					switch (indexContacts){
						case 1:{
							viewPagerContacts.setCurrentItem(1);
							log("Select Sent Requests TAB");
							break;
						}
						case 2:{
							viewPagerContacts.setCurrentItem(2);
							log("Select Received Request TAB");
							break;
						}
						default:{
							viewPagerContacts.setCurrentItem(0);
							log("Select Contacts TAB");
							break;
						}
					}
				}
			}
			else{
				//No bundle, no change of orientation
				log("indexContacts is NOT -1");
			}
		}
		else{
			log("mTabsAdapterContacts NOT null");
			String sharesTag = getFragmentTag(R.id.contact_tabs_pager, 0);
			cFLol = (ContactsFragmentLollipop) getSupportFragmentManager().findFragmentByTag(sharesTag);
			sharesTag = getFragmentTag(R.id.contact_tabs_pager, 1);
			sRFLol = (SentRequestsFragmentLollipop) getSupportFragmentManager().findFragmentByTag(sharesTag);
			sharesTag = getFragmentTag(R.id.contact_tabs_pager, 2);
			rRFLol = (ReceivedRequestsFragmentLollipop) getSupportFragmentManager().findFragmentByTag(sharesTag);

			if(indexContacts!=-1) {
				log("The index of the TAB CONTACTS is: " + indexContacts);
				if (viewPagerContacts != null) {
					switch (indexContacts) {
						case 1: {
							viewPagerContacts.setCurrentItem(1);
							log("Select Sent Requests TAB");
							break;
						}
						case 2: {
							viewPagerContacts.setCurrentItem(2);
							log("Select Received Request TAB");
							break;
						}
						default: {
							viewPagerContacts.setCurrentItem(0);
							log("Select Contacts TAB");
							break;
						}
					}
				}
			}
		}

		viewPagerContacts.addOnPageChangeListener(new ViewPager.OnPageChangeListener() {

			@Override
			public void onPageScrolled(int position, float positionOffset, int positionOffsetPixels) {

			}

			@Override
			public void onPageSelected(int position) {
				supportInvalidateOptionsMenu();
				showFabButton();
			}

			@Override
			public void onPageScrollStateChanged(int state) {

			}
		});

		drawerLayout.closeDrawer(Gravity.LEFT);
	}

	public void selectDrawerItemAccount(){
		log("selectDrawerItemAccount");

		contactsSectionLayout.setVisibility(View.GONE);
		viewPagerContacts.setVisibility(View.GONE);
		sharesSectionLayout.setVisibility(View.GONE);
		viewPagerShares.setVisibility(View.GONE);
		cloudSectionLayout.setVisibility(View.GONE);
		viewPagerCDrive.setVisibility(View.GONE);

		switch(accountFragment){
			case Constants.UPGRADE_ACCOUNT_FRAGMENT:{
				log("Show upgrade FRAGMENT");
				showUpAF();
				break;
			}
			case Constants.MONTHLY_YEARLY_FRAGMENT:{
				log("Show monthly yearly FRAGMENT");
				showmyF(selectedPaymentMethod, selectedAccountType);
				showFabButton();
				break;
			}
			default:{
				log("Show myAccount Fragment");
				accountFragment=Constants.MY_ACCOUNT_FRAGMENT;
				if (maFLol == null){
					log("New MyAccountFragment");
					maFLol = new MyAccountFragmentLollipop();
					maFLol.setMyEmail(megaApi.getMyUser().getEmail());
					if(myAccountInfo==null){
						log("Not possibleeeeeee!!");
					}
					else{
						maFLol.setMyAccountInfo(myAccountInfo);
					}
					maFLol.setMKLayoutVisible(mkLayoutVisible);
				}
				else{
					log("MyAccountFragment is not null");
					maFLol.setMyEmail(megaApi.getMyUser().getEmail());
					if(myAccountInfo==null){
						log("Not possibleeeeeee!!");
					}
					else{
						maFLol.setMyAccountInfo(myAccountInfo);
					}

					maFLol.setMKLayoutVisible(mkLayoutVisible);
				}

				contactsSectionLayout.setVisibility(View.GONE);
				viewPagerContacts.setVisibility(View.GONE);
				sharesSectionLayout.setVisibility(View.GONE);
				viewPagerShares.setVisibility(View.GONE);
				cloudSectionLayout.setVisibility(View.GONE);
				viewPagerCDrive.setVisibility(View.GONE);

				FragmentTransaction fragTransaction = getSupportFragmentManager().beginTransaction();
				Fragment currentFragment = getSupportFragmentManager().findFragmentByTag("maF");
				if (currentFragment != null) {
					fragTransaction.detach(currentFragment);
					fragTransaction.commitNowAllowingStateLoss();

					fragTransaction = getSupportFragmentManager().beginTransaction();
					fragTransaction.attach(currentFragment);
					fragTransaction.commitNowAllowingStateLoss();
				}
				else{
					fragTransaction.replace(R.id.fragment_container, maFLol, "maF");
					fragTransaction.commitNowAllowingStateLoss();
				}

				drawerLayout.closeDrawer(Gravity.LEFT);

				supportInvalidateOptionsMenu();
				showFabButton();
				break;
			}
		}
	}

	public void selectDrawerItemChat(){
		log("selectDrawerItemChat");

		tB.setVisibility(View.VISIBLE);

		if (aB == null){
			aB = getSupportActionBar();
		}
		aB.setTitle(getString(R.string.section_chat));
		aB.setHomeAsUpIndicator(R.drawable.ic_menu_white);
		firstNavigationLevel = true;

		sharesSectionLayout.setVisibility(View.GONE);
		viewPagerShares.setVisibility(View.GONE);
		cloudSectionLayout.setVisibility(View.GONE);
		viewPagerCDrive.setVisibility(View.GONE);
		contactsSectionLayout.setVisibility(View.GONE);
		viewPagerContacts.setVisibility(View.GONE);

		if (rChatFL == null){
			log("New REcentChatFragment");
			rChatFL = new RecentChatsFragmentLollipop();
			FragmentTransaction ft = getSupportFragmentManager().beginTransaction();
			ft.replace(R.id.fragment_container, rChatFL, "rChat");
			ft.commitNow();
//			maFLol.setMyEmail(megaApi.getMyUser().getEmail());
//			if(myAccountInfo==null){
//				log("Not possibleeeeeee!!");
//			}
//			else{
//				maFLol.setMyAccountInfo(myAccountInfo);
//			}
//			maFLol.setMKLayoutVisible(mkLayoutVisible);
		}
		else{
			log("REcentChatFragment is not null");
			FragmentTransaction ft = getSupportFragmentManager().beginTransaction();
			ft.replace(R.id.fragment_container, rChatFL, "rChat");
			ft.commitNow();
			rChatFL.setChats();
//			rChatFL.setMyEmail(megaApi.getMyUser().getEmail());
//			if(myAccountInfo==null){
//				log("Not possibleeeeeee!!");
//			}
//			else{
//				maFLol.setMyAccountInfo(myAccountInfo);
//			}
//
//			maFLol.setMKLayoutVisible(mkLayoutVisible);
		}
		log("show chats");

		drawerLayout.closeDrawer(Gravity.LEFT);
	}
	@SuppressLint("NewApi")
	public void selectDrawerItemLollipop(DrawerItem item){
    	log("selectDrawerItemLollipop: "+item);

    	switch (item){
    		case CLOUD_DRIVE:{
				selectDrawerItemCloudDrive();
    			supportInvalidateOptionsMenu();
				showFabButton();
				log("END selectDrawerItem for Cloud Drive");
    			break;
    		}
    		case SAVED_FOR_OFFLINE:{

    			tB.setVisibility(View.VISIBLE);

    			if (oFLol == null){
					log("New OfflineFragment");
    				oFLol = new OfflineFragmentLollipop();
    				oFLol.setIsList(isList);
//    				oFLol.setPathNavigation("/");
    			}
    			else{
					log("OfflineFragment exist");
//    				oFLol.setPathNavigation("/");
    				oFLol.setIsList(isList);
					oFLol.findNodes();
					oFLol.setTitle();
    			}

    			cloudSectionLayout.setVisibility(View.GONE);
    			viewPagerCDrive.setVisibility(View.GONE);
				contactsSectionLayout.setVisibility(View.GONE);
    			viewPagerContacts.setVisibility(View.GONE);
    			viewPagerShares.setVisibility(View.GONE);
    			sharesSectionLayout.setVisibility(View.GONE);

				FragmentTransaction ft = getSupportFragmentManager().beginTransaction();
				ft.replace(R.id.fragment_container, oFLol, "oFLol");
    			ft.commitNow();

    			drawerLayout.closeDrawer(Gravity.LEFT);

    			supportInvalidateOptionsMenu();
				showFabButton();
    			break;
    		}
    		case CAMERA_UPLOADS:{

    			tB.setVisibility(View.VISIBLE);

				log("FirstTimeCam: " + firstTimeCam);
    			if (cuFL == null){
    				cuFL = new CameraUploadFragmentLollipop();
    				cuFL.setIsList(isListCameraUploads);
    				cuFL.setIsLargeGrid(isLargeGridCameraUploads);
    				cuFL.setFirstTimeCam(firstTimeCam);
				}
				else{
					cuFL.setIsList(isListCameraUploads);
					cuFL.setIsLargeGrid(isLargeGridCameraUploads);
					cuFL.setFirstTimeCam(firstTimeCam);
				}

    			cloudSectionLayout.setVisibility(View.GONE);
    			viewPagerCDrive.setVisibility(View.GONE);
				contactsSectionLayout.setVisibility(View.GONE);
    			viewPagerContacts.setVisibility(View.GONE);
    			sharesSectionLayout.setVisibility(View.GONE);
    			viewPagerShares.setVisibility(View.GONE);

				FragmentTransaction fragTransaction = getSupportFragmentManager().beginTransaction();
				Fragment currentFragment = getSupportFragmentManager().findFragmentByTag("cuFLol");
				if (currentFragment != null) {
					fragTransaction.detach(currentFragment);
					fragTransaction.commitNowAllowingStateLoss();

					fragTransaction = getSupportFragmentManager().beginTransaction();
					fragTransaction.attach(currentFragment);
					fragTransaction.commitNowAllowingStateLoss();
				}
				else{
					fragTransaction.replace(R.id.fragment_container, cuFL, "cuFLol");
					fragTransaction.commitNowAllowingStateLoss();
				}

    			if (Build.VERSION.SDK_INT >= Build.VERSION_CODES.M) {
					boolean hasStoragePermission = (ContextCompat.checkSelfPermission(this, Manifest.permission.WRITE_EXTERNAL_STORAGE) == PackageManager.PERMISSION_GRANTED);
					if (!hasStoragePermission) {
						ActivityCompat.requestPermissions(this,
				                new String[]{Manifest.permission.WRITE_EXTERNAL_STORAGE},
								Constants.REQUEST_WRITE_STORAGE);
					}

//					boolean hasCameraPermission = (ContextCompat.checkSelfPermission(this, Manifest.permission.CAMERA) == PackageManager.PERMISSION_GRANTED);
//					if (!hasCameraPermission) {
//						ActivityCompat.requestPermissions(this,
//				                new String[]{Manifest.permission.CAMERA},
//				                ManagerActivityLollipop.REQUEST_CAMERA);
//					}

//					if (hasStoragePermission && hasCameraPermission){
					if (hasStoragePermission){
						firstTimeCam = false;
					}
				}
				else{
					firstTimeCam = false;
				}

				drawerLayout.closeDrawer(Gravity.LEFT);

    			supportInvalidateOptionsMenu();
				showFabButton();
      			break;
    		}
    		case MEDIA_UPLOADS:{

    			tB.setVisibility(View.VISIBLE);

    			if (muFLol == null){
//    				cuF = new CameraUploadFragmentLollipop(CameraUploadFragmentLollipop.TYPE_MEDIA);
    				muFLol = CameraUploadFragmentLollipop.newInstance(CameraUploadFragmentLollipop.TYPE_MEDIA);
    				muFLol.setIsList(isListCameraUploads);
    				muFLol.setIsLargeGrid(isLargeGridCameraUploads);
				}
				else{
					muFLol.setIsList(isListCameraUploads);
					muFLol.setIsLargeGrid(isLargeGridCameraUploads);
				}

    			cloudSectionLayout.setVisibility(View.GONE);
    			viewPagerCDrive.setVisibility(View.GONE);
				contactsSectionLayout.setVisibility(View.GONE);
    			viewPagerContacts.setVisibility(View.GONE);
    			sharesSectionLayout.setVisibility(View.GONE);
    			viewPagerShares.setVisibility(View.GONE);

				FragmentTransaction ft = getSupportFragmentManager().beginTransaction();
				ft.replace(R.id.fragment_container, muFLol, "muFLol");
    			ft.commitNow();

				drawerLayout.closeDrawer(Gravity.LEFT);

    			supportInvalidateOptionsMenu();
				showFabButton();
      			break;
    		}
    		case INBOX:{

    			tB.setVisibility(View.VISIBLE);

    			if (iFLol == null){
    				iFLol = new InboxFragmentLollipop();
    			}
    			else{
					log("Inbox Fragment is not NULL");
//    				iFLol.setParentHandle(parentHandleInbox);
					MegaNode node = megaApi.getNodeByHandle(parentHandleInbox);
					log("Selected Inbox with parent: "+parentHandleInbox);
//					log("inSFLol deepBrowserTreeIncoming: "+deepBrowserTreeInbox);
					if (node != null){
						log("Go to inbox node: "+node.getName());
						iFLol.setParentHandle(parentHandleInbox);

						ArrayList<MegaNode> nodes = megaApi.getChildren(megaApi.getNodeByHandle(parentHandleInbox), orderCloud);
						iFLol.setNodes(nodes);

						if(parentHandleInbox==megaApi.getInboxNode().getHandle()){
							aB.setTitle(getResources().getString(R.string.section_inbox));
							log("aB.setHomeAsUpIndicator_886");
							aB.setHomeAsUpIndicator(R.drawable.ic_menu_white);
							firstNavigationLevel = true;
						}
						else{
							aB.setTitle(node.getName());
							log("indicator_arrow_back_893");
							aB.setHomeAsUpIndicator(R.drawable.ic_arrow_back_white);
							firstNavigationLevel = false;
						}
					}
					else{
						log("The Node is NULL");
						ArrayList<MegaNode> nodes = megaApi.getChildren(megaApi.getInboxNode(), orderCloud);
						iFLol.setNodes(nodes);
						aB.setTitle(getResources().getString(R.string.section_inbox));
						log("aB.setHomeAsUpIndicator_16");
						aB.setHomeAsUpIndicator(R.drawable.ic_menu_white);
						firstNavigationLevel = true;
					}
				}

    			cloudSectionLayout.setVisibility(View.GONE);
    			viewPagerCDrive.setVisibility(View.GONE);
				contactsSectionLayout.setVisibility(View.GONE);
    			viewPagerContacts.setVisibility(View.GONE);
    			sharesSectionLayout.setVisibility(View.GONE);
    			viewPagerShares.setVisibility(View.GONE);

				FragmentTransaction ft = getSupportFragmentManager().beginTransaction();
				ft.replace(R.id.fragment_container, iFLol, "iFLol");
    			ft.commitNow();

    			viewPagerContacts.setVisibility(View.GONE);
    			drawerLayout.closeDrawer(Gravity.LEFT);

    			supportInvalidateOptionsMenu();
				showFabButton();
    			break;
    		}
    		case SHARED_ITEMS:{

				selectDrawerItemSharedItems();
    			supportInvalidateOptionsMenu();
    			break;
    		}
    		case CONTACTS:{
				selectDrawerItemContacts();

				supportInvalidateOptionsMenu();
				showFabButton();
    			break;
    		}
    		case SETTINGS:{

    			tB.setVisibility(View.VISIBLE);

    			drawerLayout.closeDrawer(Gravity.LEFT);
    			aB.setTitle(getString(R.string.action_settings));
    			aB.setHomeAsUpIndicator(R.drawable.ic_menu_white);
    			setFirstNavigationLevel(true);
    			supportInvalidateOptionsMenu();

				contactsSectionLayout.setVisibility(View.GONE);
    			viewPagerContacts.setVisibility(View.GONE);
    			sharesSectionLayout.setVisibility(View.GONE);
    			viewPagerShares.setVisibility(View.GONE);
    			cloudSectionLayout.setVisibility(View.GONE);
    			viewPagerCDrive.setVisibility(View.GONE);

    			Fragment currentFragment = getSupportFragmentManager().findFragmentById(R.id.fragment_container);
    			if (currentFragment != null){
    				getSupportFragmentManager().beginTransaction().remove(currentFragment).commitNow();
    			}

    			if(sttFLol==null){
    				sttFLol = new SettingsFragmentLollipop();
    			}

    			android.app.FragmentTransaction ft = getFragmentManager().beginTransaction();
    			ft.replace(R.id.fragment_container, sttFLol, "sttF");
<<<<<<< HEAD
    			ft.commitNow();
=======
    			ft.commit();
>>>>>>> fd63dbc6

				supportInvalidateOptionsMenu();
				showFabButton();
				break;
    		}
    		case SEARCH:{

    			tB.setVisibility(View.VISIBLE);

    			if (sFLol == null){
    				sFLol = new SearchFragmentLollipop();
        		}

				if (nV != null){
					Menu nVMenu = nV.getMenu();
					MenuItem hidden = nVMenu.findItem(R.id.navigation_item_hidden);
					resetNavigationViewMenu(nVMenu);
					hidden.setChecked(true);
				}

				log("SEARCH NODES: " + searchQuery);
    			searchNodes = megaApi.search(searchQuery);
				log("SEARCH NODES.size = " + searchNodes.size());

				for(int j=0; j<searchNodes.size();j++){
					MegaNode node = searchNodes.get(j);
					MegaNode parent = megaApi.getParentNode(node);
					if(parent!=null){
						if(parent.getHandle()==megaApi.getRootNode().getHandle()){
							log("The node: "+node.getName()+"_"+node.getHandle()+" is IN CLOUD");
						}
						else if(parent.getHandle()==megaApi.getInboxNode().getHandle()){
							log("The node: "+node.getName()+"_"+node.getHandle()+" is IN INBOX");
						}
						else{
							log("The node: "+node.getName()+"_"+node.getHandle()+"is ??");
						}
					}
					else{
						log("The node: "+node.getName()+"_"+node.getHandle()+" HAS null parent");
					}
				}
    			drawerItem = DrawerItem.SEARCH;

    			sFLol.setSearchNodes(searchNodes);
    			sFLol.setNodes(searchNodes);
    			sFLol.setSearchQuery(searchQuery);
    			sFLol.setParentHandle(parentHandleSearch);
    			sFLol.setLevels(levelsSearch);

    			cloudSectionLayout.setVisibility(View.GONE);
    			viewPagerCDrive.setVisibility(View.GONE);
				contactsSectionLayout.setVisibility(View.GONE);
    			viewPagerContacts.setVisibility(View.GONE);
    			sharesSectionLayout.setVisibility(View.GONE);
    			viewPagerShares.setVisibility(View.GONE);

				FragmentTransaction ft = getSupportFragmentManager().beginTransaction();
				ft.replace(R.id.fragment_container, sFLol, "sFLol");
    			ft.commitNow();

				supportInvalidateOptionsMenu();
				showFabButton();
    			break;
    		}
			case ACCOUNT:{
				log("case ACCOUNT: "+accountFragment);
//    			tB.setVisibility(View.GONE);
				selectDrawerItemAccount();
				supportInvalidateOptionsMenu();
				break;
			}
    		case TRANSFERS:{

    			tB.setVisibility(View.VISIBLE);

				log("select TRANSFERS");

				drawerItem = DrawerItem.TRANSFERS;

				if (nV != null){
					Menu nVMenu = nV.getMenu();
					MenuItem hidden = nVMenu.findItem(R.id.navigation_item_hidden);
					resetNavigationViewMenu(nVMenu);
					hidden.setChecked(true);
				}

				contactsSectionLayout.setVisibility(View.GONE);
    			viewPagerContacts.setVisibility(View.GONE);
    			sharesSectionLayout.setVisibility(View.GONE);
    			viewPagerShares.setVisibility(View.GONE);
    			cloudSectionLayout.setVisibility(View.GONE);
    			viewPagerCDrive.setVisibility(View.GONE);

    			if (tFLol == null){
    				tFLol = new TransfersFragmentLollipop();
    			}

    			tFLol.setTransfers(megaApi.getTransfers());

    			if(megaApi.areTransfersPaused(MegaTransfer.TYPE_DOWNLOAD)||megaApi.areTransfersPaused(MegaTransfer.TYPE_UPLOAD)){
    				tFLol.setPause(true);
    			}
    			else{
    				tFLol.setPause(false);
    			}

				FragmentTransaction ft = getSupportFragmentManager().beginTransaction();
				ft.replace(R.id.fragment_container, tFLol, "tFLol");
    			ft.commitNow();

    			drawerLayout.closeDrawer(Gravity.LEFT);

    			supportInvalidateOptionsMenu();
				showFabButton();
    			break;
    		}
			case CHAT:{
				log("chat selected");
				selectDrawerItemChat();
				supportInvalidateOptionsMenu();
				showFabButton();
				break;
			}
    	}
	}

	private String getFragmentTag(int viewPagerId, int fragmentPosition){
	     return "android:switcher:" + viewPagerId + ":" + fragmentPosition;
	}

	private void getOverflowMenu() {
		log("getOverflowMenu");
	     try {
	        ViewConfiguration config = ViewConfiguration.get(this);
	        Field menuKeyField = ViewConfiguration.class.getDeclaredField("sHasPermanentMenuKey");
	        if(menuKeyField != null) {
	            menuKeyField.setAccessible(true);
	            menuKeyField.setBoolean(config, false);
	        }
	    } catch (Exception e) {
	        e.printStackTrace();
	    }
	}

	public void showMyAccount(){
		drawerItem = DrawerItem.ACCOUNT;
		selectDrawerItemLollipop(drawerItem);
	}

	public void showCC(int type, MyAccountInfo myAccountInfo, int payMonth, boolean refresh){

		accountFragment = Constants.CC_FRAGMENT;
		contactsSectionLayout.setVisibility(View.GONE);
		viewPagerContacts.setVisibility(View.GONE);
		sharesSectionLayout.setVisibility(View.GONE);
		viewPagerShares.setVisibility(View.GONE);
		FragmentTransaction ft = getSupportFragmentManager().beginTransaction();
		if (!refresh){
			if (ccFL == null){
				ccFL = new CreditCardFragmentLollipop();
				ccFL.setInfo(type, myAccountInfo, payMonth);
				ft.replace(R.id.fragment_container, ccFL, "ccF");
				ft.commitNow();
			}
			else{
				ccFL.setInfo(type, myAccountInfo, payMonth);
				ft.replace(R.id.fragment_container, ccFL, "ccF");
				ft.commitNow();
			}
		}
		else{
			Fragment tempF = getSupportFragmentManager().findFragmentByTag("ccF");
			if (tempF != null){
				ft.detach(tempF);
				ft.attach(tempF);
				ft.commitNowAllowingStateLoss();
			}
			else{
				if (ccFL == null){
					ccFL = new CreditCardFragmentLollipop();
					ccFL.setInfo(type, myAccountInfo, payMonth);
					ft.replace(R.id.fragment_container, ccFL, "ccF");
					ft.commitNow();
				}
				else{
					ccFL.setInfo(type, myAccountInfo, payMonth);
					ft.replace(R.id.fragment_container, ccFL, "ccF");
					ft.commitNow();
				}
			}
		}
	}

	public void updateInfoNumberOfSubscriptions(){
        if (cancelSubscription != null){
            cancelSubscription.setVisible(false);
        }
        if (myAccountInfo.getNumberOfSubscriptions() > 0){
            if (cancelSubscription != null){
                if (drawerItem == DrawerItem.ACCOUNT){
                    if (maFLol != null){
                        cancelSubscription.setVisible(true);
                    }
                }
            }
        }
    }

	public void showFortumo(){
		accountFragment = Constants.FORTUMO_FRAGMENT;
		contactsSectionLayout.setVisibility(View.GONE);
		viewPagerContacts.setVisibility(View.GONE);
		sharesSectionLayout.setVisibility(View.GONE);
		viewPagerShares.setVisibility(View.GONE);
		FragmentTransaction ft = getSupportFragmentManager().beginTransaction();
		if (fFL == null){
			fFL = new FortumoFragmentLollipop();
			fFL.setMyAccountInfo(myAccountInfo);
			ft.replace(R.id.fragment_container,  fFL, "fF");
			ft.commitNow();
		}
		else{
			fFL.setMyAccountInfo(myAccountInfo);
			ft.replace(R.id.fragment_container, fFL, "fF");
			ft.commitNow();
		}
	}

	public void showCentili(){
		accountFragment = Constants.CENTILI_FRAGMENT;
		contactsSectionLayout.setVisibility(View.GONE);
		viewPagerContacts.setVisibility(View.GONE);
		sharesSectionLayout.setVisibility(View.GONE);
		viewPagerShares.setVisibility(View.GONE);
		FragmentTransaction ft = getSupportFragmentManager().beginTransaction();
		if (ctFL == null){
			ctFL = new CentiliFragmentLollipop();
			ctFL.setMyAccountInfo(myAccountInfo);
			ft.replace(R.id.fragment_container,  ctFL, "ctF");
			ft.commitNow();
		}
		else{
			ctFL.setMyAccountInfo(myAccountInfo);
			ft.replace(R.id.fragment_container, ctFL, "ctF");
			ft.commitNow();
		}
	}

	public void showmyF(int paymentMethod, int type){
		log("showmyF");

		accountFragment = Constants.MONTHLY_YEARLY_FRAGMENT;

		cloudSectionLayout.setVisibility(View.GONE);
		viewPagerCDrive.setVisibility(View.GONE);
		contactsSectionLayout.setVisibility(View.GONE);
		viewPagerContacts.setVisibility(View.GONE);
		sharesSectionLayout.setVisibility(View.GONE);
		viewPagerShares.setVisibility(View.GONE);

		FragmentTransaction ft = getSupportFragmentManager().beginTransaction();
		if (myFL == null){
			myFL = new MonthlyAnnualyFragmentLollipop();
			myFL.setInfo(paymentMethod, type, myAccountInfo);
			ft.replace(R.id.fragment_container, myFL, "myF");
			ft.commitNow();
		}
		else{
			myFL.setInfo(paymentMethod, type, myAccountInfo);
			ft.replace(R.id.fragment_container, myFL, "myF");
			ft.commitNow();
		}
	}

	public void showUpAF(){
		log("showUpAF");

		accountFragment=Constants.UPGRADE_ACCOUNT_FRAGMENT;

		contactsSectionLayout.setVisibility(View.GONE);
		viewPagerContacts.setVisibility(View.GONE);
		sharesSectionLayout.setVisibility(View.GONE);
		viewPagerShares.setVisibility(View.GONE);
		cloudSectionLayout.setVisibility(View.GONE);
		viewPagerCDrive.setVisibility(View.GONE);

		FragmentTransaction ft = getSupportFragmentManager().beginTransaction();
		if(upAFL==null){
			upAFL = new UpgradeAccountFragmentLollipop();
			upAFL.setMyAccountInfo(myAccountInfo);
			ft.replace(R.id.fragment_container, upAFL, "upAFL");
			ft.commitNow();
		}
		else{
			upAFL.setMyAccountInfo(myAccountInfo);
			ft.replace(R.id.fragment_container, upAFL, "upAFL");
			ft.commitNow();
		}

		invalidateOptionsMenu();
		showFabButton();
	}

	@Override
    public boolean onCreateOptionsMenu(Menu menu) {
		log("onCreateOptionsMenuLollipop");

		// Inflate the menu items for use in the action bar
	    MenuInflater inflater = getMenuInflater();
	    inflater.inflate(R.menu.activity_manager, menu);
//	    getSupportActionBar().setDisplayShowCustomEnabled(true);

	    final SearchManager searchManager = (SearchManager) getSystemService(Context.SEARCH_SERVICE);
		searchMenuItem = menu.findItem(R.id.action_search);
		final SearchView searchView = (SearchView) MenuItemCompat.getActionView(searchMenuItem);

		if (searchView != null){
			searchView.setIconifiedByDefault(true);
		}

		gridSmallLargeMenuItem = menu.findItem(R.id.action_grid_view_large_small);
		addContactMenuItem =menu.findItem(R.id.action_add_contact);
		addMenuItem = menu.findItem(R.id.action_add);
		createFolderMenuItem = menu.findItem(R.id.action_new_folder);
		importLinkMenuItem = menu.findItem(R.id.action_import_link);
		selectMenuItem = menu.findItem(R.id.action_select);
		unSelectMenuItem = menu.findItem(R.id.action_unselect);
		thumbViewMenuItem= menu.findItem(R.id.action_grid);

		refreshMenuItem = menu.findItem(R.id.action_menu_refresh);
		sortByMenuItem = menu.findItem(R.id.action_menu_sort_by);
		helpMenuItem = menu.findItem(R.id.action_menu_help);
		upgradeAccountMenuItem = menu.findItem(R.id.action_menu_upgrade_account);
		rubbishBinMenuItem = menu.findItem(R.id.action_rubbish_bin);
		clearRubbishBinMenuitem = menu.findItem(R.id.action_menu_clear_rubbish_bin);
		cancelAllTransfersMenuItem = menu.findItem(R.id.action_menu_cancel_all_transfers);
		playTransfersMenuIcon = menu.findItem(R.id.action_play);
		pauseTransfersMenuIcon = menu.findItem(R.id.action_pause);
		cancelAllTransfersMenuItem.setVisible(false);

		changePass = menu.findItem(R.id.action_menu_change_pass);

		takePicture = menu.findItem(R.id.action_take_picture);

		cancelSubscription = menu.findItem(R.id.action_menu_cancel_subscriptions);
		cancelSubscription.setVisible(false);

		exportMK = menu.findItem(R.id.action_menu_export_MK);
		exportMK.setVisible(false);
		removeMK = menu.findItem(R.id.action_menu_remove_MK);
		removeMK.setVisible(false);

		killAllSessions = menu.findItem(R.id.action_menu_kill_all_sessions);
		killAllSessions.setVisible(false);

		logoutMenuItem = menu.findItem(R.id.action_menu_logout);
		logoutMenuItem.setVisible(false);

		forgotPassMenuItem = menu.findItem(R.id.action_menu_forgot_pass);
		forgotPassMenuItem.setVisible(false);

		newChatMenuItem= menu.findItem(R.id.action_menu_new_chat);

	    if (drawerItem == null){
	    	if (nV != null){
	    		Menu nVMenu = nV.getMenu();
	    		if (nVMenu != null){
	    			drawerItem = DrawerItem.CLOUD_DRIVE;
	    			resetNavigationViewMenu(nVMenu);
	    			drawerMenuItem = nVMenu.findItem(R.id.navigation_item_cloud_drive);
	    			if (drawerMenuItem != null){
	    				resetNavigationViewMenu(nVMenu);
	    				drawerMenuItem.setChecked(true);
	    				drawerMenuItem.setIcon(getResources().getDrawable(R.drawable.cloud_drive_red));
	    				if (drawerLayout != null){
	    					drawerLayout.openDrawer(Gravity.LEFT);
	    				}
	    			}
	    		}

	    	}
	    	else{

	    	}
	    }
	    else{
	    	if (nV != null){
	    		Menu nVMenu = nV.getMenu();
	    		switch(drawerItem){
		    		case CLOUD_DRIVE:{
		    			drawerMenuItem = nVMenu.findItem(R.id.navigation_item_cloud_drive);
		    			if (drawerMenuItem != null){
		    				resetNavigationViewMenu(nVMenu);
		    				drawerMenuItem.setChecked(true);
		    				drawerMenuItem.setIcon(getResources().getDrawable(R.drawable.cloud_drive_red));
		    			}
		    			break;
		    		}
	    		}
	    	}
	    }

	    if (drawerItem == DrawerItem.CLOUD_DRIVE){
			int index = viewPagerCDrive.getCurrentItem();
			log("----------------------------------------INDEX: "+index);
			if(index==1){
				String cFTag = getFragmentTag(R.id.cloud_drive_tabs_pager, 1);
				rbFLol = (RubbishBinFragmentLollipop) getSupportFragmentManager().findFragmentByTag(cFTag);
				if (rbFLol != null){
					//Show
	    			sortByMenuItem.setVisible(true);
	    			selectMenuItem.setVisible(true);
	    			thumbViewMenuItem.setVisible(true);
	    			clearRubbishBinMenuitem.setVisible(true);
	    			searchMenuItem.setVisible(true);

					//Hide
	    			refreshMenuItem.setVisible(false);
					pauseTransfersMenuIcon.setVisible(false);
					playTransfersMenuIcon.setVisible(false);
					log("createFolderMenuItem.setVisible_13");
					createFolderMenuItem.setVisible(false);
	    			addMenuItem.setVisible(false);
	    			addContactMenuItem.setVisible(false);
	    			upgradeAccountMenuItem.setVisible(true);
	    			unSelectMenuItem.setVisible(false);
	    			addMenuItem.setEnabled(false);
	    			changePass.setVisible(false);
	    			importLinkMenuItem.setVisible(false);
	    			takePicture.setVisible(false);
	    			refreshMenuItem.setVisible(false);
					helpMenuItem.setVisible(false);
					logoutMenuItem.setVisible(false);
					forgotPassMenuItem.setVisible(false);

	    			if (isList){
	    				thumbViewMenuItem.setTitle(getString(R.string.action_grid));
					}
					else{
						thumbViewMenuItem.setTitle(getString(R.string.action_list));
	    			}

					rbFLol.setIsList(isList);
					rbFLol.setParentHandle(parentHandleRubbish);

					if(rbFLol.getItemCount()>0){
						selectMenuItem.setVisible(true);
						clearRubbishBinMenuitem.setVisible(true);
					}
					else{
						selectMenuItem.setVisible(false);
						clearRubbishBinMenuitem.setVisible(false);
					}

	    			rubbishBinMenuItem.setVisible(false);
	    			rubbishBinMenuItem.setTitle(getString(R.string.section_cloud_drive));
	    			gridSmallLargeMenuItem.setVisible(false);
				}
			}
			else{
				String cFTag = getFragmentTag(R.id.cloud_drive_tabs_pager, 0);
				fbFLol = (FileBrowserFragmentLollipop) getSupportFragmentManager().findFragmentByTag(cFTag);
				if (fbFLol!=null){
					log("in CloudDrive");
					//Cloud Drive
					//Show
					addMenuItem.setEnabled(true);
					addMenuItem.setVisible(true);
					log("createFolderMenuItem.setVisible_14");
					createFolderMenuItem.setVisible(true);
					sortByMenuItem.setVisible(true);
					thumbViewMenuItem.setVisible(true);
					rubbishBinMenuItem.setVisible(false);
	    			upgradeAccountMenuItem.setVisible(true);
	    			importLinkMenuItem.setVisible(true);
	    			takePicture.setVisible(true);
	    			selectMenuItem.setVisible(true);
	    			searchMenuItem.setVisible(true);

					//Hide
					pauseTransfersMenuIcon.setVisible(false);
					playTransfersMenuIcon.setVisible(false);
	    			addContactMenuItem.setVisible(false);
	    			unSelectMenuItem.setVisible(false);
	    			clearRubbishBinMenuitem.setVisible(false);
	    			changePass.setVisible(false);
	    			refreshMenuItem.setVisible(false);
					helpMenuItem.setVisible(false);
					killAllSessions.setVisible(false);
					logoutMenuItem.setVisible(false);
					forgotPassMenuItem.setVisible(false);

					if(fbFLol.getItemCount()>0){
						selectMenuItem.setVisible(true);
					}
					else{
						selectMenuItem.setVisible(false);
					}

	    			if (isList){
	    				thumbViewMenuItem.setTitle(getString(R.string.action_grid));
					}
					else{
						thumbViewMenuItem.setTitle(getString(R.string.action_list));
	    			}
	    			gridSmallLargeMenuItem.setVisible(false);
				}
			}
			newChatMenuItem.setVisible(false);
			return super.onCreateOptionsMenu(menu);
		}

	    else if (drawerItem == DrawerItem.SAVED_FOR_OFFLINE){
			if (oFLol != null){
				//Show
    			sortByMenuItem.setVisible(true);
    			thumbViewMenuItem.setVisible(true);

    			if(oFLol.getItemCount()>0){
					selectMenuItem.setVisible(true);
				}
				else{
					selectMenuItem.setVisible(false);
				}
    			searchMenuItem.setVisible(true);

    			upgradeAccountMenuItem.setVisible(false);
				refreshMenuItem.setVisible(false);
				pauseTransfersMenuIcon.setVisible(false);
				playTransfersMenuIcon.setVisible(false);
				log("createFolderMenuItem.setVisible_15");
				createFolderMenuItem.setVisible(false);
				addContactMenuItem.setVisible(false);
    			addMenuItem.setVisible(false);
    			unSelectMenuItem.setVisible(false);
    			addMenuItem.setEnabled(false);
    			changePass.setVisible(false);
    			rubbishBinMenuItem.setVisible(false);
    			clearRubbishBinMenuitem.setVisible(false);
    			importLinkMenuItem.setVisible(false);
    			takePicture.setVisible(false);
    			refreshMenuItem.setVisible(false);
				helpMenuItem.setVisible(false);
				logoutMenuItem.setVisible(false);
				forgotPassMenuItem.setVisible(false);

    			if (isList){
    				thumbViewMenuItem.setTitle(getString(R.string.action_grid));
				}
				else{
					thumbViewMenuItem.setTitle(getString(R.string.action_list));
    			}
    			gridSmallLargeMenuItem.setVisible(false);
			}
			newChatMenuItem.setVisible(false);
		}

	    else if (drawerItem == DrawerItem.CAMERA_UPLOADS){
	    	if (cuFL != null){

				//Show
    			upgradeAccountMenuItem.setVisible(true);
    			selectMenuItem.setVisible(true);
    			takePicture.setVisible(true);

				//Hide
				pauseTransfersMenuIcon.setVisible(false);
				playTransfersMenuIcon.setVisible(false);
				log("createFolderMenuItem.setVisible_16");
				createFolderMenuItem.setVisible(false);
				addContactMenuItem.setVisible(false);
    			addMenuItem.setVisible(false);
    			refreshMenuItem.setVisible(false);
    			sortByMenuItem.setVisible(false);
    			unSelectMenuItem.setVisible(false);
    			thumbViewMenuItem.setVisible(true);
    			changePass.setVisible(false);
    			rubbishBinMenuItem.setVisible(false);
    			clearRubbishBinMenuitem.setVisible(false);
    			importLinkMenuItem.setVisible(false);
    			refreshMenuItem.setVisible(false);
				helpMenuItem.setVisible(false);
				logoutMenuItem.setVisible(false);
				forgotPassMenuItem.setVisible(false);

    			if (isListCameraUploads){
    				thumbViewMenuItem.setTitle(getString(R.string.action_grid));
    				gridSmallLargeMenuItem.setVisible(false);
    				searchMenuItem.setVisible(true);
				}
				else{
					thumbViewMenuItem.setTitle(getString(R.string.action_list));
					if (isLargeGridCameraUploads){
        				gridSmallLargeMenuItem.setIcon(getResources().getDrawable(R.drawable.ic_menu_gridview_small));
        			}
        			else{
        				gridSmallLargeMenuItem.setIcon(getResources().getDrawable(R.drawable.ic_menu_gridview));
        			}
					gridSmallLargeMenuItem.setVisible(true);
					searchMenuItem.setVisible(false);
    			}
			}
			newChatMenuItem.setVisible(false);
		}
	    else if (drawerItem == DrawerItem.MEDIA_UPLOADS){
	    	if (muFLol != null){

				//Show
    			upgradeAccountMenuItem.setVisible(true);
    			selectMenuItem.setVisible(true);
    			takePicture.setVisible(true);

				//Hide
				pauseTransfersMenuIcon.setVisible(false);
				playTransfersMenuIcon.setVisible(false);
				log("createFolderMenuItem.setVisible_17");
				createFolderMenuItem.setVisible(false);
				addContactMenuItem.setVisible(false);
    			addMenuItem.setVisible(false);
    			refreshMenuItem.setVisible(false);
    			sortByMenuItem.setVisible(false);
    			unSelectMenuItem.setVisible(false);
    			thumbViewMenuItem.setVisible(true);
    			changePass.setVisible(false);
    			rubbishBinMenuItem.setVisible(false);
    			clearRubbishBinMenuitem.setVisible(false);
    			importLinkMenuItem.setVisible(false);
    			refreshMenuItem.setVisible(false);
				helpMenuItem.setVisible(false);
				logoutMenuItem.setVisible(false);
				forgotPassMenuItem.setVisible(false);

    			if (isListCameraUploads){
    				thumbViewMenuItem.setTitle(getString(R.string.action_grid));
    				gridSmallLargeMenuItem.setVisible(false);
    				searchMenuItem.setVisible(true);
				}
				else{
					thumbViewMenuItem.setTitle(getString(R.string.action_list));
					if (isLargeGridCameraUploads){
        				gridSmallLargeMenuItem.setIcon(getResources().getDrawable(R.drawable.ic_menu_gridview_small));
        			}
        			else{
        				gridSmallLargeMenuItem.setIcon(getResources().getDrawable(R.drawable.ic_menu_gridview));
        			}
					gridSmallLargeMenuItem.setVisible(true);
					searchMenuItem.setVisible(false);
    			}
			}
			newChatMenuItem.setVisible(false);
		}

	    else if (drawerItem == DrawerItem.INBOX){
			if (iFLol != null){
				//Show
    			sortByMenuItem.setVisible(true);

    			if(iFLol.getItemCount()>0){
					selectMenuItem.setVisible(true);
				}
				else{
					selectMenuItem.setVisible(false);
				}

    			if (isList){
    				thumbViewMenuItem.setTitle(getString(R.string.action_grid));
				}
				else{
					thumbViewMenuItem.setTitle(getString(R.string.action_list));
    			}

    			searchMenuItem.setVisible(true);
    			thumbViewMenuItem.setVisible(true);

				//Hide
    			refreshMenuItem.setVisible(false);
				pauseTransfersMenuIcon.setVisible(false);
				playTransfersMenuIcon.setVisible(false);
				log("createFolderMenuItem.setVisible_18");
				createFolderMenuItem.setVisible(false);
    			addMenuItem.setVisible(false);
    			addContactMenuItem.setVisible(false);
    			upgradeAccountMenuItem.setVisible(true);
    			unSelectMenuItem.setVisible(false);
    			addMenuItem.setEnabled(false);
    			changePass.setVisible(false);
    			importLinkMenuItem.setVisible(false);
    			takePicture.setVisible(false);
    			refreshMenuItem.setVisible(false);
				helpMenuItem.setVisible(false);
    			clearRubbishBinMenuitem.setVisible(false);
    			rubbishBinMenuItem.setVisible(false);
    			gridSmallLargeMenuItem.setVisible(false);
				logoutMenuItem.setVisible(false);
				forgotPassMenuItem.setVisible(false);
				newChatMenuItem.setVisible(false);
			}
		}

	    else if (drawerItem == DrawerItem.SHARED_ITEMS){
			//Lollipop
			int index = viewPagerShares.getCurrentItem();
			if(index==0){
				String sharesTag = getFragmentTag(R.id.shares_tabs_pager, 0);
				inSFLol = (IncomingSharesFragmentLollipop) getSupportFragmentManager().findFragmentByTag(sharesTag);
				if (inSFLol != null){
					sortByMenuItem.setVisible(true);
					thumbViewMenuItem.setVisible(true);

					addMenuItem.setEnabled(true);

					log("onCreateOptionsMenu parentHandleIncoming: "+parentHandleIncoming);
					if(parentHandleIncoming==-1){
						addMenuItem.setVisible(false);
						createFolderMenuItem.setVisible(false);
					}
					else{
						MegaNode node = megaApi.getNodeByHandle(parentHandleIncoming);
						if(node!=null){
							//Check the folder's permissions
							int accessLevel= megaApi.getAccess(node);
							log("onCreateOptionsMenu Node: "+node.getName());

							switch(accessLevel){
								case MegaShare.ACCESS_OWNER:
								case MegaShare.ACCESS_READWRITE:
								case MegaShare.ACCESS_FULL:{
									addMenuItem.setVisible(true);
									createFolderMenuItem.setVisible(true);
									break;
								}
								case MegaShare.ACCESS_READ:{
									addMenuItem.setVisible(false);
									createFolderMenuItem.setVisible(false);
									break;
								}
							}
						}
						else{
							addMenuItem.setVisible(false);
							createFolderMenuItem.setVisible(false);
						}
					}

					if(inSFLol.getItemCount()>0){
						selectMenuItem.setVisible(true);
					}
					else{
						selectMenuItem.setVisible(false);
					}
					searchMenuItem.setVisible(true);

					//Hide
					pauseTransfersMenuIcon.setVisible(false);
					playTransfersMenuIcon.setVisible(false);
					addContactMenuItem.setVisible(false);
					unSelectMenuItem.setVisible(false);
					rubbishBinMenuItem.setVisible(false);
					clearRubbishBinMenuitem.setVisible(false);
					changePass.setVisible(false);
					importLinkMenuItem.setVisible(false);
					takePicture.setVisible(false);
	    			refreshMenuItem.setVisible(false);
					helpMenuItem.setVisible(false);
					upgradeAccountMenuItem.setVisible(true);
					gridSmallLargeMenuItem.setVisible(false);
					logoutMenuItem.setVisible(false);
					forgotPassMenuItem.setVisible(false);

					if (isList){
	    				thumbViewMenuItem.setTitle(getString(R.string.action_grid));
					}
					else{
						thumbViewMenuItem.setTitle(getString(R.string.action_list));
	    			}
				}
			}
			else if(index==1){
				String sharesTag = getFragmentTag(R.id.shares_tabs_pager, 1);
				outSFLol = (OutgoingSharesFragmentLollipop) getSupportFragmentManager().findFragmentByTag(sharesTag);
				if (outSFLol != null){

					sortByMenuItem.setVisible(true);
					thumbViewMenuItem.setVisible(true);

					log("parentHandleOutgoing: "+parentHandleOutgoing);
					if(parentHandleOutgoing==-1){
						addMenuItem.setVisible(false);
						createFolderMenuItem.setVisible(false);
					}
					else{
						addMenuItem.setVisible(true);
						createFolderMenuItem.setVisible(true);
					}

					if(outSFLol.getItemCount()>0){
						selectMenuItem.setVisible(true);
					}
					else{
						selectMenuItem.setVisible(false);
					}
					searchMenuItem.setVisible(true);

					//Hide
					upgradeAccountMenuItem.setVisible(true);
					pauseTransfersMenuIcon.setVisible(false);
					playTransfersMenuIcon.setVisible(false);
					addContactMenuItem.setVisible(false);
					unSelectMenuItem.setVisible(false);
					rubbishBinMenuItem.setVisible(false);
					clearRubbishBinMenuitem.setVisible(false);
					changePass.setVisible(false);
					importLinkMenuItem.setVisible(false);
					takePicture.setVisible(false);
	    			refreshMenuItem.setVisible(false);
					helpMenuItem.setVisible(false);
					gridSmallLargeMenuItem.setVisible(false);
					logoutMenuItem.setVisible(false);
					forgotPassMenuItem.setVisible(false);

					if (isList){
	    				thumbViewMenuItem.setTitle(getString(R.string.action_grid));
					}
					else{
						thumbViewMenuItem.setTitle(getString(R.string.action_list));
	    			}
				}
			}
			newChatMenuItem.setVisible(false);
		}

	    else if (drawerItem == DrawerItem.CONTACTS){
			log("createOptions CONTACTS");
			int index = viewPagerContacts.getCurrentItem();
			if (index == 0){
				log("createOptions TAB CONTACTS");
				//Show
				addContactMenuItem.setVisible(true);
				selectMenuItem.setVisible(true);
				sortByMenuItem.setVisible(true);
				thumbViewMenuItem.setVisible(true);
				upgradeAccountMenuItem.setVisible(true);
				searchMenuItem.setVisible(true);
				newChatMenuItem.setVisible(true);

				//Hide
				pauseTransfersMenuIcon.setVisible(false);
				playTransfersMenuIcon.setVisible(false);
				log("createFolderMenuItem.setVisible_21");
				createFolderMenuItem.setVisible(false);
				addMenuItem.setVisible(false);
				unSelectMenuItem.setVisible(false);
				addMenuItem.setEnabled(false);
				changePass.setVisible(false);
				rubbishBinMenuItem.setVisible(false);
				clearRubbishBinMenuitem.setVisible(false);
				importLinkMenuItem.setVisible(false);
				takePicture.setVisible(false);
				refreshMenuItem.setVisible(false);
				helpMenuItem.setVisible(false);
				logoutMenuItem.setVisible(false);
				changePass.setVisible(false);
				killAllSessions.setVisible(false);
				forgotPassMenuItem.setVisible(false);

				if (isList){
					thumbViewMenuItem.setTitle(getString(R.string.action_grid));
				}
				else{
					thumbViewMenuItem.setTitle(getString(R.string.action_list));
				}

				gridSmallLargeMenuItem.setVisible(false);
			}
			else if (index == 1){
				log("createOptions TAB SENT requests");
				//Show
				selectMenuItem.setVisible(true);
				addContactMenuItem.setVisible(true);
				upgradeAccountMenuItem.setVisible(true);

				//Hide
				sortByMenuItem.setVisible(false);
				thumbViewMenuItem.setVisible(false);
				searchMenuItem.setVisible(false);
				pauseTransfersMenuIcon.setVisible(false);
				playTransfersMenuIcon.setVisible(false);
				log("createFolderMenuItem.setVisible_21");
				createFolderMenuItem.setVisible(false);
				addMenuItem.setVisible(false);
				unSelectMenuItem.setVisible(false);
				addMenuItem.setEnabled(false);
				changePass.setVisible(false);
				rubbishBinMenuItem.setVisible(false);
				clearRubbishBinMenuitem.setVisible(false);
				importLinkMenuItem.setVisible(false);
				takePicture.setVisible(false);
				refreshMenuItem.setVisible(false);
				helpMenuItem.setVisible(false);
				logoutMenuItem.setVisible(false);
				changePass.setVisible(false);
				killAllSessions.setVisible(false);
				thumbViewMenuItem.setVisible(false);
				gridSmallLargeMenuItem.setVisible(false);
				forgotPassMenuItem.setVisible(false);
			}
			else{
				log("createOptions TAB RECEIVED requests");
				//Show
				selectMenuItem.setVisible(true);
    			upgradeAccountMenuItem.setVisible(true);

    			//Hide
				searchMenuItem.setVisible(false);
    			addContactMenuItem.setVisible(false);
				sortByMenuItem.setVisible(false);
				thumbViewMenuItem.setVisible(false);
				pauseTransfersMenuIcon.setVisible(false);
				playTransfersMenuIcon.setVisible(false);
				log("createFolderMenuItem.setVisible_22");
				createFolderMenuItem.setVisible(false);
    			addMenuItem.setVisible(false);
    			unSelectMenuItem.setVisible(false);
    			addMenuItem.setEnabled(false);
    			changePass.setVisible(false);
    			rubbishBinMenuItem.setVisible(false);
    			clearRubbishBinMenuitem.setVisible(false);
    			importLinkMenuItem.setVisible(false);
    			takePicture.setVisible(false);
    			refreshMenuItem.setVisible(false);
				helpMenuItem.setVisible(false);
				gridSmallLargeMenuItem.setVisible(false);
				thumbViewMenuItem.setVisible(false);
				logoutMenuItem.setVisible(false);
				killAllSessions.setVisible(false);
				logoutMenuItem.setVisible(false);
				forgotPassMenuItem.setVisible(false);
			}
		}

	    else if (drawerItem == DrawerItem.SEARCH){
			log("createOptions search");
	    	if (sFLol != null){
				if (createFolderMenuItem != null){

					//Hide
	    			upgradeAccountMenuItem.setVisible(true);
					cancelAllTransfersMenuItem.setVisible(false);
					pauseTransfersMenuIcon.setVisible(false);
					playTransfersMenuIcon.setVisible(false);
					log("createFolderMenuItem.setVisible_23");
	    			createFolderMenuItem.setVisible(false);
	    			addContactMenuItem.setVisible(false);
	    			addMenuItem.setVisible(false);
	    			refreshMenuItem.setVisible(false);
	    			sortByMenuItem.setVisible(false);
	    			unSelectMenuItem.setVisible(false);
	    			changePass.setVisible(false);
	    			rubbishBinMenuItem.setVisible(false);
	    			clearRubbishBinMenuitem.setVisible(false);
	    			importLinkMenuItem.setVisible(false);
	    			takePicture.setVisible(false);
	    			refreshMenuItem.setVisible(false);
					helpMenuItem.setVisible(false);
					gridSmallLargeMenuItem.setVisible(false);
					logoutMenuItem.setVisible(false);
					forgotPassMenuItem.setVisible(false);
					newChatMenuItem.setVisible(false);

					//Show
					if(sFLol.getNodes()!=null){
						if(sFLol.getNodes().size()!=0){
//							log("size after search: "+sFLol.getNodes().size());
							selectMenuItem.setVisible(true);
							thumbViewMenuItem.setVisible(true);
							if (isList){
								thumbViewMenuItem.setTitle(getString(R.string.action_grid));
							}
							else{
								thumbViewMenuItem.setTitle(getString(R.string.action_list));
							}
						}
						else{
							selectMenuItem.setVisible(false);
							thumbViewMenuItem.setVisible(false);
						}
					}
				}
			}
		}

	    else if (drawerItem == DrawerItem.ACCOUNT){
			log("createOptions ACCOUNT");

			if (createFolderMenuItem != null) {

				//Hide
				helpMenuItem.setVisible(false);
				pauseTransfersMenuIcon.setVisible(false);
				playTransfersMenuIcon.setVisible(false);
				log("createFolderMenuItem.setVisible_24");
				createFolderMenuItem.setVisible(false);
				addContactMenuItem.setVisible(false);
				addMenuItem.setVisible(false);
				sortByMenuItem.setVisible(false);
				selectMenuItem.setVisible(false);
				unSelectMenuItem.setVisible(false);
				thumbViewMenuItem.setVisible(false);
				rubbishBinMenuItem.setVisible(false);
				clearRubbishBinMenuitem.setVisible(false);
				importLinkMenuItem.setVisible(false);
				takePicture.setVisible(false);
				cancelAllTransfersMenuItem.setVisible(false);
				gridSmallLargeMenuItem.setVisible(false);
				newChatMenuItem.setVisible(false);

				if(accountFragment==Constants.MY_ACCOUNT_FRAGMENT){
					//Show
					refreshMenuItem.setVisible(true);
					killAllSessions.setVisible(true);
					upgradeAccountMenuItem.setVisible(true);
					changePass.setVisible(true);
					logoutMenuItem.setVisible(true);
					forgotPassMenuItem.setVisible(true);

					String path = Environment.getExternalStorageDirectory().getAbsolutePath()+Util.rKFile;
					log("Exists MK in: "+path);
					File file= new File(path);
					if(file.exists()){
						removeMK.setVisible(true);
						exportMK.setVisible(false);
					}
					else{
						removeMK.setVisible(false);
						exportMK.setVisible(true);
					}
					if (myAccountInfo.getNumberOfSubscriptions() > 0) {
						cancelSubscription.setVisible(true);
					}
					else{
						cancelSubscription.setVisible(false);
					}

				}
				else{

					refreshMenuItem.setVisible(true);
					killAllSessions.setVisible(false);
					upgradeAccountMenuItem.setVisible(false);
					changePass.setVisible(false);
					logoutMenuItem.setVisible(true);
					forgotPassMenuItem.setVisible(false);

					cancelSubscription.setVisible(false);
					removeMK.setVisible(false);
					exportMK.setVisible(false);
				}
			}
		}

	    else if (drawerItem == DrawerItem.TRANSFERS){
	    	log("in Transfers Section");
			if (tFLol != null){
				searchMenuItem.setVisible(false);
				//Hide
				createFolderMenuItem.setVisible(false);
				addContactMenuItem.setVisible(false);
    			addMenuItem.setVisible(false);
    			sortByMenuItem.setVisible(false);
    			selectMenuItem.setVisible(false);
    			unSelectMenuItem.setVisible(false);
    			thumbViewMenuItem.setVisible(false);
    			rubbishBinMenuItem.setVisible(false);
    			clearRubbishBinMenuitem.setVisible(false);
    			importLinkMenuItem.setVisible(false);
    			takePicture.setVisible(false);
				refreshMenuItem.setVisible(false);
				helpMenuItem.setVisible(false);
				upgradeAccountMenuItem.setVisible(true);
				changePass.setVisible(false);
				cancelSubscription.setVisible(false);
				killAllSessions.setVisible(false);
				logoutMenuItem.setVisible(false);
				forgotPassMenuItem.setVisible(false);
				newChatMenuItem.setVisible(false);

				cancelAllTransfersMenuItem.setVisible(true);

//				if(tranfersPaused){
//					playTransfersMenuIcon.setVisible(true);
//					pauseTransfersMenuIcon.setVisible(false);
//				}
//				else{
//					playTransfersMenuIcon.setVisible(true);
//					pauseTransfersMenuIcon.setVisible(false);
//				}
				ArrayList<MegaTransfer> transfersInProgress = megaApi.getTransfers();
				if(transfersInProgress!=null){
					if(transfersInProgress.size()>0){

		        		if(megaApi.areTransfersPaused(MegaTransfer.TYPE_DOWNLOAD)||megaApi.areTransfersPaused(MegaTransfer.TYPE_UPLOAD)){
		        			log("Any transfer is paused");
		        			playTransfersMenuIcon.setVisible(true);
							pauseTransfersMenuIcon.setVisible(false);
							cancelAllTransfersMenuItem.setVisible(true);
		        		}
		        		else{
		        			log("No transfers paused");
		        			playTransfersMenuIcon.setVisible(false);
							pauseTransfersMenuIcon.setVisible(true);
							cancelAllTransfersMenuItem.setVisible(true);
		        		}
					}
					else{
						playTransfersMenuIcon.setVisible(false);
						pauseTransfersMenuIcon.setVisible(false);
						cancelAllTransfersMenuItem.setVisible(false);
					}
				}
				else{
					playTransfersMenuIcon.setVisible(false);
					pauseTransfersMenuIcon.setVisible(false);
					cancelAllTransfersMenuItem.setVisible(false);
				}
			}
	    }

	    else if (drawerItem == DrawerItem.SETTINGS){
	    	log("in Settings Section");
			if (sttFLol != null){
				searchMenuItem.setVisible(false);
				//Hide
				log("createFolderMenuItem.setVisible_settings");
				createFolderMenuItem.setVisible(false);
				addContactMenuItem.setVisible(false);
    			addMenuItem.setVisible(false);
    			sortByMenuItem.setVisible(false);
    			selectMenuItem.setVisible(false);
    			unSelectMenuItem.setVisible(false);
    			thumbViewMenuItem.setVisible(false);
    			addMenuItem.setEnabled(false);
    			rubbishBinMenuItem.setVisible(false);
    			clearRubbishBinMenuitem.setVisible(false);
    			importLinkMenuItem.setVisible(false);
    			takePicture.setVisible(false);
				refreshMenuItem.setVisible(false);
				helpMenuItem.setVisible(false);
				upgradeAccountMenuItem.setVisible(true);
				changePass.setVisible(false);
				cancelSubscription.setVisible(false);
				killAllSessions.setVisible(false);
				logoutMenuItem.setVisible(false);
				cancelAllTransfersMenuItem.setVisible(false);
				forgotPassMenuItem.setVisible(false);
				playTransfersMenuIcon.setVisible(false);
				pauseTransfersMenuIcon.setVisible(false);
				newChatMenuItem.setVisible(false);
			}
	    }
		else if (drawerItem == DrawerItem.CHAT){
			log("in Chat Section");
			ChatController chatController = new ChatController(this);
			if(Util.isChatEnabled()){

				if (rChatFL != null){
					newChatMenuItem.setVisible(true);
					addContactMenuItem.setVisible(true);
					selectMenuItem.setVisible(true);
				}

				//Hide
				searchMenuItem.setVisible(false);
				createFolderMenuItem.setVisible(false);
				addMenuItem.setVisible(false);
				sortByMenuItem.setVisible(false);
				unSelectMenuItem.setVisible(false);
				thumbViewMenuItem.setVisible(false);
				addMenuItem.setEnabled(false);
				rubbishBinMenuItem.setVisible(false);
				clearRubbishBinMenuitem.setVisible(false);
				importLinkMenuItem.setVisible(false);
				takePicture.setVisible(false);
				refreshMenuItem.setVisible(false);
				helpMenuItem.setVisible(false);
				upgradeAccountMenuItem.setVisible(false);
				changePass.setVisible(false);
				cancelSubscription.setVisible(false);
				killAllSessions.setVisible(false);
				logoutMenuItem.setVisible(false);
				cancelAllTransfersMenuItem.setVisible(false);
				forgotPassMenuItem.setVisible(false);
				playTransfersMenuIcon.setVisible(false);
				pauseTransfersMenuIcon.setVisible(false);
			}
			else{
				//Hide ALL
				newChatMenuItem.setVisible(false);
				addContactMenuItem.setVisible(false);
				selectMenuItem.setVisible(false);
				searchMenuItem.setVisible(false);
				createFolderMenuItem.setVisible(false);
				addMenuItem.setVisible(false);
				sortByMenuItem.setVisible(false);
				unSelectMenuItem.setVisible(false);
				thumbViewMenuItem.setVisible(false);
				addMenuItem.setEnabled(false);
				rubbishBinMenuItem.setVisible(false);
				clearRubbishBinMenuitem.setVisible(false);
				importLinkMenuItem.setVisible(false);
				takePicture.setVisible(false);
				refreshMenuItem.setVisible(false);
				helpMenuItem.setVisible(false);
				upgradeAccountMenuItem.setVisible(false);
				changePass.setVisible(false);
				cancelSubscription.setVisible(false);
				killAllSessions.setVisible(false);
				logoutMenuItem.setVisible(false);
				cancelAllTransfersMenuItem.setVisible(false);
				forgotPassMenuItem.setVisible(false);
				playTransfersMenuIcon.setVisible(false);
				pauseTransfersMenuIcon.setVisible(false);
			}
		}
		log("Call to super onCreateOptionsMenu");
	    return super.onCreateOptionsMenu(menu);
	}

	@Override
    public boolean onOptionsItemSelected(MenuItem item) {
		fromTakePicture = false;
		log("onOptionsItemSelectedLollipop");
		if (megaApi == null){
			megaApi = ((MegaApplication)getApplication()).getMegaApi();
		}

		if (megaApi != null){
			log("---------retryPendingConnections");
			megaApi.retryPendingConnections();
		}

		int id = item.getItemId();
		switch(id){
			case android.R.id.home:{
				if (firstNavigationLevel){
					log("firstNavigationLevel is TRUE");
					drawerLayout.openDrawer(nV);
				}
				else{
					log("NOT firstNavigationLevel");
		    		if (drawerItem == DrawerItem.CLOUD_DRIVE){
		    			int index = viewPagerCDrive.getCurrentItem();
		    			if(index==1){
		    				//Rubbish Bin
		    				String cFTag2 = getFragmentTag(R.id.cloud_drive_tabs_pager, 1);
		    				log("Tag: "+ cFTag2);
		    				rbFLol = (RubbishBinFragmentLollipop) getSupportFragmentManager().findFragmentByTag(cFTag2);
		    				if (rbFLol != null){
		    					rbFLol.onBackPressed();
		    					return true;
		    				}
		    			}
		    			else{
		    				//Cloud Drive
		    				String cFTag1 = getFragmentTag(R.id.cloud_drive_tabs_pager, 0);
		    				log("Tag: "+ cFTag1);
		    				fbFLol = (FileBrowserFragmentLollipop) getSupportFragmentManager().findFragmentByTag(cFTag1);
		    				if (fbFLol != null){
		    					fbFLol.onBackPressed();
		    				}
		    			}
		    		}
		    		else if (drawerItem == DrawerItem.SHARED_ITEMS){
		    			int index = viewPagerShares.getCurrentItem();
		    			if(index==1){
		    				//OUTGOING
		    				String cFTag2 = getFragmentTag(R.id.shares_tabs_pager, 1);
		    				log("Tag: "+ cFTag2);
		    				outSFLol = (OutgoingSharesFragmentLollipop) getSupportFragmentManager().findFragmentByTag(cFTag2);
		    				if (outSFLol != null){
		    					outSFLol.onBackPressed();
		    				}
		    			}
		    			else{
		    				//InCOMING
		    				String cFTag1 = getFragmentTag(R.id.shares_tabs_pager, 0);
		    				log("Tag: "+ cFTag1);
		    				inSFLol = (IncomingSharesFragmentLollipop) getSupportFragmentManager().findFragmentByTag(cFTag1);
		    				log("deepBrowserTreeIncoming: "+deepBrowserTreeIncoming);

							if (inSFLol != null){
								log("deepBrowserTree get from inSFlol: "+inSFLol.getDeepBrowserTree());
		    					inSFLol.onBackPressed();
		    				}
		    			}
		    		}
		    		else if (drawerItem == DrawerItem.SAVED_FOR_OFFLINE){
		    			if (oFLol != null){
		    				oFLol.onBackPressed();
		    				return true;
		    			}
		    		}
					else if (drawerItem == DrawerItem.INBOX){
						if (iFLol != null){
							iFLol.onBackPressed();
							return true;
						}
					}
		    		else if (drawerItem == DrawerItem.SEARCH){
		    			if (sFLol != null){
		    				sFLol.onBackPressed();
		    				return true;
		    			}
		    		}
		    		else if (drawerItem == DrawerItem.TRANSFERS){
		    			if (tFLol != null){
		        			if (tFLol.onBackPressed() == 0){
		        				drawerItem = DrawerItem.CLOUD_DRIVE;
		    					if (nV != null){
		    						Menu nVMenu = nV.getMenu();
		    						MenuItem cloudDrive = nVMenu.findItem(R.id.navigation_item_cloud_drive);
		    						resetNavigationViewMenu(nVMenu);
		    						cloudDrive.setChecked(true);
		    						cloudDrive.setIcon(getResources().getDrawable(R.drawable.cloud_drive_red));
		    					}
		        				selectDrawerItemLollipop(drawerItem);
		        				return true;
		        			}
		        		}
		    		}
					else if (drawerItem == DrawerItem.ACCOUNT){
						if(accountFragment==Constants.UPGRADE_ACCOUNT_FRAGMENT){

						}
						else if(accountFragment==Constants.MONTHLY_YEARLY_FRAGMENT){

						}

						switch(accountFragment){
							case Constants.UPGRADE_ACCOUNT_FRAGMENT:{
								log("Back to MyAccountFragment");
								setFirstNavigationLevel(true);
								displayedAccountType=-1;
								if (upAFL != null){
									drawerItem = DrawerItem.ACCOUNT;
									accountFragment=Constants.MY_ACCOUNT_FRAGMENT;
									selectDrawerItemLollipop(drawerItem);
									if (nV != null){
										Menu nVMenu = nV.getMenu();
										MenuItem hidden = nVMenu.findItem(R.id.navigation_item_hidden);
										resetNavigationViewMenu(nVMenu);
										hidden.setChecked(true);
									}
								}
								return true;
							}
							case Constants.CC_FRAGMENT:{
								if (ccFL != null){
									displayedAccountType = ccFL.getParameterType();
								}
								showUpAF();
								return true;
							}
							case Constants.MONTHLY_YEARLY_FRAGMENT:{
								if (myFL != null){
									myFL.onBackPressed();
								}
								return true;
							}
						}


//						if (tFLol != null){
//							if (tFLol.onBackPressed() == 0){
//								drawerItem = DrawerItem.CLOUD_DRIVE;
//								if (nV != null){
//									Menu nVMenu = nV.getMenu();
//									MenuItem cloudDrive = nVMenu.findItem(R.id.navigation_item_cloud_drive);
//									resetNavigationViewMenu(nVMenu);
//									cloudDrive.setChecked(true);
//									cloudDrive.setIcon(getResources().getDrawable(R.drawable.cloud_drive_red));
//								}
//								selectDrawerItemLollipop(drawerItem);
//								return true;
//							}
//						}
					}
				}
		    	return true;
		    }
		    case R.id.action_import_link:{
		    	showImportLinkDialog();
		    	return true;
		    }
		    case R.id.action_take_picture:{
		    	fromTakePicture = true;
		    	if (Build.VERSION.SDK_INT >= Build.VERSION_CODES.M) {
					boolean hasStoragePermission = (ContextCompat.checkSelfPermission(this, Manifest.permission.WRITE_EXTERNAL_STORAGE) == PackageManager.PERMISSION_GRANTED);
					if (!hasStoragePermission) {
						ActivityCompat.requestPermissions(this,
				                new String[]{Manifest.permission.WRITE_EXTERNAL_STORAGE},
								Constants.REQUEST_WRITE_STORAGE);
					}

					boolean hasCameraPermission = (ContextCompat.checkSelfPermission(this, Manifest.permission.CAMERA) == PackageManager.PERMISSION_GRANTED);
					if (!hasCameraPermission) {
						ActivityCompat.requestPermissions(this,
				                new String[]{Manifest.permission.CAMERA},
								Constants.REQUEST_CAMERA);
					}

					if (hasStoragePermission && hasCameraPermission){
						this.takePicture();
					}
				}
		    	else{
		    		this.takePicture();
		    	}

		    	return true;
		    }
		    case R.id.action_menu_cancel_all_transfers:{

		    	Intent tempIntentDownload = null;
		    	Intent tempIntentUpload = null;
				String title = null;
				String text = null;

				tempIntentUpload = new Intent(this, UploadService.class);
				tempIntentUpload.setAction(UploadService.ACTION_CANCEL);
				tempIntentDownload = new Intent(this, DownloadService.class);
				tempIntentDownload.setAction(DownloadService.ACTION_CANCEL);
				title = getString(R.string.menu_cancel_all_transfers);
				text = getString(R.string.cancel_all_transfer_confirmation);

				final Intent cancelIntentDownload = tempIntentDownload;
				final Intent cancelIntentUpload = tempIntentUpload;
				AlertDialog.Builder builder = new AlertDialog.Builder(this, R.style.AppCompatAlertDialogStyle);
//				builder.setTitle(title);
	            builder.setMessage(text);
				builder.setPositiveButton(getString(R.string.general_yes),
						new DialogInterface.OnClickListener() {
							public void onClick(DialogInterface dialog, int whichButton) {
								if (tFLol != null){
									if (tFLol.isVisible()){
										tFLol.setNoActiveTransfers();
									}
								}
								startService(cancelIntentDownload);
								startService(cancelIntentUpload);
							}
						});
				builder.setNegativeButton(getString(R.string.general_no), null);
				final AlertDialog dialog = builder.create();
				try {
					dialog.show();
				}
				catch(Exception ex)	{
					startService(cancelIntentDownload);
					startService(cancelIntentUpload);
				}

		    	return true;
		    }
	        case R.id.action_pause:{
	        	if (drawerItem == DrawerItem.TRANSFERS){
	        		log("Click on action_pause - play visible");
	        		megaApi.pauseTransfers(true, this);
	        		pauseTransfersMenuIcon.setVisible(false);
	        		playTransfersMenuIcon.setVisible(true);
//    				if(!tranfersPaused)
//    				{
//    					tranfersPaused = true;
//    					pauseTransfersMenuIcon.setVisible(false);
//    					playTransfersMenuIcon.setVisible(true);
//
//    					//Update the progress in fragments
//    					if (fbFLol != null){
//    						fbFLol.updateProgressBar(progressPercent);
//    					}
//    					if (rbFLol != null){
//    						rbFLol.updateProgressBar(progressPercent);
//    					}
//    					if (iFLol != null){
//    						iFLol.updateProgressBar(progressPercent);
//    					}
//    					if (outSFLol != null){
//    						outSFLol.updateProgressBar(progressPercent);
//    					}
//    					if (inSFLol != null){
//    						inSFLol.updateProgressBar(progressPercent);
//    					}
//    					if (tFLol != null){
//    						tFLol.updateProgressBar(progressPercent);
//    					}
//
//    	    			megaApi.pauseTransfers(true, this);
//    				}
	        	}

	        	return true;
	        }
	        case R.id.action_play:{
	        	log("Click on action_play - pause visible");
				pauseTransfersMenuIcon.setVisible(true);
				playTransfersMenuIcon.setVisible(false);
    			megaApi.pauseTransfers(false, this);

	        	return true;
	        }
	        case R.id.action_add_contact:{
	        	if (drawerItem == DrawerItem.CONTACTS||drawerItem == DrawerItem.CHAT){
					chooseAddContactDialog(false);
	        	}
	        	return true;
	        }
			case R.id.action_menu_new_chat:{
				if (drawerItem == DrawerItem.CHAT){
					log("Create new chat");
					chooseAddContactDialog(true);
				}

				return true;
			}
	        case R.id.action_menu_kill_all_sessions:{
				aC.killAllSessions(this);
	        	return true;
	        }
	        case R.id.action_new_folder:{
	        	if (drawerItem == DrawerItem.CLOUD_DRIVE){
	        		showNewFolderDialog();
	        	}
	        	else if(drawerItem == DrawerItem.SHARED_ITEMS){
	        		showNewFolderDialog();
	        	}
	        	else if (drawerItem == DrawerItem.CONTACTS){
					chooseAddContactDialog(false);
	        	}
	        	return true;
	        }
	        case R.id.action_add:{
	        	if (Build.VERSION.SDK_INT >= Build.VERSION_CODES.M) {
	    			boolean hasStoragePermission = (ContextCompat.checkSelfPermission(this, Manifest.permission.WRITE_EXTERNAL_STORAGE) == PackageManager.PERMISSION_GRANTED);
	    			if (!hasStoragePermission) {
	    				ActivityCompat.requestPermissions(this,
	    		                new String[]{Manifest.permission.WRITE_EXTERNAL_STORAGE},
								Constants.REQUEST_WRITE_STORAGE);
	    			}
	    		}

	        	if (drawerItem == DrawerItem.SHARED_ITEMS){
	        		String swmTag = getFragmentTag(R.id.shares_tabs_pager, 0);
	        		inSFLol = (IncomingSharesFragmentLollipop) getSupportFragmentManager().findFragmentByTag(swmTag);
	        		if (viewPagerShares.getCurrentItem()==0){
		        		if (inSFLol != null){
		        			Long checkHandle = inSFLol.getParentHandle();
		        			MegaNode checkNode = megaApi.getNodeByHandle(checkHandle);

		        			if((megaApi.checkAccess(checkNode, MegaShare.ACCESS_FULL).getErrorCode() == MegaError.API_OK)){
		        				this.showUploadPanel();
							}
							else if(megaApi.checkAccess(checkNode, MegaShare.ACCESS_READWRITE).getErrorCode() == MegaError.API_OK){
								this.showUploadPanel();
							}
							else if(megaApi.checkAccess(checkNode, MegaShare.ACCESS_READ).getErrorCode() == MegaError.API_OK){
								log("Not permissions to upload");
								AlertDialog.Builder builder = new AlertDialog.Builder(this, R.style.AppCompatAlertDialogStyle);
					            builder.setMessage(getString(R.string.no_permissions_upload));
//								builder.setTitle(R.string.op_not_allowed);
								builder.setCancelable(false).setPositiveButton(R.string.cam_sync_ok, new DialogInterface.OnClickListener() {
							           public void onClick(DialogInterface dialog, int id) {
							                //do things
							        	   alertNotPermissionsUpload.dismiss();
							           }
							       });

								alertNotPermissionsUpload = builder.create();
								alertNotPermissionsUpload.show();
//								Util.brandAlertDialog(alertNotPermissionsUpload);
							}
		        		}
	        		}
	        		swmTag = getFragmentTag(R.id.shares_tabs_pager, 1);
	        		outSFLol = (OutgoingSharesFragmentLollipop) getSupportFragmentManager().findFragmentByTag(swmTag);
	        		if (viewPagerShares.getCurrentItem()==1){
		        		if (outSFLol != null){
		        			this.showUploadPanel();
		        		}
	        		}
	        	}
	        	else {
        			this.showUploadPanel();
	        	}

	        	return true;
	        }
	        case R.id.action_select:{
	        	//TODO: multiselect

        		if (drawerItem == DrawerItem.CLOUD_DRIVE){
        			int index = viewPagerCDrive.getCurrentItem();
        			log("----------------------------------------INDEX: "+index);
        			if(index==1){
        				//Rubbish bin
        				String cFTag = getFragmentTag(R.id.cloud_drive_tabs_pager, 1);
        				rbFLol = (RubbishBinFragmentLollipop) getSupportFragmentManager().findFragmentByTag(cFTag);
        				if (rbFLol != null){
            				rbFLol.selectAll();
            				if (rbFLol.showSelectMenuItem()){
            					selectMenuItem.setVisible(true);
            					unSelectMenuItem.setVisible(false);
            				}
            				else{
            					selectMenuItem.setVisible(false);
            					unSelectMenuItem.setVisible(true);
            				}
            			}
        			}
        			else{
        				//Cloud Drive
        				String cFTag = getFragmentTag(R.id.cloud_drive_tabs_pager, 0);
        				fbFLol = (FileBrowserFragmentLollipop) getSupportFragmentManager().findFragmentByTag(cFTag);
        				if (fbFLol != null){
        					fbFLol.selectAll();
                			if (fbFLol.showSelectMenuItem()){
                				selectMenuItem.setVisible(true);
                				unSelectMenuItem.setVisible(false);
                			}
                			else{
                				selectMenuItem.setVisible(false);
                				unSelectMenuItem.setVisible(true);
                			}
        				}
        			}

        			return true;
	        	}
	        	if (drawerItem == DrawerItem.CONTACTS){
					int index = viewPagerContacts.getCurrentItem();
					log("----------------------------------------INDEX: "+index);
					switch(index){
						case 0:{
							String cFTag = getFragmentTag(R.id.contact_tabs_pager, 0);
							cFLol = (ContactsFragmentLollipop) getSupportFragmentManager().findFragmentByTag(cFTag);
							if (cFLol != null){
								cFLol.selectAll();
								if (cFLol.showSelectMenuItem()){
									selectMenuItem.setVisible(true);
									unSelectMenuItem.setVisible(false);
								}
								else{
									selectMenuItem.setVisible(false);
									unSelectMenuItem.setVisible(true);
								}
							}
							break;
						}
						case 1:{
							String cFTag = getFragmentTag(R.id.contact_tabs_pager, 1);
							sRFLol = (SentRequestsFragmentLollipop) getSupportFragmentManager().findFragmentByTag(cFTag);
							if (sRFLol != null){
								sRFLol.selectAll();
								if (sRFLol.showSelectMenuItem()){
									selectMenuItem.setVisible(true);
									unSelectMenuItem.setVisible(false);
								}
								else{
									selectMenuItem.setVisible(false);
									unSelectMenuItem.setVisible(true);
								}
							}
							break;
						}
						case 2:{
							String cFTag = getFragmentTag(R.id.contact_tabs_pager, 2);
							rRFLol = (ReceivedRequestsFragmentLollipop) getSupportFragmentManager().findFragmentByTag(cFTag);
							if (rRFLol != null){
								rRFLol.selectAll();
								if (rRFLol.showSelectMenuItem()){
									selectMenuItem.setVisible(true);
									unSelectMenuItem.setVisible(false);
								}
								else{
									selectMenuItem.setVisible(false);
									unSelectMenuItem.setVisible(true);
								}
							}
							break;
						}

					}
	        	}
	        	if (drawerItem == DrawerItem.SHARED_ITEMS){
	        		String swmTag = getFragmentTag(R.id.shares_tabs_pager, 0);
	        		inSFLol = (IncomingSharesFragmentLollipop) getSupportFragmentManager().findFragmentByTag(swmTag);
	        		if (viewPagerShares.getCurrentItem()==0){
		        		if (inSFLol != null){
		        			inSFLol.selectAll();
		        			if (inSFLol.showSelectMenuItem()){
		        				selectMenuItem.setVisible(true);
		        				unSelectMenuItem.setVisible(false);
		        			}
		        			else{
		        				selectMenuItem.setVisible(false);
		        				unSelectMenuItem.setVisible(true);
		        			}
		        		}
	        		}
	        		swmTag = getFragmentTag(R.id.shares_tabs_pager, 1);
	        		outSFLol = (OutgoingSharesFragmentLollipop) getSupportFragmentManager().findFragmentByTag(swmTag);
	        		if (viewPagerShares.getCurrentItem()==1){
		        		if (outSFLol != null){
		        			outSFLol.selectAll();
		        			if (outSFLol.showSelectMenuItem()){
		        				selectMenuItem.setVisible(true);
		        				unSelectMenuItem.setVisible(false);
		        			}
		        			else{
		        				selectMenuItem.setVisible(false);
		        				unSelectMenuItem.setVisible(true);
		        			}
	        			}
	        		}
        			return true;
	        	}
	        	if (drawerItem == DrawerItem.SAVED_FOR_OFFLINE){
	        		if (oFLol != null){
	    				oFLol.selectAll();
	    				if (oFLol.showSelectMenuItem()){
	        				selectMenuItem.setVisible(true);
	        				unSelectMenuItem.setVisible(false);
	        			}
	        			else{
	        				selectMenuItem.setVisible(false);
	        				unSelectMenuItem.setVisible(true);
	        			}
	        		}
    			}
				if (drawerItem == DrawerItem.CHAT){
					if (rChatFL != null){
						rChatFL.selectAll();
						if (rChatFL.showSelectMenuItem()){
							selectMenuItem.setVisible(true);
							unSelectMenuItem.setVisible(false);
						}
						else{
							selectMenuItem.setVisible(false);
							unSelectMenuItem.setVisible(true);
						}
					}
				}
	        	if (drawerItem == DrawerItem.INBOX){
	        		if (iFLol != null){
	        			iFLol.selectAll();
	    				if (iFLol.showSelectMenuItem()){
	        				selectMenuItem.setVisible(true);
	        				unSelectMenuItem.setVisible(false);
	        			}
	        			else{
	        				selectMenuItem.setVisible(false);
	        				unSelectMenuItem.setVisible(true);
	        			}
	        		}
    			}
	        	if (drawerItem == DrawerItem.SEARCH){
	        		if (sFLol != null){
	        			sFLol.selectAll();
	    				if (sFLol.showSelectMenuItem()){
	        				selectMenuItem.setVisible(true);
	        				unSelectMenuItem.setVisible(false);
	        			}
	        			else{
	        				selectMenuItem.setVisible(false);
	        				unSelectMenuItem.setVisible(true);
	        			}
	        		}
    			}
	        	if (drawerItem == DrawerItem.MEDIA_UPLOADS){
	        		if (muFLol != null){
	        			muFLol.selectAll();
	        			if (muFLol.showSelectMenuItem()){
	        				selectMenuItem.setVisible(true);
	        				unSelectMenuItem.setVisible(false);
	        			}
	        			else{
	        				selectMenuItem.setVisible(false);
	        				unSelectMenuItem.setVisible(true);
	        			}
	        		}
	        	}
	        	if (drawerItem == DrawerItem.CAMERA_UPLOADS){
	        		if (cuFL != null){
	        			cuFL.selectAll();
	        			if (cuFL.showSelectMenuItem()){
	        				selectMenuItem.setVisible(true);
	        				unSelectMenuItem.setVisible(false);
	        			}
	        			else{
	        				selectMenuItem.setVisible(false);
	        				unSelectMenuItem.setVisible(true);
	        			}
	        		}
	        	}
	        	return true;
	        }
	        case R.id.action_grid_view_large_small:{
	        	if (drawerItem == DrawerItem.CAMERA_UPLOADS){
	        		if (cuFL != null){
	        			Fragment currentFragment = getSupportFragmentManager().findFragmentByTag("cuFLol");
	        			FragmentTransaction fragTransaction = getSupportFragmentManager().beginTransaction();
	        			fragTransaction.detach(currentFragment);
	        			fragTransaction.commitNowAllowingStateLoss();

	        			isLargeGridCameraUploads = !isLargeGridCameraUploads;
	        			if (isLargeGridCameraUploads){
	        				gridSmallLargeMenuItem.setIcon(getResources().getDrawable(R.drawable.ic_menu_gridview_small));
	        			}
	        			else{
	        				gridSmallLargeMenuItem.setIcon(getResources().getDrawable(R.drawable.ic_menu_gridview));
	        			}
	        			cuFL.setIsLargeGrid(isLargeGridCameraUploads);

	        			fragTransaction = getSupportFragmentManager().beginTransaction();
	        			fragTransaction.attach(currentFragment);
	        			fragTransaction.commitNowAllowingStateLoss();
	        		}
	        	}
	        	if (drawerItem == DrawerItem.MEDIA_UPLOADS){
	        		if (muFLol != null){
	        			Fragment currentFragment = getSupportFragmentManager().findFragmentByTag("muFLol");
	        			FragmentTransaction fragTransaction = getSupportFragmentManager().beginTransaction();
	        			fragTransaction.detach(currentFragment);
	        			fragTransaction.commitNowAllowingStateLoss();

	        			isLargeGridCameraUploads = !isLargeGridCameraUploads;
	        			if (isLargeGridCameraUploads){
	        				gridSmallLargeMenuItem.setIcon(getResources().getDrawable(R.drawable.ic_menu_gridview_small));
	        			}
	        			else{
	        				gridSmallLargeMenuItem.setIcon(getResources().getDrawable(R.drawable.ic_menu_gridview));
	        			}
	        			muFLol.setIsLargeGrid(isLargeGridCameraUploads);

	        			fragTransaction = getSupportFragmentManager().beginTransaction();
	        			fragTransaction.attach(currentFragment);
	        			fragTransaction.commitNow();
	        		}
	        	}
	        	return true;
	        }
	        case R.id.action_grid:{
	        	log("action_grid selected");

	        	if (drawerItem == DrawerItem.CAMERA_UPLOADS){
	        		log("action_grid_list in CameraUploads");
	        		isListCameraUploads = !isListCameraUploads;
	    			dbH.setPreferredViewListCamera(isListCameraUploads);
	    			log("dbH.setPreferredViewListCamera: "+isListCameraUploads);
	    			if (isListCameraUploads){
	    				thumbViewMenuItem.setTitle(getString(R.string.action_grid));
					}
					else{
						thumbViewMenuItem.setTitle(getString(R.string.action_list));
	    			}
	        		if (cuFL != null){
        				Fragment currentFragment = getSupportFragmentManager().findFragmentByTag("cuFLol");
        				FragmentTransaction fragTransaction = getSupportFragmentManager().beginTransaction();
        				fragTransaction.detach(currentFragment);
        				fragTransaction.commitNowAllowingStateLoss();

        				if (isListCameraUploads){
    	    				thumbViewMenuItem.setTitle(getString(R.string.action_grid));
    	    				gridSmallLargeMenuItem.setVisible(false);
    	    				searchMenuItem.setVisible(true);
    					}
    					else{
    						thumbViewMenuItem.setTitle(getString(R.string.action_list));
    						gridSmallLargeMenuItem.setVisible(true);
    						searchMenuItem.setVisible(false);

    	    			}
        				cuFL.setIsList(isListCameraUploads);

        				fragTransaction = getSupportFragmentManager().beginTransaction();
        				fragTransaction.attach(currentFragment);
        				fragTransaction.commitNowAllowingStateLoss();

        			}
	        	}
	        	else if (drawerItem == DrawerItem.MEDIA_UPLOADS){
	        		log("action_grid_list in MediaUploads");
	        		isListCameraUploads = !isListCameraUploads;
	    			dbH.setPreferredViewListCamera(isListCameraUploads);
	    			log("dbH.setPreferredViewListCamera: "+isListCameraUploads);
	    			if (isListCameraUploads){
	    				thumbViewMenuItem.setTitle(getString(R.string.action_grid));
					}
					else{
						thumbViewMenuItem.setTitle(getString(R.string.action_list));
	    			}
	        		if (muFLol != null){
        				Fragment currentFragment = getSupportFragmentManager().findFragmentByTag("muFLol");
        				FragmentTransaction fragTransaction = getSupportFragmentManager().beginTransaction();
        				fragTransaction.detach(currentFragment);
        				fragTransaction.commitNowAllowingStateLoss();

        				if (isListCameraUploads){
    	    				thumbViewMenuItem.setTitle(getString(R.string.action_grid));
    	    				gridSmallLargeMenuItem.setVisible(false);
    	    				searchMenuItem.setVisible(true);
    					}
    					else{
    						thumbViewMenuItem.setTitle(getString(R.string.action_list));
    						gridSmallLargeMenuItem.setVisible(true);
    						searchMenuItem.setVisible(false);

    	    			}
        				muFLol.setIsList(isListCameraUploads);

        				fragTransaction = getSupportFragmentManager().beginTransaction();
        				fragTransaction.attach(currentFragment);
        				fragTransaction.commitNowAllowingStateLoss();
        			}
        		}
	        	else{
		        	isList = !isList;
	    			dbH.setPreferredViewList(isList);

//					updateAliveFragments();

	    			if (isList){
	    				thumbViewMenuItem.setTitle(getString(R.string.action_grid));
					}
					else{
						thumbViewMenuItem.setTitle(getString(R.string.action_list));
	    			}
	    			//Rubbish Bin
	    			if (drawerItem == DrawerItem.CLOUD_DRIVE){
	    				String cFTagRB = getFragmentTag(R.id.cloud_drive_tabs_pager, 1);
	    				rbFLol = (RubbishBinFragmentLollipop) getSupportFragmentManager().findFragmentByTag(cFTagRB);
	    				if (rbFLol != null){
							log("rbFLol != null");
//							rbFLol.setIsList(isList);
//							rbFLol.setParentHandle(parentHandleRubbish);
//
//							getSupportFragmentManager()
//									.beginTransaction()
//									.detach(rbFLol)
//									.attach(rbFLol)
//									.commit();


		        			FragmentTransaction fragTransaction = getSupportFragmentManager().beginTransaction();
		        			fragTransaction.detach(rbFLol);
		        			fragTransaction.commitNowAllowingStateLoss();

		        			rbFLol.setIsList(isList);
		        			rbFLol.setParentHandle(parentHandleRubbish);

		        			fragTransaction = getSupportFragmentManager().beginTransaction();
		        			fragTransaction.attach(rbFLol);
		        			fragTransaction.commitNowAllowingStateLoss();
	    				}
	    				//Cloud Drive
	    				String cFTagCD = getFragmentTag(R.id.cloud_drive_tabs_pager, 0);
	    				fbFLol = (FileBrowserFragmentLollipop) getSupportFragmentManager().findFragmentByTag(cFTagCD);
	    				if (fbFLol != null){
							log("fbFLol != null");

//							fbFLol.setIsList(isList);
//		        			fbFLol.setParentHandle(parentHandleBrowser);
//
//							getSupportFragmentManager()
//									.beginTransaction()
//									.detach(fbFLol)
//									.attach(fbFLol)
//									.commit();


		        			FragmentTransaction fragTransaction = getSupportFragmentManager().beginTransaction();
		        			fragTransaction.detach(fbFLol);
		        			fragTransaction.commitNowAllowingStateLoss();

		        			fbFLol.setIsList(isList);
		        			fbFLol.setParentHandle(parentHandleBrowser);

		        			fragTransaction = getSupportFragmentManager().beginTransaction();
		        			fragTransaction.attach(fbFLol);
		        			fragTransaction.commitNowAllowingStateLoss();
	    				}
	    			}
	    			else if(drawerItem == DrawerItem.INBOX){
	    				if (iFLol != null){
	        				Fragment currentFragment = getSupportFragmentManager().findFragmentByTag("iFLol");
	        				FragmentTransaction fragTransaction = getSupportFragmentManager().beginTransaction();
	        				fragTransaction.detach(currentFragment);
	        				fragTransaction.commitNowAllowingStateLoss();

	        				iFLol.setIsList(isList);

	        				fragTransaction = getSupportFragmentManager().beginTransaction();
	        				fragTransaction.attach(currentFragment);
	        				fragTransaction.commitNowAllowingStateLoss();

		        		}
	    			}
	    			else if (drawerItem == DrawerItem.CONTACTS){
	    				String cFTagC = getFragmentTag(R.id.contact_tabs_pager, 0);
			    		cFLol = (ContactsFragmentLollipop) getSupportFragmentManager().findFragmentByTag(cFTagC);
			        	if (cFLol != null){

		        			FragmentTransaction fragTransaction = getSupportFragmentManager().beginTransaction();
		        			fragTransaction.detach(cFLol);
		        			fragTransaction.commitNowAllowingStateLoss();

		        			cFLol.setIsList(isList);

		        			fragTransaction = getSupportFragmentManager().beginTransaction();
		        			fragTransaction.attach(cFLol);
		        			fragTransaction.commitNowAllowingStateLoss();

		        		}
	    			}
	    			else if (drawerItem == DrawerItem.SHARED_ITEMS){
			        	//Incoming
	    				String cFTagIN = getFragmentTag(R.id.shares_tabs_pager, 0);
	    				inSFLol = (IncomingSharesFragmentLollipop) getSupportFragmentManager().findFragmentByTag(cFTagIN);
	    				if (inSFLol != null){
		        			FragmentTransaction fragTransaction = getSupportFragmentManager().beginTransaction();
		        			fragTransaction.detach(inSFLol);
		        			fragTransaction.commitNowAllowingStateLoss();

		        			inSFLol.setIsList(isList);
		        			inSFLol.setParentHandle(parentHandleIncoming);

		        			fragTransaction = getSupportFragmentManager().beginTransaction();
		        			fragTransaction.attach(inSFLol);
		        			fragTransaction.commitNowAllowingStateLoss();
	    				}

	    				//Outgoing
	    				String cFTagOUT = getFragmentTag(R.id.shares_tabs_pager, 1);
	    				outSFLol = (OutgoingSharesFragmentLollipop) getSupportFragmentManager().findFragmentByTag(cFTagOUT);
	    				if (outSFLol != null){
		        			FragmentTransaction fragTransaction = getSupportFragmentManager().beginTransaction();
		        			fragTransaction.detach(outSFLol);
		        			fragTransaction.commitNowAllowingStateLoss();

		        			outSFLol.setIsList(isList);
		        			outSFLol.setParentHandle(parentHandleOutgoing);

		        			fragTransaction = getSupportFragmentManager().beginTransaction();
		        			fragTransaction.attach(outSFLol);
		        			fragTransaction.commitNowAllowingStateLoss();
	    				}
	    			}
	    			else if (drawerItem == DrawerItem.SAVED_FOR_OFFLINE){
	    				if (oFLol != null){
	        				Fragment currentFragment = getSupportFragmentManager().findFragmentByTag("oFLol");
	        				FragmentTransaction fragTransaction = getSupportFragmentManager().beginTransaction();
	        				fragTransaction.detach(currentFragment);
	        				fragTransaction.commitNowAllowingStateLoss();

	        				oFLol.setIsList(isList);
	        				oFLol.setPathNavigation(pathNavigationOffline);
	        				//oFLol.setGridNavigation(false);
	        				//oFLol.setParentHandle(parentHandleSharedWithMe);

	        				fragTransaction = getSupportFragmentManager().beginTransaction();
	        				fragTransaction.attach(currentFragment);
	        				fragTransaction.commitNowAllowingStateLoss();

		        		}
	    			}
	    			else if (drawerItem == DrawerItem.SEARCH){
	    				if (sFLol != null){
	    					Fragment currentFragment = getSupportFragmentManager().findFragmentByTag("sFLol");
	    					FragmentTransaction fragTransaction = getSupportFragmentManager().beginTransaction();
	        				fragTransaction.detach(currentFragment);
	        				fragTransaction.commitNowAllowingStateLoss();

	        				sFLol.setIsList(isList);
	        				sFLol.setParentHandle(parentHandleSearch);

	        				fragTransaction = getSupportFragmentManager().beginTransaction();
	        				fragTransaction.attach(currentFragment);
	        				fragTransaction.commitNowAllowingStateLoss();
	    				}
	    			}

//		        	if (drawerItem == DrawerItem.CLOUD_DRIVE){
//
//		        	}
//		        	if (drawerItem == DrawerItem.INBOX){
//
//		        	}
//		        	if (drawerItem == DrawerItem.CONTACTS){
//
//		        	}
//		        	if (drawerItem == DrawerItem.SHARED_ITEMS){
//
//
//
//		        	}
//		        	if (drawerItem == DrawerItem.SAVED_FOR_OFFLINE){
//
//	        		}
	        	}

	        	return true;
	        }
//	        case R.id.action_rubbish_bin:{
//	        	if (drawerItem == DrawerItem.RUBBISH_BIN){
//	        		drawerItem = DrawerItem.CLOUD_DRIVE;
//	        		selectDrawerItem(drawerItem);
//	        	}
//	        	else if (drawerItem == DrawerItem.CLOUD_DRIVE){
//	        		drawerItem = DrawerItem.RUBBISH_BIN;
//	        		selectDrawerItem(drawerItem);
//	        	}
//	        	return true;
//	        }
	        case R.id.action_menu_clear_rubbish_bin:{
	        	if (drawerItem == DrawerItem.CLOUD_DRIVE){
	        		showClearRubbishBinDialog(null);
	        	}
	        	return true;
	        }
	        case R.id.action_menu_refresh:{
	        	switch(drawerItem){
		        	case CLOUD_DRIVE:{
		        		Intent intent = new Intent(managerActivity, LoginActivityLollipop.class);
						intent.putExtra("visibleFragment", Constants. LOGIN_FRAGMENT);
			    		intent.setAction(Constants.ACTION_REFRESH);
			    		intent.putExtra("PARENT_HANDLE", parentHandleBrowser);
			    		startActivityForResult(intent, Constants.REQUEST_CODE_REFRESH);
		        		break;
		        	}
		        	case CONTACTS:{
		        		Intent intent = new Intent(managerActivity, LoginActivityLollipop.class);
						intent.putExtra("visibleFragment", Constants. LOGIN_FRAGMENT);
			    		intent.setAction(Constants.ACTION_REFRESH);
			    		intent.putExtra("PARENT_HANDLE", parentHandleBrowser);
			    		startActivityForResult(intent, Constants.REQUEST_CODE_REFRESH);
			    		break;
		        	}
		        	case SHARED_ITEMS:{

		        		int index = viewPagerShares.getCurrentItem();
		    			if(index==1){
		    				//OUTGOING
		    				String cFTag2 = getFragmentTag(R.id.shares_tabs_pager, 1);
		    				log("Tag: "+ cFTag2);
		    				outSFLol = (OutgoingSharesFragmentLollipop) getSupportFragmentManager().findFragmentByTag(cFTag2);
		    				if (outSFLol != null){
		    					Intent intent = new Intent(managerActivity, LoginActivityLollipop.class);
								intent.putExtra("visibleFragment", Constants. LOGIN_FRAGMENT);
					    		intent.setAction(Constants.ACTION_REFRESH);
					    		intent.putExtra("PARENT_HANDLE", parentHandleOutgoing);
					    		startActivityForResult(intent, Constants.REQUEST_CODE_REFRESH);
					    		break;
		    				}
		    			}
		    			else{
		    				//InCOMING
		    				String cFTag1 = getFragmentTag(R.id.shares_tabs_pager, 0);
		    				log("Tag: "+ cFTag1);
		    				inSFLol = (IncomingSharesFragmentLollipop) getSupportFragmentManager().findFragmentByTag(cFTag1);
		    				if (inSFLol != null){
		    					Intent intent = new Intent(managerActivity, LoginActivityLollipop.class);
								intent.putExtra("visibleFragment", Constants. LOGIN_FRAGMENT);
					    		intent.setAction(Constants.ACTION_REFRESH);
					    		intent.putExtra("PARENT_HANDLE", parentHandleIncoming);
					    		startActivityForResult(intent, Constants.REQUEST_CODE_REFRESH);
					    		break;
		    				}
		    			}
		        	}
		        	case ACCOUNT:{
						//Refresh all the info of My Account
		        		Intent intent = new Intent(managerActivity, LoginActivityLollipop.class);
						intent.putExtra("visibleFragment", Constants. LOGIN_FRAGMENT);
			    		intent.setAction(Constants.ACTION_REFRESH);
			    		intent.putExtra("PARENT_HANDLE", parentHandleBrowser);
			    		startActivityForResult(intent, Constants.REQUEST_CODE_REFRESH);
			    		break;
		        	}
	        	}
	        	return true;
	        }
	        case R.id.action_menu_sort_by:{

        		AlertDialog sortByDialog;
        		LayoutInflater inflater = getLayoutInflater();
        		View dialoglayout = inflater.inflate(R.layout.sortby_dialog, null);

        		TextView sortByNameTV = (TextView) dialoglayout.findViewById(R.id.sortby_dialog_name_text);
        		sortByNameTV.setText(getString(R.string.sortby_name));
        		ViewGroup.MarginLayoutParams nameMLP = (ViewGroup.MarginLayoutParams) sortByNameTV.getLayoutParams();
        		sortByNameTV.setTextSize(TypedValue.COMPLEX_UNIT_SP, (16*scaleText));
        		nameMLP.setMargins(Util.scaleWidthPx(25, outMetrics), Util.scaleHeightPx(15, outMetrics), 0, Util.scaleHeightPx(10, outMetrics));

        		TextView sortByDateTV = (TextView) dialoglayout.findViewById(R.id.sortby_dialog_date_text);
        		sortByDateTV.setText(getString(R.string.sortby_creation_date));
        		ViewGroup.MarginLayoutParams dateMLP = (ViewGroup.MarginLayoutParams) sortByDateTV.getLayoutParams();
        		sortByDateTV.setTextSize(TypedValue.COMPLEX_UNIT_SP, (16*scaleText));
        		dateMLP.setMargins(Util.scaleWidthPx(25, outMetrics), Util.scaleHeightPx(15, outMetrics), 0, Util.scaleHeightPx(10, outMetrics));

				TextView sortByModificationDateTV = (TextView) dialoglayout.findViewById(R.id.sortby_dialog_date_modification_text);
				sortByModificationDateTV.setText(getString(R.string.sortby_modification_date));
				ViewGroup.MarginLayoutParams dateModMLP = (ViewGroup.MarginLayoutParams) sortByModificationDateTV.getLayoutParams();
				sortByModificationDateTV.setTextSize(TypedValue.COMPLEX_UNIT_SP, (16*scaleText));
				dateModMLP.setMargins(Util.scaleWidthPx(25, outMetrics), Util.scaleHeightPx(15, outMetrics), 0, Util.scaleHeightPx(10, outMetrics));

        		TextView sortBySizeTV = (TextView) dialoglayout.findViewById(R.id.sortby_dialog_size_text);
        		sortBySizeTV.setText(getString(R.string.sortby_size));
        		ViewGroup.MarginLayoutParams sizeMLP = (ViewGroup.MarginLayoutParams) sortBySizeTV.getLayoutParams();
        		sortBySizeTV.setTextSize(TypedValue.COMPLEX_UNIT_SP, (16*scaleText));
        		sizeMLP.setMargins(Util.scaleWidthPx(25, outMetrics), Util.scaleHeightPx(15, outMetrics), 0, Util.scaleHeightPx(10, outMetrics));

        		final CheckedTextView ascendingCheck = (CheckedTextView) dialoglayout.findViewById(R.id.sortby_dialog_ascending_check);
        		ascendingCheck.setText(getString(R.string.sortby_name_ascending));
        		ascendingCheck.setTextSize(TypedValue.COMPLEX_UNIT_SP, (16*scaleText));
        		ascendingCheck.setCompoundDrawablePadding(Util.scaleWidthPx(10, outMetrics));
        		ViewGroup.MarginLayoutParams ascendingMLP = (ViewGroup.MarginLayoutParams) ascendingCheck.getLayoutParams();
        		ascendingMLP.setMargins(Util.scaleWidthPx(15, outMetrics), Util.scaleHeightPx(10, outMetrics), 0, Util.scaleHeightPx(10, outMetrics));

        		final CheckedTextView descendingCheck = (CheckedTextView) dialoglayout.findViewById(R.id.sortby_dialog_descending_check);
        		descendingCheck.setText(getString(R.string.sortby_name_descending));
        		descendingCheck.setTextSize(TypedValue.COMPLEX_UNIT_SP, (16*scaleText));
        		descendingCheck.setCompoundDrawablePadding(Util.scaleWidthPx(10, outMetrics));
        		ViewGroup.MarginLayoutParams descendingMLP = (ViewGroup.MarginLayoutParams) descendingCheck.getLayoutParams();
        		descendingMLP.setMargins(Util.scaleWidthPx(15, outMetrics), Util.scaleHeightPx(10, outMetrics), 0, Util.scaleHeightPx(10, outMetrics));

        		final CheckedTextView newestCheck = (CheckedTextView) dialoglayout.findViewById(R.id.sortby_dialog_newest_check);
        		newestCheck.setText(getString(R.string.sortby_date_newest));
        		newestCheck.setTextSize(TypedValue.COMPLEX_UNIT_SP, (16*scaleText));
        		newestCheck.setCompoundDrawablePadding(Util.scaleWidthPx(10, outMetrics));
        		ViewGroup.MarginLayoutParams newestMLP = (ViewGroup.MarginLayoutParams) newestCheck.getLayoutParams();
        		newestMLP.setMargins(Util.scaleWidthPx(15, outMetrics), Util.scaleHeightPx(10, outMetrics), 0, Util.scaleHeightPx(10, outMetrics));

        		final CheckedTextView oldestCheck = (CheckedTextView) dialoglayout.findViewById(R.id.sortby_dialog_oldest_check);
        		oldestCheck.setText(getString(R.string.sortby_date_oldest));
        		oldestCheck.setTextSize(TypedValue.COMPLEX_UNIT_SP, (16*scaleText));
        		oldestCheck.setCompoundDrawablePadding(Util.scaleWidthPx(10, outMetrics));
        		ViewGroup.MarginLayoutParams oldestMLP = (ViewGroup.MarginLayoutParams) oldestCheck.getLayoutParams();
        		oldestMLP.setMargins(Util.scaleWidthPx(15, outMetrics), Util.scaleHeightPx(10, outMetrics), 0, Util.scaleHeightPx(10, outMetrics));

				final CheckedTextView newestModificationCheck = (CheckedTextView) dialoglayout.findViewById(R.id.sortby_dialog_newest_modification_check);
				newestModificationCheck.setText(getString(R.string.sortby_date_newest));
				newestModificationCheck.setTextSize(TypedValue.COMPLEX_UNIT_SP, (16*scaleText));
				newestModificationCheck.setCompoundDrawablePadding(Util.scaleWidthPx(10, outMetrics));
				ViewGroup.MarginLayoutParams newestModMLP = (ViewGroup.MarginLayoutParams) newestModificationCheck.getLayoutParams();
				newestModMLP.setMargins(Util.scaleWidthPx(15, outMetrics), Util.scaleHeightPx(10, outMetrics), 0, Util.scaleHeightPx(10, outMetrics));

				final CheckedTextView oldestModificationCheck = (CheckedTextView) dialoglayout.findViewById(R.id.sortby_dialog_oldest_modification_check);
				oldestModificationCheck.setText(getString(R.string.sortby_date_oldest));
				oldestModificationCheck.setTextSize(TypedValue.COMPLEX_UNIT_SP, (16*scaleText));
				oldestModificationCheck.setCompoundDrawablePadding(Util.scaleWidthPx(10, outMetrics));
				ViewGroup.MarginLayoutParams oldestModMLP = (ViewGroup.MarginLayoutParams) oldestModificationCheck.getLayoutParams();
				oldestModMLP.setMargins(Util.scaleWidthPx(15, outMetrics), Util.scaleHeightPx(10, outMetrics), 0, Util.scaleHeightPx(10, outMetrics));

        		final CheckedTextView largestCheck = (CheckedTextView) dialoglayout.findViewById(R.id.sortby_dialog_largest_first_check);
        		largestCheck.setText(getString(R.string.sortby_size_largest_first));
        		largestCheck.setTextSize(TypedValue.COMPLEX_UNIT_SP, (16*scaleText));
        		largestCheck.setCompoundDrawablePadding(Util.scaleWidthPx(10, outMetrics));
        		ViewGroup.MarginLayoutParams largestMLP = (ViewGroup.MarginLayoutParams) largestCheck.getLayoutParams();
        		largestMLP.setMargins(Util.scaleWidthPx(15, outMetrics), Util.scaleHeightPx(10, outMetrics), 0, Util.scaleHeightPx(10, outMetrics));

        		final CheckedTextView smallestCheck = (CheckedTextView) dialoglayout.findViewById(R.id.sortby_dialog_smallest_first_check);
        		smallestCheck.setText(getString(R.string.sortby_size_smallest_first));
        		smallestCheck.setTextSize(TypedValue.COMPLEX_UNIT_SP, (16*scaleText));
        		smallestCheck.setCompoundDrawablePadding(Util.scaleWidthPx(10, outMetrics));
        		ViewGroup.MarginLayoutParams smallestMLP = (ViewGroup.MarginLayoutParams) smallestCheck.getLayoutParams();
        		smallestMLP.setMargins(Util.scaleWidthPx(15, outMetrics), Util.scaleHeightPx(10, outMetrics), 0, Util.scaleHeightPx(10, outMetrics));

        		AlertDialog.Builder builder = new AlertDialog.Builder(this, R.style.AppCompatAlertDialogStyle);
        		builder.setView(dialoglayout);
        		builder.setTitle(getString(R.string.action_sort_by));

        		sortByDialog = builder.create();
        		sortByDialog.show();
        		if(drawerItem==DrawerItem.CONTACTS){
        			switch(orderContacts){
		        		case MegaApiJava.ORDER_DEFAULT_ASC:{
		        			ascendingCheck.setChecked(true);
		        			descendingCheck.setChecked(false);
		        			break;
		        		}
		        		case MegaApiJava.ORDER_DEFAULT_DESC:{
		        			ascendingCheck.setChecked(false);
		        			descendingCheck.setChecked(true);
		        			break;
		        		}
	        		}
        		}
        		else if(drawerItem==DrawerItem.SAVED_FOR_OFFLINE||drawerItem==DrawerItem.SHARED_ITEMS){
        			log("orderOthers: "+orderOthers);
        			switch(orderOthers){
		        		case MegaApiJava.ORDER_DEFAULT_ASC:{
		        			log("ASCE");
		        			ascendingCheck.setChecked(true);
		        			descendingCheck.setChecked(false);
		        			break;
		        		}
		        		case MegaApiJava.ORDER_DEFAULT_DESC:{
		        			log("DESC");
		        			ascendingCheck.setChecked(false);
		        			descendingCheck.setChecked(true);
		        			break;
		        		}
        			}
        		}
        		else{
					log("orderCloud: "+orderCloud);
	        		switch(orderCloud){
		        		case MegaApiJava.ORDER_DEFAULT_ASC:{
		        			ascendingCheck.setChecked(true);
		        			descendingCheck.setChecked(false);
		        			newestCheck.setChecked(false);
		        			oldestCheck.setChecked(false);
							newestModificationCheck.setChecked(false);
							oldestModificationCheck.setChecked(false);
		        			largestCheck.setChecked(false);
		        			smallestCheck.setChecked(false);
		        			break;
		        		}
		        		case MegaApiJava.ORDER_DEFAULT_DESC:{
		        			ascendingCheck.setChecked(false);
		        			descendingCheck.setChecked(true);
		        			newestCheck.setChecked(false);
		        			oldestCheck.setChecked(false);
							newestModificationCheck.setChecked(false);
							oldestModificationCheck.setChecked(false);
		        			largestCheck.setChecked(false);
		        			smallestCheck.setChecked(false);
		        			break;
		        		}
		        		case MegaApiJava.ORDER_CREATION_DESC:{
		        			ascendingCheck.setChecked(false);
		        			descendingCheck.setChecked(false);
		        			newestCheck.setChecked(true);
		        			oldestCheck.setChecked(false);
							newestModificationCheck.setChecked(false);
							oldestModificationCheck.setChecked(false);
		        			largestCheck.setChecked(false);
		        			smallestCheck.setChecked(false);
		        			break;
		        		}
		        		case MegaApiJava.ORDER_CREATION_ASC:{
		        			ascendingCheck.setChecked(false);
		        			descendingCheck.setChecked(false);
		        			newestCheck.setChecked(false);
		        			oldestCheck.setChecked(true);
							newestModificationCheck.setChecked(false);
							oldestModificationCheck.setChecked(false);
		        			largestCheck.setChecked(false);
		        			smallestCheck.setChecked(false);
		        			break;
		        		}
						case MegaApiJava.ORDER_MODIFICATION_ASC:{
							ascendingCheck.setChecked(false);
							descendingCheck.setChecked(false);
							newestCheck.setChecked(false);
							oldestCheck.setChecked(false);
							newestModificationCheck.setChecked(false);
							oldestModificationCheck.setChecked(true);
							largestCheck.setChecked(false);
							smallestCheck.setChecked(false);
							break;
						}
						case MegaApiJava.ORDER_MODIFICATION_DESC:{
							ascendingCheck.setChecked(false);
							descendingCheck.setChecked(false);
							newestCheck.setChecked(false);
							oldestCheck.setChecked(false);
							newestModificationCheck.setChecked(true);
							oldestModificationCheck.setChecked(false);
							largestCheck.setChecked(false);
							smallestCheck.setChecked(false);
							break;
						}
		        		case MegaApiJava.ORDER_SIZE_ASC:{
		        			ascendingCheck.setChecked(false);
		        			descendingCheck.setChecked(false);
		        			newestCheck.setChecked(false);
		        			oldestCheck.setChecked(false);
							newestModificationCheck.setChecked(false);
							oldestModificationCheck.setChecked(false);
		        			largestCheck.setChecked(false);
		        			smallestCheck.setChecked(true);
		        			break;
		        		}
		        		case MegaApiJava.ORDER_SIZE_DESC:{
		        			ascendingCheck.setChecked(false);
		        			descendingCheck.setChecked(false);
		        			newestCheck.setChecked(false);
		        			oldestCheck.setChecked(false);
							newestModificationCheck.setChecked(false);
							oldestModificationCheck.setChecked(false);
		        			largestCheck.setChecked(true);
		        			smallestCheck.setChecked(false);
		        			break;
		        		}
	        		}
	        	}

        		final AlertDialog dialog = sortByDialog;
	        	switch(drawerItem){
		        	case CONTACTS:{
						sortByNameTV.setText(getString(R.string.email_text));
		        		sortByDateTV.setVisibility(View.GONE);
		        		newestCheck.setVisibility(View.GONE);
		        		oldestCheck.setVisibility(View.GONE);
						sortByModificationDateTV.setVisibility(View.GONE);
						newestModificationCheck.setVisibility(View.GONE);
						oldestModificationCheck.setVisibility(View.GONE);
		        		sortBySizeTV.setVisibility(View.GONE);
		        		largestCheck.setVisibility(View.GONE);
		        		smallestCheck.setVisibility(View.GONE);

		        		ascendingCheck.setOnClickListener(new OnClickListener() {

							@Override
							public void onClick(View v) {
								ascendingCheck.setChecked(true);
			        			descendingCheck.setChecked(false);
								log("order contacts value _ "+orderContacts);
								if(orderContacts!=MegaApiJava.ORDER_DEFAULT_ASC){
									log("call to selectSortByContacts ASC _ "+orderContacts);
									selectSortByContacts(MegaApiJava.ORDER_DEFAULT_ASC);
								}
			        			if (dialog != null){
			        				dialog.dismiss();
			        			}
							}
						});

		        		descendingCheck.setOnClickListener(new OnClickListener() {

							@Override
							public void onClick(View v) {
								ascendingCheck.setChecked(false);
			        			descendingCheck.setChecked(true);
								log("order contacts value _ "+orderContacts);
								if(orderContacts!=MegaApiJava.ORDER_DEFAULT_DESC) {
									log("call to selectSortByContacts DESC _ "+orderContacts);
									selectSortByContacts(MegaApiJava.ORDER_DEFAULT_DESC);
								}
			        			if (dialog != null){
			        				dialog.dismiss();
			        			}
							}
						});

		        		break;
		        	}
		        	case SAVED_FOR_OFFLINE: {

		        		sortByDateTV.setVisibility(View.GONE);
		        		newestCheck.setVisibility(View.GONE);
		        		oldestCheck.setVisibility(View.GONE);
						sortByModificationDateTV.setVisibility(View.GONE);
						newestModificationCheck.setVisibility(View.GONE);
						oldestModificationCheck.setVisibility(View.GONE);
		        		sortBySizeTV.setVisibility(View.GONE);
		        		largestCheck.setVisibility(View.GONE);
		        		smallestCheck.setVisibility(View.GONE);

		        		ascendingCheck.setOnClickListener(new OnClickListener() {

							@Override
							public void onClick(View v) {
								ascendingCheck.setChecked(true);
			        			descendingCheck.setChecked(false);
								if(orderOthers!=MegaApiJava.ORDER_DEFAULT_ASC) {
									selectSortByOffline(MegaApiJava.ORDER_DEFAULT_ASC);
								}
			        			if (dialog != null){
			        				dialog.dismiss();
			        			}
							}
						});

		        		descendingCheck.setOnClickListener(new OnClickListener() {

							@Override
							public void onClick(View v) {
								ascendingCheck.setChecked(false);
			        			descendingCheck.setChecked(true);
								if(orderOthers!=MegaApiJava.ORDER_DEFAULT_DESC) {
									selectSortByOffline(MegaApiJava.ORDER_DEFAULT_DESC);
								}
			        			if (dialog != null){
			        				dialog.dismiss();
			        			}
							}
						});

		        		break;

		        	}
		        	case SHARED_ITEMS: {

		        		sortByDateTV.setVisibility(View.GONE);
		        		newestCheck.setVisibility(View.GONE);
		        		oldestCheck.setVisibility(View.GONE);
						sortByModificationDateTV.setVisibility(View.GONE);
						newestModificationCheck.setVisibility(View.GONE);
						oldestModificationCheck.setVisibility(View.GONE);
		        		sortBySizeTV.setVisibility(View.GONE);
		        		largestCheck.setVisibility(View.GONE);
		        		smallestCheck.setVisibility(View.GONE);


		        		if (viewPagerShares.getCurrentItem()==0){

							sortByNameTV.setText(getString(R.string.sortby_owner_mail));
		        		}
		        		else{

		        		}

		        		ascendingCheck.setOnClickListener(new OnClickListener() {

							@Override
							public void onClick(View v) {
								ascendingCheck.setChecked(true);
			        			descendingCheck.setChecked(false);
								if(orderOthers!=MegaApiJava.ORDER_DEFAULT_ASC){
									selectSortByIncoming(MegaApiJava.ORDER_DEFAULT_ASC);
									selectSortByOutgoing(MegaApiJava.ORDER_DEFAULT_ASC);

								}

			        			if (dialog != null){
			        				dialog.dismiss();
			        			}
							}
						});

		        		descendingCheck.setOnClickListener(new OnClickListener() {

							@Override
							public void onClick(View v) {
								ascendingCheck.setChecked(false);
			        			descendingCheck.setChecked(true);
								if(orderOthers!=MegaApiJava.ORDER_DEFAULT_DESC){
										selectSortByIncoming(MegaApiJava.ORDER_DEFAULT_DESC);
										selectSortByOutgoing(MegaApiJava.ORDER_DEFAULT_DESC);
								}

			        			if (dialog != null){
			        				dialog.dismiss();
			        			}
							}
						});

		        		break;

		        	}
		        	case CLOUD_DRIVE:
		        	case INBOX:{

		        		ascendingCheck.setOnClickListener(new OnClickListener() {

							@Override
							public void onClick(View v) {
								ascendingCheck.setChecked(true);
			        			descendingCheck.setChecked(false);
			        			newestCheck.setChecked(false);
			        			oldestCheck.setChecked(false);
			        			largestCheck.setChecked(false);
			        			smallestCheck.setChecked(false);
			        			if(drawerItem==DrawerItem.CLOUD_DRIVE){
			        				selectSortByCloudDrive(MegaApiJava.ORDER_DEFAULT_ASC);
			        			}
			        			else{
			        				selectSortByInbox(MegaApiJava.ORDER_DEFAULT_ASC);
			        			}

			        			if (dialog != null){
			        				dialog.dismiss();
			        			}
							}
						});

		        		descendingCheck.setOnClickListener(new OnClickListener() {

							@Override
							public void onClick(View v) {
								ascendingCheck.setChecked(false);
			        			descendingCheck.setChecked(true);
			        			newestCheck.setChecked(false);
			        			oldestCheck.setChecked(false);
			        			largestCheck.setChecked(false);
			        			smallestCheck.setChecked(false);
			        			if(drawerItem==DrawerItem.CLOUD_DRIVE){
			        				selectSortByCloudDrive(MegaApiJava.ORDER_DEFAULT_DESC);
			        			}
			        			else{
			        				selectSortByInbox(MegaApiJava.ORDER_DEFAULT_DESC);
			        			}

			        			if (dialog != null){
			        				dialog.dismiss();
			        			}
							}
						});

		        		newestCheck.setOnClickListener(new OnClickListener() {

							@Override
							public void onClick(View v) {
								ascendingCheck.setChecked(false);
			        			descendingCheck.setChecked(false);
			        			newestCheck.setChecked(true);
			        			oldestCheck.setChecked(false);
			        			largestCheck.setChecked(false);
			        			smallestCheck.setChecked(false);
			        			if(drawerItem==DrawerItem.CLOUD_DRIVE){
			        				selectSortByCloudDrive(MegaApiJava.ORDER_CREATION_DESC);
			        			}
			        			else{
			        				selectSortByInbox(MegaApiJava.ORDER_CREATION_DESC);
			        			}

			        			if (dialog != null){
			        				dialog.dismiss();
			        			}
							}
						});

		        		oldestCheck.setOnClickListener(new OnClickListener() {

							@Override
							public void onClick(View v) {
								ascendingCheck.setChecked(false);
			        			descendingCheck.setChecked(false);
			        			newestCheck.setChecked(false);
			        			oldestCheck.setChecked(true);
			        			largestCheck.setChecked(false);
			        			smallestCheck.setChecked(false);
			        			if(drawerItem==DrawerItem.CLOUD_DRIVE){
			        				selectSortByCloudDrive(MegaApiJava.ORDER_CREATION_ASC);
			        			}
			        			else{
			        				selectSortByInbox(MegaApiJava.ORDER_CREATION_ASC);
			        			}

			        			if (dialog != null){
			        				dialog.dismiss();
			        			}
							}
						});

						newestModificationCheck.setOnClickListener(new OnClickListener() {

							@Override
							public void onClick(View v) {
								ascendingCheck.setChecked(false);
								descendingCheck.setChecked(false);
								newestCheck.setChecked(false);
								oldestCheck.setChecked(false);
								newestModificationCheck.setChecked(true);
								oldestModificationCheck.setChecked(false);
								largestCheck.setChecked(false);
								smallestCheck.setChecked(false);
								if(drawerItem==DrawerItem.CLOUD_DRIVE){
									selectSortByCloudDrive(MegaApiJava.ORDER_MODIFICATION_DESC);
								}
								else{
									selectSortByInbox(MegaApiJava.ORDER_MODIFICATION_DESC);
								}

								if (dialog != null){
									dialog.dismiss();
								}
							}
						});

						oldestModificationCheck.setOnClickListener(new OnClickListener() {

							@Override
							public void onClick(View v) {
								ascendingCheck.setChecked(false);
								descendingCheck.setChecked(false);
								newestCheck.setChecked(false);
								oldestCheck.setChecked(false);
								newestModificationCheck.setChecked(false);
								oldestModificationCheck.setChecked(true);
								largestCheck.setChecked(false);
								smallestCheck.setChecked(false);
								if(drawerItem==DrawerItem.CLOUD_DRIVE){
									selectSortByCloudDrive(MegaApiJava.ORDER_MODIFICATION_ASC);
								}
								else{
									selectSortByInbox(MegaApiJava.ORDER_MODIFICATION_ASC);
								}

								if (dialog != null){
									dialog.dismiss();
								}
							}
						});

		        		largestCheck.setOnClickListener(new OnClickListener() {

							@Override
							public void onClick(View v) {
								ascendingCheck.setChecked(false);
			        			descendingCheck.setChecked(false);
			        			newestCheck.setChecked(false);
			        			oldestCheck.setChecked(false);
			        			largestCheck.setChecked(true);
			        			smallestCheck.setChecked(false);
			        			if(drawerItem==DrawerItem.CLOUD_DRIVE){
			        				selectSortByCloudDrive(MegaApiJava.ORDER_SIZE_DESC);
			        			}
			        			else{
			        				selectSortByInbox(MegaApiJava.ORDER_SIZE_DESC);
			        			}

			        			if (dialog != null){
			        				dialog.dismiss();
			        			}
							}
						});

		        		smallestCheck.setOnClickListener(new OnClickListener() {

							@Override
							public void onClick(View v) {
								ascendingCheck.setChecked(false);
			        			descendingCheck.setChecked(false);
			        			newestCheck.setChecked(false);
			        			oldestCheck.setChecked(false);
			        			largestCheck.setChecked(false);
			        			smallestCheck.setChecked(true);
			        			if(drawerItem==DrawerItem.CLOUD_DRIVE){
			        				selectSortByCloudDrive(MegaApiJava.ORDER_SIZE_ASC);
			        			}
			        			else{
			        				selectSortByInbox(MegaApiJava.ORDER_SIZE_ASC);
			        			}

			        			if (dialog != null){
			        				dialog.dismiss();
			        			}
							}
						});

		        		break;
	        		}
//		        	default:{
//		        		Intent intent = new Intent(managerActivity, SortByDialogActivity.class);
//			    		intent.setAction(SortByDialogActivity.ACTION_SORT_BY);
//			    		startActivityForResult(intent, REQUEST_CODE_SORT_BY);
//			    		break;
//		        	}
	        	}
	        	return true;
	        }
	        case R.id.action_menu_help:{
	        	Intent intent = new Intent();
	            intent.setAction(Intent.ACTION_VIEW);
	            intent.addCategory(Intent.CATEGORY_BROWSABLE);
	            intent.setData(Uri.parse("https://mega.co.nz/#help/android"));
	            startActivity(intent);

	    		return true;
	    	}
	        case R.id.action_menu_upgrade_account:{
	        	drawerItem = DrawerItem.ACCOUNT;
	        	if (nV != null){
					Menu nVMenu = nV.getMenu();
					MenuItem hidden = nVMenu.findItem(R.id.navigation_item_hidden);
					resetNavigationViewMenu(nVMenu);
					hidden.setChecked(true);
				}
				drawerItem = DrawerItem.ACCOUNT;
				accountFragment = Constants.UPGRADE_ACCOUNT_FRAGMENT;
				displayedAccountType = -1;
				selectDrawerItemLollipop(drawerItem);
				return true;
	        }

	        case R.id.action_menu_change_pass:{
	        	Intent intent = new Intent(this, ChangePasswordActivityLollipop.class);
				startActivity(intent);
				return true;
	        }
	        case R.id.action_menu_remove_MK:{
				log("remove MK option selected");
				showConfirmationRemoveMK();
				return true;
	        }
	        case R.id.action_menu_export_MK:{
	        	log("export MK option selected");
				if(maFLol!=null){
					maFLol.showMKLayout();
				}
	        	return true;
	        }
	        case R.id.action_menu_logout:{
				log("action menu logout pressed");
				AccountController aC = new AccountController(this);
				aC.logout(this, megaApi, megaChatApi, false);
	        	return true;
	        }
	        case R.id.action_menu_cancel_subscriptions:{
				log("action menu cancel subscriptions pressed");
	        	if (megaApi != null){
	        		//Show the message
	        		showCancelMessage();
	        	}
	        	return true;
	        }
			case R.id.action_menu_forgot_pass:{
				log("action menu forgot pass pressed");
				if(maFLol!=null){
					showConfirmationResetPasswordFromMyAccount();
				}
				return true;
			}
            default:{
	            return super.onOptionsItemSelected(item);
            }
		}
	}

	public void updateAliveFragments(){
		log("updateAliveFragments");
		//Needed to update view when changing list<->grid from other section
		String cloudTag = getFragmentTag(R.id.cloud_drive_tabs_pager, 0);
		fbFLol = (FileBrowserFragmentLollipop) getSupportFragmentManager().findFragmentByTag(cloudTag);
		if (fbFLol != null){
			log("FileBrowserFragment is not NULL -> UPDATE");
			fbFLol.setIsList(isList);

			FragmentTransaction fragTransaction = getSupportFragmentManager().beginTransaction();
			fragTransaction.detach(fbFLol);
			fragTransaction.commitNowAllowingStateLoss();

			fragTransaction = getSupportFragmentManager().beginTransaction();
			fragTransaction.attach(fbFLol);
			fragTransaction.commitNowAllowingStateLoss();
		}

		cloudTag = getFragmentTag(R.id.cloud_drive_tabs_pager, 1);
		rbFLol = (RubbishBinFragmentLollipop) getSupportFragmentManager().findFragmentByTag(cloudTag);
		if (rbFLol != null){
			log("RubbishBinFragment is not NULL -> UPDATE");
			rbFLol.setIsList(isList);

			FragmentTransaction fragTransaction = getSupportFragmentManager().beginTransaction();
			fragTransaction.detach(rbFLol);
			fragTransaction.commitNowAllowingStateLoss();

			fragTransaction = getSupportFragmentManager().beginTransaction();
			fragTransaction.attach(rbFLol);
			fragTransaction.commitNowAllowingStateLoss();
		}

		String sharesTag = getFragmentTag(R.id.shares_tabs_pager, 0);
		inSFLol = (IncomingSharesFragmentLollipop) getSupportFragmentManager().findFragmentByTag(sharesTag);
		if (inSFLol != null){
			log("IncomingFragment is not NULL -> UPDATE");
			inSFLol.setIsList(isList);

			FragmentTransaction fragTransaction = getSupportFragmentManager().beginTransaction();
			fragTransaction.detach(inSFLol);
			fragTransaction.commitNowAllowingStateLoss();

			fragTransaction = getSupportFragmentManager().beginTransaction();
			fragTransaction.attach(inSFLol);
			fragTransaction.commitNowAllowingStateLoss();
		}

		sharesTag = getFragmentTag(R.id.shares_tabs_pager, 1);
		outSFLol = (OutgoingSharesFragmentLollipop) getSupportFragmentManager().findFragmentByTag(sharesTag);
		if (outSFLol != null){
			log("OutgoingFragment is not NULL -> UPDATE");
			outSFLol.setIsList(isList);

			FragmentTransaction fragTransaction = getSupportFragmentManager().beginTransaction();
			fragTransaction.detach(outSFLol);
			fragTransaction.commitNowAllowingStateLoss();

			fragTransaction = getSupportFragmentManager().beginTransaction();
			fragTransaction.attach(outSFLol);
			fragTransaction.commitNowAllowingStateLoss();
		}

		String contactsTag = getFragmentTag(R.id.contact_tabs_pager, 0);
		cFLol = (ContactsFragmentLollipop) getSupportFragmentManager().findFragmentByTag(contactsTag);
		if (cFLol != null){
			log("ContactsFragment is not NULL -> UPDATE");
			cFLol.setIsList(isList);

			FragmentTransaction fragTransaction = getSupportFragmentManager().beginTransaction();
			fragTransaction.detach(cFLol);
			fragTransaction.commitNowAllowingStateLoss();

			fragTransaction = getSupportFragmentManager().beginTransaction();
			fragTransaction.attach(cFLol);
			fragTransaction.commitNowAllowingStateLoss();
		}
	}

	@Override
	public void onBackPressed() {
		log("onBackPressedLollipop");

		if (drawerLayout.isDrawerOpen(nV)){
    		drawerLayout.closeDrawer(Gravity.LEFT);
    		return;
    	}

		if(isFabOpen){
			animateFABCollection();
			return;
		}

		if(slidingUploadPanel.getPanelState()!= SlidingUpPanelLayout.PanelState.HIDDEN||slidingUploadPanel.getVisibility()==View.VISIBLE){
			log("slidingUploadPanel()!=PanelState.HIDDEN");
			hideUploadPanel();
			return;
		}

		log("Sliding UPLOAD options not shown");

		if(slidingOptionsPanel.getPanelState()!= SlidingUpPanelLayout.PanelState.HIDDEN||slidingOptionsPanel.getVisibility()==View.VISIBLE){
			log("slidingOptionsPanel()!=PanelState.HIDDEN");
			hideOptionsPanel();
			return;
		}

		log("Sliding Node OPTIONs not shown");

		if(slidingContactOptionsPanel.getPanelState()!= SlidingUpPanelLayout.PanelState.HIDDEN||slidingContactOptionsPanel.getVisibility()==View.VISIBLE){
			log("slidingContactOptionsPanel()!=PanelState.HIDDEN");
			hideContactOptionsPanel();
			return;
		}

		log("Sliding CONTACT options not shown");

		if(slidingAvatarOptionsPanel.getVisibility()==View.VISIBLE||slidingAvatarOptionsPanel.getPanelState()!= SlidingUpPanelLayout.PanelState.HIDDEN){
			hideAvatarOptionsPanel();
			return;
		}

		log("Sliding AVATAR options not shown");

		if (megaApi == null){
			megaApi = ((MegaApplication)getApplication()).getMegaApi();
		}

		if (megaApi != null){
			log("---------retryPendingConnections");
			megaApi.retryPendingConnections();
		}
		try {
			statusDialog.dismiss();
		}
		catch (Exception ex) {}

		log("DRAWERITEM: " + drawerItem);

		if (drawerItem == DrawerItem.CLOUD_DRIVE){

			int index = viewPagerCDrive.getCurrentItem();
			if(index==1){
				//Rubbish Bin
				String cFTag = getFragmentTag(R.id.cloud_drive_tabs_pager, 1);
				rbFLol = (RubbishBinFragmentLollipop) getSupportFragmentManager().findFragmentByTag(cFTag);
				if (rbFLol != null){
					if (rbFLol.onBackPressed() == 0){
						viewPagerCDrive.setCurrentItem(0);
					}
					return;
				}
			}
			else if(index==0){
				//Cloud Drive
				String cFTag = getFragmentTag(R.id.cloud_drive_tabs_pager, 0);
				fbFLol = (FileBrowserFragmentLollipop) getSupportFragmentManager().findFragmentByTag(cFTag);
				if (fbFLol != null){
					if (fbFLol.onBackPressed() == 0){
						super.onBackPressed();
					}
					return;
				}
			}

			super.onBackPressed();
		}
		else if (drawerItem == DrawerItem.TRANSFERS){
			if (tFLol != null){
    			if (tFLol.onBackPressed() == 0){
    				drawerItem = DrawerItem.CLOUD_DRIVE;
					if (nV != null){
						Menu nVMenu = nV.getMenu();
						MenuItem cloudDrive = nVMenu.findItem(R.id.navigation_item_cloud_drive);
						resetNavigationViewMenu(nVMenu);
						cloudDrive.setChecked(true);
						cloudDrive.setIcon(getResources().getDrawable(R.drawable.cloud_drive_red));
					}
    				selectDrawerItemLollipop(drawerItem);
    				return;
    			}
    		}
    	}
		else if (drawerItem == DrawerItem.INBOX){
			if (iFLol != null){
				if (iFLol.onBackPressed() == 0){
					drawerItem = DrawerItem.CLOUD_DRIVE;
					if (nV != null){
						Menu nVMenu = nV.getMenu();
						MenuItem cloudDrive = nVMenu.findItem(R.id.navigation_item_cloud_drive);
						resetNavigationViewMenu(nVMenu);
						cloudDrive.setChecked(true);
						cloudDrive.setIcon(getResources().getDrawable(R.drawable.cloud_drive_red));
					}
					selectDrawerItemLollipop(drawerItem);
					return;
				}
			}
		}
		else if (drawerItem == DrawerItem.SETTINGS){

			if (!Util.isOnline(this)){
				showOfflineMode();
			}
			else{
				drawerItem = DrawerItem.CLOUD_DRIVE;
				if (nV != null){
					Menu nVMenu = nV.getMenu();
					MenuItem cloudDrive = nVMenu.findItem(R.id.navigation_item_cloud_drive);
					resetNavigationViewMenu(nVMenu);
					cloudDrive.setChecked(true);
					cloudDrive.setIcon(getResources().getDrawable(R.drawable.cloud_drive_red));
				}
				selectDrawerItemLollipop(drawerItem);
			}

			return;
		}
		else if (drawerItem == DrawerItem.SHARED_ITEMS){
			int index = viewPagerShares.getCurrentItem();
			if(index==1){
				//OUTGOING
				String cFTag2 = getFragmentTag(R.id.shares_tabs_pager, 1);
				log("Tag: "+ cFTag2);
				outSFLol = (OutgoingSharesFragmentLollipop) getSupportFragmentManager().findFragmentByTag(cFTag2);
				if (outSFLol != null){
					if (outSFLol.onBackPressed() == 0){
						drawerItem = DrawerItem.CLOUD_DRIVE;
						if (nV != null){
							Menu nVMenu = nV.getMenu();
							MenuItem cloudDrive = nVMenu.findItem(R.id.navigation_item_cloud_drive);
							resetNavigationViewMenu(nVMenu);
							cloudDrive.setChecked(true);
							cloudDrive.setIcon(getResources().getDrawable(R.drawable.cloud_drive_red));
						}
						selectDrawerItemLollipop(drawerItem);
						return;
					}
				}
			}
			else{
				//InCOMING
				String cFTag1 = getFragmentTag(R.id.shares_tabs_pager, 0);
				log("Tag: "+ cFTag1);
				inSFLol = (IncomingSharesFragmentLollipop) getSupportFragmentManager().findFragmentByTag(cFTag1);
				if (inSFLol != null){
					if (inSFLol.onBackPressed() == 0){
						drawerItem = DrawerItem.CLOUD_DRIVE;
						if (nV != null){
							Menu nVMenu = nV.getMenu();
							MenuItem cloudDrive = nVMenu.findItem(R.id.navigation_item_cloud_drive);
							resetNavigationViewMenu(nVMenu);
							cloudDrive.setChecked(true);
							cloudDrive.setIcon(getResources().getDrawable(R.drawable.cloud_drive_red));
						}
						selectDrawerItemLollipop(drawerItem);
						return;
					}
				}
			}
		}
		else if (drawerItem == DrawerItem.SAVED_FOR_OFFLINE){
			if (oFLol != null){
				if (oFLol.onBackPressed() == 0){
					attr = dbH.getAttributes();
					if (attr != null){
						if (attr.getOnline() != null){
							if (!Boolean.parseBoolean(attr.getOnline())){
								super.onBackPressed();
								return;
							}
						}
					}

					if (fbFLol != null){
						drawerItem = DrawerItem.CLOUD_DRIVE;
						if (nV != null){
							Menu nVMenu = nV.getMenu();
							MenuItem cloudDrive = nVMenu.findItem(R.id.navigation_item_cloud_drive);
							resetNavigationViewMenu(nVMenu);
							cloudDrive.setChecked(true);
							cloudDrive.setIcon(getResources().getDrawable(R.drawable.cloud_drive_red));
						}
						selectDrawerItemLollipop(drawerItem);
					}
					else{
						super.onBackPressed();
					}
					return;
				}
			}
		}
		else if (drawerItem == DrawerItem.CHAT){

			if (!Util.isOnline(this)){
				showOfflineMode();
			}
			else{
				drawerItem = DrawerItem.CLOUD_DRIVE;
				if (nV != null){
					Menu nVMenu = nV.getMenu();
					MenuItem cloudDrive = nVMenu.findItem(R.id.navigation_item_cloud_drive);
					resetNavigationViewMenu(nVMenu);
					cloudDrive.setChecked(true);
					cloudDrive.setIcon(getResources().getDrawable(R.drawable.cloud_drive_red));
				}
				selectDrawerItemLollipop(drawerItem);
			}
		}
		else if (drawerItem == DrawerItem.CONTACTS){
			int index = viewPagerContacts.getCurrentItem();
			switch (index) {
				case 0:{
					//CONTACTS FRAGMENT
		    		String cFTag = getFragmentTag(R.id.contact_tabs_pager, 0);
		    		cFLol = (ContactsFragmentLollipop) getSupportFragmentManager().findFragmentByTag(cFTag);
		    		if (cFLol != null){
		    			if (cFLol.onBackPressed() == 0){
		    				drawerItem = DrawerItem.CLOUD_DRIVE;
		    				if (nV != null){
								Menu nVMenu = nV.getMenu();
								MenuItem cloudDrive = nVMenu.findItem(R.id.navigation_item_cloud_drive);
								resetNavigationViewMenu(nVMenu);
								cloudDrive.setChecked(true);
								cloudDrive.setIcon(getResources().getDrawable(R.drawable.cloud_drive_red));
							}
							selectDrawerItemLollipop(drawerItem);
		    				return;
		    			}
		    		}
					break;
				}
				case 1:{
					String cFTag = getFragmentTag(R.id.contact_tabs_pager, 1);
					sRFLol = (SentRequestsFragmentLollipop) getSupportFragmentManager().findFragmentByTag(cFTag);
		    		if (sRFLol != null){
		    			if (sRFLol.onBackPressed() == 0){
		    				drawerItem = DrawerItem.CLOUD_DRIVE;
		    				if (nV != null){
								Menu nVMenu = nV.getMenu();
								MenuItem cloudDrive = nVMenu.findItem(R.id.navigation_item_cloud_drive);
								resetNavigationViewMenu(nVMenu);
								cloudDrive.setChecked(true);
								cloudDrive.setIcon(getResources().getDrawable(R.drawable.cloud_drive_red));
							}
							selectDrawerItemLollipop(drawerItem);
		    				return;
		    			}
		    		}
					break;
				}
				case 2:{
					String cFTag = getFragmentTag(R.id.contact_tabs_pager, 2);
					rRFLol = (ReceivedRequestsFragmentLollipop) getSupportFragmentManager().findFragmentByTag(cFTag);
		    		if (rRFLol != null){
		    			if (rRFLol.onBackPressed() == 0){
		    				drawerItem = DrawerItem.CLOUD_DRIVE;
		    				if (nV != null){
								Menu nVMenu = nV.getMenu();
								MenuItem cloudDrive = nVMenu.findItem(R.id.navigation_item_cloud_drive);
								resetNavigationViewMenu(nVMenu);
								cloudDrive.setChecked(true);
								cloudDrive.setIcon(getResources().getDrawable(R.drawable.cloud_drive_red));
							}
							selectDrawerItemLollipop(drawerItem);
		    				return;
		    			}
		    		}
					break;
				}
			}
		}
		else if (drawerItem == DrawerItem.ACCOUNT){
			log("MyAccountSection");
			log("The accountFragment is: "+accountFragment);
    		switch(accountFragment){

	    		case Constants.MY_ACCOUNT_FRAGMENT:{
	    			if (maFLol != null){
	    				if (maFLol.onBackPressed() == 0){
		    				drawerItem = DrawerItem.CLOUD_DRIVE;
		    				if (nV != null){
								Menu nVMenu = nV.getMenu();
								MenuItem cloudDrive = nVMenu.findItem(R.id.navigation_item_cloud_drive);
								resetNavigationViewMenu(nVMenu);
								cloudDrive.setChecked(true);
								cloudDrive.setIcon(getResources().getDrawable(R.drawable.cloud_drive_red));
							}
							selectDrawerItemLollipop(drawerItem);
	    				}
	    			}
	    			return;
	    		}
	    		case Constants.UPGRADE_ACCOUNT_FRAGMENT:{
					log("Back to MyAccountFragment");
					displayedAccountType=-1;
	    			if (upAFL != null){
	    				drawerItem = DrawerItem.ACCOUNT;
						accountFragment=Constants.MY_ACCOUNT_FRAGMENT;
	    				selectDrawerItemLollipop(drawerItem);
	    				if (nV != null){
	    					Menu nVMenu = nV.getMenu();
	    					MenuItem hidden = nVMenu.findItem(R.id.navigation_item_hidden);
	    					resetNavigationViewMenu(nVMenu);
	    					hidden.setChecked(true);
	    				}
	    			}
	    			return;
	    		}
	    		case Constants.CC_FRAGMENT:{
	    			if (ccFL != null){
						displayedAccountType = ccFL.getParameterType();
	    			}
					showUpAF();
	    			return;
	    		}
	    		case Constants.OVERQUOTA_ALERT:{
	    			if (upAFL != null){
	    				drawerItem = DrawerItem.CLOUD_DRIVE;
	    				if (nV != null){
							Menu nVMenu = nV.getMenu();
							MenuItem cloudDrive = nVMenu.findItem(R.id.navigation_item_cloud_drive);
							resetNavigationViewMenu(nVMenu);
							cloudDrive.setChecked(true);
							cloudDrive.setIcon(getResources().getDrawable(R.drawable.cloud_drive_red));
						}
						selectDrawerItemLollipop(drawerItem);
	    			}
	    			return;
	    		}
	    		case Constants.MONTHLY_YEARLY_FRAGMENT:{
	    			if (myFL != null){
	    				myFL.onBackPressed();
	    			}
	    			return;
	    		}
	    		default:{
	    			if (fbFLol != null){
	    				drawerItem = DrawerItem.CLOUD_DRIVE;
	    				if (nV != null){
							Menu nVMenu = nV.getMenu();
							MenuItem cloudDrive = nVMenu.findItem(R.id.navigation_item_cloud_drive);
							resetNavigationViewMenu(nVMenu);
							cloudDrive.setChecked(true);
							cloudDrive.setIcon(getResources().getDrawable(R.drawable.cloud_drive_red));
						}
						selectDrawerItemLollipop(drawerItem);
	    			}
	    		}
    		}
    	}
		else if (drawerItem == DrawerItem.CAMERA_UPLOADS){
			if (cuFL != null){
    			if (cuFL.onBackPressed() == 0){
    				drawerItem = DrawerItem.CLOUD_DRIVE;
    				if (nV != null){
						Menu nVMenu = nV.getMenu();
						MenuItem cloudDrive = nVMenu.findItem(R.id.navigation_item_cloud_drive);
						resetNavigationViewMenu(nVMenu);
						cloudDrive.setChecked(true);
						cloudDrive.setIcon(getResources().getDrawable(R.drawable.cloud_drive_red));
					}
					selectDrawerItemLollipop(drawerItem);
    				return;
    			}
    		}
    	}
		else if (drawerItem == DrawerItem.MEDIA_UPLOADS){
			if (muFLol != null){
    			if (muFLol.onBackPressed() == 0){
    				drawerItem = DrawerItem.CLOUD_DRIVE;
    				if (nV != null){
						Menu nVMenu = nV.getMenu();
						MenuItem cloudDrive = nVMenu.findItem(R.id.navigation_item_cloud_drive);
						resetNavigationViewMenu(nVMenu);
						cloudDrive.setChecked(true);
						cloudDrive.setIcon(getResources().getDrawable(R.drawable.cloud_drive_red));
					}
					selectDrawerItemLollipop(drawerItem);
    				return;
    			}
    		}
    	}
		else if (drawerItem == DrawerItem.SEARCH){
    		if (sFLol != null){
    			if (sFLol.onBackPressed() == 0){
    				drawerItem = DrawerItem.CLOUD_DRIVE;
    				if (nV != null){
						Menu nVMenu = nV.getMenu();
						MenuItem cloudDrive = nVMenu.findItem(R.id.navigation_item_cloud_drive);
						resetNavigationViewMenu(nVMenu);
						cloudDrive.setChecked(true);
						cloudDrive.setIcon(getResources().getDrawable(R.drawable.cloud_drive_red));
					}
    				selectDrawerItemLollipop(drawerItem);
    				return;
    			}
    		}
    	}
		else{
			super.onBackPressed();
			return;
		}
	}

	@Override
	public boolean onNavigationItemSelected(MenuItem menuItem) {

		switch (menuItem.getItemId()){
			case R.id.navigation_item_cloud_drive:{
//				Snackbar.make(fragmentContainer, menuItem.getTitle() + " (" + menuItem.getItemId() + ")", Snackbar.LENGTH_LONG).show();
				drawerMenuItem = menuItem;
				drawerItem = DrawerItem.CLOUD_DRIVE;
				if (nV != null){
					Menu nVMenu = nV.getMenu();
					resetNavigationViewMenu(nVMenu);
				}
				menuItem.setChecked(true);
				menuItem.setIcon(getResources().getDrawable(R.drawable.cloud_drive_red));
				selectDrawerItemLollipop(drawerItem);
				break;
			}
			case R.id.navigation_item_saved_for_offline:{
//				Snackbar.make(fragmentContainer, menuItem.getTitle() + " (" + menuItem.getItemId() + ")", Snackbar.LENGTH_LONG).show();
				drawerMenuItem = menuItem;
				drawerItem = DrawerItem.SAVED_FOR_OFFLINE;
				if (nV != null){
					Menu nVMenu = nV.getMenu();
					resetNavigationViewMenu(nVMenu);
				}
				menuItem.setChecked(true);
				menuItem.setIcon(getResources().getDrawable(R.drawable.saved_for_offline_red));
				selectDrawerItemLollipop(drawerItem);
				break;
			}
			case R.id.navigation_item_camera_uploads:{
//				Snackbar.make(fragmentContainer, menuItem.getTitle() + " (" + menuItem.getItemId() + ")", Snackbar.LENGTH_LONG).show();
				drawerMenuItem = menuItem;
				drawerItem = DrawerItem.CAMERA_UPLOADS;
				if (nV != null){
					Menu nVMenu = nV.getMenu();
					resetNavigationViewMenu(nVMenu);
				}
				menuItem.setChecked(true);
				menuItem.setIcon(getResources().getDrawable(R.drawable.camera_uploads_red));
				selectDrawerItemLollipop(drawerItem);
				break;
			}
			case R.id.navigation_item_inbox:{
//				Snackbar.make(fragmentContainer, menuItem.getTitle() + " (" + menuItem.getItemId() + ")", Snackbar.LENGTH_LONG).show();
				drawerMenuItem = menuItem;
				drawerItem = DrawerItem.INBOX;
				if (nV != null){
					Menu nVMenu = nV.getMenu();
					resetNavigationViewMenu(nVMenu);
				}
				menuItem.setChecked(true);
				menuItem.setIcon(getResources().getDrawable(R.drawable.inbox_red));
				selectDrawerItemLollipop(drawerItem);
				break;
			}
			case R.id.navigation_item_shared_items:{
//				Snackbar.make(fragmentContainer, menuItem.getTitle() + " (" + menuItem.getItemId() + ")", Snackbar.LENGTH_LONG).show();
				drawerMenuItem = menuItem;
				drawerItem = DrawerItem.SHARED_ITEMS;
				if (nV != null){
					Menu nVMenu = nV.getMenu();
					resetNavigationViewMenu(nVMenu);
				}
				menuItem.setChecked(true);
				menuItem.setIcon(getResources().getDrawable(R.drawable.shared_items_red));
				selectDrawerItemLollipop(drawerItem);
				break;
			}
			case R.id.navigation_item_chat:{
				drawerMenuItem = menuItem;
				drawerItem = DrawerItem.CHAT;
				if (nV != null){
					Menu nVMenu = nV.getMenu();
					resetNavigationViewMenu(nVMenu);
				}
				menuItem.setChecked(true);
				menuItem.setIcon(getResources().getDrawable(R.drawable.ic_menu_chat_red));
				selectDrawerItemLollipop(drawerItem);
				break;
			}
			case R.id.navigation_item_contacts:{
//				Snackbar.make(fragmentContainer, menuItem.getTitle() + " (" + menuItem.getItemId() + ")", Snackbar.LENGTH_LONG).show();
				drawerMenuItem = menuItem;
				drawerItem = DrawerItem.CONTACTS;
				if (nV != null){
					Menu nVMenu = nV.getMenu();
					resetNavigationViewMenu(nVMenu);
				}
				menuItem.setChecked(true);
				menuItem.setIcon(getResources().getDrawable(R.drawable.contacts_red));
				selectDrawerItemLollipop(drawerItem);
				break;
			}
			case R.id.navigation_item_settings:{
//				Snackbar.make(fragmentContainer, menuItem.getTitle() + " (" + menuItem.getItemId() + ")", Snackbar.LENGTH_LONG).show();
				lastDrawerItem = drawerItem;
				drawerItem = DrawerItem.SETTINGS;
				if (nV != null){
					Menu nVMenu = nV.getMenu();
					resetNavigationViewMenu(nVMenu);
				}
				menuItem.setChecked(true);
				menuItem.setIcon(getResources().getDrawable(R.drawable.settings_red));
				selectDrawerItemLollipop(drawerItem);
				break;
			}
		}
		drawerLayout.closeDrawer(Gravity.LEFT);

		return true;
	}

	public void showSnackbar(String s){
		log("showSnackbar");
		Snackbar snackbar = Snackbar.make(fragmentContainer, s, Snackbar.LENGTH_LONG);
		TextView snackbarTextView = (TextView)snackbar.getView().findViewById(android.support.design.R.id.snackbar_text);
		snackbarTextView.setMaxLines(5);
		snackbar.show();
	}

	public void askConfirmationNoAppInstaledBeforeDownload (String parentPath, String url, long size, long [] hashes, String nodeToDownload){
		log("askConfirmationNoAppInstaledBeforeDownload");

		final String parentPathC = parentPath;
		final String urlC = url;
		final long [] hashesC = hashes;
		final long sizeC=size;

		AlertDialog.Builder builder = new AlertDialog.Builder(this, R.style.AppCompatAlertDialogStyle);
		LinearLayout confirmationLayout = new LinearLayout(this);
		confirmationLayout.setOrientation(LinearLayout.VERTICAL);
		LinearLayout.LayoutParams params = new LinearLayout.LayoutParams(LinearLayout.LayoutParams.MATCH_PARENT, LinearLayout.LayoutParams.WRAP_CONTENT);
		params.setMargins(Util.scaleWidthPx(20, outMetrics), Util.scaleHeightPx(10, outMetrics), Util.scaleWidthPx(17, outMetrics), 0);

		final CheckBox dontShowAgain =new CheckBox(this);
		dontShowAgain.setText(getString(R.string.checkbox_not_show_again));
		dontShowAgain.setTextColor(getResources().getColor(R.color.text_secondary));

		confirmationLayout.addView(dontShowAgain, params);

		builder.setView(confirmationLayout);

//				builder.setTitle(getString(R.string.confirmation_required));
		builder.setMessage(getString(R.string.alert_no_app, nodeToDownload));
		builder.setPositiveButton(getString(R.string.general_download),
				new DialogInterface.OnClickListener() {
					public void onClick(DialogInterface dialog, int whichButton) {
						if(dontShowAgain.isChecked()){
							dbH.setAttrAskNoAppDownload("false");
						}
						nC.download(parentPathC, urlC, sizeC, hashesC);
					}
				});
		builder.setNegativeButton(getString(android.R.string.cancel), new DialogInterface.OnClickListener() {
			public void onClick(DialogInterface dialog, int whichButton) {
				if(dontShowAgain.isChecked()){
					dbH.setAttrAskNoAppDownload("false");
				}
			}
		});
		downloadConfirmationDialog = builder.create();
		downloadConfirmationDialog.show();
	}


	public void askSizeConfirmationBeforeDownload(String parentPath, String url, long size, long [] hashes){
		log("askSizeConfirmationBeforeDownload");

		final String parentPathC = parentPath;
		final String urlC = url;
		final long [] hashesC = hashes;
		final long sizeC=size;

		AlertDialog.Builder builder = new AlertDialog.Builder(this, R.style.AppCompatAlertDialogStyle);
		LinearLayout confirmationLayout = new LinearLayout(this);
		confirmationLayout.setOrientation(LinearLayout.VERTICAL);
		LinearLayout.LayoutParams params = new LinearLayout.LayoutParams(LinearLayout.LayoutParams.MATCH_PARENT, LinearLayout.LayoutParams.WRAP_CONTENT);
		params.setMargins(Util.scaleWidthPx(20, outMetrics), Util.scaleHeightPx(10, outMetrics), Util.scaleWidthPx(17, outMetrics), 0);

		final CheckBox dontShowAgain =new CheckBox(this);
		dontShowAgain.setText(getString(R.string.checkbox_not_show_again));
		dontShowAgain.setTextColor(getResources().getColor(R.color.text_secondary));

		confirmationLayout.addView(dontShowAgain, params);

		builder.setView(confirmationLayout);

//				builder.setTitle(getString(R.string.confirmation_required));

		builder.setMessage(getString(R.string.alert_larger_file, Util.getSizeString(sizeC)));
		builder.setPositiveButton(getString(R.string.general_download),
				new DialogInterface.OnClickListener() {
					public void onClick(DialogInterface dialog, int whichButton) {
						if(dontShowAgain.isChecked()){
							dbH.setAttrAskSizeDownload("false");
						}
						nC.checkInstalledAppBeforeDownload(parentPathC, urlC, sizeC, hashesC);
					}
				});
		builder.setNegativeButton(getString(android.R.string.cancel), new DialogInterface.OnClickListener() {
			public void onClick(DialogInterface dialog, int whichButton) {
				if(dontShowAgain.isChecked()){
					dbH.setAttrAskSizeDownload("false");
				}
			}
		});

		downloadConfirmationDialog = builder.create();
		downloadConfirmationDialog.show();
	}

	public void showRenameDialog(final MegaNode document, String text){
		log("showRenameDialog");

		LinearLayout layout = new LinearLayout(this);
	    layout.setOrientation(LinearLayout.VERTICAL);
	    LinearLayout.LayoutParams params = new LinearLayout.LayoutParams(LinearLayout.LayoutParams.MATCH_PARENT, LinearLayout.LayoutParams.WRAP_CONTENT);
	    params.setMargins(Util.scaleWidthPx(20, outMetrics), Util.scaleHeightPx(20, outMetrics), Util.scaleWidthPx(17, outMetrics), 0);
//	    layout.setLayoutParams(params);

		final EditTextCursorWatcher input = new EditTextCursorWatcher(this, document.isFolder());
//		input.setId(EDIT_TEXT_ID);
		input.setSingleLine();
		input.setTextColor(getResources().getColor(R.color.text_secondary));
//		input.setHint(getString(R.string.context_new_folder_name));
		input.setImeOptions(EditorInfo.IME_ACTION_DONE);

		input.setImeActionLabel(getString(R.string.context_rename),EditorInfo.IME_ACTION_DONE);
		input.setText(text);
		input.setOnFocusChangeListener(new View.OnFocusChangeListener() {
			@Override
			public void onFocusChange(final View v, boolean hasFocus) {
				if (hasFocus) {
					if (document.isFolder()){
						input.setSelection(0, input.getText().length());
					}
					else{
						String [] s = document.getName().split("\\.");
						if (s != null){
							int numParts = s.length;
							int lastSelectedPos = 0;
							if (numParts == 1){
								input.setSelection(0, input.getText().length());
							}
							else if (numParts > 1){
								for (int i=0; i<(numParts-1);i++){
									lastSelectedPos += s[i].length();
									lastSelectedPos++;
								}
								lastSelectedPos--; //The last point should not be selected)
								input.setSelection(0, lastSelectedPos);
							}
						}
						showKeyboardDelayed(v);
					}
				}
			}
		});

		input.setOnEditorActionListener(new OnEditorActionListener() {
			@Override
			public boolean onEditorAction(TextView v, int actionId,
					KeyEvent event) {
				if (actionId == EditorInfo.IME_ACTION_DONE) {
					renameDialog.dismiss();
					String value = v.getText().toString().trim();
					if (value.length() == 0) {
						return true;
					}
					nC.renameNode(document, value);
					return true;
				}
				return false;
			}
		});

	    layout.addView(input, params);

		AlertDialog.Builder builder = new AlertDialog.Builder(this, R.style.AppCompatAlertDialogStyle);
		builder.setTitle(getString(R.string.context_rename) + " "	+ new String(document.getName()));
		builder.setPositiveButton(getString(R.string.context_rename),
				new DialogInterface.OnClickListener() {
					public void onClick(DialogInterface dialog, int whichButton) {
						String value = input.getText().toString().trim();
						if (value.length() == 0) {
							return;
						}
						nC.renameNode(document, value);
					}
				});
		builder.setNegativeButton(getString(android.R.string.cancel), null);
		builder.setView(layout);
		renameDialog = builder.create();
		renameDialog.show();

	}

	public void showGetLinkPanel(final String link, long expirationTimestamp){
		log("showGetLinkPanel: "+link);

		final Calendar c = Calendar.getInstance();
		int year = c.get(Calendar.YEAR);
		int month = c.get(Calendar.MONTH);
		int day = c.get(Calendar.DAY_OF_MONTH);

		final DatePickerDialog datePickerDialog = new DatePickerDialog(managerActivity, this, year, month, day);
		AlertDialog.Builder builder = new AlertDialog.Builder(this, R.style.AppCompatAlertDialogStyle);

		builder.setTitle(getString(R.string.context_get_link_menu));

		LayoutInflater inflater = getLayoutInflater();
		View dialoglayout = inflater.inflate(R.layout.panel_get_link, null);

		final CheckedTextView linkWithoutKeyCheck = (CheckedTextView) dialoglayout.findViewById(R.id.link_without_key);
		linkWithoutKeyCheck.setChecked(true);
		linkWithoutKeyCheck.setTextSize(TypedValue.COMPLEX_UNIT_SP, (16*scaleText));
		linkWithoutKeyCheck.setCompoundDrawablePadding(Util.scaleWidthPx(10, outMetrics));
		ViewGroup.MarginLayoutParams linkWOK = (ViewGroup.MarginLayoutParams) linkWithoutKeyCheck.getLayoutParams();
		linkWOK.setMargins(Util.scaleWidthPx(20, outMetrics), Util.scaleHeightPx(14, outMetrics), 0, Util.scaleHeightPx(10, outMetrics));

		final CheckedTextView linkDecryptionKeyCheck = (CheckedTextView) dialoglayout.findViewById(R.id.link_decryption_key);
		linkDecryptionKeyCheck.setTextSize(TypedValue.COMPLEX_UNIT_SP, (16*scaleText));
		linkDecryptionKeyCheck.setCompoundDrawablePadding(Util.scaleWidthPx(10, outMetrics));
		ViewGroup.MarginLayoutParams linkDecry = (ViewGroup.MarginLayoutParams) linkDecryptionKeyCheck.getLayoutParams();
		linkDecry.setMargins(Util.scaleWidthPx(20, outMetrics), Util.scaleHeightPx(10, outMetrics), 0, Util.scaleHeightPx(10, outMetrics));

		final CheckedTextView linkWithKeyCheck = (CheckedTextView) dialoglayout.findViewById(R.id.link_with_key);
		linkWithKeyCheck.setTextSize(TypedValue.COMPLEX_UNIT_SP, (16*scaleText));
		linkWithKeyCheck.setCompoundDrawablePadding(Util.scaleWidthPx(10, outMetrics));
		ViewGroup.MarginLayoutParams linkWK = (ViewGroup.MarginLayoutParams) linkWithKeyCheck.getLayoutParams();
		linkWK.setMargins(Util.scaleWidthPx(20, outMetrics), Util.scaleHeightPx(10, outMetrics), 0, Util.scaleHeightPx(10, outMetrics));

		RelativeLayout expiryDateLayout = (RelativeLayout) dialoglayout.findViewById(R.id.expiry_date_layout);
		LinearLayout.LayoutParams paramsDateLayout = (LinearLayout.LayoutParams)expiryDateLayout.getLayoutParams();
		paramsDateLayout.setMargins(Util.scaleWidthPx(26, outMetrics), Util.scaleHeightPx(10, outMetrics), 0, 0);
		expiryDateLayout.setLayoutParams(paramsDateLayout);

		TextView expiryDateTitle = (TextView) dialoglayout.findViewById(R.id.title_set_expiry_date);
		expiryDateTitle.setTextSize(TypedValue.COMPLEX_UNIT_SP, (16*scaleText));

		TextView expiryDateSubtitle = (TextView) dialoglayout.findViewById(R.id.subtitle_set_expiry_date);
		expiryDateSubtitle.setTextSize(TypedValue.COMPLEX_UNIT_SP, (14*scaleText));

		expiryDateButton = (Button) dialoglayout.findViewById(R.id.expiry_date);
		LinearLayout.LayoutParams paramsExpiryDate = (LinearLayout.LayoutParams)expiryDateButton.getLayoutParams();
		paramsExpiryDate.setMargins(Util.scaleWidthPx(20, outMetrics), 0, 0, 0);
		expiryDateButton.setLayoutParams(paramsExpiryDate);

		final TextView linkText = (TextView) dialoglayout.findViewById(R.id.link);
		linkText.setTextSize(TypedValue.COMPLEX_UNIT_SP, (14*scaleText));
		LinearLayout.LayoutParams paramsLink = (LinearLayout.LayoutParams)linkText.getLayoutParams();
		paramsLink.setMargins(Util.scaleWidthPx(26, outMetrics), Util.scaleHeightPx(3, outMetrics), Util.scaleWidthPx(16, outMetrics), Util.scaleHeightPx(6, outMetrics));
		linkText.setLayoutParams(paramsLink);

		switchGetLink = (SwitchCompat) dialoglayout.findViewById(R.id.switch_set_expiry_date);
		RelativeLayout.LayoutParams paramsSwitch = (RelativeLayout.LayoutParams)switchGetLink.getLayoutParams();
		paramsSwitch.setMargins(0, 0, Util.scaleWidthPx(16, outMetrics), 0);
		switchGetLink.setLayoutParams(paramsSwitch);

		linkWithoutKeyCheck.setOnClickListener(new OnClickListener() {

			@Override
			public void onClick(View v) {
				linkWithoutKeyCheck.setChecked(true);
				linkDecryptionKeyCheck.setChecked(false);
				linkWithKeyCheck.setChecked(false);
				String urlString="";
				String [] s = link.split("!");
				if (s.length == 3){
					urlString = s[0] + "!" + s[1];
				}
				linkText.setText(urlString);
			}
		});

		linkDecryptionKeyCheck.setOnClickListener(new OnClickListener() {

			@Override
			public void onClick(View v) {
				linkWithoutKeyCheck.setChecked(false);
				linkDecryptionKeyCheck.setChecked(true);
				linkWithKeyCheck.setChecked(false);
				String keyString="!";
				String [] s = link.split("!");
				if (s.length == 3){
					keyString = keyString+s[2];
				}
				linkText.setText(keyString);
			}
		});

		linkWithKeyCheck.setOnClickListener(new OnClickListener() {

			@Override
			public void onClick(View v) {
				linkWithoutKeyCheck.setChecked(false);
				linkDecryptionKeyCheck.setChecked(false);
				linkWithKeyCheck.setChecked(true);
				linkText.setText(link);
			}
		});

		datePickerDialog.setButton(DialogInterface.BUTTON_NEGATIVE, getString(R.string.general_cancel), new DialogInterface.OnClickListener() {
			public void onClick(DialogInterface dialog, int which) {
				if (which == DialogInterface.BUTTON_NEGATIVE) {
					log("Negative button of DatePicker clicked");
					switchGetLink.setChecked(false);
					expiryDateButton.setVisibility(View.INVISIBLE);
				}
			}
		});
		//Set by default, link without key
		String urlString="";
		String [] s = link.split("!");
		if (s.length == 3){
			urlString = s[0] + "!" + s[1];
		}
		linkText.setText(urlString);
		linkWithoutKeyCheck.setChecked(true);

		builder.setView(dialoglayout);
//
		builder.setPositiveButton(getString(R.string.context_send), new android.content.DialogInterface.OnClickListener() {

			@Override
			public void onClick(DialogInterface dialog, int which) {
				Intent intent = new Intent(Intent.ACTION_SEND);
				intent.setType("text/plain");
				intent.putExtra(Intent.EXTRA_TEXT, linkText.getText());
				startActivity(Intent.createChooser(intent, getString(R.string.context_get_link)));
			}
		});

		builder.setNegativeButton(getString(R.string.context_copy), new android.content.DialogInterface.OnClickListener() {

			@SuppressLint("NewApi")
			@Override
			public void onClick(DialogInterface dialog, int which) {
				if(android.os.Build.VERSION.SDK_INT < android.os.Build.VERSION_CODES.HONEYCOMB) {
					android.text.ClipboardManager clipboard = (android.text.ClipboardManager) getSystemService(Context.CLIPBOARD_SERVICE);
					clipboard.setText(link);
				} else {
					android.content.ClipboardManager clipboard = (android.content.ClipboardManager) getSystemService(Context.CLIPBOARD_SERVICE);
					android.content.ClipData clip = android.content.ClipData.newPlainText("Copied Text", linkText.getText());
					clipboard.setPrimaryClip(clip);
				}
				Snackbar.make(fragmentContainer, getString(R.string.file_properties_get_link), Snackbar.LENGTH_LONG).show();
			}
		});

		getLinkDialog = builder.create();

		expiryDateButton.setOnClickListener(new OnClickListener() {
			@Override
			public void onClick(View v) {
				datePickerDialog.show();
			}
		});

		if(myAccountInfo.getAccountType()>MegaAccountDetails.ACCOUNT_TYPE_FREE){
			log("The user is PRO - enable expiration date");

			if(expirationTimestamp<=0){
				switchGetLink.setChecked(false);
				expiryDateButton.setVisibility(View.INVISIBLE);
			}
			else{
				switchGetLink.setChecked(true);
				java.text.DateFormat df = SimpleDateFormat.getDateInstance(SimpleDateFormat.MEDIUM, Locale.getDefault());
				Calendar cal = Util.calculateDateFromTimestamp(expirationTimestamp);
				TimeZone tz = cal.getTimeZone();
				df.setTimeZone(tz);
				Date date = cal.getTime();
				String formattedDate = df.format(date);
				expiryDateButton.setText(formattedDate);
				expiryDateButton.setVisibility(View.VISIBLE);
			}

			switchGetLink.setOnCheckedChangeListener(new CompoundButton.OnCheckedChangeListener() {
				public void onCheckedChanged(CompoundButton buttonView, boolean isChecked) {
					if(switchGetLink.isChecked()){
						datePickerDialog.show();
					}
					else{
						isExpiredDateLink=true;
						nC.exportLink(selectedNode);
					}
				}
			});
		}
		else{
			log("The is user is not PRO");
			switchGetLink.setEnabled(false);
			expiryDateButton.setVisibility(View.INVISIBLE);
		}

		log("show getLinkDialog");
		getLinkDialog.show();
	}

	@Override
	public void onDateSet(DatePicker view, int year, int monthOfYear, int dayOfMonth) {
		log("onDateSet: "+year+monthOfYear+dayOfMonth);

		Calendar cal = Calendar.getInstance();
		cal.set(year, monthOfYear, dayOfMonth);
		Date date = cal.getTime();
		SimpleDateFormat dfTimestamp = new SimpleDateFormat("yyyyMMdd", Locale.getDefault());
		String dateString = dfTimestamp.format(date);
		dateString = dateString + "2359";
		log("the date string is: "+dateString);
		int timestamp = (int) Util.calculateTimestamp(dateString);
		log("the TIMESTAMP is: "+timestamp);
		isExpiredDateLink=true;
		nC.exportLinkTimestamp(selectedNode, timestamp);
	}

	/*
	 * Display keyboard
	 */
	private void showKeyboardDelayed(final View view) {
		log("showKeyboardDelayed");
		handler.postDelayed(new Runnable() {
			@Override
			public void run() {
				InputMethodManager imm = (InputMethodManager) getSystemService(Context.INPUT_METHOD_SERVICE);
				imm.showSoftInput(view, InputMethodManager.SHOW_IMPLICIT);
			}
		}, 50);
	}

	public void setSendToInbox(boolean value){
		log("setSendToInbox: "+value);
		sendToInbox = value;
	}

	public void setIsGetLink(boolean value){
		this.isGetLink = value;
	}

	public void cancelTransfer (MegaTransfer t){
		log("cancelTransfer");
		final MegaTransfer mT = t;

		//Show confirmation message
		DialogInterface.OnClickListener dialogClickListener = new DialogInterface.OnClickListener() {
		    @Override
		    public void onClick(DialogInterface dialog, int which) {
		        switch (which){
		        case DialogInterface.BUTTON_POSITIVE:
		        	log("Pressed button positive to cancel transfer");
		    		megaApi.cancelTransfer(mT, managerActivity);
		            break;

		        case DialogInterface.BUTTON_NEGATIVE:
		            break;
		        }
		    }
		};

		AlertDialog.Builder builder = new AlertDialog.Builder(this, R.style.AppCompatAlertDialogStyle);
//		builder.setTitle(getResources().getString(R.string.cancel_transfer_title));
        builder.setMessage(getResources().getString(R.string.cancel_transfer_confirmation));
        builder.setPositiveButton(R.string.general_yes, dialogClickListener);
        builder.setNegativeButton(R.string.general_no, dialogClickListener);
        builder.show();

	}

	public void setIsClearRubbishBin(boolean value){
		this.isClearRubbishBin = value;
	}

	public void setMoveToRubbish(boolean value){
		this.moveToRubbish = value;
	}

	public void askConfirmationMoveToRubbish(final ArrayList<Long> handleList){
		log("askConfirmationMoveToRubbish");
		isClearRubbishBin=false;

		DialogInterface.OnClickListener dialogClickListener = new DialogInterface.OnClickListener() {
			@Override
			public void onClick(DialogInterface dialog, int which) {
				switch (which){
					case DialogInterface.BUTTON_POSITIVE:
						//TODO remove the outgoing shares
						nC.moveToTrash(handleList, moveToRubbish);
						break;

					case DialogInterface.BUTTON_NEGATIVE:
						//No button clicked
						break;
				}
			}
		};

		if(handleList!=null){

			if (handleList.size() > 0){
				MegaNode p = megaApi.getNodeByHandle(handleList.get(0));
				while (megaApi.getParentNode(p) != null){
					p = megaApi.getParentNode(p);
				}
				if (p.getHandle() != megaApi.getRubbishNode().getHandle()){
					setMoveToRubbish(true);
					AlertDialog.Builder builder = new AlertDialog.Builder(this, R.style.AppCompatAlertDialogStyle);
//				builder.setTitle(getResources().getString(R.string.section_rubbish_bin));
					if (handleList.size() > 1){
						builder.setMessage(getResources().getString(R.string.confirmation_move_to_rubbish_plural));
					}
					else{
						builder.setMessage(getResources().getString(R.string.confirmation_move_to_rubbish));
					}
					builder.setPositiveButton(R.string.general_move, dialogClickListener);
					builder.setNegativeButton(R.string.general_cancel, dialogClickListener);
					builder.show();
				}
				else{
					setMoveToRubbish(false);
					AlertDialog.Builder builder = new AlertDialog.Builder(this, R.style.AppCompatAlertDialogStyle);
//				builder.setTitle(getResources().getString(R.string.title_delete_from_mega));
					if (handleList.size() > 1){
						builder.setMessage(getResources().getString(R.string.confirmation_delete_from_mega_plural));
					}
					else{
						builder.setMessage(getResources().getString(R.string.confirmation_delete_from_mega));
					}
					builder.setPositiveButton(R.string.context_delete, dialogClickListener);
					builder.setNegativeButton(R.string.general_cancel, dialogClickListener);
					builder.show();
				}
			}
		}
		else{
			log("handleList NULL");
			return;
		}

	}

	public void showDialogInsertPassword(String link, boolean cancelAccount){
		log("showDialogInsertPassword");

		final String confirmationLink = link;
		LinearLayout layout = new LinearLayout(this);
		layout.setOrientation(LinearLayout.VERTICAL);
		LinearLayout.LayoutParams params = new LinearLayout.LayoutParams(LinearLayout.LayoutParams.MATCH_PARENT, LinearLayout.LayoutParams.WRAP_CONTENT);
		params.setMargins(Util.scaleWidthPx(20, outMetrics), Util.scaleHeightPx(20, outMetrics), Util.scaleWidthPx(17, outMetrics), 0);

		final EditText input = new EditText(this);
		layout.addView(input, params);

//		input.setId(EDIT_TEXT_ID);
		input.setSingleLine();
		input.setHint(getString(R.string.edit_text_insert_pass));
		input.setTextColor(getResources().getColor(R.color.text_secondary));
		input.setTextSize(TypedValue.COMPLEX_UNIT_SP, 14);
//		input.setSelectAllOnFocus(true);
		input.setImeOptions(EditorInfo.IME_ACTION_DONE);
		input.setInputType(InputType.TYPE_CLASS_TEXT|InputType.TYPE_TEXT_VARIATION_PASSWORD);

		AlertDialog.Builder builder = new AlertDialog.Builder(this, R.style.AppCompatAlertDialogStyle);
		if(cancelAccount){
			log("cancelAccount action");
			input.setOnEditorActionListener(new OnEditorActionListener() {
				@Override
				public boolean onEditorAction(TextView v, int actionId,	KeyEvent event) {
					if (actionId == EditorInfo.IME_ACTION_DONE) {
						String pass = input.getText().toString().trim();
						if(pass.equals("")||pass.isEmpty()){
							log("input is empty");
							input.setError(getString(R.string.invalid_string));
							input.requestFocus();
						}
						else {
							log("action DONE ime - cancel account");
							aC.confirmDeleteAccount(confirmationLink, pass, maFLol);
							insertPassDialog.dismiss();
						}
					}
					else{
						log("other IME" + actionId);
					}
					return false;
				}
			});
			input.setImeActionLabel(getString(R.string.context_delete),EditorInfo.IME_ACTION_DONE);
			builder.setTitle(getString(R.string.delete_account));
			builder.setMessage(getString(R.string.delete_account_text_last_step));
			builder.setPositiveButton(getString(R.string.context_delete),
					new DialogInterface.OnClickListener() {
						public void onClick(DialogInterface dialog, int whichButton) {

						}
					});
		}
		else{
			log("changeMail action");
			input.setOnEditorActionListener(new OnEditorActionListener() {
				@Override
				public boolean onEditorAction(TextView v, int actionId,	KeyEvent event) {
					if (actionId == EditorInfo.IME_ACTION_DONE) {
						String pass = input.getText().toString().trim();
						if(pass.equals("")||pass.isEmpty()){
							log("input is empty");
							input.setError(getString(R.string.invalid_string));
							input.requestFocus();
						}
						else {
							log("action DONE ime - change mail");
							aC.confirmChangeMail(confirmationLink, pass, maFLol);
							insertPassDialog.dismiss();
						}
					}
					else{
						log("other IME" + actionId);
					}
					return false;
				}
			});
			input.setImeActionLabel(getString(R.string.change_pass),EditorInfo.IME_ACTION_DONE);
			builder.setTitle(getString(R.string.change_mail_title_last_step));
			builder.setMessage(getString(R.string.change_mail_text_last_step));
			builder.setPositiveButton(getString(R.string.change_pass),
					new DialogInterface.OnClickListener() {
						public void onClick(DialogInterface dialog, int whichButton) {

						}
					});
		}

		builder.setOnDismissListener(new DialogInterface.OnDismissListener() {
			@Override
			public void onDismiss(DialogInterface dialog) {
				View view = getCurrentFocus();
				if (view != null) {
					InputMethodManager inputManager = (InputMethodManager) getSystemService(Context.INPUT_METHOD_SERVICE);
					inputManager.hideSoftInputFromWindow(view.getWindowToken(), InputMethodManager.HIDE_NOT_ALWAYS);
				}
			}
		});
		builder.setNegativeButton(getString(android.R.string.cancel), null);
		builder.setView(layout);
		insertPassDialog = builder.create();
		insertPassDialog.show();
		if(cancelAccount){
			insertPassDialog.getButton(AlertDialog.BUTTON_POSITIVE).setOnClickListener(new View.OnClickListener() {
				@Override
				public void onClick(View v) {
					log("OK BTTN PASSWORD");
					String pass = input.getText().toString().trim();
					if(pass.equals("")||pass.isEmpty()){
						log("input is empty");
						input.setError(getString(R.string.invalid_string));
						input.requestFocus();
					}
					else {
						log("positive button pressed - cancel account");
						aC.confirmDeleteAccount(confirmationLink, pass, maFLol);
						insertPassDialog.dismiss();
					}
				}
			});
		}
		else{
			insertPassDialog.getButton(AlertDialog.BUTTON_POSITIVE).setOnClickListener(new View.OnClickListener() {
				@Override
				public void onClick(View v) {
					log("OK BTTN PASSWORD");
					String pass = input.getText().toString().trim();
					if(pass.equals("")||pass.isEmpty()){
						log("input is empty");
						input.setError(getString(R.string.invalid_string));
						input.requestFocus();
					}
					else {
						log("positive button pressed - change mail");
						aC.confirmChangeMail(confirmationLink, pass, maFLol);
						insertPassDialog.dismiss();
					}
				}
			});
		}

	}

	public void askConfirmationDeleteAccount(){
		log("askConfirmationDeleteAccount");

		DialogInterface.OnClickListener dialogClickListener = new DialogInterface.OnClickListener() {
			@Override
			public void onClick(DialogInterface dialog, int which) {
				switch (which){
					case DialogInterface.BUTTON_POSITIVE:
						aC.deleteAccount(maFLol);
						break;

					case DialogInterface.BUTTON_NEGATIVE:
						//No button clicked
						break;
				}
			}
		};

		AlertDialog.Builder builder = new AlertDialog.Builder(this, R.style.AppCompatAlertDialogStyle);
		builder.setTitle(getString(R.string.delete_account));

		builder.setMessage(getResources().getString(R.string.delete_account_text));

		builder.setPositiveButton(R.string.context_delete, dialogClickListener);
		builder.setNegativeButton(R.string.general_cancel, dialogClickListener);
		builder.show();
	}


	public void showImportLinkDialog(){
		log("showImportLinkDialog");
		LinearLayout layout = new LinearLayout(this);
	    layout.setOrientation(LinearLayout.VERTICAL);
	    LinearLayout.LayoutParams params = new LinearLayout.LayoutParams(LinearLayout.LayoutParams.MATCH_PARENT, LinearLayout.LayoutParams.WRAP_CONTENT);
	    params.setMargins(Util.scaleWidthPx(20, outMetrics), Util.scaleWidthPx(20, outMetrics), Util.scaleWidthPx(17, outMetrics), 0);

	    final EditText input = new EditText(this);
//		input.setId(EDIT_TEXT_ID);
		input.setSingleLine(false);

		input.setTextColor(getResources().getColor(R.color.text_secondary));
		input.setImeOptions(EditorInfo.IME_ACTION_DONE);
	    layout.addView(input, params);
		input.setImeActionLabel(getString(R.string.context_open_link_title),EditorInfo.IME_ACTION_DONE);

		AlertDialog.Builder builder = new AlertDialog.Builder(this, R.style.AppCompatAlertDialogStyle);
		builder.setTitle(getString(R.string.context_open_link_title));
		builder.setPositiveButton(getString(R.string.context_open_link),
				new DialogInterface.OnClickListener() {
					public void onClick(DialogInterface dialog, int whichButton) {
						String value = input.getText().toString().trim();
						if (value.length() == 0) {
							return;
						}

						try{
							openLinkDialog.dismiss();
						}
						catch(Exception e){}
						nC.importLink(value);
					}
				});
		builder.setNegativeButton(getString(android.R.string.cancel), null);
		builder.setView(layout);
		openLinkDialog = builder.create();
		openLinkDialog.show();

		input.setOnEditorActionListener(new OnEditorActionListener() {
			@Override
			public boolean onEditorAction(TextView v, int actionId,
					KeyEvent event) {
				if (actionId == EditorInfo.IME_ACTION_DONE) {
					try{
						openLinkDialog.dismiss();
					}
					catch(Exception e){}

					String value = v.getText().toString().trim();
					if (value.length() == 0) {
						return true;
					}
					nC.importLink(value);
					return true;
				}
				return false;
			}
		});
	}

	public void takePicture(){
		log("takePicture");
		String path = Environment.getExternalStorageDirectory().getAbsolutePath() +"/"+ Util.temporalPicDIR;
        File newFolder = new File(path);
        newFolder.mkdirs();

        String file = path + "/picture.jpg";
        File newFile = new File(file);
        try {
        	newFile.createNewFile();
        } catch (IOException e) {}

        Uri outputFileUri = Uri.fromFile(newFile);

        Intent cameraIntent = new Intent(MediaStore.ACTION_IMAGE_CAPTURE);
        cameraIntent.putExtra(MediaStore.EXTRA_OUTPUT, outputFileUri);
        startActivityForResult(cameraIntent, Constants.TAKE_PHOTO_CODE);
	}

	public void showCancelMessage(){
		AlertDialog cancelDialog;
		AlertDialog.Builder builder = new AlertDialog.Builder(this, R.style.AppCompatAlertDialogStyle);
//		builder.setTitle(getString(R.string.title_cancel_subscriptions));

		LayoutInflater inflater = getLayoutInflater();
		View dialogLayout = inflater.inflate(R.layout.dialog_cancel_subscriptions, null);
		TextView message = (TextView) dialogLayout.findViewById(R.id.dialog_cancel_text);
		final EditText text = (EditText) dialogLayout.findViewById(R.id.dialog_cancel_feedback);

		Display display = getWindowManager().getDefaultDisplay();
		DisplayMetrics outMetrics = new DisplayMetrics();
		display.getMetrics(outMetrics);
		float density = getResources().getDisplayMetrics().density;

		float scaleW = Util.getScaleW(outMetrics, density);
		float scaleH = Util.getScaleH(outMetrics, density);

		message.setTextSize(TypedValue.COMPLEX_UNIT_SP, (14*scaleW));
		text.setTextSize(TypedValue.COMPLEX_UNIT_SP, (14*scaleW));

		builder.setView(dialogLayout);

		builder.setPositiveButton(getString(R.string.send_cancel_subscriptions), new android.content.DialogInterface.OnClickListener() {

			@Override
			public void onClick(DialogInterface dialog, int which) {
				feedback = text.getText().toString();
				if(feedback.matches("")||feedback.isEmpty()){
					Snackbar.make(fragmentContainer, getString(R.string.reason_cancel_subscriptions), Snackbar.LENGTH_LONG).show();
				}
				else{
					showCancelConfirmation(feedback);
				}
			}
		});

		builder.setNegativeButton(getString(R.string.dismiss_cancel_subscriptions), new android.content.DialogInterface.OnClickListener() {

			@Override
			public void onClick(DialogInterface dialog, int which) {

			}
		});

		cancelDialog = builder.create();
		cancelDialog.show();
//		Util.brandAlertDialog(cancelDialog);
	}

	public void showCancelConfirmation(final String feedback){
		DialogInterface.OnClickListener dialogClickListener = new DialogInterface.OnClickListener() {
		    @Override
		    public void onClick(DialogInterface dialog, int which) {
		        switch (which){
			        case DialogInterface.BUTTON_POSITIVE:
			        {
			        	log("Feedback: "+feedback);
			        	megaApi.creditCardCancelSubscriptions(feedback, managerActivity);
			        	break;
			        }
			        case DialogInterface.BUTTON_NEGATIVE:
			        {
			            //No button clicked
			        	log("Feedback: "+feedback);
			            break;
			        }
		        }
		    }
		};

		AlertDialog.Builder builder = new AlertDialog.Builder(this, R.style.AppCompatAlertDialogStyle);
		builder.setMessage(R.string.confirmation_cancel_subscriptions).setPositiveButton(R.string.general_yes, dialogClickListener)
		    .setNegativeButton(R.string.general_no, dialogClickListener).show();

	}

	public void showNewFolderDialog(){
		log("showNewFolderDialogKitLollipop");
		if (drawerItem == DrawerItem.CLOUD_DRIVE){
			fbFLol.setPositionClicked(-1);
			fbFLol.notifyDataSetChanged();
		}

		LinearLayout layout = new LinearLayout(this);
	    layout.setOrientation(LinearLayout.VERTICAL);
	    LinearLayout.LayoutParams params = new LinearLayout.LayoutParams(LinearLayout.LayoutParams.MATCH_PARENT, LinearLayout.LayoutParams.WRAP_CONTENT);
	    params.setMargins(Util.scaleWidthPx(20, outMetrics), Util.scaleWidthPx(20, outMetrics), Util.scaleWidthPx(17, outMetrics), 0);

	    final EditText input = new EditText(this);
	    layout.addView(input, params);

//		input.setId(EDIT_TEXT_ID);
		input.setSingleLine();
		input.setTextColor(getResources().getColor(R.color.text_secondary));
		input.setHint(getString(R.string.context_new_folder_name));
//		input.setSelectAllOnFocus(true);
		input.setImeOptions(EditorInfo.IME_ACTION_DONE);
		input.setOnEditorActionListener(new OnEditorActionListener() {
			@Override
			public boolean onEditorAction(TextView v, int actionId,KeyEvent event) {
				if (actionId == EditorInfo.IME_ACTION_DONE) {
					String value = v.getText().toString().trim();
					if (value.length() == 0) {
						return true;
					}
					createFolder(value);
					newFolderDialog.dismiss();
					return true;
				}
				return false;
			}
		});
		input.setImeActionLabel(getString(R.string.general_create),EditorInfo.IME_ACTION_DONE);
		input.setOnFocusChangeListener(new View.OnFocusChangeListener() {
			@Override
			public void onFocusChange(View v, boolean hasFocus) {
				if (hasFocus) {
					showKeyboardDelayed(v);
				}
			}
		});

		AlertDialog.Builder builder = new AlertDialog.Builder(this, R.style.AppCompatAlertDialogStyle);
		builder.setTitle(getString(R.string.menu_new_folder));
		builder.setPositiveButton(getString(R.string.general_create),
				new DialogInterface.OnClickListener() {
					public void onClick(DialogInterface dialog, int whichButton) {
						String value = input.getText().toString().trim();
						if (value.length() == 0) {
							return;
						}
						createFolder(value);
					}
				});
		builder.setNegativeButton(getString(android.R.string.cancel), null);
		builder.setView(layout);
		newFolderDialog = builder.create();
		newFolderDialog.show();
	}

	private void createFolder(String title) {
		log("createFolder");
		if (!Util.isOnline(this)){
			Snackbar.make(fragmentContainer, getString(R.string.error_server_connection_problem), Snackbar.LENGTH_LONG).show();
			return;
		}

		if(isFinishing()){
			return;
		}

		long parentHandle=-1;
		if (drawerItem == DrawerItem.CLOUD_DRIVE){
			parentHandle = fbFLol.getParentHandle();
			if(parentHandle==-1){
				parentHandle= megaApi.getRootNode().getHandle();
			}
		}
		else if(drawerItem == DrawerItem.SHARED_ITEMS){
			int index = viewPagerShares.getCurrentItem();
			if (index == 0){
				String cFTag = getFragmentTag(R.id.shares_tabs_pager, 0);
				inSFLol = (IncomingSharesFragmentLollipop) getSupportFragmentManager().findFragmentByTag(cFTag);
				if (inSFLol != null){
					parentHandle = inSFLol.getParentHandle();
				}
			}
			else{
				String cFTag = getFragmentTag(R.id.shares_tabs_pager, 1);
				outSFLol = (OutgoingSharesFragmentLollipop) getSupportFragmentManager().findFragmentByTag(cFTag);
				if (outSFLol != null){
					parentHandle = outSFLol.getParentHandle();
				}
			}
		}
		else{
			return;
		}

		if(parentHandle!=-1){
			MegaNode parentNode = megaApi.getNodeByHandle(parentHandle);

			if (parentNode == null){
				parentNode = megaApi.getRootNode();
			}

			boolean exists = false;
			ArrayList<MegaNode> nL = megaApi.getChildren(parentNode);
			for (int i=0;i<nL.size();i++){
				if (title.compareTo(nL.get(i).getName()) == 0){
					exists = true;
				}
			}

			if (!exists){
				statusDialog = null;
				try {
					statusDialog = new ProgressDialog(this);
					statusDialog.setMessage(getString(R.string.context_creating_folder));
					statusDialog.show();
				}
				catch(Exception e){
					return;
				}

				megaApi.createFolder(title, parentNode, this);
			}
			else{
				Snackbar.make(fragmentContainer, getString(R.string.context_folder_already_exists), Snackbar.LENGTH_LONG).show();
			}
		}
		else{
			log("Incorrect parentHandle");
		}
	}

	public void showClearRubbishBinDialog(String editText){
		log("showClearRubbishBinDialog");

		if (rbFLol.isVisible()){
			rbFLol.setPositionClicked(-1);
			rbFLol.notifyDataSetChanged();
		}

		String text;
		if ((editText == null) || (editText.compareTo("") == 0)){
			text = getString(R.string.context_clear_rubbish);
		}
		else{
			text = editText;
		}

		AlertDialog.Builder builder = new AlertDialog.Builder(this, R.style.AppCompatAlertDialogStyle);
//		builder.setTitle(getString(R.string.context_clear_rubbish));
		builder.setMessage(getString(R.string.clear_rubbish_confirmation));
		builder.setPositiveButton(getString(R.string.context_delete),
				new DialogInterface.OnClickListener() {
					public void onClick(DialogInterface dialog, int whichButton) {
						nC.cleanRubbishBin();
					}
				});
		builder.setNegativeButton(getString(android.R.string.cancel), null);
		clearRubbishBinDialog = builder.create();
		clearRubbishBinDialog.show();
	}



//	public void upgradeAccountButton(){
//		log("upgradeAccountButton");
//		drawerItem = DrawerItem.ACCOUNT;
//		if (accountInfo != null){
//			if ((accountInfo.getSubscriptionStatus() == MegaAccountDetails.SUBSCRIPTION_STATUS_NONE) || (accountInfo.getSubscriptionStatus() == MegaAccountDetails.SUBSCRIPTION_STATUS_INVALID)){
//				Time now = new Time();
//				now.setToNow();
//				if (accountType != 0){
//					log("accountType != 0");
//					if (now.toMillis(false) >= (accountInfo.getProExpiration()*1000)){
//						if (Util.checkBitSet(paymentBitSet, MegaApiAndroid.PAYMENT_METHOD_CREDIT_CARD) || Util.checkBitSet(paymentBitSet, MegaApiAndroid.PAYMENT_METHOD_FORTUMO) || Util.checkBitSet(paymentBitSet, MegaApiAndroid.PAYMENT_METHOD_CENTILI)){
//							log("SUBSCRIPTION INACTIVE: CHECKBITSET --> CC || FORT || INFO");
//							showUpAF(null);
//						}
//						else{
//							Snackbar.make(fragmentContainer, getString(R.string.not_upgrade_is_possible), Snackbar.LENGTH_LONG).show();
//
//						}
//					}
//					else{
//						log("CURRENTLY ACTIVE SUBSCRIPTION");
//						Snackbar.make(fragmentContainer, getString(R.string.not_upgrade_is_possible), Snackbar.LENGTH_LONG).show();
//					}
//				}
//				else{
//					log("accountType == 0");
//					if (Util.checkBitSet(paymentBitSet, MegaApiAndroid.PAYMENT_METHOD_CREDIT_CARD) || Util.checkBitSet(paymentBitSet, MegaApiAndroid.PAYMENT_METHOD_FORTUMO) || Util.checkBitSet(paymentBitSet, MegaApiAndroid.PAYMENT_METHOD_CENTILI)){
//						log("CHECKBITSET --> CC || FORT || INFO");
//						showUpAF(null);
//					}
//					else{
//						Snackbar.make(fragmentContainer, getString(R.string.not_upgrade_is_possible), Snackbar.LENGTH_LONG).show();
//					}
//				}
//			}
//			else{
//				Snackbar.make(fragmentContainer, getString(R.string.not_upgrade_is_possible), Snackbar.LENGTH_LONG).show();
//			}
//		}
//		else{
//			Snackbar.make(fragmentContainer, getString(R.string.not_upgrade_is_possible), Snackbar.LENGTH_LONG).show();
//		}
//	}


	public void showPanelSetPinLock(){
		log("showPanelSetPinLock");

		AlertDialog setPinDialog;
		LayoutInflater inflater = getLayoutInflater();
		View dialoglayout = inflater.inflate(R.layout.choose_pin_type_dialog, null);

		final CheckedTextView pin4Check = (CheckedTextView) dialoglayout.findViewById(R.id.choose_pin_4_check);
		pin4Check.setText(getString(R.string.four_pin_lock));
		pin4Check.setTextSize(TypedValue.COMPLEX_UNIT_SP, (16*scaleText));
		pin4Check.setCompoundDrawablePadding(Util.scaleWidthPx(10, outMetrics));
		ViewGroup.MarginLayoutParams pin4MLP = (ViewGroup.MarginLayoutParams) pin4Check.getLayoutParams();
		pin4MLP.setMargins(Util.scaleWidthPx(15, outMetrics), Util.scaleHeightPx(10, outMetrics), 0, Util.scaleHeightPx(10, outMetrics));
		pin4Check.setChecked(true);


		final CheckedTextView pin6Check = (CheckedTextView) dialoglayout.findViewById(R.id.choose_pin_6_check);
		pin6Check.setText(getString(R.string.six_pin_lock));
		pin6Check.setTextSize(TypedValue.COMPLEX_UNIT_SP, (16*scaleText));
		pin6Check.setCompoundDrawablePadding(Util.scaleWidthPx(10, outMetrics));
		ViewGroup.MarginLayoutParams pin6MLP = (ViewGroup.MarginLayoutParams) pin6Check.getLayoutParams();
		pin6MLP.setMargins(Util.scaleWidthPx(15, outMetrics), Util.scaleHeightPx(10, outMetrics), 0, Util.scaleHeightPx(10, outMetrics));

		final CheckedTextView pinANCheck = (CheckedTextView) dialoglayout.findViewById(R.id.choose_pin_alphaN_check);
		pinANCheck.setText(getString(R.string.AN_pin_lock));
		pinANCheck.setTextSize(TypedValue.COMPLEX_UNIT_SP, (16*scaleText));
		pinANCheck.setCompoundDrawablePadding(Util.scaleWidthPx(10, outMetrics));
		ViewGroup.MarginLayoutParams pinANMLP = (ViewGroup.MarginLayoutParams) pinANCheck.getLayoutParams();
		pinANMLP.setMargins(Util.scaleWidthPx(15, outMetrics), Util.scaleHeightPx(10, outMetrics), 0, Util.scaleHeightPx(10, outMetrics));

		AlertDialog.Builder builder = new AlertDialog.Builder(this, R.style.AppCompatAlertDialogStyle);
		builder.setView(dialoglayout);
		builder.setTitle(getString(R.string.pin_lock_type));

		setPinDialog = builder.create();
		setPinDialog.show();

		final AlertDialog dialog = setPinDialog;

		pin4Check.setOnClickListener(new OnClickListener() {

			@Override
			public void onClick(View v) {
				dbH.setPinLockType(Constants.PIN_4);
    			if (dialog != null){
    				dialog.dismiss();
    			}
				if(sttFLol!=null){
					sttFLol.intentToPinLock();
				}
			}
		});

		pin6Check.setOnClickListener(new OnClickListener() {

			@Override
			public void onClick(View v) {
				pin6Check.setChecked(true);
				pin4Check.setChecked(false);
				dbH.setPinLockType(Constants.PIN_6);
    			if (dialog != null){
    				dialog.dismiss();
    			}
				if(sttFLol!=null){
					sttFLol.intentToPinLock();
				}
			}
		});

		pinANCheck.setOnClickListener(new OnClickListener() {

			@Override
			public void onClick(View v) {
				pinANCheck.setChecked(true);
				pin4Check.setChecked(false);
				dbH.setPinLockType(Constants.PIN_ALPHANUMERIC);
    			if (dialog != null){
    				dialog.dismiss();
    			}
				if(sttFLol!=null){
					sttFLol.intentToPinLock();
				}
			}
		});
	}

	public void chooseAddContactDialog(boolean isMegaContact){
		log("chooseAddContactDialog");

		Intent in = new Intent(this, AddContactActivityLollipop.class);
//		in.putExtra("contactType", Constants.CONTACT_TYPE_MEGA);
		if(isMegaContact){
			in.putExtra("contactType", Constants.CONTACT_TYPE_MEGA);
			startActivityForResult(in, Constants.REQUEST_CREATE_CHAT);
		}
		else{

			Dialog addContactDialog;
			String[] addContactOptions = getResources().getStringArray(R.array.add_contact_array);
			AlertDialog.Builder b=new AlertDialog.Builder(this);

			b.setTitle(getResources().getString(R.string.menu_add_contact));
			b.setItems(addContactOptions, new DialogInterface.OnClickListener() {

				@Override
				public void onClick(DialogInterface dialog, int which) {
					switch(which){
						case 0:{
							showNewContactDialog();
							break;
						}
						case 1:{
							addContactFromPhone();
							break;
						}
					}
				}
			});
			b.setNegativeButton(getResources().getString(R.string.general_cancel), new DialogInterface.OnClickListener() {

				@Override
				public void onClick(DialogInterface dialog, int which) {
					dialog.cancel();
				}
			});
			addContactDialog = b.create();
			addContactDialog.show();
		}

//		Dialog addContactDialog;
//		String[] addContactOptions = getResources().getStringArray(R.array.add_contact_array);
//		AlertDialog.Builder b=new AlertDialog.Builder(this);
//
//		b.setTitle(getResources().getString(R.string.menu_add_contact));
//		b.setItems(addContactOptions, new DialogInterface.OnClickListener() {
//
//			@Override
//			public void onClick(DialogInterface dialog, int which) {
//				switch(which){
//					case 0:{
//						showNewContactDialog();
//						break;
//					}
//					case 1:{
//						addContactFromPhone();
//						break;
//					}
//				}
//			}
//		});
//		b.setNegativeButton(getResources().getString(R.string.general_cancel), new DialogInterface.OnClickListener() {
//
//			@Override
//			public void onClick(DialogInterface dialog, int which) {
//				dialog.cancel();
//			}
//		});
//		addContactDialog = b.create();
//		addContactDialog.show();
	}

	public void addContactFromPhone(){

		Intent in = new Intent(this, AddContactActivityLollipop.class);
		in.putExtra("contactType", Constants.CONTACT_TYPE_DEVICE);
		startActivityForResult(in, Constants.REQUEST_INVITE_CONTACT_FROM_DEVICE);

//		if (Build.VERSION.SDK_INT >= Build.VERSION_CODES.M) {
//			boolean hasReadContactsPermission = (ContextCompat.checkSelfPermission(this, Manifest.permission.READ_CONTACTS) == PackageManager.PERMISSION_GRANTED);
//			if (!hasReadContactsPermission) {
//				log("No read contacts permission");
//				ActivityCompat.requestPermissions((ManagerActivityLollipop)this,
//						new String[]{Manifest.permission.READ_CONTACTS},
//						Constants.REQUEST_READ_CONTACTS);
//				return;
//			}
//		}
//
//		Intent phoneContactIntent = new Intent(this, PhoneContactsActivityLollipop.class);
//		this.startActivity(phoneContactIntent);
	}

	public void showNewContactDialog(){
		log("showNewContactDialog");

		String cFTag = getFragmentTag(R.id.contact_tabs_pager, 0);
		cFLol = (ContactsFragmentLollipop) getSupportFragmentManager().findFragmentByTag(cFTag);
		if (cFLol != null){
			if (drawerItem == DrawerItem.CONTACTS){
				cFLol.setPositionClicked(-1);
				cFLol.notifyDataSetChanged();
			}
		}

		LinearLayout layout = new LinearLayout(this);
	    layout.setOrientation(LinearLayout.VERTICAL);
	    LinearLayout.LayoutParams params = new LinearLayout.LayoutParams(LinearLayout.LayoutParams.MATCH_PARENT, LinearLayout.LayoutParams.WRAP_CONTENT);
	    params.setMargins(Util.scaleWidthPx(20, outMetrics), Util.scaleHeightPx(20, outMetrics), Util.scaleWidthPx(17, outMetrics), 0);

		final EditText input = new EditText(this);
	    layout.addView(input, params);

//		input.setId(EDIT_TEXT_ID);
		input.setSingleLine();
		input.setHint(getString(R.string.context_new_contact_name));
		input.setTextColor(getResources().getColor(R.color.text_secondary));
//		input.setSelectAllOnFocus(true);
		input.setImeOptions(EditorInfo.IME_ACTION_DONE);
		input.setInputType(InputType.TYPE_TEXT_VARIATION_EMAIL_ADDRESS);
		input.setOnEditorActionListener(new OnEditorActionListener() {
			@Override
			public boolean onEditorAction(TextView v, int actionId,	KeyEvent event) {
				if (actionId == EditorInfo.IME_ACTION_DONE) {
					String value = input.getText().toString().trim();
					String emailError = Util.getEmailError(value, managerActivity);
					if (emailError != null) {
						input.setError(emailError);
						input.requestFocus();
					} else {
						cC.inviteContact(value);
						addContactDialog.dismiss();
					}
				}
				else{
					log("other IME" + actionId);
				}
				return false;
			}
		});
		input.setImeActionLabel(getString(R.string.general_add),EditorInfo.IME_ACTION_DONE);
		input.setOnFocusChangeListener(new View.OnFocusChangeListener() {
			@Override
			public void onFocusChange(View v, boolean hasFocus) {
				if (hasFocus) {
					showKeyboardDelayed(v);
				}
			}
		});

		AlertDialog.Builder builder = new AlertDialog.Builder(this, R.style.AppCompatAlertDialogStyle);
		builder.setTitle(getString(R.string.menu_add_contact));
		builder.setPositiveButton(getString(R.string.general_add),
				new DialogInterface.OnClickListener() {
					public void onClick(DialogInterface dialog, int whichButton) {

					}
				});
		builder.setNegativeButton(getString(android.R.string.cancel), null);
		builder.setView(layout);
		addContactDialog = builder.create();
		addContactDialog.show();
		addContactDialog.getButton(AlertDialog.BUTTON_POSITIVE).setOnClickListener(new View.OnClickListener() {
			@Override
			public void onClick(View v) {
				String value = input.getText().toString().trim();
				String emailError = Util.getEmailError(value, managerActivity);
				if (emailError != null) {
					input.setError(emailError);
				} else {
					cC.inviteContact(value);
					addContactDialog.dismiss();
				}
			}
		});
	}

	public void showConfirmationRemoveContact(final MegaUser c){
		log("showConfirmationRemoveContact");
		DialogInterface.OnClickListener dialogClickListener = new DialogInterface.OnClickListener() {
			@Override
			public void onClick(DialogInterface dialog, int which) {
				switch (which){
					case DialogInterface.BUTTON_POSITIVE:
						cC.removeContact(c);
						break;

					case DialogInterface.BUTTON_NEGATIVE:
						//No button clicked
						break;
				}
			}
		};

		AlertDialog.Builder builder = new AlertDialog.Builder(managerActivity, R.style.AppCompatAlertDialogStyle);
		String title = getResources().getQuantityString(R.plurals.title_confirmation_remove_contact, 1);
		builder.setTitle(title);
		String message= getResources().getQuantityString(R.plurals.confirmation_remove_contact, 1);
		builder.setMessage(message).setPositiveButton(R.string.general_remove, dialogClickListener)
				.setNegativeButton(R.string.general_cancel, dialogClickListener).show();

	}

	public void showConfirmationRemoveContacts(final ArrayList<MegaUser> c){
		log("showConfirmationRemoveContactssssss");
		DialogInterface.OnClickListener dialogClickListener = new DialogInterface.OnClickListener() {
			@Override
			public void onClick(DialogInterface dialog, int which) {
				switch (which){
					case DialogInterface.BUTTON_POSITIVE:
						cC.removeMultipleContacts(c);
						break;

					case DialogInterface.BUTTON_NEGATIVE:
						//No button clicked
						break;
				}
			}
		};

		AlertDialog.Builder builder = new AlertDialog.Builder(managerActivity, R.style.AppCompatAlertDialogStyle);
		String title = getResources().getQuantityString(R.plurals.title_confirmation_remove_contact, c.size());
		builder.setTitle(title);
		String message= getResources().getQuantityString(R.plurals.confirmation_remove_contact, c.size());
		builder.setMessage(message).setPositiveButton(R.string.general_remove, dialogClickListener)
				.setNegativeButton(R.string.general_cancel, dialogClickListener).show();

	}

	public void showConfirmationRemoveContactRequest(final MegaContactRequest r){
		log("showConfirmationRemoveContactRequest");
		DialogInterface.OnClickListener dialogClickListener = new DialogInterface.OnClickListener() {
			@Override
			public void onClick(DialogInterface dialog, int which) {
				switch (which){
					case DialogInterface.BUTTON_POSITIVE:
						cC.removeInvitationContact(r);
						break;

					case DialogInterface.BUTTON_NEGATIVE:
						//No button clicked
						break;
				}
			}
		};

		AlertDialog.Builder builder = new AlertDialog.Builder(managerActivity, R.style.AppCompatAlertDialogStyle);
		String message= getResources().getString(R.string.confirmation_delete_contact_request,r.getTargetEmail());
		builder.setMessage(message).setPositiveButton(R.string.context_remove, dialogClickListener)
				.setNegativeButton(R.string.general_cancel, dialogClickListener).show();

	}

	public void showConfirmationRemoveContactRequests(final List<MegaContactRequest> r){
		log("showConfirmationRemoveContactRequests");
		DialogInterface.OnClickListener dialogClickListener = new DialogInterface.OnClickListener() {
			@Override
			public void onClick(DialogInterface dialog, int which) {
				switch (which){
					case DialogInterface.BUTTON_POSITIVE:
						cC.deleteMultipleSentRequestContacts(r);
						break;

					case DialogInterface.BUTTON_NEGATIVE:
						//No button clicked
						break;
				}
			}
		};

		String message="";
		AlertDialog.Builder builder = new AlertDialog.Builder(managerActivity, R.style.AppCompatAlertDialogStyle);
		if(r.size()==1){
			message= getResources().getString(R.string.confirmation_delete_contact_request,r.get(0).getTargetEmail());
		}else{
			message= getResources().getString(R.string.confirmation_remove_multiple_contact_request,r.size());
		}

		builder.setMessage(message).setPositiveButton(R.string.context_remove, dialogClickListener)
				.setNegativeButton(R.string.general_cancel, dialogClickListener).show();

	}

	public void showConfirmationLeaveMultipleShares (final ArrayList<Long> handleList){
		log("showConfirmationleaveMultipleShares");

		DialogInterface.OnClickListener dialogClickListener = new DialogInterface.OnClickListener() {
		    @Override
		    public void onClick(DialogInterface dialog, int which) {
		        switch (which){
		        case DialogInterface.BUTTON_POSITIVE:
		        	nC.leaveMultipleIncomingShares(handleList);
		            break;

		        case DialogInterface.BUTTON_NEGATIVE:
		            //No button clicked
		            break;
		        }
		    }
		};

		AlertDialog.Builder builder = new AlertDialog.Builder(this, R.style.AppCompatAlertDialogStyle);
//		builder.setTitle(getResources().getString(R.string.alert_leave_share));
		String message= getResources().getString(R.string.confirmation_leave_share_folder);
		builder.setMessage(message).setPositiveButton(R.string.general_leave, dialogClickListener)
	    	.setNegativeButton(R.string.general_cancel, dialogClickListener).show();
	}

	public void showConfirmationRemoveAllSharingContacts (final ArrayList<MegaShare> shareList, final MegaNode n){
		log("showConfirmationRemoveAllSharingContacts");

		DialogInterface.OnClickListener dialogClickListener = new DialogInterface.OnClickListener() {
			@Override
			public void onClick(DialogInterface dialog, int which) {
				switch (which){
					case DialogInterface.BUTTON_POSITIVE:
						nC.removeAllSharingContacts(shareList, n);
						break;

					case DialogInterface.BUTTON_NEGATIVE:
						//No button clicked
						break;
				}
			}
		};

		AlertDialog.Builder builder = new AlertDialog.Builder(this, R.style.AppCompatAlertDialogStyle);
//		builder.setTitle(getResources().getString(R.string.alert_leave_share));
		String message= getResources().getString(R.string.confirmation_remove_outgoing_shares);
		builder.setMessage(message).setPositiveButton(R.string.general_remove, dialogClickListener)
				.setNegativeButton(R.string.general_cancel, dialogClickListener).show();
	}

	public void showConfirmationRemovePublicLink (final MegaNode n){
		log("showConfirmationRemovePublicLink");

		DialogInterface.OnClickListener dialogClickListener = new DialogInterface.OnClickListener() {
			@Override
			public void onClick(DialogInterface dialog, int which) {
				switch (which){
					case DialogInterface.BUTTON_POSITIVE:
						nC.removeLink(n);
						break;

					case DialogInterface.BUTTON_NEGATIVE:
						//No button clicked
						break;
				}
			}
		};

		AlertDialog.Builder builder = new AlertDialog.Builder(this, R.style.AppCompatAlertDialogStyle);
//		builder.setTitle(getResources().getString(R.string.alert_leave_share));
		String message= getResources().getString(R.string.context_remove_link_warning_text);
		builder.setMessage(message).setPositiveButton(R.string.general_remove, dialogClickListener)
				.setNegativeButton(R.string.general_cancel, dialogClickListener).show();
		}

	public void showConfirmationLeaveIncomingShare (final MegaNode n){
		log("showConfirmationLeaveIncomingShare");

		DialogInterface.OnClickListener dialogClickListener = new DialogInterface.OnClickListener() {
		    @Override
		    public void onClick(DialogInterface dialog, int which) {
		        switch (which){
		        case DialogInterface.BUTTON_POSITIVE: {
					//TODO remove the incoming shares
					nC.leaveIncomingShare(n);
					break;
				}
		        case DialogInterface.BUTTON_NEGATIVE:
		            //No button clicked
		            break;
		        }
		    }
		};

		AlertDialog.Builder builder = new AlertDialog.Builder(this, R.style.AppCompatAlertDialogStyle);
//		builder.setTitle(getResources().getString(R.string.alert_leave_share));
		String message= getResources().getString(R.string.confirmation_leave_share_folder);
		builder.setMessage(message).setPositiveButton(R.string.general_leave, dialogClickListener)
	    	.setNegativeButton(R.string.general_cancel, dialogClickListener).show();
	}

	public void showConfirmationLeaveChat (final MegaChatRoom c){
		log("showConfirmationLeaveChat");

		DialogInterface.OnClickListener dialogClickListener = new DialogInterface.OnClickListener() {
			@Override
			public void onClick(DialogInterface dialog, int which) {
				switch (which){
					case DialogInterface.BUTTON_POSITIVE: {
						ChatController chatC = new ChatController(managerActivity);
						chatC.leaveChat(c);
						break;
					}
					case DialogInterface.BUTTON_NEGATIVE:
						//No button clicked
						break;
				}
			}
		};

		AlertDialog.Builder builder = new AlertDialog.Builder(this, R.style.AppCompatAlertDialogStyle);
		builder.setTitle(getResources().getString(R.string.title_confirmation_leave_group_chat));
		String message= getResources().getString(R.string.confirmation_leave_group_chat);
		builder.setMessage(message).setPositiveButton(R.string.general_leave, dialogClickListener)
				.setNegativeButton(R.string.general_cancel, dialogClickListener).show();
	}

	public void showConfirmationLeaveChat (final MegaChatListItem c){
		log("showConfirmationLeaveChat");

		DialogInterface.OnClickListener dialogClickListener = new DialogInterface.OnClickListener() {
			@Override
			public void onClick(DialogInterface dialog, int which) {
				switch (which){
					case DialogInterface.BUTTON_POSITIVE: {
						ChatController chatC = new ChatController(managerActivity);
						chatC.leaveChat(c.getChatId());
						break;
					}
					case DialogInterface.BUTTON_NEGATIVE:
						//No button clicked
						break;
				}
			}
		};

		AlertDialog.Builder builder = new AlertDialog.Builder(this, R.style.AppCompatAlertDialogStyle);
		builder.setTitle(getResources().getString(R.string.title_confirmation_leave_group_chat));
		String message= getResources().getString(R.string.confirmation_leave_group_chat);
		builder.setMessage(message).setPositiveButton(R.string.general_leave, dialogClickListener)
				.setNegativeButton(R.string.general_cancel, dialogClickListener).show();
	}

	public void showConfirmationClearChat(final MegaChatListItem c){
		log("showConfirmationClearChat");

		DialogInterface.OnClickListener dialogClickListener = new DialogInterface.OnClickListener() {
			@Override
			public void onClick(DialogInterface dialog, int which) {
				switch (which){
					case DialogInterface.BUTTON_POSITIVE:
						log("Clear chat!");
//						megaChatApi.truncateChat(chatHandle, MegaChatHandle.MEGACHAT_INVALID_HANDLE);
						log("Clear history selected!");
						ChatController chatC = new ChatController(managerActivity);
						chatC.clearHistory(c.getChatId());
						break;

					case DialogInterface.BUTTON_NEGATIVE:
						//No button clicked
						break;
				}
			}
		};

		android.support.v7.app.AlertDialog.Builder builder = new android.support.v7.app.AlertDialog.Builder(this, R.style.AppCompatAlertDialogStyle);
		String message= getResources().getString(R.string.confirmation_clear_group_chat);
		builder.setTitle(R.string.title_confirmation_clear_group_chat);
		builder.setMessage(message).setPositiveButton(R.string.general_clear, dialogClickListener)
				.setNegativeButton(R.string.general_cancel, dialogClickListener).show();
	}

	public void showConfirmationResetPasswordFromMyAccount (){
		log("showConfirmationResetPasswordFromMyAccount: ");

		DialogInterface.OnClickListener dialogClickListener = new DialogInterface.OnClickListener() {
			@Override
			public void onClick(DialogInterface dialog, int which) {
				switch (which){
					case DialogInterface.BUTTON_POSITIVE: {
						if(maFLol!=null){
							maFLol.resetPass();
						}
						break;
					}
					case DialogInterface.BUTTON_NEGATIVE:
						//No button clicked
						break;
				}
			}
		};

		AlertDialog.Builder builder = new AlertDialog.Builder(this, R.style.AppCompatAlertDialogStyle);
		String message= getResources().getString(R.string.email_verification_text_change_pass);
		builder.setMessage(message).setPositiveButton(R.string.cam_sync_ok, dialogClickListener)
				.setNegativeButton(R.string.general_cancel, dialogClickListener).show();
	}

	public void showConfirmationResetPassword (final String link){
		log("showConfirmationResetPassword: "+link);

		DialogInterface.OnClickListener dialogClickListener = new DialogInterface.OnClickListener() {
			@Override
			public void onClick(DialogInterface dialog, int which) {
				switch (which){
					case DialogInterface.BUTTON_POSITIVE: {
						Intent intent = new Intent(managerActivity, ChangePasswordActivityLollipop.class);
						intent.setAction(Constants.ACTION_RESET_PASS_FROM_LINK);
						intent.setData(Uri.parse(link));
						String key = megaApi.exportMasterKey();
						intent.putExtra("MK", key);
						startActivity(intent);
						break;
					}
					case DialogInterface.BUTTON_NEGATIVE:
						//No button clicked
						break;
				}
			}
		};

		AlertDialog.Builder builder = new AlertDialog.Builder(this, R.style.AppCompatAlertDialogStyle);
		builder.setTitle(getResources().getString(R.string.title_dialog_insert_MK));
		String message= getResources().getString(R.string.text_reset_pass_logged_in);
		builder.setMessage(message).setPositiveButton(R.string.pin_lock_enter, dialogClickListener)
				.setNegativeButton(R.string.general_cancel, dialogClickListener).show();
	}

	public void cameraUploadsClicked(){
		log("cameraUplaodsClicked");
		drawerItem = DrawerItem.CAMERA_UPLOADS;
		if (nV != null){
			Menu nVMenu = nV.getMenu();
			MenuItem cameraUploadsItem = nVMenu.findItem(R.id.navigation_item_camera_uploads);
			drawerMenuItem = cameraUploadsItem;
			resetNavigationViewMenu(nVMenu);
			cameraUploadsItem.setChecked(true);
			cameraUploadsItem.setIcon(getResources().getDrawable(R.drawable.camera_uploads_red));
		}
		selectDrawerItemLollipop(drawerItem);
	}

	public void secondaryMediaUploadsClicked(){
		log("secondaryMediaUploadsClicked");
		drawerItem = DrawerItem.MEDIA_UPLOADS;
//		if (nV != null){
//			Menu nVMenu = nV.getMenu();
//			MenuItem cameraUploadsItem = nVMenu.findItem(R.id.navigation_item_cloud_drive);
//			drawerMenuItem = cameraUploadsItem;
//			resetNavigationViewMenu(nVMenu);
//			cameraUploadsItem.setChecked(true);
//			cameraUploadsItem.setIcon(getResources().getDrawable(R.drawable.camera_uploads_red));
//		}
		selectDrawerItemLollipop(drawerItem);
	}

	public void setInitialCloudDrive (){
		drawerItem = DrawerItem.CLOUD_DRIVE;
		if (nV != null){
			Menu nVMenu = nV.getMenu();
			MenuItem cloudDrive = nVMenu.findItem(R.id.navigation_item_cloud_drive);
			resetNavigationViewMenu(nVMenu);
			cloudDrive.setChecked(true);
			cloudDrive.setIcon(getResources().getDrawable(R.drawable.cloud_drive_red));
		}
		firstTime = true;
		selectDrawerItemLollipop(drawerItem);
		drawerLayout.openDrawer(Gravity.LEFT);
	}

	public void refreshCameraUpload(){
		drawerItem = DrawerItem.CAMERA_UPLOADS;
		if (nV != null){
			Menu nVMenu = nV.getMenu();
			MenuItem cameraUploads = nVMenu.findItem(R.id.navigation_item_camera_uploads);
			resetNavigationViewMenu(nVMenu);
			cameraUploads.setChecked(true);
			cameraUploads.setIcon(getResources().getDrawable(R.drawable.camera_uploads_red));
		}

		Fragment currentFragment = getSupportFragmentManager().findFragmentByTag("cuFLol");
		FragmentTransaction fragTransaction = getSupportFragmentManager().beginTransaction();
		fragTransaction.detach(currentFragment);
		fragTransaction.commitNowAllowingStateLoss();

		fragTransaction = getSupportFragmentManager().beginTransaction();
		fragTransaction.attach(currentFragment);
		fragTransaction.commitNowAllowingStateLoss();
	}

	public void hideOptionsPanel(){
		log("hideOptionsPanel");

		slidingOptionsPanel.setPanelState(SlidingUpPanelLayout.PanelState.HIDDEN);
		slidingOptionsPanel.setVisibility(View.GONE);
		switch(drawerItem){
			case CLOUD_DRIVE:{
				int index = viewPagerCDrive.getCurrentItem();
				if (index == 0){
					String cFTag = getFragmentTag(R.id.cloud_drive_tabs_pager, 0);
					fbFLol = (FileBrowserFragmentLollipop) getSupportFragmentManager().findFragmentByTag(cFTag);
					if (fbFLol != null){
						fbFLol.resetAdapter();
					}
				}
				else{
					String cFTag = getFragmentTag(R.id.cloud_drive_tabs_pager, 1);
					rbFLol = (RubbishBinFragmentLollipop) getSupportFragmentManager().findFragmentByTag(cFTag);
					if (rbFLol != null){
						rbFLol.resetAdapter();
					}
				}
				break;
			}
			case SHARED_ITEMS:{
				int index = viewPagerShares.getCurrentItem();
				if (index == 0){
					String cFTag = getFragmentTag(R.id.shares_tabs_pager, 0);
					inSFLol = (IncomingSharesFragmentLollipop) getSupportFragmentManager().findFragmentByTag(cFTag);
					if (inSFLol != null){
						inSFLol.resetAdapter();
					}
				}
				else{
					String cFTag = getFragmentTag(R.id.shares_tabs_pager, 1);
					outSFLol = (OutgoingSharesFragmentLollipop) getSupportFragmentManager().findFragmentByTag(cFTag);
					if (outSFLol != null){
						outSFLol.resetAdapter();
					}
				}
				break;
			}
			case INBOX:{
				iFLol.resetAdapter();
				break;
			}
			case SEARCH:{
				sFLol.resetAdapter();
				break;
			}
			case SAVED_FOR_OFFLINE:{
				oFLol.resetAdapter();
				break;
			}
		}

	}

	public void showOptionsPanelIncoming(MegaNode sNode){
		log("showOptionsPanelIncoming");

		if (sNode.isFolder()) {
			propertiesText.setText(R.string.general_folder_info);
		}else{
			propertiesText.setText(R.string.general_file_info);
		}

		int accessLevel = megaApi.getAccess(selectedNode);
		log("Node: "+sNode.getName()+" "+accessLevel);
		optionOpenFolder.setVisibility(View.GONE);
		optionDeleteOffline.setVisibility(View.GONE);
		optionDownload.setVisibility(View.VISIBLE);
		optionProperties.setVisibility(View.VISIBLE);
		optionPermissions.setVisibility(View.GONE);
		optionRemoveTotal.setVisibility(View.GONE);
		optionShare.setVisibility(View.GONE);
		optionSendToInbox.setVisibility(View.VISIBLE);

		if(inSFLol!=null){
			int dBT=inSFLol.getDeepBrowserTree();
			if(dBT>0){
				optionLeaveShare.setVisibility(View.GONE);
			}
			else{
				optionLeaveShare.setVisibility(View.VISIBLE);
			}
		}

		switch (accessLevel) {
			case MegaShare.ACCESS_FULL: {
				log("access FULL");
				optionPublicLink.setVisibility(View.GONE);
				optionClearShares.setVisibility(View.GONE);
				optionRename.setVisibility(View.VISIBLE);
				optionMoveTo.setVisibility(View.GONE);
				if(inSFLol!=null){
					int dBT=inSFLol.getDeepBrowserTree();
					if(dBT>0){
						optionDelete.setVisibility(View.VISIBLE);
					}
					else{
						optionDelete.setVisibility(View.GONE);
					}
				}
				break;
			}
			case MegaShare.ACCESS_READ: {
				log("access read");
				optionPublicLink.setVisibility(View.GONE);
				optionRename.setVisibility(View.GONE);
				optionClearShares.setVisibility(View.GONE);
				optionMoveTo.setVisibility(View.GONE);
				optionDelete.setVisibility(View.GONE);
				break;
			}
			case MegaShare.ACCESS_READWRITE: {
				log("readwrite");
				optionPublicLink.setVisibility(View.GONE);
				optionRename.setVisibility(View.GONE);
				optionClearShares.setVisibility(View.GONE);
				optionMoveTo.setVisibility(View.GONE);
				optionDelete.setVisibility(View.GONE);
				break;
			}
		}

		slidingOptionsPanel.setVisibility(View.VISIBLE);
		slidingOptionsPanel.setPanelState(SlidingUpPanelLayout.PanelState.COLLAPSED);
		log("Show the slidingPanel");
	}

	public void showOptionsPanelOutgoing(MegaNode sNode, int deep){
		log("showOptionsPanelOutgoing");

		if (sNode.isFolder()) {
			propertiesText.setText(R.string.general_folder_info);
			optionShare.setVisibility(View.VISIBLE);
			optionSendToInbox.setVisibility(View.GONE);
		}else{
			propertiesText.setText(R.string.general_file_info);
			optionShare.setVisibility(View.GONE);
			optionSendToInbox.setVisibility(View.VISIBLE);
		}

		if(deep==0){
			optionPermissions.setVisibility(View.VISIBLE);
			optionClearShares.setVisibility(View.VISIBLE);
		}
		else{
			optionPermissions.setVisibility(View.GONE);
			optionClearShares.setVisibility(View.GONE);
		}

		optionDownload.setVisibility(View.VISIBLE);
		optionProperties.setVisibility(View.VISIBLE);
		optionRename.setVisibility(View.VISIBLE);
		optionMoveTo.setVisibility(View.VISIBLE);
		optionCopyTo.setVisibility(View.VISIBLE);

		//Hide
		optionDelete.setVisibility(View.GONE);
		optionDelete.setVisibility(View.GONE);
		optionRemoveTotal.setVisibility(View.GONE);
		optionPublicLink.setVisibility(View.GONE);
		optionLeaveShare.setVisibility(View.GONE);
		optionOpenFolder.setVisibility(View.GONE);
		optionDeleteOffline.setVisibility(View.GONE);

		slidingOptionsPanel.setVisibility(View.VISIBLE);
		slidingOptionsPanel.setPanelState(SlidingUpPanelLayout.PanelState.COLLAPSED);
		log("Show the slidingPanel");
	}

	public void showOptionsPanelFileBrowser(MegaNode sNode){
		log("showOptionsPanelFileBrowser");

		if (sNode.isFolder()) {
			propertiesText.setText(R.string.general_folder_info);
			optionShare.setVisibility(View.VISIBLE);
		}else{
			propertiesText.setText(R.string.general_file_info);
			optionShare.setVisibility(View.GONE);
		}

		optionSendToInbox.setVisibility(View.VISIBLE);
		optionDownload.setVisibility(View.VISIBLE);
		optionProperties.setVisibility(View.VISIBLE);
		optionDelete.setVisibility(View.VISIBLE);
		optionPublicLink.setVisibility(View.VISIBLE);
		if(sNode.isExported()){
			optionPublicLinkText.setText(R.string.edit_link_option);
			optionRemoveLink.setVisibility(View.VISIBLE);
		}
		else{
			optionPublicLinkText.setText(R.string.context_get_link_menu);
			optionRemoveLink.setVisibility(View.GONE);
		}
		optionDelete.setVisibility(View.VISIBLE);
		optionRename.setVisibility(View.VISIBLE);
		optionMoveTo.setVisibility(View.VISIBLE);
		optionCopyTo.setVisibility(View.VISIBLE);

		//Hide
		optionClearShares.setVisibility(View.GONE);
		optionRemoveTotal.setVisibility(View.GONE);
		optionPermissions.setVisibility(View.GONE);
		optionLeaveShare.setVisibility(View.GONE);
		optionOpenFolder.setVisibility(View.GONE);
		optionDeleteOffline.setVisibility(View.GONE);

		slidingOptionsPanel.setVisibility(View.VISIBLE);
		slidingOptionsPanel.setPanelState(SlidingUpPanelLayout.PanelState.COLLAPSED);
		log("Show the slidingPanel");
	}

	public void showOptionsPanelInbox(MegaNode sNode){
		log("showOptionsPanelInbox");

		if (sNode.isFolder()) {
			propertiesText.setText(R.string.general_folder_info);
			optionShare.setVisibility(View.VISIBLE);
		}else{
			propertiesText.setText(R.string.general_file_info);
			optionShare.setVisibility(View.GONE);
		}

		optionPublicLink.setVisibility(View.VISIBLE);
		if(sNode.isExported()){
			optionPublicLinkText.setText(R.string.edit_link_option);
			optionRemoveLink.setVisibility(View.VISIBLE);
		}
		else{
			optionPublicLinkText.setText(R.string.context_get_link_menu);
			optionRemoveLink.setVisibility(View.GONE);
		}

		optionDownload.setVisibility(View.VISIBLE);
		optionProperties.setVisibility(View.VISIBLE);
		optionDelete.setVisibility(View.VISIBLE);
		optionRename.setVisibility(View.VISIBLE);
		optionMoveTo.setVisibility(View.VISIBLE);
		optionCopyTo.setVisibility(View.VISIBLE);

		optionClearShares.setVisibility(View.GONE);
		optionRemoveTotal.setVisibility(View.GONE);
		optionPermissions.setVisibility(View.GONE);
		optionSendToInbox.setVisibility(View.GONE);
		optionLeaveShare.setVisibility(View.GONE);
		optionOpenFolder.setVisibility(View.GONE);
		optionDeleteOffline.setVisibility(View.GONE);

		slidingOptionsPanel.setVisibility(View.VISIBLE);
		slidingOptionsPanel.setPanelState(SlidingUpPanelLayout.PanelState.COLLAPSED);
		log("Show the slidingPanel");
	}

	public void showOptionsPanelSearch(MegaNode sNode){
		log("showOptionsPanelSearch");

		if (sNode.isFolder()) {
			propertiesText.setText(R.string.general_folder_info);
		}else{
			propertiesText.setText(R.string.general_file_info);
		}

		optionDownload.setVisibility(View.VISIBLE);
		optionProperties.setVisibility(View.VISIBLE);
		optionPublicLink.setVisibility(View.VISIBLE);
		if(sNode.isExported()){
			optionPublicLinkText.setText(R.string.edit_link_option);
			optionRemoveLink.setVisibility(View.VISIBLE);
		}
		else{
			optionPublicLinkText.setText(R.string.context_get_link_menu);
			optionRemoveLink.setVisibility(View.GONE);
		}
		optionOpenFolder.setVisibility(View.VISIBLE);

		//Hide
		optionClearShares.setVisibility(View.GONE);
		optionRemoveTotal.setVisibility(View.GONE);
		optionPermissions.setVisibility(View.GONE);
		optionLeaveShare.setVisibility(View.GONE);
		optionDelete.setVisibility(View.GONE);
		optionDelete.setVisibility(View.GONE);
		optionRename.setVisibility(View.GONE);
		optionMoveTo.setVisibility(View.GONE);
		optionCopyTo.setVisibility(View.GONE);
		optionSendToInbox.setVisibility(View.GONE);
		optionShare.setVisibility(View.GONE);
		optionDeleteOffline.setVisibility(View.GONE);

		slidingOptionsPanel.setVisibility(View.VISIBLE);
		slidingOptionsPanel.setPanelState(SlidingUpPanelLayout.PanelState.COLLAPSED);
		log("Show the slidingPanel");
	}

	public void showOptionsPanelRubbish(MegaNode sNode){
		log("showOptionsPanelRubbish");

		this.selectedNode = sNode;

		if (selectedNode.isFolder()) {
			propertiesText.setText(R.string.general_folder_info);
		}else{
			propertiesText.setText(R.string.general_file_info);
		}

		optionMoveTo.setVisibility(View.VISIBLE);
		optionRemoveTotal.setVisibility(View.VISIBLE);
		optionProperties.setVisibility(View.VISIBLE);

		//Hide
		optionClearShares.setVisibility(View.GONE);
		optionPermissions.setVisibility(View.GONE);
		optionLeaveShare.setVisibility(View.GONE);
		optionDelete.setVisibility(View.GONE);
		optionRename.setVisibility(View.GONE);
		optionCopyTo.setVisibility(View.GONE);
		optionSendToInbox.setVisibility(View.GONE);
		optionShare.setVisibility(View.GONE);
		optionDownload.setVisibility(View.GONE);
		optionPublicLink.setVisibility(View.GONE);
		optionOpenFolder.setVisibility(View.GONE);
		optionDeleteOffline.setVisibility(View.GONE);

		slidingOptionsPanel.setVisibility(View.VISIBLE);
		slidingOptionsPanel.setPanelState(SlidingUpPanelLayout.PanelState.COLLAPSED);
		log("Show the slidingPanel");
	}

	public void showNodeOptionsPanel(MegaNode node){
		log("showNodeOptionsPanel");
		selectedNode=node;
		if (drawerItem == DrawerItem.CLOUD_DRIVE){
			int index = viewPagerCDrive.getCurrentItem();
			if (index == 0){
				String cFTag = getFragmentTag(R.id.cloud_drive_tabs_pager, 0);
				fbFLol = (FileBrowserFragmentLollipop) getSupportFragmentManager().findFragmentByTag(cFTag);
				if (fbFLol != null){
					showOptionsPanelFileBrowser(node);
				}
			}
			else{
				String cFTag = getFragmentTag(R.id.cloud_drive_tabs_pager, 1);
				rbFLol = (RubbishBinFragmentLollipop) getSupportFragmentManager().findFragmentByTag(cFTag);
				if (rbFLol != null){
					showOptionsPanelRubbish(node);
				}
			}
		}
		else if(drawerItem == DrawerItem.SEARCH){
			if (sFLol != null){
				showOptionsPanelSearch(node);
			}
		}
		else if (drawerItem == DrawerItem.INBOX){
			if (iFLol != null){
				showOptionsPanelInbox(node);
			}
		}
		else if (drawerItem == DrawerItem.SHARED_ITEMS){
			int index = viewPagerShares.getCurrentItem();
			if (index == 0){
				String cFTag = getFragmentTag(R.id.shares_tabs_pager, 0);
				inSFLol = (IncomingSharesFragmentLollipop) getSupportFragmentManager().findFragmentByTag(cFTag);
				if (inSFLol != null){
					showOptionsPanelIncoming(node);
				}
			}
			else{
				String cFTag = getFragmentTag(R.id.shares_tabs_pager, 1);
				outSFLol = (OutgoingSharesFragmentLollipop) getSupportFragmentManager().findFragmentByTag(cFTag);
				if (outSFLol != null){
					showOptionsPanelOutgoing(node, outSFLol.getDeepBrowserTree());
				}
			}
		}
	}

	public void showOptionsPanel(MegaOffline sNode){
		log("showNodeOptionsPanel-Offline");

		//Check if the node is the Master Key file
		if(sNode.getHandle().equals("0")){
			String path = Environment.getExternalStorageDirectory().getAbsolutePath()+Util.rKFile;
			File file= new File(path);
			if(file.exists()){
				optionMoveTo.setVisibility(View.GONE);
				optionRemoveTotal.setVisibility(View.GONE);
				optionProperties.setVisibility(View.GONE);
				optionClearShares.setVisibility(View.GONE);
				optionPermissions.setVisibility(View.GONE);
				optionLeaveShare.setVisibility(View.GONE);
				optionDelete.setVisibility(View.GONE);
				optionRename.setVisibility(View.GONE);
				optionCopyTo.setVisibility(View.GONE);
				optionSendToInbox.setVisibility(View.GONE);
				optionShare.setVisibility(View.GONE);
				optionDownload.setVisibility(View.GONE);
				optionPublicLink.setVisibility(View.GONE);
				optionRemoveLink.setVisibility(View.GONE);
				optionOpenFolder.setVisibility(View.GONE);
				optionDeleteOffline.setVisibility(View.VISIBLE);

				slidingOptionsPanel.setVisibility(View.VISIBLE);
				slidingOptionsPanel.setPanelState(SlidingUpPanelLayout.PanelState.COLLAPSED);
				log("Show the slidingPanel");
				return;
			}
		}

		if (Util.isOnline(this)){
			//With connection
			log("Connection!");
			long handle = Long.parseLong(sNode.getHandle());
			this.selectedNode = megaApi.getNodeByHandle(handle);
			this.selectedOfflineNode = sNode;

			if(selectedNode!=null){
				if (selectedNode.isFolder()) {
					propertiesText.setText(R.string.general_folder_info);
				}else{
					propertiesText.setText(R.string.general_file_info);
				}

				optionDownload.setVisibility(View.VISIBLE);
				optionProperties.setVisibility(View.VISIBLE);
				optionDeleteOffline.setVisibility(View.VISIBLE);
				optionRemoveLink.setVisibility(View.GONE);
				optionMoveTo.setVisibility(View.GONE);
				optionRemoveTotal.setVisibility(View.GONE);
				optionClearShares.setVisibility(View.GONE);
				optionPermissions.setVisibility(View.GONE);
				optionLeaveShare.setVisibility(View.GONE);
				optionDelete.setVisibility(View.GONE);
				optionRename.setVisibility(View.GONE);
				optionCopyTo.setVisibility(View.GONE);
				optionSendToInbox.setVisibility(View.GONE);
				optionShare.setVisibility(View.GONE);
				optionPublicLink.setVisibility(View.GONE);
				optionRemoveLink.setVisibility(View.GONE);
				optionOpenFolder.setVisibility(View.GONE);
			}
			else{
				//No node handle
				log("node not found with handle");
				optionMoveTo.setVisibility(View.GONE);
				optionRemoveTotal.setVisibility(View.GONE);
				optionProperties.setVisibility(View.GONE);
				optionClearShares.setVisibility(View.GONE);
				optionPermissions.setVisibility(View.GONE);
				optionLeaveShare.setVisibility(View.GONE);
				optionDelete.setVisibility(View.GONE);
				optionRename.setVisibility(View.GONE);
				optionCopyTo.setVisibility(View.GONE);
				optionSendToInbox.setVisibility(View.GONE);
				optionShare.setVisibility(View.GONE);
				optionDownload.setVisibility(View.GONE);
				optionPublicLink.setVisibility(View.GONE);
				optionRemoveLink.setVisibility(View.GONE);
				optionOpenFolder.setVisibility(View.GONE);
				optionDeleteOffline.setVisibility(View.VISIBLE);

			}
		}
		else{
			//No connection
			log("No connection!");
			optionMoveTo.setVisibility(View.GONE);
			optionRemoveTotal.setVisibility(View.GONE);
			optionProperties.setVisibility(View.GONE);
			optionClearShares.setVisibility(View.GONE);
			optionPermissions.setVisibility(View.GONE);
			optionLeaveShare.setVisibility(View.GONE);
			optionDelete.setVisibility(View.GONE);
			optionRename.setVisibility(View.GONE);
			optionCopyTo.setVisibility(View.GONE);
			optionSendToInbox.setVisibility(View.GONE);
			optionShare.setVisibility(View.GONE);
			optionDownload.setVisibility(View.GONE);
			optionPublicLink.setVisibility(View.GONE);
			optionRemoveLink.setVisibility(View.GONE);
			optionOpenFolder.setVisibility(View.GONE);
			optionDeleteOffline.setVisibility(View.VISIBLE);
		}

		slidingOptionsPanel.setVisibility(View.VISIBLE);
		slidingOptionsPanel.setPanelState(SlidingUpPanelLayout.PanelState.COLLAPSED);

		log("Show the slidingPanel offline");
	}

	public void showContactOptionsCF(){
		log("showContactOptionsCF---ContactsFragment");
		optionContactProperties.setVisibility(View.VISIBLE);
		optionContactShare.setVisibility(View.VISIBLE);
		optionContactSendFile.setVisibility(View.VISIBLE);
		optionContactRemove.setVisibility(View.VISIBLE);
		optionReinvite.setVisibility(View.GONE);
		optionDeleteSentRequest.setVisibility(View.GONE);
		optionAccept.setVisibility(View.GONE);
		optionDecline.setVisibility(View.GONE);
		optionIgnore.setVisibility(View.GONE);

		slidingContactOptionsPanel.setVisibility(View.VISIBLE);
		slidingContactOptionsPanel.setPanelState(SlidingUpPanelLayout.PanelState.COLLAPSED);
	}

	public void showContactOptionsSrF(){
		log("showContactOptionsSRF---SentRequestFragment");
		optionContactProperties.setVisibility(View.GONE);
		optionContactShare.setVisibility(View.GONE);
		optionContactSendFile.setVisibility(View.GONE);
		optionContactRemove.setVisibility(View.GONE);
		optionReinvite.setVisibility(View.VISIBLE);
		optionDeleteSentRequest.setVisibility(View.VISIBLE);
		optionAccept.setVisibility(View.INVISIBLE);
		optionDecline.setVisibility(View.GONE);
		optionIgnore.setVisibility(View.GONE);

		slidingContactOptionsPanel.setVisibility(View.VISIBLE);
		slidingContactOptionsPanel.setPanelState(SlidingUpPanelLayout.PanelState.COLLAPSED);
	}

	public void showContactOptionsRrF(){
		log("showContactOptionsSRF---SentRequestFragment");
		optionContactProperties.setVisibility(View.GONE);
		optionContactShare.setVisibility(View.GONE);
		optionContactSendFile.setVisibility(View.GONE);
		optionContactRemove.setVisibility(View.GONE);
		optionReinvite.setVisibility(View.GONE);
		optionDeleteSentRequest.setVisibility(View.GONE);
		optionAccept.setVisibility(View.VISIBLE);
		optionDecline.setVisibility(View.VISIBLE);
		optionIgnore.setVisibility(View.VISIBLE);

		slidingContactOptionsPanel.setVisibility(View.VISIBLE);
		slidingContactOptionsPanel.setPanelState(SlidingUpPanelLayout.PanelState.COLLAPSED);
	}

	public void showContactOptionsPanel(MegaUser user, MegaContactRequest request){
		log("showNodeOptionsPanel");

		if(user!=null){
			this.selectedUser = user;
		}
		if(request!=null){
			this.selectedRequest = request;
		}
		int index = viewPagerContacts.getCurrentItem();
		switch (index){
			case 0:{
				String cFTag = getFragmentTag(R.id.contact_tabs_pager, 0);
				cFLol = (ContactsFragmentLollipop) getSupportFragmentManager().findFragmentByTag(cFTag);
				if (cFLol != null){
					showContactOptionsCF();
				}
				break;
			}
			case 1:{
				String sRFTag1 = getFragmentTag(R.id.contact_tabs_pager, 1);
				log("Tag: "+ sRFTag1);
				sRFLol = (SentRequestsFragmentLollipop) getSupportFragmentManager().findFragmentByTag(sRFTag1);
				if (sRFLol != null){
					showContactOptionsSrF();
				}
				break;
			}
			case 2:{
				String sRFTag1 = getFragmentTag(R.id.contact_tabs_pager, 2);
				log("Tag: "+ sRFTag1);
				rRFLol = (ReceivedRequestsFragmentLollipop) getSupportFragmentManager().findFragmentByTag(sRFTag1);
				if (rRFLol != null){
					showContactOptionsRrF();
				}
				break;
			}
		}
	}

	public void hideContactOptionsPanel(){
		log("hideContactOptionsPanel");

		slidingContactOptionsPanel.setPanelState(SlidingUpPanelLayout.PanelState.HIDDEN);
		slidingContactOptionsPanel.setVisibility(View.GONE);
		int index = viewPagerContacts.getCurrentItem();
		switch (index){
			case 0:{
				String cFTag = getFragmentTag(R.id.contact_tabs_pager, 0);
				cFLol = (ContactsFragmentLollipop) getSupportFragmentManager().findFragmentByTag(cFTag);
				if (cFLol != null){
					cFLol.resetAdapter();
				}
				break;
			}
			case 1:{
				String cFTag = getFragmentTag(R.id.contact_tabs_pager, 1);
				sRFLol = (SentRequestsFragmentLollipop) getSupportFragmentManager().findFragmentByTag(cFTag);
				if (sRFLol != null){
					sRFLol.resetAdapter();
				}
				break;
			}
			case 2:{
				String cFTag = getFragmentTag(R.id.contact_tabs_pager, 2);
				rRFLol = (ReceivedRequestsFragmentLollipop) getSupportFragmentManager().findFragmentByTag(cFTag);
				if (rRFLol != null){
					rRFLol.resetAdapter();
				}
				break;
			}
		}
	}

	public void showAvatarOptionsPanel() {
		log("showAvatarOptionsPanel");
		if(aC.existsAvatar()){
			optionAvatarDelete.setVisibility(View.VISIBLE);
		}
		else{
			optionAvatarDelete.setVisibility(View.GONE);
		}
		slidingAvatarOptionsPanel.setVisibility(View.VISIBLE);
		slidingAvatarOptionsPanel.setPanelState(SlidingUpPanelLayout.PanelState.COLLAPSED);
	}

	public void hideAvatarOptionsPanel() {
		log("hideAvatarOptionsPanel");
		slidingAvatarOptionsPanel.setPanelState(SlidingUpPanelLayout.PanelState.HIDDEN);
		slidingAvatarOptionsPanel.setVisibility(View.GONE);
		fabButton.setVisibility(View.GONE);
	}

	private void showOverquotaAlert(){
		log("showOverquotaAlert");
		dbH.setCamSyncEnabled(false);

		if(overquotaDialog==null){
			AlertDialog.Builder builder = new AlertDialog.Builder(this, R.style.AppCompatAlertDialogStyle);
			builder.setTitle(getString(R.string.overquota_alert_title));
			LayoutInflater inflater = getLayoutInflater();
			View dialoglayout = inflater.inflate(R.layout.dialog_overquota_error, null);
			TextView textOverquota = (TextView) dialoglayout.findViewById(R.id.dialog_overquota);
			builder.setView(dialoglayout);

			builder.setPositiveButton(getString(R.string.my_account_upgrade_pro), new android.content.DialogInterface.OnClickListener() {

				@Override
				public void onClick(DialogInterface dialog, int which) {
					//Show UpgradeAccountActivity
					FragmentTransaction ft = getSupportFragmentManager().beginTransaction();
					if(upAFL==null){
						upAFL = new UpgradeAccountFragmentLollipop();
						ft.replace(R.id.fragment_container, upAFL, "upAFL");
						drawerItem = DrawerItem.ACCOUNT;
						accountFragment=Constants.OVERQUOTA_ALERT;
						ft.commitNow();
					}
					else{
						ft.replace(R.id.fragment_container, upAFL, "upAFL");
						drawerItem = DrawerItem.ACCOUNT;
						accountFragment=Constants.OVERQUOTA_ALERT;
						ft.commitNow();
					}
				}
			});
			builder.setNegativeButton(getString(R.string.general_cancel), new android.content.DialogInterface.OnClickListener() {

				@Override
				public void onClick(DialogInterface dialog, int which) {
					dialog.dismiss();
					overquotaDialog=null;
				}
			});

			overquotaDialog = builder.create();
			overquotaDialog.show();
//			Util.brandAlertDialog(overquotaDialog);
		}
	}

	public void updateAccountDetailsVisibleInfo(){
		log("updateAccountDetailsVisibleInfo");

		usedSpacePB.setProgress(myAccountInfo.getUsedPerc());

//				String usedSpaceString = getString(R.string.used_space, used, total);
		usedSpaceTV.setText(myAccountInfo.getUsedFormatted());
		totalSpaceTV.setText(myAccountInfo.getTotalFormatted());

		usedSpacePB.setProgress(myAccountInfo.getUsedPerc());

//				String usedSpaceString = getString(R.string.used_space, used, total);
		usedSpaceTV.setText(myAccountInfo.getUsedFormatted());
		totalSpaceTV.setText(myAccountInfo.getTotalFormatted());

		if (myAccountInfo.isInventoryFinished()){
			if (myAccountInfo.getLevelAccountDetails() < myAccountInfo.getLevelInventory()){
				if (maxP != null){
					log("ORIGINAL JSON2:" + maxP.getOriginalJson() + ":::");
					megaApi.submitPurchaseReceipt(maxP.getOriginalJson(), this);
				}
			}
		}

		if(myAccountInfo.getUsedPerc()>=95){
			showOverquotaPanel();
		}
		else{
			outSpaceLayout.setVisibility(View.GONE);
			if(myAccountInfo.getAccountType()==0){
				log("usedSpacePerc<95");
				if(Util.showMessageRandom()){
					log("Random: TRUE");
					showProPanel();
				}
			}
		}
//		showOverquotaPanel();

		if (getUsedPerc() < 90){
			usedSpacePB.setProgressDrawable(getResources().getDrawable(R.drawable.custom_progress_bar_horizontal_ok));
//		        	wordtoSpan.setSpan(new ForegroundColorSpan(getResources().getColor(R.color.used_space_ok)), 0, used.length(), Spannable.SPAN_EXCLUSIVE_EXCLUSIVE);
//		        	usedSpaceWarning.setVisibility(View.INVISIBLE);
		}
		else if ((getUsedPerc() >= 90) && (getUsedPerc() <= 95)){
			usedSpacePB.setProgressDrawable(getResources().getDrawable(R.drawable.custom_progress_bar_horizontal_warning));
//		        	wordtoSpan.setSpan(new ForegroundColorSpan(getResources().getColor(R.color.used_space_warning)), 0, used.length(), Spannable.SPAN_EXCLUSIVE_EXCLUSIVE);
//		        	usedSpaceWarning.setVisibility(View.VISIBLE);
		}
		else{
			if (getUsedPerc() > 100){
				myAccountInfo.setUsedPerc(100);
			}
			usedSpacePB.setProgressDrawable(getResources().getDrawable(R.drawable.custom_progress_bar_horizontal_exceed));
//		        	wordtoSpan.setSpan(new ForegroundColorSpan(getResources().getColor(R.color.used_space_exceed)), 0, used.length(), Spannable.SPAN_EXCLUSIVE_EXCLUSIVE);
//		        	usedSpaceWarning.setVisibility(View.VISIBLE);
		}

		if(drawerItem==DrawerItem.CLOUD_DRIVE){
			if (myAccountInfo.getUsedPerc() > 95){
				FragmentTransaction ft = getSupportFragmentManager().beginTransaction();
				ft.detach(fbFLol);
				ft.attach(fbFLol);
				ft.commitAllowingStateLoss();
			}
		}
	}

	public void selectSortByContacts(int _orderContacts){
		log("selectSortByContacts");

		this.orderContacts = _orderContacts;
		this.setOrderContacts(orderContacts);
		String cFTag = getFragmentTag(R.id.contact_tabs_pager, 0);
		cFLol = (ContactsFragmentLollipop) getSupportFragmentManager().findFragmentByTag(cFTag);
		if (cFLol != null){
			cFLol.setOrder(orderContacts);
			if (orderContacts == MegaApiJava.ORDER_DEFAULT_ASC){
				cFLol.sortByNameAscending();
			}
			else{
				cFLol.sortByNameDescending();
			}
		}
	}

	public void selectSortByOffline(int _orderOthers){
		log("selectSortByOffline");

		this.orderOthers = _orderOthers;
		this.setOrderOthers(orderOthers);
		if (oFLol != null){
			oFLol.setOrder(orderOthers);
			if (orderOthers == MegaApiJava.ORDER_DEFAULT_ASC){
				oFLol.sortByNameAscending();
			}
			else{
				oFLol.sortByNameDescending();
			}
		}
	}

	public void selectSortByIncoming(int _orderOthers){
		log("selectSortByIncoming");

		this.orderOthers = _orderOthers;
		this.setOrderOthers(orderOthers);
		if (inSFLol != null){
			inSFLol.setOrder(orderOthers);
			inSFLol.findNodes();
		}
	}

	public void selectSortByOutgoing(int _orderOthers){
		log("selectSortByOutgoing");

		this.orderOthers = _orderOthers;
		this.setOrderOthers(orderOthers);
		if (outSFLol != null){
			outSFLol.setOrder(orderOthers);
			if (orderOthers == MegaApiJava.ORDER_DEFAULT_ASC){
				outSFLol.sortByNameAscending();
			}
			else{
				outSFLol.sortByNameDescending();
			}
		}
	}

	public void selectSortByCloudDrive(int _orderCloud){
		log("selectSortByCloudDrive");

		this.orderCloud = _orderCloud;
		this.setOrderCloud(orderCloud);
		MegaNode parentNode = megaApi.getNodeByHandle(parentHandleBrowser);
		if (parentNode != null){
			if (fbFLol != null){
				ArrayList<MegaNode> nodes = megaApi.getChildren(parentNode, orderCloud);
				fbFLol.setOrder(orderCloud);
				fbFLol.setNodes(nodes);
				fbFLol.getRecyclerView().invalidate();
			}
		}
		else{
			if (fbFLol != null){
				ArrayList<MegaNode> nodes = megaApi.getChildren(megaApi.getRootNode(), orderCloud);
				fbFLol.setOrder(orderCloud);
				fbFLol.setNodes(nodes);
				fbFLol.getRecyclerView().invalidate();
			}
		}
	}

	public void selectSortByInbox(int _orderCloud){
		log("selectSortByInbox");

		this.orderCloud = _orderCloud;
		this.setOrderCloud(orderCloud);
		MegaNode inboxNode = megaApi.getInboxNode();
		if(inboxNode!=null){
			ArrayList<MegaNode> nodes = megaApi.getChildren(inboxNode, orderCloud);
			if (iFLol != null){
				iFLol.setOrder(orderCloud);
				iFLol.setNodes(nodes);
				iFLol.getRecyclerView().invalidate();
			}
		}
	}

	public void showStatusDialog(String text){
		ProgressDialog temp = null;
		try{
			temp = new ProgressDialog(managerActivity);
			temp.setMessage(text);
			temp.show();
		}
		catch(Exception e){
			return;
		}
		statusDialog = temp;
	}

	public void dismissStatusDialog(){
		if (statusDialog != null){
			try{
				statusDialog.dismiss();
			}
			catch(Exception ex){}
		}
	}

	public void setFirstNavigationLevel(boolean firstNavigationLevel){
		log("setFirstNavigationLevel: "+firstNavigationLevel);
		this.firstNavigationLevel = firstNavigationLevel;
	}

	public boolean isFirstNavigationLevel() {
		return firstNavigationLevel;
	}

	public int getUsedPerc(){
		if(myAccountInfo!=null){
			return myAccountInfo.getUsedPerc();
		}
		return 0;
	}

	public long getParentHandleBrowser() {
		return parentHandleBrowser;
	}

	public long getParentHandleRubbish() {
		return parentHandleRubbish;
	}

	public long getParentHandleIncoming() {
		return parentHandleIncoming;
	}

	public long getParentHandleOutgoing() {
		return parentHandleOutgoing;
	}

	public long getParentHandleSearch() {
		return parentHandleSearch;
	}

	public long getParentHandleInbox() {
		return parentHandleInbox;
	}

	public void setParentHandleBrowser(long parentHandleBrowser){
		log("setParentHandleBrowser: "+parentHandleBrowser);

		this.parentHandleBrowser = parentHandleBrowser;

		HashMap<Long, MegaTransfer> mTHash = new HashMap<Long, MegaTransfer>();

		//Update transfer list
		tL = megaApi.getTransfers();

		//Update File Browser Fragment
		if (fbFLol != null){
			for(int i=0; i<tL.size(); i++){

				MegaTransfer tempT = tL.get(i);
				if (tempT.getType() == MegaTransfer.TYPE_DOWNLOAD){
					long handleT = tempT.getNodeHandle();
					MegaNode nodeT = megaApi.getNodeByHandle(handleT);
					MegaNode parentT = megaApi.getParentNode(nodeT);

					if (parentT != null){
						if(parentT.getHandle() == this.parentHandleBrowser){
							mTHash.put(handleT,tempT);
						}
					}
				}
			}

			fbFLol.setTransfers(mTHash);
		}
	}

	public void setParentHandleRubbish(long parentHandleRubbish){
		log("setParentHandleRubbish");
		this.parentHandleRubbish = parentHandleRubbish;
	}

	public void setParentHandleSearch(long parentHandleSearch){
		log("setParentHandleSearch");
		this.parentHandleSearch = parentHandleSearch;
	}

	public void setParentHandleIncoming(long parentHandleIncoming){
		log("setParentHandleIncoming: " + parentHandleIncoming);
		this.parentHandleIncoming = parentHandleIncoming;
	}

	public void setParentHandleInbox(long parentHandleInbox){
		log("setParentHandleInbox: " + parentHandleInbox);
		this.parentHandleInbox = parentHandleInbox;
	}

	public void setParentHandleOutgoing(long parentHandleOutgoing){
		log("setParentHandleOutgoing: " + parentHandleOutgoing);
		this.parentHandleOutgoing = parentHandleOutgoing;
	}

	@Override
	protected void onNewIntent(Intent intent){
    	log("onNewIntent");

    	if ((intent != null) && Intent.ACTION_SEARCH.equals(intent.getAction())){
    		searchQuery = intent.getStringExtra(SearchManager.QUERY);
    		parentHandleSearch = -1;
    		aB.setTitle(getString(R.string.action_search)+": "+searchQuery);

    		isSearching = true;

    		if (searchMenuItem != null) {
    			MenuItemCompat.collapseActionView(searchMenuItem);
			}
    		return;
    	}
     	super.onNewIntent(intent);
    	setIntent(intent);
    	return;
	}

	@Override
	public void onClick(View v) {
		log("onClick");
		switch(v.getId()){
			case R.id.custom_search:{
				if (searchMenuItem != null) {
					MenuItemCompat.expandActionView(searchMenuItem);
				}
				else{
					log("searchMenuItem == null");
				}
				break;
			}
			case R.id.btnLeft_cancel:{
				getProLayout.setVisibility(View.GONE);
				break;
			}
			case R.id.overquota_alert_btnLeft_cancel:{
				log("outSpace Layout gone!");
				outSpaceLayout.setVisibility(View.GONE);
				break;
			}
			case R.id.btnRight_upgrade:
			case R.id.overquota_alert_btnRight_upgrade:{
				//Add navigation to Upgrade Account
				log("layout PRO gone!");
				drawerItem = DrawerItem.ACCOUNT;
				if (nV != null){
					Menu nVMenu = nV.getMenu();
					MenuItem hidden = nVMenu.findItem(R.id.navigation_item_hidden);
					resetNavigationViewMenu(nVMenu);
					hidden.setChecked(true);
				}
				outSpaceLayout.setVisibility(View.GONE);
				getProLayout.setVisibility(View.GONE);
				drawerItem = DrawerItem.ACCOUNT;
				accountFragment = Constants.UPGRADE_ACCOUNT_FRAGMENT;
				displayedAccountType = -1;
				selectDrawerItemLollipop(drawerItem);
				break;
			}

			case R.id.navigation_drawer_account_view:{
//				Snackbar.make(fragmentContainer, "MyAccount", Snackbar.LENGTH_LONG).show();
				if (Util.isOnline(this)){
					drawerItem = DrawerItem.ACCOUNT;
					accountFragment=Constants.MY_ACCOUNT_FRAGMENT;
					if (nV != null){
						Menu nVMenu = nV.getMenu();
						MenuItem hidden = nVMenu.findItem(R.id.navigation_item_hidden);
						resetNavigationViewMenu(nVMenu);
						hidden.setChecked(true);
					}
					selectDrawerItemLollipop(drawerItem);
				}

				break;
			}
//			case R.id.top_control_bar:{
//				if (nDALol != null){
//					nDALol.setPositionClicked(-1);
//				}
//				drawerItem = DrawerItem.ACCOUNT;
//				titleAB = drawerItem.getTitle(this);
//
//				selectDrawerItemLollipop(drawerItem);
//
//				break;
//			}
//			case R.id.bottom_control_bar:{
//				if (nDALol != null){
//					nDALol.setPositionClicked(-1);
//				}
//				drawerItem = DrawerItem.ACCOUNT;
//				titleAB = drawerItem.getTitle(this);
//
//				selectDrawerItemLollipop(drawerItem);
//
//				break;
//			}
		}
	}

	public void showConfirmationRemoveMK(){
		log("showConfirmationRemoveMK");
		if (Build.VERSION.SDK_INT >= Build.VERSION_CODES.M) {
			boolean hasStoragePermission = (ContextCompat.checkSelfPermission(this, Manifest.permission.WRITE_EXTERNAL_STORAGE) == PackageManager.PERMISSION_GRANTED);
			if (!hasStoragePermission) {
				ActivityCompat.requestPermissions(this,
						new String[]{Manifest.permission.WRITE_EXTERNAL_STORAGE},
						Constants.REQUEST_WRITE_STORAGE);
			}
		}

		DialogInterface.OnClickListener dialogClickListener = new DialogInterface.OnClickListener() {
			@Override
			public void onClick(DialogInterface dialog, int which) {
				switch (which){
					case DialogInterface.BUTTON_POSITIVE:
						AccountController aC = new AccountController(managerActivity);
						aC.removeMK();
						break;

					case DialogInterface.BUTTON_NEGATIVE:
						//No button clicked
						break;
				}
			}
		};

		AlertDialog.Builder builder;
		if (Build.VERSION.SDK_INT >= Build.VERSION_CODES.HONEYCOMB) {
			builder = new AlertDialog.Builder(this, R.style.AppCompatAlertDialogStyle);
		}
		else{
			builder = new AlertDialog.Builder(this);
		}
		builder.setMessage(R.string.remove_key_confirmation).setPositiveButton(R.string.general_remove, dialogClickListener)
				.setNegativeButton(R.string.general_cancel, dialogClickListener).show();
	}

	public void showConfirmationDeleteAvatar(){
		log("showConfirmationDeleteAvatar");

		DialogInterface.OnClickListener dialogClickListener = new DialogInterface.OnClickListener() {
			@Override
			public void onClick(DialogInterface dialog, int which) {
				switch (which){
					case DialogInterface.BUTTON_POSITIVE:
						AccountController aC = new AccountController(managerActivity);
						aC.removeAvatar();
						break;

					case DialogInterface.BUTTON_NEGATIVE:
						//No button clicked
						break;
				}
			}
		};

		AlertDialog.Builder builder;
		if (Build.VERSION.SDK_INT >= Build.VERSION_CODES.HONEYCOMB) {
			builder = new AlertDialog.Builder(this, R.style.AppCompatAlertDialogStyle);
		}
		else{
			builder = new AlertDialog.Builder(this);
		}
		builder.setMessage(R.string.confirmation_delete_avatar).setPositiveButton(R.string.context_delete, dialogClickListener)
				.setNegativeButton(R.string.general_cancel, dialogClickListener).show();
	}

	@Override
	protected void onActivityResult(int requestCode, int resultCode, Intent intent) {
		log("-------------------onActivityResult "+requestCode + "____" + resultCode);

		if (resultCode == RESULT_FIRST_USER){
			Snackbar.make(fragmentContainer, getString(R.string.context_no_destination_folder), Snackbar.LENGTH_LONG).show();
			return;
		}

		if (requestCode == Constants.REQUEST_CODE_TREE && resultCode == RESULT_OK){
			if (intent == null){
				log("intent NULL");
				return;
			}

			Uri treeUri = intent.getData();
	        DocumentFile pickedDir = DocumentFile.fromTreeUri(this, treeUri);
		}
		if (requestCode == Constants.ENABLE_CHAT && resultCode == RESULT_OK){
			log("OnActivityResult-->connect");

		}
		else if (requestCode == Constants.REQUEST_CODE_GET && resultCode == RESULT_OK) {
			if (intent == null) {
				log("Return.....");
				return;
			}

			intent.setAction(Intent.ACTION_GET_CONTENT);
			FilePrepareTask filePrepareTask = new FilePrepareTask(this);
			filePrepareTask.execute(intent);
			ProgressDialog temp = null;
			try{
				temp = new ProgressDialog(this);
				temp.setMessage(getString(R.string.upload_prepare));
				temp.show();
			}
			catch(Exception e){
				return;
			}
			statusDialog = temp;
		}
		else if (requestCode == Constants.CHOOSE_PICTURE_PROFILE_CODE && resultCode == RESULT_OK) {

			if (resultCode == RESULT_OK) {
				if (intent == null) {
					log("Return.....");
					return;
				}
				intent.setAction(Intent.ACTION_GET_CONTENT);
				FilePrepareTask filePrepareTask = new FilePrepareTask(this);
				filePrepareTask.execute(intent);
				ProgressDialog temp = null;
				try{
					temp = new ProgressDialog(this);
					temp.setMessage(getString(R.string.upload_prepare));
					temp.show();
				}
				catch(Exception e){
					return;
				}
				statusDialog = temp;

			}
			else {
				log("resultCode for CHOOSE_PICTURE_PROFILE_CODE: "+resultCode);
			}
		}
		else if (requestCode == Constants.WRITE_SD_CARD_REQUEST_CODE && resultCode == RESULT_OK) {

			if (Build.VERSION.SDK_INT >= Build.VERSION_CODES.M) {
				boolean hasStoragePermission = (ContextCompat.checkSelfPermission(this, Manifest.permission.WRITE_EXTERNAL_STORAGE) == PackageManager.PERMISSION_GRANTED);
				if (!hasStoragePermission) {
					ActivityCompat.requestPermissions(this,
			                new String[]{Manifest.permission.WRITE_EXTERNAL_STORAGE},
							Constants.REQUEST_WRITE_STORAGE);
				}
			}

			Uri treeUri = intent.getData();
			log("--------------Create the document : "+treeUri);
			long handleToDownload = intent.getLongExtra("handleToDownload", -1);
			log("The recovered handle is: "+handleToDownload);
			//Now, call to the DownloadService

			if(handleToDownload!=0 && handleToDownload!=-1){
				Intent service = new Intent(this, DownloadService.class);
				service.putExtra(DownloadService.EXTRA_HASH, handleToDownload);
				service.putExtra(DownloadService.EXTRA_CONTENT_URI, treeUri.toString());
				String path = Environment.getExternalStorageDirectory().getAbsolutePath() + "/" + Util.advancesDevicesDIR + "/";
				File tempDownDirectory = new File(path);
				if(!tempDownDirectory.exists()){
					tempDownDirectory.mkdirs();
				}
				service.putExtra(DownloadService.EXTRA_PATH, path);
				startService(service);
			}
		}
		else if (requestCode == Constants.REQUEST_CODE_SELECT_FILE && resultCode == RESULT_OK) {
			log("requestCode == REQUEST_CODE_SELECT_FILE");
			if (intent == null) {
				log("Return.....");
				return;
			}

			final ArrayList<String> selectedContacts = intent.getStringArrayListExtra("SELECTED_CONTACTS");
			final long fileHandle = intent.getLongExtra("SELECT", 0);

			nC.sendToInbox(fileHandle, selectedContacts);
		}
		else if (requestCode == Constants.REQUEST_CODE_SELECT_FOLDER && resultCode == RESULT_OK) {
			log("REQUEST_CODE_SELECT_FOLDER");

			if (intent == null) {
				log("Return.....");
				return;
			}

			final ArrayList<String> selectedContacts = intent.getStringArrayListExtra("SELECTED_CONTACTS");
			final long folderHandle = intent.getLongExtra("SELECT", 0);

			AlertDialog.Builder dialogBuilder = new AlertDialog.Builder(this, R.style.AppCompatAlertDialogStyle);
			dialogBuilder.setTitle(getString(R.string.file_properties_shared_folder_permissions));
			final CharSequence[] items = {getString(R.string.file_properties_shared_folder_read_only), getString(R.string.file_properties_shared_folder_read_write), getString(R.string.file_properties_shared_folder_full_access)};
			dialogBuilder.setSingleChoiceItems(items, -1, new DialogInterface.OnClickListener() {
				public void onClick(DialogInterface dialog, int item) {

					permissionsDialog.dismiss();
					switch(item) {
						case 0:{
							nC.shareFolder(folderHandle, selectedContacts, MegaShare.ACCESS_READ);
							break;
						}
						case 1:{
							nC.shareFolder(folderHandle, selectedContacts, MegaShare.ACCESS_READWRITE);
							break;
						}
						case 2:{
							nC.shareFolder(folderHandle, selectedContacts, MegaShare.ACCESS_FULL);
							break;
						}
					}
				}
			});
			dialogBuilder.setTitle(getString(R.string.dialog_select_permissions));
			permissionsDialog = dialogBuilder.create();
			permissionsDialog.show();

		}
		else if (requestCode == Constants.REQUEST_CODE_SELECT_CONTACT && resultCode == RESULT_OK){
			log("onActivityResult REQUEST_CODE_SELECT_CONTACT OK");

			if (intent == null) {
				log("Return.....");
				return;
			}

			final ArrayList<String> contactsData = intent.getStringArrayListExtra(AddContactActivityLollipop.EXTRA_CONTACTS);
			megaContacts = intent.getBooleanExtra(AddContactActivityLollipop.EXTRA_MEGA_CONTACTS, true);

			final int multiselectIntent = intent.getIntExtra("MULTISELECT", -1);
			final int sentToInbox = intent.getIntExtra("SEND_FILE", -1);

			if (megaContacts){

				if(sentToInbox==0){

					if(multiselectIntent==0){
						//One file to share
						final long nodeHandle = intent.getLongExtra(ContactsExplorerActivityLollipop.EXTRA_NODE_HANDLE, -1);

						AlertDialog.Builder dialogBuilder = new AlertDialog.Builder(this, R.style.AppCompatAlertDialogStyle);
						dialogBuilder.setTitle(getString(R.string.file_properties_shared_folder_permissions));
						final CharSequence[] items = {getString(R.string.file_properties_shared_folder_read_only), getString(R.string.file_properties_shared_folder_read_write), getString(R.string.file_properties_shared_folder_full_access)};
						dialogBuilder.setSingleChoiceItems(items, -1, new DialogInterface.OnClickListener() {
							public void onClick(DialogInterface dialog, int item) {

							permissionsDialog.dismiss();

							switch(item) {
								case 0:{
									nC.shareFolder(nodeHandle, contactsData, MegaShare.ACCESS_READ);
									break;
								}
								case 1:{
									nC.shareFolder(nodeHandle, contactsData, MegaShare.ACCESS_READWRITE);
									break;
								}
								case 2:{
									nC.shareFolder(nodeHandle, contactsData, MegaShare.ACCESS_FULL);
									break;
								}
							}
							}
						});
						dialogBuilder.setTitle(getString(R.string.dialog_select_permissions));
						permissionsDialog = dialogBuilder.create();
						permissionsDialog.show();
					}
					else if(multiselectIntent==1){
						//Several folders to share
						final long[] nodeHandles = intent.getLongArrayExtra(ContactsExplorerActivityLollipop.EXTRA_NODE_HANDLE);

						AlertDialog.Builder dialogBuilder = new AlertDialog.Builder(this);
						dialogBuilder.setTitle(getString(R.string.file_properties_shared_folder_permissions));
						final CharSequence[] items = {getString(R.string.file_properties_shared_folder_read_only), getString(R.string.file_properties_shared_folder_read_write), getString(R.string.file_properties_shared_folder_full_access)};
						dialogBuilder.setSingleChoiceItems(items, -1, new DialogInterface.OnClickListener() {
							public void onClick(DialogInterface dialog, int item) {

								permissionsDialog.dismiss();
								switch(item) {
				                    case 0:{
				                    	log("ACCESS_READ");
										nC.shareFolders(nodeHandles, contactsData, MegaShare.ACCESS_READ);
				                    	break;
				                    }
				                    case 1:{
				                    	log("ACCESS_READWRITE");
										nC.shareFolders(nodeHandles, contactsData, MegaShare.ACCESS_READWRITE);
				                        break;
				                    }
				                    case 2:{
				                    	log("ACCESS_FULL");
										nC.shareFolders(nodeHandles, contactsData, MegaShare.ACCESS_FULL);

				                        break;
									}
								}
							}
						});
						dialogBuilder.setTitle(getString(R.string.dialog_select_permissions));
						permissionsDialog = dialogBuilder.create();
						permissionsDialog.show();
					}

				}
				else if (sentToInbox==1){
					if(multiselectIntent==0){
						//Send one file to one contact
						final long nodeHandle = intent.getLongExtra(ContactsExplorerActivityLollipop.EXTRA_NODE_HANDLE, -1);
						nC.sendToInbox(nodeHandle, contactsData);
					}
					else{
						//Send multiple files to one contact
						final long[] nodeHandles = intent.getLongArrayExtra(ContactsExplorerActivityLollipop.EXTRA_NODE_HANDLE);
						nC.sendToInbox(nodeHandles, contactsData);
					}
				}
			}
			else{

				for (int i=0; i < contactsData.size();i++){
					String type = contactsData.get(i);
					if (type.compareTo(ContactsExplorerActivityLollipop.EXTRA_EMAIL) == 0){
						i++;
						Snackbar.make(fragmentContainer, getString(R.string.general_not_yet_implemented), Snackbar.LENGTH_LONG).show();
//						Toast.makeText(this, "Sharing a folder: An email will be sent to the email address: " + contactsData.get(i) + ".\n", Toast.LENGTH_LONG).show();
					}
					else if (type.compareTo(ContactsExplorerActivityLollipop.EXTRA_PHONE) == 0){
						i++;
						Snackbar.make(fragmentContainer, getString(R.string.general_not_yet_implemented), Snackbar.LENGTH_LONG).show();
//						Toast.makeText(this, "Sharing a folder: A Text Message will be sent to the phone number: " + contactsData.get(i) , Toast.LENGTH_LONG).show();
					}
				}

			}
		}
		else if (requestCode == Constants.REQUEST_CODE_GET_LOCAL && resultCode == RESULT_OK) {

			if (intent == null) {
				log("Return.....");
				return;
			}

			String folderPath = intent.getStringExtra(FileStorageActivityLollipop.EXTRA_PATH);
			ArrayList<String> paths = intent.getStringArrayListExtra(FileStorageActivityLollipop.EXTRA_FILES);

			int i = 0;
			long parentHandleUpload=-1;
			if (drawerItem == DrawerItem.CLOUD_DRIVE){
				if(fbFLol!=null)
				{
					parentHandleUpload = fbFLol.getParentHandle();
				}
			}
			else if(drawerItem == DrawerItem.SHARED_ITEMS){
				int index = viewPagerShares.getCurrentItem();
				if(index==0){
					//INCOMING
					String cFTag1 = getFragmentTag(R.id.shares_tabs_pager, 0);
//					log("Tag: "+ cFTag1);
					inSFLol = (IncomingSharesFragmentLollipop) getSupportFragmentManager().findFragmentByTag(cFTag1);
					if (inSFLol != null){
						parentHandleUpload=inSFLol.getParentHandle();
					}
				}
				else if(index==1){
					//OUTGOING
					String cFTag1 = getFragmentTag(R.id.shares_tabs_pager, 1);
//					log("Tag: "+ cFTag1);
					outSFLol = (OutgoingSharesFragmentLollipop) getSupportFragmentManager().findFragmentByTag(cFTag1);
					if (outSFLol != null){
						parentHandleUpload=outSFLol.getParentHandle();
					}
				}
			}
			else{
				return;
			}

			UploadServiceTask uploadServiceTask = new UploadServiceTask(folderPath, paths, parentHandleUpload);
			uploadServiceTask.start();
		}
		else if (requestCode == Constants.REQUEST_CODE_SELECT_MOVE_FOLDER && resultCode == RESULT_OK) {

			if (intent == null) {
				log("Return.....");
				return;
			}

			moveToRubbish = false;

			final long[] moveHandles = intent.getLongArrayExtra("MOVE_HANDLES");
			final long toHandle = intent.getLongExtra("MOVE_TO", 0);

			nC.moveNodes(moveHandles, toHandle);

		}
		else if (requestCode ==  Constants.REQUEST_CODE_SELECT_COPY_FOLDER && resultCode == RESULT_OK){
			log("onActivityResult: REQUEST_CODE_SELECT_COPY_FOLDER");
			if (intent == null) {
				log("Return.....");
				return;
			}
			final long[] copyHandles = intent.getLongArrayExtra("COPY_HANDLES");
			final long toHandle = intent.getLongExtra("COPY_TO", 0);

			nC.copyNodes(copyHandles, toHandle);
		}
		else if (requestCode == Constants.REQUEST_CODE_SELECT_LOCAL_FOLDER && resultCode == RESULT_OK) {
			log("onActivityResult: REQUEST_CODE_SELECT_LOCAL_FOLDER");
			if (intent == null) {
				log("Return.....");
				return;
			}

			String parentPath = intent.getStringExtra(FileStorageActivityLollipop.EXTRA_PATH);
			log("parentPath: "+parentPath);
			String url = intent.getStringExtra(FileStorageActivityLollipop.EXTRA_URL);
			log("url: "+url);
			long size = intent.getLongExtra(FileStorageActivityLollipop.EXTRA_SIZE, 0);
			log("size: "+size);
			long[] hashes = intent.getLongArrayExtra(FileStorageActivityLollipop.EXTRA_DOCUMENT_HASHES);
			log("hashes size: "+hashes.length);

			nC.checkSizeBeforeDownload(parentPath, url, size, hashes);
			Snackbar.make(fragmentContainer, getString(R.string.download_began), Snackbar.LENGTH_LONG).show();
		}
		else if (requestCode == Constants.REQUEST_CODE_REFRESH && resultCode == RESULT_OK) {
			log("Resfresh DONE onActivityResult");

			if (intent == null) {
				log("Return.....");
				return;
			}

			if(myAccountInfo==null){
				myAccountInfo = new MyAccountInfo(this);
			}

			megaApi.getExtendedAccountDetails(true, false, false, myAccountInfo);
			megaApi.getPaymentMethods(myAccountInfo);
			megaApi.getPricing(myAccountInfo);

			if (drawerItem == DrawerItem.CLOUD_DRIVE){
				parentHandleBrowser = intent.getLongExtra("PARENT_HANDLE", -1);
				MegaNode parentNode = megaApi.getNodeByHandle(parentHandleBrowser);
				if (parentNode != null){
					if (fbFLol != null){
						ArrayList<MegaNode> nodes = megaApi.getChildren(parentNode, orderCloud);
						fbFLol.setNodes(nodes);
						fbFLol.getRecyclerView().invalidate();
					}
				}
				else{
					if (fbFLol != null){
						ArrayList<MegaNode> nodes = megaApi.getChildren(megaApi.getRootNode(), orderCloud);
						fbFLol.setNodes(nodes);
						fbFLol.getRecyclerView().invalidate();
					}
				}
			}
//			else if (drawerItem == DrawerItem.RUBBISH_BIN){
//				parentHandleRubbish = intent.getLongExtra("PARENT_HANDLE", -1);
//				MegaNode parentNode = megaApi.getNodeByHandle(parentHandleRubbish);
//				if (parentNode != null){
//					if (rbFLol != null){
//						ArrayList<MegaNode> nodes = megaApi.getChildren(parentNode, orderGetChildren);
//						rbFLol.setNodes(nodes);
//						rbFLol.getListView().invalidateViews();
//					}
//				}
//				else{
//					if (rbFLol != null){
//						ArrayList<MegaNode> nodes = megaApi.getChildren(megaApi.getRubbishNode(), orderGetChildren);
//						rbFLol.setNodes(nodes);
//						rbFLol.getListView().invalidateViews();
//					}
//				}
//			}
			else if (drawerItem == DrawerItem.SHARED_ITEMS){
				parentHandleIncoming = intent.getLongExtra("PARENT_HANDLE", -1);
				MegaNode parentNode = megaApi.getNodeByHandle(parentHandleIncoming);
				if (parentNode != null){
					if (inSFLol != null){
//						ArrayList<MegaNode> nodes = megaApi.getChildren(parentNode, orderGetChildren);
						//TODO: ojo con los hijos
//							inSFLol.setNodes(nodes);
						inSFLol.getRecyclerView().invalidate();
					}
				}
				else{
					if (inSFLol != null){
//						ArrayList<MegaNode> nodes = megaApi.getChildren(megaApi.getInboxNode(), orderGetChildren);
						//TODO: ojo con los hijos
//							inSFLol.setNodes(nodes);
						inSFLol.getRecyclerView().invalidate();
					}
				}
			}
		}
		else if (requestCode == Constants.TAKE_PHOTO_CODE){
			log("TAKE_PHOTO_CODE");
			if(resultCode == Activity.RESULT_OK){
				Intent intentPicture = new Intent(this, SecureSelfiePreviewActivityLollipop.class);
				startActivity(intentPicture);
			}
			else{
				log("TAKE_PHOTO_CODE--->ERROR!");
			}

	    }
		else if (requestCode == Constants.TAKE_PICTURE_PROFILE_CODE){
			log("TAKE_PICTURE_PROFILE_CODE");
			if(resultCode == Activity.RESULT_OK){
				Intent intentPicture = new Intent(this, SecureSelfiePreviewActivityLollipop.class);
				intentPicture.putExtra("PICTURE_PROFILE", 1);
				intentPicture.putExtra("MY_MAIL", myAccountInfo.getMyUser().getEmail());
				startActivity(intentPicture);
			}
			else{
				log("TAKE_PICTURE_PROFILE_CODE--->ERROR!");
			}

		}
		else if (requestCode == Constants.REQUEST_CODE_SORT_BY && resultCode == RESULT_OK){

			if (intent == null) {
				log("Return.....");
				return;
			}

			int orderGetChildren = intent.getIntExtra("ORDER_GET_CHILDREN", 1);
			if (drawerItem == DrawerItem.CLOUD_DRIVE){
				MegaNode parentNode = megaApi.getNodeByHandle(parentHandleBrowser);
				if (parentNode != null){
					if (fbFLol != null){
						ArrayList<MegaNode> nodes = megaApi.getChildren(parentNode, orderGetChildren);
						fbFLol.setOrder(orderGetChildren);
						fbFLol.setNodes(nodes);
						fbFLol.getRecyclerView().invalidate();
					}
				}
				else{
					if (fbFLol != null){
						ArrayList<MegaNode> nodes = megaApi.getChildren(megaApi.getRootNode(), orderGetChildren);
						fbFLol.setOrder(orderGetChildren);
						fbFLol.setNodes(nodes);
						fbFLol.getRecyclerView().invalidate();
					}
				}
			}
//			else if (drawerItem == DrawerItem.RUBBISH_BIN){
//				MegaNode parentNode = megaApi.getNodeByHandle(parentHandleRubbish);
//				if (parentNode != null){
//					if (rbFLol != null){
//						ArrayList<MegaNode> nodes = megaApi.getChildren(parentNode, orderGetChildren);
//						rbFLol.setOrder(orderGetChildren);
//						rbFLol.setNodes(nodes);
//						rbFLol.getListView().invalidateViews();
//					}
//				}
//				else{
//					if (rbFLol != null){
//						ArrayList<MegaNode> nodes = megaApi.getChildren(megaApi.getRubbishNode(), orderGetChildren);
//						rbFLol.setOrder(orderGetChildren);
//						rbFLol.setNodes(nodes);
//						rbFLol.getListView().invalidateViews();
//					}
//				}
//			}
			else if (drawerItem == DrawerItem.SHARED_ITEMS){
				MegaNode parentNode = megaApi.getNodeByHandle(parentHandleIncoming);
				if (parentNode != null){
					if (inSFLol != null){
						ArrayList<MegaNode> nodes = megaApi.getChildren(parentNode, orderGetChildren);
						inSFLol.setOrder(orderGetChildren);
						//TODO: ojo con los hijos
//							inSFLol.setNodes(nodes);
						inSFLol.getRecyclerView().invalidate();
					}
				}
				else{
					if (inSFLol != null){
//						ArrayList<MegaNode> nodes = megaApi.getChildren(megaApi.getInboxNode(), orderGetChildren);
						inSFLol.setOrder(orderGetChildren);
						//TODO: ojo con los hijos
//							inSFLol.setNodes(nodes);
						inSFLol.getRecyclerView().invalidate();
					}
				}
			}
		}
		else if (requestCode == Constants.REQUEST_CREATE_CHAT && resultCode == RESULT_OK) {
			log("onActivityResult REQUEST_CREATE_CHAT OK");

			if (intent == null) {
				log("Return.....");
				return;
			}

			final ArrayList<String> contactsData = intent.getStringArrayListExtra(AddContactActivityLollipop.EXTRA_CONTACTS);

			if (contactsData != null){

				MegaChatPeerList peers = MegaChatPeerList.createInstance();
				if(contactsData.size()==1){
					MegaUser user = megaApi.getContact(contactsData.get(0));
					if(user!=null){
						log("Chat with contact: "+contactsData.size());
						MegaChatRoom chat = megaChatApi.getChatRoomByUser(user.getHandle());
						if(chat==null){
							log("No chat, create it!");
							peers.addPeer(user.getHandle(), MegaChatPeerList.PRIV_STANDARD);
							megaChatApi.createChat(false, peers, this);
						}
						else{
							log("There is already a chat, open it!");
							Intent intentOpenChat = new Intent(this, ChatActivityLollipop.class);
							intentOpenChat.setAction(Constants.ACTION_CHAT_SHOW_MESSAGES);
							intentOpenChat.putExtra("CHAT_ID", chat.getChatId());
							this.startActivity(intentOpenChat);
						}
					}
				}
				else{
					for (int i=0; i<contactsData.size(); i++){
						MegaUser user = megaApi.getContact(contactsData.get(i));
						if(user!=null){
							peers.addPeer(user.getHandle(), MegaChatPeerList.PRIV_STANDARD);
						}
					}
					log("create group chat with participants: "+peers.size());
					megaChatApi.createChat(true, peers, this);
				}
			}
		}
		else if (requestCode == Constants.REQUEST_INVITE_CONTACT_FROM_DEVICE && resultCode == RESULT_OK) {
			log("onActivityResult REQUEST_INVITE_CONTACT_FROM_DEVICE OK");

			if (intent == null) {
				log("Return.....");
				return;
			}

			final ArrayList<String> contactsData = intent.getStringArrayListExtra(AddContactActivityLollipop.EXTRA_CONTACTS);
			megaContacts = intent.getBooleanExtra(AddContactActivityLollipop.EXTRA_MEGA_CONTACTS, true);

			if (contactsData != null){
				cC.inviteMultipleContacts(contactsData);
			}
		}
		else if (requestCode == RC_REQUEST){
			// Pass on the activity result to the helper for handling
	        if (!mHelper.handleActivityResult(requestCode, resultCode, intent)) {
	            // not handled, so handle it ourselves (here's where you'd
	            // perform any handling of activity results not related to in-app
	            // billing...

	        	super.onActivityResult(requestCode, resultCode, intent);
	        }
	        else {
	            log("onActivityResult handled by IABUtil.");
	            drawerItem = DrawerItem.ACCOUNT;
//	            Toast.makeText(this, "HURRAY!: ORDERID: **__" + orderId + "__**", Toast.LENGTH_LONG).show();
	            log("HURRAY!: ORDERID: **__" + orderId + "__**");
	        }
		}
		else{
			log("No requestcode");
			super.onActivityResult(requestCode, resultCode, intent);
		}
	}

	/*
	 * Background task to get files on a folder for uploading
	 */
	private class UploadServiceTask extends Thread {

		String folderPath;
		ArrayList<String> paths;
		long parentHandle;

		UploadServiceTask(String folderPath, ArrayList<String> paths, long parentHandle){
			this.folderPath = folderPath;
			this.paths = paths;
			this.parentHandle = parentHandle;
		}

		@Override
		public void run(){

			MegaNode parentNode = megaApi.getNodeByHandle(parentHandle);
			if (parentNode == null){
				parentNode = megaApi.getRootNode();
			}

			for (String path : paths) {
				try {
					Thread.sleep(300);
				} catch (InterruptedException e) {
					e.printStackTrace();
				}

				Intent uploadServiceIntent;
				if(managerActivity != null)
				{
					uploadServiceIntent = new Intent (managerActivity, UploadService.class);
				}
				else
				{
					uploadServiceIntent = new Intent (ManagerActivityLollipop.this, UploadService.class);
				}

				File file = new File (path);
				if (file.isDirectory()){
					uploadServiceIntent.putExtra(UploadService.EXTRA_FILEPATH, file.getAbsolutePath());
					uploadServiceIntent.putExtra(UploadService.EXTRA_NAME, file.getName());
					log("EXTRA_FILE_PATH_dir:" + file.getAbsolutePath());
				}
				else{
					ShareInfo info = ShareInfo.infoFromFile(file);
					if (info == null){
						continue;
					}
					uploadServiceIntent.putExtra(UploadService.EXTRA_FILEPATH, info.getFileAbsolutePath());
					uploadServiceIntent.putExtra(UploadService.EXTRA_NAME, info.getTitle());
					uploadServiceIntent.putExtra(UploadService.EXTRA_SIZE, info.getSize());
					log("EXTRA_FILE_PATH_file:" + info.getFileAbsolutePath());
				}

				log("EXTRA_FOLDER_PATH:" + folderPath);
				uploadServiceIntent.putExtra(UploadService.EXTRA_FOLDERPATH, folderPath);
				uploadServiceIntent.putExtra(UploadService.EXTRA_PARENT_HASH, parentNode.getHandle());
				startService(uploadServiceIntent);
			}
		}

	}

	void disableNavigationViewMenu(Menu menu){
		MenuItem mi = menu.findItem(R.id.navigation_item_cloud_drive);
		if (mi != null){
			mi.setIcon(getResources().getDrawable(R.drawable.cloud_drive_grey));
			mi.setChecked(false);
			mi.setEnabled(false);
		}
		mi = menu.findItem(R.id.navigation_item_saved_for_offline);
		if (mi != null){
			mi.setIcon(getResources().getDrawable(R.drawable.saved_for_offline_grey));
			mi.setChecked(false);
		}
		mi = menu.findItem(R.id.navigation_item_camera_uploads);
		if (mi != null){
			mi.setIcon(getResources().getDrawable(R.drawable.camera_uploads_grey));
			mi.setChecked(false);
			mi.setEnabled(false);
		}
		mi = menu.findItem(R.id.navigation_item_inbox);
		if (mi != null){
			mi.setIcon(getResources().getDrawable(R.drawable.inbox_grey));
			mi.setChecked(false);
			mi.setEnabled(false);
		}
		mi = menu.findItem(R.id.navigation_item_shared_items);
		if (mi != null){
			mi.setIcon(getResources().getDrawable(R.drawable.shared_items_grey));
			mi.setChecked(false);
			mi.setEnabled(false);
		}
		mi = menu.findItem(R.id.navigation_item_chat);
		if (mi != null){
			mi.setIcon(getResources().getDrawable(R.drawable.ic_menu_chat));
			mi.setChecked(false);
		}
		mi = menu.findItem(R.id.navigation_item_contacts);
		if (mi != null){
			mi.setIcon(getResources().getDrawable(R.drawable.contacts_grey));
			mi.setChecked(false);
			mi.setEnabled(false);
		}
		mi = menu.findItem(R.id.navigation_item_settings);
		if (mi != null){
			mi.setIcon(getResources().getDrawable(R.drawable.settings_grey));
			mi.setChecked(false);
		}
	}

	void resetNavigationViewMenu(Menu menu){
		MenuItem mi = menu.findItem(R.id.navigation_item_cloud_drive);
		if (mi != null){
			mi.setIcon(getResources().getDrawable(R.drawable.cloud_drive_grey));
			mi.setChecked(false);
		}
		mi = menu.findItem(R.id.navigation_item_saved_for_offline);
		if (mi != null){
			mi.setIcon(getResources().getDrawable(R.drawable.saved_for_offline_grey));
			mi.setChecked(false);
		}
		mi = menu.findItem(R.id.navigation_item_camera_uploads);
		if (mi != null){
			mi.setIcon(getResources().getDrawable(R.drawable.camera_uploads_grey));
			mi.setChecked(false);
		}
		mi = menu.findItem(R.id.navigation_item_inbox);
		if (mi != null){
			mi.setIcon(getResources().getDrawable(R.drawable.inbox_grey));
			mi.setChecked(false);
		}
		mi = menu.findItem(R.id.navigation_item_shared_items);
		if (mi != null){
			mi.setIcon(getResources().getDrawable(R.drawable.shared_items_grey));
			mi.setChecked(false);
		}
		mi = menu.findItem(R.id.navigation_item_chat);
		if (mi != null){
			mi.setIcon(getResources().getDrawable(R.drawable.ic_menu_chat));
			mi.setChecked(false);
		}
		mi = menu.findItem(R.id.navigation_item_contacts);
		if (mi != null){
			mi.setIcon(getResources().getDrawable(R.drawable.contacts_grey));
			mi.setChecked(false);
		}
		mi = menu.findItem(R.id.navigation_item_settings);
		if (mi != null){
			mi.setIcon(getResources().getDrawable(R.drawable.settings_grey));
			mi.setChecked(false);
		}
	}

	public void showProPanel(){
		log("showProPanel");
		//Left and Right margin
		LinearLayout.LayoutParams proTextParams = (LinearLayout.LayoutParams)getProText.getLayoutParams();
		proTextParams.setMargins(Util.scaleWidthPx(24, outMetrics), Util.scaleHeightPx(23, outMetrics), Util.scaleWidthPx(24, outMetrics), Util.scaleHeightPx(23, outMetrics));
		getProText.setLayoutParams(proTextParams);

		rightUpgradeButton.setOnClickListener(this);
		android.view.ViewGroup.LayoutParams paramsb2 = rightUpgradeButton.getLayoutParams();
		//Left and Right margin
		LinearLayout.LayoutParams optionTextParams = (LinearLayout.LayoutParams)rightUpgradeButton.getLayoutParams();
		optionTextParams.setMargins(Util.scaleWidthPx(6, outMetrics), 0, Util.scaleWidthPx(8, outMetrics), 0);
		rightUpgradeButton.setLayoutParams(optionTextParams);

		leftCancelButton.setOnClickListener(this);
		android.view.ViewGroup.LayoutParams paramsb1 = leftCancelButton.getLayoutParams();
		leftCancelButton.setLayoutParams(paramsb1);
		//Left and Right margin
		LinearLayout.LayoutParams cancelTextParams = (LinearLayout.LayoutParams)leftCancelButton.getLayoutParams();
		cancelTextParams.setMargins(Util.scaleWidthPx(6, outMetrics), 0, Util.scaleWidthPx(6, outMetrics), 0);
		leftCancelButton.setLayoutParams(cancelTextParams);

		getProLayout.setVisibility(View.VISIBLE);
		getProLayout.bringToFront();
	}

	public void showOverquotaPanel(){
		log("showOverquotaAlert");

		//Left and Right margin
		LinearLayout.LayoutParams proTextParams = (LinearLayout.LayoutParams)outSpaceTextFirst.getLayoutParams();
		proTextParams.setMargins(Util.scaleWidthPx(24, outMetrics), Util.scaleHeightPx(16, outMetrics), Util.scaleWidthPx(24, outMetrics), Util.scaleHeightPx(0, outMetrics));
		outSpaceTextFirst.setLayoutParams(proTextParams);

		//Left and Right margin
		LinearLayout.LayoutParams proTextParams2 = (LinearLayout.LayoutParams)outSpaceTextSecond.getLayoutParams();
		proTextParams2.setMargins(Util.scaleWidthPx(24, outMetrics), Util.scaleHeightPx(0, outMetrics), Util.scaleWidthPx(24, outMetrics), Util.scaleHeightPx(23, outMetrics));
		outSpaceTextSecond.setLayoutParams(proTextParams2);

		outSpaceButtonUpgrade.setOnClickListener(this);
		android.view.ViewGroup.LayoutParams paramsb2 = outSpaceButtonUpgrade.getLayoutParams();
		//Left and Right margin
		LinearLayout.LayoutParams optionTextParams = (LinearLayout.LayoutParams)outSpaceButtonUpgrade.getLayoutParams();
		optionTextParams.setMargins(Util.scaleWidthPx(6, outMetrics), 0, Util.scaleWidthPx(8, outMetrics), 0);
		outSpaceButtonUpgrade.setLayoutParams(optionTextParams);

		outSpaceButtonCancel.setOnClickListener(this);
		android.view.ViewGroup.LayoutParams paramsb1 = outSpaceButtonCancel.getLayoutParams();
		outSpaceButtonCancel.setLayoutParams(paramsb1);
		//Left and Right margin
		LinearLayout.LayoutParams cancelTextParams = (LinearLayout.LayoutParams)outSpaceButtonCancel.getLayoutParams();
		cancelTextParams.setMargins(Util.scaleWidthPx(6, outMetrics), 0, Util.scaleWidthPx(6, outMetrics), 0);
		outSpaceButtonCancel.setLayoutParams(cancelTextParams);

//		outSpaceButton.setOnClickListener(this);
//		android.view.ViewGroup.LayoutParams paramsb2 = outSpaceButton.getLayoutParams();
//		paramsb2.height = Util.scaleHeightPx(48, outMetrics);
//		outSpaceButton.setText(getString(R.string.my_account_upgrade_pro).toUpperCase(Locale.getDefault()));
////		paramsb2.width = Util.scaleWidthPx(73, outMetrics);
//		//Left and Right margin
//		LinearLayout.LayoutParams optionTextParams = (LinearLayout.LayoutParams)outSpaceButton.getLayoutParams();
//		optionTextParams.setMargins(Util.scaleWidthPx(6, outMetrics), 0, Util.scaleWidthPx(20, outMetrics), 0);
//		outSpaceButton.setLayoutParams(optionTextParams);

		outSpaceLayout.setVisibility(View.VISIBLE);
		outSpaceLayout.bringToFront();

		Runnable r = new Runnable() {

			@Override
			public void run() {
				log("BUTTON DISAPPEAR");
				log("altura: "+outSpaceLayout.getHeight());

				TranslateAnimation animTop = new TranslateAnimation(0, 0, 0, outSpaceLayout.getHeight());
				animTop.setDuration(4000);
				animTop.setFillAfter(true);
				outSpaceLayout.setAnimation(animTop);

				outSpaceLayout.setVisibility(View.GONE);
				outSpaceLayout.invalidate();
//				RelativeLayout.LayoutParams p = new RelativeLayout.LayoutParams(ViewGroup.LayoutParams.WRAP_CONTENT,ViewGroup.LayoutParams.WRAP_CONTENT);
//				p.addRule(RelativeLayout.ABOVE, R.id.buttons_layout);
//				listView.setLayoutParams(p);
			}
		};

		Handler handler = new Handler();
		handler.postDelayed(r,10000);
	}

	public void updateCancelSubscriptions(){
		log("updateCancelSubscriptions");
		if (cancelSubscription != null){
			cancelSubscription.setVisible(false);
		}
		if (myAccountInfo.getNumberOfSubscriptions() > 0){
			if (cancelSubscription != null){
				if (drawerItem == DrawerItem.ACCOUNT){
					if (maFLol != null){
						cancelSubscription.setVisible(true);
					}
				}
			}
		}
	}

	public void updateOfflineView(MegaOffline mOff){
		log("updateOfflineView");
		if(oFLol!=null){
			if(mOff==null){
				oFLol.refresh();
			}
			else{
				oFLol.refreshPaths(mOff);
			}
		}
	}

	public void updateContactsView(boolean contacts, boolean sentRequests, boolean receivedRequests){
		log("updateContactsView");

		if(contacts){
			log("Update Contacts Fragment");
			String cFTag = getFragmentTag(R.id.contact_tabs_pager, 0);
			cFLol = (ContactsFragmentLollipop) getSupportFragmentManager().findFragmentByTag(cFTag);
			if (cFLol != null){
				if (drawerItem == DrawerItem.CONTACTS){
					cFLol.updateView();
				}
			}
		}

		if(sentRequests){
			log("Update SentRequests Fragment");
			String cFTagSR = getFragmentTag(R.id.contact_tabs_pager, 1);
			sRFLol = (SentRequestsFragmentLollipop) getSupportFragmentManager().findFragmentByTag(cFTagSR);
			if (sRFLol != null){
				if (drawerItem == DrawerItem.CONTACTS){
					sRFLol.updateView();
				}
			}
		}

		if(receivedRequests){
			log("Update ReceivedRequest Fragment");
			String cFTagRR = getFragmentTag(R.id.contact_tabs_pager, 2);
			rRFLol = (ReceivedRequestsFragmentLollipop) getSupportFragmentManager().findFragmentByTag(cFTagRR);
			if (rRFLol != null){
				if (drawerItem == DrawerItem.CONTACTS){
					rRFLol.updateView();
				}
			}
		}
	}

	/*
	 * Handle processed upload intent
	 */
	public void onIntentProcessed(List<ShareInfo> infos) {
		log("onIntentProcessedLollipop");
//		List<ShareInfo> infos = filePreparedInfos;
		if (statusDialog != null) {
			try {
				statusDialog.dismiss();
			}
			catch(Exception ex){}
		}

		long parentHandle = -1;
		MegaNode parentNode = null;
		if (drawerItem == DrawerItem.CLOUD_DRIVE){
			parentHandle = fbFLol.getParentHandle();
			parentNode = megaApi.getNodeByHandle(parentHandle);
		}
		else if (drawerItem == DrawerItem.SHARED_ITEMS){
			int index = viewPagerShares.getCurrentItem();
			if(index==1){
				//OUTGOING
				String cFTag2 = getFragmentTag(R.id.shares_tabs_pager, 1);
				log("Tag: "+ cFTag2);
				outSFLol = (OutgoingSharesFragmentLollipop) getSupportFragmentManager().findFragmentByTag(cFTag2);
				if (outSFLol != null){
					parentHandleOutgoing = outSFLol.getParentHandle();
					parentNode = megaApi.getNodeByHandle(parentHandleOutgoing);
				}
			}
			else{
				//InCOMING
				String cFTag1 = getFragmentTag(R.id.shares_tabs_pager, 0);
				log("Tag: "+ cFTag1);
				inSFLol = (IncomingSharesFragmentLollipop) getSupportFragmentManager().findFragmentByTag(cFTag1);
				if (inSFLol != null){
					parentHandleIncoming = inSFLol.getParentHandle();
					parentNode = megaApi.getNodeByHandle(parentHandleIncoming);
				}
			}
		}
		else if(drawerItem == DrawerItem.ACCOUNT){
			if(infos!=null){
				for (ShareInfo info : infos) {
					String avatarPath = info.getFileAbsolutePath();
					if(avatarPath!=null){
						log("Chosen picture to change the avatar: "+avatarPath);
						File imgFile = new File(avatarPath);
//						String name = Util.getPhotoSyncName(imgFile.lastModified(), imgFile.getAbsolutePath());
						String newPath = null;
						if (getExternalCacheDir() != null){
							newPath = getExternalCacheDir().getAbsolutePath() + "/" + myAccountInfo.getMyUser().getEmail() + "Temp.jpg";
						}
						else{
							log("getExternalCacheDir() is NULL");
							newPath = getCacheDir().getAbsolutePath() + "/" + myAccountInfo.getMyUser().getEmail() + "Temp.jpg";
						}

						if(newPath!=null){
							File newFile = new File(newPath);
							log("NEW - the destination of the avatar is: "+newPath);
							if(newFile!=null){
								MegaUtilsAndroid.createAvatar(imgFile, newFile);

								if(maFLol!=null){
									megaApi.setAvatar(newFile.getAbsolutePath(), maFLol);
								}

							}
							else{
								log("Error new path avatar!!");
							}
						}
						else{
							log("ERROR! Destination PATH is NULL");
						}


//						String newPath = Environment.getExternalStorageDirectory().getAbsolutePath() +"/"+ Util.profilePicDIR + "/"+name;
//						log("----NEW Name: "+newPath);
//						File newFile = new File(newPath);
//						MegaUtilsAndroid.createAvatar(imgFile, newFile);

					}
					else{
						log("The chosen avatar path is NULL");
					}
				}
			}
			else{
				log("infos is NULL");
			}
			return;
		}

		if(parentNode == null){
			Snackbar.make(fragmentContainer, getString(R.string.error_temporary_unavaible), Snackbar.LENGTH_LONG).show();
			return;
		}

		if (infos == null) {
			Snackbar.make(fragmentContainer, getString(R.string.upload_can_not_open), Snackbar.LENGTH_LONG).show();
		}
		else {
			Snackbar.make(fragmentContainer, getString(R.string.upload_began), Snackbar.LENGTH_LONG).show();
			for (ShareInfo info : infos) {
				Intent intent = new Intent(this, UploadService.class);
				intent.putExtra(UploadService.EXTRA_FILEPATH, info.getFileAbsolutePath());
				intent.putExtra(UploadService.EXTRA_NAME, info.getTitle());
				intent.putExtra(UploadService.EXTRA_PARENT_HASH, parentNode.getHandle());
				intent.putExtra(UploadService.EXTRA_SIZE, info.getSize());
				startService(intent);
			}
		}
	}


	@Override
	public void onRequestStart(MegaChatApiJava api, MegaChatRequest request) {
//		if (request.getType() == MegaChatRequest.TYPE_INITIALIZE){
//			MegaApiAndroid.setLoggerObject(new AndroidLogger());
////			MegaChatApiAndroid.setLoggerObject(new AndroidChatLogger());
//		}
	}

	@Override
	public void onRequestUpdate(MegaChatApiJava api, MegaChatRequest request) {

	}

	@Override
	public void onRequestFinish(MegaChatApiJava api, MegaChatRequest request, MegaChatError e) {
		log("onRequestFinish(CHAT)");

		if(request.getType() == MegaChatRequest.TYPE_TRUNCATE_HISTORY){
			log("Truncate history request finisf!!!");
			if(e.getErrorCode()==MegaChatError.ERROR_OK){
				showSnackbar(getString(R.string.clear_history_success));
			}
			else{
				showSnackbar(getString(R.string.clear_history_error));
				log("Error clearing history: "+e.getErrorString());
			}
		}
		else if(request.getType() == MegaChatRequest.TYPE_CREATE_CHATROOM){
			log("Create chat request finish!!!");
			if(e.getErrorCode()==MegaChatError.ERROR_OK){
				log("Chat CREATEDD!!!");

				//Update chat view
				if(rChatFL!=null){
//					rChatFL.setChats();
				}

				log("open new chat");
				Intent intent = new Intent(this, ChatActivityLollipop.class);
				intent.setAction(Constants.ACTION_CHAT_NEW);
				intent.putExtra("CHAT_ID", request.getChatHandle());
				this.startActivity(intent);

//				log("open new chat");
//				Intent intent = new Intent(this, ChatActivityLollipop.class);
//				intent.setAction(Constants.ACTION_CHAT_NEW);
//				String myMail = getMyAccountInfo().getMyUser().getEmail();
//				intent.putExtra("CHAT_ID", request.getChatHandle());
//				intent.putExtra("MY_MAIL", myMail);
//
//				boolean isGroup = request.getFlag();
//				if(isGroup){
//					log("GROUP");
//					MegaChatPeerList list = request.getMegaChatPeerList();
//					log("Size: "+list.size());
//
//				}
//				else{
//					log("NOT group");
//				}
//
//				this.startActivity(intent);
			}
			else{
				log("EEEERRRRROR WHEN CREATING CHAT " + e.getErrorString());
				showSnackbar(getString(R.string.create_chat_error));
			}
		}
		else if(request.getType() == MegaChatRequest.TYPE_REMOVE_FROM_CHATROOM){
			log("remove from chat finish!!!");
			if(e.getErrorCode()==MegaChatError.ERROR_OK){
				//Update chat view
//				if(rChatFL!=null){
//					rChatFL.setChats();
//				}
			}
			else{
				log("EEEERRRRROR WHEN leaving CHAT " + e.getErrorString());
				showSnackbar(getString(R.string.leave_chat_error));
			}
		}
		else if(request.getType() == MegaChatRequest.TYPE_SET_ONLINE_STATUS){
			if(e.getErrorCode()==MegaChatError.ERROR_OK){
				log("Status changed to: "+request.getNumber());
				int status = (int) request.getNumber();
				switch(status){
					case MegaChatApi.STATUS_ONLINE:{
						showSnackbar(getString(R.string.changing_status_to_online_success));
						break;
					}
					case MegaChatApi.STATUS_AWAY:{
						showSnackbar(getString(R.string.changing_status_to_invisible_success));
						break;
					}
					case MegaChatApi.STATUS_OFFLINE:{
						showSnackbar(getString(R.string.changing_status_to_offline_success));
						break;
					}
				}
				if(sttFLol!=null){
					if(sttFLol.isAdded()){
						sttFLol.verifyStatusChat(status);
					}
				}
			}
			else{
				log("EEEERRRRROR WHEN leaving CHAT " + e.getErrorString());
				showSnackbar(getString(R.string.changing_status_error));
			}
		}
		else if(request.getType() == MegaChatRequest.TYPE_LOGOUT){
			if(e.getErrorCode()==MegaChatError.ERROR_OK){
				log("Logout from chat");
				megaChatApi = null;
				((MegaApplication) getApplication()).disableMegaChatApi();
				Util.resetAndroidLogger();
			}
			else{
				log("ERROR logout CHAT " + e.getErrorString());
			}
		}
	}

	@Override
	public void onRequestTemporaryError(MegaChatApiJava api, MegaChatRequest request, MegaChatError e) {

	}

	@Override
	public void onRequestStart(MegaApiJava api, MegaRequest request) {
		log("onRequestStart: " + request.getRequestString());
	}

	@Override
	public void onRequestUpdate(MegaApiJava api, MegaRequest request) {
		log("onRequestUpdate: " + request.getRequestString());
	}

	@SuppressLint("NewApi") @Override
	public void onRequestFinish(MegaApiJava api, MegaRequest request, MegaError e) {
		log("onRequestFinish: " + request.getRequestString());

		if (request.getType() == MegaRequest.TYPE_FETCH_NODES){
			log("fecthnodes request finished");
		}
		else if (request.getType() == MegaRequest.TYPE_CREDIT_CARD_CANCEL_SUBSCRIPTIONS){
			if (e.getErrorCode() == MegaError.API_OK){
				Snackbar.make(fragmentContainer, getString(R.string.cancel_subscription_ok), Snackbar.LENGTH_LONG).show();
			}
			else{
				Snackbar.make(fragmentContainer, getString(R.string.cancel_subscription_error), Snackbar.LENGTH_LONG).show();
			}
			megaApi.creditCardQuerySubscriptions(myAccountInfo);
		}
		else if (request.getType() == MegaRequest.TYPE_LOGOUT){
			log("logout finished");

			if(megaChatApi!=null){
				megaChatApi.logout(null);
			}

			Intent tourIntent = new Intent(this, LoginActivityLollipop.class);
			startActivity(tourIntent);
			finish();

//			if (recentChatsFragmentLollipopListener != null){
//				log("remove chatlistener");
//				megaChatApi.removeChatListener(recentChatsFragmentLollipopListener);
//			}
//
//			megaChatApi.logout(this);

//			if (request.getType() == MegaRequest.TYPE_LOGOUT){
//				log("type_logout");
//				if (e.getErrorCode() == MegaError.API_ESID){
//					log("calling ManagerActivityLollipop.logout");
//					MegaApiAndroid megaApi = app.getMegaApi();
//					ManagerActivityLollipop.logout(managerActivity, app, megaApi, false);
//				}
//			}
		}
		else if(request.getType() == MegaRequest.TYPE_QUERY_RECOVERY_LINK) {
			log("TYPE_GET_RECOVERY_LINK");
			if (e.getErrorCode() == MegaError.API_OK){
				String url = request.getLink();
				log("cancel account url");
				String myEmail = request.getEmail();
				if(myEmail!=null){
					if(myEmail.equals(myAccountInfo.getMyUser().getEmail())){
						log("The email matchs!!!");
						showDialogInsertPassword(url, true);
					}
					else{
						log("Not logged with the correct account");
						log(e.getErrorString() + "___" + e.getErrorCode());
						Util.showAlert(this, getString(R.string.error_not_logged_with_correct_account), getString(R.string.general_error_word));
					}
				}
				else{
					log("My email is NULL in the request");
				}
			}
			else if(e.getErrorCode() == MegaError.API_EEXPIRED){
				log("Error expired link");
				log(e.getErrorString() + "___" + e.getErrorCode());
				Util.showAlert(this, getString(R.string.cancel_link_expired), getString(R.string.general_error_word));
			}
			else{
				log("Error when asking for recovery pass link");
				log(e.getErrorString() + "___" + e.getErrorCode());
				Util.showAlert(this, getString(R.string.email_verification_text_error), getString(R.string.general_error_word));
			}
		}
		else if (request.getType() == MegaRequest.TYPE_REMOVE_CONTACT){

			if (e.getErrorCode() == MegaError.API_OK){
				Snackbar.make(fragmentContainer, getString(R.string.context_contact_removed), Snackbar.LENGTH_LONG).show();
			}
			else{
				log("Error deleting contact");
				Snackbar.make(fragmentContainer, getString(R.string.context_contact_not_removed), Snackbar.LENGTH_LONG).show();
			}
			updateContactsView(true, false, false);
		}
		else if (request.getType() == MegaRequest.TYPE_INVITE_CONTACT){
			log("MegaRequest.TYPE_INVITE_CONTACT finished: "+request.getNumber());

			try {
				statusDialog.dismiss();
			}
			catch (Exception ex) {}


			if(request.getNumber()==MegaContactRequest.INVITE_ACTION_REMIND){
				showSnackbar(getString(R.string.context_contact_invitation_resent));
			}
			else{
				if (e.getErrorCode() == MegaError.API_OK){
					log("OK INVITE CONTACT: "+request.getEmail());
					if(request.getNumber()==MegaContactRequest.INVITE_ACTION_ADD)
					{
						showSnackbar(getString(R.string.context_contact_request_sent, request.getEmail()));
					}
					else if(request.getNumber()==MegaContactRequest.INVITE_ACTION_DELETE)
					{
						showSnackbar(getString(R.string.context_contact_invitation_deleted));
					}
				}
				else{
					log("Code: "+e.getErrorString());
					if(e.getErrorCode()==MegaError.API_EEXIST)
					{
						showSnackbar(getString(R.string.context_contact_already_exists, request.getEmail()));
					}
					else{
						showSnackbar(getString(R.string.general_error));
					}
					log("ERROR: " + e.getErrorCode() + "___" + e.getErrorString());
				}
			}
		}
		else if (request.getType() == MegaRequest.TYPE_REPLY_CONTACT_REQUEST){
			log("MegaRequest.TYPE_REPLY_CONTACT_REQUEST finished: "+request.getType());

			if (e.getErrorCode() == MegaError.API_OK){
				showSnackbar(getString(R.string.context_invitacion_reply));
				if(request.getNumber()==MegaContactRequest.REPLY_ACTION_ACCEPT){
					log("I've accepted the invitation");

					MegaContactRequest contactRequest = megaApi.getContactRequestByHandle(request.getNodeHandle());
					log("Handle of the rquest: "+request.getNodeHandle());
					if(contactRequest!=null){
						log("Source: "+contactRequest.getSourceEmail());
						//Get the data of the user (avatar and name)
						MegaContact contactDB = dbH.findContactByEmail(contactRequest.getSourceEmail());
						if(contactDB==null){
							log("The contact: "+contactRequest.getSourceEmail()+" not found! Will be added to DB!");
							cC.addContactDB(contactRequest.getSourceEmail());
						}
						//Update view to get avatar
						String cFTag = getFragmentTag(R.id.contact_tabs_pager, 0);
						cFLol = (ContactsFragmentLollipop) getSupportFragmentManager().findFragmentByTag(cFTag);
						if (cFLol != null){
							cFLol.updateView();
						}
					}
					else{
						log("ContactRequest is NULL");
					}
				}
			}
			else{
				showSnackbar(getString(R.string.general_error));
			}
		}
		else if (request.getType() == MegaRequest.TYPE_MOVE){
			try {
				statusDialog.dismiss();
			}
			catch (Exception ex) {}


			if (e.getErrorCode() == MegaError.API_OK){
//				Toast.makeText(this, getString(R.string.context_correctly_moved), Toast.LENGTH_LONG).show();
				if (drawerItem == DrawerItem.CLOUD_DRIVE){
					if (moveToRubbish){
						//Update both tabs
        				//Rubbish bin
        				if (rbFLol != null){
							ArrayList<MegaNode> nodes;
							if(rbFLol.getParentHandle()==-1){
								nodes = megaApi.getChildren(megaApi.getNodeByHandle(megaApi.getRubbishNode().getHandle()), orderCloud);
							}
							else{
								nodes = megaApi.getChildren(megaApi.getNodeByHandle(rbFLol.getParentHandle()), orderCloud);
							}
    						rbFLol.setNodes(nodes);
    						rbFLol.getRecyclerView().invalidate();
            			}

        				//Cloud Drive
        				if (fbFLol != null){
							ArrayList<MegaNode> nodes;
							if(fbFLol.getParentHandle()==-1){
								nodes = megaApi.getChildren(megaApi.getNodeByHandle(megaApi.getRootNode().getHandle()), orderCloud);
							}
							else{
								nodes = megaApi.getChildren(megaApi.getNodeByHandle(fbFLol.getParentHandle()), orderCloud);
							}
    						fbFLol.setNodes(nodes);
    						fbFLol.getRecyclerView().invalidate();
        				}
					}
					else{
						log("Not moved to rubbish");
						int index = viewPagerCDrive.getCurrentItem();
	        			log("----------------------------------------INDEX: "+index);
	        			if(index==1){
	        				//Rubbish bin
	        				String cFTag = getFragmentTag(R.id.cloud_drive_tabs_pager, 1);
	        				rbFLol = (RubbishBinFragmentLollipop) getSupportFragmentManager().findFragmentByTag(cFTag);
	        				if (rbFLol != null){
								ArrayList<MegaNode> nodes;
								if(rbFLol.getParentHandle()==-1){
									nodes = megaApi.getChildren(megaApi.getNodeByHandle(megaApi.getRubbishNode().getHandle()), orderCloud);
								}
								else{
									nodes = megaApi.getChildren(megaApi.getNodeByHandle(rbFLol.getParentHandle()), orderCloud);
								}
	    						rbFLol.setNodes(nodes);
	    						rbFLol.getRecyclerView().invalidate();
	            			}
	        			}
	        			else{
	        				//Cloud Drive
	        				String cFTag = getFragmentTag(R.id.cloud_drive_tabs_pager, 0);
	        				fbFLol = (FileBrowserFragmentLollipop) getSupportFragmentManager().findFragmentByTag(cFTag);
	        				if (fbFLol != null){
								ArrayList<MegaNode> nodes;
								if(fbFLol.getParentHandle()==-1){
									nodes = megaApi.getChildren(megaApi.getNodeByHandle(megaApi.getRootNode().getHandle()), orderCloud);
								}
								else{
									nodes = megaApi.getChildren(megaApi.getNodeByHandle(fbFLol.getParentHandle()), orderCloud);
								}
	    						log("nodes: "+nodes.size());
								fbFLol.setNodes(nodes);
	    						fbFLol.getRecyclerView().invalidate();
	        				}
							else{
								log("FileBrowser is NULL after move");
							}
	        			}
					}
				}
				else if (drawerItem == DrawerItem.INBOX){
					if (iFLol != null){
//							ArrayList<MegaNode> nodes = megaApi.getChildren(megaApi.getNodeByHandle(iFLol.getParentHandle()), orderGetChildren);
//							rbFLol.setNodes(nodes);
						iFLol.refresh();
						if (moveToRubbish){
							//Refresh Rubbish Fragment
							String cFTagRb = getFragmentTag(R.id.cloud_drive_tabs_pager, 1);
	        				rbFLol = (RubbishBinFragmentLollipop) getSupportFragmentManager().findFragmentByTag(cFTagRb);
	        				if (rbFLol != null){
	        					ArrayList<MegaNode> nodes = megaApi.getChildren(megaApi.getNodeByHandle(rbFLol.getParentHandle()), orderCloud);
	    						rbFLol.setNodes(nodes);
	    						rbFLol.getRecyclerView().invalidate();
	            			}
						}
						else{
							//Refresh Cloud Drive
							String cFTag = getFragmentTag(R.id.cloud_drive_tabs_pager, 0);
	        				fbFLol = (FileBrowserFragmentLollipop) getSupportFragmentManager().findFragmentByTag(cFTag);
	        				if (fbFLol != null){
								ArrayList<MegaNode> nodes;
								if(fbFLol.getParentHandle()==-1){
									nodes = megaApi.getChildren(megaApi.getNodeByHandle(megaApi.getRootNode().getHandle()), orderCloud);
								}
								else{
									nodes = megaApi.getChildren(megaApi.getNodeByHandle(fbFLol.getParentHandle()), orderCloud);
								}
	    						fbFLol.setNodes(nodes);
	    						fbFLol.getRecyclerView().invalidate();
	        				}
						}
					}
				}
				else if (drawerItem == DrawerItem.SHARED_ITEMS){
					String sharesTag = getFragmentTag(R.id.shares_tabs_pager, 0);
    				inSFLol = (IncomingSharesFragmentLollipop) getSupportFragmentManager().findFragmentByTag(sharesTag);
					if (inSFLol != null){
						//TODO: ojo con los hijos
//							ArrayList<MegaNode> nodes = megaApi.getChildren(megaApi.getNodeByHandle(inSFLol.getParentHandle()), orderGetChildren);
//							inSFLol.setNodes(nodes);
						inSFLol.getRecyclerView().invalidate();
					}
	    			sharesTag = getFragmentTag(R.id.shares_tabs_pager, 1);
	        		outSFLol = (OutgoingSharesFragmentLollipop) getSupportFragmentManager().findFragmentByTag(sharesTag);
					if (outSFLol != null){
						//TODO: ojo con los hijos
//							ArrayList<MegaNode> nodes = megaApi.getChildren(megaApi.getNodeByHandle(outSFLol.getParentHandle()), orderGetChildren);
//							inSFLol.setNodes(nodes);
						outSFLol.getRecyclerView().invalidate();
					}

					if (moveToRubbish){
						//Refresh Rubbish Fragment
						String cFTagRb = getFragmentTag(R.id.cloud_drive_tabs_pager, 1);
        				rbFLol = (RubbishBinFragmentLollipop) getSupportFragmentManager().findFragmentByTag(cFTagRb);
        				if (rbFLol != null){
        					ArrayList<MegaNode> nodes = megaApi.getChildren(megaApi.getNodeByHandle(rbFLol.getParentHandle()), orderCloud);
    						rbFLol.setNodes(nodes);
    						rbFLol.getRecyclerView().invalidate();
            			}
					}
					else{
						//Refresh Cloud Drive
						String cFTag = getFragmentTag(R.id.cloud_drive_tabs_pager, 0);
        				fbFLol = (FileBrowserFragmentLollipop) getSupportFragmentManager().findFragmentByTag(cFTag);
        				if (fbFLol != null){
							ArrayList<MegaNode> nodes;
							if(fbFLol.getParentHandle()==-1){
								nodes = megaApi.getChildren(megaApi.getNodeByHandle(megaApi.getRootNode().getHandle()), orderCloud);
							}
							else{
								nodes = megaApi.getChildren(megaApi.getNodeByHandle(fbFLol.getParentHandle()), orderCloud);
							}
    						fbFLol.setNodes(nodes);
    						fbFLol.getRecyclerView().invalidate();
        				}
					}
				}
				else if (drawerItem == DrawerItem.SAVED_FOR_OFFLINE){
					if (oFLol != null){
//							ArrayList<MegaNode> nodes = megaApi.getChildren(megaApi.getNodeByHandle(iFLol.getParentHandle()), orderGetChildren);
//							rbFLol.setNodes(nodes);
						oFLol.refreshPaths();
						//Refresh Cloud Drive
						String cFTag = getFragmentTag(R.id.cloud_drive_tabs_pager, 0);
        				fbFLol = (FileBrowserFragmentLollipop) getSupportFragmentManager().findFragmentByTag(cFTag);
        				if (fbFLol != null){
							ArrayList<MegaNode> nodes;
							if(fbFLol.getParentHandle()==-1){
								nodes = megaApi.getChildren(megaApi.getNodeByHandle(megaApi.getRootNode().getHandle()), orderCloud);
							}
							else{
								nodes = megaApi.getChildren(megaApi.getNodeByHandle(fbFLol.getParentHandle()), orderCloud);
							}
    						fbFLol.setNodes(nodes);
    						fbFLol.getRecyclerView().invalidate();
        				}
					}
				}
			}
			else{
				log("MOVE ERROR "+e.getErrorString());
			}
			if (moveToRubbish){
				if (e.getErrorCode() == MegaError.API_OK){
					showSnackbar(getString(R.string.context_correctly_moved_to_rubbish));
				}
				else{
					showSnackbar(getString(R.string.context_no_moved));
				}
				log("SINGLE move to rubbish request finished");
			}
			else{
				if (e.getErrorCode() == MegaError.API_OK){
					showSnackbar(getString(R.string.context_correctly_moved));
				}
				else{
					showSnackbar(getString(R.string.context_no_moved));
				}

				log("SINGLE move nodes request finished");
			}
		}
		else if (request.getType() == MegaRequest.TYPE_PAUSE_TRANSFERS){
			log("MegaRequest.TYPE_PAUSE_TRANSFERS");
			if (e.getErrorCode() == MegaError.API_OK) {

				if(megaApi.areTransfersPaused(MegaTransfer.TYPE_DOWNLOAD)||megaApi.areTransfersPaused(MegaTransfer.TYPE_UPLOAD)){
					log("show PLAY button");
					pauseTransfersMenuIcon.setVisible(false);
					playTransfersMenuIcon.setVisible(true);
					if (tFLol != null){
						tFLol.setPause(true);
					}
    			}
    			else{
    				log("show PAUSE button");
					pauseTransfersMenuIcon.setVisible(true);
					playTransfersMenuIcon.setVisible(false);
					if (tFLol != null){
						tFLol.setPause(false);
					}
    			}
			}
		}
		else if(request.getType() == MegaRequest.TYPE_CANCEL_TRANSFERS){
			log("MegaRequest.TYPE_CANCEL_TRANSFERS");
			//After cancelling all the transfers
			totalSizeToDownload = 0;
			//Hide Transfer ProgressBar
			if (fbFLol != null){
				fbFLol.hideProgressBar();
			}
			if (rbFLol != null){
				rbFLol.hideProgressBar();
			}
			if (iFLol != null){
				iFLol.hideProgressBar();
			}
			if (outSFLol != null){
				outSFLol.hideProgressBar();
			}
			if (inSFLol != null){
				inSFLol.hideProgressBar();
			}

			pauseTransfersMenuIcon.setVisible(false);
			playTransfersMenuIcon.setVisible(false);
		}
		else if (request.getType() == MegaRequest.TYPE_CANCEL_TRANSFER){
			log("one MegaRequest.TYPE_CANCEL_TRANSFER");
			//After cancelling ONE transfer
			if (e.getErrorCode() == MegaError.API_OK){
				tL = megaApi.getTransfers();
				if (tFLol != null){
					if (drawerItem == DrawerItem.TRANSFERS){
						tFLol.setTransfers(tL);
					}
				}
				//Update File Browser Fragment
				if (fbFLol != null){

					HashMap<Long, MegaTransfer> mTHash = new HashMap<Long, MegaTransfer>();
					for(int i=0; i<tL.size(); i++){

						MegaTransfer tempT = tL.get(i);
						if (tempT.getType() == MegaTransfer.TYPE_DOWNLOAD){
							long handleT = tempT.getNodeHandle();
							MegaNode nodeT = megaApi.getNodeByHandle(handleT);
							MegaNode parentT = megaApi.getParentNode(nodeT);

							if (parentT != null){
								if(parentT.getHandle() == this.parentHandleBrowser){
									mTHash.put(handleT,tempT);
								}
							}
						}
					}

					fbFLol.setTransfers(mTHash);
				}
			}
			supportInvalidateOptionsMenu();
		}
		else if (request.getType() == MegaRequest.TYPE_KILL_SESSION){
			log("requestFinish TYPE_KILL_SESSION"+MegaRequest.TYPE_REMOVE);
			if (e.getErrorCode() == MegaError.API_OK){
				log("success kill sessions");
				showSnackbar(getString(R.string.success_kill_all_sessions));
			}
			else
			{
				log("error when killing sessions: "+e.getErrorString());
				showSnackbar(getString(R.string.error_kill_all_sessions));
			}
		}
		else if (request.getType() == MegaRequest.TYPE_REMOVE){

			log("requestFinish "+MegaRequest.TYPE_REMOVE);
			if (e.getErrorCode() == MegaError.API_OK){
				if (statusDialog != null){
					if (statusDialog.isShowing()){
						try {
							statusDialog.dismiss();
						}
						catch (Exception ex) {}
					}
				}

				showSnackbar(getString(R.string.context_correctly_removed));
				if (drawerItem == DrawerItem.CLOUD_DRIVE){

					int index = viewPagerCDrive.getCurrentItem();
        			log("----------------------------------------INDEX: "+index);
        			if(index==1){
        				//Rubbish bin
        				String cFTag = getFragmentTag(R.id.cloud_drive_tabs_pager, 1);
        				rbFLol = (RubbishBinFragmentLollipop) getSupportFragmentManager().findFragmentByTag(cFTag);
        				if (rbFLol != null){
        					if (isClearRubbishBin){
    							isClearRubbishBin = false;
    							parentHandleRubbish = megaApi.getRubbishNode().getHandle();
    							rbFLol.setParentHandle(megaApi.getRubbishNode().getHandle());
    							ArrayList<MegaNode> nodes = megaApi.getChildren(megaApi.getRubbishNode(), orderCloud);
    							rbFLol.setNodes(nodes);
    							rbFLol.getRecyclerView().invalidate();
    							aB.setTitle(getString(R.string.section_rubbish_bin));
    							log("aB.setHomeAsUpIndicator_23");
    							aB.setHomeAsUpIndicator(R.drawable.ic_menu_white);
    							this.firstNavigationLevel = true;
    						}
    						else{
								ArrayList<MegaNode> nodes;
								if(rbFLol.getParentHandle()==-1){
									nodes = megaApi.getChildren(megaApi.getNodeByHandle(megaApi.getRubbishNode().getHandle()), orderCloud);
								}
								else{
									nodes = megaApi.getChildren(megaApi.getNodeByHandle(rbFLol.getParentHandle()), orderCloud);
								}
    							rbFLol.setNodes(nodes);
    							rbFLol.getRecyclerView().invalidate();
    						}
            			}
        			}
        			else{
        				//Cloud Drive
        				String cFTag = getFragmentTag(R.id.cloud_drive_tabs_pager, 0);
        				fbFLol = (FileBrowserFragmentLollipop) getSupportFragmentManager().findFragmentByTag(cFTag);
        				if (fbFLol != null){
        					ArrayList<MegaNode> nodes = megaApi.getChildren(megaApi.getNodeByHandle(fbFLol.getParentHandle()), orderCloud);
    						fbFLol.setNodes(nodes);
    						fbFLol.getRecyclerView().invalidate();
        				}
        			}
				}
			}
			else{
				showSnackbar(getString(R.string.context_no_removed));
			}
			log("remove request finished");
		}
		else if (request.getType() == MegaRequest.TYPE_EXPORT){
			log("export request finished");

			try {
				statusDialog.dismiss();
			}
			catch (Exception ex) {}

			if (e.getErrorCode() == MegaError.API_OK){

				if (isGetLink){
					final String link = request.getLink();
					MegaNode node = megaApi.getNodeByHandle(request.getNodeHandle());
					log("EXPIRATION DATE: "+node.getExpirationTime());
					if(isExpiredDateLink){
						log("change the expiration date");

						if(node.getExpirationTime()<=0){
							switchGetLink.setChecked(false);
							expiryDateButton.setVisibility(View.INVISIBLE);
						}
						else{
							switchGetLink.setChecked(true);
							java.text.DateFormat df = SimpleDateFormat.getDateInstance(SimpleDateFormat.MEDIUM, Locale.getDefault());
							Calendar cal = Util.calculateDateFromTimestamp(node.getExpirationTime());
							TimeZone tz = cal.getTimeZone();
							df.setTimeZone(tz);
							Date date = cal.getTime();
							String formattedDate = df.format(date);
							expiryDateButton.setText(formattedDate);
							expiryDateButton.setVisibility(View.VISIBLE);
						}
					}
					else{
						showGetLinkPanel(link, node.getExpirationTime());
					}
				}
				log("link: "+request.getLink());
			}
			else{
				log("Error: "+e.getErrorString());
				showSnackbar(getString(R.string.context_no_link));
			}
			isGetLink=false;
			isExpiredDateLink=false;
		}
		else if (request.getType() == MegaRequest.TYPE_RENAME){

			try {
				statusDialog.dismiss();
			}
			catch (Exception ex) {}

			if (e.getErrorCode() == MegaError.API_OK){
				showSnackbar(getString(R.string.context_correctly_renamed));
				if (drawerItem == DrawerItem.CLOUD_DRIVE){

					int index = viewPagerCDrive.getCurrentItem();
        			log("----------------------------------------INDEX: "+index);
        			if(index==0){
        		        //Cloud Drive
        				String cFTag = getFragmentTag(R.id.cloud_drive_tabs_pager, 0);
        				fbFLol = (FileBrowserFragmentLollipop) getSupportFragmentManager().findFragmentByTag(cFTag);
        				if (fbFLol != null){
							ArrayList<MegaNode> nodes;
							if(fbFLol.getParentHandle()==-1){
								nodes = megaApi.getChildren(megaApi.getNodeByHandle(megaApi.getRootNode().getHandle()), orderCloud);
							}
							else{
								nodes = megaApi.getChildren(megaApi.getNodeByHandle(fbFLol.getParentHandle()), orderCloud);
							}
    						fbFLol.setNodes(nodes);
    						fbFLol.getRecyclerView().invalidate();
    					}
        			}
				}
				else if (drawerItem == DrawerItem.INBOX){

					if (iFLol != null){
//						ArrayList<MegaNode> nodes = megaApi.getChildren(megaApi.getNodeByHandle(inSFLol.getParentHandle()), orderGetChildren);
						//TODO: ojo con los hijos
//						inSFLol.setNodes(nodes);
						iFLol.getRecyclerView().invalidate();
					}
				}
				else if (drawerItem == DrawerItem.SAVED_FOR_OFFLINE){

					if (oFLol != null){
//						ArrayList<MegaNode> nodes = megaApi.getChildren(megaApi.getNodeByHandle(inSFLol.getParentHandle()), orderGetChildren);
						//TODO: ojo con los hijos
//						inSFLol.setNodes(nodes);
						oFLol.getRecyclerView().invalidate();
					}
				}
				else if (drawerItem == DrawerItem.SHARED_ITEMS){
					String sharesTag = getFragmentTag(R.id.shares_tabs_pager, 0);
    				inSFLol = (IncomingSharesFragmentLollipop) getSupportFragmentManager().findFragmentByTag(sharesTag);
					if (inSFLol != null){
//						ArrayList<MegaNode> nodes = megaApi.getChildren(megaApi.getNodeByHandle(inSFLol.getParentHandle()), orderGetChildren);
						//TODO: ojo con los hijos
//						inSFLol.setNodes(nodes);
						inSFLol.getRecyclerView().invalidate();
					}
	    			sharesTag = getFragmentTag(R.id.shares_tabs_pager, 1);
	        		outSFLol = (OutgoingSharesFragmentLollipop) getSupportFragmentManager().findFragmentByTag(sharesTag);
					if (outSFLol != null){
//						ArrayList<MegaNode> nodes = megaApi.getChildren(megaApi.getNodeByHandle(inSFLol.getParentHandle()), orderGetChildren);
						//TODO: ojo con los hijos
//						inSFLol.setNodes(nodes);
						outSFLol.getRecyclerView().invalidate();
					}
				}
			}
			else{
				showSnackbar(getString(R.string.context_no_renamed));
			}
		}
		else if (request.getType() == MegaRequest.TYPE_COPY){
			log("TYPE_COPY");
			if(sendToInbox){
				log("sendToInbox: "+e.getErrorCode()+" "+e.getErrorString());
				setSendToInbox(false);
				if (e.getErrorCode() == MegaError.API_OK){
					log("OK");
					showSnackbar(getString(R.string.context_correctly_sent_node));
				}
				else if(e.getErrorCode()==MegaError.API_EOVERQUOTA){
					log("OVERQUOTA ERROR: "+e.getErrorCode());
					showOverquotaAlert();
				}
				else
				{
					log("NO SENT");
					showSnackbar(getString(R.string.context_no_sent_node));
				}
			}
			else{
				try {
					statusDialog.dismiss();
				}
				catch (Exception ex) {}

				if (e.getErrorCode() == MegaError.API_OK){
					log("Show snackbar!!!!!!!!!!!!!!!!!!!");
					showSnackbar(getString(R.string.context_correctly_copied));

					if (drawerItem == DrawerItem.CLOUD_DRIVE){

						int index = viewPagerCDrive.getCurrentItem();
	        			log("----------------------------------------INDEX: "+index);
	        			if(index==1){
	        				//Rubbish bin
	        				String cFTag = getFragmentTag(R.id.cloud_drive_tabs_pager, 1);
	        				rbFLol = (RubbishBinFragmentLollipop) getSupportFragmentManager().findFragmentByTag(cFTag);
	        				if (rbFLol != null){
								ArrayList<MegaNode> nodes = megaApi.getChildren(megaApi.getNodeByHandle(rbFLol.getParentHandle()), orderCloud);
								rbFLol.setNodes(nodes);
								rbFLol.getRecyclerView().invalidate();
							}
	        			}
	        			else{
	        				//Cloud Drive
	        				String cFTag = getFragmentTag(R.id.cloud_drive_tabs_pager, 0);
	        				fbFLol = (FileBrowserFragmentLollipop) getSupportFragmentManager().findFragmentByTag(cFTag);
	        				if (fbFLol != null){
								ArrayList<MegaNode> nodes = megaApi.getChildren(megaApi.getNodeByHandle(fbFLol.getParentHandle()), orderCloud);
								fbFLol.setNodes(nodes);
								fbFLol.getRecyclerView().invalidate();
							}
	        			}
					}
					else if (drawerItem == DrawerItem.INBOX){
						if (iFLol != null){
							iFLol.getRecyclerView().invalidate();
						}
					}
				}
				else{
					if(e.getErrorCode()==MegaError.API_EOVERQUOTA){
						log("OVERQUOTA ERROR: "+e.getErrorCode());
						showOverquotaAlert();
					}
					else
					{
						showSnackbar(getString(R.string.context_no_copied));
					}
				}
			}
		}
		else if (request.getType() == MegaRequest.TYPE_CREATE_FOLDER){
			try {
				statusDialog.dismiss();
			}
			catch (Exception ex) {}

			if (e.getErrorCode() == MegaError.API_OK){
				showSnackbar(getString(R.string.context_folder_created));
				if (fbFLol != null){
					if (drawerItem == DrawerItem.CLOUD_DRIVE){
						ArrayList<MegaNode> nodes = megaApi.getChildren(megaApi.getNodeByHandle(fbFLol.getParentHandle()), orderCloud);
						fbFLol.setNodes(nodes);
						fbFLol.getRecyclerView().invalidate();
					}
				}
			}
			else{
				log("TYPE_CREATE_FOLDER ERROR: "+e.getErrorCode()+" "+e.getErrorString());
				showSnackbar(getString(R.string.context_folder_no_created));
			}
		}
		else if (request.getType() == MegaRequest.TYPE_SHARE){
			try {
				statusDialog.dismiss();
				log("Dismiss");
			}
			catch (Exception ex) {log("Exception");}
			if (e.getErrorCode() == MegaError.API_OK){
				log("OK MegaRequest.TYPE_SHARE");
				if(request.getAccess()==MegaShare.ACCESS_UNKNOWN){
					showSnackbar(getString(R.string.context_remove_sharing));
				}
				else{
					showSnackbar(getString(R.string.context_correctly_shared));
				}
			}
			else{
//				log("ERROR MegaRequest.TYPE_SHARE: "+request.getEmail()+" : "+request.getName());
				if(request.getAccess()==MegaShare.ACCESS_UNKNOWN){
					showSnackbar(getString(R.string.context_no_removed_shared));
				}
				else{
					showSnackbar(getString(R.string.context_no_shared));
				}
			}
		}
		else if (request.getType() == MegaRequest.TYPE_SUBMIT_PURCHASE_RECEIPT){
			if (e.getErrorCode() == MegaError.API_OK){
				log("PURCHASE CORRECT!");
				drawerItem = DrawerItem.CLOUD_DRIVE;
				selectDrawerItemLollipop(drawerItem);
			}
			else{
				log("PURCHASE WRONG: " + e.getErrorString() + " (" + e.getErrorCode() + ")");
//				Snackbar.make(fragmentContainer, "PURCHASE WRONG: " + e.getErrorString() + " (" + e.getErrorCode() + ")", Snackbar.LENGTH_LONG).show();
			}
		}
		else if (request.getType() == MegaRequest.TYPE_CLEAN_RUBBISH_BIN){
			if (e.getErrorCode() == MegaError.API_OK){
				log("OK MegaRequest.TYPE_CLEAN_RUBBISH_BIN");
				showSnackbar(getString(R.string.rubbish_bin_emptied));
			}
			else{
				showSnackbar(getString(R.string.rubbish_bin_no_emptied));
			}
		}
		else if (request.getType() == MegaRequest.TYPE_REGISTER_PUSH_NOTIFICATION){
			if (e.getErrorCode() == MegaError.API_OK){
				log("FCM OK TOKEN MegaRequest.TYPE_REGISTER_PUSH_NOTIFICATION");
			}
			else{
				log("FCM ERROR TOKEN TYPE_REGISTER_PUSH_NOTIFICATION: " + e.getErrorCode() + "__" + e.getErrorString());
			}
		}
	}

	@Override
	public void onRequestTemporaryError(MegaApiJava api, MegaRequest request,
			MegaError e) {
		log("onRequestTemporaryError: " + request.getRequestString() + "__" + e.getErrorCode() + "__" + e.getErrorString());
	}

	@Override
	public void onUsersUpdate(MegaApiJava api, ArrayList<MegaUser> users) {
		log("onUsersUpdateLollipop-----------------------------------------------");

		if (users != null){
			log("users.size(): "+users.size());
			for(int i=0; i<users.size();i++){
				MegaUser user=users.get(i);

				if(user!=null){
					if(user.isOwnChange()>0){
						log("isOwnChange!!!: "+user.isOwnChange());
						continue;
					}
					log("NOT OWN change: "+user.isOwnChange());

					if (user.hasChanged(MegaUser.CHANGE_TYPE_FIRSTNAME)){
						log("The user: "+user.getEmail()+"changed his first name");
						if(user.getEmail().equals(megaApi.getMyUser().getEmail())){
							log("I change my first name");
							myAccountInfo.setFirstName(false);
							megaApi.getUserAttribute(user, MegaApiJava.USER_ATTR_FIRSTNAME, myAccountInfo);
						}
						else{
							myAccountInfo.setFirstName(false);
							megaApi.getUserAttribute(user, MegaApiJava.USER_ATTR_FIRSTNAME, new ContactNameListener(this));
						}
					}
					if (user.hasChanged(MegaUser.CHANGE_TYPE_LASTNAME)){
						log("The user: "+user.getEmail()+"changed his last name");
						if(user.getEmail().equals(megaApi.getMyUser().getEmail())){
							log("I change my last name");
							myAccountInfo.setLastName(false);
							megaApi.getUserAttribute(user, MegaApiJava.USER_ATTR_LASTNAME, myAccountInfo);
						}
						else{
							myAccountInfo.setLastName(false);
							megaApi.getUserAttribute(user, MegaApiJava.USER_ATTR_LASTNAME, new ContactNameListener(this));
						}
					}
					if (user.hasChanged(MegaUser.CHANGE_TYPE_AVATAR)){
						log("The user: "+user.getEmail()+"changed his AVATAR");

						File avatar = null;
						if (this.getExternalCacheDir() != null){
							avatar = new File(this.getExternalCacheDir().getAbsolutePath(), user.getEmail() + ".jpg");
						}
						else{
							avatar = new File(this.getCacheDir().getAbsolutePath(), user.getEmail() + ".jpg");
						}
						Bitmap bitmap = null;
						if (avatar.exists()){
							avatar.delete();
						}

						if(user.getEmail().equals(megaApi.getMyUser().getEmail())){
							log("I change my avatar");
							if (getExternalCacheDir() != null){
								String destinationPath = null;
								destinationPath = getExternalCacheDir().getAbsolutePath() + "/" + myAccountInfo.getMyUser().getEmail() + ".jpg";
								if(destinationPath!=null){
									log("The destination of the avatar is: "+destinationPath);
									megaApi.getUserAvatar(myAccountInfo.getMyUser(), destinationPath, myAccountInfo);
								}
								else{
									log("ERROR! Destination PATH is NULL");
								}
							}
							else{
								log("getExternalCacheDir() is NULL");
								megaApi.getUserAvatar(myAccountInfo.getMyUser(), getCacheDir().getAbsolutePath() + "/" + myAccountInfo.getMyUser().getEmail() + ".jpg", myAccountInfo);
							}
						}
						else{
							log("Update de ContactsFragment");
							String cFTag = getFragmentTag(R.id.contact_tabs_pager, 0);
							cFLol = (ContactsFragmentLollipop) getSupportFragmentManager().findFragmentByTag(cFTag);
							if (cFLol != null) {
								if (drawerItem == DrawerItem.CONTACTS) {
									cFLol.updateView();
								}
							}
						}
					}
					if (user.hasChanged(MegaUser.CHANGE_TYPE_EMAIL)){
						log("CHANGE_TYPE_EMAIL");
						if(user.getEmail().equals(megaApi.getMyUser().getEmail())){
							log("I change my mail");
							nVEmail.setText(user.getEmail());
						}
						else{
							log("The contact: "+user.getHandle()+" changes the mail: "+user.getEmail());
							if(dbH.findContactByHandle(String.valueOf(user.getHandle()))==null){
								log("The contact NOT exists -> DB inconsistency! -> Clear!");
								if (dbH.getContactsSize() != megaApi.getContacts().size()){
									dbH.clearContacts();
									FillDBContactsTask fillDBContactsTask = new FillDBContactsTask(this);
									fillDBContactsTask.execute();
								}
							}
							else{
								log("The contact already exists -> update");
								dbH.setContactMail(user.getHandle(),user.getEmail());
							}
						}
					}
				}
				else{
					log("Continue...");
					continue;
				}
			}
		}
	}

	@Override
	public void onNodesUpdate(MegaApiJava api, ArrayList<MegaNode> updatedNodes) {
		log("onNodesUpdateLollipop");
		try {
			statusDialog.dismiss();
		}
		catch (Exception ex) {}

		if (drawerItem == DrawerItem.CLOUD_DRIVE){
			log("DrawerItem.CLOUD_DRIVE");

			if(viewPagerCDrive!=null) {
				int index = viewPagerCDrive.getCurrentItem();
				log("Fragment Index: " + index);
				if (index == 1) {
					log("Rubbish bin shown");
					String cloudTag = getFragmentTag(R.id.cloud_drive_tabs_pager, 0);
					fbFLol = (FileBrowserFragmentLollipop) getSupportFragmentManager().findFragmentByTag(cloudTag);
					if (fbFLol != null){
						log("FileBrowser is not NULL");
						ArrayList<MegaNode> nodes;
						if(parentHandleBrowser==-1||parentHandleBrowser==megaApi.getRootNode().getHandle()){
							nodes = megaApi.getChildren(megaApi.getRootNode(), orderCloud);
						}
						else{
							nodes = megaApi.getChildren(megaApi.getNodeByHandle(fbFLol.getParentHandle()), orderCloud);
						}
						fbFLol.setNodes(nodes);
						fbFLol.setContentText();
						fbFLol.getRecyclerView().invalidate();
					}

					String rubbishTag = getFragmentTag(R.id.cloud_drive_tabs_pager, 1);
					rbFLol = (RubbishBinFragmentLollipop) getSupportFragmentManager().findFragmentByTag(rubbishTag);
					if (rbFLol != null){
						if (isClearRubbishBin){
							isClearRubbishBin = false;
							parentHandleRubbish = megaApi.getRubbishNode().getHandle();
							aB.setTitle(getString(R.string.section_rubbish_bin));
							log("aB.setHomeAsUpIndicator_24");
							aB.setHomeAsUpIndicator(R.drawable.ic_menu_white);
							this.firstNavigationLevel = true;

							ArrayList<MegaNode> nodes;
							if(rbFLol.getParentHandle()==-1){
								nodes = megaApi.getChildren(megaApi.getNodeByHandle(megaApi.getRubbishNode().getHandle()), orderCloud);
							}
							else{
								nodes = megaApi.getChildren(megaApi.getNodeByHandle(rbFLol.getParentHandle()), orderCloud);
							}
							rbFLol.setParentHandle(megaApi.getRubbishNode().getHandle());
							rbFLol.setNodes(nodes);
							rbFLol.getRecyclerView().invalidate();

						}
						else{

							ArrayList<MegaNode> nodes;
							if(rbFLol.getParentHandle()==-1){
								nodes = megaApi.getChildren(megaApi.getNodeByHandle(megaApi.getRubbishNode().getHandle()), orderCloud);
							}
							else{
								nodes = megaApi.getChildren(megaApi.getNodeByHandle(rbFLol.getParentHandle()), orderCloud);
							}
							rbFLol.setNodes(nodes);
							rbFLol.setContentText();
							rbFLol.getRecyclerView().invalidate();

						}
					}
				}
				else {
					//Cloud Drive TAB
					log("Cloud drive shown");

					String rubbishTag = getFragmentTag(R.id.cloud_drive_tabs_pager, 1);
					rbFLol = (RubbishBinFragmentLollipop) getSupportFragmentManager().findFragmentByTag(rubbishTag);
					if (rbFLol != null){
						if (isClearRubbishBin){
							isClearRubbishBin = false;
							parentHandleRubbish = megaApi.getRubbishNode().getHandle();
							aB.setTitle(getString(R.string.section_rubbish_bin));
							log("aB.setHomeAsUpIndicator_24");
							aB.setHomeAsUpIndicator(R.drawable.ic_menu_white);
							this.firstNavigationLevel = true;

							ArrayList<MegaNode> nodes = megaApi.getChildren(megaApi.getRubbishNode(), orderCloud);
							rbFLol.setParentHandle(megaApi.getRubbishNode().getHandle());
							rbFLol.setNodes(nodes);
							rbFLol.getRecyclerView().invalidate();

						}
						else{
							log("NOT clearRubbish");
							ArrayList<MegaNode> nodes;
							if(parentHandleRubbish==-1||parentHandleRubbish==megaApi.getRubbishNode().getHandle()){
								nodes = megaApi.getChildren(megaApi.getRubbishNode(), orderCloud);
							}
							else{
								nodes = megaApi.getChildren(megaApi.getNodeByHandle(parentHandleRubbish), orderCloud);
							}
							if(nodes!=null){
								rbFLol.setNodes(nodes);
								rbFLol.setContentText();
								rbFLol.getRecyclerView().invalidate();
							}
						}
					}

					String cloudTag = getFragmentTag(R.id.cloud_drive_tabs_pager, 0);
					fbFLol = (FileBrowserFragmentLollipop) getSupportFragmentManager().findFragmentByTag(cloudTag);
					if (fbFLol != null){
						log("FileBrowser is not NULL");
						ArrayList<MegaNode> nodes;
						if(parentHandleBrowser==-1||parentHandleBrowser==megaApi.getRootNode().getHandle()){
							nodes = megaApi.getChildren(megaApi.getRootNode(), orderCloud);
						}
						else{
							nodes = megaApi.getChildren(megaApi.getNodeByHandle(fbFLol.getParentHandle()), orderCloud);
						}
						if(nodes!=null){
							fbFLol.setNodes(nodes);
							fbFLol.setContentText();
							fbFLol.getRecyclerView().invalidate();
						}
					}
				}
			}
		}
		else if (drawerItem == DrawerItem.SEARCH){
			log("SEARCH shown");
			if (sFLol != null){
				sFLol.refresh();
			}
		}
		else if (drawerItem == DrawerItem.INBOX){
			log("INBOX shown");
			if (iFLol != null){
				iFLol.refresh();
//				iFLol.getListView().invalidateViews();
			}
		}

		else if (drawerItem == DrawerItem.SHARED_ITEMS){
			int index = viewPagerShares.getCurrentItem();
			if(index==1){
				//OUTGOING
				String cFTag2 = getFragmentTag(R.id.shares_tabs_pager, 1);
				log("DrawerItem.SHARED_ITEMS Tag: "+ cFTag2);
				outSFLol = (OutgoingSharesFragmentLollipop) getSupportFragmentManager().findFragmentByTag(cFTag2);
				if (outSFLol != null){
					MegaNode node = megaApi.getNodeByHandle(parentHandleOutgoing);
					if (node != null){
						outSFLol.setNodes(megaApi.getChildren(node, orderOthers));
						aB.setTitle(node.getName());
						log("indicator_arrow_back_888");
    					aB.setHomeAsUpIndicator(R.drawable.ic_arrow_back_white);
    					firstNavigationLevel = false;
					}
					else{
						outSFLol.refresh();
						aB.setTitle(getResources().getString(R.string.section_shared_items));
						log("aB.setHomeAsUpIndicator_26");
    					aB.setHomeAsUpIndicator(R.drawable.ic_menu_white);
    					firstNavigationLevel = true;
					}
				}
			}
			else{
				//InCOMING
				String cFTag1 = getFragmentTag(R.id.shares_tabs_pager, 0);
				log("DrawerItem.SHARED_ITEMS Tag Incoming: "+ cFTag1);
				inSFLol = (IncomingSharesFragmentLollipop) getSupportFragmentManager().findFragmentByTag(cFTag1);
				if (inSFLol != null){
					MegaNode node = megaApi.getNodeByHandle(parentHandleIncoming);
					if (node != null){
						inSFLol.setNodes(megaApi.getChildren(node, orderOthers));
						aB.setTitle(node.getName());
						log("indicator_arrow_back_889");
    					aB.setHomeAsUpIndicator(R.drawable.ic_arrow_back_white);
    					firstNavigationLevel = false;
					}
					else{
						inSFLol.findNodes();
						aB.setTitle(getResources().getString(R.string.section_shared_items));
						log("aB.setHomeAsUpIndicator_28");
    					aB.setHomeAsUpIndicator(R.drawable.ic_menu_white);
    					firstNavigationLevel = true;
					}
				}
			}
		}
		else if (drawerItem == DrawerItem.CAMERA_UPLOADS){
			if (cuFL != null){
				if(cuFL.isAdded()){
					long cameraUploadHandle = cuFL.getPhotoSyncHandle();
					MegaNode nps = megaApi.getNodeByHandle(cameraUploadHandle);
					log("cameraUploadHandle: " + cameraUploadHandle);
					if (nps != null){
						log("nps != null");
						ArrayList<MegaNode> nodes = megaApi.getChildren(nps, MegaApiJava.ORDER_MODIFICATION_DESC);
						cuFL.setNodes(nodes);
					}
				}
			}
		}
		else if (drawerItem == DrawerItem.MEDIA_UPLOADS){
			if (muFLol != null){
				if(muFLol.isAdded()){
					long cameraUploadHandle = muFLol.getPhotoSyncHandle();
					MegaNode nps = megaApi.getNodeByHandle(cameraUploadHandle);
					log("mediaUploadsHandle: " + cameraUploadHandle);
					if (nps != null){
						log("nps != null");
						ArrayList<MegaNode> nodes = megaApi.getChildren(nps, MegaApiJava.ORDER_MODIFICATION_DESC);
						muFLol.setNodes(nodes);
					}
				}
			}
		}
		else if (drawerItem == DrawerItem.CONTACTS){
			int index = viewPagerContacts.getCurrentItem();
			if (index == 0){
				String cFTag = getFragmentTag(R.id.contact_tabs_pager, 0);
				cFLol = (ContactsFragmentLollipop) getSupportFragmentManager().findFragmentByTag(cFTag);
				if (cFLol != null){
					log("Share finish");
					cFLol.updateShares();
				}
			}
		}
	}

	@Override
	public void onReloadNeeded(MegaApiJava api) {
		log("onReloadNeeded");
	}

	@Override
	public void onAccountUpdate(MegaApiJava api) {
		log("onAccountUpdate");
	}

	@Override
	public void onContactRequestsUpdate(MegaApiJava api,ArrayList<MegaContactRequest> requests) {
		log("---------------------onContactRequestsUpdate");

		if(requests!=null){
			for(int i=0; i<requests.size();i++){
				MegaContactRequest req = requests.get(i);
				if(req.isOutgoing()){
					log("SENT REQUEST");
					updateContactsView(true, true, false);
				}
				else{
					log("RECEIVED REQUEST");
					log("STATUS: "+req.getStatus()+" sourceEmail: "+req.getSourceEmail()+" contactHandle: "+req.getHandle());
					if(req.getStatus()==MegaContactRequest.STATUS_ACCEPTED){
						cC.addContactDB(req.getSourceEmail());
					}
					updateContactsView(true, false, true);
				}
			}
		}
	}

	public void setTransfers(ArrayList<MegaTransfer> transfersList){
		log("setTransfers");
		if (tFLol != null){
			tFLol.setTransfers(transfersList);
		}
	}

	@Override
	public void onTransferStart(MegaApiJava api, MegaTransfer transfer) {
		log("onTransferStart");

		HashMap<Long, MegaTransfer> mTHash = new HashMap<Long, MegaTransfer>();

		totalSizeToDownload += transfer.getTotalBytes();
		progressPercent = (int) Math.round((double) totalSizeDownloaded / totalSizeToDownload * 100);
		log(progressPercent + " " + totalSizeDownloaded + " " + totalSizeToDownload);

		//Update transfer list
		tL = megaApi.getTransfers();
		if (tL != null){
			if(tL.size()>0){
				//Show Transfer ProgressBar
				if (fbFLol != null){
					fbFLol.showProgressBar();
					fbFLol.updateProgressBar(progressPercent);
				}
				if (rbFLol != null){
					rbFLol.showProgressBar();
					rbFLol.updateProgressBar(progressPercent);
				}
				if (iFLol != null){
					iFLol.showProgressBar();
					iFLol.updateProgressBar(progressPercent);
				}
				if (outSFLol != null){
					outSFLol.showProgressBar();
					outSFLol.updateProgressBar(progressPercent);
				}
				if (inSFLol != null){
					inSFLol.showProgressBar();
					inSFLol.updateProgressBar(progressPercent);
				}
				if (tFLol != null){
					tFLol.updateProgressBar(progressPercent);
				}
			}
		}

		//Update File Browser Fragment
		if (fbFLol != null){
			for(int i=0; i<tL.size(); i++){

				MegaTransfer tempT = tL.get(i);
				if (tempT.getType() == MegaTransfer.TYPE_DOWNLOAD){
					long handleT = tempT.getNodeHandle();
					MegaNode nodeT = megaApi.getNodeByHandle(handleT);
					MegaNode parentT = megaApi.getParentNode(nodeT);

					if (parentT != null){
						if(parentT.getHandle() == this.parentHandleBrowser){
							mTHash.put(handleT,tempT);
						}
					}
				}
			}

			fbFLol.setTransfers(mTHash);
		}

		if (inSFLol != null){
			for(int i=0; i<tL.size(); i++){

				MegaTransfer tempT = tL.get(i);
				if (tempT.getType() == MegaTransfer.TYPE_DOWNLOAD){
					long handleT = tempT.getNodeHandle();

					mTHash.put(handleT,tempT);
				}
			}

			inSFLol.setTransfers(mTHash);
		}

		if (tFLol != null){
			tFLol.setTransfers(tL);
		}

		log("onTransferStart: " + transfer.getFileName() + " - " + transfer.getTag());
	}

	@Override
	public void onTransferFinish(MegaApiJava api, MegaTransfer transfer, MegaError e) {
		log("onTransferFinish: "+transfer.getPath());

		HashMap<Long, MegaTransfer> mTHash = new HashMap<Long, MegaTransfer>();

		if (e.getErrorCode() == MegaError.API_OK) {

//			if(Util.isVideoFile(transfer.getPath())){
//				log("Is video!!!");
//				ThumbnailUtilsLollipop.createThumbnailVideo(this, transfer.getPath(), megaApi, transfer.getNodeHandle());
//			}
//			else{
//				log("NOT video!");
//			}

			long currentSizeDownloaded = 0;
			if (transfersDownloadedSize.get(transfer.getTag()) != null){
				currentSizeDownloaded = transfersDownloadedSize.get(transfer.getTag());
			}

			totalSizeDownloaded += (transfer.getTotalBytes()-currentSizeDownloaded);
			transfersDownloadedSize.put(transfer.getTag(), transfer.getTotalBytes());

			progressPercent = (int) Math.round((double) totalSizeDownloaded / totalSizeToDownload * 100);
			log(progressPercent + " " + totalSizeDownloaded + " " + totalSizeToDownload);
			if (fbFLol != null){
				fbFLol.updateProgressBar(progressPercent);
			}
			if (rbFLol != null){
				rbFLol.updateProgressBar(progressPercent);
			}
			if (iFLol != null){
				iFLol.updateProgressBar(progressPercent);
			}
			if (outSFLol != null){
				outSFLol.updateProgressBar(progressPercent);
			}
			if (inSFLol != null){
				inSFLol.updateProgressBar(progressPercent);
			}
			if (tFLol != null){
				tFLol.updateProgressBar(progressPercent);
			}
		}
		else if(e.getErrorCode() == MegaError.API_EINCOMPLETE){
			log("API_EINCOMPLETE: " + transfer.getFileName());
			totalSizeToDownload -= transfer.getTotalBytes();
			Long currentSizeDownloaded = transfersDownloadedSize.get(transfer.getTag());
			if (currentSizeDownloaded != null){
				totalSizeDownloaded -= currentSizeDownloaded;
			}

			progressPercent = (int) Math.round((double) totalSizeDownloaded / totalSizeToDownload * 100);
			log(progressPercent + " " + totalSizeDownloaded + " " + totalSizeToDownload);
			if (fbFLol != null){
				fbFLol.updateProgressBar(progressPercent);
			}
			if (rbFLol != null){
				rbFLol.updateProgressBar(progressPercent);
			}
			if (iFLol != null){
				iFLol.updateProgressBar(progressPercent);
			}
			if (outSFLol != null){
				outSFLol.updateProgressBar(progressPercent);
			}
			if (inSFLol != null){
				inSFLol.updateProgressBar(progressPercent);
			}
			if (tFLol != null){
				tFLol.updateProgressBar(progressPercent);
			}
		}

		//Update transfer list
		tL = megaApi.getTransfers();

		if (tL != null){
			if(tL.size()<=0){
				log("Hide Transfer ProgressBar: "+tL.size());
				supportInvalidateOptionsMenu();
				//Hide Transfer ProgressBar
				if (fbFLol != null){
					fbFLol.hideProgressBar();
				}
				if (rbFLol != null){
					rbFLol.hideProgressBar();
				}
				if (iFLol != null){
					iFLol.hideProgressBar();
				}
				if (outSFLol != null){
					outSFLol.hideProgressBar();
				}
				if (inSFLol != null){
					inSFLol.hideProgressBar();
				}
			}
		}
		else{
			log("megaApi Transfers NULL - Hide Transfer ProgressBar: ");
			supportInvalidateOptionsMenu();
			//Hide Transfer ProgressBar
			if (fbFLol != null){
				fbFLol.hideProgressBar();
			}
			if (rbFLol != null){
				rbFLol.hideProgressBar();
			}
			if (iFLol != null){
				iFLol.hideProgressBar();
			}
			if (outSFLol != null){
				outSFLol.hideProgressBar();
			}
			if (inSFLol != null){
				inSFLol.hideProgressBar();
			}
		}

		if (tFLol != null){
			tFLol.setTransfers(tL);
		}

		//Update File Browser Fragment
		if (fbFLol != null){
			for(int i=0; i<tL.size(); i++){

				MegaTransfer tempT = tL.get(i);
				long handleT = tempT.getNodeHandle();
				MegaNode nodeT = megaApi.getNodeByHandle(handleT);
				MegaNode parentT = megaApi.getParentNode(nodeT);

				if (parentT != null){
					if(parentT.getHandle() == this.parentHandleBrowser){
						mTHash.put(handleT,tempT);
					}
				}
			}
			fbFLol.setTransfers(mTHash);
		}

		if (inSFLol != null){
			for(int i=0; i<tL.size(); i++){

				MegaTransfer tempT = tL.get(i);
				if (tempT.getType() == MegaTransfer.TYPE_DOWNLOAD){
					long handleT = tempT.getNodeHandle();

					mTHash.put(handleT,tempT);
				}
			}

			inSFLol.setTransfers(mTHash);
		}

		log("END onTransferFinish: " + transfer.getFileName() + " - " + transfer.getTag());
	}

	@Override
	public void onTransferUpdate(MegaApiJava api, MegaTransfer transfer) {
//		log("onTransferUpdate: " + transfer.getFileName() + " - " + transfer.getTag());

		long currentSizeDownloaded = 0;
		if (transfersDownloadedSize.get(transfer.getTag()) != null){
			currentSizeDownloaded = transfersDownloadedSize.get(transfer.getTag());
		}
		totalSizeDownloaded += (transfer.getTransferredBytes()-currentSizeDownloaded);
		transfersDownloadedSize.put(transfer.getTag(), transfer.getTransferredBytes());

		progressPercent = (int) Math.round((double) totalSizeDownloaded / totalSizeToDownload * 100);
//		log(progressPercent + " " + totalSizeDownloaded + " " + totalSizeToDownload);
		if (fbFLol != null){
			fbFLol.updateProgressBar(progressPercent);
		}
		if (rbFLol != null){
			rbFLol.updateProgressBar(progressPercent);
		}
		if (iFLol != null){
			iFLol.updateProgressBar(progressPercent);
		}
		if (outSFLol != null){
			outSFLol.updateProgressBar(progressPercent);
		}
		if (inSFLol != null){
			inSFLol.updateProgressBar(progressPercent);
		}
		if (tFLol != null){
			tFLol.updateProgressBar(progressPercent);
		}

		if (drawerItem == DrawerItem.CLOUD_DRIVE){
			if (fbFLol != null){
				if (transfer.getType() == MegaTransfer.TYPE_DOWNLOAD){
					Time now = new Time();
					now.setToNow();
					long nowMillis = now.toMillis(false);
					if (lastTimeOnTransferUpdate < 0){
						lastTimeOnTransferUpdate = now.toMillis(false);
						fbFLol.setCurrentTransfer(transfer);
					}
					else if ((nowMillis - lastTimeOnTransferUpdate) > Util.ONTRANSFERUPDATE_REFRESH_MILLIS){
						lastTimeOnTransferUpdate = nowMillis;
						fbFLol.setCurrentTransfer(transfer);
					}
				}
			}
		}
		else if (drawerItem == DrawerItem.SHARED_ITEMS){
			if (inSFLol != null){
				if (transfer.getType() == MegaTransfer.TYPE_DOWNLOAD){
					Time now = new Time();
					now.setToNow();
					long nowMillis = now.toMillis(false);
					if (lastTimeOnTransferUpdate < 0){
						lastTimeOnTransferUpdate = now.toMillis(false);
						inSFLol.setCurrentTransfer(transfer);
					}
					else if ((nowMillis - lastTimeOnTransferUpdate) > Util.ONTRANSFERUPDATE_REFRESH_MILLIS){
						lastTimeOnTransferUpdate = nowMillis;
						inSFLol.setCurrentTransfer(transfer);
					}
				}
			}
		}
		else if (drawerItem == DrawerItem.TRANSFERS){
			if (tFLol != null){
				Time now = new Time();
				now.setToNow();
				long nowMillis = now.toMillis(false);
				log("on transfers update... "+transfer.getTransferredBytes());
				if (lastTimeOnTransferUpdate < 0){
					lastTimeOnTransferUpdate = now.toMillis(false);
					tFLol.setCurrentTransfer(transfer);
				}
				else if ((nowMillis - lastTimeOnTransferUpdate) > Util.ONTRANSFERUPDATE_REFRESH_MILLIS){
					lastTimeOnTransferUpdate = nowMillis;
					tFLol.setCurrentTransfer(transfer);
				}

			}
		}
	}

	@Override
	public void onTransferTemporaryError(MegaApiJava api,
			MegaTransfer transfer, MegaError e) {
		log("onTransferTemporaryError: " + transfer.getFileName() + " - " + transfer.getTag());
	}

	@Override
	public boolean onTransferData(MegaApiJava api, MegaTransfer transfer, byte[] buffer) {
		log("onTransferData");

//		if(Util.isVideoFile(transfer.getPath())){
//		log("Is video!!!");
//		ThumbnailUtilsLollipop.createThumbnailVideo(this, transfer.getPath(), megaApi, transfer.getNodeHandle());
//	}
//	else{
//		log("NOT video!");
//	}

		return true;
	}

	public boolean isTransferInProgress(){
		//Update transfer list
		tL = megaApi.getTransfers();
		if (tL != null){
			if(tL.size()<=0){
				return false;
			}
		}
		else{
			return false;
		}
		return true;
	}

	public static void log(String message) {
		Util.log("ManagerActivityLollipop", message);
	}

	public int getProgressPercent() {
		return progressPercent;
	}

	public void setProgressPercent(int progressPercent) {
		this.progressPercent = progressPercent;
	}

	public MegaAccountDetails getAccountInfo() {
		if(myAccountInfo!=null){
			return myAccountInfo.getAccountInfo();
		}
		return null;
	}

	public void setAccountInfo(MegaAccountDetails accountInfo) {
		if(myAccountInfo!=null){
			myAccountInfo.setAccountInfo(accountInfo);
		}
	}

	public boolean isList() {
		return isList;
	}

	public void setList(boolean isList) {
		this.isList = isList;
	}

	public boolean isListCameraUploads() {
		return isListCameraUploads;
	}

	public void setListCameraUploads(boolean isListCameraUploads) {
		this.isListCameraUploads = isListCameraUploads;
	}

	public int getOrderCloud() {
		return orderCloud;
	}

	public void setOrderCloud(int orderCloud) {
		log("setOrderCloud");
		this.orderCloud = orderCloud;
		if(prefs!=null){
			prefs.setPreferredSortCloud(String.valueOf(orderCloud));
		}
		dbH.setPreferredSortCloud(String.valueOf(orderCloud));
	}

	public int getOrderContacts() {
		return orderContacts;
	}

	public void setOrderContacts(int orderContacts) {
		log("setOrderContacts");
		this.orderContacts = orderContacts;
		if(prefs!=null) {
			prefs.setPreferredSortContacts(String.valueOf(orderContacts));
		}
		dbH.setPreferredSortContacts(String.valueOf(orderContacts));
	}

	public int getOrderOthers() {
		return orderOthers;
	}

	public void setOrderOthers(int orderOthers) {
		log("setOrderOthers");
		this.orderOthers = orderOthers;
		if(prefs!=null) {
			prefs.setPreferredSortOthers(String.valueOf(orderOthers));
		}
		dbH.setPreferredSortOthers(String.valueOf(orderOthers));
	}

	public String getPathNavigationOffline() {
		return pathNavigationOffline;
	}

	public void setPathNavigationOffline(String pathNavigationOffline) {
		log("setPathNavigationOffline: "+pathNavigationOffline);
		this.pathNavigationOffline = pathNavigationOffline;
	}

	public int getDeepBrowserTreeIncoming() {
		return deepBrowserTreeIncoming;
	}

	public void setDeepBrowserTreeIncoming(int deepBrowserTreeIncoming) {
		log("setDeepBrowserTreeIncoming: "+deepBrowserTreeIncoming);
		this.deepBrowserTreeIncoming = deepBrowserTreeIncoming;
	}

	public int getDeepBrowserTreeOutgoing() {
		return deepBrowserTreeOutgoing;
	}

	public void setDeepBrowserTreeOutgoing(int deepBrowserTreeOutgoing) {
		this.deepBrowserTreeOutgoing = deepBrowserTreeOutgoing;
	}

	public static DrawerItem getDrawerItem() {
		return drawerItem;
	}

	public static void setDrawerItem(DrawerItem drawerItem) {
		ManagerActivityLollipop.drawerItem = drawerItem;
	}

	public int getTabItemCloud(){
		if(viewPagerCDrive!=null){
			return viewPagerCDrive.getCurrentItem();
		}
		return -1;
	}

	public int getTabItemShares(){
		if(viewPagerShares!=null){
			return viewPagerShares.getCurrentItem();
		}
		return -1;
	}

	public int getTabItemContacts(){
		if(viewPagerContacts!=null){
			return viewPagerContacts.getCurrentItem();
		}
		return -1;
	}

	public void setTabItemCloud(int index){
		viewPagerCDrive.setCurrentItem(index);
	}

	public void setTabItemShares(int index){
		viewPagerShares.setCurrentItem(index);
	}

	public void setTabItemContacts(int index){
		viewPagerContacts.setCurrentItem(index);
	}

	public void showUploadPanel(){
		log("showUploadPanel");

		if (Build.VERSION.SDK_INT >= Build.VERSION_CODES.M) {
			boolean hasStoragePermission = (ContextCompat.checkSelfPermission(this, Manifest.permission.WRITE_EXTERNAL_STORAGE) == PackageManager.PERMISSION_GRANTED);
			if (!hasStoragePermission) {
				ActivityCompat.requestPermissions((ManagerActivityLollipop)this,
						new String[]{Manifest.permission.WRITE_EXTERNAL_STORAGE},
						Constants.REQUEST_WRITE_STORAGE);
			}
		}

		fabButton.setVisibility(View.GONE);
		slidingUploadPanel.setVisibility(View.VISIBLE);
		slidingUploadPanel.setPanelState(SlidingUpPanelLayout.PanelState.EXPANDED);
	}

	public void hideUploadPanel(){
		log("hideUploadPanel");
		fabButton.setVisibility(View.VISIBLE);
		slidingUploadPanel.setPanelState(SlidingUpPanelLayout.PanelState.HIDDEN);
		slidingUploadPanel.setVisibility(View.GONE);
	}

	public void showChatPanel(MegaChatListItem chat){
		log("showChatPanel");

		if(chat!=null){
			this.selectedChatItem = chat;
			ChatBottomSheetDialogFragment bottomSheetDialogFragment = new ChatBottomSheetDialogFragment();
			bottomSheetDialogFragment.show(getSupportFragmentManager(), bottomSheetDialogFragment.getTag());
		}
	}

	public void updateUserNameNavigationView(String fullName, String firstLetter){
		log("updateUserNameNavigationView");

		nVDisplayName.setText(fullName);

		nVPictureProfileTextView.setText(firstLetter);
		nVPictureProfileTextView.setTextSize(32);
		nVPictureProfileTextView.setTextColor(Color.WHITE);
	}

	public void updateMailNavigationView(String email){
		log("updateMailNavigationView: "+email);
		nVEmail.setText(myAccountInfo.getMyUser().getEmail());
	}

	public void animateFABCollection(){
		log("animateFABCollection");

		if(isFabOpen){
			mainFabButtonChat.startAnimation(rotateLeftAnim);
			firstFabButtonChat.startAnimation(closeFabAnim);
			secondFabButtonChat.startAnimation(closeFabAnim);
			thirdFabButtonChat.startAnimation(closeFabAnim);
			firstFabButtonChat.setClickable(false);
			secondFabButtonChat.setClickable(false);
			thirdFabButtonChat.setClickable(false);
			isFabOpen = false;
			log("close COLLECTION FAB");

		} else {
			mainFabButtonChat.startAnimation(rotateRightAnim);
			firstFabButtonChat.startAnimation(openFabAnim);
			secondFabButtonChat.startAnimation(openFabAnim);
			thirdFabButtonChat.startAnimation(openFabAnim);
			firstFabButtonChat.setClickable(true);
			secondFabButtonChat.setClickable(true);
			thirdFabButtonChat.setClickable(true);
			isFabOpen = true;
			fabButton.setVisibility(View.GONE);
			fabButtonsLayout.setVisibility(View.VISIBLE);
			log("open COLLECTION FAB");
		}
	}

	public void hideFabButton(){
		fabButton.setVisibility(View.GONE);
	}

	public void showFabButton(){
		log("showFabButton");
		fabButton.setImageDrawable(ContextCompat.getDrawable(this, R.drawable.ic_add_white));
		switch (drawerItem){
			case CLOUD_DRIVE:{
				log("Cloud Drive SECTION");
				int indexCloud = getTabItemCloud();
				switch(indexCloud){
					case 0:{
						log("cloud TAB");
						fabButton.setVisibility(View.VISIBLE);
						break;
					}
					case 1:{
						log("rubbish TAB");
						fabButton.setVisibility(View.GONE);
						break;
					}
					default: {
						fabButton.setVisibility(View.GONE);
						break;
					}
				}
				break;
			}
			case SHARED_ITEMS:{
				log("Shared Items SECTION");
				int indexShares = getTabItemShares();
				switch(indexShares){
					case 0:{
						log("INCOMING TAB");
						String sharesTag = getFragmentTag(R.id.shares_tabs_pager, 0);
						inSFLol = (IncomingSharesFragmentLollipop) getSupportFragmentManager().findFragmentByTag(sharesTag);
						if(inSFLol!=null){
							int deepBrowserTreeIn = inSFLol.getDeepBrowserTree();
							if(deepBrowserTreeIn<=0){
								log("fabButton GONE");
								fabButton.setVisibility(View.GONE);
							}
							else {
								//Check the folder's permissions
								long handle = inSFLol.getParentHandle();
								log("handle from incoming: "+handle);
								MegaNode parentNodeInSF = megaApi.getNodeByHandle(handle);
								if(parentNodeInSF!=null){
									int accessLevel= megaApi.getAccess(parentNodeInSF);
									log("Node: "+parentNodeInSF.getName());

									switch(accessLevel) {
										case MegaShare.ACCESS_OWNER:
										case MegaShare.ACCESS_READWRITE:
										case MegaShare.ACCESS_FULL: {
											fabButton.setVisibility(View.VISIBLE);
											break;
										}
										case MegaShare.ACCESS_READ: {
											fabButton.setVisibility(View.GONE);
											break;
										}
									}
								}
								else{
									fabButton.setVisibility(View.GONE);
								}
							}
						}
						break;
					}
					case 1:{
						log("OUTGOING TAB");
						String sharesTag = getFragmentTag(R.id.shares_tabs_pager, 1);
						outSFLol = (OutgoingSharesFragmentLollipop) getSupportFragmentManager().findFragmentByTag(sharesTag);
						if(outSFLol!=null){
							int deepBrowserTreeOut = outSFLol.getDeepBrowserTree();
							if(deepBrowserTreeOut<=0){
								fabButton.setVisibility(View.GONE);
							}
							else {
								fabButton.setVisibility(View.VISIBLE);
							}
						}
						break;
					}
					default: {
						fabButton.setVisibility(View.GONE);
						break;
					}
				}
				break;
			}
			case CONTACTS:{
				int indexContacts = getTabItemContacts();
				switch(indexContacts){
					case 0:
					case 1:{
						fabButton.setVisibility(View.VISIBLE);
						break;
					}
					default:{
						fabButton.setVisibility(View.GONE);
						break;
					}
				}
				break;
			}
			case CHAT:{
				if(megaChatApi!=null){
					if(megaChatApi.getChatRooms().size()==0){
						fabButton.setImageDrawable(ContextCompat.getDrawable(this, R.drawable.ic_chat_white));
					}
					fabButton.setVisibility(View.VISIBLE);
				}
				else{
					fabButton.setVisibility(View.GONE);
				}

				break;
			}
			default:{
				log("default GONE fabButton");
				fabButton.setVisibility(View.GONE);
				break;
			}
		}
	}

	public void openAdvancedDevices (long handleToDownload){
		log("openAdvancedDevices");
//		handleToDownload = handle;
		String externalPath = Util.getExternalCardPath();

		if(externalPath!=null){
			log("ExternalPath for advancedDevices: "+externalPath);
			MegaNode node = megaApi.getNodeByHandle(handleToDownload);
			if(node!=null){

//				File newFile =  new File(externalPath+"/"+node.getName());
				File newFile =  new File(node.getName());
				log("File: "+newFile.getPath());
				Intent intent = new Intent(Intent.ACTION_CREATE_DOCUMENT);

				// Filter to only show results that can be "opened", such as
				// a file (as opposed to a list of contacts or timezones).
				intent.addCategory(Intent.CATEGORY_OPENABLE);

				// Create a file with the requested MIME type.
				String mimeType = MimeTypeList.getMimeType(newFile);
				log("Mimetype: "+mimeType);
				intent.setType(mimeType);
				intent.putExtra(Intent.EXTRA_TITLE, node.getName());
				intent.putExtra("handleToDownload", handleToDownload);
				try{
					startActivityForResult(intent, Constants.WRITE_SD_CARD_REQUEST_CODE);
				}
				catch(Exception e){
					log("Exception in External SDCARD");
					Environment.getExternalStorageDirectory();
					Toast toast = Toast.makeText(this, getString(R.string.no_external_SD_card_detected), Toast.LENGTH_LONG);
					toast.show();
				}
			}
		}
		else{
			log("No external SD card");
			Environment.getExternalStorageDirectory();
			Toast toast = Toast.makeText(this, getString(R.string.no_external_SD_card_detected), Toast.LENGTH_LONG);
			toast.show();
		}
	}

	public MegaNode getSelectedNode() {
		return selectedNode;
	}

	public void setSelectedNode(MegaNode selectedNode) {
		this.selectedNode = selectedNode;
	}


	public ContactsFragmentLollipop getContactsFragment() {
		String cFTag = getFragmentTag(R.id.contact_tabs_pager, 0);
		cFLol = (ContactsFragmentLollipop) getSupportFragmentManager().findFragmentByTag(cFTag);
		return cFLol;
	}

	public MyAccountFragmentLollipop getMyAccountFragment() {
		return maFLol;
	}

	public UpgradeAccountFragmentLollipop getUpgradeAccountFragment() {
		return upAFL;
	}

	public MonthlyAnnualyFragmentLollipop getMonthlyAnnualyFragment() {
		return myFL;
	}

	public CentiliFragmentLollipop getCentiliFragment() {
		return ctFL;
	}

	public FortumoFragmentLollipop getFortumoFragment() {
		return fFL;
	}

	public void setContactsFragment(ContactsFragmentLollipop cFLol) {
		this.cFLol = cFLol;
	}

	public SettingsFragmentLollipop getSettingsFragment() {
		return sttFLol;
	}

	public void setSettingsFragment(SettingsFragmentLollipop sttFLol) {
		this.sttFLol = sttFLol;
	}

	public MegaUser getSelectedUser() {
		return selectedUser;
	}

	public void setSelectedUser(MegaUser selectedUser) {
		this.selectedUser = selectedUser;
	}


	public MegaContactRequest getSelectedRequest() {
		return selectedRequest;
	}

	public void setSelectedRequest(MegaContactRequest selectedRequest) {
		this.selectedRequest = selectedRequest;
	}

	public int getAccountFragment() {
		return accountFragment;
	}

	public void setAccountFragment(int accountFragment) {
		this.accountFragment = accountFragment;
	}

	public MyAccountInfo getMyAccountInfo() {
		return myAccountInfo;
	}

	public void setMyAccountInfo(MyAccountInfo myAccountInfo) {
		this.myAccountInfo = myAccountInfo;
	}


	public boolean isExpiredDateLink() {
		return isExpiredDateLink;
	}

	public void setExpiredDateLink(boolean expiredDateLink) {
		isExpiredDateLink = expiredDateLink;
	}


	public MegaOffline getSelectedOfflineNode() {
		return selectedOfflineNode;
	}

	public void setSelectedOfflineNode(MegaOffline selectedOfflineNode) {
		this.selectedOfflineNode = selectedOfflineNode;
	}


	public int getSelectedPaymentMethod() {
		return selectedPaymentMethod;
	}

	public void setSelectedPaymentMethod(int selectedPaymentMethod) {
		this.selectedPaymentMethod = selectedPaymentMethod;
	}

	public int getSelectedAccountType() {
		return selectedAccountType;
	}

	public void setSelectedAccountType(int selectedAccountType) {
		this.selectedAccountType = selectedAccountType;
	}


	public int getDisplayedAccountType() {
		return displayedAccountType;
	}

	public void setDisplayedAccountType(int displayedAccountType) {
		this.displayedAccountType = displayedAccountType;
	}

	public MegaChatListItem getSelectedChat() {
		return selectedChatItem;
	}

	public void setSelectedChat(MegaChatListItem selectedChatItem) {
		this.selectedChatItem = selectedChatItem;
	}

	public void setChatListenerRecentChatsFragmentLollipop(MegaChatListenerInterface recentChatsFragmentLollipopListener){
		log("setChatListenerRecentChatsFragmentLollipop");
		this.recentChatsFragmentLollipopListener = recentChatsFragmentLollipopListener;
	}

	public void enableChat(){
		Intent intent = new Intent(managerActivity, LoginActivityLollipop.class);
		intent.putExtra("visibleFragment", Constants. LOGIN_FRAGMENT);
		intent.setAction(Constants.ACTION_ENABLE_CHAT);
		startActivity(intent);
		finish();
//		UserCredentials credentials = dbH.getCredentials();
//		String gSession = credentials.getSession();
//		int ret = megaChatApi.init(gSession);
//		megaApi.fetchNodes(this);
	}


	public void disableChat(){
		log("disableChat");

		if(rChatFL!=null){
			megaChatApi.removeChatListener(rChatFL);
		}

		megaChatApi.logout(this);
		app.disableMegaChatApi();
		megaChatApi=null;
	}
}<|MERGE_RESOLUTION|>--- conflicted
+++ resolved
@@ -3713,11 +3713,7 @@
 
     			android.app.FragmentTransaction ft = getFragmentManager().beginTransaction();
     			ft.replace(R.id.fragment_container, sttFLol, "sttF");
-<<<<<<< HEAD
-    			ft.commitNow();
-=======
     			ft.commit();
->>>>>>> fd63dbc6
 
 				supportInvalidateOptionsMenu();
 				showFabButton();
