package mega.privacy.android.app.lollipop;

import android.Manifest;
import android.annotation.SuppressLint;
import android.app.Activity;
import android.app.NotificationManager;
import android.app.ProgressDialog;
import android.app.SearchManager;
import android.content.BroadcastReceiver;
import android.content.ComponentCallbacks2;
import android.content.Context;
import android.content.DialogInterface;
import android.content.Intent;
import android.content.IntentFilter;
import android.content.pm.ActivityInfo;
import android.content.pm.PackageManager;
import android.content.res.Configuration;
import android.database.Cursor;
import android.graphics.Bitmap;
import android.graphics.Color;
import android.graphics.PorterDuff;
import android.graphics.drawable.Drawable;
import android.net.Uri;
import android.os.Build;
import android.os.Bundle;
import android.os.Handler;
import android.provider.ContactsContract;
import android.text.TextUtils;
import androidx.annotation.NonNull;
import androidx.core.content.res.ResourcesCompat;
import androidx.lifecycle.Observer;
import androidx.navigation.NavOptions;
import com.google.android.material.appbar.MaterialToolbar;
import androidx.core.text.HtmlCompat;
import androidx.lifecycle.Lifecycle;
import com.google.android.material.bottomnavigation.BottomNavigationItemView;
import com.google.android.material.bottomnavigation.BottomNavigationMenuView;
import com.google.android.material.appbar.AppBarLayout;
import com.google.android.material.bottomnavigation.BottomNavigationView;
import com.google.android.material.bottomsheet.BottomSheetDialogFragment;

import androidx.coordinatorlayout.widget.CoordinatorLayout;

import com.google.android.material.dialog.MaterialAlertDialogBuilder;
import com.google.android.material.floatingactionbutton.FloatingActionButton;
import com.google.android.material.navigation.NavigationView;
import com.google.android.material.navigation.NavigationView.OnNavigationItemSelectedListener;
import com.google.android.material.tabs.TabLayout;
import androidx.core.app.ActivityCompat;
import androidx.fragment.app.Fragment;
import androidx.fragment.app.FragmentContainerView;
import androidx.fragment.app.FragmentManager;
import androidx.fragment.app.FragmentTransaction;
import androidx.core.app.NotificationManagerCompat;
import androidx.core.content.ContextCompat;
import androidx.core.view.MenuItemCompat;
import androidx.navigation.NavController;
import androidx.navigation.Navigation;
import androidx.viewpager.widget.ViewPager;
import androidx.drawerlayout.widget.DrawerLayout;
import androidx.appcompat.app.ActionBar;
import androidx.appcompat.app.AlertDialog;
import androidx.appcompat.widget.SearchView;

import android.text.Editable;
import android.text.Html;
import android.text.InputType;
import android.text.Spanned;
import android.text.TextWatcher;
import android.util.DisplayMetrics;
import android.util.Pair;
import android.util.TypedValue;
import android.view.Display;
import android.view.Gravity;
import android.view.KeyEvent;
import android.view.LayoutInflater;
import android.view.Menu;
import android.view.MenuInflater;
import android.view.MenuItem;
import android.view.View;
import android.view.View.OnClickListener;
import android.view.ViewGroup;
import android.view.WindowManager;
import android.view.inputmethod.EditorInfo;
import android.view.inputmethod.InputMethodManager;
import android.widget.Button;
import android.widget.Chronometer;
import android.widget.EditText;
import android.widget.ImageView;
import android.widget.LinearLayout;
import android.widget.ProgressBar;
import android.widget.RelativeLayout;
import android.widget.ScrollView;
import android.widget.TextView;
import android.widget.TextView.OnEditorActionListener;

import com.ittianyu.bottomnavigationviewex.BottomNavigationViewEx;
import com.jeremyliao.liveeventbus.LiveEventBus;

import org.jetbrains.annotations.NotNull;

import java.io.File;
import java.io.FileNotFoundException;
import java.io.IOException;
import java.io.InputStream;
import java.util.ArrayList;
import java.util.Calendar;
import java.util.List;
import java.util.ListIterator;
import java.util.Locale;

import javax.inject.Inject;

import dagger.hilt.android.AndroidEntryPoint;
import kotlin.Unit;
import mega.privacy.android.app.AndroidCompletedTransfer;
import mega.privacy.android.app.BusinessExpiredAlertActivity;
import mega.privacy.android.app.DatabaseHandler;
import mega.privacy.android.app.DownloadService;
import mega.privacy.android.app.MegaApplication;
import mega.privacy.android.app.MegaAttributes;
import mega.privacy.android.app.MegaContactAdapter;
import mega.privacy.android.app.MegaContactDB;
import mega.privacy.android.app.MegaOffline;
import mega.privacy.android.app.MegaPreferences;
import mega.privacy.android.app.OpenPasswordLinkActivity;
import mega.privacy.android.app.Product;
import mega.privacy.android.app.R;
import mega.privacy.android.app.SMSVerificationActivity;
import mega.privacy.android.app.ShareInfo;
import mega.privacy.android.app.TransfersManagementActivity;
import mega.privacy.android.app.UploadService;
import mega.privacy.android.app.UserCredentials;
import mega.privacy.android.app.fragments.managerFragments.cu.CustomHideBottomViewOnScrollBehaviour;
import mega.privacy.android.app.mediaplayer.miniplayer.MiniAudioPlayerController;
import mega.privacy.android.app.activities.WebViewActivity;
import mega.privacy.android.app.components.CustomViewPager;
import mega.privacy.android.app.components.RoundedImageView;
import mega.privacy.android.app.components.attacher.MegaAttacher;
import mega.privacy.android.app.components.saver.NodeSaver;
import mega.privacy.android.app.components.transferWidget.TransfersManagement;
import mega.privacy.android.app.components.twemoji.EmojiEditText;
import mega.privacy.android.app.components.twemoji.EmojiTextView;
import mega.privacy.android.app.fcm.ContactsAdvancedNotificationBuilder;
import mega.privacy.android.app.fragments.homepage.HomepageSearchable;
import mega.privacy.android.app.fragments.homepage.main.HomepageFragment;
import mega.privacy.android.app.fragments.homepage.main.HomepageFragmentDirections;
import mega.privacy.android.app.fragments.managerFragments.LinksFragment;
import mega.privacy.android.app.activities.OfflineFileInfoActivity;
import mega.privacy.android.app.fragments.offline.OfflineFragment;
import mega.privacy.android.app.globalmanagement.SortOrderManagement;
import mega.privacy.android.app.interfaces.ActionNodeCallback;
import mega.privacy.android.app.fragments.managerFragments.cu.CameraUploadsFragment;
import mega.privacy.android.app.interfaces.SnackbarShower;
import mega.privacy.android.app.interfaces.ChatManagementCallback;
import mega.privacy.android.app.fragments.settingsFragments.cookie.CookieDialogHandler;
import mega.privacy.android.app.interfaces.UploadBottomSheetDialogActionListener;
import mega.privacy.android.app.listeners.CancelTransferListener;
import mega.privacy.android.app.listeners.ExportListener;
import mega.privacy.android.app.listeners.GetAttrUserListener;
import mega.privacy.android.app.listeners.RemoveFromChatRoomListener;
import mega.privacy.android.app.lollipop.adapters.ContactsPageAdapter;
import mega.privacy.android.app.lollipop.adapters.MyAccountPageAdapter;
import mega.privacy.android.app.lollipop.adapters.SharesPageAdapter;
import mega.privacy.android.app.lollipop.adapters.TransfersPageAdapter;
import mega.privacy.android.app.lollipop.controllers.AccountController;
import mega.privacy.android.app.lollipop.controllers.ContactController;
import mega.privacy.android.app.lollipop.controllers.NodeController;
import mega.privacy.android.app.lollipop.listeners.CreateGroupChatWithPublicLink;
import mega.privacy.android.app.lollipop.listeners.FabButtonListener;
import mega.privacy.android.app.lollipop.managerSections.CompletedTransfersFragmentLollipop;
import mega.privacy.android.app.lollipop.managerSections.ContactsFragmentLollipop;
import mega.privacy.android.app.lollipop.managerSections.ExportRecoveryKeyFragment;
import mega.privacy.android.app.lollipop.managerSections.FileBrowserFragmentLollipop;
import mega.privacy.android.app.lollipop.managerSections.InboxFragmentLollipop;
import mega.privacy.android.app.lollipop.managerSections.IncomingSharesFragmentLollipop;
import mega.privacy.android.app.lollipop.managerSections.MyAccountFragmentLollipop;
import mega.privacy.android.app.lollipop.managerSections.MyStorageFragmentLollipop;
import mega.privacy.android.app.lollipop.managerSections.NotificationsFragmentLollipop;
import mega.privacy.android.app.lollipop.managerSections.OutgoingSharesFragmentLollipop;
import mega.privacy.android.app.lollipop.managerSections.ReceivedRequestsFragmentLollipop;
import mega.privacy.android.app.fragments.recent.RecentsFragment;
import mega.privacy.android.app.lollipop.managerSections.RubbishBinFragmentLollipop;
import mega.privacy.android.app.lollipop.managerSections.SearchFragmentLollipop;
import mega.privacy.android.app.lollipop.managerSections.SentRequestsFragmentLollipop;
import mega.privacy.android.app.lollipop.managerSections.SettingsFragmentLollipop;
import mega.privacy.android.app.lollipop.managerSections.TransfersFragmentLollipop;
import mega.privacy.android.app.lollipop.managerSections.TurnOnNotificationsFragment;
import mega.privacy.android.app.lollipop.managerSections.UpgradeAccountFragmentLollipop;
import mega.privacy.android.app.lollipop.megaachievements.AchievementsActivity;
import mega.privacy.android.app.lollipop.megachat.BadgeDrawerArrowDrawable;
import mega.privacy.android.app.lollipop.megachat.ChatActivityLollipop;
import mega.privacy.android.app.lollipop.megachat.RecentChatsFragmentLollipop;
import mega.privacy.android.app.lollipop.qrcode.QRCodeActivity;
import mega.privacy.android.app.lollipop.qrcode.ScanCodeFragment;
import mega.privacy.android.app.lollipop.tasks.CheckOfflineNodesTask;
import mega.privacy.android.app.lollipop.tasks.FilePrepareTask;
import mega.privacy.android.app.lollipop.tasks.FillDBContactsTask;
import mega.privacy.android.app.middlelayer.iab.BillingManager;
import mega.privacy.android.app.middlelayer.iab.BillingUpdatesListener;
import mega.privacy.android.app.middlelayer.iab.MegaPurchase;
import mega.privacy.android.app.middlelayer.iab.MegaSku;
import mega.privacy.android.app.modalbottomsheet.ContactsBottomSheetDialogFragment;
import mega.privacy.android.app.modalbottomsheet.ManageTransferBottomSheetDialogFragment;
import mega.privacy.android.app.modalbottomsheet.MyAccountBottomSheetDialogFragment;
import mega.privacy.android.app.modalbottomsheet.NodeOptionsBottomSheetDialogFragment;
import mega.privacy.android.app.modalbottomsheet.OfflineOptionsBottomSheetDialogFragment;
import mega.privacy.android.app.modalbottomsheet.ReceivedRequestBottomSheetDialogFragment;
import mega.privacy.android.app.modalbottomsheet.SentRequestBottomSheetDialogFragment;
import mega.privacy.android.app.modalbottomsheet.SortByBottomSheetDialogFragment;
import mega.privacy.android.app.modalbottomsheet.UploadBottomSheetDialogFragment;
import mega.privacy.android.app.modalbottomsheet.chatmodalbottomsheet.ChatBottomSheetDialogFragment;
import mega.privacy.android.app.utils.AlertsAndWarnings;
import mega.privacy.android.app.utils.ChatUtil;
import mega.privacy.android.app.utils.ColorUtils;
import mega.privacy.android.app.utils.AvatarUtil;
import mega.privacy.android.app.utils.CameraUploadUtil;
import mega.privacy.android.app.modalbottomsheet.nodelabel.NodeLabelBottomSheetDialogFragment;
import mega.privacy.android.app.psa.Psa;
import mega.privacy.android.app.psa.PsaViewHolder;
import mega.privacy.android.app.psa.PsaManager;
import mega.privacy.android.app.service.iab.BillingManagerImpl;
import mega.privacy.android.app.service.push.MegaMessageService;
import mega.privacy.android.app.sync.cusync.CuSyncManager;
import mega.privacy.android.app.utils.LastShowSMSDialogTimeChecker;
import mega.privacy.android.app.utils.MegaNodeDialogUtil;
import mega.privacy.android.app.utils.LinksUtil;
import mega.privacy.android.app.utils.StringResourcesUtils;
import mega.privacy.android.app.utils.ThumbnailUtilsLollipop;
import mega.privacy.android.app.utils.Util;
import mega.privacy.android.app.utils.TimeUtils;
import mega.privacy.android.app.utils.contacts.MegaContactGetter;
import nz.mega.documentscanner.DocumentScannerActivity;
import nz.mega.sdk.MegaAccountDetails;
import nz.mega.sdk.MegaAchievementsDetails;
import nz.mega.sdk.MegaApiAndroid;
import nz.mega.sdk.MegaApiJava;
import nz.mega.sdk.MegaChatApi;
import nz.mega.sdk.MegaChatApiAndroid;
import nz.mega.sdk.MegaChatApiJava;
import nz.mega.sdk.MegaChatCall;
import nz.mega.sdk.MegaChatError;
import nz.mega.sdk.MegaChatListItem;
import nz.mega.sdk.MegaChatListenerInterface;
import nz.mega.sdk.MegaChatPeerList;
import nz.mega.sdk.MegaChatPresenceConfig;
import nz.mega.sdk.MegaChatRequest;
import nz.mega.sdk.MegaChatRequestListenerInterface;
import nz.mega.sdk.MegaChatRoom;
import nz.mega.sdk.MegaContactRequest;
import nz.mega.sdk.MegaError;
import nz.mega.sdk.MegaEvent;
import nz.mega.sdk.MegaFolderInfo;
import nz.mega.sdk.MegaGlobalListenerInterface;
import nz.mega.sdk.MegaNode;
import nz.mega.sdk.MegaRequest;
import nz.mega.sdk.MegaRequestListenerInterface;
import nz.mega.sdk.MegaShare;
import nz.mega.sdk.MegaTransfer;
import nz.mega.sdk.MegaTransferData;
import nz.mega.sdk.MegaTransferListenerInterface;
import nz.mega.sdk.MegaUser;
import nz.mega.sdk.MegaUserAlert;
import nz.mega.sdk.MegaUtilsAndroid;

import static mega.privacy.android.app.constants.EventConstants.EVENT_FINISH_ACTIVITY;
import static mega.privacy.android.app.modalbottomsheet.UploadBottomSheetDialogFragment.GENERAL_UPLOAD;
import static mega.privacy.android.app.modalbottomsheet.UploadBottomSheetDialogFragment.HOMEPAGE_UPLOAD;
import static mega.privacy.android.app.utils.MegaNodeDialogUtil.IS_NEW_TEXT_FILE_SHOWN;
import static mega.privacy.android.app.utils.MegaNodeDialogUtil.NEW_TEXT_FILE_TEXT;
import static mega.privacy.android.app.utils.MegaNodeDialogUtil.checkNewTextFileDialogState;
import static mega.privacy.android.app.utils.ConstantsUrl.RECOVERY_URL;
import static mega.privacy.android.app.utils.MegaNodeDialogUtil.showRenameNodeDialog;
import static mega.privacy.android.app.utils.OfflineUtils.*;
import static mega.privacy.android.app.constants.BroadcastConstants.*;
import static mega.privacy.android.app.constants.IntentConstants.*;
import static mega.privacy.android.app.utils.AlertsAndWarnings.showOverDiskQuotaPaywallWarning;
import static mega.privacy.android.app.utils.ChatUtil.*;
import static mega.privacy.android.app.utils.ColorUtils.tintIcon;
import static mega.privacy.android.app.utils.PermissionUtils.*;
import static mega.privacy.android.app.utils.StringResourcesUtils.getQuantityString;
import static mega.privacy.android.app.utils.TextUtil.isTextEmpty;
import static mega.privacy.android.app.utils.billing.PaymentUtils.*;
import static mega.privacy.android.app.lollipop.FileInfoActivityLollipop.NODE_HANDLE;
import static mega.privacy.android.app.lollipop.qrcode.MyCodeFragment.QR_IMAGE_FILE_NAME;
import static mega.privacy.android.app.middlelayer.iab.BillingManager.RequestCode.REQ_CODE_BUY;
import static mega.privacy.android.app.modalbottomsheet.ModalBottomSheetUtil.isBottomSheetDialogShown;
import static mega.privacy.android.app.service.iab.BillingManagerImpl.PAYMENT_GATEWAY;
import static mega.privacy.android.app.utils.AvatarUtil.*;
import static mega.privacy.android.app.utils.CacheFolderManager.TEMPORAL_FOLDER;
import static mega.privacy.android.app.utils.CacheFolderManager.*;
import static mega.privacy.android.app.utils.CallUtil.*;
import static mega.privacy.android.app.utils.CameraUploadUtil.*;
import static mega.privacy.android.app.utils.Constants.*;
import static mega.privacy.android.app.utils.DBUtil.resetAccountDetailsTimeStamp;
import static mega.privacy.android.app.utils.FileUtil.*;
import static mega.privacy.android.app.utils.JobUtil.*;
import static mega.privacy.android.app.utils.LogUtil.*;
import static mega.privacy.android.app.utils.MegaApiUtils.calculateDeepBrowserTreeIncoming;
import static mega.privacy.android.app.utils.MegaNodeUtil.*;
import static mega.privacy.android.app.utils.ProgressDialogUtil.*;
import static mega.privacy.android.app.utils.TimeUtils.getHumanizedTime;
import static mega.privacy.android.app.utils.UploadUtil.*;
import static mega.privacy.android.app.utils.Util.*;
import static nz.mega.sdk.MegaApiJava.*;
import static nz.mega.sdk.MegaChatApiJava.MEGACHAT_INVALID_HANDLE;

@AndroidEntryPoint
public class ManagerActivityLollipop extends TransfersManagementActivity
		implements MegaRequestListenerInterface, MegaChatListenerInterface,
		MegaChatRequestListenerInterface, OnNavigationItemSelectedListener,
		MegaGlobalListenerInterface, MegaTransferListenerInterface, OnClickListener,
		BottomNavigationView.OnNavigationItemSelectedListener, UploadBottomSheetDialogActionListener,
		BillingUpdatesListener, ChatManagementCallback, ActionNodeCallback, SnackbarShower {

	private static final String TRANSFER_OVER_QUOTA_SHOWN = "TRANSFER_OVER_QUOTA_SHOWN";

	public static final String TRANSFERS_TAB = "TRANSFERS_TAB";
	private static final String SEARCH_SHARED_TAB = "SEARCH_SHARED_TAB";
	private static final String SEARCH_DRAWER_ITEM = "SEARCH_DRAWER_ITEM";
	private static final String DRAWER_ITEM_BEFORE_OPEN_FULLSCREEN_OFFLINE = "DRAWER_ITEM_BEFORE_OPEN_FULLSCREEN_OFFLINE";
	public static final String OFFLINE_SEARCH_QUERY = "OFFLINE_SEARCH_QUERY:";
	private static final String MK_LAYOUT_VISIBLE = "MK_LAYOUT_VISIBLE";

    private static final String BUSINESS_GRACE_ALERT_SHOWN = "BUSINESS_GRACE_ALERT_SHOWN";
	private static final String BUSINESS_CU_ALERT_SHOWN = "BUSINESS_CU_ALERT_SHOWN";
	public static final String BUSINESS_CU_FRAGMENT_SETTINGS = "BUSINESS_CU_FRAGMENT_SETTINGS";
	public static final String BUSINESS_CU_FRAGMENT_CU = "BUSINESS_CU_FRAGMENT_CU";

	private static final String DEEP_BROWSER_TREE_LINKS = "DEEP_BROWSER_TREE_LINKS";
    private static final String PARENT_HANDLE_LINKS = "PARENT_HANDLE_LINKS";
    public static final String NEW_CREATION_ACCOUNT = "NEW_CREATION_ACCOUNT";
    public static final String JOINING_CHAT_LINK = "JOINING_CHAT_LINK";
    public static final String LINK_JOINING_CHAT_LINK = "LINK_JOINING_CHAT_LINK";
    public static final String CONNECTED = "CONNECTED";

    private static final String SMALL_GRID = "SMALL_GRID";

	public static final int ERROR_TAB = -1;
	public static final int INCOMING_TAB = 0;
	public static final int OUTGOING_TAB = 1;
  	public static final int LINKS_TAB = 2;
	public static final int CONTACTS_TAB = 0;
	public static final int SENT_REQUESTS_TAB = 1;
	public static final int RECEIVED_REQUESTS_TAB = 2;
	public static final int GENERAL_TAB = 0;
	public static final int STORAGE_TAB = 1;
	public static final int PENDING_TAB = 0;
	public static final int COMPLETED_TAB = 1;

	private static final int CLOUD_DRIVE_BNV = 0;
	private static final int CAMERA_UPLOADS_BNV = 1;
	private static final int HOMEPAGE_BNV = 2;
	private static final int CHAT_BNV = 3;
	private static final int SHARED_BNV = 4;
	private static final int HIDDEN_BNV = 5;
	private static final int MEDIA_UPLOADS_BNV = 6;
	// 8dp + 56dp(Fab's size) + 8dp
    public static final int TRANSFER_WIDGET_MARGIN_BOTTOM = 72;

	/** The causes of elevating the app bar */
	public static final int ELEVATION_SCROLL = 0x01;
    public static final int ELEVATION_CALL_IN_PROGRESS = 0x02;
    /** The cause bitmap of elevating the app bar */
    private int mElevationCause;
    /** True if any TabLayout is visible */
    private boolean mShowAnyTabLayout;

    private LastShowSMSDialogTimeChecker smsDialogTimeChecker;

	@Inject
	CookieDialogHandler cookieDialogHandler;
	@Inject
	SortOrderManagement sortOrderManagement;

	public int accountFragment;

	private long handleInviteContact = -1;

	public ArrayList<Integer> transfersInProgress;
	public MegaTransferData transferData;

	public long transferCallback = 0;

	//GET PRO ACCOUNT PANEL
	LinearLayout getProLayout=null;
	TextView getProText;
	TextView leftCancelButton;
	TextView rightUpgradeButton;
	Button addPhoneNumberButton;
	TextView addPhoneNumberLabel;
	FloatingActionButton fabButton;

	AlertDialog evaluateAppDialog;

	MegaNode inboxNode = null;

	private boolean mkLayoutVisible = false;

	MegaNode rootNode = null;

	NodeController nC;
	ContactController cC;
	AccountController aC;

	private final MegaAttacher nodeAttacher = new MegaAttacher(this);
	private final NodeSaver nodeSaver = new NodeSaver(this, this, this,
			AlertsAndWarnings.showSaveToDeviceConfirmDialog(this));

	private AndroidCompletedTransfer selectedTransfer;
	MegaNode selectedNode;
	MegaOffline selectedOfflineNode;
	MegaContactAdapter selectedUser;
	MegaContactRequest selectedRequest;

	public long selectedChatItemId;

	private BadgeDrawerArrowDrawable badgeDrawable;

	MegaPreferences prefs = null;
	MegaAttributes attr = null;
	static ManagerActivityLollipop managerActivity = null;
	MegaApplication app = null;
	MegaApiAndroid megaApi;
	MegaChatApiAndroid megaChatApi;
	Handler handler;
	DisplayMetrics outMetrics;
    float scaleText;
	FragmentContainerView fragmentContainer;
    ActionBar aB;
    MaterialToolbar toolbar;
    AppBarLayout abL;

	int selectedAccountType;
	int displayedAccountType;

	int countUserAttributes=0;
	int errorUserAttibutes=0;

	ShareInfo infoManager;
	MegaNode parentNodeManager;

	boolean firstNavigationLevel = true;
    public DrawerLayout drawerLayout;
    ArrayList<MegaUser> contacts = new ArrayList<>();
    ArrayList<MegaUser> visibleContacts = new ArrayList<>();

    public boolean openFolderRefresh = false;

    public boolean openSettingsStorage = false;
    public boolean openSettingsQR = false;
	boolean newAccount = false;
	public boolean newCreationAccount;

	private int storageState = MegaApiJava.STORAGE_STATE_UNKNOWN; //Default value
	private int storageStateFromBroadcast = MegaApiJava.STORAGE_STATE_UNKNOWN; //Default value
    private boolean showStorageAlertWithDelay;

	private boolean isStorageStatusDialogShown = false;

	private boolean isTransferOverQuotaWarningShown;
	private AlertDialog transferOverQuotaWarning;
	private AlertDialog confirmationTransfersDialog;

	private boolean userNameChanged;
	private boolean userEmailChanged;

	private AlertDialog reconnectDialog;

	private RelativeLayout navigationDrawerAddPhoneContainer;
    int orientationSaved;

    private boolean isSMSDialogShowing;
    private String bonusStorageSMS = "GB";
    private final static String STATE_KEY_SMS_DIALOG =  "isSMSDialogShowing";
    private final static String STATE_KEY_SMS_BONUS =  "bonusStorageSMS";
	private BillingManager mBillingManager;
	private List<MegaSku> mSkuDetailsList;

	public enum FragmentTag {
		CLOUD_DRIVE, HOMEPAGE, CAMERA_UPLOADS, INBOX, INCOMING_SHARES, OUTGOING_SHARES, CONTACTS, RECEIVED_REQUESTS, SENT_REQUESTS, SETTINGS, MY_ACCOUNT, MY_STORAGE, SEARCH, TRANSFERS, COMPLETED_TRANSFERS, RECENT_CHAT, RUBBISH_BIN, NOTIFICATIONS, UPGRADE_ACCOUNT, TURN_ON_NOTIFICATIONS, EXPORT_RECOVERY_KEY, PERMISSIONS, SMS_VERIFICATION, LINKS;

		public String getTag () {
			switch (this) {
				case CLOUD_DRIVE: return "fbFLol";
				case HOMEPAGE: return "fragmentHomepage";
				case RUBBISH_BIN: return "rubbishBinFLol";
				case CAMERA_UPLOADS: return "cuFLol";
				case INBOX: return "iFLol";
				case INCOMING_SHARES: return "isF";
				case OUTGOING_SHARES: return "osF";
				case CONTACTS: return "android:switcher:" + R.id.contact_tabs_pager + ":" + 0;
				case SENT_REQUESTS: return "android:switcher:" + R.id.contact_tabs_pager + ":" + 1;
				case RECEIVED_REQUESTS: return "android:switcher:" + R.id.contact_tabs_pager + ":" + 2;
				case SETTINGS: return "sttF";
				case MY_ACCOUNT: return "android:switcher:" + R.id.my_account_tabs_pager + ":" + 0;
				case MY_STORAGE: return "android:switcher:" + R.id.my_account_tabs_pager + ":" + 1;
				case SEARCH: return "sFLol";
				case TRANSFERS: return "android:switcher:" + R.id.transfers_tabs_pager + ":" + 0;
				case COMPLETED_TRANSFERS: return "android:switcher:" + R.id.transfers_tabs_pager + ":" + 1;
				case RECENT_CHAT: return "rChat";
				case NOTIFICATIONS: return "notificFragment";
				case UPGRADE_ACCOUNT: return "upAFL";
				case TURN_ON_NOTIFICATIONS: return "tonF";
				case EXPORT_RECOVERY_KEY: return "eRKeyF";
				case PERMISSIONS: return "pF";
                case SMS_VERIFICATION: return "svF";
				case LINKS: return "lF";
			}
			return null;
		}
	}

	public enum DrawerItem {
		CLOUD_DRIVE, CAMERA_UPLOADS, HOMEPAGE, CHAT, SHARED_ITEMS,
		ACCOUNT, CONTACTS, NOTIFICATIONS, SETTINGS,
		INBOX, SEARCH, TRANSFERS, RUBBISH_BIN,
		ASK_PERMISSIONS;

		public String getTitle(Context context) {
			switch(this)
			{
				case CLOUD_DRIVE: return context.getString(R.string.section_cloud_drive);
				case CAMERA_UPLOADS: return context.getString(R.string.section_photo_sync);
				case INBOX: return context.getString(R.string.section_inbox);
				case SHARED_ITEMS: return context.getString(R.string.title_shared_items);
				case CONTACTS: {
					context.getString(R.string.section_contacts);
				}
				case SETTINGS: return context.getString(R.string.action_settings);
				case ACCOUNT: return context.getString(R.string.section_account);
				case SEARCH: return context.getString(R.string.action_search);
				case TRANSFERS: return context.getString(R.string.section_transfers);
				case CHAT: return context.getString(R.string.section_chat);
				case RUBBISH_BIN: return context.getString(R.string.section_rubbish_bin);
				case NOTIFICATIONS: return context.getString(R.string.title_properties_chat_contact_notifications);
			}
			return null;
		}
	}

	public boolean turnOnNotifications = false;

	private int searchSharedTab = -1;
	private DrawerItem searchDrawerItem = null;
	private DrawerItem drawerItem;
	DrawerItem drawerItemPreUpgradeAccount = null;
	int accountFragmentPreUpgradeAccount = -1;
	static MenuItem drawerMenuItem = null;
	LinearLayout fragmentLayout;
	BottomNavigationViewEx bNV;
	NavigationView nV;
	RelativeLayout usedSpaceLayout;
	private EmojiTextView nVDisplayName;
	TextView nVEmail;
	TextView businessLabel;
	RoundedImageView nVPictureProfile;
	TextView spaceTV;
	ProgressBar usedSpacePB;

	private MiniAudioPlayerController miniAudioPlayerController;

	private LinearLayout cuViewTypes;
	private TextView cuYearsButton;
	private TextView cuMonthsButton;
	private TextView cuDaysButton;
	private TextView cuAllButton;
	private LinearLayout cuLayout;
	private Button enableCUButton;
	private ProgressBar cuProgressBar;

	//Tabs in Shares
	private TabLayout tabLayoutShares;
	private SharesPageAdapter sharesPageAdapter;
	private CustomViewPager viewPagerShares;

	//Tabs in Contacts
	private TabLayout tabLayoutContacts;
	private ContactsPageAdapter contactsPageAdapter;
	private CustomViewPager viewPagerContacts;

	//Tabs in My Account
	private TabLayout tabLayoutMyAccount;
	private MyAccountPageAdapter mTabsAdapterMyAccount;
	private ViewPager viewPagerMyAccount;

	//Tabs in Transfers
	private TabLayout tabLayoutTransfers;
	private TransfersPageAdapter mTabsAdapterTransfers;
	private CustomViewPager viewPagerTransfers;

	private RelativeLayout callInProgressLayout;
	private Chronometer callInProgressChrono;
	private TextView callInProgressText;
	private LinearLayout microOffLayout;
	private LinearLayout videoOnLayout;

	boolean firstTimeAfterInstallation = true;
	SearchView searchView;
	public boolean searchExpand = false;
	private String searchQuery = "";
	public boolean textSubmitted = false;
	public boolean textsearchQuery = false;
	boolean isSearching = false;
	public int levelsSearch = -1;
	boolean openLink = false;

	long lastTimeOnTransferUpdate = Calendar.getInstance().getTimeInMillis();

	boolean firstLogin = false;
	private boolean askPermissions = false;
	private boolean isClearRubbishBin = false;
	private boolean moveToRubbish = false;
	private boolean restoreFromRubbish = false;

	boolean megaContacts = true;
	String feedback;

	private HomepageScreen mHomepageScreen = HomepageScreen.HOMEPAGE;

	private enum HomepageScreen {
       	HOMEPAGE, PHOTOS, DOCUMENTS, AUDIO, VIDEO,
       	FULLSCREEN_OFFLINE, OFFLINE_FILE_INFO, RECENT_BUCKET
	}

	public boolean isSmallGridCameraUploads = false;

	public boolean passwordReminderFromMyAccount = false;

	public boolean isList = true;

	private long parentHandleBrowser;
	private long parentHandleRubbish;
	private long parentHandleIncoming;
	private long parentHandleLinks;
	private long parentHandleOutgoing;
	private long parentHandleSearch;
	private long parentHandleInbox;
	private String pathNavigationOffline;
	public int deepBrowserTreeIncoming = 0;
	public int deepBrowserTreeOutgoing = 0;
	private int deepBrowserTreeLinks;

	int indexShares = -1;
	int indexContacts = -1;
	int indexAccount = -1;
	int indexTransfers = -1;

	//LOLLIPOP FRAGMENTS
    private FileBrowserFragmentLollipop fbFLol;
    private RubbishBinFragmentLollipop rubbishBinFLol;
    private InboxFragmentLollipop iFLol;
    private IncomingSharesFragmentLollipop inSFLol;
	private OutgoingSharesFragmentLollipop outSFLol;
	private LinksFragment lF;
	private ContactsFragmentLollipop cFLol;
	private ReceivedRequestsFragmentLollipop rRFLol;
	private SentRequestsFragmentLollipop sRFLol;
	private MyAccountFragmentLollipop maFLol;
	private MyStorageFragmentLollipop mStorageFLol;
	private TransfersFragmentLollipop tFLol;
	private CompletedTransfersFragmentLollipop completedTFLol;
	private SearchFragmentLollipop sFLol;
	private SettingsFragmentLollipop sttFLol;
	private UpgradeAccountFragmentLollipop upAFL;
	private CameraUploadsFragment cuFragment;
	private RecentChatsFragmentLollipop rChatFL;
	private NotificationsFragmentLollipop notificFragment;
	private TurnOnNotificationsFragment tonF;
	private ExportRecoveryKeyFragment eRKeyF;
	private PermissionsFragment pF;
	private SMSVerificationFragment svF;

	private boolean mStopped = true;
	private DrawerItem drawerItemBeforeOpenFullscreenOffline = null;
	private OfflineFragment fullscreenOfflineFragment;
	private OfflineFragment pagerOfflineFragment;
	private RecentsFragment pagerRecentsFragment;

	ProgressDialog statusDialog;

	private AlertDialog permissionsDialog;
	private AlertDialog presenceStatusDialog;
	private AlertDialog openLinkDialog;
	private boolean openLinkDialogIsShown = false;
	private boolean openLinkDialogIsErrorShown = false;
	private AlertDialog alertNotPermissionsUpload;
	private AlertDialog clearRubbishBinDialog;
	private AlertDialog insertPassDialog;
	private AlertDialog changeUserAttributeDialog;
	private AlertDialog alertDialogStorageStatus;
	private AlertDialog alertDialogSMSVerification;
	private AlertDialog newTextFileDialog;

	private MenuItem searchMenuItem;
	private MenuItem gridSmallLargeMenuItem;
	private MenuItem addContactMenuItem;
	private MenuItem addMenuItem;
	private MenuItem createFolderMenuItem;
	private MenuItem importLinkMenuItem;
	private MenuItem enableSelectMenuItem;
	private MenuItem selectMenuItem;
	private MenuItem unSelectMenuItem;
	private MenuItem thumbViewMenuItem;
	private MenuItem refreshMenuItem;
	private MenuItem sortByMenuItem;
	private MenuItem helpMenuItem;
	private MenuItem doNotDisturbMenuItem;
	private MenuItem upgradeAccountMenuItem;
	private MenuItem clearRubbishBinMenuitem;
	private MenuItem changePass;
	private MenuItem exportMK;
	private MenuItem takePicture;
	private MenuItem cancelSubscription;
	private MenuItem killAllSessions;
	private MenuItem cancelAllTransfersMenuItem;
	private MenuItem playTransfersMenuIcon;
	private MenuItem pauseTransfersMenuIcon;
	private MenuItem logoutMenuItem;
	private MenuItem forgotPassMenuItem;
	private MenuItem inviteMenuItem;
	private MenuItem retryTransfers;
	private MenuItem clearCompletedTransfers;
	private MenuItem scanQRcodeMenuItem;
	private MenuItem returnCallMenuItem;

	private Chronometer chronometerMenuItem;
	private LinearLayout layoutCallMenuItem;

	private int typesCameraPermission = INVALID_TYPE_PERMISSIONS;
	AlertDialog enable2FADialog;
	boolean isEnable2FADialogShown = false;
	Button enable2FAButton;
	Button skip2FAButton;

	private boolean is2FAEnabled = false;

	public boolean comesFromNotifications = false;
	public int comesFromNotificationsLevel = 0;
	public long comesFromNotificationHandle = -1;
	public long comesFromNotificationHandleSaved = -1;
	public int comesFromNotificationDeepBrowserTreeIncoming = -1;

	RelativeLayout myAccountHeader;
	ImageView contactStatus;
	RelativeLayout myAccountSection;
	RelativeLayout inboxSection;
	RelativeLayout contactsSection;
	RelativeLayout notificationsSection;
	private RelativeLayout transfersSection;
	RelativeLayout settingsSection;
	Button upgradeAccount;
	TextView contactsSectionText;
	TextView notificationsSectionText;
	int bottomNavigationCurrentItem = -1;
	View chatBadge;
	View callBadge;

	private boolean connected;

	private boolean joiningToChatLink;
	private String linkJoinToChatLink;

	private boolean onAskingPermissionsFragment = false;
	public boolean onAskingSMSVerificationFragment = false;

	private View mNavHostView;
	private NavController mNavController;
	private HomepageSearchable mHomepageSearchable;

	private BroadcastReceiver refreshAddPhoneNumberButtonReceiver = new BroadcastReceiver() {
        @Override
        public void onReceive(Context context,Intent intent) {
            if (intent != null && intent.getAction() == BROADCAST_ACTION_INTENT_REFRESH_ADD_PHONE_NUMBER) {
                if(drawerLayout != null) {
                    drawerLayout.closeDrawer(Gravity.LEFT);
                }
                refreshAddPhoneNumberButton();
            }
        }
    };
	private EditText openLinkText;
	private RelativeLayout openLinkError;
	private TextView openLinkErrorText;
	private Button openLinkOpenButton;

	private boolean isBusinessGraceAlertShown;
	private AlertDialog businessGraceAlert;
	private boolean isBusinessCUAlertShown;
	private AlertDialog businessCUAlert;

	private BottomSheetDialogFragment bottomSheetDialogFragment;
	private PsaViewHolder psaViewHolder;

	/**
	 * Broadcast to update the completed transfers tab.
	 */
	private BroadcastReceiver transferFinishReceiver = new BroadcastReceiver() {
		@Override
		public void onReceive(Context context, Intent intent) {
			if (!isTransfersCompletedAdded()) {
				return;
			}

			if (intent == null || intent.getAction() == null
					|| !intent.getAction().equals(BROADCAST_ACTION_TRANSFER_FINISH)) {
				return;
			}

			AndroidCompletedTransfer completedTransfer = intent.getParcelableExtra(COMPLETED_TRANSFER);
			if (completedTransfer == null) {
				return;
			}

			completedTFLol.transferFinish(completedTransfer);
		}
	};


	/**
	 * Broadcast to show a "transfer over quota" warning if it is on Transfers section.
	 */
	private BroadcastReceiver transferOverQuotaUpdateReceiver = new BroadcastReceiver() {
		@Override
		public void onReceive(Context context, Intent intent) {
			updateWidget(intent);

			if (intent == null) return;

			if (intent.getAction() != null && intent.getAction().equals(ACTION_TRANSFER_OVER_QUOTA) && drawerItem == DrawerItem.TRANSFERS && isActivityInForeground()) {
				showTransfersTransferOverQuotaWarning();
			}

			if (MegaApplication.getTransfersManagement().thereAreFailedTransfers() && drawerItem == DrawerItem.TRANSFERS && getTabItemTransfers() == COMPLETED_TAB && !retryTransfers.isVisible()) {
				retryTransfers.setVisible(true);
			}
		}
	};

	private BroadcastReceiver chatArchivedReceiver = new BroadcastReceiver() {
		@Override
		public void onReceive(Context context, Intent intent) {
			if (intent == null) return;

			String title = intent.getStringExtra(CHAT_TITLE);
			if (title != null) {
				showSnackbar(SNACKBAR_TYPE, getString(R.string.success_archive_chat, title), -1);
			}
		}
	};

	private BroadcastReceiver updateMyAccountReceiver = new BroadcastReceiver() {
		@Override
		public void onReceive(Context context, Intent intent) {
			if (intent != null){
                if (ACTION_STORAGE_STATE_CHANGED.equals(intent.getAction())) {
                    storageStateFromBroadcast = intent.getIntExtra(EXTRA_STORAGE_STATE, MegaApiJava.STORAGE_STATE_UNKNOWN);
                    if (!showStorageAlertWithDelay) {
                        checkStorageStatus(storageStateFromBroadcast != MegaApiJava.STORAGE_STATE_UNKNOWN ?
								storageStateFromBroadcast : app.getStorageState(), false);
                    }
                    updateAccountDetailsVisibleInfo();
                    return;
				}

				int actionType = intent.getIntExtra(ACTION_TYPE, INVALID_ACTION);

				if(actionType == UPDATE_GET_PRICING){
					logDebug("BROADCAST TO UPDATE AFTER GET PRICING");
					//UPGRADE_ACCOUNT_FRAGMENT
					upAFL = (UpgradeAccountFragmentLollipop) getSupportFragmentManager().findFragmentByTag(FragmentTag.UPGRADE_ACCOUNT.getTag());
					if(upAFL!=null){
						upAFL.setPricingInfo();
					}
				}
				else if(actionType == UPDATE_ACCOUNT_DETAILS){
					logDebug("BROADCAST TO UPDATE AFTER UPDATE_ACCOUNT_DETAILS");
					if (isFinishing()) {
						return;
					}

					updateAccountDetailsVisibleInfo();

					//Check if myAccount section is visible
					if (getMyAccountFragment() != null) {
						logDebug("Update the account fragment");
						maFLol.setAccountDetails();
					}

					if (getMyStorageFragment() != null) {
						logDebug("Update the account fragment");
						mStorageFLol.setAccountDetails();
					}

					if (getUpgradeAccountFragment() != null) {
						if (drawerItem == DrawerItem.ACCOUNT && accountFragment == UPGRADE_ACCOUNT_FRAGMENT && megaApi.isBusinessAccount()) {
							closeUpgradeAccountFragment();
						} else {
							upAFL.showAvailableAccount();
						}
					}

					if (megaApi.isBusinessAccount()) {
						supportInvalidateOptionsMenu();
					}
				}
				else if(actionType == UPDATE_CREDIT_CARD_SUBSCRIPTION){
					logDebug("BROADCAST TO UPDATE AFTER UPDATE_CREDIT_CARD_SUBSCRIPTION");
					updateCancelSubscriptions();
				}
				else if(actionType == UPDATE_PAYMENT_METHODS){
					logDebug("BROADCAST TO UPDATE AFTER UPDATE_PAYMENT_METHODS");
				}
			}
		}
	};

	private BroadcastReceiver receiverUpdate2FA = new BroadcastReceiver() {
		@Override
		public void onReceive(Context context, Intent intent) {
			if (intent != null) {
				boolean enabled = intent.getBooleanExtra(INTENT_EXTRA_KEY_ENABLED, false);
				is2FAEnabled = enabled;
				if (getSettingsFragment() != null) {
					sttFLol.update2FAPreference(enabled);
				}
			}
		}
	};

	private final BroadcastReceiver receiverUpdateOrder = new BroadcastReceiver() {
		@Override
		public void onReceive(Context context, Intent intent) {
			if (intent == null || !BROADCAST_ACTION_INTENT_UPDATE_ORDER.equals(intent.getAction())) {
				return;
			}

			if (intent.getBooleanExtra(IS_CLOUD_ORDER, true)) {
				refreshCloudOrder(intent.getIntExtra(NEW_ORDER, ORDER_DEFAULT_ASC));
			} else {
				refreshOthersOrder();
			}
		}
	};

    private BroadcastReceiver receiverUpdateView = new BroadcastReceiver() {
        @Override
        public void onReceive(Context context, Intent intent) {
            if (intent != null) {
                updateView(intent.getBooleanExtra("isList", true));
				supportInvalidateOptionsMenu();
            }
        }
    };

	private BroadcastReceiver receiverCUAttrChanged = new BroadcastReceiver() {
		@Override
		public void onReceive(Context context, Intent intent) {

			synchronized (this){
				if (drawerItem == DrawerItem.CAMERA_UPLOADS) {
					cameraUploadsClicked();
				}

				//update folder icon
				onNodesCloudDriveUpdate();
			}
		}
	};

	private BroadcastReceiver networkReceiver = new BroadcastReceiver() {
		@Override
		public void onReceive(Context context, Intent intent) {
			logDebug("Network broadcast received!");
			int actionType;

			if (intent != null){
				actionType = intent.getIntExtra(ACTION_TYPE, INVALID_ACTION);

				if(actionType == GO_OFFLINE){
				    //stop cu process
                    stopRunningCameraUploadService(ManagerActivityLollipop.this);
					showOfflineMode();
				}
				else if(actionType == GO_ONLINE){
					showOnlineMode();
				}
				else if(actionType == START_RECONNECTION){
					startConnection();
				}
			}
		}
	};

	private BroadcastReceiver cameraUploadLauncherReceiver = new BroadcastReceiver() {
        @Override
        public void onReceive(Context context,Intent intent) {
            try {
				logDebug("cameraUploadLauncherReceiver: Start service here");
                startCameraUploadServiceIgnoreAttr(ManagerActivityLollipop.this);
            } catch (Exception e) {
				logError("cameraUploadLauncherReceiver: Exception", e);
            }
        }
    };

	private BroadcastReceiver contactUpdateReceiver = new BroadcastReceiver() {
		@Override
		public void onReceive(Context context, Intent intent) {
			if (intent == null || intent.getAction() == null)
				return;


			long userHandle = intent.getLongExtra(EXTRA_USER_HANDLE, INVALID_HANDLE);

			if (intent.getAction().equals(ACTION_UPDATE_NICKNAME)
					|| intent.getAction().equals(ACTION_UPDATE_FIRST_NAME)
					|| intent.getAction().equals(ACTION_UPDATE_LAST_NAME)) {
				if (getContactsFragment() != null) {
					cFLol.updateContact(userHandle);
				}

				if (isIncomingAdded() && inSFLol.getItemCount() > 0) {
					inSFLol.updateContact(userHandle);
				}

				if (isOutgoingAdded() && outSFLol.getItemCount() > 0) {
					outSFLol.updateContact(userHandle);
				}
			} else if (intent.getAction().equals(ACTION_UPDATE_CREDENTIALS) && getContactsFragment() != null) {
				cFLol.updateContact(userHandle);
			}
		}
	};

	private BroadcastReceiver chatCallUpdateReceiver = new BroadcastReceiver() {
		@Override
		public void onReceive(Context context, Intent intent) {
			if (intent == null || intent.getAction() == null)
				return;

			long chatIdReceived = intent.getLongExtra(UPDATE_CHAT_CALL_ID, MEGACHAT_INVALID_HANDLE);

			if (chatIdReceived == MEGACHAT_INVALID_HANDLE)
				return;

			if (intent.getAction().equals(ACTION_CALL_STATUS_UPDATE)) {
				int callStatus = intent.getIntExtra(UPDATE_CALL_STATUS, INVALID_CALL_STATUS);
				switch (callStatus) {
					case MegaChatCall.CALL_STATUS_REQUEST_SENT:
					case MegaChatCall.CALL_STATUS_RING_IN:
					case MegaChatCall.CALL_STATUS_IN_PROGRESS:
					case MegaChatCall.CALL_STATUS_RECONNECTING:
					case MegaChatCall.CALL_STATUS_JOINING:
					case MegaChatCall.CALL_STATUS_DESTROYED:
					case MegaChatCall.CALL_STATUS_USER_NO_PRESENT:
						updateVisibleCallElements(chatIdReceived);
						break;
				}
			}

			if (intent.getAction().equals(ACTION_CHANGE_CALL_ON_HOLD)) {
				updateVisibleCallElements(chatIdReceived);
			}

			if (intent.getAction().equals(ACTION_CHANGE_LOCAL_AVFLAGS)) {
				MegaChatCall callInProgress = getCallInProgress();
				if (callInProgress != null && callInProgress.getChatid() == chatIdReceived) {
					showHideMicroAndVideoIcons(callInProgress, microOffLayout, videoOnLayout);
				}
			}
		}
	};

	private BroadcastReceiver chatSessionUpdateReceiver = new BroadcastReceiver() {
		@Override
		public void onReceive(Context context, Intent intent) {
			if (intent == null || intent.getAction() == null)
				return;

			long chatIdReceived = intent.getLongExtra(UPDATE_CHAT_CALL_ID, MEGACHAT_INVALID_HANDLE);

			if (chatIdReceived == MEGACHAT_INVALID_HANDLE)
				return;

			if (intent.getAction().equals(ACTION_CHANGE_SESSION_ON_HOLD)) {
				updateVisibleCallElements(chatIdReceived);
			}
		}
	};

	private BroadcastReceiver chatRoomMuteUpdateReceiver = new BroadcastReceiver() {
		@Override
		public void onReceive(Context context, Intent intent) {
			if (intent == null || intent.getAction() == null)
				return;

			if(intent.getAction().equals(ACTION_UPDATE_PUSH_NOTIFICATION_SETTING)){
				if (getChatsFragment() != null) {
					rChatFL.notifyPushChanged();
				}
			}
		}
	};

	private BroadcastReceiver updateCUSettingsReceiver = new BroadcastReceiver() {
		@Override
		public void onReceive(Context context, Intent intent) {
			if (intent != null && intent.getAction() != null && getSettingsFragment() != null
					&& (intent.getAction().equals(ACTION_REFRESH_CAMERA_UPLOADS_SETTING)
					|| intent.getAction().equals(ACTION_REFRESH_CAMERA_UPLOADS_SETTING_SUBTITLE))) {
				sttFLol.refreshCameraUploadsSettings();
			}
		}
	};

<<<<<<< HEAD
	private final Observer<Boolean> finishObserver = finish -> {
		if (finish) finish();
=======
	private final BroadcastReceiver cuUpdateReceiver = new BroadcastReceiver() {
		@Override
		public void onReceive(Context context, Intent intent) {
			if (intent == null || !ACTION_UPDATE_CU.equals(intent.getAction())) {
				return;
			}

			updateCUProgress(intent.getIntExtra(PROGRESS, 0),
					intent.getIntExtra(PENDING_TRANSFERS, 0));
		}
>>>>>>> c87e7ce7
	};

    public void launchPayment(String productId) {
        //start purchase/subscription flow
        MegaSku skuDetails = getSkuDetails(mSkuDetailsList, productId);
        MegaPurchase purchase = app.getMyAccountInfo().getActiveSubscription();
        String oldSku = purchase == null ? null : purchase.getSku();
        String token = purchase == null ? null : purchase.getToken();
        if (mBillingManager != null) {
            mBillingManager.initiatePurchaseFlow(oldSku, token, skuDetails);
        }
    }

	private MegaSku getSkuDetails(List<MegaSku> list, String key) {
		if (list == null || list.isEmpty()) {
			return null;
		}

		for (MegaSku details : list) {
			if (details.getSku().equals(key)) {
				return details;
			}
		}
		return null;
	}

    public void initGooglePlayPayments() {
        mBillingManager = new BillingManagerImpl(this, this);
    }

	@Override
    public void onBillingClientSetupFinished() {
        logInfo("Billing client setup finished");
        mBillingManager.getInventory(skuList -> {
            mSkuDetailsList = skuList;
            app.getMyAccountInfo().setAvailableSkus(skuList);

            upAFL = (UpgradeAccountFragmentLollipop) getSupportFragmentManager().findFragmentByTag(FragmentTag.UPGRADE_ACCOUNT.getTag());
            if (upAFL != null) {
                upAFL.setPricingInfo();
            }
        });
    }

	@Override
	public void onQueryPurchasesFinished(boolean isFailed, int resultCode, List<MegaPurchase> purchases) {
		if (isFailed || purchases == null) {
			logWarning("Query of purchases failed, result code is " + resultCode + ", is purchase null: " + (purchases == null));
			return;
		}

		updateAccountInfo(purchases);
		updateSubscriptionLevel(app.getMyAccountInfo());
	}

	@Override
	public void onPurchasesUpdated(boolean isFailed, int resultCode, List<MegaPurchase> purchases) {
        if (!isFailed) {
            String message;
            if (purchases != null && !purchases.isEmpty()) {
                MegaPurchase purchase = purchases.get(0);
                //payment may take time to process, we will not give privilege until it has been fully processed
                String sku = purchase.getSku();
                String subscriptionType = getSubscriptionType(this, sku);
                String subscriptionRenewalType = getSubscriptionRenewalType(this, sku);
                if (mBillingManager.isPurchased(purchase)) {
                    //payment has been processed
                    updateAccountInfo(purchases);
                    logDebug("Purchase " + sku + " successfully, subscription type is: " + subscriptionType + ", subscription renewal type is: " + subscriptionRenewalType);
                    message = getString(R.string.message_user_purchased_subscription, subscriptionType, subscriptionRenewalType);
                    updateSubscriptionLevel(app.getMyAccountInfo());
                } else {
                    //payment is being processed or in unknown state
                    logDebug("Purchase " + sku + " is being processed or in unknown state.");
                    message = getString(R.string.message_user_payment_pending);
                }
            } else {
                //down grade case
                logDebug("Downgrade, the new subscription takes effect when the old one expires.");
                message = getString(R.string.message_user_purchased_subscription_down_grade);
            }
            showAlert(this, message, null);
            drawerItem = DrawerItem.CLOUD_DRIVE;
            selectDrawerItemLollipop(drawerItem);
        } else {
            logWarning("Update purchase failed, with result code: " + resultCode);
        }
	}

	private void updateAccountInfo(List<MegaPurchase> purchases) {
		MyAccountInfo myAccountInfo = app.getMyAccountInfo();
		int highest = -1;
		int temp = -1;
		MegaPurchase max = null;
		for (MegaPurchase purchase : purchases) {
			switch (purchase.getSku()) {
				case SKU_PRO_LITE_MONTH:
				case SKU_PRO_LITE_YEAR:
					temp = 0;
					break;
				case SKU_PRO_I_MONTH:
				case SKU_PRO_I_YEAR:
                    temp = 1;
					break;
				case SKU_PRO_II_MONTH:
				case SKU_PRO_II_YEAR:
                    temp = 2;
					break;
				case SKU_PRO_III_MONTH:
				case SKU_PRO_III_YEAR:
                    temp = 3;
					break;
			}

			if(temp >= highest){
			    highest = temp;
			    max = purchase;
            }
		}

        if(max != null ){
            logDebug("Set current max subscription: " + max);
            myAccountInfo.setActiveSubscription(max);
        } else {
            myAccountInfo.setActiveSubscription(null);
        }

		myAccountInfo.setLevelInventory(highest);
		myAccountInfo.setInventoryFinished(true);

		upAFL = (UpgradeAccountFragmentLollipop) getSupportFragmentManager().findFragmentByTag(FragmentTag.UPGRADE_ACCOUNT.getTag());
		if (upAFL != null) {
			upAFL.setPricingInfo();
		}
	}

	/**
	 * Method for updating the visible elements related to a call.
	 *
	 * @param chatIdReceived The chat ID of a call.
	 */
	private void updateVisibleCallElements(long chatIdReceived) {
		if (getChatsFragment() != null && rChatFL.isVisible()) {
			rChatFL.refreshNode(megaChatApi.getChatListItem(chatIdReceived));
		}

		if (isScreenInPortrait(ManagerActivityLollipop.this)) {
			setCallWidget();
		} else {
			supportInvalidateOptionsMenu();
		}
	}

	private void updateSubscriptionLevel(MyAccountInfo myAccountInfo) {
		MegaPurchase highestGooglePlaySubscription = myAccountInfo.getActiveSubscription();
		if (!myAccountInfo.isAccountDetailsFinished() || highestGooglePlaySubscription == null) {
			return;
		}

		String json = highestGooglePlaySubscription.getReceipt();
		logDebug("ORIGINAL JSON:" + json); //Print JSON in logs to help debug possible payments issues

		MegaAttributes attributes = dbH.getAttributes();
		long lastPublicHandle = attributes.getLastPublicHandle();

		if (myAccountInfo.getLevelInventory() > myAccountInfo.getLevelAccountDetails()) {
			if (lastPublicHandle == INVALID_HANDLE) {
				megaApi.submitPurchaseReceipt(PAYMENT_GATEWAY, json, this);
			} else {
				megaApi.submitPurchaseReceipt(PAYMENT_GATEWAY, json, lastPublicHandle,
						attributes.getLastPublicHandleType(), attributes.getLastPublicHandleTimeStamp(), this);
			}
		}
	}

	@Override
    public void onRequestPermissionsResult(int requestCode, @NonNull String[] permissions, @NonNull int[] grantResults) {
		super.onRequestPermissionsResult(requestCode, permissions, grantResults);
		switch(requestCode){
			case REQUEST_UPLOAD_CONTACT:{
				uploadContactInfo(infoManager, parentNodeManager);
				break;
			}
	        case REQUEST_CAMERA:{
				if (typesCameraPermission == TAKE_PICTURE_OPTION) {
					logDebug("TAKE_PICTURE_OPTION");
		        	if (grantResults.length > 0 && grantResults[0] == PackageManager.PERMISSION_GRANTED){
		        		if (!checkPermission(Manifest.permission.WRITE_EXTERNAL_STORAGE)){
		        			ActivityCompat.requestPermissions(this,
					                new String[]{Manifest.permission.WRITE_EXTERNAL_STORAGE},
									REQUEST_WRITE_STORAGE);
		        		}
		        		else{
							checkTakePicture(this, TAKE_PHOTO_CODE);
							typesCameraPermission = INVALID_TYPE_PERMISSIONS;
						}
		        	}
	        	} else if (typesCameraPermission == TAKE_PROFILE_PICTURE) {
					logDebug("TAKE_PROFILE_PICTURE");
					if (grantResults.length > 0 && grantResults[0] == PackageManager.PERMISSION_GRANTED){
						if (!checkPermission(Manifest.permission.WRITE_EXTERNAL_STORAGE)){
							ActivityCompat.requestPermissions(this,
									new String[]{Manifest.permission.WRITE_EXTERNAL_STORAGE},
									REQUEST_WRITE_STORAGE);
						}
						else{
							this.takeProfilePicture();
							typesCameraPermission = INVALID_TYPE_PERMISSIONS;
						}
					}

				} else if ((typesCameraPermission == RETURN_CALL_PERMISSIONS || typesCameraPermission == START_CALL_PERMISSIONS) &&
						grantResults.length > 0 && grantResults[0] == PackageManager.PERMISSION_GRANTED) {
					controlCallPermissions();
				}
				break;
	        }
			case REQUEST_READ_WRITE_STORAGE:{
				if (grantResults.length > 0 && grantResults[0] == PackageManager.PERMISSION_GRANTED){
					showUploadPanel();
				}
				break;
			}
	        case REQUEST_WRITE_STORAGE:{
	        	if (firstLogin){
					logDebug("The first time");
	        		if (grantResults.length > 0 && grantResults[0] == PackageManager.PERMISSION_GRANTED){
						if (typesCameraPermission==TAKE_PICTURE_OPTION){
							logDebug("TAKE_PICTURE_OPTION");
							if (!checkPermission(Manifest.permission.CAMERA)){
								ActivityCompat.requestPermissions(this, new String[]{Manifest.permission.CAMERA}, REQUEST_CAMERA);
							}
							else{
								checkTakePicture(this, TAKE_PHOTO_CODE);
								typesCameraPermission = INVALID_TYPE_PERMISSIONS;
							}

							break;
						}
						else if (typesCameraPermission==TAKE_PROFILE_PICTURE){
							logDebug("TAKE_PROFILE_PICTURE");
							if (!checkPermission(Manifest.permission.CAMERA)){
								ActivityCompat.requestPermissions(this,
										new String[]{Manifest.permission.CAMERA},
										REQUEST_CAMERA);
							}
							else{
								this.takeProfilePicture();
								typesCameraPermission = INVALID_TYPE_PERMISSIONS;
							}

							break;
						}
		        	}
	        	}
	        	else{
					if (typesCameraPermission==TAKE_PICTURE_OPTION){
						logDebug("TAKE_PICTURE_OPTION");
						if (!checkPermission(Manifest.permission.CAMERA)){
							ActivityCompat.requestPermissions(this,
									new String[]{Manifest.permission.CAMERA},
									REQUEST_CAMERA);
						}
						else{
							checkTakePicture(this, TAKE_PHOTO_CODE);
							typesCameraPermission = INVALID_TYPE_PERMISSIONS;
						}
					}
					else if (typesCameraPermission==TAKE_PROFILE_PICTURE){
						logDebug("TAKE_PROFILE_PICTURE");
						if (!checkPermission(Manifest.permission.CAMERA)){
							ActivityCompat.requestPermissions(this,
									new String[]{Manifest.permission.CAMERA},
									REQUEST_CAMERA);
						}
						else{
							this.takeProfilePicture();
							typesCameraPermission = INVALID_TYPE_PERMISSIONS;
						}
					} else {
						refreshOfflineNodes();
					}

					break;
				}

				nodeSaver.handleRequestPermissionsResult(requestCode);
	        	break;
	        }

            case REQUEST_CAMERA_UPLOAD:
			case REQUEST_CAMERA_ON_OFF:
                if (grantResults.length > 0 && grantResults[0] == PackageManager.PERMISSION_GRANTED){
                    checkIfShouldShowBusinessCUAlert();
                } else {
                    showSnackbar(SNACKBAR_TYPE, getString(R.string.on_refuse_storage_permission), INVALID_HANDLE);
                }

                break;

			case REQUEST_CAMERA_ON_OFF_FIRST_TIME:
                if(permissions.length == 0) {
                    return;
                }
                if (grantResults[0] == PackageManager.PERMISSION_GRANTED){
                    checkIfShouldShowBusinessCUAlert();
                } else {
                    if (!ActivityCompat.shouldShowRequestPermissionRationale(this,permissions[0])) {
                        if (getCameraUploadFragment() != null) {
							cuFragment.onStoragePermissionRefused();
                        }
                    } else {
                        showSnackbar(SNACKBAR_TYPE, getString(R.string.on_refuse_storage_permission), INVALID_HANDLE);
                    }
                }

                break;

			case PermissionsFragment.PERMISSIONS_FRAGMENT: {
				pF = (PermissionsFragment) getSupportFragmentManager().findFragmentByTag(FragmentTag.PERMISSIONS.getTag());
				if (pF != null) {
					pF.setNextPermission();
				}
				break;
			}

			case REQUEST_RECORD_AUDIO:
				if ((typesCameraPermission == RETURN_CALL_PERMISSIONS || typesCameraPermission == START_CALL_PERMISSIONS) &&
						grantResults.length > 0 && grantResults[0] == PackageManager.PERMISSION_GRANTED) {
					controlCallPermissions();
				}
				break;
        }
    }

	/**
	 * Method for checking the necessary actions when you have permission to start a call or return to one in progress.
	 */
	private void controlCallPermissions() {
		if (checkPermissionsCall(this, typesCameraPermission)) {
			switch (typesCameraPermission) {
				case RETURN_CALL_PERMISSIONS:
					returnActiveCall(this);
					break;

				case START_CALL_PERMISSIONS:
					MegaChatRoom chat = megaChatApi.getChatRoomByUser(MegaApplication.getUserWaitingForCall());
					if (chat != null) {
						startCallWithChatOnline(this, chat);
					}
					break;
			}
			typesCameraPermission = INVALID_TYPE_PERMISSIONS;
		}
	}

	public void setTypesCameraPermission(int typesCameraPermission) {
		this.typesCameraPermission = typesCameraPermission;
	}

	@Override
	public void onSaveInstanceState(Bundle outState) {
		logDebug("onSaveInstanceState");
		if (drawerItem != null){
			logDebug("DrawerItem = " + drawerItem);
		}
		else{
			logWarning("DrawerItem is null");
		}
		super.onSaveInstanceState(outState);
		outState.putLong("parentHandleBrowser", parentHandleBrowser);
		outState.putLong("parentHandleRubbish", parentHandleRubbish);
		outState.putLong("parentHandleIncoming", parentHandleIncoming);
		logDebug("IN BUNDLE -> parentHandleOutgoing: " + parentHandleOutgoing);
		outState.putLong(PARENT_HANDLE_LINKS, parentHandleLinks);
		outState.putLong("parentHandleOutgoing", parentHandleOutgoing);
		outState.putLong("parentHandleSearch", parentHandleSearch);
		outState.putLong("parentHandleInbox", parentHandleInbox);
		outState.putSerializable("drawerItem", drawerItem);
		outState.putSerializable(DRAWER_ITEM_BEFORE_OPEN_FULLSCREEN_OFFLINE,
				drawerItemBeforeOpenFullscreenOffline);
		outState.putSerializable(SEARCH_DRAWER_ITEM, searchDrawerItem);
		outState.putSerializable(SEARCH_SHARED_TAB, searchSharedTab);
		outState.putBoolean(EXTRA_FIRST_LOGIN, firstLogin);
		outState.putBoolean(STATE_KEY_SMS_DIALOG, isSMSDialogShowing);
		outState.putString(STATE_KEY_SMS_BONUS, bonusStorageSMS);

		if (parentHandleIncoming != INVALID_HANDLE) {
			outState.putInt("deepBrowserTreeIncoming", deepBrowserTreeIncoming);
		}

		if (parentHandleOutgoing != INVALID_HANDLE) {
			outState.putInt("deepBrowserTreeOutgoing", deepBrowserTreeOutgoing);
		}

		if (parentHandleLinks != INVALID_HANDLE) {
			outState.putInt(DEEP_BROWSER_TREE_LINKS, deepBrowserTreeLinks);
		}

		if (viewPagerShares != null) {
			indexShares = viewPagerShares.getCurrentItem();
		}
		outState.putInt("indexShares", indexShares);

		if (viewPagerContacts != null) {
			indexContacts = viewPagerContacts.getCurrentItem();
		}
		outState.putInt("indexContacts", indexContacts);
		outState.putString("pathNavigationOffline", pathNavigationOffline);
		if(drawerItem==DrawerItem.ACCOUNT){
			outState.putInt("accountFragment", accountFragment);
		}
		outState.putBoolean(MK_LAYOUT_VISIBLE, mkLayoutVisible);

		if(searchQuery!=null){
			outState.putInt("levelsSearch", levelsSearch);
			outState.putString("searchQuery", searchQuery);
			textsearchQuery = true;
			outState.putBoolean("textsearchQuery", textsearchQuery);
		}else {
			textsearchQuery = false;
		}
		if (passwordReminderFromMyAccount){
			outState.putBoolean("passwordReminderFromMyAccount", true);
		}
		if (turnOnNotifications){
			outState.putBoolean("turnOnNotifications", turnOnNotifications);
		}

		outState.putInt("orientationSaved", orientationSaved);
		outState.putBoolean("isEnable2FADialogShown", isEnable2FADialogShown);
		outState.putInt("bottomNavigationCurrentItem", bottomNavigationCurrentItem);
		outState.putBoolean("searchExpand", searchExpand);
		outState.putBoolean("comesFromNotifications", comesFromNotifications);
		outState.putInt("comesFromNotificationsLevel", comesFromNotificationsLevel);
		outState.putLong("comesFromNotificationHandle", comesFromNotificationHandle);
		outState.putLong("comesFromNotificationHandleSaved", comesFromNotificationHandleSaved);
		outState.putBoolean("onAskingPermissionsFragment", onAskingPermissionsFragment);
		pF = (PermissionsFragment) getSupportFragmentManager().findFragmentByTag(FragmentTag.PERMISSIONS.getTag());
		if (onAskingPermissionsFragment && pF != null) {
			getSupportFragmentManager().putFragment(outState, FragmentTag.PERMISSIONS.getTag(), pF);
		}
        outState.putBoolean("onAskingSMSVerificationFragment", onAskingSMSVerificationFragment);
        svF = (SMSVerificationFragment) getSupportFragmentManager().findFragmentByTag(FragmentTag.SMS_VERIFICATION.getTag());
        if (onAskingSMSVerificationFragment && svF != null) {
            getSupportFragmentManager().putFragment(outState, FragmentTag.SMS_VERIFICATION.getTag(), svF);
        }
		outState.putInt("elevation", mElevationCause);
		outState.putInt("storageState", storageState);
		outState.putBoolean("isStorageStatusDialogShown", isStorageStatusDialogShown);
		outState.putSerializable("drawerItemPreUpgradeAccount", drawerItemPreUpgradeAccount);
		outState.putInt("accountFragmentPreUpgradeAccount", accountFragmentPreUpgradeAccount);
		outState.putInt("comesFromNotificationDeepBrowserTreeIncoming", comesFromNotificationDeepBrowserTreeIncoming);
		outState.putBoolean("openLinkDialogIsShown", openLinkDialogIsShown);
		if (openLinkDialogIsShown) {
			if (openLinkText != null && openLinkText.getText() != null) {
				outState.putString("openLinkText", openLinkText.getText().toString());
			}
			else {
				outState.putString("openLinkText", "");
			}
			outState.putBoolean("openLinkDialogIsErrorShown", openLinkDialogIsErrorShown);
		}

		outState.putBoolean(BUSINESS_GRACE_ALERT_SHOWN, isBusinessGraceAlertShown);
		if (isBusinessCUAlertShown) {
			outState.putBoolean(BUSINESS_CU_ALERT_SHOWN, isBusinessCUAlertShown);
		}

		outState.putBoolean(TRANSFER_OVER_QUOTA_SHOWN, isTransferOverQuotaWarningShown);
		outState.putInt(TYPE_CALL_PERMISSION, typesCameraPermission);
		outState.putBoolean(JOINING_CHAT_LINK, joiningToChatLink);
		outState.putString(LINK_JOINING_CHAT_LINK, linkJoinToChatLink);
		outState.putBoolean(CONNECTED, connected);
		outState.putBoolean(SMALL_GRID, isSmallGridCameraUploads);

		if (getCameraUploadFragment() != null) {
			getSupportFragmentManager().putFragment(outState, FragmentTag.CAMERA_UPLOADS.getTag(), cuFragment);
		}

		checkNewTextFileDialogState(newTextFileDialog, outState);

		nodeAttacher.saveState(outState);
		nodeSaver.saveState(outState);
	}

	@Override
	public void onStart() {
		logDebug("onStart");

		mStopped = false;

		super.onStart();
	}

	@SuppressLint("NewApi") @Override
    protected void onCreate(Bundle savedInstanceState) {
		logDebug("onCreate");
//		Fragments are restored during the Activity's onCreate().
//		Importantly though, they are restored in the base Activity class's onCreate().
//		Thus if you call super.onCreate() first, all of the rest of your onCreate() method will execute after your Fragments have been restored.
		super.onCreate(savedInstanceState);
		logDebug("onCreate after call super");

		// This block for solving the issue below:
		// Android is installed for the first time. Press the “Open” button on the system installation dialog, press the home button to switch the app to background,
		// and then switch the app to foreground, causing the app to create a new instantiation.
		if (!isTaskRoot()) {
			Intent intent = getIntent();
			if (intent != null) {
				String action = intent.getAction();
				if (intent.hasCategory(Intent.CATEGORY_LAUNCHER) && Intent.ACTION_MAIN.equals(action)) {
					finish();
					return;
				}
			}
		}

		boolean selectDrawerItemPending = true;
		//upload from device, progress dialog should show when screen orientation changes.
        if (shouldShowDialog) {
            showProcessFileDialog(this,null);
        }

		getLifecycle().addObserver(cookieDialogHandler);

		if(savedInstanceState!=null){
			logDebug("Bundle is NOT NULL");
			parentHandleBrowser = savedInstanceState.getLong("parentHandleBrowser", -1);
			logDebug("savedInstanceState -> parentHandleBrowser: " + parentHandleBrowser);
			parentHandleRubbish = savedInstanceState.getLong("parentHandleRubbish", -1);
			parentHandleIncoming = savedInstanceState.getLong("parentHandleIncoming", -1);
			logDebug("savedInstanceState -> parentHandleIncoming: " + parentHandleIncoming);
			parentHandleOutgoing = savedInstanceState.getLong("parentHandleOutgoing", -1);
			logDebug("savedInstanceState -> parentHandleOutgoing: " + parentHandleOutgoing);
			parentHandleLinks = savedInstanceState.getLong(PARENT_HANDLE_LINKS, INVALID_HANDLE);
			parentHandleSearch = savedInstanceState.getLong("parentHandleSearch", -1);
			parentHandleInbox = savedInstanceState.getLong("parentHandleInbox", -1);
			deepBrowserTreeIncoming = savedInstanceState.getInt("deepBrowserTreeIncoming", 0);
			deepBrowserTreeOutgoing = savedInstanceState.getInt("deepBrowserTreeOutgoing", 0);
			deepBrowserTreeLinks = savedInstanceState.getInt(DEEP_BROWSER_TREE_LINKS, 0);
			isSMSDialogShowing = savedInstanceState.getBoolean(STATE_KEY_SMS_DIALOG, false);
			bonusStorageSMS = savedInstanceState.getString(STATE_KEY_SMS_BONUS);
			firstLogin = savedInstanceState.getBoolean(EXTRA_FIRST_LOGIN);
			askPermissions = savedInstanceState.getBoolean(EXTRA_ASK_PERMISSIONS);
			drawerItem = (DrawerItem) savedInstanceState.getSerializable("drawerItem");
			drawerItemBeforeOpenFullscreenOffline
					= (DrawerItem) savedInstanceState.getSerializable(DRAWER_ITEM_BEFORE_OPEN_FULLSCREEN_OFFLINE);
			searchDrawerItem = (DrawerItem) savedInstanceState.getSerializable(SEARCH_DRAWER_ITEM);
			searchSharedTab = savedInstanceState.getInt(SEARCH_SHARED_TAB);
			indexShares = savedInstanceState.getInt("indexShares", indexShares);
			logDebug("savedInstanceState -> indexShares: " + indexShares);
			indexContacts = savedInstanceState.getInt("indexContacts", 0);
			pathNavigationOffline = savedInstanceState.getString("pathNavigationOffline", pathNavigationOffline);
			logDebug("savedInstanceState -> pathNavigationOffline: " + pathNavigationOffline);
			accountFragment = savedInstanceState.getInt("accountFragment", -1);
			mkLayoutVisible = savedInstanceState.getBoolean(MK_LAYOUT_VISIBLE, false);
			selectedAccountType = savedInstanceState.getInt("selectedAccountType", -1);
			searchQuery = savedInstanceState.getString("searchQuery");
			textsearchQuery = savedInstanceState.getBoolean("textsearchQuery");
			levelsSearch = savedInstanceState.getInt("levelsSearch");
			passwordReminderFromMyAccount = savedInstanceState.getBoolean("passwordReminderFromaMyAccount", false);
			turnOnNotifications = savedInstanceState.getBoolean("turnOnNotifications", false);
			orientationSaved = savedInstanceState.getInt("orientationSaved");
			isEnable2FADialogShown = savedInstanceState.getBoolean("isEnable2FADialogShown", false);
			bottomNavigationCurrentItem = savedInstanceState.getInt("bottomNavigationCurrentItem", -1);
			searchExpand = savedInstanceState.getBoolean("searchExpand", false);
			comesFromNotifications = savedInstanceState.getBoolean("comesFromNotifications", false);
			comesFromNotificationsLevel = savedInstanceState.getInt("comesFromNotificationsLevel", 0);
			comesFromNotificationHandle = savedInstanceState.getLong("comesFromNotificationHandle", -1);
			comesFromNotificationHandleSaved = savedInstanceState.getLong("comesFromNotificationHandleSaved", -1);
			onAskingPermissionsFragment = savedInstanceState.getBoolean("onAskingPermissionsFragment", false);
			if (onAskingPermissionsFragment) {
				pF = (PermissionsFragment) getSupportFragmentManager().getFragment(savedInstanceState, FragmentTag.PERMISSIONS.getTag());
			}
            onAskingSMSVerificationFragment = savedInstanceState.getBoolean("onAskingSMSVerificationFragment", false);
            if (onAskingSMSVerificationFragment) {
                svF = (SMSVerificationFragment) getSupportFragmentManager().getFragment(savedInstanceState, FragmentTag.SMS_VERIFICATION.getTag());
            }
			mElevationCause = savedInstanceState.getInt("elevation", 0);
			storageState = savedInstanceState.getInt("storageState", MegaApiJava.STORAGE_STATE_UNKNOWN);
			isStorageStatusDialogShown = savedInstanceState.getBoolean("isStorageStatusDialogShown", false);
			drawerItemPreUpgradeAccount = (DrawerItem) savedInstanceState.getSerializable("drawerItemPreUpgradeAccount");
			accountFragmentPreUpgradeAccount = savedInstanceState.getInt("accountFragmentPreUpgradeAccount", -1);
			comesFromNotificationDeepBrowserTreeIncoming = savedInstanceState.getInt("comesFromNotificationDeepBrowserTreeIncoming", -1);
			openLinkDialogIsShown = savedInstanceState.getBoolean("openLinkDialogIsShown", false);
			isBusinessGraceAlertShown = savedInstanceState.getBoolean(BUSINESS_GRACE_ALERT_SHOWN, false);
			isBusinessCUAlertShown = savedInstanceState.getBoolean(BUSINESS_CU_ALERT_SHOWN, false);
			isTransferOverQuotaWarningShown = savedInstanceState.getBoolean(TRANSFER_OVER_QUOTA_SHOWN, false);
			typesCameraPermission = savedInstanceState.getInt(TYPE_CALL_PERMISSION, INVALID_TYPE_PERMISSIONS);
			joiningToChatLink = savedInstanceState.getBoolean(JOINING_CHAT_LINK, false);
			linkJoinToChatLink = savedInstanceState.getString(LINK_JOINING_CHAT_LINK);
			connected = savedInstanceState.getBoolean(CONNECTED, false);
			isSmallGridCameraUploads = savedInstanceState.getBoolean(SMALL_GRID, false);

			nodeAttacher.restoreState(savedInstanceState);
			nodeSaver.restoreState(savedInstanceState);
		}
		else{
			logDebug("Bundle is NULL");
			parentHandleBrowser = -1;
			parentHandleRubbish = -1;
			parentHandleIncoming = -1;
			parentHandleOutgoing = -1;
			parentHandleLinks = INVALID_HANDLE;
			parentHandleSearch = -1;
			parentHandleInbox = -1;
			indexContacts = -1;
			deepBrowserTreeIncoming = 0;
			deepBrowserTreeOutgoing = 0;
			deepBrowserTreeLinks = 0;
			this.setPathNavigationOffline(OFFLINE_ROOT);
		}

		IntentFilter contactUpdateFilter = new IntentFilter(BROADCAST_ACTION_INTENT_FILTER_CONTACT_UPDATE);
		contactUpdateFilter.addAction(ACTION_UPDATE_NICKNAME);
		contactUpdateFilter.addAction(ACTION_UPDATE_FIRST_NAME);
		contactUpdateFilter.addAction(ACTION_UPDATE_LAST_NAME);
		contactUpdateFilter.addAction(ACTION_UPDATE_CREDENTIALS);
		registerReceiver(contactUpdateReceiver, contactUpdateFilter);

		IntentFilter filter = new IntentFilter(BROADCAST_ACTION_INTENT_UPDATE_ACCOUNT_DETAILS);
		filter.addAction(ACTION_STORAGE_STATE_CHANGED);
		registerReceiver(updateMyAccountReceiver, filter);

		registerReceiver(receiverUpdate2FA,
				new IntentFilter(BROADCAST_ACTION_INTENT_UPDATE_2FA_SETTINGS));

		registerReceiver(networkReceiver,
				new IntentFilter(BROADCAST_ACTION_INTENT_CONNECTIVITY_CHANGE));

		registerReceiver(receiverCUAttrChanged,
				new IntentFilter(BROADCAST_ACTION_INTENT_CU_ATTR_CHANGE));

		registerReceiver(receiverUpdateOrder, new IntentFilter(BROADCAST_ACTION_INTENT_UPDATE_ORDER));
		registerReceiver(receiverUpdateView, new IntentFilter(BROADCAST_ACTION_INTENT_UPDATE_VIEW));
		registerReceiver(chatArchivedReceiver, new IntentFilter(BROADCAST_ACTION_INTENT_CHAT_ARCHIVED));

		registerReceiver(refreshAddPhoneNumberButtonReceiver,
				new IntentFilter(BROADCAST_ACTION_INTENT_REFRESH_ADD_PHONE_NUMBER));

		IntentFilter filterTransfers = new IntentFilter(BROADCAST_ACTION_INTENT_TRANSFER_UPDATE);
		filterTransfers.addAction(ACTION_TRANSFER_OVER_QUOTA);
		registerReceiver(transferOverQuotaUpdateReceiver, filterTransfers);

		registerReceiver(transferFinishReceiver, new IntentFilter(BROADCAST_ACTION_TRANSFER_FINISH));

		registerReceiver(chatSessionUpdateReceiver, new IntentFilter(ACTION_CHANGE_SESSION_ON_HOLD));
		IntentFilter filterCall = new IntentFilter(ACTION_CALL_STATUS_UPDATE);
		filterCall.addAction(ACTION_CHANGE_CALL_ON_HOLD);
		filterCall.addAction(ACTION_CHANGE_LOCAL_AVFLAGS);
		registerReceiver(chatCallUpdateReceiver, filterCall);

		registerReceiver(chatRoomMuteUpdateReceiver, new IntentFilter(ACTION_UPDATE_PUSH_NOTIFICATION_SETTING));
        registerReceiver(cameraUploadLauncherReceiver, new IntentFilter(Intent.ACTION_POWER_CONNECTED));

		registerTransfersReceiver();

        IntentFilter filterUpdateCUSettings = new IntentFilter(BROADCAST_ACTION_INTENT_SETTINGS_UPDATED);
		filterUpdateCUSettings.addAction(ACTION_REFRESH_CAMERA_UPLOADS_SETTING);
		filterUpdateCUSettings.addAction(ACTION_REFRESH_CAMERA_UPLOADS_SETTING_SUBTITLE);
        registerReceiver(updateCUSettingsReceiver, filterUpdateCUSettings);

<<<<<<< HEAD
		LiveEventBus.get(EVENT_FINISH_ACTIVITY, Boolean.class).observeForever(finishObserver);
=======
        registerReceiver(cuUpdateReceiver, new IntentFilter(ACTION_UPDATE_CU));
>>>>>>> c87e7ce7

        smsDialogTimeChecker = new LastShowSMSDialogTimeChecker(this);
        nC = new NodeController(this);
		cC = new ContactController(this);
		aC = new AccountController(this);

        createCacheFolders(this);

        dbH = DatabaseHandler.getDbHandler(getApplicationContext());

		managerActivity = this;
		app = (MegaApplication)getApplication();
		megaApi = app.getMegaApi();

		megaChatApi = app.getMegaChatApi();
		logDebug("addChatListener");
		megaChatApi.addChatListener(this);

		if (megaChatApi != null){
			logDebug("retryChatPendingConnections()");
			megaChatApi.retryPendingConnections(false, null);
		}

		MegaApplication.getPushNotificationSettingManagement().getPushNotificationSetting();

		transfersInProgress = new ArrayList<Integer>();

		//sync local contacts to see who's on mega.
		if (hasPermissions(this, Manifest.permission.READ_CONTACTS) && app.getStorageState() != STORAGE_STATE_PAYWALL) {
		    logDebug("sync mega contacts");
			MegaContactGetter getter = new MegaContactGetter(this);
			getter.getMegaContacts(megaApi, TimeUtils.WEEK);
		}

		Display display = getWindowManager().getDefaultDisplay();
		outMetrics = new DisplayMetrics ();
	    display.getMetrics(outMetrics);
	    float density  = getResources().getDisplayMetrics().density;

	    if (dbH.getEphemeral() != null){
            Intent intent = new Intent(managerActivity, LoginActivityLollipop.class);
            intent.putExtra(VISIBLE_FRAGMENT,  LOGIN_FRAGMENT);
            intent.setFlags(Intent.FLAG_ACTIVITY_CLEAR_TOP);
            startActivity(intent);
            finish();
            return;
		}

	    if (dbH.getCredentials() == null){
	    	Intent newIntent = getIntent();

	    	if (newIntent != null){
		    	if (newIntent.getAction() != null){
		    		if (newIntent.getAction().equals(ACTION_EXPORT_MASTER_KEY) || newIntent.getAction().equals(ACTION_OPEN_MEGA_LINK) || newIntent.getAction().equals(ACTION_OPEN_MEGA_FOLDER_LINK)){
		    			openLink = true;
		    		}
		    		else if (newIntent.getAction().equals(ACTION_CANCEL_CAM_SYNC)){
                        stopRunningCameraUploadService(getApplicationContext());
		    			finish();
		    			return;
		    		}
		    	}
		    }

	    	if (!openLink){
//				megaApi.localLogout();
//				AccountController aC = new AccountController(this);
//				aC.logout(this, megaApi, megaChatApi, false);
				Intent intent = new Intent(this, LoginActivityLollipop.class);
				intent.putExtra(VISIBLE_FRAGMENT,  TOUR_FRAGMENT);
				if (Build.VERSION.SDK_INT >= Build.VERSION_CODES.HONEYCOMB){
					intent.addFlags(Intent.FLAG_ACTIVITY_CLEAR_TASK);
					startActivity(intent);
					finish();
				}

		    }

	    	return;
	    }

	    prefs = dbH.getPreferences();
		if (prefs == null){
			firstTimeAfterInstallation = true;
			isList=true;

			if (savedInstanceState == null) {
				isSmallGridCameraUploads = false;
			}
		}
		else{
			if (prefs.getFirstTime() == null){
				firstTimeAfterInstallation = true;
			}else{
				firstTimeAfterInstallation = Boolean.parseBoolean(prefs.getFirstTime());
			}
			if (prefs.getPreferredViewList() == null){
				isList = true;
			}
			else{
				isList = Boolean.parseBoolean(prefs.getPreferredViewList());
			}

			if (savedInstanceState == null) {
				isSmallGridCameraUploads = dbH.isSmallGridCamera();
			}
		}
		logDebug("Preferred View List: " + isList);

		LiveEventBus.get(EVENT_LIST_GRID_CHANGE, Boolean.class).post(isList);

		LiveEventBus.get(EVENT_ORDER_CHANGE, Integer.class).post(sortOrderManagement.getOrderCloud());

		handler = new Handler();

		logDebug("Set view");
		setContentView(R.layout.activity_manager);

		observePsa();

		//Set toolbar
		abL = (AppBarLayout) findViewById(R.id.app_bar_layout);

		toolbar = findViewById(R.id.toolbar);
		setSupportActionBar(toolbar);
		aB = getSupportActionBar();

		aB.setHomeButtonEnabled(true);
        aB.setDisplayHomeAsUpEnabled(true);

        fragmentLayout = (LinearLayout) findViewById(R.id.fragment_layout);

        bNV = (BottomNavigationViewEx) findViewById(R.id.bottom_navigation_view);
		bNV.setOnNavigationItemSelectedListener(this);
		bNV.enableAnimation(false);
		bNV.enableItemShiftingMode(false);
		bNV.enableShiftingMode(false);
		bNV.setTextVisibility(false);

		miniAudioPlayerController = new MiniAudioPlayerController(
				findViewById(R.id.mini_audio_player),
				() -> {
					// we need update fragmentLayout's layout params when player view is closed.
					if (bNV.getVisibility() == View.VISIBLE) {
						showBNVImmediate();
					}

					return Unit.INSTANCE;
				});

        //Set navigation view
        drawerLayout = (DrawerLayout) findViewById(R.id.drawer_layout);
        drawerLayout.addDrawerListener(new DrawerLayout.DrawerListener() {
			@Override
			public void onDrawerSlide(@NonNull View drawerView, float slideOffset) {
				refreshDrawerInfo(false);
			}

			@Override
			public void onDrawerOpened(@NonNull View drawerView) {
				refreshDrawerInfo(storageState == MegaApiAndroid.STORAGE_STATE_UNKNOWN);
			}

			@Override
			public void onDrawerClosed(@NonNull View drawerView) {

			}

			@Override
			public void onDrawerStateChanged(int newState) {

			}

			/**
			 * Method to refresh the info displayed in the drawer menu.
			 *
			 * @param refreshStorageInfo Parameter to indicate if refresh the storage info.
			 */
			private void refreshDrawerInfo(boolean refreshStorageInfo) {
				if (!isOnline(managerActivity) || megaApi==null || megaApi.getRootNode()==null) {
					disableNavigationViewLayout();
				}
				else {
					resetNavigationViewLayout();
				}

				setContactStatus();

				if (!refreshStorageInfo) return;
                showAddPhoneNumberInMenu();
				refreshAccountInfo();
			}
		});
        nV = (NavigationView) findViewById(R.id.navigation_view);

		myAccountHeader = findViewById(R.id.navigation_drawer_account_section);
		myAccountHeader.setOnClickListener(this);
		contactStatus = (ImageView) findViewById(R.id.contact_state);
        myAccountSection = findViewById(R.id.my_account_section);
        myAccountSection.setOnClickListener(this);
        inboxSection = findViewById(R.id.inbox_section);
        inboxSection.setOnClickListener(this);
        contactsSection = findViewById(R.id.contacts_section);
        contactsSection.setOnClickListener(this);
		notificationsSection = findViewById(R.id.notifications_section);
		notificationsSection.setOnClickListener(this);
		notificationsSectionText = (TextView) findViewById(R.id.notification_section_text);
        contactsSectionText = (TextView) findViewById(R.id.contacts_section_text);
		findViewById(R.id.offline_section).setOnClickListener(this);
		transfersSection = findViewById(R.id.transfers_section);
		transfersSection.setOnClickListener(this);
		findViewById(R.id.rubbish_bin_section).setOnClickListener(this);
        settingsSection = findViewById(R.id.settings_section);
        settingsSection.setOnClickListener(this);
        upgradeAccount = (Button) findViewById(R.id.upgrade_navigation_view);
        upgradeAccount.setOnClickListener(this);

        navigationDrawerAddPhoneContainer = findViewById(R.id.navigation_drawer_add_phone_number_container);

        addPhoneNumberButton = findViewById(R.id.navigation_drawer_add_phone_number_button);
        addPhoneNumberButton.setOnClickListener(this);

        addPhoneNumberLabel = findViewById(R.id.navigation_drawer_add_phone_number_label);
        megaApi.getAccountAchievements(this);

		badgeDrawable = new BadgeDrawerArrowDrawable(managerActivity, R.color.red_600_red_300,
				R.color.white_dark_grey, R.color.white_dark_grey);

		BottomNavigationMenuView menuView = (BottomNavigationMenuView) bNV.getChildAt(0);
		// Navi button Chat
		BottomNavigationItemView itemView = (BottomNavigationItemView) menuView.getChildAt(3);
		chatBadge = LayoutInflater.from(this).inflate(R.layout.bottom_chat_badge, menuView, false);
		itemView.addView(chatBadge);
		setChatBadge();

		callBadge = LayoutInflater.from(this).inflate(R.layout.bottom_call_badge, menuView, false);
		itemView.addView(callBadge);
		callBadge.setVisibility(View.GONE);
		setCallBadge();

		usedSpaceLayout = findViewById(R.id.nv_used_space_layout);

		//FAB buttonaB.
		fabButton = (FloatingActionButton) findViewById(R.id.floating_button);
		fabButton.setOnClickListener(new FabButtonListener(this));

		//PRO PANEL
		getProLayout=(LinearLayout) findViewById(R.id.get_pro_account);
		getProLayout.setBackgroundColor(Util.isDarkMode(this)
				? ColorUtils.getColorForElevation(this, 8f) : Color.WHITE);
		String getProTextString = getString(R.string.get_pro_account);
		try {
			getProTextString = getProTextString.replace("[A]", "\n");
		}
		catch(Exception e){
			logError("Formatted string: " + getProTextString, e);
		}

		getProText= (TextView) findViewById(R.id.get_pro_account_text);
		getProText.setText(getProTextString);
		rightUpgradeButton = (TextView) findViewById(R.id.btnRight_upgrade);
		leftCancelButton = (TextView) findViewById(R.id.btnLeft_cancel);

        nVDisplayName = findViewById(R.id.navigation_drawer_account_information_display_name);
        nVDisplayName.setMaxWidthEmojis(dp2px(MAX_WIDTH_BOTTOM_SHEET_DIALOG_PORT, outMetrics));

		nVEmail = (TextView) findViewById(R.id.navigation_drawer_account_information_email);
        nVPictureProfile = (RoundedImageView) findViewById(R.id.navigation_drawer_user_account_picture_profile);

		businessLabel = findViewById(R.id.business_label);
		businessLabel.setVisibility(View.GONE);

        fragmentContainer = findViewById(R.id.fragment_container);
        spaceTV = (TextView) findViewById(R.id.navigation_drawer_space);
        usedSpacePB = (ProgressBar) findViewById(R.id.manager_used_space_bar);
        //TABS section Contacts
		tabLayoutContacts =  findViewById(R.id.sliding_tabs_contacts);
		viewPagerContacts = findViewById(R.id.contact_tabs_pager);
		viewPagerContacts.setOffscreenPageLimit(3);

		if(getResources().getConfiguration().orientation == Configuration.ORIENTATION_LANDSCAPE){
			tabLayoutContacts.setTabMode(TabLayout.MODE_FIXED);
		}
		else {
			tabLayoutContacts.setTabMode(TabLayout.MODE_SCROLLABLE);
		}

		cuViewTypes = findViewById(R.id.cu_view_type);
		cuYearsButton = findViewById(R.id.years_button);
		cuMonthsButton = findViewById(R.id.months_button);
		cuDaysButton = findViewById(R.id.days_button);
		cuAllButton = findViewById(R.id.all_button);
		cuLayout = findViewById(R.id.cu_layout);
		cuProgressBar = findViewById(R.id.cu_progress_bar);
		enableCUButton = findViewById(R.id.enable_cu_button);
		enableCUButton.setOnClickListener(v -> {
			if (getCameraUploadFragment() != null) {
				cuFragment.enableCUClick();
			}
		});

		//TABS section Shared Items
		tabLayoutShares =  findViewById(R.id.sliding_tabs_shares);
		viewPagerShares = findViewById(R.id.shares_tabs_pager);
		viewPagerShares.setOffscreenPageLimit(3);

		viewPagerShares.addOnPageChangeListener(new ViewPager.OnPageChangeListener() {

			@Override
			public void onPageScrolled(int position, float positionOffset, int positionOffsetPixels) {
			}

			@Override
			public void onPageSelected(int position) {
				logDebug("selectDrawerItemSharedItems - TabId: " +  position);
				supportInvalidateOptionsMenu();
				checkScrollElevation();
				setSharesTabIcons(position);
				switch (position) {
					case INCOMING_TAB:
						if (isOutgoingAdded() && outSFLol.isMultipleSelect()) {
							outSFLol.getActionMode().finish();
						} else if (isLinksAdded() && lF.isMultipleSelect()) {
							lF.getActionMode().finish();
						}
						break;
					case OUTGOING_TAB:
						if (isIncomingAdded() && inSFLol.isMultipleSelect()) {
							inSFLol.getActionMode().finish();
						}  else if (isLinksAdded() && lF.isMultipleSelect()) {
							lF.getActionMode().finish();
						}
						break;
					case LINKS_TAB:
						if (isIncomingAdded() && inSFLol.isMultipleSelect()) {
							inSFLol.getActionMode().finish();
						} else if (isOutgoingAdded() && outSFLol.isMultipleSelect()) {
							outSFLol.getActionMode().finish();
						}
						break;
				}
				setToolbarTitle();
				showFabButton();
			}

			@Override
			public void onPageScrollStateChanged(int state) {
			}
		});

		//Tab section MyAccount
		tabLayoutMyAccount =  (TabLayout) findViewById(R.id.sliding_tabs_my_account);
		viewPagerMyAccount = (ViewPager) findViewById(R.id.my_account_tabs_pager);

		//Tab section Transfers
		tabLayoutTransfers =  (TabLayout) findViewById(R.id.sliding_tabs_transfers);
		viewPagerTransfers = findViewById(R.id.transfers_tabs_pager);
		viewPagerTransfers.addOnPageChangeListener(new ViewPager.OnPageChangeListener() {
			@Override
			public void onPageScrolled(int position, float positionOffset, int positionOffsetPixels) {
			}

			@Override
			public void onPageSelected(int position) {
				supportInvalidateOptionsMenu();
				checkScrollElevation();

				if (position == PENDING_TAB && isTransfersInProgressAdded()) {
					tFLol.setGetMoreQuotaViewVisibility();
				} else if (position == COMPLETED_TAB) {
					if (isTransfersCompletedAdded()) {
						completedTFLol.setGetMoreQuotaViewVisibility();
					}

					if (isTransfersInProgressAdded()) {
						tFLol.checkSelectModeAfterChangeTabOrDrawerItem();
					}
				}
			}

			@Override
			public void onPageScrollStateChanged(int state) {
			}
		});

		callInProgressLayout = findViewById(R.id.call_in_progress_layout);
		callInProgressLayout.setOnClickListener(this);
		callInProgressChrono = findViewById(R.id.call_in_progress_chrono);
		callInProgressText = findViewById(R.id.call_in_progress_text);
		microOffLayout = findViewById(R.id.micro_off_layout);
		videoOnLayout = findViewById(R.id.video_on_layout);
		callInProgressLayout.setVisibility(View.GONE);

		if (mElevationCause > 0) {
			// A work around: mElevationCause will be changed unexpectedly shortly
			int elevationCause = mElevationCause;
			// Apply the previous Appbar elevation(e.g. before rotation) after all views have been created
			handler.postDelayed(()-> changeAppBarElevation(true, elevationCause), 100);
		}

		mNavHostView = findViewById(R.id.nav_host_fragment);
		setupNavDestListener();

		setTransfersWidgetLayout(findViewById(R.id.transfers_widget_layout), this);

		transferData = megaApi.getTransferData(this);
		if (transferData != null) {
			for (int i = 0; i < transferData.getNumDownloads(); i++) {
				int tag = transferData.getDownloadTag(i);
				transfersInProgress.add(tag);
				MegaApplication.getTransfersManagement().checkIfTransferIsPaused(tag);
			}

			for (int i = 0; i < transferData.getNumUploads(); i++) {
				int tag = transferData.getUploadTag(i);
				transfersInProgress.add(transferData.getUploadTag(i));
				MegaApplication.getTransfersManagement().checkIfTransferIsPaused(tag);
			}
		}

        if (!isOnline(this)){
			logDebug("No network -> SHOW OFFLINE MODE");

			if(drawerItem==null){
				drawerItem = DrawerItem.HOMEPAGE;
			}

			selectDrawerItemLollipop(drawerItem);
			showOfflineMode();

			UserCredentials credentials = dbH.getCredentials();
			if (credentials != null) {
				String gSession = credentials.getSession();
				int ret = megaChatApi.getInitState();
				logDebug("In Offline mode - Init chat is: " + ret);
				if (ret == 0 || ret == MegaChatApi.INIT_ERROR) {
					ret = megaChatApi.init(gSession);
					logDebug("After init: " + ret);
					if (ret == MegaChatApi.INIT_NO_CACHE) {
						logDebug("condition ret == MegaChatApi.INIT_NO_CACHE");
					} else if (ret == MegaChatApi.INIT_ERROR) {
						logWarning("condition ret == MegaChatApi.INIT_ERROR");
					} else {
						logDebug("Chat correctly initialized");
					}
				} else {
					logDebug("Offline mode: Do not init, chat already initialized");
				}
			}

			return;
        }

		///Check the MK or RK file
		logInfo("App version: " + getVersion());
		final File fMKOld = buildExternalStorageFile(OLD_MK_FILE);
		final File fRKOld = buildExternalStorageFile(OLD_RK_FILE);
		if (isFileAvailable(fMKOld)) {
			logDebug("Old MK file need to be renamed!");
			aC.renameRK(fMKOld);
		} else if (isFileAvailable(fRKOld)) {
			logDebug("Old RK file need to be renamed!");
			aC.renameRK(fRKOld);
		}

		rootNode = megaApi.getRootNode();
		if (rootNode == null || LoginActivityLollipop.isBackFromLoginPage){
			 if (getIntent() != null){
				 logDebug("Action: " + getIntent().getAction());
				if (getIntent().getAction() != null){
					if (getIntent().getAction().equals(ACTION_IMPORT_LINK_FETCH_NODES)){
						Intent intent = new Intent(managerActivity, LoginActivityLollipop.class);
						intent.putExtra(VISIBLE_FRAGMENT,  LOGIN_FRAGMENT);
						intent.setFlags(Intent.FLAG_ACTIVITY_CLEAR_TOP);
						intent.setAction(ACTION_IMPORT_LINK_FETCH_NODES);
						intent.setData(Uri.parse(getIntent().getDataString()));
						startActivity(intent);
						finish();
						return;
					}
					else if (getIntent().getAction().equals(ACTION_OPEN_MEGA_LINK)){
						Intent intent = new Intent(managerActivity, FileLinkActivityLollipop.class);
						intent.putExtra(VISIBLE_FRAGMENT,  LOGIN_FRAGMENT);
						intent.setFlags(Intent.FLAG_ACTIVITY_CLEAR_TOP);
						intent.setAction(ACTION_IMPORT_LINK_FETCH_NODES);
						intent.setData(Uri.parse(getIntent().getDataString()));
						startActivity(intent);
						finish();
						return;
					}
					else if (getIntent().getAction().equals(ACTION_OPEN_MEGA_FOLDER_LINK)){
						Intent intent = new Intent(managerActivity, LoginActivityLollipop.class);
						intent.putExtra(VISIBLE_FRAGMENT,  LOGIN_FRAGMENT);
						intent.setFlags(Intent.FLAG_ACTIVITY_CLEAR_TOP);
						intent.setAction(ACTION_OPEN_MEGA_FOLDER_LINK);
						intent.setData(Uri.parse(getIntent().getDataString()));
						startActivity(intent);
						finish();
						return;
					}
					else if(getIntent().getAction().equals(ACTION_OPEN_CHAT_LINK)){
						Intent intent = new Intent(managerActivity, LoginActivityLollipop.class);
						intent.putExtra(VISIBLE_FRAGMENT,  LOGIN_FRAGMENT);
						intent.setFlags(Intent.FLAG_ACTIVITY_CLEAR_TOP);
						intent.setAction(ACTION_OPEN_CHAT_LINK);
						intent.setData(Uri.parse(getIntent().getDataString()));
						startActivity(intent);
						finish();
						return;
					}
					else if (getIntent().getAction().equals(ACTION_CANCEL_CAM_SYNC)){
                        stopRunningCameraUploadService(getApplicationContext());
						finish();
						return;
					}
					else if (getIntent().getAction().equals(ACTION_EXPORT_MASTER_KEY)){
						Intent intent = new Intent(managerActivity, LoginActivityLollipop.class);
						intent.putExtra(VISIBLE_FRAGMENT,  LOGIN_FRAGMENT);
						intent.setFlags(Intent.FLAG_ACTIVITY_CLEAR_TOP);
						intent.setAction(getIntent().getAction());
						startActivity(intent);
						finish();
						return;
					}
					else if (getIntent().getAction().equals(ACTION_SHOW_TRANSFERS)){
						Intent intent = new Intent(managerActivity, LoginActivityLollipop.class);
						intent.putExtra(VISIBLE_FRAGMENT,  LOGIN_FRAGMENT);
						intent.setFlags(Intent.FLAG_ACTIVITY_CLEAR_TOP);
						intent.setAction(ACTION_SHOW_TRANSFERS);
						intent.putExtra(TRANSFERS_TAB, getIntent().getIntExtra(TRANSFERS_TAB, ERROR_TAB));
						startActivity(intent);
						finish();
						return;
					}
					else if (getIntent().getAction().equals(ACTION_IPC)){
						Intent intent = new Intent(managerActivity, LoginActivityLollipop.class);
						intent.putExtra(VISIBLE_FRAGMENT,  LOGIN_FRAGMENT);
						intent.setFlags(Intent.FLAG_ACTIVITY_CLEAR_TOP);
						intent.setAction(ACTION_IPC);
						startActivity(intent);
						finish();
						return;
					}
					else if (getIntent().getAction().equals(ACTION_CHAT_NOTIFICATION_MESSAGE)){
						Intent intent = new Intent(managerActivity, LoginActivityLollipop.class);
						intent.putExtra(VISIBLE_FRAGMENT,  LOGIN_FRAGMENT);
						intent.setFlags(Intent.FLAG_ACTIVITY_CLEAR_TOP);
						intent.setAction(ACTION_CHAT_NOTIFICATION_MESSAGE);
						startActivity(intent);
						finish();
						return;
					}
                    else if(getIntent().getAction().equals(ACTION_CHAT_SUMMARY)) {
                        Intent intent = new Intent(managerActivity, LoginActivityLollipop.class);
                        intent.putExtra(VISIBLE_FRAGMENT,  LOGIN_FRAGMENT);
                        intent.setFlags(Intent.FLAG_ACTIVITY_CLEAR_TOP);
                        intent.setAction(ACTION_CHAT_SUMMARY);
                        startActivity(intent);
                        finish();
                        return;
                    }
					else if (getIntent().getAction().equals(ACTION_INCOMING_SHARED_FOLDER_NOTIFICATION)){
						Intent intent = new Intent(managerActivity, LoginActivityLollipop.class);
						intent.putExtra(VISIBLE_FRAGMENT,  LOGIN_FRAGMENT);
						intent.setFlags(Intent.FLAG_ACTIVITY_CLEAR_TOP);
						intent.setAction(ACTION_INCOMING_SHARED_FOLDER_NOTIFICATION);
						startActivity(intent);
						finish();
						return;
					}
					else if (getIntent().getAction().equals(ACTION_OPEN_HANDLE_NODE)){
						Intent intent = new Intent(managerActivity, LoginActivityLollipop.class);
						intent.putExtra(VISIBLE_FRAGMENT, LOGIN_FRAGMENT);
						intent.setFlags(Intent.FLAG_ACTIVITY_CLEAR_TOP);
						intent.setAction(ACTION_OPEN_HANDLE_NODE);
						intent.setData(Uri.parse(getIntent().getDataString()));
						startActivity(intent);
						finish();
						return;
					}
					else if (getIntent().getAction().equals(ACTION_OVERQUOTA_TRANSFER)){
						Intent intent = new Intent(managerActivity, LoginActivityLollipop.class);
						intent.putExtra(VISIBLE_FRAGMENT, LOGIN_FRAGMENT);
						intent.setFlags(Intent.FLAG_ACTIVITY_CLEAR_TOP);
						intent.setAction(ACTION_OVERQUOTA_TRANSFER);
						startActivity(intent);
						finish();
						return;
					}
					else if (getIntent().getAction().equals(ACTION_OVERQUOTA_STORAGE)){
						Intent intent = new Intent(managerActivity, LoginActivityLollipop.class);
						intent.putExtra(VISIBLE_FRAGMENT, LOGIN_FRAGMENT);
						intent.setFlags(Intent.FLAG_ACTIVITY_CLEAR_TOP);
						intent.setAction(ACTION_OVERQUOTA_STORAGE);
						startActivity(intent);
						finish();
						return;
					}
					else if (getIntent().getAction().equals(ACTION_OPEN_CONTACTS_SECTION)){
						logDebug("Login");
						Intent intent = new Intent(managerActivity, LoginActivityLollipop.class);
						intent.putExtra(CONTACT_HANDLE, getIntent().getLongExtra(CONTACT_HANDLE, -1));
						intent.putExtra(VISIBLE_FRAGMENT, LOGIN_FRAGMENT);
						intent.setFlags(Intent.FLAG_ACTIVITY_CLEAR_TOP);
						intent.setAction(ACTION_OPEN_CONTACTS_SECTION);
						startActivity(intent);
						finish();
						return;
					}
					else if (getIntent().getAction().equals(ACTION_SHOW_SNACKBAR_SENT_AS_MESSAGE)){
						Intent intent = new Intent(managerActivity, LoginActivityLollipop.class);
						intent.putExtra(VISIBLE_FRAGMENT,  LOGIN_FRAGMENT);
						intent.setFlags(Intent.FLAG_ACTIVITY_CLEAR_TOP);
						intent.setAction(ACTION_SHOW_SNACKBAR_SENT_AS_MESSAGE);
						startActivity(intent);
						finish();
						return;
					} else if (getIntent().getAction().equals(ACTION_SHOW_UPGRADE_ACCOUNT)){
						Intent intent = new Intent(managerActivity, LoginActivityLollipop.class);
						intent.putExtra(VISIBLE_FRAGMENT,  LOGIN_FRAGMENT);
						intent.setFlags(Intent.FLAG_ACTIVITY_CLEAR_TOP);
						intent.setAction(ACTION_SHOW_UPGRADE_ACCOUNT);
						startActivity(intent);
						finish();
						return;
					}
				}
			}
			Intent intent = new Intent(managerActivity, LoginActivityLollipop.class);
			intent.putExtra(VISIBLE_FRAGMENT,  LOGIN_FRAGMENT);
			intent.setFlags(Intent.FLAG_ACTIVITY_CLEAR_TOP);
			startActivity(intent);
			finish();
			return;
		}
		else{
			inboxNode = megaApi.getInboxNode();
			attr = dbH.getAttributes();
			if (attr != null){
				if (attr.getInvalidateSdkCache() != null){
					if (attr.getInvalidateSdkCache().compareTo("") != 0) {
						try {
							if (Boolean.parseBoolean(attr.getInvalidateSdkCache())){
								logDebug("megaApi.invalidateCache();");
								megaApi.invalidateCache();
							}
						}
						catch(Exception e){}
					}
				}
			}

			dbH.setInvalidateSdkCache(false);
            MegaMessageService.getToken(this);
			nVEmail.setVisibility(View.VISIBLE);
			nVEmail.setText(megaApi.getMyEmail());
//				megaApi.getUserData(this);
			megaApi.getUserAttribute(MegaApiJava.USER_ATTR_FIRSTNAME, this);
			megaApi.getUserAttribute(MegaApiJava.USER_ATTR_LASTNAME, this);

			this.setDefaultAvatar();

			this.setProfileAvatar();

			initGooglePlayPayments();

			megaApi.addGlobalListener(this);
			megaApi.isGeolocationEnabled(this);

			if(savedInstanceState==null) {
				logDebug("Run async task to check offline files");
				//Check the consistency of the offline nodes in the DB
				CheckOfflineNodesTask checkOfflineNodesTask = new CheckOfflineNodesTask(this);
				checkOfflineNodesTask.execute();
			}

	        if (getIntent() != null){
				if (getIntent().getAction() != null){
			        if (getIntent().getAction().equals(ACTION_EXPORT_MASTER_KEY)){
						logDebug("Intent to export Master Key - im logged in!");
						drawerItem=DrawerItem.ACCOUNT;
						showMKLayout();
						selectDrawerItemLollipop(drawerItem);
						return;
					}
					else if(getIntent().getAction().equals(ACTION_CANCEL_ACCOUNT)){
						String link = getIntent().getDataString();
						if(link!=null){
							logDebug("Link to cancel: " + link);
							drawerItem=DrawerItem.ACCOUNT;
							selectDrawerItemLollipop(drawerItem);
							selectDrawerItemPending=false;
							megaApi.queryCancelLink(link, this);
						}
					}
					else if(getIntent().getAction().equals(ACTION_CHANGE_MAIL)){
						String link = getIntent().getDataString();
						if(link!=null){
							logDebug("Link to change mail: " + link);
							drawerItem=DrawerItem.ACCOUNT;
							selectDrawerItemLollipop(drawerItem);
							selectDrawerItemPending=false;
							showDialogInsertPassword(link, false);
						}
					}
					else if (getIntent().getAction().equals(ACTION_OPEN_FOLDER)) {
						logDebug("Open after LauncherFileExplorerActivityLollipop ");
						boolean locationFileInfo = getIntent().getBooleanExtra("locationFileInfo", false);
						long handleIntent = getIntent().getLongExtra("PARENT_HANDLE", -1);

						if (getIntent().getBooleanExtra(SHOW_MESSAGE_UPLOAD_STARTED, false)) {
							int numberUploads = getIntent().getIntExtra(NUMBER_UPLOADS, 1);
							showSnackbar(SNACKBAR_TYPE, getResources().getQuantityString(R.plurals.upload_began, numberUploads, numberUploads), -1);
						}

						if (locationFileInfo){
							boolean offlineAdapter = getIntent().getBooleanExtra("offline_adapter", false);
							if (offlineAdapter){
								drawerItem = DrawerItem.HOMEPAGE;
								selectDrawerItemLollipop(drawerItem);
								selectDrawerItemPending=false;
								openFullscreenOfflineFragment(
										getIntent().getStringExtra(INTENT_EXTRA_KEY_PATH_NAVIGATION));
							}
							else {
								long fragmentHandle = getIntent().getLongExtra("fragmentHandle", -1);

								if (fragmentHandle == megaApi.getRootNode().getHandle()){
									drawerItem = DrawerItem.CLOUD_DRIVE;
									setParentHandleBrowser(handleIntent);
									selectDrawerItemLollipop(drawerItem);
									selectDrawerItemPending=false;
								}
								else if (fragmentHandle == megaApi.getRubbishNode().getHandle()){
									drawerItem = DrawerItem.RUBBISH_BIN;
									setParentHandleRubbish(handleIntent);
									selectDrawerItemLollipop(drawerItem);
									selectDrawerItemPending=false;
								}
								else if (fragmentHandle == megaApi.getInboxNode().getHandle()){
									drawerItem = DrawerItem.INBOX;
									setParentHandleInbox(handleIntent);
									selectDrawerItemLollipop(drawerItem);
									selectDrawerItemPending=false;
								}
								else {
									//Incoming
									drawerItem = DrawerItem.SHARED_ITEMS;
									indexShares = 0;
									MegaNode parentIntentN = megaApi.getNodeByHandle(handleIntent);
									if (parentIntentN != null){
										deepBrowserTreeIncoming = calculateDeepBrowserTreeIncoming(parentIntentN, this);
									}
									setParentHandleIncoming(handleIntent);
									selectDrawerItemLollipop(drawerItem);
									selectDrawerItemPending=false;
								}
							}
						}
						else {
							actionOpenFolder(handleIntent);
						}

						setIntent(null);
					}
					else if(getIntent().getAction().equals(ACTION_PASS_CHANGED)){
						int result = getIntent().getIntExtra(RESULT, MegaError.API_OK);
						if (result == MegaError.API_OK) {
							drawerItem=DrawerItem.ACCOUNT;
							selectDrawerItemLollipop(drawerItem);
							selectDrawerItemPending=false;
							logDebug("Show success mesage");
							showAlert(this, getString(R.string.pass_changed_alert), null);
						}
						else if(result==MegaError.API_EARGS){
							drawerItem=DrawerItem.ACCOUNT;
							selectDrawerItemLollipop(drawerItem);
							selectDrawerItemPending=false;
							logWarning("Error when changing pass - the current password is not correct");
							showAlert(this,getString(R.string.old_password_provided_incorrect), getString(R.string.general_error_word));
						}
						else{
							drawerItem=DrawerItem.ACCOUNT;
							selectDrawerItemLollipop(drawerItem);
							selectDrawerItemPending=false;
							logError("Error when changing pass - show error message");
							showAlert(this,getString(R.string.general_text_error), getString(R.string.general_error_word));
						}
					}
					else if(getIntent().getAction().equals(ACTION_RESET_PASS)){
						String link = getIntent().getDataString();
						if(link!=null){
							logDebug("Link to resetPass: " + link);
							drawerItem=DrawerItem.ACCOUNT;
							selectDrawerItemLollipop(drawerItem);
							selectDrawerItemPending=false;
							showConfirmationResetPassword(link);
						}
					}
					else if(getIntent().getAction().equals(ACTION_IPC)){
						logDebug("IPC link - go to received request in Contacts");
						markNotificationsSeen(true);
						drawerItem=DrawerItem.CONTACTS;
						indexContacts=2;
						selectDrawerItemLollipop(drawerItem);
						selectDrawerItemPending=false;
					}
					else if(getIntent().getAction().equals(ACTION_CHAT_NOTIFICATION_MESSAGE)){
						logDebug("Chat notitificacion received");
						drawerItem=DrawerItem.CHAT;
						selectDrawerItemLollipop(drawerItem);
						long chatId = getIntent().getLongExtra(CHAT_ID, MEGACHAT_INVALID_HANDLE);
						if (getIntent().getBooleanExtra(EXTRA_MOVE_TO_CHAT_SECTION, false)){
							moveToChatSection(chatId);
						}
						else {
							String text = getIntent().getStringExtra(SHOW_SNACKBAR);
							if (chatId != -1) {
								openChat(chatId, text);
							}
						}
						selectDrawerItemPending=false;
						getIntent().setAction(null);
						setIntent(null);
					}
					else if(getIntent().getAction().equals(ACTION_CHAT_SUMMARY)) {
						logDebug("Chat notification: ACTION_CHAT_SUMMARY");
						drawerItem=DrawerItem.CHAT;
						selectDrawerItemLollipop(drawerItem);
						selectDrawerItemPending=false;
						getIntent().setAction(null);
						setIntent(null);
					}
					else if(getIntent().getAction().equals(ACTION_OPEN_CHAT_LINK)){
						logDebug("ACTION_OPEN_CHAT_LINK: " + getIntent().getDataString());
						drawerItem=DrawerItem.CHAT;
						selectDrawerItemLollipop(drawerItem);
						selectDrawerItemPending=false;
						megaChatApi.checkChatLink(getIntent().getDataString(), this);
						getIntent().setAction(null);
						setIntent(null);
					}
					else if (getIntent().getAction().equals(ACTION_JOIN_OPEN_CHAT_LINK)) {
						linkJoinToChatLink = getIntent().getDataString();
						joiningToChatLink = true;

						if (connected) {
							megaChatApi.checkChatLink(linkJoinToChatLink, this);
						}

						getIntent().setAction(null);
						setIntent(null);
					}
					else if(getIntent().getAction().equals(ACTION_SHOW_SETTINGS)) {
						logDebug("Chat notification: SHOW_SETTINGS");
						selectDrawerItemPending=false;
						moveToSettingsSection();
						getIntent().setAction(null);
						setIntent(null);
					}
					else if (getIntent().getAction().equals(ACTION_SHOW_SETTINGS_STORAGE)) {
						logDebug("ACTION_SHOW_SETTINGS_STORAGE");
						selectDrawerItemPending=false;
						moveToSettingsSectionStorage();
						getIntent().setAction(null);
						setIntent(null);
					}
					else if(getIntent().getAction().equals(ACTION_INCOMING_SHARED_FOLDER_NOTIFICATION)){
						logDebug("ACTION_INCOMING_SHARED_FOLDER_NOTIFICATION");
						markNotificationsSeen(true);

						drawerItem=DrawerItem.SHARED_ITEMS;
						indexShares=0;
						selectDrawerItemLollipop(drawerItem);
						selectDrawerItemPending=false;
					}
					else if(getIntent().getAction().equals(ACTION_SHOW_MY_ACCOUNT)){
						logDebug("Intent from chat - show my account");

						drawerItem=DrawerItem.ACCOUNT;
						accountFragment=MY_ACCOUNT_FRAGMENT;
						selectDrawerItemLollipop(drawerItem);
						selectDrawerItemPending=false;
					}
					else if(getIntent().getAction().equals(ACTION_SHOW_UPGRADE_ACCOUNT)){
						navigateToUpgradeAccount();
						selectDrawerItemPending=false;
					}
					else if (getIntent().getAction().equals(ACTION_OPEN_HANDLE_NODE)){
						String link = getIntent().getDataString();
						String [] s = link.split("#");
						if (s.length > 1){
							String nodeHandleLink = s[1];
							String [] sSlash = s[1].split("/");
							if (sSlash.length > 0){
								nodeHandleLink = sSlash[0];
							}
							long nodeHandleLinkLong = MegaApiAndroid.base64ToHandle(nodeHandleLink);
							MegaNode nodeLink = megaApi.getNodeByHandle(nodeHandleLinkLong);
							if (nodeLink == null){
								showSnackbar(SNACKBAR_TYPE, getString(R.string.general_error_file_not_found), -1);
							}
							else{
								MegaNode pN = megaApi.getParentNode(nodeLink);
								if (pN == null){
									pN = megaApi.getRootNode();
								}
								parentHandleBrowser = pN.getHandle();
								drawerItem = DrawerItem.CLOUD_DRIVE;
								selectDrawerItemLollipop(drawerItem);
								selectDrawerItemPending = false;

								Intent i = new Intent(this, FileInfoActivityLollipop.class);
								i.putExtra("handle", nodeLink.getHandle());
								i.putExtra(NAME, nodeLink.getName());
								startActivity(i);
							}
						}
						else{
							drawerItem = DrawerItem.CLOUD_DRIVE;
							selectDrawerItemLollipop(drawerItem);
						}
					}
					else if (getIntent().getAction().equals(ACTION_IMPORT_LINK_FETCH_NODES)){
						getIntent().setAction(null);
						setIntent(null);
					}
					else if (getIntent().getAction().equals(ACTION_OPEN_CONTACTS_SECTION)){
						markNotificationsSeen(true);
						openContactLink(getIntent().getLongExtra(CONTACT_HANDLE, -1));
					}
					else if (getIntent().getAction().equals(ACTION_REFRESH_API_SERVER)){
						update2FASetting();
					}
					else if(getIntent().getAction().equals(ACTION_SHOW_SNACKBAR_SENT_AS_MESSAGE)){
						long chatId = getIntent().getLongExtra(CHAT_ID, MEGACHAT_INVALID_HANDLE);
						showSnackbar(MESSAGE_SNACKBAR_TYPE, null, chatId);
						getIntent().setAction(null);
						setIntent(null);
					}
				}
	        }

			logDebug("Check if there any unread chat");
			if (megaChatApi != null) {
				logDebug("Connect to chat!: " + megaChatApi.getInitState());
				if ((megaChatApi.getInitState() != MegaChatApi.INIT_ERROR)) {
					logDebug("Connection goes!!!");
					megaChatApi.connect(this);
				} else {
					logWarning("Not launch connect: " + megaChatApi.getInitState());
				}
			} else {
				logError("megaChatApi is NULL");
			}
			setChatBadge();

			logDebug("Check if there any INCOMING pendingRequest contacts");
			setContactTitleSection();

			setNotificationsTitleSection();

			if (drawerItem == null) {
	        	drawerItem = DrawerItem.HOMEPAGE;
	        	Intent intent = getIntent();
	        	if (intent != null){
	        		boolean upgradeAccount = getIntent().getBooleanExtra(EXTRA_UPGRADE_ACCOUNT, false);
					newAccount = getIntent().getBooleanExtra(EXTRA_NEW_ACCOUNT, false);
					newCreationAccount = getIntent().getBooleanExtra(NEW_CREATION_ACCOUNT, false);
					firstLogin = getIntent().getBooleanExtra(EXTRA_FIRST_LOGIN, firstLogin);
					askPermissions = getIntent().getBooleanExtra(EXTRA_ASK_PERMISSIONS, askPermissions);

                    //reset flag to fix incorrect view loaded when orientation changes
                    getIntent().removeExtra(EXTRA_NEW_ACCOUNT);
                    getIntent().removeExtra(EXTRA_UPGRADE_ACCOUNT);
					getIntent().removeExtra(EXTRA_FIRST_LOGIN);
					getIntent().removeExtra(EXTRA_ASK_PERMISSIONS);
	        		if(upgradeAccount){
	        			drawerLayout.closeDrawer(Gravity.LEFT);
						int accountType = getIntent().getIntExtra(EXTRA_ACCOUNT_TYPE, 0);

						switch (accountType){
							case FREE:{
								if (firstLogin && app.getStorageState() != STORAGE_STATE_PAYWALL) {
									logDebug("First login. Go to Camera Uploads configuration.");
									drawerItem = DrawerItem.CAMERA_UPLOADS;
								} else {
									drawerItem = DrawerItem.ACCOUNT;
									accountFragment = UPGRADE_ACCOUNT_FRAGMENT;
									displayedAccountType = -1;
								}
								setIntent(null);
								selectDrawerItemLollipop(drawerItem);
								return;
							}
							case PRO_I:{
								drawerItem = DrawerItem.ACCOUNT;
								accountFragment = UPGRADE_ACCOUNT_FRAGMENT;
								displayedAccountType = PRO_I;
								selectDrawerItemLollipop(drawerItem);
								selectDrawerItemPending=false;
								return;
							}
							case PRO_II:{
								drawerItem = DrawerItem.ACCOUNT;
								accountFragment = UPGRADE_ACCOUNT_FRAGMENT;
								selectDrawerItemPending=false;
								displayedAccountType = PRO_II;
								selectDrawerItemLollipop(drawerItem);
								return;
							}
							case PRO_III:{
								drawerItem = DrawerItem.ACCOUNT;
								accountFragment = UPGRADE_ACCOUNT_FRAGMENT;
								selectDrawerItemPending=false;
								displayedAccountType = PRO_III;
								selectDrawerItemLollipop(drawerItem);
								return;
							}
							case PRO_LITE:{
								drawerItem = DrawerItem.ACCOUNT;
								accountFragment = UPGRADE_ACCOUNT_FRAGMENT;
								selectDrawerItemPending=false;
								displayedAccountType = PRO_LITE;
								selectDrawerItemLollipop(drawerItem);
								return;
							}
						}
	        		}
	        		else{
						if (firstLogin && app.getStorageState() != STORAGE_STATE_PAYWALL) {
							logDebug("First login. Go to Camera Uploads configuration.");
							drawerItem = DrawerItem.CAMERA_UPLOADS;
							setIntent(null);
						}
					}
	        	}
	        }
	        else{
				logDebug("DRAWERITEM NOT NULL: " + drawerItem);
				Intent intentRec = getIntent();
	        	if (intentRec != null){
					boolean upgradeAccount = getIntent().getBooleanExtra(EXTRA_UPGRADE_ACCOUNT, false);
					newAccount = getIntent().getBooleanExtra(EXTRA_NEW_ACCOUNT, false);
                    newCreationAccount = getIntent().getBooleanExtra(NEW_CREATION_ACCOUNT, false);
					//reset flag to fix incorrect view loaded when orientation changes
                    getIntent().removeExtra(EXTRA_NEW_ACCOUNT);
                    getIntent().removeExtra(EXTRA_UPGRADE_ACCOUNT);
					firstLogin = intentRec.getBooleanExtra(EXTRA_FIRST_LOGIN, firstLogin);
					askPermissions = intentRec.getBooleanExtra(EXTRA_ASK_PERMISSIONS, askPermissions);
                    if(upgradeAccount){
						drawerLayout.closeDrawer(Gravity.LEFT);
						int accountType = getIntent().getIntExtra(EXTRA_ACCOUNT_TYPE, 0);

						switch (accountType){
							case FREE:{
								if (firstLogin && app.getStorageState() != STORAGE_STATE_PAYWALL) {
									logDebug("First login. Go to Camera Uploads configuration.");
									drawerItem = DrawerItem.CAMERA_UPLOADS;
								} else {
									drawerItem = DrawerItem.ACCOUNT;
									accountFragment = UPGRADE_ACCOUNT_FRAGMENT;
									displayedAccountType = -1;
								}
								setIntent(null);
								selectDrawerItemLollipop(drawerItem);
								return;
							}
							case PRO_I:{
								drawerItem = DrawerItem.ACCOUNT;
								accountFragment = UPGRADE_ACCOUNT_FRAGMENT;
								selectDrawerItemPending=false;
								displayedAccountType = PRO_I;
								selectDrawerItemLollipop(drawerItem);
								return;
							}
							case PRO_II:{
								drawerItem = DrawerItem.ACCOUNT;
								accountFragment = UPGRADE_ACCOUNT_FRAGMENT;
								selectDrawerItemPending=false;
								displayedAccountType = PRO_II;
								selectDrawerItemLollipop(drawerItem);
								return;
							}
							case PRO_III:{
								drawerItem = DrawerItem.ACCOUNT;
								accountFragment = UPGRADE_ACCOUNT_FRAGMENT;
								selectDrawerItemPending=false;
								displayedAccountType = PRO_III;
								selectDrawerItemLollipop(drawerItem);
								return;
							}
							case PRO_LITE:{
								drawerItem = DrawerItem.ACCOUNT;
								accountFragment = UPGRADE_ACCOUNT_FRAGMENT;
								selectDrawerItemPending=false;
								displayedAccountType = PRO_LITE;
								selectDrawerItemLollipop(drawerItem);
								return;
							}
							case BUSINESS:{
								drawerItem = DrawerItem.ACCOUNT;
								accountFragment = UPGRADE_ACCOUNT_FRAGMENT;
								selectDrawerItemPending=false;
								displayedAccountType = BUSINESS;
								selectDrawerItemLollipop(drawerItem);
								return;
							}
						}
					}
					else{
						if (firstLogin && !joiningToChatLink) {
							logDebug("Intent firstTimeCam==true");
							if (prefs != null && prefs.getCamSyncEnabled() != null) {
								firstLogin = false;
							} else {
								firstLogin = true;
								if (app.getStorageState() != STORAGE_STATE_PAYWALL) {
									drawerItem = DrawerItem.CAMERA_UPLOADS;
								}
							}
							setIntent(null);
						}
					}

	        		if (intentRec.getAction() != null){
	        			if (intentRec.getAction().equals(ACTION_SHOW_TRANSFERS)){
							if (intentRec.getBooleanExtra(OPENED_FROM_CHAT, false)) {
								sendBroadcast(new Intent(ACTION_CLOSE_CHAT_AFTER_OPEN_TRANSFERS));
							}

	        				drawerItem = DrawerItem.TRANSFERS;
	        				indexTransfers = intentRec.getIntExtra(TRANSFERS_TAB, ERROR_TAB);
							setIntent(null);
	        			} else if (intentRec.getAction().equals(ACTION_REFRESH_AFTER_BLOCKED)) {
							drawerItem = DrawerItem.CLOUD_DRIVE;
	        				setIntent(null);
						}
	        		}
	        	}
				drawerLayout.closeDrawer(Gravity.LEFT);
			}

			checkCurrentStorageStatus(true);

	        //INITIAL FRAGMENT
			if(selectDrawerItemPending){
				selectDrawerItemLollipop(drawerItem);
			}
		}

		megaApi.shouldShowPasswordReminderDialog(false, this);

		updateAccountDetailsVisibleInfo();

		setContactStatus();

		checkInitialScreens();

		if (openLinkDialogIsShown) {
			showOpenLinkDialog();
			String text = savedInstanceState.getString("openLinkText", "");
			openLinkText.setText(text);
			openLinkText.setSelection(text.length());
			boolean openLinkDialogIsErrorShown = savedInstanceState.getBoolean("openLinkDialogIsErrorShown", false);
			if (openLinkDialogIsErrorShown) {
				openLink(text);
			}
		}

		if (mkLayoutVisible) {
			showMKLayout();
		}

		if (drawerItem == DrawerItem.TRANSFERS && isTransferOverQuotaWarningShown) {
            showTransfersTransferOverQuotaWarning();
        }

		PsaManager.INSTANCE.startChecking();

		if (savedInstanceState != null && savedInstanceState.getBoolean(IS_NEW_TEXT_FILE_SHOWN, false)) {
			showNewTextFileDialog(savedInstanceState.getString(NEW_TEXT_FILE_TEXT));
		}

		logDebug("END onCreate");
	}

	/**
	 * Checks which screen should be shown when an user is logins.
	 * There are three different screens or warnings:
	 * - Business warning: it takes priority over the other two
	 * - SMS verification screen: it takes priority over the other one
	 * - Onboarding permissions screens: it has to be only shown when account is logged in after the installation,
	 * 		some of the permissions required have not been granted
	 * 		and the business warnings and SMS verification have not to be shown.
	 */
	private void checkInitialScreens() {
		if (checkBusinessStatus()) {
			setBusinessAlertShown(true);
			return;
		}

		if (firstTimeAfterInstallation || askPermissions) {
			//haven't verified phone number
			if (canVoluntaryVerifyPhoneNumber() && !onAskingPermissionsFragment && !newCreationAccount) {
				askForSMSVerification();
			} else {
				drawerItem = DrawerItem.ASK_PERMISSIONS;
				askForAccess();
			}
		} else if (firstLogin && !newCreationAccount && canVoluntaryVerifyPhoneNumber() && !onAskingPermissionsFragment) {
			askForSMSVerification();
		}
	}

	/**
	 * Updates the state of the flag indicating if there is a business alert shown.
	 *
	 * @param shown	true if there is any business alert shown, false otherwise.
	 */
	private void setBusinessAlertShown(boolean shown) {
		MyAccountInfo myAccountInfo = MegaApplication.getInstance().getMyAccountInfo();
		if (myAccountInfo != null) {
			myAccountInfo.setBusinessAlertShown(shown);
		}
	}

	/**
	 * Checks if some business warning has to be shown due to the status of the account.
	 *
	 * @return True if some warning has been shown, false otherwise.
	 */
	private boolean checkBusinessStatus() {
		if (!megaApi.isBusinessAccount()) {
			return false;
		}

		if (isBusinessGraceAlertShown) {
			showBusinessGraceAlert();
			return true;
		}

		if (isBusinessCUAlertShown) {
			showBusinessCUAlert();
			return true;
		}

		MyAccountInfo myAccountInfo = MegaApplication.getInstance().getMyAccountInfo();
		if (myAccountInfo == null || myAccountInfo.isBusinessAlertShown()) {
			return false;
		}

		if (firstLogin && myAccountInfo.wasNotBusinessAlertShownYet()) {
			int status = megaApi.getBusinessStatus();

			if (status == BUSINESS_STATUS_EXPIRED) {
				myAccountInfo.setBusinessAlertAlreadyShown();
				startActivity(new Intent(this, BusinessExpiredAlertActivity.class));
				return true;
			} else if (megaApi.isMasterBusinessAccount() && status == BUSINESS_STATUS_GRACE_PERIOD) {
				myAccountInfo.setBusinessAlertAlreadyShown();
				showBusinessGraceAlert();
				return true;
			}
		}

		return false;
	}

    private void showBusinessGraceAlert() {
    	logDebug("showBusinessGraceAlert");
    	if (businessGraceAlert != null && businessGraceAlert.isShowing()) {
    		return;
		}

		MaterialAlertDialogBuilder builder = new MaterialAlertDialogBuilder(this);
        LayoutInflater inflater = getLayoutInflater();
        View v = inflater.inflate(R.layout.dialog_business_grace_alert, null);

		businessGraceAlert = builder.setView(v)
				.setPositiveButton(R.string.general_dismiss, (dialog, which) -> {
					setBusinessAlertShown(isBusinessGraceAlertShown = false);
					try {
						businessGraceAlert.dismiss();
					} catch (Exception e) {
						logWarning("Exception dismissing businessGraceAlert", e);
					}
				})
				.create();

        businessGraceAlert.setCanceledOnTouchOutside(false);
        try {
            businessGraceAlert.show();
        }catch (Exception e){
            logWarning("Exception showing businessGraceAlert", e);
        }
        isBusinessGraceAlertShown = true;
    }

	public void checkIfShouldShowBusinessCUAlert() {
		if (megaApi.isBusinessAccount() && !megaApi.isMasterBusinessAccount()) {
			showBusinessCUAlert();
		} else if (getCameraUploadFragment() != null){
			if (cuFragment.isEnableCUFragmentShown()) {
				cuFragment.enableCu();
			} else {
				cuFragment.enableCUClick();
			}
		}
	}

    private void showBusinessCUAlert() {
        if (businessCUAlert != null && businessCUAlert.isShowing()) {
            return;
        }

		MaterialAlertDialogBuilder builder = new MaterialAlertDialogBuilder(this);
		builder.setTitle(R.string.section_photo_sync)
				.setMessage(R.string.camera_uploads_business_alert)
				.setNegativeButton(R.string.general_cancel, (dialog, which) -> { })
				.setPositiveButton(R.string.general_enable, (dialog, which) -> {
					if (getCameraUploadFragment() != null) {
						cuFragment.enableCUClick();
					}
				})
				.setCancelable(false)
				.setOnDismissListener(dialog -> setBusinessAlertShown(isBusinessCUAlertShown = false));
		businessCUAlert = builder.create();
		businessCUAlert.show();
		isBusinessCUAlertShown = true;
    }

	private void openContactLink (long handle) {
    	if (handle == -1) {
			logWarning("Not valid contact handle");
    		return;
		}

		handleInviteContact = handle;
    	dismissOpenLinkDialog();
		logDebug("Handle to invite a contact: " + handle);
		drawerItem = DrawerItem.CONTACTS;
		indexContacts = 0;
		selectDrawerItemLollipop(drawerItem);
	}

	private void askForSMSVerification() {
        if(!smsDialogTimeChecker.shouldShow()) return;
        showStorageAlertWithDelay = true;
        //If mobile device, only portrait mode is allowed
        if (!isTablet(this)) {
            logDebug("mobile only portrait mode");
            setRequestedOrientation(ActivityInfo.SCREEN_ORIENTATION_PORTRAIT);
        }
        smsDialogTimeChecker.update();
        onAskingSMSVerificationFragment = true;
        if (svF == null) {
            svF = new SMSVerificationFragment();
        }
        replaceFragment(svF, FragmentTag.SMS_VERIFICATION.getTag());
        tabLayoutContacts.setVisibility(View.GONE);
        viewPagerContacts.setVisibility(View.GONE);
        tabLayoutShares.setVisibility(View.GONE);
        viewPagerShares.setVisibility(View.GONE);
        tabLayoutMyAccount.setVisibility(View.GONE);
        viewPagerMyAccount.setVisibility(View.GONE);
        tabLayoutTransfers.setVisibility(View.GONE);
        viewPagerTransfers.setVisibility(View.GONE);
        abL.setVisibility(View.GONE);

        fragmentContainer.setVisibility(View.VISIBLE);
        drawerLayout.closeDrawer(Gravity.LEFT);
        drawerLayout.setDrawerLockMode(DrawerLayout.LOCK_MODE_LOCKED_CLOSED);
        supportInvalidateOptionsMenu();
        hideFabButton();
        showHideBottomNavigationView(true);
    }

	public void askForAccess () {
        askPermissions = false;
    	showStorageAlertWithDelay = true;
    	//If mobile device, only portrait mode is allowed
		if (!isTablet(this)) {
			logDebug("Mobile only portrait mode");
            setRequestedOrientation(ActivityInfo.SCREEN_ORIENTATION_PORTRAIT);
        }
    	boolean writeStorageGranted = checkPermission(Manifest.permission.WRITE_EXTERNAL_STORAGE);
		boolean readStorageGranted = checkPermission(Manifest.permission.READ_EXTERNAL_STORAGE);
    	boolean cameraGranted = checkPermission(Manifest.permission.CAMERA);
		boolean microphoneGranted = checkPermission(Manifest.permission.RECORD_AUDIO);
//		boolean writeCallsGranted = checkPermission(Manifest.permission.WRITE_CALL_LOG);

		if (!writeStorageGranted || !readStorageGranted || !cameraGranted || !microphoneGranted/* || !writeCallsGranted*/) {
			deleteCurrentFragment();

			if (pF == null) {
				pF = new PermissionsFragment();
			}

			replaceFragment(pF, FragmentTag.PERMISSIONS.getTag());

			onAskingPermissionsFragment = true;

			abL.setVisibility(View.GONE);
			setTabsVisibility();
			drawerLayout.setDrawerLockMode(DrawerLayout.LOCK_MODE_LOCKED_CLOSED);
			supportInvalidateOptionsMenu();
			hideFabButton();
			showHideBottomNavigationView(true);
		}
	}

	public void destroySMSVerificationFragment() {
        if (!isTablet(this)) {
            logDebug("mobile, all orientation");
            setRequestedOrientation(ActivityInfo.SCREEN_ORIENTATION_FULL_SENSOR);
        }
        onAskingSMSVerificationFragment = false;
        svF = null;
        // For Android devices which have Android below 6, no need to go to request permission fragment.
        if(!firstTimeAfterInstallation || Build.VERSION.SDK_INT < Build.VERSION_CODES.M) {
            abL.setVisibility(View.VISIBLE);

            deleteCurrentFragment();

            drawerLayout.setDrawerLockMode(DrawerLayout.LOCK_MODE_UNLOCKED);
            supportInvalidateOptionsMenu();
            selectDrawerItemLollipop(drawerItem);
        }
    }

	public void destroyPermissionsFragment () {
		//In mobile, allow all orientation after permission screen
		if (!isTablet(this)) {
			logDebug("Mobile, all orientation");
			setRequestedOrientation(ActivityInfo.SCREEN_ORIENTATION_FULL_SENSOR);
		}

		turnOnNotifications = false;

		abL.setVisibility(View.VISIBLE);

		deleteCurrentFragment();

		onAskingPermissionsFragment = false;

		pF = null;

		drawerLayout.setDrawerLockMode(DrawerLayout.LOCK_MODE_UNLOCKED);
		supportInvalidateOptionsMenu();

		if (app.getStorageState() == STORAGE_STATE_PAYWALL) {
			drawerItem = DrawerItem.CLOUD_DRIVE;
		} else {
			firstLogin = true;
			drawerItem = DrawerItem.CAMERA_UPLOADS;
		}

		selectDrawerItemLollipop(drawerItem);
	}

	void setContactStatus() {
		if (megaChatApi == null) {
			megaChatApi = app.getMegaChatApi();
			megaChatApi.addChatListener(this);
		}

		int chatStatus = megaChatApi.getOnlineStatus();
		if (contactStatus != null) {
			ChatUtil.setContactStatus(chatStatus, contactStatus, StatusIconLocation.DRAWER);
		}
	}

	void passwordReminderDialogBlocked(){
		megaApi.passwordReminderDialogBlocked(this);
	}

	void passwordReminderDialogSkiped(){
		megaApi.passwordReminderDialogSkipped(this);
	}

	@Override
	protected void onResume(){
		if (drawerItem == DrawerItem.SEARCH && getSearchFragment() != null) {
			sFLol.setWaitingForSearchedNodes(true);
		}

		super.onResume();

//		dbH.setShowNotifOff(true);
		if (Build.VERSION.SDK_INT >= Build.VERSION_CODES.KITKAT) {
			queryIfNotificationsAreOn();
		}

		if (getResources().getConfiguration().orientation != orientationSaved) {
			orientationSaved = getResources().getConfiguration().orientation;
			drawerLayout.setDrawerLockMode(DrawerLayout.LOCK_MODE_UNLOCKED);
		}

        checkScrollElevation();

		if (drawerItem == DrawerItem.ACCOUNT ) {
			app.refreshAccountInfo();
		}

		checkTransferOverQuotaOnResume();

		if (miniAudioPlayerController != null) {
			miniAudioPlayerController.onResume();
		}
	}

	void queryIfNotificationsAreOn(){
		logDebug("queryIfNotificationsAreOn");

		if (dbH == null){
			dbH = DatabaseHandler.getDbHandler(getApplicationContext());
		}

		if (megaApi == null){
			megaApi = ((MegaApplication)getApplication()).getMegaApi();
		}

		if (turnOnNotifications){
			setTurnOnNotificationsFragment();
		}
		else {
			NotificationManagerCompat nf = NotificationManagerCompat.from(this);
			logDebug ("Notifications Enabled: " + nf.areNotificationsEnabled());
			if (!nf.areNotificationsEnabled()){
				logDebug("OFF");
				if (dbH.getShowNotifOff() == null || dbH.getShowNotifOff().equals("true")) {
					if (megaChatApi == null) {
						megaChatApi = ((MegaApplication) getApplication()).getMegaChatApi();
					}
					if ((megaApi.getContacts().size() >= 1) || (megaChatApi.getChatListItems().size() >= 1)) {
						setTurnOnNotificationsFragment();
					}
				}
			}
		}
	}

	public void deleteTurnOnNotificationsFragment(){
		logDebug("deleteTurnOnNotificationsFragment");
		turnOnNotifications = false;

		abL.setVisibility(View.VISIBLE);

		tonF = null;

		drawerLayout.setDrawerLockMode(DrawerLayout.LOCK_MODE_UNLOCKED);
		supportInvalidateOptionsMenu();
		selectDrawerItemLollipop(drawerItem);

		setStatusBarColor(this, android.R.color.transparent);
	}

	void deleteCurrentFragment () {
		Fragment currentFragment = getSupportFragmentManager().findFragmentById(R.id.fragment_container);
		if (currentFragment != null){
			getSupportFragmentManager().beginTransaction().remove(currentFragment).commitNowAllowingStateLoss();
		}
	}

	void setTurnOnNotificationsFragment(){
		logDebug("setTurnOnNotificationsFragment");
		aB.setSubtitle(null);
		abL.setVisibility(View.GONE);

		deleteCurrentFragment();

		if (tonF == null){
			tonF = new TurnOnNotificationsFragment();
		}
		replaceFragment(tonF, FragmentTag.TURN_ON_NOTIFICATIONS.getTag());

		setTabsVisibility();
		abL.setVisibility(View.GONE);

		drawerLayout.closeDrawer(Gravity.LEFT);
		drawerLayout.setDrawerLockMode(DrawerLayout.LOCK_MODE_LOCKED_CLOSED);
		supportInvalidateOptionsMenu();
		hideFabButton();
		showHideBottomNavigationView(true);

		setStatusBarColor(this, R.color.teal_500_teal_400);
	}

	void actionOpenFolder(long handleIntent) {
		if (handleIntent == INVALID_HANDLE) {
			logWarning("handleIntent is not valid");
			return;
		}

		MegaNode parentIntentN = megaApi.getNodeByHandle(handleIntent);
		if (parentIntentN == null) {
			logWarning("parentIntentN is null");
			return;
		}

		switch (megaApi.getAccess(parentIntentN)) {
			case MegaShare.ACCESS_READ:
			case MegaShare.ACCESS_READWRITE:
			case MegaShare.ACCESS_FULL:
				parentHandleIncoming = handleIntent;
				deepBrowserTreeIncoming = calculateDeepBrowserTreeIncoming(parentIntentN, this);
				drawerItem = DrawerItem.SHARED_ITEMS;
				break;

			default:
				if (megaApi.isInRubbish(parentIntentN)) {
					parentHandleRubbish = handleIntent;
					drawerItem = DrawerItem.RUBBISH_BIN;
				} else if (megaApi.isInInbox(parentIntentN)) {
					parentHandleInbox = handleIntent;
					drawerItem = DrawerItem.INBOX;
				} else {
					parentHandleBrowser = handleIntent;
					drawerItem = DrawerItem.CLOUD_DRIVE;
				}
				break;
		}
	}

	@Override
	protected void onPostResume() {
		logDebug("onPostResume");
    	super.onPostResume();

		if (isSearching){
			selectDrawerItemLollipop(DrawerItem.SEARCH);
			isSearching = false;
			return;
		}

    	managerActivity = this;

    	Intent intent = getIntent();

//    	dbH = new DatabaseHandler(getApplicationContext());
    	dbH = DatabaseHandler.getDbHandler(getApplicationContext());
    	if(dbH.getCredentials() == null){
    		if (!openLink){
//				megaApi.localLogout();
//				AccountController aC = new AccountController(this);
//				aC.logout(this, megaApi, megaChatApi, false);
    			return;
    		}
    		else{
				logDebug("Not credentials");
    			if (intent != null) {
					logDebug("Not credentials -> INTENT");
    				if (intent.getAction() != null){
						logDebug("Intent with ACTION: " + intent.getAction());

    					if (getIntent().getAction().equals(ACTION_EXPORT_MASTER_KEY)){
    						Intent exportIntent = new Intent(managerActivity, LoginActivityLollipop.class);
							intent.putExtra(VISIBLE_FRAGMENT,  LOGIN_FRAGMENT);
							exportIntent.setFlags(Intent.FLAG_ACTIVITY_CLEAR_TOP);
    						exportIntent.setAction(getIntent().getAction());
    						startActivity(exportIntent);
    						finish();
    						return;
    					}
    				}
    			}
    		}
		}

    	if (intent != null) {
			logDebug("Intent not null! " + intent.getAction());
    		// Open folder from the intent
			if (intent.hasExtra(EXTRA_OPEN_FOLDER)) {
				logDebug("INTENT: EXTRA_OPEN_FOLDER");

				parentHandleBrowser = intent.getLongExtra(EXTRA_OPEN_FOLDER, -1);
				intent.removeExtra(EXTRA_OPEN_FOLDER);
				setIntent(null);
			}

    		if (intent.getAction() != null){
				logDebug("Intent action");

    			if(getIntent().getAction().equals(ACTION_EXPLORE_ZIP)){
					logDebug("Open zip browser");

    				String pathZip=intent.getExtras().getString(EXTRA_PATH_ZIP);

    				Intent intentZip = new Intent(managerActivity, ZipBrowserActivityLollipop.class);
    				intentZip.putExtra(ZipBrowserActivityLollipop.EXTRA_PATH_ZIP, pathZip);
    			    startActivity(intentZip);
    			}
//    			else if(getIntent().getAction().equals(ManagerActivityLollipop.ACTION_OPEN_PDF)){
//
//    				String pathPdf=intent.getExtras().getString(EXTRA_PATH_PDF);
//
//    			    File pdfFile = new File(pathPdf);
//
//    			    Intent intentPdf = new Intent();
//    			    intentPdf.setDataAndType(Uri.fromFile(pdfFile), "application/pdf");
//    			    intentPdf.setClass(this, OpenPDFActivity.class);
//    			    intentPdf.setAction("android.intent.action.VIEW");
//    				this.startActivity(intentPdf);
//
//    			}
    			if (getIntent().getAction().equals(ACTION_IMPORT_LINK_FETCH_NODES)){
					logDebug("ACTION_IMPORT_LINK_FETCH_NODES");

					Intent loginIntent = new Intent(managerActivity, LoginActivityLollipop.class);
					intent.putExtra(VISIBLE_FRAGMENT,  LOGIN_FRAGMENT);
					loginIntent.setFlags(Intent.FLAG_ACTIVITY_CLEAR_TOP);
					loginIntent.setAction(ACTION_IMPORT_LINK_FETCH_NODES);
					loginIntent.setData(Uri.parse(getIntent().getDataString()));
					startActivity(loginIntent);
					finish();
					return;
				}
				else if (getIntent().getAction().equals(ACTION_OPEN_MEGA_LINK)){
					logDebug("ACTION_OPEN_MEGA_LINK");

					Intent fileLinkIntent = new Intent(managerActivity, FileLinkActivityLollipop.class);
					fileLinkIntent.setFlags(Intent.FLAG_ACTIVITY_CLEAR_TOP);
					fileLinkIntent.setAction(ACTION_IMPORT_LINK_FETCH_NODES);
					String data = getIntent().getDataString();
					if(data!=null){
						fileLinkIntent.setData(Uri.parse(data));
						startActivity(fileLinkIntent);
					}
					else{
						logWarning("getDataString is NULL");
					}
					finish();
					return;
				}
    			else if (intent.getAction().equals(ACTION_OPEN_MEGA_FOLDER_LINK)){
					logDebug("ACTION_OPEN_MEGA_FOLDER_LINK");

    				Intent intentFolderLink = new Intent(managerActivity, FolderLinkActivityLollipop.class);
    				intentFolderLink.setFlags(Intent.FLAG_ACTIVITY_CLEAR_TOP);
    				intentFolderLink.setAction(ACTION_OPEN_MEGA_FOLDER_LINK);

					String data = getIntent().getDataString();
					if(data!=null){
						intentFolderLink.setData(Uri.parse(data));
						startActivity(intentFolderLink);
					}
					else{
						logWarning("getDataString is NULL");
					}
					finish();
    			}
    			else if (intent.getAction().equals(ACTION_REFRESH_PARENTHANDLE_BROWSER)){

    				parentHandleBrowser = intent.getLongExtra("parentHandle", -1);
    				intent.removeExtra("parentHandle");

					//Refresh Cloud Fragment
					refreshCloudDrive();

					//Refresh Rubbish Fragment
					refreshRubbishBin();
    			}
    			else if(intent.getAction().equals(ACTION_OVERQUOTA_STORAGE)){
	    			showOverquotaAlert(false);
	    		}
				else if(intent.getAction().equals(ACTION_PRE_OVERQUOTA_STORAGE)){
					showOverquotaAlert(true);
				}
				else if (intent.getAction().equals(ACTION_CHANGE_AVATAR)){
					logDebug("Intent CHANGE AVATAR");

					String path = intent.getStringExtra("IMAGE_PATH");
					megaApi.setAvatar(path, this);
				} else if (intent.getAction().equals(ACTION_CANCEL_CAM_SYNC)) {
					logDebug("ACTION_CANCEL_UPLOAD or ACTION_CANCEL_DOWNLOAD or ACTION_CANCEL_CAM_SYNC");
					drawerItem = DrawerItem.TRANSFERS;
					indexTransfers = intent.getIntExtra(TRANSFERS_TAB, ERROR_TAB);
					selectDrawerItemLollipop(drawerItem);

                    String text = getString(R.string.cam_sync_cancel_sync);

					MaterialAlertDialogBuilder builder = new MaterialAlertDialogBuilder(this);
                    builder.setMessage(text);

                    builder.setPositiveButton(getString(R.string.general_yes),
							(dialog, whichButton) -> {
								stopRunningCameraUploadService(ManagerActivityLollipop.this);
								dbH.setCamSyncEnabled(false);
								sendBroadcast(new Intent(ACTION_UPDATE_DISABLE_CU_SETTING));

								if (drawerItem == DrawerItem.CAMERA_UPLOADS) {
									cuLayout.setVisibility(View.VISIBLE);
								}
							});

                    builder.setNegativeButton(getString(R.string.general_no), null);
                    final AlertDialog dialog = builder.create();
                    try {
                        dialog.show();
                    } catch (Exception ex) {
						logError("EXCEPTION", ex);
                    }
				}
    			else if (intent.getAction().equals(ACTION_SHOW_TRANSFERS)){
					if (intent.getBooleanExtra(OPENED_FROM_CHAT, false)) {
						sendBroadcast(new Intent(ACTION_CLOSE_CHAT_AFTER_OPEN_TRANSFERS));
					}

    				drawerItem = DrawerItem.TRANSFERS;
					indexTransfers = intent.getIntExtra(TRANSFERS_TAB, ERROR_TAB);
    				selectDrawerItemLollipop(drawerItem);
    			}
    			else if (intent.getAction().equals(ACTION_TAKE_SELFIE)){
					logDebug("Intent take selfie");
					checkTakePicture(this, TAKE_PHOTO_CODE);
    			}
				else if (intent.getAction().equals(SHOW_REPEATED_UPLOAD)){
					logDebug("Intent SHOW_REPEATED_UPLOAD");
					String message = intent.getStringExtra("MESSAGE");
					showSnackbar(SNACKBAR_TYPE, message, -1);
				}
				else if(getIntent().getAction().equals(ACTION_IPC)){
					logDebug("IPC - go to received request in Contacts");
					markNotificationsSeen(true);
					drawerItem=DrawerItem.CONTACTS;
					indexContacts=2;
					selectDrawerItemLollipop(drawerItem);
				}
				else if(getIntent().getAction().equals(ACTION_CHAT_NOTIFICATION_MESSAGE)){
					logDebug("ACTION_CHAT_NOTIFICATION_MESSAGE");

					long chatId = getIntent().getLongExtra(CHAT_ID, MEGACHAT_INVALID_HANDLE);
					if (getIntent().getBooleanExtra(EXTRA_MOVE_TO_CHAT_SECTION, false)){
						moveToChatSection(chatId);
					}
					else {
						String text = getIntent().getStringExtra(SHOW_SNACKBAR);
						if (chatId != -1) {
							openChat(chatId, text);
						}
					}
				}
				else if(getIntent().getAction().equals(ACTION_CHAT_SUMMARY)) {
					logDebug("ACTION_CHAT_SUMMARY");
					drawerItem=DrawerItem.CHAT;
					selectDrawerItemLollipop(drawerItem);
				}
				else if(getIntent().getAction().equals(ACTION_INCOMING_SHARED_FOLDER_NOTIFICATION)){
					logDebug("ACTION_INCOMING_SHARED_FOLDER_NOTIFICATION");
					markNotificationsSeen(true);

					drawerItem=DrawerItem.SHARED_ITEMS;
					indexShares = 0;
					selectDrawerItemLollipop(drawerItem);
				}
				else if(getIntent().getAction().equals(ACTION_OPEN_CONTACTS_SECTION)){
					logDebug("ACTION_OPEN_CONTACTS_SECTION");
					markNotificationsSeen(true);
					openContactLink(getIntent().getLongExtra(CONTACT_HANDLE, -1));
				}
				else if (getIntent().getAction().equals(ACTION_RECOVERY_KEY_EXPORTED)){
					logDebug("ACTION_RECOVERY_KEY_EXPORTED");
					exportRecoveryKey();
				}
				else if (getIntent().getAction().equals(ACTION_REQUEST_DOWNLOAD_FOLDER_LOGOUT)){
					String parentPath = intent.getStringExtra(FileStorageActivityLollipop.EXTRA_PATH);

					if (parentPath != null){
						String sdCardUriString = intent.getStringExtra(FileStorageActivityLollipop.EXTRA_SD_URI);
						AccountController ac = new AccountController(this);
						ac.exportMK(parentPath, sdCardUriString);
					}
				}
				else  if (getIntent().getAction().equals(ACTION_RECOVERY_KEY_COPY_TO_CLIPBOARD)){
					AccountController ac = new AccountController(this);
					if (getIntent().getBooleanExtra("logout", false)) {
						ac.copyMK(true);
					}
					else {
						ac.copyMK(false);
					}
				}
				else if (getIntent().getAction().equals(ACTION_REFRESH_API_SERVER)){
					update2FASetting();
				}
				else if (getIntent().getAction().equals(ACTION_OPEN_FOLDER)) {
					logDebug("Open after LauncherFileExplorerActivityLollipop ");
					long handleIntent = getIntent().getLongExtra("PARENT_HANDLE", -1);

					if (getIntent().getBooleanExtra(SHOW_MESSAGE_UPLOAD_STARTED, false)) {
						int numberUploads = getIntent().getIntExtra(NUMBER_UPLOADS, 1);
						showSnackbar(SNACKBAR_TYPE, getResources().getQuantityString(R.plurals.upload_began, numberUploads, numberUploads), -1);
					}

					actionOpenFolder(handleIntent);
					selectDrawerItemLollipop(drawerItem);
				}
				else if(getIntent().getAction().equals(ACTION_SHOW_SNACKBAR_SENT_AS_MESSAGE)){
					long chatId = getIntent().getLongExtra(CHAT_ID, MEGACHAT_INVALID_HANDLE);
					showSnackbar(MESSAGE_SNACKBAR_TYPE, null, chatId);
				}

    			intent.setAction(null);
				setIntent(null);
    		}
    	}


    	if (bNV != null){
            Menu nVMenu = bNV.getMenu();
            resetNavigationViewMenu(nVMenu);

    		switch(drawerItem){
	    		case CLOUD_DRIVE:{
					logDebug("Case CLOUD DRIVE");
					//Check the tab to shown and the title of the actionBar
					setToolbarTitle();
					setBottomNavigationMenuItemChecked(CLOUD_DRIVE_BNV);
	    			break;
	    		}
	    		case SHARED_ITEMS:{
					logDebug("Case SHARED ITEMS");
					setBottomNavigationMenuItemChecked(SHARED_BNV);
					try {
						NotificationManager notificationManager =
								(NotificationManager) getSystemService(Context.NOTIFICATION_SERVICE);

						notificationManager.cancel(NOTIFICATION_PUSH_CLOUD_DRIVE);
					}
					catch (Exception e){
						logError("Exception NotificationManager - remove contact notification", e);
					}
					setToolbarTitle();
		    		break;
	    		}
				case SETTINGS:{
					setToolbarTitle();
					setBottomNavigationMenuItemChecked(HIDDEN_BNV);
					break;
				}
				case CONTACTS:{
					setBottomNavigationMenuItemChecked(HIDDEN_BNV);
					try {
						ContactsAdvancedNotificationBuilder notificationBuilder;
						notificationBuilder =  ContactsAdvancedNotificationBuilder.newInstance(this, megaApi);

						notificationBuilder.removeAllIncomingContactNotifications();
						notificationBuilder.removeAllAcceptanceContactNotifications();
					}
					catch (Exception e){
						logError("Exception NotificationManager - remove all CONTACT notifications", e);
					}

					setToolbarTitle();
					break;
				}
				case SEARCH:{
					setBottomNavigationMenuItemChecked(HIDDEN_BNV);
					setToolbarTitle();
					break;
				}
				case CHAT:
					setBottomNavigationMenuItemChecked(CHAT_BNV);
					if (getChatsFragment() != null && rChatFL.isVisible()) {
						rChatFL.setChats();
						rChatFL.setStatus();
					}
					MegaApplication.setRecentChatVisible(true);
					break;
				case ACCOUNT:{
					setBottomNavigationMenuItemChecked(HIDDEN_BNV);
					setToolbarTitle();
					try {
						NotificationManager notificationManager = (NotificationManager) getSystemService(NOTIFICATION_SERVICE);
						notificationManager.cancel(NOTIFICATION_STORAGE_OVERQUOTA);
					}
					catch (Exception e){
						logError("Exception NotificationManager - remove all notifications", e);
					}

					break;
				}
				case CAMERA_UPLOADS: {
					setBottomNavigationMenuItemChecked(CAMERA_UPLOADS_BNV);
					break;
				}
				case NOTIFICATIONS: {
					notificFragment = (NotificationsFragmentLollipop) getSupportFragmentManager().findFragmentByTag(FragmentTag.NOTIFICATIONS.getTag());
					if(notificFragment!=null){
						notificFragment.setNotifications();
					}
					break;
				}
				case HOMEPAGE:
				default:
					setBottomNavigationMenuItemChecked(HOMEPAGE_BNV);
					break;
    		}
    	}
	}

	public void openChat(long chatId, String text){
		logDebug("Chat ID: " + chatId);
//		drawerItem=DrawerItem.CHAT;
//		selectDrawerItemLollipop(drawerItem);

		if(chatId!=-1){
			MegaChatRoom chat = megaChatApi.getChatRoom(chatId);
			if(chat!=null){
				logDebug("Open chat with id: " + chatId);
				Intent intentToChat = new Intent(this, ChatActivityLollipop.class);
				intentToChat.setAction(ACTION_CHAT_SHOW_MESSAGES);
				intentToChat.putExtra(CHAT_ID, chatId);
				intentToChat.putExtra(SHOW_SNACKBAR, text);
				this.startActivity(intentToChat);
			}
			else{
				logError("Error, chat is NULL");
			}
		}
		else{
			logError("Error, chat id is -1");
		}
	}

	public void setProfileAvatar() {
		logDebug("setProfileAvatar");
		Pair<Boolean, Bitmap> circleAvatar = AvatarUtil.getCircleAvatar(this, megaApi.getMyEmail());
		if (circleAvatar.first) {
			nVPictureProfile.setImageBitmap(circleAvatar.second);
		} else {
			megaApi.getUserAvatar(megaApi.getMyUser(),
					buildAvatarFile(this, megaApi.getMyEmail() + JPG_EXTENSION).getAbsolutePath(),
					this);
		}
	}

	public void setDefaultAvatar(){
		logDebug("setDefaultAvatar");
		nVPictureProfile.setImageBitmap(getDefaultAvatar(getColorAvatar(megaApi.getMyUser()), MegaApplication.getInstance().getMyAccountInfo().getFullName(), AVATAR_SIZE, true));
	}

	public void setOfflineAvatar(String email, long myHandle, String name){
		logDebug("setOfflineAvatar");
		if (nVPictureProfile == null) {
			return;
		}

		Pair<Boolean, Bitmap> circleAvatar = AvatarUtil.getCircleAvatar(this, email);
		if (circleAvatar.first) {
			nVPictureProfile.setImageBitmap(circleAvatar.second);
		} else {
			nVPictureProfile.setImageBitmap(
					getDefaultAvatar(getColorAvatar(myHandle), name, AVATAR_SIZE, true));
		}
	}

	public void showDialogChangeUserAttribute(){
		userNameChanged = false;
		userEmailChanged = false;

		megaApi.multiFactorAuthCheck(megaApi.getMyEmail(), this);

		ScrollView scrollView = new ScrollView(this);

		LinearLayout layout = new LinearLayout(this);

		scrollView.addView(layout);

		layout.setOrientation(LinearLayout.VERTICAL);
//        layout.setNestedScrollingEnabled(true);
		LinearLayout.LayoutParams params = new LinearLayout.LayoutParams(LinearLayout.LayoutParams.MATCH_PARENT, LinearLayout.LayoutParams.WRAP_CONTENT);
		params.setMargins(scaleWidthPx(20, outMetrics), scaleHeightPx(20, outMetrics), scaleWidthPx(17, outMetrics), 0);

		LinearLayout.LayoutParams params1 = new LinearLayout.LayoutParams(LinearLayout.LayoutParams.MATCH_PARENT, LinearLayout.LayoutParams.WRAP_CONTENT);
		params1.setMargins(scaleWidthPx(20, outMetrics), 0, scaleWidthPx(17, outMetrics), 0);

		final EmojiEditText inputFirstName = new EmojiEditText(this);
		inputFirstName.getBackground().mutate().clearColorFilter();
		inputFirstName.getBackground().mutate().setColorFilter(ColorUtils.getThemeColor(this, R.attr.colorSecondary), PorterDuff.Mode.SRC_ATOP);
		layout.addView(inputFirstName, params);

		final RelativeLayout error_layout_firstName = new RelativeLayout(ManagerActivityLollipop.this);
		layout.addView(error_layout_firstName, params1);

		final ImageView error_icon_firstName = new ImageView(ManagerActivityLollipop.this);
		error_icon_firstName.setImageDrawable(ContextCompat.getDrawable(this, R.drawable.ic_input_warning));
		error_layout_firstName.addView(error_icon_firstName);
		RelativeLayout.LayoutParams params_icon_firstName = (RelativeLayout.LayoutParams) error_icon_firstName.getLayoutParams();

		params_icon_firstName.addRule(RelativeLayout.ALIGN_PARENT_RIGHT);
		error_icon_firstName.setLayoutParams(params_icon_firstName);

		error_icon_firstName.setColorFilter(ContextCompat.getColor(ManagerActivityLollipop.this, R.color.red_600_red_300));

		final TextView textError_firstName = new TextView(ManagerActivityLollipop.this);
		error_layout_firstName.addView(textError_firstName);
		RelativeLayout.LayoutParams params_text_error_firstName = (RelativeLayout.LayoutParams) textError_firstName.getLayoutParams();
		params_text_error_firstName.height = ViewGroup.LayoutParams.WRAP_CONTENT;
		params_text_error_firstName.width = ViewGroup.LayoutParams.WRAP_CONTENT;
        params_text_error_firstName.addRule(RelativeLayout.CENTER_VERTICAL);
		params_text_error_firstName.addRule(RelativeLayout.ALIGN_PARENT_LEFT);
		params_text_error_firstName.setMargins(scaleWidthPx(3, outMetrics), 0,0,0);
		textError_firstName.setLayoutParams(params_text_error_firstName);

		textError_firstName.setTextColor(ContextCompat.getColor(ManagerActivityLollipop.this, R.color.red_600_red_300));

		error_layout_firstName.setVisibility(View.GONE);

		final EmojiEditText inputLastName = new EmojiEditText(this);
		inputLastName.getBackground().mutate().clearColorFilter();
		inputLastName.getBackground().mutate().setColorFilter(ColorUtils.getThemeColor(this, R.attr.colorSecondary), PorterDuff.Mode.SRC_ATOP);
		layout.addView(inputLastName, params);

		final RelativeLayout error_layout_lastName = new RelativeLayout(ManagerActivityLollipop.this);
		layout.addView(error_layout_lastName, params1);

		final ImageView error_icon_lastName = new ImageView(ManagerActivityLollipop.this);
		error_icon_lastName.setImageDrawable(ContextCompat.getDrawable(this, R.drawable.ic_input_warning));
		error_layout_lastName.addView(error_icon_lastName);
		RelativeLayout.LayoutParams params_icon_lastName = (RelativeLayout.LayoutParams) error_icon_lastName.getLayoutParams();


		params_icon_lastName.addRule(RelativeLayout.ALIGN_PARENT_RIGHT);
		error_icon_lastName.setLayoutParams(params_icon_lastName);

		error_icon_lastName.setColorFilter(ContextCompat.getColor(ManagerActivityLollipop.this, R.color.red_600_red_300));

		final TextView textError_lastName = new TextView(ManagerActivityLollipop.this);
		error_layout_lastName.addView(textError_lastName);
		RelativeLayout.LayoutParams params_text_error_lastName = (RelativeLayout.LayoutParams) textError_lastName.getLayoutParams();
		params_text_error_lastName.height = ViewGroup.LayoutParams.WRAP_CONTENT;
		params_text_error_lastName.width = ViewGroup.LayoutParams.WRAP_CONTENT;
        params_text_error_lastName.addRule(RelativeLayout.CENTER_VERTICAL);
		params_text_error_lastName.addRule(RelativeLayout.ALIGN_PARENT_LEFT);
		params_text_error_lastName.setMargins(scaleWidthPx(3, outMetrics), 0,0,0);
		textError_lastName.setLayoutParams(params_text_error_lastName);

		textError_lastName.setTextColor(ContextCompat.getColor(ManagerActivityLollipop.this, R.color.red_600_red_300));

		error_layout_lastName.setVisibility(View.GONE);

		final EditText inputMail = new EditText(this);
		inputMail.getBackground().mutate().clearColorFilter();
		inputMail.getBackground().mutate().setColorFilter(ColorUtils.getThemeColor(this, R.attr.colorSecondary), PorterDuff.Mode.SRC_ATOP);
		layout.addView(inputMail, params);

		final RelativeLayout error_layout_email = new RelativeLayout(ManagerActivityLollipop.this);
		layout.addView(error_layout_email, params1);

		final ImageView error_icon_email = new ImageView(ManagerActivityLollipop.this);
		error_icon_email.setImageDrawable(ContextCompat.getDrawable(this, R.drawable.ic_input_warning));
		error_layout_email.addView(error_icon_email);
		RelativeLayout.LayoutParams params_icon_email = (RelativeLayout.LayoutParams) error_icon_email.getLayoutParams();


		params_icon_email.addRule(RelativeLayout.ALIGN_PARENT_RIGHT);
		error_icon_email.setLayoutParams(params_icon_email);

		error_icon_email.setColorFilter(ContextCompat.getColor(ManagerActivityLollipop.this, R.color.red_600_red_300));

		final TextView textError_email = new TextView(ManagerActivityLollipop.this);
		error_layout_email.addView(textError_email);
		RelativeLayout.LayoutParams params_text_error_email = (RelativeLayout.LayoutParams) textError_email.getLayoutParams();
		params_text_error_email.height = ViewGroup.LayoutParams.WRAP_CONTENT;
		params_text_error_email.width = ViewGroup.LayoutParams.WRAP_CONTENT;
        params_text_error_email.addRule(RelativeLayout.CENTER_VERTICAL);
		params_text_error_email.addRule(RelativeLayout.ALIGN_PARENT_LEFT);
		params_text_error_email.setMargins(scaleWidthPx(3, outMetrics), 0,scaleWidthPx(20, outMetrics),0);
		textError_email.setLayoutParams(params_text_error_email);

		textError_email.setTextColor(ContextCompat.getColor(ManagerActivityLollipop.this, R.color.red_600_red_300));

		error_layout_email.setVisibility(View.GONE);

		final OnEditorActionListener editorActionListener = new OnEditorActionListener() {
			@Override
			public boolean onEditorAction(TextView v, int actionId, KeyEvent event) {
				if (actionId == EditorInfo.IME_ACTION_DONE) {
					String valueFirstName = inputFirstName.getText().toString().trim();
					String valueLastName = inputLastName.getText().toString().trim();
					String value = inputMail.getText().toString().trim();
					String emailError = getEmailError(value, managerActivity);
					if (emailError == null && userEmailChanged && !userNameChanged) {
						emailError = comparedToCurrentEmail(value, managerActivity);
					}
					if (emailError != null) {
						inputMail.getBackground().setColorFilter(ContextCompat.getColor(managerActivity, R.color.red_600_red_300), PorterDuff.Mode.SRC_ATOP);
						textError_email.setText(emailError);
						error_layout_email.setVisibility(View.VISIBLE);
						inputMail.requestFocus();
					} else if (valueFirstName.equals("") || valueFirstName.isEmpty()) {
						logWarning("First name input is empty");
						inputFirstName.getBackground().setColorFilter(ContextCompat.getColor(managerActivity, R.color.red_600_red_300), PorterDuff.Mode.SRC_ATOP);
						textError_firstName.setText(R.string.error_enter_username);
						error_layout_firstName.setVisibility(View.VISIBLE);
						inputFirstName.requestFocus();
					} else if (valueLastName.equals("") || valueLastName.isEmpty()) {
						logWarning("Last name input is empty");
						inputLastName.getBackground().setColorFilter(ContextCompat.getColor(managerActivity, R.color.red_600_red_300), PorterDuff.Mode.SRC_ATOP);
                        textError_lastName.setText(R.string.error_enter_userlastname);
						error_layout_lastName.setVisibility(View.VISIBLE);
						inputLastName.requestFocus();
					} else {
						logDebug("Positive button pressed - change user attribute(s)");
						countUserAttributes = aC.updateUserAttributes(((MegaApplication) getApplication()).getMyAccountInfo().getFirstNameText(), valueFirstName, ((MegaApplication) getApplication()).getMyAccountInfo().getLastNameText(), valueLastName, megaApi.getMyEmail(), value);
						changeUserAttributeDialog.dismiss();
					}
				} else {
					logDebug("Other IME" + actionId);
				}
				return false;
			}
		};

		inputFirstName.setSingleLine();
		inputFirstName.setHint(R.string.first_name_text);
		inputFirstName.setText(((MegaApplication) getApplication()).getMyAccountInfo().getFirstNameText());
		inputFirstName.setTextColor(ColorUtils.getThemeColor(this, android.R.attr.textColorSecondary));
		inputFirstName.setImeOptions(EditorInfo.IME_ACTION_DONE);
		inputFirstName.setTextSize(TypedValue.COMPLEX_UNIT_SP, 16);
		inputFirstName.addTextChangedListener(new TextWatcher() {
			@Override
			public void beforeTextChanged(CharSequence charSequence, int i, int i1, int i2) {

			}

			@Override
			public void onTextChanged(CharSequence charSequence, int i, int i1, int i2) {

			}

			@Override
			public void afterTextChanged(Editable editable) {
				userNameChanged = true;
				if(error_layout_firstName.getVisibility() == View.VISIBLE){
					error_layout_firstName.setVisibility(View.GONE);
					inputFirstName.getBackground().mutate().clearColorFilter();
					inputFirstName.getBackground().mutate().setColorFilter(ColorUtils.getThemeColor(
							ManagerActivityLollipop.this, R.attr.colorSecondary), PorterDuff.Mode.SRC_ATOP);
				}
			}
		});
		inputFirstName.setOnEditorActionListener(editorActionListener);
		inputFirstName.setImeActionLabel(getString(R.string.save_action),EditorInfo.IME_ACTION_DONE);
		inputFirstName.requestFocus();

		inputLastName.setSingleLine();
		inputLastName.setHint(R.string.lastname_text);
		inputLastName.setText(((MegaApplication) getApplication()).getMyAccountInfo().getLastNameText());
		inputLastName.setTextColor(ColorUtils.getThemeColor(this, android.R.attr.textColorSecondary));
		inputLastName.setTextSize(TypedValue.COMPLEX_UNIT_SP, 16);
		inputLastName.setImeOptions(EditorInfo.IME_ACTION_DONE);
		inputLastName.addTextChangedListener(new TextWatcher() {
			@Override
			public void beforeTextChanged(CharSequence charSequence, int i, int i1, int i2) {

			}

			@Override
			public void onTextChanged(CharSequence charSequence, int i, int i1, int i2) {

			}

			@Override
			public void afterTextChanged(Editable editable) {
				userNameChanged = true;
				if(error_layout_lastName.getVisibility() == View.VISIBLE){
					error_layout_lastName.setVisibility(View.GONE);
					inputLastName.getBackground().mutate().clearColorFilter();
					inputLastName.getBackground().mutate().setColorFilter(ColorUtils.getThemeColor(
							ManagerActivityLollipop.this, R.attr.colorSecondary), PorterDuff.Mode.SRC_ATOP);
				}
			}
		});
		inputLastName.setOnEditorActionListener(editorActionListener);
		inputLastName.setImeActionLabel(getString(R.string.save_action),EditorInfo.IME_ACTION_DONE);

		inputMail.getBackground().mutate().clearColorFilter();
		inputMail.setSingleLine();
		inputMail.setHint(R.string.email_text);
		inputMail.setText(megaApi.getMyUser().getEmail());
		inputMail.setTextColor(ColorUtils.getThemeColor(this, android.R.attr.textColorSecondary));
		inputMail.setTextSize(TypedValue.COMPLEX_UNIT_SP, 16);
		inputMail.setImeOptions(EditorInfo.IME_ACTION_DONE);
		inputMail.setInputType(InputType.TYPE_TEXT_VARIATION_EMAIL_ADDRESS);
		inputMail.addTextChangedListener(new TextWatcher() {
			@Override
			public void beforeTextChanged(CharSequence charSequence, int i, int i1, int i2) {

			}

			@Override
			public void onTextChanged(CharSequence charSequence, int i, int i1, int i2) {

			}

			@Override
			public void afterTextChanged(Editable editable) {
				userEmailChanged = true;
				if(error_layout_email.getVisibility() == View.VISIBLE){
					error_layout_email.setVisibility(View.GONE);
					inputMail.getBackground().mutate().clearColorFilter();
					inputMail.getBackground().mutate().setColorFilter(ColorUtils.getThemeColor(
							ManagerActivityLollipop.this, R.attr.colorSecondary), PorterDuff.Mode.SRC_ATOP);

				}
			}
		});
		inputMail.setOnEditorActionListener(editorActionListener);
		inputMail.setImeActionLabel(getString(R.string.save_action),EditorInfo.IME_ACTION_DONE);

		MaterialAlertDialogBuilder builder = new MaterialAlertDialogBuilder(this);
		builder.setTitle(getString(R.string.title_edit_profile_info));

		builder.setPositiveButton(getString(R.string.save_action), new DialogInterface.OnClickListener() {
					public void onClick(DialogInterface dialog, int whichButton) {

					}
				});
		builder.setNegativeButton(getString(android.R.string.cancel), new DialogInterface.OnClickListener() {
			@Override
			public void onClick(DialogInterface dialogInterface, int i) {
				inputFirstName.getBackground().clearColorFilter();
				inputLastName.getBackground().clearColorFilter();
				inputMail.getBackground().clearColorFilter();
			}
		});
		builder.setView(scrollView);

		changeUserAttributeDialog = builder.create();
		changeUserAttributeDialog.getWindow().setSoftInputMode(WindowManager.LayoutParams.SOFT_INPUT_STATE_ALWAYS_VISIBLE);
		changeUserAttributeDialog.show();
		changeUserAttributeDialog.getButton(AlertDialog.BUTTON_POSITIVE).setOnClickListener(new View.OnClickListener() {
			@Override
			public void onClick(View v) {
				logDebug("OK BTTN PASSWORD");
				String valueFirstName = inputFirstName.getText().toString().trim();
				String valueLastName = inputLastName.getText().toString().trim();
				String value = inputMail.getText().toString().trim();
				String emailError = getEmailError(value, managerActivity);
				if (emailError == null && userEmailChanged && !userNameChanged) {
					emailError = comparedToCurrentEmail(value, managerActivity);
				}
				if (emailError != null) {
					inputMail.getBackground().setColorFilter(ContextCompat.getColor(managerActivity, R.color.red_600_red_300), PorterDuff.Mode.SRC_ATOP);
					textError_email.setText(emailError);
					error_layout_email.setVisibility(View.VISIBLE);
					inputMail.requestFocus();
				}
				else if(valueFirstName.equals("")||valueFirstName.isEmpty()){
					logWarning("Input is empty");
					inputFirstName.getBackground().setColorFilter(ContextCompat.getColor(managerActivity, R.color.red_600_red_300), PorterDuff.Mode.SRC_ATOP);
                    textError_firstName.setText(R.string.error_enter_username);
					error_layout_firstName.setVisibility(View.VISIBLE);
					inputFirstName.requestFocus();
				}
				else if(valueLastName.equals("")||valueLastName.isEmpty()){
					logWarning("Input is empty");
					inputLastName.getBackground().setColorFilter(ContextCompat.getColor(managerActivity, R.color.red_600_red_300), PorterDuff.Mode.SRC_ATOP);
                    textError_lastName.setText(R.string.error_enter_userlastname);
					error_layout_lastName.setVisibility(View.VISIBLE);
					inputLastName.requestFocus();
				}
				else {
					logDebug("Positive button pressed - change user attribute");
					countUserAttributes = aC.updateUserAttributes(((MegaApplication) getApplication()).getMyAccountInfo().getFirstNameText(), valueFirstName, ((MegaApplication) getApplication()).getMyAccountInfo().getLastNameText(), valueLastName, megaApi.getMyEmail(), value);
					changeUserAttributeDialog.dismiss();
				}
			}
		});
	}

	@Override
	protected void onStop(){
		logDebug("onStop");

		mStopped = true;

		super.onStop();
	}

	@Override
	protected void onPause() {
		logDebug("onPause");
    	managerActivity = null;
    	MegaApplication.getTransfersManagement().setIsOnTransfersSection(false);
    	super.onPause();
    }

	@Override
    protected void onDestroy(){
		logDebug("onDestroy()");

		dbH.removeSentPendingMessages();

    	if (megaApi != null && megaApi.getRootNode() != null){
    		megaApi.removeGlobalListener(this);
    		megaApi.removeTransferListener(this);
    		megaApi.removeRequestListener(this);
    	}

		if (megaChatApi != null){
			megaChatApi.removeChatListener(this);
		}
        if (alertDialogSMSVerification != null) {
            alertDialogSMSVerification.dismiss();
        }
		isStorageStatusDialogShown = false;

		unregisterReceiver(chatCallUpdateReceiver);
		unregisterReceiver(chatSessionUpdateReceiver);
		unregisterReceiver(chatRoomMuteUpdateReceiver);
		unregisterReceiver(contactUpdateReceiver);
		unregisterReceiver(updateMyAccountReceiver);
		unregisterReceiver(receiverUpdate2FA);
		unregisterReceiver(networkReceiver);
		unregisterReceiver(receiverUpdateOrder);
		unregisterReceiver(receiverUpdateView);
		unregisterReceiver(chatArchivedReceiver);
        unregisterReceiver(refreshAddPhoneNumberButtonReceiver);
		unregisterReceiver(receiverCUAttrChanged);
		unregisterReceiver(transferOverQuotaUpdateReceiver);
		unregisterReceiver(transferFinishReceiver);
        unregisterReceiver(cameraUploadLauncherReceiver);
        unregisterReceiver(updateCUSettingsReceiver);
<<<<<<< HEAD
		LiveEventBus.get(EVENT_FINISH_ACTIVITY, Boolean.class).removeObserver(finishObserver);
=======
		unregisterReceiver(cuUpdateReceiver);
>>>>>>> c87e7ce7

		if (mBillingManager != null) {
			mBillingManager.destroy();
		}
		cancelSearch();
        if(reconnectDialog != null) {
            reconnectDialog.cancel();
        }

        if (confirmationTransfersDialog != null) {
            confirmationTransfersDialog.dismiss();
        }

        if (newTextFileDialog != null) {
        	newTextFileDialog.dismiss();
		}

        if (miniAudioPlayerController != null) {
			miniAudioPlayerController.onDestroy();
			miniAudioPlayerController = null;
		}

		nodeSaver.destroy();

    	super.onDestroy();
	}

	private void cancelSearch() {
		if (getSearchFragment() != null) {
			sFLol.cancelPreviousAsyncTask();
		}
	}

	void replaceFragment (Fragment f, String fTag) {
		FragmentTransaction ft = getSupportFragmentManager().beginTransaction();
		ft.replace(R.id.fragment_container, f, fTag);
		ft.commitNowAllowingStateLoss();
		// refresh manually
		if (f instanceof RecentChatsFragmentLollipop) {
			RecentChatsFragmentLollipop rcf = (RecentChatsFragmentLollipop) f;
			if (rcf.isResumed()) {
				rcf.refreshMegaContactsList();
				rcf.setCustomisedActionBar();
			}
		}
	}

	private void refreshFragment (String fTag) {
		Fragment f = getSupportFragmentManager().findFragmentByTag(fTag);
		if (f != null) {
			logDebug("Fragment " + fTag + " refreshing");
			FragmentTransaction ft = getSupportFragmentManager().beginTransaction();
			ft.detach(f);
			if (fTag.equals(FragmentTag.CLOUD_DRIVE.getTag())) {
				((FileBrowserFragmentLollipop) f).headerItemDecoration = null;
			}
			else if (fTag.equals(FragmentTag.RUBBISH_BIN.getTag())) {
				((RubbishBinFragmentLollipop) f).headerItemDecoration = null;
			}
			else if (fTag.equals(FragmentTag.INCOMING_SHARES.getTag())) {
				((IncomingSharesFragmentLollipop) f).headerItemDecoration = null;
			}
			else if (fTag.equals(FragmentTag.OUTGOING_SHARES.getTag())) {
				((OutgoingSharesFragmentLollipop) f).headerItemDecoration = null;
			}
            else if (fTag.equals(FragmentTag.LINKS.getTag())) {
                ((LinksFragment) f).headerItemDecoration = null;
            }
			else if (fTag.equals(FragmentTag.INBOX.getTag())) {
				((InboxFragmentLollipop) f).headerItemDecoration = null;
			}
			else if (fTag.equals(FragmentTag.SEARCH.getTag())) {
				((SearchFragmentLollipop) f).setHeaderItemDecoration(null);
			}

			ft.attach(f);
			ft.commitNowAllowingStateLoss();
		}
		else {
			logWarning("Fragment == NULL. Not refresh");
		}
	}

	public boolean isFirstLogin() {
        return firstLogin;
    }

	public void selectDrawerItemCloudDrive(){
		logDebug("selectDrawerItemCloudDrive");
		abL.setVisibility(View.VISIBLE);

        tabLayoutContacts.setVisibility(View.GONE);
        viewPagerContacts.setVisibility(View.GONE);
        tabLayoutShares.setVisibility(View.GONE);
        viewPagerShares.setVisibility(View.GONE);
        tabLayoutMyAccount.setVisibility(View.GONE);
        viewPagerMyAccount.setVisibility(View.GONE);
        tabLayoutTransfers.setVisibility(View.GONE);
        viewPagerTransfers.setVisibility(View.GONE);

        fragmentContainer.setVisibility(View.VISIBLE);

        fbFLol = (FileBrowserFragmentLollipop) getSupportFragmentManager().findFragmentByTag(FragmentTag.CLOUD_DRIVE.getTag());
        if (fbFLol == null) {
            fbFLol = FileBrowserFragmentLollipop.newInstance();
        }
        replaceFragment(fbFLol, FragmentTag.CLOUD_DRIVE.getTag());
    }

    private void showGlobalAlertDialogsIfNeeded() {
		if (showStorageAlertWithDelay) {
			showStorageAlertWithDelay = false;
			checkStorageStatus(storageStateFromBroadcast != MegaApiJava.STORAGE_STATE_UNKNOWN ?
					storageStateFromBroadcast : app.getStorageState(), false);
		}

		if (!firstTimeAfterInstallation){
			logDebug("Its NOT first time");
			int dbContactsSize = dbH.getContactsSize();
			int sdkContactsSize = megaApi.getContacts().size();
			if (dbContactsSize != sdkContactsSize){
				logDebug("Contacts TABLE != CONTACTS SDK "+ dbContactsSize + " vs " +sdkContactsSize);
				dbH.clearContacts();
				FillDBContactsTask fillDBContactsTask = new FillDBContactsTask(this);
				fillDBContactsTask.execute();
			}
		}
		else{
			logDebug("Its first time");

			//Fill the contacts DB
			FillDBContactsTask fillDBContactsTask = new FillDBContactsTask(this);
			fillDBContactsTask.execute();
			firstTimeAfterInstallation = false;
			dbH.setFirstTime(false);
		}

		checkBeforeShowSMSVerificationDialog();

		cookieDialogHandler.showDialogIfNeeded(this);
    }

    /**
	 * Observe LiveData for PSA, and show PSA view when get it.
	 */
    private void observePsa() {
        psaViewHolder = new PsaViewHolder(findViewById(R.id.psa_layout), PsaManager.INSTANCE);

		LiveEventBus.get(EVENT_PSA, Psa.class).observe(this, psa -> {
			if (psa.getUrl() == null) {
				showPsa(psa);
			}
		});
    }

	/**
	 * Show PSA view for old PSA type.
	 *
	 * @param psa the PSA to show
	 */
    private void showPsa(Psa psa) {
        if (psa == null || drawerItem != DrawerItem.HOMEPAGE
				|| mHomepageScreen != HomepageScreen.HOMEPAGE) {
			updateHomepageFabPosition();
            return;
        }

        if (getLifecycle().getCurrentState() == Lifecycle.State.RESUMED
				&& getProLayout.getVisibility() == View.GONE
				&& TextUtils.isEmpty(psa.getUrl())) {
			psaViewHolder.bind(psa);
			handler.post(this::updateHomepageFabPosition);
        }
    }

    public void checkBeforeShowSMSVerificationDialog() {
        //This account hasn't verified a phone number and first login.

		MyAccountInfo myAccountInfo = MegaApplication.getInstance().getMyAccountInfo();
		if (myAccountInfo != null && myAccountInfo.isBusinessAlertShown()) {
			//The business alerts has priority over SMS verification
			return;
		}

        if (canVoluntaryVerifyPhoneNumber() && (smsDialogTimeChecker.shouldShow() || isSMSDialogShowing) && !newCreationAccount) {
            showSMSVerificationDialog();
        }
    }

    public void setToolbarTitle(String title) {
        aB.setTitle(title);
    }

	public void setToolbarTitle(){
		logDebug("setToolbarTitle");
		if(drawerItem==null){
			return;
		}

		switch (drawerItem){
			case CLOUD_DRIVE:{

                aB.setSubtitle(null);
                logDebug("Cloud Drive SECTION");
                MegaNode parentNode = megaApi.getNodeByHandle(parentHandleBrowser);
                if (parentNode != null) {
                    if (megaApi.getRootNode() != null) {
                        if (parentNode.getHandle() == megaApi.getRootNode().getHandle() || parentHandleBrowser == -1) {
                            aB.setTitle(getString(R.string.section_cloud_drive).toUpperCase());
                            firstNavigationLevel = true;
                        }
                        else {
                            aB.setTitle(parentNode.getName());
                            firstNavigationLevel = false;
                        }
                    }
                    else {
                        parentHandleBrowser = -1;
                    }
                }
                else {
                    if (megaApi.getRootNode() != null) {
                        parentHandleBrowser = megaApi.getRootNode().getHandle();
                        aB.setTitle(getString(R.string.title_mega_info_empty_screen).toUpperCase());
                        firstNavigationLevel = true;
                    }
                    else {
                        parentHandleBrowser = -1;
                        firstNavigationLevel = true;
                    }
                }
				break;
			}
			case RUBBISH_BIN: {
				aB.setSubtitle(null);
				if(parentHandleRubbish == megaApi.getRubbishNode().getHandle() || parentHandleRubbish == -1){
					aB.setTitle(getResources().getString(R.string.section_rubbish_bin).toUpperCase());
					firstNavigationLevel = true;
				}
				else{
					MegaNode node = megaApi.getNodeByHandle(parentHandleRubbish);
					if(node==null){
						logWarning("Node NULL - cannot be recovered");
						aB.setTitle(getResources().getString(R.string.section_rubbish_bin).toUpperCase());
					}
					else{
						aB.setTitle(node.getName());
					}

					firstNavigationLevel = false;
				}
				break;
			}
			case SHARED_ITEMS:{
				logDebug("Shared Items SECTION");
				aB.setSubtitle(null);
				int indexShares = getTabItemShares();
				if (indexShares == ERROR_TAB) break;
				switch(indexShares){
					case INCOMING_TAB:{
						if (isIncomingAdded()) {
							if (parentHandleIncoming != -1) {
								MegaNode node = megaApi.getNodeByHandle(parentHandleIncoming);
								if (node == null) {
									aB.setTitle(getResources().getString(R.string.title_shared_items).toUpperCase());
								}
								else {
									aB.setTitle(node.getName());
								}

								firstNavigationLevel = false;
							}
							else {
								aB.setTitle(getResources().getString(R.string.title_shared_items).toUpperCase());
								firstNavigationLevel = true;
							}
						}
						else {
							logDebug("selectDrawerItemSharedItems: inSFLol == null");
							}
						break;
					}
					case OUTGOING_TAB:{
						logDebug("setToolbarTitle: OUTGOING TAB");
						if (isOutgoingAdded()) {
							if (parentHandleOutgoing != -1) {
								MegaNode node = megaApi.getNodeByHandle(parentHandleOutgoing);
								aB.setTitle(node.getName());
								firstNavigationLevel = false;
							} else {
								aB.setTitle(getResources().getString(R.string.title_shared_items).toUpperCase());
								firstNavigationLevel = true;
							}
						}
						break;
					}
                    case LINKS_TAB:
                        if (isLinksAdded()) {
                            if (parentHandleLinks == INVALID_HANDLE) {
                                aB.setTitle(getResources().getString(R.string.title_shared_items).toUpperCase());
                                firstNavigationLevel = true;
                            } else {
                                MegaNode node = megaApi.getNodeByHandle(parentHandleLinks);
                                aB.setTitle(node.getName());
                                firstNavigationLevel = false;
                            }
                        }
                        break;
					default: {
						aB.setTitle(getResources().getString(R.string.title_shared_items).toUpperCase());
						firstNavigationLevel = true;
						break;
					}
				}
				break;
			}
			case INBOX:{
				aB.setSubtitle(null);
				if(parentHandleInbox==megaApi.getInboxNode().getHandle()||parentHandleInbox==-1){
					aB.setTitle(getResources().getString(R.string.section_inbox).toUpperCase());
					firstNavigationLevel = true;
				}
				else{
					MegaNode node = megaApi.getNodeByHandle(parentHandleInbox);
					aB.setTitle(node.getName());
					firstNavigationLevel = false;
				}
				break;
			}
			case CONTACTS:{
				aB.setSubtitle(null);
				aB.setTitle(getString(R.string.section_contacts).toUpperCase());
				firstNavigationLevel = true;
				break;
			}
			case NOTIFICATIONS:{
				aB.setSubtitle(null);
				aB.setTitle(getString(R.string.title_properties_chat_contact_notifications).toUpperCase());
				firstNavigationLevel = true;
				break;
			}
			case CHAT:{
				abL.setVisibility(View.VISIBLE);
				aB.setTitle(getString(R.string.section_chat).toUpperCase());

				firstNavigationLevel = true;
				break;
			}
			case SEARCH:{
				aB.setSubtitle(null);
				if(parentHandleSearch==-1){
					firstNavigationLevel = true;
					if(searchQuery!=null){
						textSubmitted = true;
						if(!searchQuery.isEmpty()){
							aB.setTitle(getString(R.string.action_search).toUpperCase()+": "+searchQuery);
						}else{
							aB.setTitle(getString(R.string.action_search).toUpperCase()+": "+"");
						}
					}else{
						aB.setTitle(getString(R.string.action_search).toUpperCase()+": "+"");
					}

				}else{
					MegaNode parentNode = megaApi.getNodeByHandle(parentHandleSearch);
					if (parentNode != null){
						aB.setTitle(parentNode.getName());
						firstNavigationLevel = false;
					}
				}
				break;
			}
			case SETTINGS:{
				aB.setSubtitle(null);
				aB.setTitle(getString(R.string.action_settings).toUpperCase());
				firstNavigationLevel = true;
				break;
			}
			case ACCOUNT:{
				aB.setSubtitle(null);
				if(accountFragment==MY_ACCOUNT_FRAGMENT){
					aB.setTitle(getString(R.string.section_account).toUpperCase());
					setFirstNavigationLevel(true);
				}
				else if(accountFragment==UPGRADE_ACCOUNT_FRAGMENT){
					aB.setTitle(getString(R.string.action_upgrade_account).toUpperCase());
					setFirstNavigationLevel(false);
				}
				else{
					aB.setTitle(getString(R.string.section_account).toUpperCase());
					setFirstNavigationLevel(true);
				}
				break;
			}
			case TRANSFERS:{
				aB.setSubtitle(null);
				aB.setTitle(getString(R.string.section_transfers).toUpperCase());
				setFirstNavigationLevel(true);
				break;
			}
			case CAMERA_UPLOADS:{
				aB.setSubtitle(null);
				if (getCameraUploadFragment() != null && cuFragment.isEnableCUFragmentShown()) {
					setFirstNavigationLevel(false);
					aB.setTitle(getString(R.string.settings_camera_upload_on).toUpperCase());
				} else {
					setFirstNavigationLevel(true);
					aB.setTitle(getString(R.string.section_photo_sync).toUpperCase());
				}
				break;
			}
			case HOMEPAGE: {
				setFirstNavigationLevel(false);
				int titleId = -1;

				switch (mHomepageScreen) {
					case PHOTOS:
						titleId = R.string.sortby_type_photo_first;
						break;
					case DOCUMENTS:
						titleId = R.string.section_documents;
						break;
					case AUDIO:
						titleId = R.string.upload_to_audio;
						break;
                    case VIDEO:
                        titleId = R.string.sortby_type_video_first;
                        break;
				}

				if (titleId != -1) {
					aB.setTitle(getString(titleId).toUpperCase(Locale.getDefault()));
				}
			}
			default:{
				logDebug("Default GONE");

				break;
			}
		}

		updateNavigationToolbarIcon();
	}

	public void setToolbarTitleFromFullscreenOfflineFragment(String title,
			boolean firstNavigationLevel, boolean showSearch) {
		aB.setSubtitle(null);
		aB.setTitle(title);
		this.firstNavigationLevel = firstNavigationLevel;
		updateNavigationToolbarIcon();
		textSubmitted = true;
		if (searchMenuItem != null) {
			searchMenuItem.setVisible(showSearch);
		}
	}

	public void updateNavigationToolbarIcon(){
		int totalHistoric = megaApi.getNumUnreadUserAlerts();
		int totalIpc = 0;
		ArrayList<MegaContactRequest> requests = megaApi.getIncomingContactRequests();
		if(requests!=null) {
			totalIpc = requests.size();
		}

		int totalNotifications = totalHistoric + totalIpc;

		if(totalNotifications==0){
			if(isFirstNavigationLevel()){
				if (drawerItem == DrawerItem.SEARCH || drawerItem == DrawerItem.ACCOUNT || drawerItem == DrawerItem.INBOX || drawerItem == DrawerItem.CONTACTS || drawerItem == DrawerItem.NOTIFICATIONS
						|| drawerItem == DrawerItem.SETTINGS || drawerItem == DrawerItem.RUBBISH_BIN || drawerItem == DrawerItem.TRANSFERS){
					aB.setHomeAsUpIndicator(tintIcon(this, R.drawable.ic_arrow_back_white));
				}
				else {
					aB.setHomeAsUpIndicator(tintIcon(this, R.drawable.ic_menu_white));
				}
			}
			else{
				aB.setHomeAsUpIndicator(tintIcon(this, R.drawable.ic_arrow_back_white));
			}
		}
		else{
			if(isFirstNavigationLevel()){
				if (drawerItem == DrawerItem.SEARCH || drawerItem == DrawerItem.ACCOUNT || drawerItem == DrawerItem.INBOX || drawerItem == DrawerItem.CONTACTS || drawerItem == DrawerItem.NOTIFICATIONS
						|| drawerItem == DrawerItem.SETTINGS || drawerItem == DrawerItem.RUBBISH_BIN || drawerItem == DrawerItem.TRANSFERS){
					badgeDrawable.setProgress(1.0f);
				}
				else {
					badgeDrawable.setProgress(0.0f);
				}
			}
			else{
				badgeDrawable.setProgress(1.0f);
			}

			if(totalNotifications>9){
				badgeDrawable.setText("9+");
			}
			else{
				badgeDrawable.setText(totalNotifications+"");
			}

			aB.setHomeAsUpIndicator(badgeDrawable);
		}
	}

	public void showOnlineMode(){
		logDebug("showOnlineMode");

		try {
			if (usedSpaceLayout != null) {

				if (rootNode != null) {
					Menu bNVMenu = bNV.getMenu();
					if (bNVMenu != null) {
						resetNavigationViewMenu(bNVMenu);
					}
					clickDrawerItemLollipop(drawerItem);

					if (getSettingsFragment() != null) {
						sttFLol.setOnlineOptions(true);
					}

					supportInvalidateOptionsMenu();

//					if (rChatFL != null) {
//						if (rChatFL.isAdded()) {
//							logDebug("ONLINE: Update screen RecentChats");
//							if (!isChatEnabled()) {
//								rChatFL.showDisableChatScreen();
//							}
//						}
//					}		updateAccountDetailsVisibleInfo();

					updateAccountDetailsVisibleInfo();
					checkCurrentStorageStatus(false);
				} else {
					logWarning("showOnlineMode - Root is NULL");
					if (getApplicationContext() != null) {
						if(((MegaApplication) getApplication()).getOpenChatId()!=-1){
							Intent intent = new Intent(BROADCAST_ACTION_INTENT_CONNECTIVITY_CHANGE_DIALOG);
							sendBroadcast(intent);
						}
						else{
							showConfirmationConnect();
						}
					}
				}
			}
		}catch (Exception e){}
	}

	public void showConfirmationConnect(){
		logDebug("showConfirmationConnect");

		DialogInterface.OnClickListener dialogClickListener = new DialogInterface.OnClickListener() {
			@Override
			public void onClick(DialogInterface dialog, int which) {
				switch (which){
					case DialogInterface.BUTTON_POSITIVE:
						startConnection();
						break;

					case DialogInterface.BUTTON_NEGATIVE:
						logDebug("showConfirmationConnect: BUTTON_NEGATIVE");
                        setToolbarTitle();
						break;
				}
			}
		};

		MaterialAlertDialogBuilder builder = new MaterialAlertDialogBuilder(this);
		try {
			builder.setMessage(R.string.confirmation_to_reconnect).setPositiveButton(R.string.general_ok, dialogClickListener)
					.setNegativeButton(R.string.general_cancel, dialogClickListener);
            reconnectDialog = builder.create();
            reconnectDialog.setCanceledOnTouchOutside(false);
            reconnectDialog.show();
		}
		catch (Exception e){}
	}

	public void startConnection(){
		logDebug("startConnection");
		Intent intent = new Intent(this, LoginActivityLollipop.class);
		intent.putExtra(VISIBLE_FRAGMENT,  LOGIN_FRAGMENT);
		intent.setFlags(Intent.FLAG_ACTIVITY_CLEAR_TOP);
		startActivity(intent);
		finish();
	}

	public void showOfflineMode() {
		logDebug("showOfflineMode");

		try{
			if (megaApi == null) {
				logWarning("megaApi is Null in Offline mode");
			}

			if (usedSpaceLayout != null) {
				usedSpaceLayout.setVisibility(View.GONE);
			}
			if (nVEmail != null) {
				nVEmail.setText(megaChatApi.getMyEmail());
			}
			if (nVDisplayName != null) {
				nVDisplayName.setText(megaChatApi.getMyFullname());
			}

			setOfflineAvatar(megaChatApi.getMyEmail(), megaChatApi.getMyUserHandle(),
					megaChatApi.getMyFullname());

			if (getSettingsFragment() != null) {
				sttFLol.setOnlineOptions(false);
			}

			logDebug("DrawerItem on start offline: " + drawerItem);
			if (drawerItem == null) {
				logWarning("drawerItem == null --> On start OFFLINE MODE");
				drawerItem = DrawerItem.HOMEPAGE;
				if (bNV != null) {
					Menu bNVMenu = bNV.getMenu();
					if (bNVMenu != null) {
						disableNavigationViewMenu(bNVMenu);
					}
				}
				setBottomNavigationMenuItemChecked(HOMEPAGE_BNV);
				selectDrawerItemLollipop(drawerItem);
			} else {
				if (bNV != null) {
					Menu bNVMenu = bNV.getMenu();
					if (bNVMenu != null) {
						disableNavigationViewMenu(bNVMenu);
					}
				}
				logDebug("Change to OFFLINE MODE");
				clickDrawerItemLollipop(drawerItem);
			}

			supportInvalidateOptionsMenu();
		}catch(Exception e){}
	}

	public void clickDrawerItemLollipop(DrawerItem item){
		logDebug("Item: " + item);
		Menu bNVMenu = bNV.getMenu();
		if (bNVMenu != null){
			if(item==null){
				drawerMenuItem = bNVMenu.findItem(R.id.bottom_navigation_item_cloud_drive);
				onNavigationItemSelected(drawerMenuItem);
				return;
			}

			drawerLayout.closeDrawer(Gravity.LEFT);

			switch (item){
				case CLOUD_DRIVE:{
					setBottomNavigationMenuItemChecked(CLOUD_DRIVE_BNV);
					break;
				}
				case HOMEPAGE: {
					setBottomNavigationMenuItemChecked(HOMEPAGE_BNV);
					break;
				}
				case CAMERA_UPLOADS:{
					setBottomNavigationMenuItemChecked(CAMERA_UPLOADS_BNV);
					break;
				}
				case SHARED_ITEMS:{
					setBottomNavigationMenuItemChecked(SHARED_BNV);
					break;
				}
				case CHAT:{
					setBottomNavigationMenuItemChecked(CHAT_BNV);
					break;
				}
				case CONTACTS:
				case SETTINGS:
				case SEARCH:
				case ACCOUNT:
				case TRANSFERS:
				case NOTIFICATIONS:
				case INBOX:{
					setBottomNavigationMenuItemChecked(HIDDEN_BNV);
					break;
				}
			}
		}
	}

	public void selectDrawerItemSharedItems(){
		logDebug("selectDrawerItemSharedItems");
		abL.setVisibility(View.VISIBLE);

		try {
			NotificationManager notificationManager =
					(NotificationManager) getSystemService(Context.NOTIFICATION_SERVICE);

			notificationManager.cancel(NOTIFICATION_PUSH_CLOUD_DRIVE);
		}
		catch (Exception e){
			logError("Exception NotificationManager - remove contact notification", e);
		}

		if (sharesPageAdapter == null){
			logWarning("sharesPageAdapter is NULL");
			sharesPageAdapter = new SharesPageAdapter(getSupportFragmentManager(),this);
			viewPagerShares.setAdapter(sharesPageAdapter);
			tabLayoutShares.setupWithViewPager(viewPagerShares);
			setSharesTabIcons(indexShares);

			//Force on CreateView, addTab do not execute onCreateView
			if (indexShares != ERROR_TAB) {
				logDebug("The index of the TAB Shares is: " + indexShares);
				if (viewPagerShares != null){
					switch (indexShares) {
						case INCOMING_TAB:
						case OUTGOING_TAB:
						case LINKS_TAB:
							viewPagerShares.setCurrentItem(indexShares);
							break;
					}
				}
				indexShares = ERROR_TAB;
			}
			else {
				//No bundle, no change of orientation
				logDebug("indexShares is NOT -1");
			}

		}

		setToolbarTitle();

		drawerLayout.closeDrawer(Gravity.LEFT);
	}

	private void setSharesTabIcons(int tabSelected) {
    	if (tabLayoutShares == null
				|| tabLayoutShares.getTabAt(INCOMING_TAB) == null
				|| tabLayoutShares.getTabAt(OUTGOING_TAB) == null
				|| tabLayoutShares.getTabAt(LINKS_TAB) == null) {
    		return;
		}

    	// The TabLayout style sets the default icon tint
		switch (tabSelected) {
			case OUTGOING_TAB:
				tabLayoutShares.getTabAt(INCOMING_TAB).setIcon(R.drawable.ic_incoming_shares);
				tabLayoutShares.getTabAt(OUTGOING_TAB).setIcon(mutateIconSecondary(this, R.drawable.ic_outgoing_shares, R.color.red_600_red_300));
				tabLayoutShares.getTabAt(LINKS_TAB).setIcon(R.drawable.link_ic);
				break;
			case LINKS_TAB:
				tabLayoutShares.getTabAt(INCOMING_TAB).setIcon(R.drawable.ic_incoming_shares);
				tabLayoutShares.getTabAt(OUTGOING_TAB).setIcon(R.drawable.ic_outgoing_shares);
				tabLayoutShares.getTabAt(LINKS_TAB).setIcon(mutateIconSecondary(this, R.drawable.link_ic, R.color.red_600_red_300));
				break;
			default:
				tabLayoutShares.getTabAt(INCOMING_TAB).setIcon(mutateIconSecondary(this, R.drawable.ic_incoming_shares, R.color.red_600_red_300));
				tabLayoutShares.getTabAt(OUTGOING_TAB).setIcon(R.drawable.ic_outgoing_shares);
				tabLayoutShares.getTabAt(LINKS_TAB).setIcon(R.drawable.link_ic);
		}
	}

	public void selectDrawerItemContacts (){
		logDebug("selectDrawerItemContacts");
		abL.setVisibility(View.VISIBLE);

		try {
			ContactsAdvancedNotificationBuilder notificationBuilder;
			notificationBuilder =  ContactsAdvancedNotificationBuilder.newInstance(this, megaApi);

			notificationBuilder.removeAllIncomingContactNotifications();
			notificationBuilder.removeAllAcceptanceContactNotifications();
		}
		catch (Exception e){
			logError("Exception NotificationManager - remove all CONTACT notifications", e);
		}

		if (aB == null){
			aB = getSupportActionBar();
		}
		setToolbarTitle();

		if (contactsPageAdapter == null){
			logWarning("contactsPageAdapter == null");
			contactsPageAdapter = new ContactsPageAdapter(getSupportFragmentManager(),this);
			viewPagerContacts.setAdapter(contactsPageAdapter);
			tabLayoutContacts.setupWithViewPager(viewPagerContacts);

			logDebug("The index of the TAB CONTACTS is: " + indexContacts);
			if(indexContacts==-1) {
				logWarning("The index os contacts is -1");
				ArrayList<MegaContactRequest> requests = megaApi.getIncomingContactRequests();
				if(requests!=null) {
					int pendingRequest = requests.size();
					if (pendingRequest != 0) {
						indexContacts = 2;
					}
				}
			}

			if (viewPagerContacts != null) {
				switch (indexContacts){
					case SENT_REQUESTS_TAB:{
						viewPagerContacts.setCurrentItem(SENT_REQUESTS_TAB);
						logDebug("Select Sent Requests TAB");
						break;
					}
					case RECEIVED_REQUESTS_TAB:{
						viewPagerContacts.setCurrentItem(RECEIVED_REQUESTS_TAB);
						logDebug("Select Received Request TAB");
						break;
					}
					default:{
						viewPagerContacts.setCurrentItem(CONTACTS_TAB);
						logDebug("Select Contacts TAB");
						break;
					}
				}
			}
		}
		else {
			logDebug("contactsPageAdapter NOT null");
			cFLol = (ContactsFragmentLollipop) getSupportFragmentManager().findFragmentByTag(FragmentTag.CONTACTS.getTag());
			sRFLol = (SentRequestsFragmentLollipop) getSupportFragmentManager().findFragmentByTag(FragmentTag.SENT_REQUESTS.getTag());
			rRFLol = (ReceivedRequestsFragmentLollipop) getSupportFragmentManager().findFragmentByTag(FragmentTag.RECEIVED_REQUESTS.getTag());

			logDebug("The index of the TAB CONTACTS is: " + indexContacts);
			if (viewPagerContacts != null) {
				switch (indexContacts) {
					case SENT_REQUESTS_TAB: {
						viewPagerContacts.setCurrentItem(SENT_REQUESTS_TAB);
						logDebug("Select Sent Requests TAB");
						break;
					}
					case RECEIVED_REQUESTS_TAB: {
						viewPagerContacts.setCurrentItem(RECEIVED_REQUESTS_TAB);
						logDebug("Select Received Request TAB");
						break;
					}
					default: {
						viewPagerContacts.setCurrentItem(CONTACTS_TAB);
						logDebug("Select Contacts TAB");
						break;
					}
				}
			}
		}

		viewPagerContacts.addOnPageChangeListener(new ViewPager.OnPageChangeListener() {

			@Override
			public void onPageScrolled(int position, float positionOffset, int positionOffsetPixels) {
				indexContacts = position;
			}

			@Override
			public void onPageSelected(int position) {
				logDebug("onPageSelected");
				checkScrollElevation();
				indexContacts = position;
				cFLol = (ContactsFragmentLollipop) getSupportFragmentManager().findFragmentByTag(FragmentTag.CONTACTS.getTag());
				if(cFLol!=null){
					cFLol.hideMultipleSelect();
					cFLol.clearSelectionsNoAnimations();
				}
				sRFLol = (SentRequestsFragmentLollipop) getSupportFragmentManager().findFragmentByTag(FragmentTag.SENT_REQUESTS.getTag());
				if(sRFLol!=null){
					sRFLol.clearSelections();
					sRFLol.hideMultipleSelect();
				}
				rRFLol = (ReceivedRequestsFragmentLollipop) getSupportFragmentManager().findFragmentByTag(FragmentTag.RECEIVED_REQUESTS.getTag());
				if(rRFLol!=null){
					rRFLol.clearSelections();
					rRFLol.hideMultipleSelect();
				}
				supportInvalidateOptionsMenu();
				showFabButton();
			}

			@Override
			public void onPageScrollStateChanged(int state) {

			}
		});

		supportInvalidateOptionsMenu();
		drawerLayout.closeDrawer(Gravity.LEFT);
	}

	public void selectDrawerItemAccount(){

		if(((MegaApplication) getApplication()).getMyAccountInfo()!=null && ((MegaApplication) getApplication()).getMyAccountInfo().getNumVersions() == -1){
			megaApi.getFolderInfo(megaApi.getRootNode(), this);
		}

		switch(accountFragment){
			case UPGRADE_ACCOUNT_FRAGMENT:{
				showUpAF();
				break;
			}
			default:{
				app.refreshAccountInfo();
				accountFragment=MY_ACCOUNT_FRAGMENT;

				if (mTabsAdapterMyAccount == null){
					mTabsAdapterMyAccount = new MyAccountPageAdapter(getSupportFragmentManager(), this);
					viewPagerMyAccount.setAdapter(mTabsAdapterMyAccount);
					tabLayoutMyAccount.setupWithViewPager(viewPagerMyAccount);
				} else{
					maFLol = (MyAccountFragmentLollipop) getSupportFragmentManager().findFragmentByTag(FragmentTag.MY_ACCOUNT.getTag());
					mStorageFLol = (MyStorageFragmentLollipop) getSupportFragmentManager().findFragmentByTag(FragmentTag.MY_STORAGE.getTag());
				}

				if(viewPagerMyAccount != null) {
					switch (indexAccount){
						case STORAGE_TAB:{
							viewPagerMyAccount.setCurrentItem(STORAGE_TAB);
							break;
						}
						default:{
							indexAccount = GENERAL_TAB;
							viewPagerMyAccount.setCurrentItem(GENERAL_TAB);
							updateLogoutWarnings();
						}
					}
				}

				viewPagerMyAccount.addOnPageChangeListener(new ViewPager.OnPageChangeListener() {
					@Override
					public void onPageScrolled(int position, float positionOffset, int positionOffsetPixels) {
					}

					@Override
					public void onPageSelected(int position) {
						supportInvalidateOptionsMenu();
						checkScrollElevation();
					}

					@Override
					public void onPageScrollStateChanged(int state) {
					}
				});
				setToolbarTitle();
				supportInvalidateOptionsMenu();
				showFabButton();
				break;
			}
		}
	}

	public void selectDrawerItemNotifications(){
		logDebug("selectDrawerItemNotifications");

		abL.setVisibility(View.VISIBLE);

		drawerItem = DrawerItem.NOTIFICATIONS;

		setBottomNavigationMenuItemChecked(HIDDEN_BNV);

		notificFragment = (NotificationsFragmentLollipop) getSupportFragmentManager().findFragmentByTag(FragmentTag.NOTIFICATIONS.getTag());
		if (notificFragment == null){
			logWarning("New NotificationsFragment");
			notificFragment = NotificationsFragmentLollipop.newInstance();
		}
		else {
			refreshFragment(FragmentTag.NOTIFICATIONS.getTag());
		}
        replaceFragment(notificFragment, FragmentTag.NOTIFICATIONS.getTag());

		setToolbarTitle();

		showFabButton();
	}

	public void selectDrawerItemTransfers(){
		logDebug("selectDrawerItemTransfers");

		abL.setVisibility(View.VISIBLE);
        transfersWidget.hide();

		drawerItem = DrawerItem.TRANSFERS;

		setBottomNavigationMenuItemChecked(HIDDEN_BNV);

		if (mTabsAdapterTransfers == null) {
			mTabsAdapterTransfers = new TransfersPageAdapter(getSupportFragmentManager(), this);
			viewPagerTransfers.setAdapter(mTabsAdapterTransfers);
			tabLayoutTransfers.setupWithViewPager(viewPagerTransfers);
		}

		boolean showCompleted = !dbH.getCompletedTransfers().isEmpty() && transfersWidget.getPendingTransfers() <= 0;

		TransfersManagement transfersManagement = MegaApplication.getTransfersManagement();
		indexTransfers = transfersManagement.thereAreFailedTransfers() || showCompleted ? COMPLETED_TAB : PENDING_TAB;

		if (viewPagerTransfers != null) {
			switch (indexTransfers) {
				case COMPLETED_TAB:
					refreshFragment(FragmentTag.COMPLETED_TRANSFERS.getTag());
					viewPagerTransfers.setCurrentItem(COMPLETED_TAB);
					break;

				default:
					refreshFragment(FragmentTag.TRANSFERS.getTag());
					viewPagerTransfers.setCurrentItem(PENDING_TAB);

					if (transfersManagement.shouldShowNetWorkWarning()) {
						showSnackbar(SNACKBAR_TYPE, getString(R.string.error_server_connection_problem), MEGACHAT_INVALID_HANDLE);
					}

					break;
			}

			if(mTabsAdapterTransfers != null) {
				mTabsAdapterTransfers.notifyDataSetChanged();
			}

			indexTransfers = viewPagerTransfers.getCurrentItem();
		}

		setToolbarTitle();
		showFabButton();
		drawerLayout.closeDrawer(Gravity.LEFT);
	}

	public void selectDrawerItemChat(){
		((MegaApplication)getApplication()).setRecentChatVisible(true);
		setToolbarTitle();

		rChatFL = (RecentChatsFragmentLollipop) getSupportFragmentManager().findFragmentByTag(FragmentTag.RECENT_CHAT.getTag());
		if (rChatFL == null) {
			rChatFL = RecentChatsFragmentLollipop.newInstance();
		} else {
			refreshFragment(FragmentTag.RECENT_CHAT.getTag());
		}

		replaceFragment(rChatFL, FragmentTag.RECENT_CHAT.getTag());

		drawerLayout.closeDrawer(Gravity.LEFT);
	}

	public void setBottomNavigationMenuItemChecked (int item) {
		if (bNV != null && bNV.getMenu() != null) {
			if(item == HIDDEN_BNV) {
				showHideBottomNavigationView(true);
			}
			else if (bNV.getMenu().getItem(item) != null) {
				if (!bNV.getMenu().getItem(item).isChecked()) {
					bNV.getMenu().getItem(item).setChecked(true);
				}
			}
		}
	}

	private void setTabsVisibility() {
		tabLayoutContacts.setVisibility(View.GONE);
		viewPagerContacts.setVisibility(View.GONE);
		tabLayoutShares.setVisibility(View.GONE);
		viewPagerShares.setVisibility(View.GONE);
		tabLayoutMyAccount.setVisibility(View.GONE);
		viewPagerMyAccount.setVisibility(View.GONE);
		tabLayoutTransfers.setVisibility(View.GONE);
		viewPagerTransfers.setVisibility(View.GONE);
		mShowAnyTabLayout = false;

    	fragmentContainer.setVisibility(View.GONE);
    	mNavHostView.setVisibility(View.GONE);

		updatePsaViewVisibility();

    	if (turnOnNotifications) {
			fragmentContainer.setVisibility(View.VISIBLE);
			drawerLayout.closeDrawer(Gravity.LEFT);
			return;
		}

    	switch (drawerItem) {
			case SHARED_ITEMS: {
				int tabItemShares = getTabItemShares();

				if ((tabItemShares == INCOMING_TAB && parentHandleIncoming != INVALID_HANDLE)
						|| (tabItemShares == OUTGOING_TAB && parentHandleOutgoing != INVALID_HANDLE)
						|| (tabItemShares == LINKS_TAB && parentHandleLinks != INVALID_HANDLE)) {
					tabLayoutShares.setVisibility(View.GONE);
					viewPagerShares.disableSwipe(true);
				} else {
					tabLayoutShares.setVisibility(View.VISIBLE);
					viewPagerShares.disableSwipe(false);
				}

				viewPagerShares.setVisibility(View.VISIBLE);
				mShowAnyTabLayout = true;
				break;
			}
			case CONTACTS: {
				tabLayoutContacts.setVisibility(View.VISIBLE);
				viewPagerContacts.setVisibility(View.VISIBLE);
				mShowAnyTabLayout = true;
				break;
			}
			case ACCOUNT: {
				switch(accountFragment){
					case UPGRADE_ACCOUNT_FRAGMENT:
					case BACKUP_RECOVERY_KEY_FRAGMENT:{
						fragmentContainer.setVisibility(View.VISIBLE);
						break;
					}
					default:{
						tabLayoutMyAccount.setVisibility(View.VISIBLE);
						viewPagerMyAccount.setVisibility(View.VISIBLE);
						mShowAnyTabLayout = true;
						break;
					}
				}
				break;
			}
			case TRANSFERS: {
				tabLayoutTransfers.setVisibility(View.VISIBLE);
				viewPagerTransfers.setVisibility(View.VISIBLE);
				mShowAnyTabLayout = true;
				break;
			}
			case HOMEPAGE:
				mNavHostView.setVisibility(View.VISIBLE);
				break;
			default: {
				fragmentContainer.setVisibility(View.VISIBLE);
				break;
			}
		}

		LiveEventBus.get(EVENT_HOMEPAGE_VISIBILITY, Boolean.class)
				.post(drawerItem == DrawerItem.HOMEPAGE);

		drawerLayout.closeDrawer(Gravity.LEFT);
	}

	/**
	 * Hides or shows tabs of a section depending on the navigation level
	 * and if select mode is enabled or not.
	 *
	 * @param hide       If true, hides the tabs, else shows them.
	 * @param currentTab The current tab where the action happens.
	 */
	public void hideTabs(boolean hide, int currentTab) {
		int visibility = hide ? View.GONE : View.VISIBLE;

		switch (drawerItem) {
			case SHARED_ITEMS:
				switch (currentTab) {
					case INCOMING_TAB:
						if (!isIncomingAdded() || (!hide && parentHandleIncoming != INVALID_HANDLE)) {
							return;
						}

						break;

					case OUTGOING_TAB:
						if (!isOutgoingAdded() || (!hide && parentHandleOutgoing != INVALID_HANDLE)) {
							return;
						}

						break;

					case LINKS_TAB:
						if (!isLinksAdded() || (!hide && parentHandleLinks != INVALID_HANDLE)) {
							return;
						}

						break;
				}

				tabLayoutShares.setVisibility(visibility);
				viewPagerShares.disableSwipe(hide);
				break;

			case CONTACTS:
				switch (currentTab) {
					case CONTACTS_TAB:
						if (!isContactsAdded()) return;
						else break;

					case SENT_REQUESTS_TAB:
						if (!isSentRequestAdded()) return;
						else break;

					case RECEIVED_REQUESTS_TAB:
						if (!isReceivedRequestAdded()) return;
						else break;
				}

				tabLayoutContacts.setVisibility(visibility);
				viewPagerContacts.disableSwipe(hide);
				break;

			case TRANSFERS:
				if (currentTab == PENDING_TAB && !isTransfersInProgressAdded()) {
					return;
				}

				tabLayoutTransfers.setVisibility(visibility);
				viewPagerTransfers.disableSwipe(hide);
				break;
		}
	}

	private void removeFragment(Fragment fragment) {
		if (fragment != null && fragment.isAdded()) {
			FragmentTransaction ft = getSupportFragmentManager().beginTransaction();
			ft.remove(fragment);
			ft.commitAllowingStateLoss();
		}
	}

	/**
	 * Set up a listener for navigating to a new destination (screen)
	 * This only for Homepage for the time being since it is the only module to
	 * which Jetpack Navigation applies.
	 * It updates the status variable such as mHomepageScreen, as well as updating
	 * BNV, Toolbar title, etc.
	 */
	private void setupNavDestListener() {
		mNavController = Navigation.findNavController(mNavHostView);

		mNavController.addOnDestinationChangedListener((controller, destination, arguments) -> {
			int destinationId = destination.getId();
			mHomepageSearchable = null;

			if (destinationId == R.id.homepageFragment) {
				mHomepageScreen = HomepageScreen.HOMEPAGE;
				updatePsaViewVisibility();
				// Showing the bottom navigation view immediately because the initial dimension
				// of Homepage bottom sheet is calculated based on it
				showBNVImmediate();
				if (bottomNavigationCurrentItem == HOMEPAGE_BNV) {
					abL.setVisibility(View.GONE);
				}
				setDrawerLockMode(false);
				return;
			} else if (destinationId == R.id.photosFragment) {
				mHomepageScreen = HomepageScreen.PHOTOS;
			} else if (destinationId == R.id.documentsFragment) {
				mHomepageScreen = HomepageScreen.DOCUMENTS;
			} else if (destinationId == R.id.audioFragment) {
				mHomepageScreen = HomepageScreen.AUDIO;
			} else if (destinationId == R.id.videoFragment) {
				mHomepageScreen = HomepageScreen.VIDEO;
			} else if (destinationId == R.id.fullscreen_offline) {
				mHomepageScreen = HomepageScreen.FULLSCREEN_OFFLINE;
			} else if (destinationId == R.id.offline_file_info) {
				mHomepageScreen = HomepageScreen.OFFLINE_FILE_INFO;
				updatePsaViewVisibility();
				abL.setVisibility(View.GONE);
				showHideBottomNavigationView(true);
				return;
			} else if (destinationId == R.id.recentBucketFragment) {
				mHomepageScreen = HomepageScreen.RECENT_BUCKET;
			}

			updatePsaViewVisibility();
			abL.setVisibility(View.VISIBLE);
			showHideBottomNavigationView(true);
			supportInvalidateOptionsMenu();
			setToolbarTitle();
			setDrawerLockMode(true);
		});
	}

	@SuppressLint("NewApi")
	public void selectDrawerItemLollipop(DrawerItem item) {
    	if (item == null) {
    		logWarning("The selected DrawerItem is NULL. Using latest or default value.");
    		item = drawerItem != null ? drawerItem : DrawerItem.CLOUD_DRIVE;
		}

    	logDebug("Selected DrawerItem: " + item.name());

    	// Homepage may hide the Appbar before
		abL.setVisibility(View.VISIBLE);

    	drawerItem = item;
		MegaApplication.setRecentChatVisible(false);
		resetActionBar(aB);
		transfersWidget.update();
		setCallWidget();

		if (item != DrawerItem.CHAT) {
			//remove recent chat fragment as its life cycle get triggered unexpectedly, e.g. rotate device while not on recent chat page
			removeFragment(getChatsFragment());
		}

		if (item != DrawerItem.CAMERA_UPLOADS) {
			cuLayout.setVisibility(View.GONE);
			cuViewTypes.setVisibility(View.GONE);
		}

		if (item != DrawerItem.TRANSFERS && isTransfersInProgressAdded()) {
			tFLol.checkSelectModeAfterChangeTabOrDrawerItem();
		}

		MegaApplication.getTransfersManagement().setIsOnTransfersSection(item == DrawerItem.TRANSFERS);

    	switch (item){
			case CLOUD_DRIVE:{
				selectDrawerItemCloudDrive();
				if (openFolderRefresh){
					onNodesCloudDriveUpdate();
					openFolderRefresh = false;
				}
    			supportInvalidateOptionsMenu();
				setToolbarTitle();
				showFabButton();
				showHideBottomNavigationView(false);
				if (!comesFromNotifications) {
					bottomNavigationCurrentItem = CLOUD_DRIVE_BNV;
				}
				setBottomNavigationMenuItemChecked(CLOUD_DRIVE_BNV);
				logDebug("END for Cloud Drive");
    			break;
    		}
			case RUBBISH_BIN:{
				showHideBottomNavigationView(true);
				abL.setVisibility(View.VISIBLE);
				rubbishBinFLol = (RubbishBinFragmentLollipop) getSupportFragmentManager().findFragmentByTag(FragmentTag.RUBBISH_BIN.getTag());
				if (rubbishBinFLol == null) {
					rubbishBinFLol = RubbishBinFragmentLollipop.newInstance();
				}

				setBottomNavigationMenuItemChecked(HIDDEN_BNV);

				replaceFragment(rubbishBinFLol, FragmentTag.RUBBISH_BIN.getTag());

				if (openFolderRefresh){
					onNodesCloudDriveUpdate();
					openFolderRefresh = false;
				}
				supportInvalidateOptionsMenu();
				setToolbarTitle();
				showFabButton();
				break;
			}
			case HOMEPAGE: {
			    // Don't use fabButton.hide() here.
			    fabButton.setVisibility(View.GONE);
				if (mHomepageScreen == HomepageScreen.HOMEPAGE) {
					showBNVImmediate();
					abL.setVisibility(View.GONE);
                    showHideBottomNavigationView(false);
				} else {
					// For example, back from Rubbish Bin to Photos
					setToolbarTitle();
					invalidateOptionsMenu();
                    showHideBottomNavigationView(true);
				}

				setBottomNavigationMenuItemChecked(HOMEPAGE_BNV);

				if (!comesFromNotifications) {
					bottomNavigationCurrentItem = HOMEPAGE_BNV;
				}

				showGlobalAlertDialogsIfNeeded();
				break;
			}
    		case CAMERA_UPLOADS: {
				abL.setVisibility(View.VISIBLE);

				if (getCameraUploadFragment() == null) {
					cuFragment = new CameraUploadsFragment();
				} else {
					refreshFragment(FragmentTag.CAMERA_UPLOADS.getTag());
				}

				cuFragment.setViewTypes(cuViewTypes, cuYearsButton, cuMonthsButton, cuDaysButton, cuAllButton);
				replaceFragment(cuFragment, FragmentTag.CAMERA_UPLOADS.getTag());
				setToolbarTitle();
				supportInvalidateOptionsMenu();
				showFabButton();
				showHideBottomNavigationView(false);
				if (!comesFromNotifications) {
					bottomNavigationCurrentItem = CAMERA_UPLOADS_BNV;
				}
				setBottomNavigationMenuItemChecked(CAMERA_UPLOADS_BNV);

				break;
    		}
    		case INBOX:{
				showHideBottomNavigationView(true);
				abL.setVisibility(View.VISIBLE);
				iFLol = (InboxFragmentLollipop) getSupportFragmentManager().findFragmentByTag(FragmentTag.INBOX.getTag());
				if (iFLol == null) {
					iFLol = InboxFragmentLollipop.newInstance();
				}

				replaceFragment(iFLol, FragmentTag.INBOX.getTag());

				if (openFolderRefresh){
					onNodesInboxUpdate();
					openFolderRefresh = false;
				}
    			supportInvalidateOptionsMenu();
				setToolbarTitle();
				showFabButton();
    			break;
    		}
    		case SHARED_ITEMS:{
				selectDrawerItemSharedItems();
				if (openFolderRefresh){
					onNodesSharedUpdate();
					openFolderRefresh = false;
				}
    			supportInvalidateOptionsMenu();

				showFabButton();
				showHideBottomNavigationView(false);
				if (!comesFromNotifications) {
					bottomNavigationCurrentItem = SHARED_BNV;
				}
				setBottomNavigationMenuItemChecked(SHARED_BNV);
    			break;
    		}
    		case CONTACTS:{
				showHideBottomNavigationView(true);
				selectDrawerItemContacts();
				showFabButton();
    			break;
    		}
			case NOTIFICATIONS:{
				showHideBottomNavigationView(true);
				selectDrawerItemNotifications();
				supportInvalidateOptionsMenu();
				showFabButton();
				break;
			}
    		case SETTINGS:{
				showHideBottomNavigationView(true);
				if(((MegaApplication) getApplication()).getMyAccountInfo()!=null && ((MegaApplication) getApplication()).getMyAccountInfo().getNumVersions() == -1){
					megaApi.getFolderInfo(megaApi.getRootNode(), this);
				}

				aB.setSubtitle(null);
				abL.setVisibility(View.VISIBLE);

    			supportInvalidateOptionsMenu();

    			if (getSettingsFragment() != null){
					if (openSettingsStorage){
						sttFLol.goToCategoryStorage();
					}
					else if (openSettingsQR){
						logDebug ("goToCategoryQR");
						sttFLol.goToCategoryQR();
					}
				}
				else {
					sttFLol = new SettingsFragmentLollipop();
				}

				replaceFragment(sttFLol, FragmentTag.SETTINGS.getTag());

				setToolbarTitle();
				supportInvalidateOptionsMenu();
				showFabButton();

				if (sttFLol != null){
					sttFLol.update2FAVisibility();
				}
				break;
    		}
    		case SEARCH:{
				showHideBottomNavigationView(true);

				setBottomNavigationMenuItemChecked(HIDDEN_BNV);

    			drawerItem = DrawerItem.SEARCH;
				if (getSearchFragment() == null) {
					sFLol = SearchFragmentLollipop.newInstance();
				}

				replaceFragment(sFLol, FragmentTag.SEARCH.getTag());
				showFabButton();

    			break;
    		}
			case ACCOUNT:{
				showHideBottomNavigationView(true);
				logDebug("Case ACCOUNT: " + accountFragment);
//    			tB.setVisibility(View.GONE);
				aB.setSubtitle(null);
				selectDrawerItemAccount();
				supportInvalidateOptionsMenu();
				break;
			}
    		case TRANSFERS:{
				showHideBottomNavigationView(true);
				aB.setSubtitle(null);
				selectDrawerItemTransfers();
    			supportInvalidateOptionsMenu();
				showFabButton();
    			break;
    		}
			case CHAT:{
				logDebug("Chat selected");
				if (megaApi != null) {
					contacts = megaApi.getContacts();
					for (int i=0;i<contacts.size();i++){
						if (contacts.get(i).getVisibility() == MegaUser.VISIBILITY_VISIBLE){
							visibleContacts.add(contacts.get(i));
						}
					}
				}
				selectDrawerItemChat();
				supportInvalidateOptionsMenu();
				showHideBottomNavigationView(false);
				if (!comesFromNotifications) {
					bottomNavigationCurrentItem = CHAT_BNV;
				}
				setBottomNavigationMenuItemChecked(CHAT_BNV);
				break;
			}
    	}

    	setTabsVisibility();
    	checkScrollElevation();

		if (megaApi.multiFactorAuthAvailable()) {
			if (newAccount || isEnable2FADialogShown) {
				showEnable2FADialog();
			}
		}
	}

	public void openFullscreenOfflineFragment(String path) {
		drawerItem = DrawerItem.HOMEPAGE;
    	mNavController.navigate(
    			HomepageFragmentDirections.Companion.actionHomepageToFullscreenOffline(path, false),
				new NavOptions.Builder().setLaunchSingleTop(true).build());
	}

	public void fullscreenOfflineFragmentOpened(OfflineFragment fragment) {
    	fullscreenOfflineFragment = fragment;

		showFabButton();
		setBottomNavigationMenuItemChecked(HOMEPAGE_BNV);
		abL.setVisibility(View.VISIBLE);
		setToolbarTitle();
		supportInvalidateOptionsMenu();
	}

	public void fullscreenOfflineFragmentClosed(OfflineFragment fragment) {
		if (fragment == fullscreenOfflineFragment) {
			if (drawerItemBeforeOpenFullscreenOffline != null && !mStopped) {
				if (drawerItem != drawerItemBeforeOpenFullscreenOffline) {
					selectDrawerItemLollipop(drawerItemBeforeOpenFullscreenOffline);
				}
				drawerItemBeforeOpenFullscreenOffline = null;
			}

			setPathNavigationOffline("/");
			fullscreenOfflineFragment = null;
			// workaround for flicker of AppBarLayout: if we go back to homepage from fullscreen
			// offline, and hide AppBarLayout when immediately on go back, we will see the flicker
			// of AppBarLayout, hide AppBarLayout when fullscreen offline is closed is better.
			if (bottomNavigationCurrentItem == HOMEPAGE_BNV
                    && mHomepageScreen == HomepageScreen.HOMEPAGE) {
				abL.setVisibility(View.GONE);
			}
		}
	}

	public void pagerOfflineFragmentOpened(OfflineFragment fragment) {
    	pagerOfflineFragment = fragment;
	}

	public void pagerOfflineFragmentClosed(OfflineFragment fragment) {
    	if (fragment == pagerOfflineFragment) {
			pagerOfflineFragment = null;
		}
	}

	public void pagerRecentsFragmentOpened(RecentsFragment fragment) {
    	pagerRecentsFragment = fragment;
	}

	public void pagerRecentsFragmentClosed(RecentsFragment fragment) {
    	if (fragment == pagerRecentsFragment) {
			pagerRecentsFragment = null;
		}
	}

	private void showBNVImmediate() {
		updateMiniAudioPlayerVisibility(true);

		bNV.setTranslationY(0);
		bNV.setVisibility(View.VISIBLE);
		final CoordinatorLayout.LayoutParams params = new CoordinatorLayout.LayoutParams(
				ViewGroup.LayoutParams.MATCH_PARENT, ViewGroup.LayoutParams.MATCH_PARENT);
		params.setMargins(0, 0, 0,
				getResources().getDimensionPixelSize(R.dimen.bottom_navigation_view_height));
		fragmentLayout.setLayoutParams(params);
	}

	/**
	 * Update whether we should display the mini audio player. It should only
	 * be visible when BNV is visible.
	 *
	 * @param shouldVisible whether we should display the mini audio player
	 * @return is the mini player visible after this update
	 */
	private boolean updateMiniAudioPlayerVisibility(boolean shouldVisible) {
		if (miniAudioPlayerController != null) {
			miniAudioPlayerController.setShouldVisible(shouldVisible);

			handler.post(this::updateHomepageFabPosition);

			return miniAudioPlayerController.visible();
		}

		return false;
	}

	/**
	 * Update homepage FAB position, considering the visibility of PSA layout and mini audio player.
	 */
	private void updateHomepageFabPosition() {
		HomepageFragment fragment = getFragmentByType(HomepageFragment.class);
		if (drawerItem == DrawerItem.HOMEPAGE && mHomepageScreen == HomepageScreen.HOMEPAGE && fragment != null) {
			fragment.updateFabPosition(psaViewHolder.visible() ? psaViewHolder.psaLayoutHeight() : 0,
					miniAudioPlayerController.visible() ? miniAudioPlayerController.playerHeight() : 0);
		}
	}

	private boolean isCloudAdded () {
        fbFLol = (FileBrowserFragmentLollipop) getSupportFragmentManager().findFragmentByTag(FragmentTag.CLOUD_DRIVE.getTag());
        return fbFLol != null && fbFLol.isAdded();
    }

	private boolean isContactsAdded() {
		return getContactsFragment() != null && cFLol.isAdded();
	}

	private boolean isSentRequestAdded() {
		return getSentRequestFragment() != null && sRFLol.isAdded();
	}

	private boolean isReceivedRequestAdded() {
		return getReceivedRequestFragment() != null && rRFLol.isAdded();
	}

	private boolean isIncomingAdded () {
    	if (sharesPageAdapter == null) return false;

		inSFLol = (IncomingSharesFragmentLollipop) sharesPageAdapter.instantiateItem(viewPagerShares, INCOMING_TAB);

    	return inSFLol != null && inSFLol.isAdded();
	}

	private boolean isOutgoingAdded() {
    	if (sharesPageAdapter == null) return false;

		outSFLol = (OutgoingSharesFragmentLollipop) sharesPageAdapter.instantiateItem(viewPagerShares, OUTGOING_TAB);

		return outSFLol != null && outSFLol.isAdded();
	}

	private boolean isLinksAdded() {
    	if (sharesPageAdapter == null) return false;

    	lF = (LinksFragment) sharesPageAdapter.instantiateItem(viewPagerShares, LINKS_TAB);

    	return lF != null && lF.isAdded();
	}

	private boolean isTransfersInProgressAdded() {
		if (mTabsAdapterTransfers == null) return false;

		tFLol = (TransfersFragmentLollipop) mTabsAdapterTransfers.instantiateItem(viewPagerTransfers, PENDING_TAB);

		return tFLol.isAdded();
	}

	private boolean isTransfersCompletedAdded() {
		if (mTabsAdapterTransfers == null) return false;

		completedTFLol = (CompletedTransfersFragmentLollipop) mTabsAdapterTransfers.instantiateItem(viewPagerTransfers, COMPLETED_TAB);

		return completedTFLol.isAdded();
	}

    public void checkScrollElevation() {
    	if(drawerItem==null){
    		return;
		}

        switch (drawerItem) {
            case CLOUD_DRIVE: {
            	fbFLol.checkScroll();
                break;
            }
			case HOMEPAGE: {
				if (fullscreenOfflineFragment != null) {
					fullscreenOfflineFragment.checkScroll();
				}
				break;
			}
            case CAMERA_UPLOADS: {
                if (getCameraUploadFragment() != null) {
					cuFragment.checkScroll();
                }
                break;
            }
            case INBOX: {
            	iFLol = (InboxFragmentLollipop) getSupportFragmentManager().findFragmentByTag(FragmentTag.INBOX.getTag());
                if (iFLol != null) {
                    iFLol.checkScroll();
                }
                break;
            }
            case SHARED_ITEMS: {
            	if (getTabItemShares() == INCOMING_TAB && isIncomingAdded()) inSFLol.checkScroll();
            	else if (getTabItemShares() == OUTGOING_TAB && isOutgoingAdded()) outSFLol.checkScroll();
            	else if (getTabItemShares() == LINKS_TAB && isLinksAdded()) lF.checkScroll();
                break;
            }
            case CONTACTS: {
				cFLol = (ContactsFragmentLollipop) getSupportFragmentManager().findFragmentByTag(FragmentTag.CONTACTS.getTag());
				rRFLol = (ReceivedRequestsFragmentLollipop) getSupportFragmentManager().findFragmentByTag(FragmentTag.RECEIVED_REQUESTS.getTag());
				sRFLol = (SentRequestsFragmentLollipop) getSupportFragmentManager().findFragmentByTag(FragmentTag.SENT_REQUESTS.getTag());
                if (getTabItemContacts() == CONTACTS_TAB && cFLol != null) {
                    cFLol.checkScroll();
                }
                else if (getTabItemContacts() == SENT_REQUESTS_TAB && sRFLol != null) {
                    sRFLol.checkScroll();
                }
                else if (getTabItemContacts() == RECEIVED_REQUESTS_TAB && rRFLol != null) {
                    rRFLol.checkScroll();
                }
                break;
            }
            case SETTINGS: {
                if (getSettingsFragment() != null) {
                    sttFLol.checkScroll();
                }
                break;
            }
            case ACCOUNT: {
				mStorageFLol = (MyStorageFragmentLollipop) getSupportFragmentManager().findFragmentByTag(FragmentTag.MY_STORAGE.getTag());
				maFLol = (MyAccountFragmentLollipop) getSupportFragmentManager().findFragmentByTag(FragmentTag.MY_ACCOUNT.getTag());
                if (getTabItemMyAccount() == GENERAL_TAB && maFLol != null) {
                    maFLol.checkScroll();
                }
                else if (getTabItemMyAccount() == STORAGE_TAB && mStorageFLol != null) {
                    mStorageFLol.checkScroll();
                }
                break;
            }
            case SEARCH: {
				if (getSearchFragment() != null) {
                    sFLol.checkScroll();
                }
                break;
            }
            case CHAT: {
				rChatFL = (RecentChatsFragmentLollipop) getSupportFragmentManager().findFragmentByTag(FragmentTag.RECENT_CHAT.getTag());
                if (rChatFL != null) {
                    rChatFL.checkScroll();
                }
                break;
            }
            case RUBBISH_BIN: {
				rubbishBinFLol = (RubbishBinFragmentLollipop) getSupportFragmentManager().findFragmentByTag(FragmentTag.RUBBISH_BIN.getTag());
                if (rubbishBinFLol != null) {
                    rubbishBinFLol.checkScroll();
                }
                break;
            }

			case TRANSFERS: {
				if (getTabItemTransfers() == PENDING_TAB && isTransfersInProgressAdded()) {
					tFLol.checkScroll();
				} else  if (getTabItemTransfers() == COMPLETED_TAB && isTransfersCompletedAdded()) {
					completedTFLol.checkScroll();
				}
			}
        }
    }


    void showEnable2FADialog () {
		logDebug ("newAccount: "+newAccount);
		newAccount = false;

		MaterialAlertDialogBuilder builder = new MaterialAlertDialogBuilder(this);
		LayoutInflater inflater = getLayoutInflater();
		View v = inflater.inflate(R.layout.dialog_enable_2fa_create_account, null);
		builder.setView(v);

		enable2FAButton = (Button) v.findViewById(R.id.enable_2fa_button);
		enable2FAButton.setOnClickListener(this);
		skip2FAButton = (Button) v.findViewById(R.id.skip_enable_2fa_button);
		skip2FAButton.setOnClickListener(this);

		enable2FADialog = builder.create();
		enable2FADialog.setCanceledOnTouchOutside(false);
		try {
			enable2FADialog.show();
		}catch (Exception e){};
		isEnable2FADialogShown = true;
	}

	public void moveToSettingsSection(){
		drawerItem=DrawerItem.SETTINGS;
		selectDrawerItemLollipop(drawerItem);
	}

	public void moveToSettingsSectionStorage(){
		openSettingsStorage = true;
		drawerItem=DrawerItem.SETTINGS;
		selectDrawerItemLollipop(drawerItem);
	}

	public void moveToSettingsSectionQR(){
		openSettingsQR = true;
		drawerItem=DrawerItem.SETTINGS;
		selectDrawerItemLollipop(drawerItem);
	}

	/**
	 * Resets the scroll of settings page
	 */
	public void resetSettingsScrollIfNecessary() {
		openSettingsStorage = false;
		openSettingsQR = false;

		if (getSettingsFragment() != null) {
			sttFLol.goToFirstCategory();
		}
	}

	public void moveToChatSection (long idChat) {
		if (idChat != -1) {
			Intent intent = new Intent(this, ChatActivityLollipop.class);
			intent.setAction(ACTION_CHAT_SHOW_MESSAGES);
			intent.putExtra(CHAT_ID, idChat);
			this.startActivity(intent);
		}
    	drawerItem = DrawerItem.CHAT;
    	selectDrawerItemLollipop(drawerItem);
	}

	public void showMyAccount(){
		drawerItem = DrawerItem.ACCOUNT;
		selectDrawerItemLollipop(drawerItem);
	}

	public void updateInfoNumberOfSubscriptions(){
        if (cancelSubscription != null){
            cancelSubscription.setVisible(false);
        }
        if (((MegaApplication) getApplication()).getMyAccountInfo()!= null && ((MegaApplication) getApplication()).getMyAccountInfo().getNumberOfSubscriptions() > 0){
            if (cancelSubscription != null){
                if (drawerItem == DrawerItem.ACCOUNT){
					maFLol = (MyAccountFragmentLollipop) getSupportFragmentManager().findFragmentByTag(FragmentTag.MY_ACCOUNT.getTag());
                    if (maFLol != null){
                        cancelSubscription.setVisible(true);
                    }
                }
            }
        }
    }

	public void showUpAF() {
		logDebug("showUpAF");
		accountFragment = UPGRADE_ACCOUNT_FRAGMENT;
		setToolbarTitle();
		upAFL = new UpgradeAccountFragmentLollipop();
		replaceFragment(upAFL, FragmentTag.UPGRADE_ACCOUNT.getTag());
		setTabsVisibility();
		supportInvalidateOptionsMenu();
		showFabButton();
	}

	private void closeSearchSection() {
    	searchQuery = "";
		drawerItem = searchDrawerItem;
		selectDrawerItemLollipop(drawerItem);
		searchDrawerItem = null;
	}

	@Override
    public boolean onCreateOptionsMenu(Menu menu) {
		logDebug("onCreateOptionsMenuLollipop");
		// Force update the toolbar title to make the the tile length to be updated
		setToolbarTitle();
		// Inflate the menu items for use in the action bar
		MenuInflater inflater = getMenuInflater();
		inflater.inflate(R.menu.activity_manager, menu);

		searchMenuItem = menu.findItem(R.id.action_search);
		searchView = (SearchView) searchMenuItem.getActionView();

		SearchView.SearchAutoComplete searchAutoComplete = searchView.findViewById(androidx.appcompat.R.id.search_src_text);
		searchAutoComplete.setHint(getString(R.string.hint_action_search));
		View v = searchView.findViewById(androidx.appcompat.R.id.search_plate);
		v.setBackgroundColor(ContextCompat.getColor(this, android.R.color.transparent));

		if (searchView != null) {
			searchView.setIconifiedByDefault(true);
		}

		searchMenuItem.setOnActionExpandListener(new MenuItem.OnActionExpandListener() {
			@Override
			public boolean onMenuItemActionExpand(MenuItem item) {
				logDebug("onMenuItemActionExpand");
                searchQuery = "";
                searchExpand = true;
                if (drawerItem == DrawerItem.HOMEPAGE) {
                    if (mHomepageScreen == HomepageScreen.FULLSCREEN_OFFLINE) {
                        setFullscreenOfflineFragmentSearchQuery(searchQuery);
                    } else if (mHomepageSearchable != null) {
                        mHomepageSearchable.searchReady();
                    } else {
                        openSearchOnHomepage();
                    }
                } else if (drawerItem != DrawerItem.CHAT) {
                    textsearchQuery = false;
                    firstNavigationLevel = true;
                    parentHandleSearch = -1;
                    levelsSearch = -1;
                    setSearchDrawerItem();
                    selectDrawerItemLollipop(drawerItem);
                } else {
                    resetActionBar(aB);
                }
				hideCallMenuItem(chronometerMenuItem, returnCallMenuItem);
				hideCallWidget(ManagerActivityLollipop.this, callInProgressChrono, callInProgressLayout);
                return true;
			}

			@Override
			public boolean onMenuItemActionCollapse(MenuItem item) {
				logDebug("onMenuItemActionCollapse()");
				searchExpand = false;
				setCallWidget();
				setCallMenuItem(returnCallMenuItem, layoutCallMenuItem, chronometerMenuItem);
				if (drawerItem == DrawerItem.CHAT) {
					if (getChatsFragment() != null) {
						rChatFL.closeSearch();
						rChatFL.setCustomisedActionBar();
						supportInvalidateOptionsMenu();
					}
				} else if (drawerItem == DrawerItem.HOMEPAGE) {
					if (mHomepageScreen == HomepageScreen.FULLSCREEN_OFFLINE) {
						if (!textSubmitted) {
							setFullscreenOfflineFragmentSearchQuery(null);
							textSubmitted = true;
						}
						supportInvalidateOptionsMenu();
					} else if (mHomepageSearchable != null) {
						mHomepageSearchable.exitSearch();
						searchQuery = "";
						supportInvalidateOptionsMenu();
					}
				} else {
						cancelSearch();
						textSubmitted = true;
						closeSearchSection();
				}
				return true;
			}
		});

		searchView.setMaxWidth(Integer.MAX_VALUE);

		searchView.setOnQueryTextListener(new SearchView.OnQueryTextListener() {
			@Override
			public boolean onQueryTextSubmit(String query) {
				if (drawerItem == DrawerItem.CHAT) {
					hideKeyboard(managerActivity, 0);
				} else if (drawerItem == DrawerItem.HOMEPAGE) {
					if (mHomepageScreen == HomepageScreen.FULLSCREEN_OFFLINE) {
						searchExpand = false;
						textSubmitted = true;
						hideKeyboard(managerActivity, 0);
						if (fullscreenOfflineFragment != null) {
							fullscreenOfflineFragment.onSearchQuerySubmitted();
						}
						setToolbarTitle();
						supportInvalidateOptionsMenu();
					} else {
						hideKeyboard(ManagerActivityLollipop.this);
					}
				} else {
					searchExpand = false;
					searchQuery = "" + query;
					setToolbarTitle();
					logDebug("Search query: " + query);
					textSubmitted = true;
					supportInvalidateOptionsMenu();
				}
				return true;
			}

			@Override
			public boolean onQueryTextChange(String newText) {
				logDebug("onQueryTextChange");
				if (drawerItem == DrawerItem.CHAT) {
					searchQuery = newText;
					rChatFL = (RecentChatsFragmentLollipop) getSupportFragmentManager().findFragmentByTag(FragmentTag.RECENT_CHAT.getTag());
					if (rChatFL != null) {
						rChatFL.filterChats(newText);
					}
				} else if (drawerItem == DrawerItem.HOMEPAGE) {
					if (mHomepageScreen == HomepageScreen.FULLSCREEN_OFFLINE) {
						if (textSubmitted) {
							textSubmitted = false;
							return true;
						}

						searchQuery = newText;
						setFullscreenOfflineFragmentSearchQuery(searchQuery);
					} else if (mHomepageSearchable != null) {
						searchQuery = newText;
						mHomepageSearchable.searchQuery(searchQuery);
					}
				} else {
					if (textSubmitted) {
						textSubmitted = false;
					} else {
						if (!textsearchQuery) {
							searchQuery = newText;
						}
						if (getSearchFragment() != null) {
							sFLol.newSearchNodesTask();
						}
					}
				}
				return true;
			}
		});

		gridSmallLargeMenuItem = menu.findItem(R.id.action_grid_view_large_small);
		addContactMenuItem = menu.findItem(R.id.action_add_contact);
		addMenuItem = menu.findItem(R.id.action_add);
		createFolderMenuItem = menu.findItem(R.id.action_new_folder);
		importLinkMenuItem = menu.findItem(R.id.action_import_link);
		enableSelectMenuItem = menu.findItem(R.id.action_enable_select);
		selectMenuItem = menu.findItem(R.id.action_select);
		unSelectMenuItem = menu.findItem(R.id.action_unselect);
		thumbViewMenuItem = menu.findItem(R.id.action_grid);
		refreshMenuItem = menu.findItem(R.id.action_menu_refresh);
		sortByMenuItem = menu.findItem(R.id.action_menu_sort_by);
		helpMenuItem = menu.findItem(R.id.action_menu_help);
		doNotDisturbMenuItem = menu.findItem(R.id.action_menu_do_not_disturb);
		upgradeAccountMenuItem = menu.findItem(R.id.action_menu_upgrade_account);
		clearRubbishBinMenuitem = menu.findItem(R.id.action_menu_clear_rubbish_bin);
		cancelAllTransfersMenuItem = menu.findItem(R.id.action_menu_cancel_all_transfers);
		clearCompletedTransfers = menu.findItem(R.id.action_menu_clear_completed_transfers);
		retryTransfers = menu.findItem(R.id.action_menu_retry_transfers);
		playTransfersMenuIcon = menu.findItem(R.id.action_play);
		pauseTransfersMenuIcon = menu.findItem(R.id.action_pause);
		scanQRcodeMenuItem = menu.findItem(R.id.action_scan_qr);
		takePicture = menu.findItem(R.id.action_take_picture);
		cancelSubscription = menu.findItem(R.id.action_menu_cancel_subscriptions);
		exportMK = menu.findItem(R.id.action_menu_export_MK);
		killAllSessions = menu.findItem(R.id.action_menu_kill_all_sessions);
		logoutMenuItem = menu.findItem(R.id.action_menu_logout);
		forgotPassMenuItem = menu.findItem(R.id.action_menu_forgot_pass);
		inviteMenuItem = menu.findItem(R.id.action_menu_invite);
		returnCallMenuItem = menu.findItem(R.id.action_return_call);
		RelativeLayout rootView = (RelativeLayout) returnCallMenuItem.getActionView();
		layoutCallMenuItem = rootView.findViewById(R.id.layout_menu_call);
		chronometerMenuItem = rootView.findViewById(R.id.chrono_menu);
		chronometerMenuItem.setVisibility(View.GONE);

		rootView.setOnClickListener(v1 -> onOptionsItemSelected(returnCallMenuItem));

		changePass = menu.findItem(R.id.action_menu_change_pass);

		if (bNV != null) {
			Menu bNVMenu = bNV.getMenu();
			if (bNVMenu != null) {
				if (drawerItem == null) {
					drawerItem = DrawerItem.CLOUD_DRIVE;
				}

				if (drawerItem == DrawerItem.CLOUD_DRIVE) {
					setBottomNavigationMenuItemChecked(CLOUD_DRIVE_BNV);
				}
			}
		}

		setCallMenuItem(returnCallMenuItem, layoutCallMenuItem, chronometerMenuItem);

		if (isOnline(this)) {
			switch (drawerItem) {
				case CLOUD_DRIVE:
					upgradeAccountMenuItem.setVisible(true);
					importLinkMenuItem.setVisible(true);
					addMenuItem.setEnabled(true);
					addMenuItem.setVisible(true);
					takePicture.setVisible(true);

					createFolderMenuItem.setVisible(true);
                    if (isCloudAdded() && fbFLol.getItemCount() > 0) {
                        thumbViewMenuItem.setVisible(true);
                        setGridListIcon();
                        searchMenuItem.setVisible(true);
                        sortByMenuItem.setVisible(true);
                    }
					break;
				case HOMEPAGE:
					if (mHomepageScreen == HomepageScreen.FULLSCREEN_OFFLINE) {
						updateFullscreenOfflineFragmentOptionMenu(true);
					}
					break;
				case RUBBISH_BIN:
					if (getRubbishBinFragment() != null && rubbishBinFLol.getItemCount() > 0) {
						thumbViewMenuItem.setVisible(true);
						setGridListIcon();
						clearRubbishBinMenuitem.setVisible(true);
						sortByMenuItem.setVisible(true);
						searchMenuItem.setVisible(true);
					}
					break;
				case CAMERA_UPLOADS:
					gridSmallLargeMenuItem.setShowAsAction(MenuItem.SHOW_AS_ACTION_ALWAYS);

					updateCuFragmentOptionsMenu();
					break;

				case INBOX:
					if (getInboxFragment() != null && iFLol.getItemCount() > 0) {
						selectMenuItem.setVisible(true);
						sortByMenuItem.setVisible(true);
						searchMenuItem.setVisible(true);
						thumbViewMenuItem.setVisible(true);
						setGridListIcon();
					}
					break;

				case SHARED_ITEMS:
					if (getTabItemShares() == INCOMING_TAB && isIncomingAdded()) {
						addMenuItem.setEnabled(true);

						if (isIncomingAdded() && inSFLol.getItemCount() > 0) {
							thumbViewMenuItem.setVisible(true);
							setGridListIcon();
							sortByMenuItem.setVisible(true);
							searchMenuItem.setVisible(true);

							if (parentHandleIncoming != INVALID_HANDLE) {
								MegaNode node = megaApi.getNodeByHandle(parentHandleIncoming);
								if (node != null) {
									int accessLevel = megaApi.getAccess(node);

									switch (accessLevel) {
										case MegaShare.ACCESS_OWNER:
										case MegaShare.ACCESS_READWRITE:
										case MegaShare.ACCESS_FULL: {
											addMenuItem.setVisible(true);
											createFolderMenuItem.setVisible(true);
											break;
										}
									}
								}
							}
						}
					} else if (getTabItemShares() == OUTGOING_TAB && isOutgoingAdded()) {
						if (parentHandleOutgoing != INVALID_HANDLE) {
							addMenuItem.setVisible(true);
							createFolderMenuItem.setVisible(true);
						}

						if (isOutgoingAdded() && outSFLol.getItemCount() > 0) {
							thumbViewMenuItem.setVisible(true);
							setGridListIcon();
							sortByMenuItem.setVisible(true);
							searchMenuItem.setVisible(true);
						}
					} else if (getTabItemShares() == LINKS_TAB && isLinksAdded()) {
						if (isLinksAdded() && lF.getItemCount() > 0) {
							sortByMenuItem.setVisible(true);
							searchMenuItem.setVisible(true);
						}
					}
					break;

				case CONTACTS:
					if (getTabItemContacts() == CONTACTS_TAB) {
						scanQRcodeMenuItem.setVisible(true);
						addContactMenuItem.setVisible(true);

						if (getContactsFragment() != null && cFLol.getItemCount() > 0) {
							thumbViewMenuItem.setVisible(true);
							setGridListIcon();
							sortByMenuItem.setVisible(true);

						}

						if (handleInviteContact != -1 && cFLol != null) {
							cFLol.invite(handleInviteContact);
						}
					} else if (getTabItemContacts() == SENT_REQUESTS_TAB) {
						addContactMenuItem.setVisible(true);
						upgradeAccountMenuItem.setVisible(true);
						scanQRcodeMenuItem.setVisible(true);
					}
					break;

				case SEARCH:
					if (searchExpand) {
						openSearchView();
						sFLol.checkSelectMode();
					} else if (getSearchFragment() != null
							&& getSearchFragment().getNodes() != null
							&& getSearchFragment().getNodes().size() > 0) {
						sortByMenuItem.setVisible(true);
						thumbViewMenuItem.setVisible(true);
						setGridListIcon();
					}
					break;

				case ACCOUNT:
					if (accountFragment == MY_ACCOUNT_FRAGMENT) {
						refreshMenuItem.setVisible(true);
						killAllSessions.setVisible(true);
						upgradeAccountMenuItem.setVisible(true);
						changePass.setVisible(true);
						logoutMenuItem.setVisible(true);

						if (getTabItemMyAccount() == GENERAL_TAB) {
							exportMK.setVisible(true);
						}

						if (app.getMyAccountInfo() != null && app.getMyAccountInfo().getNumberOfSubscriptions() > 0) {
							cancelSubscription.setVisible(true);
						}
					} else {
						refreshMenuItem.setVisible(true);
						logoutMenuItem.setVisible(true);
					}
					break;

				case TRANSFERS:
					if (getTabItemTransfers() == PENDING_TAB && isTransfersInProgressAdded() && transfersInProgress.size() > 0) {
					    if (megaApi.areTransfersPaused(MegaTransfer.TYPE_DOWNLOAD) || megaApi.areTransfersPaused(MegaTransfer.TYPE_UPLOAD)) {
                            playTransfersMenuIcon.setVisible(true);
                        } else {
                            pauseTransfersMenuIcon.setVisible(true);
                        }

						cancelAllTransfersMenuItem.setVisible(true);
					    enableSelectMenuItem.setVisible(true);
					} else if (getTabItemTransfers() == COMPLETED_TAB && isTransfersInProgressAdded() && completedTFLol.isAnyTransferCompleted()) {
						clearCompletedTransfers.setVisible(true);
						retryTransfers.setVisible(thereAreFailedOrCancelledTransfers());
					}

					break;

				case SETTINGS:
					upgradeAccountMenuItem.setVisible(true);
					break;

				case CHAT:
					if (searchExpand) {
						openSearchView();
					} else {
						doNotDisturbMenuItem.setVisible(true);
						inviteMenuItem.setVisible(true);
						if (getChatsFragment() != null && rChatFL.getItemCount() > 0) {
							searchMenuItem.setVisible(true);
						}
						importLinkMenuItem.setVisible(true);
						importLinkMenuItem.setTitle(getString(R.string.action_open_chat_link));
					}
					break;

				case NOTIFICATIONS:
					break;
			}
		}

		if (drawerItem == DrawerItem.HOMEPAGE) {
			// Get the Searchable again at onCreateOptionsMenu() after screen rotation
			mHomepageSearchable = findHomepageSearchable();

			if (searchExpand) {
				openSearchView();
			} else {
				if (mHomepageSearchable != null) {
					searchMenuItem.setVisible(mHomepageSearchable.shouldShowSearchMenu());
				}
			}
		}

		if (megaApi.isBusinessAccount()) {
			upgradeAccountMenuItem.setVisible(false);
		}

		logDebug("Call to super onCreateOptionsMenu");
		return super.onCreateOptionsMenu(menu);
	}

    private void openSearchOnHomepage() {
        textsearchQuery = false;
        firstNavigationLevel = true;
        parentHandleSearch = -1;
        levelsSearch = -1;
        setSearchDrawerItem();
        selectDrawerItemLollipop(drawerItem);
        resetActionBar(aB);

        if (sFLol != null) {
            sFLol.newSearchNodesTask();
        }
    }

    private void setFullscreenOfflineFragmentSearchQuery(String searchQuery) {
		if (fullscreenOfflineFragment != null) {
			fullscreenOfflineFragment.setSearchQuery(searchQuery);
		}
	}

	public void updateFullscreenOfflineFragmentOptionMenu(boolean openSearchView) {
    	if (fullscreenOfflineFragment == null) {
    		return;
		}

		if (searchExpand && openSearchView) {
			openSearchView();
		} else if (!searchExpand) {
			if (isOnline(this)) {
				if (fullscreenOfflineFragment.getItemCount() > 0
						&& !fullscreenOfflineFragment.searchMode() && searchMenuItem != null) {
					searchMenuItem.setVisible(true);
				}
			} else {
				supportInvalidateOptionsMenu();
			}

			fullscreenOfflineFragment.refreshActionBarTitle();
		}
	}

	private HomepageSearchable findHomepageSearchable() {
		FragmentManager fragmentManager = getSupportFragmentManager();
		Fragment navHostFragment = fragmentManager.findFragmentById(R.id.nav_host_fragment);
		for (Fragment fragment : navHostFragment.getChildFragmentManager().getFragments()) {
			if (fragment instanceof HomepageSearchable) {
				return (HomepageSearchable) fragment;
			}
		}

		return null;
	}

	@SuppressWarnings("unchecked")
    public <F extends Fragment> F getFragmentByType(Class<F> fragmentClass) {
        Fragment navHostFragment = getSupportFragmentManager().findFragmentById(R.id.nav_host_fragment);
        if (navHostFragment == null) {
        	return null;
		}

        for (Fragment fragment : navHostFragment.getChildFragmentManager().getFragments()) {
            if (fragment.getClass() == fragmentClass) {
                return (F) fragment;
            }
        }

        return null;
    }

	public void updateCuFragmentOptionsMenu() {
		if (selectMenuItem == null || sortByMenuItem == null || gridSmallLargeMenuItem == null) {
			return;
		}

		if (drawerItem == DrawerItem.CAMERA_UPLOADS
				&& getCameraUploadFragment() != null
				&& cuFragment.getItemCount() > 0) {
			boolean visible = cuFragment.shouldShowFullInfoAndOptions();
			sortByMenuItem.setVisible(visible);
			setCuThumbnailTypeIcon();
			gridSmallLargeMenuItem.setVisible(visible);
		}
	}

	private void setCuThumbnailTypeIcon() {
		if (isSmallGridCameraUploads) {
			gridSmallLargeMenuItem.setIcon(R.drawable.ic_thumbnail_view);
		} else {
			gridSmallLargeMenuItem.setIcon(R.drawable.ic_menu_gridview_small);
		}
	}

	private void setGridListIcon() {
		if (isList){
			thumbViewMenuItem.setTitle(getString(R.string.action_grid));
			thumbViewMenuItem.setIcon(R.drawable.ic_thumbnail_view);
		}
		else{
			thumbViewMenuItem.setIcon(R.drawable.ic_list_view);
		}
	}

	@Override
    public boolean onOptionsItemSelected(MenuItem item) {
		logDebug("onOptionsItemSelected");
		typesCameraPermission = INVALID_TYPE_PERMISSIONS;

		if (megaApi == null){
			megaApi = ((MegaApplication)getApplication()).getMegaApi();
		}

		if (megaApi != null){
			logDebug("retryPendingConnections");
			megaApi.retryPendingConnections();
		}

		if (megaChatApi != null){
			megaChatApi.retryPendingConnections(false, null);
		}

		int id = item.getItemId();
		switch(id){
			case android.R.id.home:{
				if (firstNavigationLevel && drawerItem != DrawerItem.SEARCH){
					if (drawerItem == DrawerItem.RUBBISH_BIN || drawerItem == DrawerItem.ACCOUNT || drawerItem == DrawerItem.INBOX || drawerItem == DrawerItem.CONTACTS
							|| drawerItem == DrawerItem.NOTIFICATIONS|| drawerItem == DrawerItem.SETTINGS || drawerItem == DrawerItem.TRANSFERS) {
						if (drawerItem == DrawerItem.ACCOUNT && comesFromNotifications) {
							comesFromNotifications = false;
							selectDrawerItemLollipop(DrawerItem.NOTIFICATIONS);
						}
						else {
							if (drawerItem == DrawerItem.SETTINGS) {
								resetSettingsScrollIfNecessary();
							}

							backToDrawerItem(bottomNavigationCurrentItem);
						}
					} else {
						drawerLayout.openDrawer(nV);
					}
				}
				else{
					logDebug("NOT firstNavigationLevel");
		    		if (drawerItem == DrawerItem.CLOUD_DRIVE){
						//Cloud Drive
						if (isCloudAdded()) {
							fbFLol.onBackPressed();
						}
		    		}
					else if (drawerItem == DrawerItem.RUBBISH_BIN) {
		    			rubbishBinFLol = (RubbishBinFragmentLollipop) getSupportFragmentManager().findFragmentByTag(FragmentTag.RUBBISH_BIN.getTag());
						if (rubbishBinFLol != null){
							rubbishBinFLol.onBackPressed();
						}
					}
		    		else if (drawerItem == DrawerItem.SHARED_ITEMS){
						if (getTabItemShares() == INCOMING_TAB && isIncomingAdded()) {
							inSFLol.onBackPressed();
						} else if (getTabItemShares() == OUTGOING_TAB && isOutgoingAdded()) {
							outSFLol.onBackPressed();
						} else if (getTabItemShares() == LINKS_TAB && isLinksAdded()) {
							lF.onBackPressed();
						}
		    		}
					else if (drawerItem == DrawerItem.CAMERA_UPLOADS) {
						if (getCameraUploadFragment() != null) {
							if (cuFragment.isEnableCUFragmentShown()) {
								cuFragment.onBackPressed();
								return true;
							}

							setToolbarTitle();
							invalidateOptionsMenu();
							return true;
						}
					} else if (drawerItem == DrawerItem.INBOX) {
						iFLol = (InboxFragmentLollipop) getSupportFragmentManager().findFragmentByTag(FragmentTag.INBOX.getTag());
						if (iFLol != null){
							iFLol.onBackPressed();
							return true;
						}
					}
		    		else if (drawerItem == DrawerItem.SEARCH){
		    			if (getSearchFragment() != null){
//		    				sFLol.onBackPressed();
		    				onBackPressed();
		    				return true;
		    			}
		    		}
		    		else if (drawerItem == DrawerItem.TRANSFERS){

						drawerItem = DrawerItem.CLOUD_DRIVE;
						setBottomNavigationMenuItemChecked(CLOUD_DRIVE_BNV);
						selectDrawerItemLollipop(drawerItem);
						return true;
		    		}
					else if (drawerItem == DrawerItem.ACCOUNT){
						if (accountFragment == UPGRADE_ACCOUNT_FRAGMENT) {
							closeUpgradeAccountFragment();
							return true;
						}
					} else if (drawerItem == DrawerItem.HOMEPAGE) {
						if (mHomepageScreen == HomepageScreen.FULLSCREEN_OFFLINE) {
							handleBackPressIfFullscreenOfflineFragmentOpened();
						} else {
							mNavController.navigateUp();
						}
					} else {
						super.onBackPressed();
					}
				}
		    	return true;
		    }
			case R.id.action_search:{
				logDebug("Action search selected");
                hideItemsWhenSearchSelected();
                return true;
			}
		    case R.id.action_import_link:{
				showOpenLinkDialog();
		    	return true;
		    }
		    case R.id.action_take_picture:{
		    	typesCameraPermission = TAKE_PICTURE_OPTION;

				if (Build.VERSION.SDK_INT >= Build.VERSION_CODES.M) {
					boolean hasStoragePermission = checkPermission(Manifest.permission.WRITE_EXTERNAL_STORAGE);
					if (!hasStoragePermission) {
						ActivityCompat.requestPermissions(this,
				                new String[]{Manifest.permission.WRITE_EXTERNAL_STORAGE},
								REQUEST_WRITE_STORAGE);
					}

					boolean hasCameraPermission = checkPermission(Manifest.permission.CAMERA);
					if (!hasCameraPermission) {
						ActivityCompat.requestPermissions(this,
				                new String[]{Manifest.permission.CAMERA},
								REQUEST_CAMERA);
					}

					if (hasStoragePermission && hasCameraPermission){
						checkTakePicture(this, TAKE_PHOTO_CODE);
					}
				}
		    	else{
					checkTakePicture(this, TAKE_PHOTO_CODE);
		    	}

		    	return true;
		    }
		    case R.id.action_menu_cancel_all_transfers:{
		    	showConfirmationCancelAllTransfers();
		    	return true;
		    }
			case R.id.action_menu_clear_completed_transfers:{
				showConfirmationClearCompletedTransfers();
				return true;
			}
	        case R.id.action_pause:{
	        	if (drawerItem == DrawerItem.TRANSFERS){
					logDebug("Click on action_pause - play visible");
	        		megaApi.pauseTransfers(true, this);
	        		pauseTransfersMenuIcon.setVisible(false);
	        		playTransfersMenuIcon.setVisible(true);
	        	}

	        	return true;
	        }
	        case R.id.action_play:{
				logDebug("Click on action_play - pause visible");
				pauseTransfersMenuIcon.setVisible(true);
				playTransfersMenuIcon.setVisible(false);
    			megaApi.pauseTransfers(false, this);

	        	return true;
	        }
	        case R.id.action_add_contact:{
	        	if (drawerItem == DrawerItem.CONTACTS||drawerItem == DrawerItem.CHAT){
					chooseAddContactDialog(false);
	        	}
	        	return true;
	        }
			case R.id.action_menu_invite:{
				if (drawerItem == DrawerItem.CHAT){
                    logDebug("to InviteContactActivity");
                    startActivityForResult(new Intent(getApplicationContext(), InviteContactActivity.class), REQUEST_INVITE_CONTACT_FROM_DEVICE);
				}

				return true;
			}
			case R.id.action_menu_do_not_disturb:
				if (drawerItem == DrawerItem.CHAT) {
					if (getGeneralNotification().equals(NOTIFICATIONS_ENABLED)) {
						createMuteNotificationsChatAlertDialog(this, null);
					} else {
						showSnackbar(MUTE_NOTIFICATIONS_SNACKBAR_TYPE, null, -1);
					}
				}
				return true;

	        case R.id.action_menu_kill_all_sessions:{
				showConfirmationCloseAllSessions();
	        	return true;
	        }
	        case R.id.action_new_folder:{
	        	if (drawerItem == DrawerItem.CLOUD_DRIVE){
	        		showNewFolderDialog();
	        	}
	        	else if(drawerItem == DrawerItem.SHARED_ITEMS){
	        		showNewFolderDialog();
	        	}
	        	else if (drawerItem == DrawerItem.CONTACTS){
					chooseAddContactDialog(false);
	        	}
	        	return true;
	        }
	        case R.id.action_add:{
	        	if (Build.VERSION.SDK_INT >= Build.VERSION_CODES.M) {
	    			if (!checkPermission(Manifest.permission.WRITE_EXTERNAL_STORAGE)) {
	    				ActivityCompat.requestPermissions(this,
	    		                new String[]{Manifest.permission.WRITE_EXTERNAL_STORAGE},
								REQUEST_WRITE_STORAGE);
	    			}
	    		}

	        	if (drawerItem == DrawerItem.SHARED_ITEMS){
	        		if (viewPagerShares.getCurrentItem()==0){

						MegaNode checkNode = megaApi.getNodeByHandle(parentHandleIncoming);

						if((megaApi.checkAccess(checkNode, MegaShare.ACCESS_FULL).getErrorCode() == MegaError.API_OK)){
							this.showUploadPanel();
						}
						else if(megaApi.checkAccess(checkNode, MegaShare.ACCESS_READWRITE).getErrorCode() == MegaError.API_OK){
							this.showUploadPanel();
						}
						else if(megaApi.checkAccess(checkNode, MegaShare.ACCESS_READ).getErrorCode() == MegaError.API_OK){
							logWarning("Not permissions to upload");
							MaterialAlertDialogBuilder builder = new MaterialAlertDialogBuilder(this);
							builder.setMessage(getString(R.string.no_permissions_upload));
							builder.setCancelable(false).setPositiveButton(R.string.general_ok, new DialogInterface.OnClickListener() {
								   public void onClick(DialogInterface dialog, int id) {
										//do things
									   alertNotPermissionsUpload.dismiss();
								   }
							   });

							alertNotPermissionsUpload = builder.create();
							alertNotPermissionsUpload.show();
						}

	        		}
	        		else if(viewPagerShares.getCurrentItem()==1){
						this.showUploadPanel();
					}
	        	}
	        	else {
        			this.showUploadPanel();
	        	}

	        	return true;
	        }

	        case R.id.action_select:{
	        	switch (drawerItem) {
					case CLOUD_DRIVE:
						if (isCloudAdded()){
							fbFLol.selectAll();
						}
						break;

					case RUBBISH_BIN:
						if (getRubbishBinFragment() != null){
							rubbishBinFLol.selectAll();
						}
						break;

					case CONTACTS:
						switch(getTabItemContacts()){
							case CONTACTS_TAB:{
								if (getContactsFragment() != null){
									cFLol.selectAll();
								}
								break;
							}
							case SENT_REQUESTS_TAB:{
								if (getSentRequestFragment() != null){
									sRFLol.selectAll();
								}
								break;
							}
							case RECEIVED_REQUESTS_TAB:{
								if (getReceivedRequestFragment() != null){
									rRFLol.selectAll();
								}
								break;
							}
						}
						break;

					case SHARED_ITEMS:
						switch (getTabItemShares()) {
							case INCOMING_TAB:
								if (isIncomingAdded()) {
									inSFLol.selectAll();
								}
								break;

							case OUTGOING_TAB:
								if (isOutgoingAdded()) {
									outSFLol.selectAll();
								}
								break;

							case LINKS_TAB:
								if (isLinksAdded()) {
									lF.selectAll();
								}
								break;
						}
						break;
					case HOMEPAGE:
						if (fullscreenOfflineFragment != null) {
							fullscreenOfflineFragment.selectAll();
						}
						break;
					case CHAT:
						if (getChatsFragment() != null) {
							rChatFL.selectAll();
						}
						break;

					case INBOX:
						if (getInboxFragment() != null) {
							iFLol.selectAll();
						}
						break;

					case SEARCH:
						if (getSearchFragment() != null) {
							sFLol.selectAll();
						}
						break;

					case CAMERA_UPLOADS:
						if (getCameraUploadFragment() != null) {
							cuFragment.selectAll();
						}
						break;
				}

	        	return true;
	        }
	        case R.id.action_grid_view_large_small:{
				if (drawerItem == DrawerItem.CAMERA_UPLOADS){
					isSmallGridCameraUploads = !isSmallGridCameraUploads;
					dbH.setSmallGridCamera(isSmallGridCameraUploads);

					setCuThumbnailTypeIcon();

					refreshFragment(FragmentTag.CAMERA_UPLOADS.getTag());
	        	}
	        	return true;
	        }
	        case R.id.action_grid:{
				logDebug("action_grid selected");
	        	if (drawerItem == DrawerItem.CAMERA_UPLOADS){
					logDebug("action_grid_list in CameraUploads");
					if(!firstLogin) {
						gridSmallLargeMenuItem.setVisible(true);
					}else{
						gridSmallLargeMenuItem.setVisible(false);
					}
					searchMenuItem.setVisible(false);
					refreshFragment(FragmentTag.CAMERA_UPLOADS.getTag());
				} else {
					updateView(!isList);
				}
	        	supportInvalidateOptionsMenu();

	        	return true;
	        }
	        case R.id.action_menu_clear_rubbish_bin:{
	        	showClearRubbishBinDialog();
	        	return true;
	        }
	        case R.id.action_menu_refresh:{
	        	switch(drawerItem){
		        	case ACCOUNT:{
						//Refresh all the info of My Account
		        		Intent intent = new Intent(managerActivity, LoginActivityLollipop.class);
						intent.putExtra(VISIBLE_FRAGMENT,  LOGIN_FRAGMENT);
			    		intent.setAction(ACTION_REFRESH);
			    		intent.putExtra("PARENT_HANDLE", parentHandleBrowser);
			    		startActivityForResult(intent, REQUEST_CODE_REFRESH);
			    		break;
		        	}
	        	}
	        	return true;
	        }
	        case R.id.action_menu_sort_by:{
	        	int orderType;

	        	switch (drawerItem) {
					case CONTACTS:
						orderType = ORDER_CONTACTS;
						break;

					case CAMERA_UPLOADS:
						orderType = ORDER_CAMERA;
						break;

					default:
						if (drawerItem == DrawerItem.SHARED_ITEMS
								&& getTabItemShares() == INCOMING_TAB && deepBrowserTreeIncoming == 0) {
							showNewSortByPanel(ORDER_OTHERS, true);
							return true;
						}

						if (drawerItem == DrawerItem.SHARED_ITEMS
								&& getTabItemShares() == OUTGOING_TAB && deepBrowserTreeOutgoing == 0) {
							orderType = ORDER_OTHERS;
						} else {
							orderType = ORDER_CLOUD;
						}
				}

				showNewSortByPanel(orderType);
	        	return true;
	        }
	        case R.id.action_menu_help:{
	        	Intent intent = new Intent();
	            intent.setAction(Intent.ACTION_VIEW);
	            intent.addCategory(Intent.CATEGORY_BROWSABLE);
	            intent.setData(Uri.parse("https://mega.co.nz/#help/android"));
	            startActivity(intent);

	    		return true;
	    	}
	        case R.id.action_menu_upgrade_account:{
	        	accountFragmentPreUpgradeAccount = accountFragment;
	        	drawerItemPreUpgradeAccount = drawerItem;
	        	drawerItem = DrawerItem.ACCOUNT;
	        	setBottomNavigationMenuItemChecked(HIDDEN_BNV);
				accountFragment = UPGRADE_ACCOUNT_FRAGMENT;
				displayedAccountType = -1;
				selectDrawerItemLollipop(drawerItem);
				return true;
	        }

	        case R.id.action_menu_change_pass:{
	        	Intent intent = new Intent(this, ChangePasswordActivityLollipop.class);
				startActivity(intent);
				return true;
	        }
	        case R.id.action_menu_export_MK:{
				logDebug("Export MK option selected");

				showMKLayout();
	        	return true;
	        }
	        case R.id.action_menu_logout:{
				logDebug("Action menu logout pressed");
				passwordReminderFromMyAccount = true;
				megaApi.shouldShowPasswordReminderDialog(true, this);
	        	return true;
	        }
	        case R.id.action_menu_cancel_subscriptions:{
				logDebug("Action menu cancel subscriptions pressed");
	        	if (megaApi != null){
	        		//Show the message
	        		showCancelMessage();
	        	}
	        	return true;
	        }
			case R.id.action_menu_forgot_pass:{
				logDebug("Action menu forgot pass pressed");
				maFLol = (MyAccountFragmentLollipop) getSupportFragmentManager().findFragmentByTag(FragmentTag.MY_ACCOUNT.getTag());
				if(maFLol!=null){
					showConfirmationResetPasswordFromMyAccount();
				}
				return true;
			}
			case R.id.action_scan_qr: {
				logDebug("Action menu scan QR code pressed");
                //Check if there is a in progress call:
				checkBeforeOpeningQR(true);
				return true;
			}
			case R.id.action_return_call:{
				logDebug("Action menu return to call in progress pressed");
				returnCallWithPermissions();
				return true;
			}
			case R.id.action_menu_retry_transfers:
				retryAllTransfers();
				return true;

			case R.id.action_enable_select:
				if (isTransfersInProgressAdded()) {
					tFLol.activateActionMode();
				}
				return true;

            default:{
	            return super.onOptionsItemSelected(item);
            }
		}
	}

    private void hideItemsWhenSearchSelected() {
        textSubmitted = false;
        if (createFolderMenuItem != null) {
			doNotDisturbMenuItem.setVisible(false);
			upgradeAccountMenuItem.setVisible(false);
            cancelAllTransfersMenuItem.setVisible(false);
            clearCompletedTransfers.setVisible(false);
            pauseTransfersMenuIcon.setVisible(false);
            playTransfersMenuIcon.setVisible(false);
            createFolderMenuItem.setVisible(false);
            addContactMenuItem.setVisible(false);
            addMenuItem.setVisible(false);
            refreshMenuItem.setVisible(false);
            sortByMenuItem.setVisible(false);
            unSelectMenuItem.setVisible(false);
            changePass.setVisible(false);
            clearRubbishBinMenuitem.setVisible(false);
            importLinkMenuItem.setVisible(false);
            takePicture.setVisible(false);
            refreshMenuItem.setVisible(false);
            helpMenuItem.setVisible(false);
            gridSmallLargeMenuItem.setVisible(false);
            logoutMenuItem.setVisible(false);
            forgotPassMenuItem.setVisible(false);
            inviteMenuItem.setVisible(false);
            selectMenuItem.setVisible(false);
            thumbViewMenuItem.setVisible(false);
            searchMenuItem.setVisible(false);
            killAllSessions.setVisible(false);
            exportMK.setVisible(false);
        }
    }

	private void returnCallWithPermissions() {
		if (checkPermissionsCall(this, RETURN_CALL_PERMISSIONS)) {
			returnActiveCall(this);
		}
	}

	public void checkBeforeOpeningQR(boolean openScanQR){
		if (isNecessaryDisableLocalCamera() != -1) {
			showConfirmationOpenCamera(this, ACTION_OPEN_QR, openScanQR);
			return;
		}
		openQR(openScanQR);
	}

	public void openQR(boolean openScanQr){
		ScanCodeFragment fragment = new ScanCodeFragment();
		getSupportFragmentManager().beginTransaction().replace(R.id.fragment_container, fragment).commitNowAllowingStateLoss();
		Intent intent = new Intent(this, QRCodeActivity.class);
		intent.putExtra(OPEN_SCAN_QR, openScanQr);
		startActivity(intent);
	}

	private void updateView (boolean isList) {
        if (this.isList != isList) {
            this.isList = isList;
            dbH.setPreferredViewList(isList);
        }

		LiveEventBus.get(EVENT_LIST_GRID_CHANGE, Boolean.class).post(isList);

        //Refresh Cloud Fragment
        refreshFragment(FragmentTag.CLOUD_DRIVE.getTag());

        //Refresh Rubbish Fragment
        refreshFragment(FragmentTag.RUBBISH_BIN.getTag());

        //Refresh ContactsFragmentLollipop layout even current fragment isn't ContactsFragmentLollipop.
        refreshFragment(FragmentTag.CONTACTS.getTag());

        if (contactsPageAdapter != null) {
            contactsPageAdapter.notifyDataSetChanged();
        }

        //Refresh shares section
        refreshFragment(FragmentTag.INCOMING_SHARES.getTag());

        //Refresh shares section
        refreshFragment(FragmentTag.OUTGOING_SHARES.getTag());

		refreshSharesPageAdapter();

        //Refresh search section
        refreshFragment(FragmentTag.SEARCH.getTag());

        //Refresh inbox section
        refreshFragment(FragmentTag.INBOX.getTag());
    }

	public void hideMKLayout(){
		logDebug("hideMKLayout");
		mkLayoutVisible= false;

		abL.setVisibility(View.VISIBLE);

		eRKeyF = null;

		drawerLayout.setDrawerLockMode(DrawerLayout.LOCK_MODE_UNLOCKED);
		supportInvalidateOptionsMenu();
		selectDrawerItemLollipop(drawerItem);
	}

	public void showMKLayout(){
		logDebug("showMKLayout");

		accountFragment = BACKUP_RECOVERY_KEY_FRAGMENT;
		mkLayoutVisible=true;

		aB.setSubtitle(null);
		abL.setVisibility(View.GONE);

		deleteCurrentFragment();

		if (eRKeyF == null){
			eRKeyF = new ExportRecoveryKeyFragment();
		}
		replaceFragment(eRKeyF, FragmentTag.EXPORT_RECOVERY_KEY.getTag());

		abL.setVisibility(View.GONE);

		setTabsVisibility();
		drawerLayout.setDrawerLockMode(DrawerLayout.LOCK_MODE_LOCKED_CLOSED);
		supportInvalidateOptionsMenu();
		hideFabButton();
	}

	public void refreshAfterMovingToRubbish(){
		logDebug("refreshAfterMovingToRubbish");

		if (drawerItem == DrawerItem.CLOUD_DRIVE) {
			refreshCloudDrive();
		} else if (drawerItem == DrawerItem.INBOX) {
			onNodesInboxUpdate();
		} else if (drawerItem == DrawerItem.SHARED_ITEMS) {
			onNodesSharedUpdate();
		} else if (drawerItem == DrawerItem.SEARCH) {
			refreshSearch();
		} else if (drawerItem == DrawerItem.HOMEPAGE) {
			LiveEventBus.get(EVENT_NODES_CHANGE).post(false);
		}

        checkCameraUploadFolder(true,null);
		refreshRubbishBin();
		setToolbarTitle();
	}

    /**
     * After nodes on Cloud Drive changed or some nodes are moved to rubbish bin,
     * need to check CU and MU folders' status.
     *
     * @param shouldDisable If CU or MU folder is deleted by current client, then CU should be disabled. Otherwise not.
     * @param updatedNodes Nodes which have changed.
     */
    private void checkCameraUploadFolder(boolean shouldDisable, ArrayList<MegaNode> updatedNodes) {
        // Get CU and MU folder hanlde from local setting.
        long primaryHandle = getPrimaryFolderHandle();
        long secondaryHandle = getSecondaryFolderHandle();

        if (updatedNodes != null) {
            List<Long> handles = new ArrayList<>();
            for (MegaNode node : updatedNodes) {
                handles.add(node.getHandle());
            }
            // If CU and MU folder don't change then return.
            if (!handles.contains(primaryHandle) && !handles.contains(secondaryHandle)) {
                logDebug("Updated nodes don't include CU/MU, return.");
                return;
            }
        }

        MegaPreferences prefs = dbH.getPreferences();
        boolean isSecondaryEnabled = false;
        if (prefs != null) {
            isSecondaryEnabled = Boolean.parseBoolean(prefs.getSecondaryMediaFolderEnabled());
        }

        // Check if CU and MU folder are moved to rubbish bin.
        boolean isPrimaryFolderInRubbish = isNodeInRubbish(primaryHandle);
        boolean isSecondaryFolderInRubbish = isSecondaryEnabled && isNodeInRubbish(secondaryHandle);

        // If only MU folder is in rubbish bin.
        if (isSecondaryFolderInRubbish && !isPrimaryFolderInRubbish) {
            logDebug("MU folder is deleted, backup settings and disable MU.");
            if (shouldDisable) {
                // Back up timestamps and disabled MU upload.
                backupTimestampsAndFolderHandle();
                disableMediaUploadProcess();
            } else {
                // Just stop the upload process.
                stopRunningCameraUploadService(app);
            }
        } else if (isPrimaryFolderInRubbish) {
            // If CU folder is in rubbish bin.
            logDebug("CU folder is deleted, backup settings and disable CU.");
            if (shouldDisable) {
                // Disable both CU and MU.
                backupTimestampsAndFolderHandle();
                disableCameraUploadSettingProcess(false);
				sendBroadcast(new Intent(ACTION_UPDATE_DISABLE_CU_UI_SETTING));
			} else {
                // Just stop the upload process.
                stopRunningCameraUploadService(app);
            }
        }
    }

	public void refreshRubbishBin () {
		rubbishBinFLol = (RubbishBinFragmentLollipop) getSupportFragmentManager().findFragmentByTag(FragmentTag.RUBBISH_BIN.getTag());
		if (rubbishBinFLol != null){
			ArrayList<MegaNode> nodes;
			if(parentHandleRubbish == -1){
				nodes = megaApi.getChildren(megaApi.getRubbishNode(), sortOrderManagement.getOrderCloud());
			}
			else{
				nodes = megaApi.getChildren(megaApi.getNodeByHandle(parentHandleRubbish),
						sortOrderManagement.getOrderCloud());
			}

			rubbishBinFLol.hideMultipleSelect();
			rubbishBinFLol.setNodes(nodes);
			rubbishBinFLol.getRecyclerView().invalidate();
		}
	}

	public void refreshAfterMoving() {
		logDebug("refreshAfterMoving");
		if (drawerItem == DrawerItem.CLOUD_DRIVE) {

			//Refresh Cloud Fragment
			refreshCloudDrive();

			//Refresh Rubbish Fragment
			refreshRubbishBin();
		}
		else if(drawerItem == DrawerItem.RUBBISH_BIN){
			//Refresh Rubbish Fragment
			refreshRubbishBin();
		}
		else if (drawerItem == DrawerItem.INBOX) {
			onNodesInboxUpdate();

			refreshCloudDrive();
		}
		else if(drawerItem == DrawerItem.SHARED_ITEMS) {
			onNodesSharedUpdate();

			//Refresh Cloud Fragment
			refreshCloudDrive();

			//Refresh Rubbish Fragment
			refreshRubbishBin();
		}else if(drawerItem == DrawerItem.SEARCH){
			refreshSearch();
		}

		setToolbarTitle();
	}

	public void refreshSearch() {
		if (getSearchFragment() != null){
			sFLol.hideMultipleSelect();
			sFLol.refresh();
		}
	}

	public void refreshAfterRemoving(){
		logDebug("refreshAfterRemoving");

		rubbishBinFLol = (RubbishBinFragmentLollipop) getSupportFragmentManager().findFragmentByTag(FragmentTag.RUBBISH_BIN.getTag());
		if (rubbishBinFLol != null){
			rubbishBinFLol.hideMultipleSelect();

			if (isClearRubbishBin){
				isClearRubbishBin = false;
				parentHandleRubbish = megaApi.getRubbishNode().getHandle();
				ArrayList<MegaNode> nodes = megaApi.getChildren(megaApi.getRubbishNode(),
						sortOrderManagement.getOrderCloud());
				rubbishBinFLol.setNodes(nodes);
				rubbishBinFLol.getRecyclerView().invalidate();
			}
			else{
				refreshRubbishBin();
			}
		}

		onNodesInboxUpdate();

		refreshSearch();
	}

	@Override
	public void onBackPressed() {
		logDebug("onBackPressed");

		// Let the PSA web browser fragment(if visible) to consume the back key event
		if (psaWebBrowser.consumeBack()) return;

		retryConnectionsAndSignalPresence();

		if (drawerLayout.isDrawerOpen(nV)) {
    		drawerLayout.closeDrawer(Gravity.LEFT);
    		return;
    	}

		try {
			statusDialog.dismiss();
		} catch (Exception ignored) {}

		logDebug("DRAWERITEM: " + drawerItem);

		if (turnOnNotifications) {
			deleteTurnOnNotificationsFragment();
			return;
		}
		if (onAskingPermissionsFragment || onAskingSMSVerificationFragment) {
			return;
		}
		if (mkLayoutVisible) {
			hideMKLayout();
			return;
		}

		if (drawerItem == DrawerItem.CLOUD_DRIVE) {
		    if (!isCloudAdded() || fbFLol.onBackPressed() == 0) {
				backToDrawerItem(-1);
			}
		} else if (drawerItem == DrawerItem.RUBBISH_BIN) {
			rubbishBinFLol = (RubbishBinFragmentLollipop) getSupportFragmentManager()
					.findFragmentByTag(FragmentTag.RUBBISH_BIN.getTag());
			if (rubbishBinFLol == null || rubbishBinFLol.onBackPressed() == 0) {
				backToDrawerItem(bottomNavigationCurrentItem);
			}
		} else if (drawerItem == DrawerItem.TRANSFERS) {
			backToDrawerItem(bottomNavigationCurrentItem);

    	} else if (drawerItem == DrawerItem.INBOX) {
			iFLol = (InboxFragmentLollipop) getSupportFragmentManager()
					.findFragmentByTag(FragmentTag.INBOX.getTag());
			if (iFLol == null || iFLol.onBackPressed() == 0) {
				backToDrawerItem(bottomNavigationCurrentItem);
			}
		} else if (drawerItem == DrawerItem.NOTIFICATIONS) {
			backToDrawerItem(bottomNavigationCurrentItem);
		} else if (drawerItem == DrawerItem.SETTINGS) {
			if (!isOnline(this)) {
				showOfflineMode();
			}

			resetSettingsScrollIfNecessary();
			backToDrawerItem(bottomNavigationCurrentItem);
		} else if (drawerItem == DrawerItem.SHARED_ITEMS) {
			switch (getTabItemShares()) {
				case INCOMING_TAB:
					if (!isIncomingAdded() || inSFLol.onBackPressed() == 0) {
						backToDrawerItem(-1);
					}
					break;
				case OUTGOING_TAB:
					if (!isOutgoingAdded() || outSFLol.onBackPressed() == 0) {
						backToDrawerItem(-1);
					}
					break;
				case LINKS_TAB:
					if (!isLinksAdded() || lF.onBackPressed() == 0) {
						backToDrawerItem(-1);
					}
					break;
				default:
					backToDrawerItem(-1);
					break;
			}
		} else if (drawerItem == DrawerItem.CHAT) {
			backToDrawerItem(-1);
		} else if (drawerItem == DrawerItem.CONTACTS) {
			switch (getTabItemContacts()) {
				case CONTACTS_TAB:
		    		cFLol = (ContactsFragmentLollipop) getSupportFragmentManager()
							.findFragmentByTag(FragmentTag.CONTACTS.getTag());
		    		if (cFLol == null || cFLol.onBackPressed() == 0) {
						backToDrawerItem(bottomNavigationCurrentItem);
		    		}
					break;
				case SENT_REQUESTS_TAB:
				case RECEIVED_REQUESTS_TAB:
				default:
					backToDrawerItem(bottomNavigationCurrentItem);
					break;
			}
		} else if (drawerItem == DrawerItem.ACCOUNT) {
			logDebug("MyAccountSection");
			logDebug("The accountFragment is: " + accountFragment);
    		switch(accountFragment) {
	    		case MY_ACCOUNT_FRAGMENT:
					maFLol = (MyAccountFragmentLollipop) getSupportFragmentManager()
							.findFragmentByTag(FragmentTag.MY_ACCOUNT.getTag());
	    			if (maFLol == null || maFLol.onBackPressed() == 0){
						if (comesFromNotifications) {
							comesFromNotifications = false;
							selectDrawerItemLollipop(DrawerItem.NOTIFICATIONS);
						} else {
							backToDrawerItem(bottomNavigationCurrentItem);
						}
	    			}
	    			break;
	    		case UPGRADE_ACCOUNT_FRAGMENT:
					logDebug("Back to MyAccountFragment -> drawerItemPreUpgradeAccount");
					closeUpgradeAccountFragment();
	    			break;
	    		case OVERQUOTA_ALERT:
				default:
	    			backToDrawerItem(bottomNavigationCurrentItem);
	    			break;
    		}
    	} else if (drawerItem == DrawerItem.CAMERA_UPLOADS) {
			if (getCameraUploadFragment() == null || cuFragment.onBackPressed() == 0){
				backToDrawerItem(-1);
			}
    	} else if (drawerItem == DrawerItem.SEARCH) {
			if (getSearchFragment() == null || sFLol.onBackPressed() == 0) {
    			closeSearchSection();
    		}
        } else if (drawerItem == DrawerItem.HOMEPAGE && mHomepageScreen == HomepageScreen.HOMEPAGE) {
            HomepageFragment fragment = getFragmentByType(HomepageFragment.class);
            if(fragment != null && fragment.isFabExpanded()) {
                fragment.collapseFab();
            } else {
            	// The Psa requires the activity to load the new PSA even though the app
				// is on the background. So don't call super.onBackPressed() since it will destroy
				// this activity and its embedded web browser fragment.
				moveTaskToBack(false);
            }
        } else {
			handleBackPressIfFullscreenOfflineFragmentOpened();
		}
	}

	private void handleBackPressIfFullscreenOfflineFragmentOpened() {
		if (fullscreenOfflineFragment == null || fullscreenOfflineFragment.onBackPressed() == 0) {
			// workaround for flicker of AppBarLayout: if we go back to homepage from fullscreen
			// offline, and hide AppBarLayout when immediately on go back, we will see the flicker
			// of AppBarLayout, hide AppBarLayout when fullscreen offline is closed is better.
			if (bottomNavigationCurrentItem != HOMEPAGE_BNV) {
				backToDrawerItem(bottomNavigationCurrentItem);
			} else {
				drawerItem = DrawerItem.HOMEPAGE;
			}
			super.onBackPressed();
		}
	}

    public void adjustTransferWidgetPositionInHomepage() {
        if (drawerItem == DrawerItem.HOMEPAGE && mHomepageScreen == HomepageScreen.HOMEPAGE) {
            RelativeLayout transfersWidgetLayout = findViewById(R.id.transfers_widget_layout);
            if (transfersWidgetLayout == null) return;

            LinearLayout.LayoutParams params = (LinearLayout.LayoutParams) transfersWidgetLayout.getLayoutParams();
            params.bottomMargin = Util.dp2px(TRANSFER_WIDGET_MARGIN_BOTTOM, outMetrics);
            params.gravity = Gravity.END;
			transfersWidgetLayout.setLayoutParams(params);
        }
    }

    /**
	 * Update the PSA view visibility. It should only visible in root homepage tab.
	 */
    private void updatePsaViewVisibility() {
		psaViewHolder.toggleVisible(drawerItem == DrawerItem.HOMEPAGE
				&& mHomepageScreen == HomepageScreen.HOMEPAGE);
		if (psaViewHolder.visible()) {
			handler.post(this::updateHomepageFabPosition);
		} else {
			updateHomepageFabPosition();
		}
	}

	private void closeUpgradeAccountFragment() {
		setFirstNavigationLevel(true);
		displayedAccountType = -1;

		if (drawerItemPreUpgradeAccount != null) {
			if (drawerItemPreUpgradeAccount == DrawerItem.ACCOUNT) {
				if (accountFragmentPreUpgradeAccount == -1) {
					accountFragment = MY_ACCOUNT_FRAGMENT;
				} else {
					accountFragment = accountFragmentPreUpgradeAccount;
				}
			}

			drawerItem = drawerItemPreUpgradeAccount;
		} else {
			accountFragment = MY_ACCOUNT_FRAGMENT;
			drawerItem = DrawerItem.ACCOUNT;
		}

		selectDrawerItemLollipop(drawerItem);

        // Hide fragment (required to check if show ODQ Paywall)
        FragmentTransaction ft = getSupportFragmentManager().beginTransaction();
        ft.hide(upAFL);
        ft.commitNow();
	}

	public void backToDrawerItem(int item) {
    	if (item == CLOUD_DRIVE_BNV) {
    		drawerItem = DrawerItem.CLOUD_DRIVE;
    		if (isCloudAdded()) {
    			fbFLol.setTransferOverQuotaBannerVisibility();
			}
		}
		else if (item == CAMERA_UPLOADS_BNV) {
			drawerItem = DrawerItem.CAMERA_UPLOADS;
		}
		else if (item == CHAT_BNV) {
			drawerItem = DrawerItem.CHAT;
		}
		else if (item == SHARED_BNV) {
			drawerItem = DrawerItem.SHARED_ITEMS;
		}
		else if (item == HOMEPAGE_BNV || item == -1) {
			drawerItem = DrawerItem.HOMEPAGE;
		}

		selectDrawerItemLollipop(drawerItem);
	}

	void isFirstTimeCam() {
		if(firstLogin){
			firstLogin = false;
			dbH.setCamSyncEnabled(false);
			bottomNavigationCurrentItem = CLOUD_DRIVE_BNV;
		}
	}

	private void checkIfShouldCloseSearchView(DrawerItem oldDrawerItem) {
    	if (!searchExpand) return;

		if (oldDrawerItem == DrawerItem.CHAT
				|| (oldDrawerItem == DrawerItem.HOMEPAGE
				&& mHomepageScreen == HomepageScreen.FULLSCREEN_OFFLINE)) {
			searchExpand = false;
		}
	}

	@Override
	public boolean onNavigationItemSelected(MenuItem menuItem) {
		logDebug("onNavigationItemSelected");

		if (nV != null){
			Menu nVMenu = nV.getMenu();
			resetNavigationViewMenu(nVMenu);
		}

		DrawerItem oldDrawerItem = drawerItem;

		switch (menuItem.getItemId()){
			case R.id.bottom_navigation_item_cloud_drive: {
				if (drawerItem == DrawerItem.CLOUD_DRIVE) {
					MegaNode rootNode = megaApi.getRootNode();
					if (rootNode == null) {
						logError("Root node is null");
					}

                    if (parentHandleBrowser != INVALID_HANDLE
							&& rootNode != null && parentHandleBrowser != rootNode.getHandle()) {
                        parentHandleBrowser = rootNode.getHandle();
                        refreshFragment(FragmentTag.CLOUD_DRIVE.getTag());
                        if (isCloudAdded()) {
                            fbFLol.scrollToFirstPosition();
                        }
                    }
				}
				else {
					drawerItem = DrawerItem.CLOUD_DRIVE;
					setBottomNavigationMenuItemChecked(CLOUD_DRIVE_BNV);
				}
				break;
			}
			case R.id.bottom_navigation_item_homepage: {
				drawerItem = DrawerItem.HOMEPAGE;
				if (fullscreenOfflineFragment != null) {
					super.onBackPressed();
					return true;
				} else {
					setBottomNavigationMenuItemChecked(HOMEPAGE_BNV);
				}
				break;
			}
			case R.id.bottom_navigation_item_camera_uploads: {
				// if pre fragment is the same one, do nothing.
				if(oldDrawerItem != DrawerItem.CAMERA_UPLOADS) {
					drawerItem = DrawerItem.CAMERA_UPLOADS;
					setBottomNavigationMenuItemChecked(CAMERA_UPLOADS_BNV);
				}
				break;
			}
			case R.id.bottom_navigation_item_shared_items: {
				if (drawerItem == DrawerItem.SHARED_ITEMS) {
					if (getTabItemShares() == INCOMING_TAB && parentHandleIncoming != INVALID_HANDLE) {
						parentHandleIncoming = INVALID_HANDLE;
						refreshFragment(FragmentTag.INCOMING_SHARES.getTag());
					} else if (getTabItemShares() == OUTGOING_TAB && parentHandleOutgoing != INVALID_HANDLE){
						parentHandleOutgoing = INVALID_HANDLE;
						refreshFragment(FragmentTag.OUTGOING_SHARES.getTag());
					} else if (getTabItemShares() == LINKS_TAB && parentHandleLinks != INVALID_HANDLE) {
						parentHandleLinks = INVALID_HANDLE;
						refreshFragment(FragmentTag.LINKS.getTag());
					}

					refreshSharesPageAdapter();
				} else {
					drawerItem = DrawerItem.SHARED_ITEMS;
					setBottomNavigationMenuItemChecked(SHARED_BNV);
				}
				break;
			}
			case R.id.bottom_navigation_item_chat: {
				drawerItem = DrawerItem.CHAT;
				setBottomNavigationMenuItemChecked(CHAT_BNV);
				break;
			}
		}

		checkIfShouldCloseSearchView(oldDrawerItem);
		selectDrawerItemLollipop(drawerItem);
		drawerLayout.closeDrawer(Gravity.LEFT);

		return true;
	}

	@Override
	public void showSnackbar(int type, String content, long chatId) {
    	showSnackbar(type, fragmentContainer, content, chatId);
	}

	public void restoreFromRubbish(final MegaNode node) {
		logDebug("Node Handle: " + node.getHandle());

		restoreFromRubbish = true;

		MegaNode newParent = megaApi.getNodeByHandle(node.getRestoreHandle());
		if(newParent !=null){
			megaApi.moveNode(node, newParent, this);
		}
		else{
			logDebug("The restore folder no longer exists");
		}
	}

	public void showRenameDialog(final MegaNode document){
		showRenameNodeDialog(this, document, this, this);
	}

	public void showGetLinkActivity(long handle){
		logDebug("Handle: " + handle);
		MegaNode node = megaApi.getNodeByHandle(handle);
		if (node == null) {
			showSnackbar(SNACKBAR_TYPE, getString(R.string.warning_node_not_exists_in_cloud), MEGACHAT_INVALID_HANDLE);
			return;
		}


		if (showTakenDownNodeActionNotAvailableDialog(node, this)) {
			return;
		}

		LinksUtil.showGetLinkActivity(this, handle);

		refreshAfterMovingToRubbish();
	}

	/*
	 * Display keyboard
	 */
	private void showKeyboardDelayed(final View view) {
		logDebug("showKeyboardDelayed");
		handler.postDelayed(new Runnable() {
			@Override
			public void run() {
				InputMethodManager imm = (InputMethodManager) getSystemService(Context.INPUT_METHOD_SERVICE);
				imm.showSoftInput(view, InputMethodManager.SHOW_IMPLICIT);
			}
		}, 50);
	}

	public void setIsClearRubbishBin(boolean value){
		this.isClearRubbishBin = value;
	}

	public void setMoveToRubbish(boolean value){
		this.moveToRubbish = value;
	}

	public void askConfirmationMoveToRubbish(final ArrayList<Long> handleList){
		logDebug("askConfirmationMoveToRubbish");
		isClearRubbishBin=false;

		DialogInterface.OnClickListener dialogClickListener = new DialogInterface.OnClickListener() {
			@Override
			public void onClick(DialogInterface dialog, int which) {
				switch (which){
					case DialogInterface.BUTTON_POSITIVE:
						//TODO remove the outgoing shares
						nC.moveToTrash(handleList, moveToRubbish);
						break;

					case DialogInterface.BUTTON_NEGATIVE:
						//No button clicked
						break;
				}
			}
		};

		if(handleList!=null){

			if (handleList.size() > 0){
				Long handle = handleList.get(0);
				MegaNode p = megaApi.getNodeByHandle(handle);
				while (megaApi.getParentNode(p) != null){
					p = megaApi.getParentNode(p);
				}
				if (p.getHandle() != megaApi.getRubbishNode().getHandle()){

					setMoveToRubbish(true);

					MaterialAlertDialogBuilder builder = new MaterialAlertDialogBuilder(this);
					if (getPrimaryFolderHandle() == handle && CameraUploadUtil.isPrimaryEnabled()) {
						builder.setMessage(getResources().getString(R.string.confirmation_move_cu_folder_to_rubbish));
					} else if (getSecondaryFolderHandle() == handle && CameraUploadUtil.isSecondaryEnabled()) {
						builder.setMessage(R.string.confirmation_move_mu_folder_to_rubbish);
					} else {
						builder.setMessage(getResources().getString(R.string.confirmation_move_to_rubbish));
					}

					builder.setPositiveButton(R.string.general_move, dialogClickListener);
					builder.setNegativeButton(R.string.general_cancel, dialogClickListener);
					builder.show();
				}
				else{

					setMoveToRubbish(false);

					MaterialAlertDialogBuilder builder = new MaterialAlertDialogBuilder(this);
					builder.setMessage(getResources().getString(R.string.confirmation_delete_from_mega));

					builder.setPositiveButton(R.string.context_remove, dialogClickListener);
					builder.setNegativeButton(R.string.general_cancel, dialogClickListener);
					builder.show();
				}
			}
		}
		else{
			logWarning("handleList NULL");
			return;
		}

	}

	public void showDialogInsertPassword(String link, boolean cancelAccount){
		logDebug("showDialogInsertPassword");

		final String confirmationLink = link;
		LinearLayout layout = new LinearLayout(this);
		layout.setOrientation(LinearLayout.VERTICAL);
		LinearLayout.LayoutParams params = new LinearLayout.LayoutParams(LinearLayout.LayoutParams.MATCH_PARENT, LinearLayout.LayoutParams.WRAP_CONTENT);
		params.setMargins(scaleWidthPx(20, outMetrics), scaleHeightPx(20, outMetrics), scaleWidthPx(17, outMetrics), 0);

		final EditText input = new EditText(this);
		layout.addView(input, params);

//		input.setId(EDIT_TEXT_ID);
		input.setSingleLine();
		input.setHint(getString(R.string.edit_text_insert_pass));
		input.setTextColor(ColorUtils.getThemeColor(this, android.R.attr.textColorSecondary));
		input.setTextSize(TypedValue.COMPLEX_UNIT_SP, 14);
//		input.setSelectAllOnFocus(true);
		input.setImeOptions(EditorInfo.IME_ACTION_DONE);
		input.setInputType(InputType.TYPE_CLASS_TEXT|InputType.TYPE_TEXT_VARIATION_PASSWORD);

		MaterialAlertDialogBuilder builder = new MaterialAlertDialogBuilder(this);
		if(cancelAccount){
			logDebug("cancelAccount action");
			input.setOnEditorActionListener(new OnEditorActionListener() {
				@Override
				public boolean onEditorAction(TextView v, int actionId,	KeyEvent event) {
					if (actionId == EditorInfo.IME_ACTION_DONE) {
						String pass = input.getText().toString().trim();
						if(pass.equals("")||pass.isEmpty()){
							logWarning("Input is empty");
							input.setError(getString(R.string.invalid_string));
							input.requestFocus();
						}
						else {
							logDebug("Action DONE ime - cancel account");
							aC.confirmDeleteAccount(confirmationLink, pass);
							insertPassDialog.dismiss();
						}
					}
					else{
						logDebug("Other IME" + actionId);
					}
					return false;
				}
			});
			input.setImeActionLabel(getString(R.string.delete_account),EditorInfo.IME_ACTION_DONE);
			builder.setTitle(getString(R.string.delete_account));
			builder.setMessage(getString(R.string.delete_account_text_last_step));
			builder.setNegativeButton(getString(R.string.general_dismiss), null);
			builder.setPositiveButton(getString(R.string.delete_account),
					new DialogInterface.OnClickListener() {
						public void onClick(DialogInterface dialog, int whichButton) {

						}
					});
		}
		else{
			logDebug("changeMail action");
			input.setOnEditorActionListener(new OnEditorActionListener() {
				@Override
				public boolean onEditorAction(TextView v, int actionId,	KeyEvent event) {
					if (actionId == EditorInfo.IME_ACTION_DONE) {
						String pass = input.getText().toString().trim();
						if(pass.equals("")||pass.isEmpty()){
							logWarning("Input is empty");
							input.setError(getString(R.string.invalid_string));
							input.requestFocus();
						}
						else {
							logDebug("Action DONE ime - change mail");
							aC.confirmChangeMail(confirmationLink, pass);
							insertPassDialog.dismiss();
						}
					}
					else{
						logDebug("Other IME" + actionId);
					}
					return false;
				}
			});
			input.setImeActionLabel(getString(R.string.change_pass),EditorInfo.IME_ACTION_DONE);
			builder.setTitle(getString(R.string.change_mail_title_last_step));
			builder.setMessage(getString(R.string.change_mail_text_last_step));
			builder.setNegativeButton(getString(android.R.string.cancel), null);
			builder.setPositiveButton(getString(R.string.change_pass),
					new DialogInterface.OnClickListener() {
						public void onClick(DialogInterface dialog, int whichButton) {

						}
					});
		}

		builder.setOnDismissListener(new DialogInterface.OnDismissListener() {
			@Override
			public void onDismiss(DialogInterface dialog) {
				hideKeyboard(managerActivity, InputMethodManager.HIDE_NOT_ALWAYS);
			}
		});

		builder.setView(layout);
		insertPassDialog = builder.create();
		insertPassDialog.show();
		if(cancelAccount){
			builder.setNegativeButton(getString(R.string.general_dismiss), null);
			insertPassDialog.getButton(AlertDialog.BUTTON_POSITIVE).setOnClickListener(new View.OnClickListener() {
				@Override
				public void onClick(View v) {
					logDebug("OK BTTN PASSWORD");
					String pass = input.getText().toString().trim();
					if(pass.equals("")||pass.isEmpty()){
						logWarning("Input is empty");
						input.setError(getString(R.string.invalid_string));
						input.requestFocus();
					}
					else {
						logDebug("Positive button pressed - cancel account");
						aC.confirmDeleteAccount(confirmationLink, pass);
						insertPassDialog.dismiss();
					}
				}
			});
		}
		else{
			builder.setNegativeButton(getString(android.R.string.cancel), null);
			insertPassDialog.getButton(AlertDialog.BUTTON_POSITIVE).setOnClickListener(new View.OnClickListener() {
				@Override
				public void onClick(View v) {
					logDebug("OK BTTN PASSWORD");
					String pass = input.getText().toString().trim();
					if(pass.equals("")||pass.isEmpty()){
						logWarning("Input is empty");
						input.setError(getString(R.string.invalid_string));
						input.requestFocus();
					}
					else {
						logDebug("Positive button pressed - change mail");
						aC.confirmChangeMail(confirmationLink, pass);
						insertPassDialog.dismiss();
					}
				}
			});
		}
	}

	public void askConfirmationDeleteAccount(){
		logDebug("askConfirmationDeleteAccount");
		megaApi.multiFactorAuthCheck(megaApi.getMyEmail(), this);

		DialogInterface.OnClickListener dialogClickListener = new DialogInterface.OnClickListener() {
			@Override
			public void onClick(DialogInterface dialog, int which) {
				switch (which){
					case DialogInterface.BUTTON_POSITIVE:
						aC.deleteAccount();
						break;

					case DialogInterface.BUTTON_NEGATIVE:
						//No button clicked
						break;
				}
			}
		};

		MaterialAlertDialogBuilder builder = new MaterialAlertDialogBuilder(this);
		builder.setTitle(getString(R.string.delete_account));

		builder.setMessage(getResources().getString(R.string.delete_account_text));

		builder.setPositiveButton(R.string.delete_account, dialogClickListener);
		builder.setNegativeButton(R.string.general_dismiss, dialogClickListener);
		builder.show();
	}

	private void showOpenLinkError(boolean show, int error) {
		if (openLinkDialog != null) {
			if (show) {
				openLinkDialogIsErrorShown = true;
				ColorUtils.setErrorAwareInputAppearance(openLinkText, true);
				openLinkError.setVisibility(View.VISIBLE);
				if (drawerItem == DrawerItem.CLOUD_DRIVE) {
					if (openLinkText.getText().toString().isEmpty()) {
						openLinkErrorText.setText(R.string.invalid_file_folder_link_empty);
						return;
					}
                    switch (error) {
                        case CHAT_LINK: {
							openLinkText.setTextColor(ColorUtils.getThemeColor(this,
									android.R.attr.textColorPrimary));
                            openLinkErrorText.setText(R.string.valid_chat_link);
                            openLinkOpenButton.setText(R.string.action_open_chat_link);
                            break;
                        }
                        case CONTACT_LINK: {
							openLinkText.setTextColor(ColorUtils.getThemeColor(this,
									android.R.attr.textColorPrimary));
                            openLinkErrorText.setText(R.string.valid_contact_link);
                            openLinkOpenButton.setText(R.string.action_open_contact_link);
                            break;
                        }
                        case ERROR_LINK: {
                            openLinkErrorText.setText(R.string.invalid_file_folder_link);
                            break;
                        }
                    }
                }
                else if (drawerItem == DrawerItem.CHAT) {
					if (openLinkText.getText().toString().isEmpty()) {
						openLinkErrorText.setText(R.string.invalid_chat_link_empty);
						return;
					}
                    openLinkErrorText.setText(R.string.invalid_chat_link_args);
                }
			}
			else {
				openLinkDialogIsErrorShown = false;
				if (openLinkError.getVisibility() == View.VISIBLE) {
					ColorUtils.setErrorAwareInputAppearance(openLinkText, false);
					openLinkError.setVisibility(View.GONE);
					openLinkOpenButton.setText(R.string.context_open_link);
				}
			}
		}
	}

	private void dismissOpenLinkDialog() {
		try {
			openLinkDialog.dismiss();
			openLinkDialogIsShown = false;
		} catch (Exception e) {}
	}

	private void openLink (String link) {
		// Password link
		if (matchRegexs(link, PASSWORD_LINK_REGEXS)) {
			dismissOpenLinkDialog();
			Intent openLinkIntent = new Intent(this, OpenPasswordLinkActivity.class);
			openLinkIntent.setFlags(Intent.FLAG_ACTIVITY_CLEAR_TOP);
			openLinkIntent.setData(Uri.parse(link));
			startActivity(openLinkIntent);
			return;
		}

		if (drawerItem == DrawerItem.CLOUD_DRIVE) {
			int error = nC.importLink(link);
			if (openLinkError.getVisibility() == View.VISIBLE) {
                switch (error) {
                    case CHAT_LINK: {
						logDebug("Open chat link: correct chat link");
                        showChatLink(link);
                        dismissOpenLinkDialog();
                        break;
                    }
                    case CONTACT_LINK: {
						logDebug("Open contact link: correct contact link");
                        String[] s = link.split("C!");
                        if (s!= null && s.length>1) {
                            long handle = MegaApiAndroid.base64ToHandle(s[1].trim());
                            openContactLink(handle);
                            dismissOpenLinkDialog();
                        }
                        break;
                    }
                }
            }
            else {
                switch (error) {
                    case FILE_LINK:
                    case FOLDER_LINK: {
						logDebug("Do nothing: correct file or folder link");
                        dismissOpenLinkDialog();
                        break;
                    }
                    case CHAT_LINK:
                    case CONTACT_LINK:
                    case ERROR_LINK: {
						logWarning("Show error: invalid link or correct chat or contact link");
                        showOpenLinkError(true, error);
                        break;
                    }
                }
            }
		}
		else if (drawerItem == DrawerItem.CHAT) {
			megaChatApi.checkChatLink(link, managerActivity);
		}
	}

	private void showOpenLinkDialog() {
		MaterialAlertDialogBuilder builder = new MaterialAlertDialogBuilder(this);
		LayoutInflater inflater = getLayoutInflater();
		View v = inflater.inflate(R.layout.dialog_error_hint, null);
		builder.setView(v).setPositiveButton(R.string.context_open_link, null)
				.setNegativeButton(R.string.general_cancel, null);

		openLinkText = v.findViewById(R.id.text);

		openLinkText.addTextChangedListener(new TextWatcher() {
			@Override
			public void beforeTextChanged(CharSequence s, int start, int count, int after) { }

			@Override
			public void onTextChanged(CharSequence s, int start, int before, int count) { }

			@Override
			public void afterTextChanged(Editable s) {
				showOpenLinkError(false, 0);
			}
		});

		openLinkText.setOnEditorActionListener(new OnEditorActionListener() {
			@Override
			public boolean onEditorAction(TextView v, int actionId, KeyEvent event) {
				if (actionId == EditorInfo.IME_ACTION_DONE) {
					hideKeyboardView(managerActivity, v, 0);
					openLink(openLinkText.getText().toString());
					return true;
				}
				return false;
			}
		});

		Util.showKeyboardDelayed(openLinkText);

		openLinkError = v.findViewById(R.id.error);
		openLinkErrorText = v.findViewById(R.id.error_text);

		if (drawerItem == DrawerItem.CLOUD_DRIVE) {
			builder.setTitle(R.string.action_open_link);
			openLinkText.setHint(R.string.hint_paste_link);
		}
		else if (drawerItem == DrawerItem.CHAT) {
			builder.setTitle(R.string.action_open_chat_link);
			openLinkText.setHint(R.string.hint_enter_chat_link);
		}

		openLinkDialog = builder.create();
		openLinkDialog.setCanceledOnTouchOutside(false);

		try {
			openLinkDialog.show();
			openLinkText.requestFocus();
			openLinkDialogIsShown = true;

			// Set onClickListeners for buttons after showing the dialog would prevent
			// the dialog from dismissing automatically on clicking the buttons
			openLinkOpenButton = openLinkDialog.getButton(AlertDialog.BUTTON_POSITIVE);
			openLinkOpenButton.setOnClickListener((view) -> {
				hideKeyboard(managerActivity, 0);
				openLink(openLinkText.getText().toString());
			});
			openLinkDialog.getButton(AlertDialog.BUTTON_NEGATIVE).setOnClickListener((view) ->
					dismissOpenLinkDialog());
			openLinkDialog.setOnKeyListener((dialog, keyCode, event) -> {
				if (keyCode == KeyEvent.KEYCODE_BACK && event.getRepeatCount() == 0) {
					dismissOpenLinkDialog();
				}
				return true;
			});
		} catch (Exception e) {
			logError("Exception showing Open Link dialog", e);
		}
	}

	public void showChatLink(String link) {
		logDebug("Link: " + link);
		Intent openChatLinkIntent = new Intent(this, ChatActivityLollipop.class);

		if (joiningToChatLink) {
			openChatLinkIntent.setAction(ACTION_JOIN_OPEN_CHAT_LINK);
			resetJoiningChatLink();
		} else {
			openChatLinkIntent.setAction(ACTION_OPEN_CHAT_LINK);
		}

		openChatLinkIntent.setData(Uri.parse(link));
		startActivity(openChatLinkIntent);
		drawerItem = DrawerItem.CHAT;
		selectDrawerItemLollipop(drawerItem);
	}

	/**
	 * Initializes the variables to join chat by default.
	 */
	private void resetJoiningChatLink() {
		joiningToChatLink = false;
		linkJoinToChatLink = null;
	}

	public void checkPermissions(){
		typesCameraPermission = TAKE_PROFILE_PICTURE;

		if (Build.VERSION.SDK_INT >= Build.VERSION_CODES.M) {
			boolean hasStoragePermission = checkPermission(Manifest.permission.WRITE_EXTERNAL_STORAGE);
			if (!hasStoragePermission) {
				ActivityCompat.requestPermissions(this,
						new String[]{Manifest.permission.WRITE_EXTERNAL_STORAGE},
						REQUEST_WRITE_STORAGE);
			}

			boolean hasCameraPermission = checkPermission(Manifest.permission.CAMERA);
			if (!hasCameraPermission) {
				ActivityCompat.requestPermissions(this,
						new String[]{Manifest.permission.CAMERA},
						REQUEST_CAMERA);
			}

			if (hasStoragePermission && hasCameraPermission){
				this.takeProfilePicture();
			}
		}
		else{
			this.takeProfilePicture();
		}
	}

	public void takeProfilePicture(){
		checkTakePicture(this, TAKE_PICTURE_PROFILE_CODE);
	}

	public void showCancelMessage(){
		logDebug("showCancelMessage");
		AlertDialog cancelDialog;
		MaterialAlertDialogBuilder builder = new MaterialAlertDialogBuilder(this);
//		builder.setTitle(getString(R.string.title_cancel_subscriptions));

		LayoutInflater inflater = getLayoutInflater();
		View dialogLayout = inflater.inflate(R.layout.dialog_cancel_subscriptions, null);
		TextView message = (TextView) dialogLayout.findViewById(R.id.dialog_cancel_text);
		final EditText text = (EditText) dialogLayout.findViewById(R.id.dialog_cancel_feedback);

		float density = getResources().getDisplayMetrics().density;

		float scaleW = getScaleW(outMetrics, density);

		message.setTextSize(TypedValue.COMPLEX_UNIT_SP, (14*scaleW));
		text.setTextSize(TypedValue.COMPLEX_UNIT_SP, (14*scaleW));

		builder.setView(dialogLayout);

		builder.setPositiveButton(getString(R.string.send_cancel_subscriptions), new android.content.DialogInterface.OnClickListener() {

			@Override
			public void onClick(DialogInterface dialog, int which) {
				feedback = text.getText().toString();
				if(feedback.matches("")||feedback.isEmpty()){
					showSnackbar(SNACKBAR_TYPE, getString(R.string.reason_cancel_subscriptions), -1);
				}
				else{
					showCancelConfirmation(feedback);
				}
			}
		});

		builder.setNegativeButton(getString(R.string.general_dismiss), new android.content.DialogInterface.OnClickListener() {

			@Override
			public void onClick(DialogInterface dialog, int which) {

			}
		});

		cancelDialog = builder.create();
		cancelDialog.show();
//		brandAlertDialog(cancelDialog);
	}

	public void showPresenceStatusDialog(){
		logDebug("showPresenceStatusDialog");

		MaterialAlertDialogBuilder dialogBuilder = new MaterialAlertDialogBuilder(this);
		final CharSequence[] items = {getString(R.string.online_status), getString(R.string.away_status), getString(R.string.busy_status), getString(R.string.offline_status)};
		int statusToShow = megaChatApi.getOnlineStatus();
		switch(statusToShow){
			case MegaChatApi.STATUS_ONLINE:{
				statusToShow = 0;
				break;
			}
			case MegaChatApi.STATUS_AWAY:{
				statusToShow = 1;
				break;
			}
			case MegaChatApi.STATUS_BUSY:{
				statusToShow = 2;
				break;
			}
			case MegaChatApi.STATUS_OFFLINE:{
				statusToShow = 3;
				break;
			}
		}
		dialogBuilder.setSingleChoiceItems(items, statusToShow, new DialogInterface.OnClickListener() {
			public void onClick(DialogInterface dialog, int item) {

				presenceStatusDialog.dismiss();
				switch(item) {
					case 0:{
						megaChatApi.setOnlineStatus(MegaChatApi.STATUS_ONLINE, managerActivity);
						break;
					}
					case 1:{
						megaChatApi.setOnlineStatus(MegaChatApi.STATUS_AWAY, managerActivity);
						break;
					}
					case 2:{
						megaChatApi.setOnlineStatus(MegaChatApi.STATUS_BUSY, managerActivity);
						break;
					}
					case 3:{
						megaChatApi.setOnlineStatus(MegaChatApi.STATUS_OFFLINE, managerActivity);
						break;
					}
				}
			}
		});
		dialogBuilder.setTitle(getString(R.string.status_label));
		presenceStatusDialog = dialogBuilder.create();
		presenceStatusDialog.show();
	}

	public void showCancelConfirmation(final String feedback){
		DialogInterface.OnClickListener dialogClickListener = new DialogInterface.OnClickListener() {
		    @Override
		    public void onClick(DialogInterface dialog, int which) {
		        switch (which){
			        case DialogInterface.BUTTON_POSITIVE:
			        {
						logDebug("Feedback: " + feedback);
			        	megaApi.creditCardCancelSubscriptions(feedback, managerActivity);
			        	break;
			        }
			        case DialogInterface.BUTTON_NEGATIVE:
			        {
			            //No button clicked
						logDebug("Feedback: " + feedback);
			            break;
			        }
		        }
		    }
		};

		MaterialAlertDialogBuilder builder = new MaterialAlertDialogBuilder(this);
		builder.setMessage(R.string.confirmation_cancel_subscriptions).setPositiveButton(R.string.general_yes, dialogClickListener)
		    .setNegativeButton(R.string.general_no, dialogClickListener).show();

	}

	@Override
	public void uploadFromDevice() {
		chooseFromDevice(this);
	}

	@Override
	public void uploadFromSystem() {
		pickFileFromFileSystem(this);
	}

	@Override
	public void takePictureAndUpload() {
		if (!hasPermissions(this, Manifest.permission.CAMERA)) {
			setTypesCameraPermission(TAKE_PICTURE_OPTION);
			requestPermission(this, REQUEST_CAMERA, Manifest.permission.CAMERA);
			return;
		}
		if (!hasPermissions(this, Manifest.permission.WRITE_EXTERNAL_STORAGE)) {
			requestPermission(this, REQUEST_WRITE_STORAGE, Manifest.permission.WRITE_EXTERNAL_STORAGE);
			return;
		}
		checkTakePicture(this, TAKE_PHOTO_CODE);
	}

    @Override
    public void scanDocument() {
        String[] saveDestinations = {
				StringResourcesUtils.getString(R.string.section_cloud_drive),
				StringResourcesUtils.getString(R.string.section_chat)
        };
        Intent intent = DocumentScannerActivity.getIntent(this, saveDestinations);
        startActivityForResult(intent, REQUEST_CODE_SCAN_DOCUMENT);
    }

	@Override
	public void showNewFolderDialog() {
		MegaNodeDialogUtil.showNewFolderDialog(this, this);
	}

	@Override
	public void showNewTextFileDialog(String typedName) {
		newTextFileDialog = MegaNodeDialogUtil.showNewTxtFileDialog(this,
				getCurrentParentNode(getCurrentParentHandle(), INVALID_VALUE), typedName,
				drawerItem == DrawerItem.HOMEPAGE);
	}

	public long getParentHandleBrowser() {
		if (parentHandleBrowser == -1) {
			MegaNode rootNode = megaApi.getRootNode();
			parentHandleBrowser = rootNode != null ? rootNode.getParentHandle() : parentHandleBrowser;
		}

		return parentHandleBrowser;
	}

	private long getCurrentParentHandle() {
		long parentHandle = -1;

		switch (drawerItem) {
            case HOMEPAGE:
                // For home page, its parent is always the root of cloud drive.
                parentHandle = megaApi.getRootNode().getHandle();
                break;
			case CLOUD_DRIVE:
				parentHandle = getParentHandleBrowser();
				break;

			case SHARED_ITEMS:
				if (viewPagerShares == null) break;

				if (getTabItemShares() == INCOMING_TAB) {
					parentHandle = parentHandleIncoming;
				} else if (getTabItemShares() == OUTGOING_TAB) {
					parentHandle = parentHandleOutgoing;
				} else if (getTabItemShares() == LINKS_TAB) {
				    parentHandle = parentHandleLinks;
                }
				break;

			case SEARCH:
				if (parentHandleSearch != -1) {
					parentHandle = parentHandleSearch;
					break;
				}
				switch (searchDrawerItem) {
					case CLOUD_DRIVE:
						parentHandle = getParentHandleBrowser();
						break;
					case SHARED_ITEMS:
						if (searchSharedTab == INCOMING_TAB) {
							parentHandle = parentHandleIncoming;
						} else if (searchSharedTab == OUTGOING_TAB) {
							parentHandle = parentHandleOutgoing;
						} else if (searchSharedTab == LINKS_TAB) {
						    parentHandle = parentHandleLinks;
                        }
						break;
                    case INBOX:
                        parentHandle = getParentHandleInbox();
                        break;
				}
				break;

			default:
				return parentHandle;
		}

		return parentHandle;
	}

	private MegaNode getCurrentParentNode(long parentHandle, int error) {
		String errorString = null;

		if (error != -1) {
			errorString = getString(error);
		}

		if (parentHandle == -1 && errorString != null) {
			showSnackbar(SNACKBAR_TYPE, errorString, -1);
			logDebug(errorString + ": parentHandle == -1");
			return null;
		}

		MegaNode parentNode = megaApi.getNodeByHandle(parentHandle);

		if (parentNode == null && errorString != null){
			showSnackbar(SNACKBAR_TYPE, errorString, -1);
			logDebug(errorString + ": parentNode == null");
			return null;
		}

		return parentNode;
	}

	@Override
	public void createFolder(@NotNull String title) {
		logDebug("createFolder");
		if (!isOnline(this)){
			showSnackbar(SNACKBAR_TYPE, getString(R.string.error_server_connection_problem), -1);
			return;
		}

		if(isFinishing()){
			return;
		}

		MegaNode parentNode = getCurrentParentNode(getCurrentParentHandle(), R.string.context_folder_no_created);
		if (parentNode == null) return;

		ArrayList<MegaNode> nL = megaApi.getChildren(parentNode);
		for (int i = 0; i < nL.size(); i++) {
			if (title.compareTo(nL.get(i).getName()) == 0) {
				showSnackbar(SNACKBAR_TYPE, getString(R.string.context_folder_already_exists), -1);
				logDebug("Folder not created: folder already exists");
				return;
			}
		}

		statusDialog = null;
		try {
			statusDialog = new ProgressDialog(this);
			statusDialog.setMessage(getString(R.string.context_creating_folder));
			statusDialog.show();
		}
		catch(Exception e){
			logDebug("Exception showing 'Creating folder' dialog");
			e.printStackTrace();
			return;
		}

		megaApi.createFolder(title, parentNode, this);
	}

	public void showClearRubbishBinDialog(){
		logDebug("showClearRubbishBinDialog");

		rubbishBinFLol = (RubbishBinFragmentLollipop) getSupportFragmentManager().findFragmentByTag(FragmentTag.RUBBISH_BIN.getTag());
		if (rubbishBinFLol != null) {
			if (rubbishBinFLol.isVisible()) {
				rubbishBinFLol.notifyDataSetChanged();
			}
		}

		MaterialAlertDialogBuilder builder = new MaterialAlertDialogBuilder(this);
		builder.setTitle(getString(R.string.context_clear_rubbish));
		builder.setMessage(getString(R.string.clear_rubbish_confirmation));
		builder.setPositiveButton(getString(R.string.general_clear),
				new DialogInterface.OnClickListener() {
					public void onClick(DialogInterface dialog, int whichButton) {
						nC.cleanRubbishBin();
					}
				});
		builder.setNegativeButton(getString(android.R.string.cancel), null);
		clearRubbishBinDialog = builder.create();
		clearRubbishBinDialog.show();
	}

	public void chooseAddContactDialog(boolean isMegaContact) {
		logDebug("chooseAddContactDialog");
		if (isMegaContact) {
			if (megaApi != null && megaApi.getRootNode() != null) {
				Intent intent = new Intent(this, AddContactActivityLollipop.class);
				intent.putExtra("contactType", CONTACT_TYPE_MEGA);
				startActivityForResult(intent, REQUEST_CREATE_CHAT);
			}
			else{
				logWarning("Online but not megaApi");
				showSnackbar(SNACKBAR_TYPE, getString(R.string.error_server_connection_problem), -1);
			}
		}
		else{
			addContactFromPhone();
		}
	}

	public void addContactFromPhone() {
		Intent in = new Intent(this, InviteContactActivity.class);
		in.putExtra("contactType", CONTACT_TYPE_DEVICE);
		startActivityForResult(in, REQUEST_INVITE_CONTACT_FROM_DEVICE);
	}

	public void showConfirmationRemoveContact(final MegaUser c){
		logDebug("showConfirmationRemoveContact");
		DialogInterface.OnClickListener dialogClickListener = new DialogInterface.OnClickListener() {
			@Override
			public void onClick(DialogInterface dialog, int which) {
				switch (which){
					case DialogInterface.BUTTON_POSITIVE:
						cC.removeContact(c);
						break;

					case DialogInterface.BUTTON_NEGATIVE:
						//No button clicked
						break;
				}
			}
		};

		MaterialAlertDialogBuilder builder = new MaterialAlertDialogBuilder(this);
		String title = getResources().getQuantityString(R.plurals.title_confirmation_remove_contact, 1);
		builder.setTitle(title);
		String message= getResources().getQuantityString(R.plurals.confirmation_remove_contact, 1);
		builder.setMessage(message).setPositiveButton(R.string.general_remove, dialogClickListener)
				.setNegativeButton(R.string.general_cancel, dialogClickListener).show();

	}

	public void showConfirmationRemoveContacts(final ArrayList<MegaUser> c){
		logDebug("showConfirmationRemoveContacts");
		DialogInterface.OnClickListener dialogClickListener = new DialogInterface.OnClickListener() {
			@Override
			public void onClick(DialogInterface dialog, int which) {
				switch (which){
					case DialogInterface.BUTTON_POSITIVE:
						cC.removeMultipleContacts(c);
						break;

					case DialogInterface.BUTTON_NEGATIVE:
						//No button clicked
						break;
				}
			}
		};

		MaterialAlertDialogBuilder builder = new MaterialAlertDialogBuilder(this);
		String title = getResources().getQuantityString(R.plurals.title_confirmation_remove_contact, c.size());
		builder.setTitle(title);
		String message= getResources().getQuantityString(R.plurals.confirmation_remove_contact, c.size());
		builder.setMessage(message).setPositiveButton(R.string.general_remove, dialogClickListener)
				.setNegativeButton(R.string.general_cancel, dialogClickListener).show();

	}

	public void showConfirmationRemoveContactRequest(final MegaContactRequest r){
		logDebug("showConfirmationRemoveContactRequest");
		DialogInterface.OnClickListener dialogClickListener = new DialogInterface.OnClickListener() {
			@Override
			public void onClick(DialogInterface dialog, int which) {
				switch (which){
					case DialogInterface.BUTTON_POSITIVE:
						cC.removeInvitationContact(r);
						break;

					case DialogInterface.BUTTON_NEGATIVE:
						//No button clicked
						break;
				}
			}
		};

		MaterialAlertDialogBuilder builder = new MaterialAlertDialogBuilder(this);
		String message= getResources().getString(R.string.confirmation_delete_contact_request,r.getTargetEmail());
		builder.setMessage(message).setPositiveButton(R.string.context_remove, dialogClickListener)
				.setNegativeButton(R.string.general_cancel, dialogClickListener).show();

	}

	public void showConfirmationRemoveContactRequests(final List<MegaContactRequest> r){
		logDebug("showConfirmationRemoveContactRequests");
		DialogInterface.OnClickListener dialogClickListener = new DialogInterface.OnClickListener() {
			@Override
			public void onClick(DialogInterface dialog, int which) {
				switch (which){
					case DialogInterface.BUTTON_POSITIVE:
						cC.deleteMultipleSentRequestContacts(r);
						break;

					case DialogInterface.BUTTON_NEGATIVE:
						//No button clicked
						break;
				}
			}
		};

		String message="";
		MaterialAlertDialogBuilder builder = new MaterialAlertDialogBuilder(this);
		if(r.size()==1){
			message= getResources().getString(R.string.confirmation_delete_contact_request,r.get(0).getTargetEmail());
		}else{
			message= getResources().getString(R.string.confirmation_remove_multiple_contact_request,r.size());
		}

		builder.setMessage(message).setPositiveButton(R.string.context_remove, dialogClickListener)
				.setNegativeButton(R.string.general_cancel, dialogClickListener).show();

	}

	public void showConfirmationRemoveAllSharingContacts(final List<MegaNode> shares) {
		if (shares.size() == 1) {
			showConfirmationRemoveAllSharingContacts(megaApi.getOutShares(shares.get(0)), shares.get(0));
			return;
		}

		MaterialAlertDialogBuilder builder = new MaterialAlertDialogBuilder(this);
		builder.setMessage(getString(R.string.alert_remove_several_shares, shares.size()))
				.setPositiveButton(R.string.general_remove, (dialog, which) -> nC.removeSeveralFolderShares(shares))
				.setNegativeButton(R.string.general_cancel, (dialog, which) -> {})
				.show();
	}

	public void showConfirmationRemoveAllSharingContacts (final ArrayList<MegaShare> shareList, final MegaNode n){
		MaterialAlertDialogBuilder builder = new MaterialAlertDialogBuilder(this);
		int size = shareList.size();
		String message = getResources().getQuantityString(R.plurals.confirmation_remove_outgoing_shares, size, size);

		builder.setMessage(message)
				.setPositiveButton(R.string.general_remove, (dialog, which) -> nC.removeShares(shareList, n))
				.setNegativeButton(R.string.general_cancel, (dialog, which) -> {})
				.show();
	}

	/**
	 * Save nodes to device.
	 *
	 * @param nodes nodes to save
	 * @param highPriority whether this download is high priority or not
	 * @param isFolderLink whether this download is a folder link
	 * @param fromMediaViewer whether this download is from media viewer
	 * @param fromChat whether this download is from chat
	 */
	public void saveNodesToDevice(List<MegaNode> nodes, boolean highPriority, boolean isFolderLink,
								  boolean fromMediaViewer, boolean fromChat) {
		nodeSaver.saveNodes(nodes, highPriority, isFolderLink, fromMediaViewer, fromChat);
	}

	/**
	 * Save nodes to gallery.
	 *
	 * @param nodes nodes to save
	 */
	public void saveNodesToGallery(List<MegaNode> nodes) {
		nodeSaver.saveNodes(nodes, false, false, false, true, true);
	}

	/**
	 * Save nodes to device.
	 *
	 * @param handles handles of nodes to save
	 * @param highPriority whether this download is high priority or not
	 * @param isFolderLink whether this download is a folder link
	 * @param fromMediaViewer whether this download is from media viewer
	 * @param fromChat whether this download is from chat
	 */
	public void saveHandlesToDevice(List<Long> handles, boolean highPriority, boolean isFolderLink,
								  boolean fromMediaViewer, boolean fromChat) {
		nodeSaver.saveHandles(handles, highPriority, isFolderLink, fromMediaViewer, fromChat);
	}

	/**
	 * Save offline nodes to device.
	 *
	 * @param nodes nodes to save
	 */
	public void saveOfflineNodesToDevice(List<MegaOffline> nodes) {
		nodeSaver.saveOfflineNodes(nodes, false);
	}

	/**
	 * Attach node to chats, only used by NodeOptionsBottomSheetDialogFragment.
	 *
	 * @param node node to attach
	 */
	public void attachNodeToChats(MegaNode node) {
		nodeAttacher.attachNode(node);
	}

	/**
	 * Attach nodes to chats, used by ActionMode of manager fragments.
	 *
	 * @param nodes nodes to attach
	 */
	public void attachNodesToChats(List<MegaNode> nodes) {
		nodeAttacher.attachNodes(nodes);
	}

	public void showConfirmationRemovePublicLink (final MegaNode n){
		logDebug("showConfirmationRemovePublicLink");

		if (showTakenDownNodeActionNotAvailableDialog(n, this)) {
			return;
		}

		ArrayList<MegaNode> nodes = new ArrayList<>();
		nodes.add(n);
		showConfirmationRemoveSeveralPublicLinks(nodes);
	}

	public void showConfirmationRemoveSeveralPublicLinks(ArrayList<MegaNode> nodes) {
		if (nodes == null) {
			logWarning("nodes == NULL");
		}

		String message;
		MegaNode node = null;

		if (nodes.size() == 1) {
			node = nodes.get(0);
			message = getResources().getQuantityString(R.plurals.remove_links_warning_text, 1);
		} else {
			message = getResources().getQuantityString(R.plurals.remove_links_warning_text, nodes.size());
		}

		MaterialAlertDialogBuilder builder = new MaterialAlertDialogBuilder(this);
		MegaNode finalNode = node;
		builder.setMessage(message)
				.setPositiveButton(R.string.general_remove, (dialog, which) -> {
					if (finalNode != null) {
						if (!isOnline(managerActivity)){
							showSnackbar(SNACKBAR_TYPE, getString(R.string.error_server_connection_problem), -1);
							return;
						}
						nC.removeLink(finalNode, new ExportListener(managerActivity, 1));
					} else {
						nC.removeLinks(nodes);
					}
				})
				.setNegativeButton(R.string.general_cancel, (dialog, which) -> {})
				.show();

		refreshAfterMovingToRubbish();
	}

	@Override
	public void confirmLeaveChat(long chatId) {
		megaChatApi.leaveChat(chatId, new RemoveFromChatRoomListener(this));
	}

	@Override
	public void confirmLeaveChats(@NotNull List<? extends MegaChatListItem> chats) {
		if (getChatsFragment() != null) {
			rChatFL.clearSelections();
			rChatFL.hideMultipleSelect();
		}

		for (MegaChatListItem chat : chats) {
			if (chat != null) {
				megaChatApi.leaveChat(chat.getChatId(), new RemoveFromChatRoomListener(this));
			}
		}
	}

	@Override
	public void leaveChatSuccess() {
		// No update needed.
	}

	public void showConfirmationResetPasswordFromMyAccount (){
		logDebug("showConfirmationResetPasswordFromMyAccount");

		DialogInterface.OnClickListener dialogClickListener = new DialogInterface.OnClickListener() {
			@Override
			public void onClick(DialogInterface dialog, int which) {
				switch (which){
					case DialogInterface.BUTTON_POSITIVE: {
						maFLol = (MyAccountFragmentLollipop) getSupportFragmentManager().findFragmentByTag(FragmentTag.MY_ACCOUNT.getTag());
						if(maFLol!=null){
							maFLol.resetPass();
						}
						break;
					}
					case DialogInterface.BUTTON_NEGATIVE:
						//No button clicked
						break;
				}
			}
		};

		MaterialAlertDialogBuilder builder = new MaterialAlertDialogBuilder(this);
		String message= getResources().getString(R.string.email_verification_text_change_pass);
		builder.setMessage(message).setPositiveButton(R.string.general_ok, dialogClickListener)
				.setNegativeButton(R.string.general_cancel, dialogClickListener).show();
	}

	public void showConfirmationResetPassword (final String link){
		logDebug("Link: " + link);

		DialogInterface.OnClickListener dialogClickListener = new DialogInterface.OnClickListener() {
			@Override
			public void onClick(DialogInterface dialog, int which) {
				switch (which){
					case DialogInterface.BUTTON_POSITIVE: {
						Intent intent = new Intent(managerActivity, ChangePasswordActivityLollipop.class);
						intent.setAction(ACTION_RESET_PASS_FROM_LINK);
						intent.setData(Uri.parse(link));
						String key = megaApi.exportMasterKey();
						intent.putExtra("MK", key);
						startActivity(intent);
						break;
					}
					case DialogInterface.BUTTON_NEGATIVE:
						//No button clicked
						break;
				}
			}
		};

		MaterialAlertDialogBuilder builder = new MaterialAlertDialogBuilder(this);
		builder.setTitle(getResources().getString(R.string.title_dialog_insert_MK));
		String message= getResources().getString(R.string.text_reset_pass_logged_in);
		builder.setMessage(message).setPositiveButton(R.string.pin_lock_enter, dialogClickListener)
				.setNegativeButton(R.string.general_cancel, dialogClickListener).show();
	}

	public void cameraUploadsClicked(){
		logDebug("cameraUplaodsClicked");
		drawerItem = DrawerItem.CAMERA_UPLOADS;
		setBottomNavigationMenuItemChecked(CAMERA_UPLOADS_BNV);
		selectDrawerItemLollipop(drawerItem);
	}

	public void skipInitialCUSetup() {
		setFirstLogin(false);
		drawerItem = DrawerItem.HOMEPAGE;
		setBottomNavigationMenuItemChecked(HOMEPAGE_BNV);
		selectDrawerItemLollipop(drawerItem);
	}

	public void refreshCameraUpload(){
		drawerItem = DrawerItem.CAMERA_UPLOADS;
		setBottomNavigationMenuItemChecked(CAMERA_UPLOADS_BNV);
		setToolbarTitle();
		refreshFragment(FragmentTag.CAMERA_UPLOADS.getTag());
	}

	/**
	 * Checks if should update some cu view visibility.
	 *
	 * @param visibility New requested visibility update.
	 * @return True if should apply the visibility update, false otherwise.
	 */
	private boolean rightCUVisibilityChange(int visibility) {
		return drawerItem == DrawerItem.CAMERA_UPLOADS || visibility == View.GONE;
	}

	/**
	 * Updates cuViewTypes view visibility.
	 *
	 * @param visibility New visibility value to set.
	 */
	public void updateCUViewTypes(int visibility) {
		if (rightCUVisibilityChange(visibility)) {
			cuViewTypes.setVisibility(visibility);
		}
	}

	/**
	 * Updates cuLayout view visibility.
	 *
	 * @param visibility New visibility value to set.
	 */
	public void updateCULayout(int visibility) {
		if (rightCUVisibilityChange(visibility)) {
			cuLayout.setVisibility(visibility);
		}
	}

	/**
	 * Updates enableCUButton view visibility and cuLayout if needed.
	 *
	 * @param visibility New visibility value to set.
	 */
	public void updateEnableCUButton(int visibility) {
		if (enableCUButton.getVisibility() == visibility) {
			return;
		}

		if ((visibility == View.GONE && cuProgressBar.getVisibility() == View.GONE)
				|| (visibility == View.VISIBLE && cuLayout.getVisibility() == View.GONE)) {
			updateCULayout(visibility);
		}

		if (rightCUVisibilityChange(visibility)) {
			enableCUButton.setVisibility(visibility);
		}
	}

	/**
	 * Hides the CU progress bar.
	 */
	public void hideCUProgress() {
		cuProgressBar.setVisibility(View.GONE);
	}

	/**
	 * Updates the CU progress view.
	 *
	 * @param progress The current progress.
	 * @param pending  The number of pending uploads.
	 */
	public void updateCUProgress(int progress, int pending) {
		if (drawerItem != DrawerItem.CAMERA_UPLOADS || getCameraUploadFragment() == null
				|| !cuFragment.shouldShowFullInfoAndOptions()) {
			return;
		}

		boolean visible = pending > 0;
		int visibility = visible ? View.VISIBLE : View.GONE;

		if ((!visible && enableCUButton.getVisibility() == View.GONE)
				|| (visible && cuLayout.getVisibility() == View.GONE)) {
			updateCULayout(visibility);
		}

		if (getCameraUploadFragment() != null) {
			cuFragment.updateProgress(visibility, pending);
		}

		cuProgressBar.setVisibility(visibility);
		cuProgressBar.setProgress(progress);
	}

	/**
	 * Shows or hides the cuLayout and animates the transition.
	 *
	 * @param hide True if should hide it, false if should show it.
	 */
	public void animateCULayout(boolean hide) {
		boolean visible = cuLayout.getVisibility() == View.VISIBLE;
		if ((hide && !visible) || !hide && visible) {
			return;
		}

		if (hide) {
			cuLayout.animate().translationY(-100).setDuration(ANIMATION_DURATION)
					.withEndAction(() -> cuLayout.setVisibility(View.GONE)).start();
		} else if (drawerItem == DrawerItem.CAMERA_UPLOADS) {
			cuLayout.setVisibility(View.VISIBLE);
			cuLayout.animate().translationY(0).setDuration(ANIMATION_DURATION).start();
		}
	}

	/**
	 * Shows the bottom sheet to manage a completed transfer.
	 *
	 * @param transfer	the completed transfer to manage.
	 */
	public void showManageTransferOptionsPanel(AndroidCompletedTransfer transfer) {
		if (transfer == null || isBottomSheetDialogShown(bottomSheetDialogFragment)) return;

		selectedTransfer = transfer;
		bottomSheetDialogFragment =  new ManageTransferBottomSheetDialogFragment();
		bottomSheetDialogFragment.show(getSupportFragmentManager(), bottomSheetDialogFragment.getTag());
	}

	public void showNodeOptionsPanel(MegaNode node){
		showNodeOptionsPanel(node, NodeOptionsBottomSheetDialogFragment.MODE0);
	}

	public void showNodeOptionsPanel(MegaNode node, int mode) {
		logDebug("showNodeOptionsPanel");

		if (node == null || isBottomSheetDialogShown(bottomSheetDialogFragment)) return;

		selectedNode = node;
		bottomSheetDialogFragment = new NodeOptionsBottomSheetDialogFragment(mode);
		bottomSheetDialogFragment.show(getSupportFragmentManager(), bottomSheetDialogFragment.getTag());
	}

	public void showNodeLabelsPanel(@NonNull MegaNode node) {
        logDebug("showNodeLabelsPanel");

        if (isBottomSheetDialogShown(bottomSheetDialogFragment)) {
            bottomSheetDialogFragment.dismiss();
        }

        selectedNode = node;
        bottomSheetDialogFragment = NodeLabelBottomSheetDialogFragment.newInstance(node.getHandle());
        bottomSheetDialogFragment.show(getSupportFragmentManager(), bottomSheetDialogFragment.getTag());
    }

	public void showOptionsPanel(MegaOffline sNode){
		logDebug("showNodeOptionsPanel-Offline");

		if (sNode == null || isBottomSheetDialogShown(bottomSheetDialogFragment)) return;

		selectedOfflineNode = sNode;
		bottomSheetDialogFragment = new OfflineOptionsBottomSheetDialogFragment();
		bottomSheetDialogFragment.show(getSupportFragmentManager(), bottomSheetDialogFragment.getTag());
	}

	public void showNewSortByPanel(int orderType) {
		showNewSortByPanel(orderType, false);
	}

	public void showNewSortByPanel(int orderType, boolean isIncomingRootOrder) {
		if (isBottomSheetDialogShown(bottomSheetDialogFragment)) {
			return;
		}

		bottomSheetDialogFragment = SortByBottomSheetDialogFragment.newInstance(orderType, isIncomingRootOrder);

		bottomSheetDialogFragment.show(getSupportFragmentManager(),
				bottomSheetDialogFragment.getTag());
	}

	public void showOfflineFileInfo(MegaOffline node) {
		Intent intent = new Intent(this, OfflineFileInfoActivity.class);
		intent.putExtra(HANDLE, node.getHandle());
		startActivity(intent);
	}

	public void showContactOptionsPanel(MegaContactAdapter user){
		logDebug("showContactOptionsPanel");

		if(!isOnline(this)){
			showSnackbar(SNACKBAR_TYPE, getString(R.string.error_server_connection_problem), -1);
			return;
		}

		if (user == null || isBottomSheetDialogShown(bottomSheetDialogFragment)) return;

		selectedUser = user;
		bottomSheetDialogFragment = new ContactsBottomSheetDialogFragment();
		bottomSheetDialogFragment.show(getSupportFragmentManager(), bottomSheetDialogFragment.getTag());
	}

	public void showSentRequestOptionsPanel(MegaContactRequest request){
		logDebug("showSentRequestOptionsPanel");
		if (request == null || isBottomSheetDialogShown(bottomSheetDialogFragment)) return;

		selectedRequest = request;
		bottomSheetDialogFragment = new SentRequestBottomSheetDialogFragment();
		bottomSheetDialogFragment.show(getSupportFragmentManager(), bottomSheetDialogFragment.getTag());
	}

	public void showReceivedRequestOptionsPanel(MegaContactRequest request){
		logDebug("showReceivedRequestOptionsPanel");

		if (request == null || isBottomSheetDialogShown(bottomSheetDialogFragment)) return;

		selectedRequest = request;
		bottomSheetDialogFragment = new ReceivedRequestBottomSheetDialogFragment();
		bottomSheetDialogFragment.show(getSupportFragmentManager(), bottomSheetDialogFragment.getTag());
	}

	public void showMyAccountOptionsPanel() {
		logDebug("showMyAccountOptionsPanel");

		if (isBottomSheetDialogShown(bottomSheetDialogFragment)) return;

		bottomSheetDialogFragment = new MyAccountBottomSheetDialogFragment();
		bottomSheetDialogFragment.show(getSupportFragmentManager(), bottomSheetDialogFragment.getTag());
	}

	/**
	 * Shows the GENERAL_UPLOAD upload bottom sheet fragment.
	 */
	public void showUploadPanel() {
		showUploadPanel(drawerItem == DrawerItem.HOMEPAGE ? HOMEPAGE_UPLOAD : GENERAL_UPLOAD);
	}

	/**
	 * Shows the upload bottom sheet fragment taking into account the upload type received as param.
	 *
	 * @param uploadType Indicates the type of upload:
	 *                   - GENERAL_UPLOAD if nothing special has to be taken into account.
	 *                   - DOCUMENTS_UPLOAD if an upload from Documents section.
	 */
	public void showUploadPanel(int uploadType) {
		if (!hasPermissions(this, Manifest.permission.WRITE_EXTERNAL_STORAGE)) {
			requestPermission(this, REQUEST_READ_WRITE_STORAGE, Manifest.permission.WRITE_EXTERNAL_STORAGE, Manifest.permission.READ_EXTERNAL_STORAGE);
			return;
		}

		if (isBottomSheetDialogShown(bottomSheetDialogFragment)) return;

		bottomSheetDialogFragment = UploadBottomSheetDialogFragment.newInstance(uploadType);
		bottomSheetDialogFragment.show(getSupportFragmentManager(), bottomSheetDialogFragment.getTag());
	}

	public void updateAccountDetailsVisibleInfo(){
		logDebug("updateAccountDetailsVisibleInfo");
		if(isFinishing()){
			return;
		}

		if (app == null || app.getMyAccountInfo() == null) {
			return;
		}

		MyAccountInfo info = app.getMyAccountInfo();
		View settingsSeparator = null;

		if (nV != null) {
			settingsSeparator = nV.findViewById(R.id.settings_separator);
		}

		if (usedSpaceLayout != null) {
			if (megaApi.isBusinessAccount()) {
				usedSpaceLayout.setVisibility(View.GONE);
				upgradeAccount.setVisibility(View.GONE);
				if (settingsSeparator != null) {
					settingsSeparator.setVisibility(View.GONE);
				}
				if (megaApi.isBusinessAccount()) {
					businessLabel.setVisibility(View.VISIBLE);
				}

				if (getSettingsFragment() != null) {
					sttFLol.updateCancelAccountSetting();
				}
			} else {
				businessLabel.setVisibility(View.GONE);
				upgradeAccount.setVisibility(View.VISIBLE);
				if (settingsSeparator != null) {
					settingsSeparator.setVisibility(View.GONE);
				}

				String textToShow = String.format(getResources().getString(R.string.used_space), info.getUsedFormatted(), info.getTotalFormatted());
                String colorString = ColorUtils.getThemeColorHexString(this, R.attr.colorSecondary);
				switch (storageState) {
                    case MegaApiJava.STORAGE_STATE_GREEN:
                        break;
                    case MegaApiJava.STORAGE_STATE_ORANGE:
                        colorString = ColorUtils.getColorHexString(this, R.color.amber_600_amber_300);
                        break;
                    case MegaApiJava.STORAGE_STATE_RED:
                    case MegaApiJava.STORAGE_STATE_PAYWALL:
                        ((MegaApplication) getApplication()).getMyAccountInfo().setUsedPerc(100);
                        colorString = ColorUtils.getColorHexString(this, R.color.red_600_red_300);
                        break;
                }

				try {
					textToShow = textToShow.replace("[A]", "<font color=\'"
							+ colorString
							+ "\'>");
					textToShow = textToShow.replace("[/A]", "</font>");
					textToShow = textToShow.replace("[B]", "<font color=\'"
							+ ColorUtils.getThemeColorHexString(this, android.R.attr.textColorPrimary)
							+ "\'>");
					textToShow = textToShow.replace("[/B]", "</font>");
				} catch (Exception e) {
					logWarning("Exception formatting string", e);
				}
				spaceTV.setText(HtmlCompat.fromHtml(textToShow, HtmlCompat.FROM_HTML_MODE_LEGACY));
				int progress = info.getUsedPerc();
				long usedSpace = info.getUsedStorage();
				logDebug("Progress: " + progress + ", Used space: " + usedSpace);
				usedSpacePB.setProgress(progress);
				if (progress >= 0 && usedSpace >= 0) {
					usedSpaceLayout.setVisibility(View.VISIBLE);
				} else {
					usedSpaceLayout.setVisibility(View.GONE);
				}
			}
		}
		else{
			logWarning("usedSpaceLayout is NULL");
		}

		updateSubscriptionLevel(app.getMyAccountInfo());

        int resId = R.drawable.custom_progress_bar_horizontal_ok;
        switch (storageState) {
            case MegaApiJava.STORAGE_STATE_GREEN:
                break;
            case MegaApiJava.STORAGE_STATE_ORANGE:
                resId = R.drawable.custom_progress_bar_horizontal_warning;
                break;
            case MegaApiJava.STORAGE_STATE_RED:
            case MegaApiJava.STORAGE_STATE_PAYWALL:
                ((MegaApplication) getApplication()).getMyAccountInfo().setUsedPerc(100);
                resId = R.drawable.custom_progress_bar_horizontal_exceed;
                break;
        }
        Drawable drawable = ResourcesCompat.getDrawable(getResources(), resId, null);
        usedSpacePB.setProgressDrawable(drawable);
	}

	public void refreshContactsOrder() {
		if (getContactsFragment() != null) {
			cFLol.sortBy();
		}
	}

	public void refreshCloudDrive() {
        if (rootNode == null) {
            rootNode = megaApi.getRootNode();
        }

        if (rootNode == null) {
            logWarning("Root node is NULL. Maybe user is not logged in");
            return;
        }

		MegaNode parentNode = rootNode;

		if (isCloudAdded()) {
			ArrayList<MegaNode> nodes;
			if (parentHandleBrowser == -1) {
				nodes = megaApi.getChildren(parentNode, sortOrderManagement.getOrderCloud());
			} else {
				parentNode = megaApi.getNodeByHandle(parentHandleBrowser);
				if (parentNode == null) return;

				nodes = megaApi.getChildren(parentNode, sortOrderManagement.getOrderCloud());
			}
			logDebug("Nodes: " + nodes.size());
			fbFLol.hideMultipleSelect();
			fbFLol.setNodes(nodes);
			fbFLol.getRecyclerView().invalidate();
		}
	}

	private void refreshSharesPageAdapter() {
		if (sharesPageAdapter != null) {
			sharesPageAdapter.notifyDataSetChanged();
			setSharesTabIcons(getTabItemShares());
		}
	}

	public void refreshCloudOrder(int order) {
		LiveEventBus.get(EVENT_ORDER_CHANGE, Integer.class).post(order);

		//Refresh Cloud Fragment
		refreshCloudDrive();

		//Refresh Rubbish Fragment
		refreshRubbishBin();

		onNodesSharedUpdate();

		if (getInboxFragment() != null) {
			MegaNode inboxNode = megaApi.getInboxNode();
			if (inboxNode != null) {
				ArrayList<MegaNode> nodes = megaApi.getChildren(inboxNode, order);
				iFLol.setNodes(nodes);
				iFLol.getRecyclerView().invalidate();
			}
		}

		refreshSearch();
	}

	public void refreshOthersOrder(){
		refreshSharesPageAdapter();
		refreshSearch();
	}

	public void refreshCUNodes() {
		if (getCameraUploadFragment() != null) {
			cuFragment.reloadNodes();
		}
	}

	public void showStatusDialog(String text){
		ProgressDialog temp = null;
		try{
			temp = new ProgressDialog(managerActivity);
			temp.setMessage(text);
			temp.show();
		}
		catch(Exception e){
			return;
		}
		statusDialog = temp;
	}

	public void dismissStatusDialog(){
		if (statusDialog != null){
			try{
				statusDialog.dismiss();
			}
			catch(Exception ex){}
		}
	}

	public void setFirstNavigationLevel(boolean firstNavigationLevel){
		logDebug("Set value to: " + firstNavigationLevel);
		this.firstNavigationLevel = firstNavigationLevel;
	}

	public boolean isFirstNavigationLevel() {
		return firstNavigationLevel;
	}

	public void setParentHandleBrowser(long parentHandleBrowser){
		logDebug("Set value to:" + parentHandleBrowser);

		this.parentHandleBrowser = parentHandleBrowser;
	}

	public void setParentHandleRubbish(long parentHandleRubbish){
		logDebug("setParentHandleRubbish");
		this.parentHandleRubbish = parentHandleRubbish;
	}

	public void setParentHandleSearch(long parentHandleSearch){
		logDebug("setParentHandleSearch");
		this.parentHandleSearch = parentHandleSearch;
	}

	public void setParentHandleIncoming(long parentHandleIncoming){
		logDebug("setParentHandleIncoming: " + parentHandleIncoming);
		this.parentHandleIncoming = parentHandleIncoming;
	}

	public void setParentHandleInbox(long parentHandleInbox){
		logDebug("setParentHandleInbox: " + parentHandleInbox);
		this.parentHandleInbox = parentHandleInbox;
	}

	public void setParentHandleOutgoing(long parentHandleOutgoing){
		logDebug("Outgoing parent handle: " + parentHandleOutgoing);
		this.parentHandleOutgoing = parentHandleOutgoing;
	}

	@Override
	protected void onNewIntent(Intent intent){
		logDebug("onNewIntent");

    	if(intent != null) {
			if (Intent.ACTION_SEARCH.equals(intent.getAction())) {
				searchQuery = intent.getStringExtra(SearchManager.QUERY);
				parentHandleSearch = -1;
				setToolbarTitle();
				isSearching = true;

				if (searchMenuItem != null) {
					MenuItemCompat.collapseActionView(searchMenuItem);
				}
				return;
			}
//			When the user clicks on settings option in QR section, set drawerItem to SETTINGS and scroll to auto-accept setting
			else if (intent.getBooleanExtra("fromQR", false)){
				Bundle bundle = intent.getExtras();
				if (bundle.getSerializable("drawerItemQR") != null){
					if (DrawerItem.SETTINGS.equals(bundle.getSerializable("drawerItemQR"))){
						logDebug("From QR Settings");
						moveToSettingsSectionQR();
					}
				}
				return;
			} else if(ACTION_SHOW_UPGRADE_ACCOUNT.equals(intent.getAction())) {
				navigateToUpgradeAccount();
				return;
			} else if (ACTION_SHOW_TRANSFERS.equals(intent.getAction())){
				if (intent.getBooleanExtra(OPENED_FROM_CHAT, false)) {
					sendBroadcast(new Intent(ACTION_CLOSE_CHAT_AFTER_OPEN_TRANSFERS));
				}

				drawerItem = DrawerItem.TRANSFERS;
				indexTransfers = intent.getIntExtra(TRANSFERS_TAB, ERROR_TAB);
				selectDrawerItemLollipop(drawerItem);
				return;
			}

		}
     	super.onNewIntent(intent);
    	setIntent(intent);
	}

	public void navigateToUpgradeAccount(){
		logDebug("navigateToUpgradeAccount");
		setBottomNavigationMenuItemChecked(HIDDEN_BNV);

		getProLayout.setVisibility(View.GONE);
		drawerItemPreUpgradeAccount = drawerItem;
		drawerItem = DrawerItem.ACCOUNT;
		accountFragment = UPGRADE_ACCOUNT_FRAGMENT;
		displayedAccountType = -1;
		selectDrawerItemLollipop(drawerItem);
	}

	public void navigateToAchievements(){
		logDebug("navigateToAchievements");
		drawerItem = DrawerItem.ACCOUNT;
		setBottomNavigationMenuItemChecked(HIDDEN_BNV);
		getProLayout.setVisibility(View.GONE);
		accountFragment = MY_ACCOUNT_FRAGMENT;
		displayedAccountType = -1;
		selectDrawerItemLollipop(drawerItem);

		Intent intent = new Intent(this, AchievementsActivity.class);
		startActivity(intent);
	}

	public void navigateToContacts(int index){
		drawerItem = DrawerItem.CONTACTS;
		indexContacts = index;
		selectDrawerItemLollipop(drawerItem);
	}

	public void navigateToMyAccount(){
		logDebug("navigateToMyAccount");
		drawerItem = DrawerItem.ACCOUNT;
		setBottomNavigationMenuItemChecked(HIDDEN_BNV);
		getProLayout.setVisibility(View.GONE);
		accountFragment = MY_ACCOUNT_FRAGMENT;
		displayedAccountType = -1;
		comesFromNotifications = true;
		selectDrawerItemLollipop(drawerItem);
	}

	@Override
	public void onClick(View v) {
		logDebug("onClick");

		DrawerItem oldDrawerItem = drawerItem;
		boolean sectionClicked = false;

		switch(v.getId()){
			case R.id.navigation_drawer_add_phone_number_button:{
                Intent intent = new Intent(this,SMSVerificationActivity.class);
                startActivity(intent);
				break;
			}
			case R.id.btnLeft_cancel:{
				getProLayout.setVisibility(View.GONE);
				break;
			}
			case R.id.btnRight_upgrade:{
				//Add navigation to Upgrade Account
				logDebug("Click on Upgrade in pro panel!");
				navigateToUpgradeAccount();
				break;
			}
			case R.id.enable_2fa_button: {
				if (enable2FADialog != null) {
					enable2FADialog.dismiss();
				}
				isEnable2FADialogShown = false;
				Intent intent = new Intent(this, TwoFactorAuthenticationActivity.class);
				intent.putExtra(EXTRA_NEW_ACCOUNT, true);
				startActivity(intent);
				break;
			}
			case R.id.skip_enable_2fa_button: {
				isEnable2FADialogShown = false;
				if (enable2FADialog != null) {
					enable2FADialog.dismiss();
				}
				break;
			}
			case R.id.navigation_drawer_account_section:
			case R.id.my_account_section: {
				if (isOnline(this) && megaApi.getRootNode()!=null) {
					sectionClicked = true;
					drawerItem = DrawerItem.ACCOUNT;
					accountFragment = MY_ACCOUNT_FRAGMENT;
				}
				break;
			}
			case R.id.inbox_section: {
				sectionClicked = true;
				drawerItem = DrawerItem.INBOX;
				break;
			}
			case R.id.contacts_section: {
				sectionClicked = true;
				drawerItem = DrawerItem.CONTACTS;
				break;
			}
			case R.id.notifications_section: {
				sectionClicked = true;
				drawerItem = DrawerItem.NOTIFICATIONS;
				break;
			}
			case R.id.offline_section: {
				sectionClicked = true;
				drawerItemBeforeOpenFullscreenOffline = drawerItem;
				openFullscreenOfflineFragment(getPathNavigationOffline());
				break;
			}
			case R.id.transfers_section:
				sectionClicked = true;
				drawerItem = DrawerItem.TRANSFERS;
				break;

			case R.id.rubbish_bin_section:
				sectionClicked = true;
				drawerItem = DrawerItem.RUBBISH_BIN;
				break;

			case R.id.settings_section: {
				sectionClicked = true;
				drawerItem = DrawerItem.SETTINGS;
				break;
			}
			case R.id.upgrade_navigation_view: {
				sectionClicked = true;
				drawerLayout.closeDrawer(Gravity.LEFT);
				drawerItemPreUpgradeAccount = drawerItem;
				drawerItem = DrawerItem.ACCOUNT;
				accountFragment = UPGRADE_ACCOUNT_FRAGMENT;
				displayedAccountType = -1;
				break;
			}
			case R.id.lost_authentication_device: {
				try {
					Intent openTermsIntent = new Intent(this, WebViewActivity.class);
					openTermsIntent.setFlags(Intent.FLAG_ACTIVITY_CLEAR_TOP);
					openTermsIntent.setData(Uri.parse(RECOVERY_URL));
					startActivity(openTermsIntent);
				}
				catch (Exception e){
					Intent viewIntent = new Intent(Intent.ACTION_VIEW);
					viewIntent.setData(Uri.parse(RECOVERY_URL));
					startActivity(viewIntent);
				}
				break;
			}

			case R.id.call_in_progress_layout:{
				returnCallWithPermissions();
				break;
			}
		}

		if (sectionClicked) {
			isFirstTimeCam();
			checkIfShouldCloseSearchView(oldDrawerItem);
			selectDrawerItemLollipop(drawerItem);
		}
	}

	void exportRecoveryKey (){
		AccountController aC = new AccountController(this);
		aC.saveRkToFileSystem();
	}

	public void showConfirmationCloseAllSessions(){
		logDebug("showConfirmationCloseAllSessions");

		DialogInterface.OnClickListener dialogClickListener = new DialogInterface.OnClickListener() {
			@Override
			public void onClick(DialogInterface dialog, int which) {
				switch (which){
					case DialogInterface.BUTTON_POSITIVE:
						AccountController aC = new AccountController(managerActivity);
						aC.killAllSessions(managerActivity);
						break;

					case DialogInterface.BUTTON_NEGATIVE:
						//No button clicked
						break;
				}
			}
		};

		MaterialAlertDialogBuilder builder = new MaterialAlertDialogBuilder(this);

		builder.setTitle(R.string.confirmation_close_sessions_title);

		builder.setMessage(R.string.confirmation_close_sessions_text).setPositiveButton(R.string.contact_accept, dialogClickListener)
				.setNegativeButton(R.string.general_cancel, dialogClickListener).show();

	}

	public void showConfirmationRemoveFromOffline(MegaOffline node, Runnable onConfirmed) {
		logDebug("showConfirmationRemoveFromOffline");
		DialogInterface.OnClickListener dialogClickListener = new DialogInterface.OnClickListener() {
			@Override
			public void onClick(DialogInterface dialog, int which) {
				switch (which){
					case DialogInterface.BUTTON_POSITIVE: {
						NodeController nC = new NodeController(managerActivity);
						nC.deleteOffline(node);
						onConfirmed.run();
						refreshOfflineNodes();

                        if(isCloudAdded()){
                            String handle = node.getHandle();
                            if(handle != null && !handle.equals("")){
                                fbFLol.refresh(Long.parseLong(handle));
                            }
                        }

						onNodesSharedUpdate();
						LiveEventBus.get(EVENT_NODES_CHANGE).post(false);
						break;
					}
					case DialogInterface.BUTTON_NEGATIVE: {
						//No button clicked
						break;
					}
				}
			}
		};

		MaterialAlertDialogBuilder builder = new MaterialAlertDialogBuilder(this);

		builder.setMessage(R.string.confirmation_delete_from_save_for_offline).setPositiveButton(R.string.general_remove, dialogClickListener)
				.setNegativeButton(R.string.general_cancel, dialogClickListener).show();
	}

	public void showConfirmationRemoveSomeFromOffline(List<MegaOffline> documents,
			Runnable onConfirmed) {
		logDebug("showConfirmationRemoveSomeFromOffline");
		DialogInterface.OnClickListener dialogClickListener = new DialogInterface.OnClickListener() {
			@Override
			public void onClick(DialogInterface dialog, int which) {
				switch (which) {
					case DialogInterface.BUTTON_POSITIVE: {
						NodeController nC = new NodeController(managerActivity);
						for (int i=0;i<documents.size();i++) {
							nC.deleteOffline(documents.get(i));
						}
						refreshOfflineNodes();
						onConfirmed.run();
						break;
					}
					case DialogInterface.BUTTON_NEGATIVE: {
						break;
					}
				}
			}
		};

		MaterialAlertDialogBuilder builder = new MaterialAlertDialogBuilder(this);

		builder.setMessage(R.string.confirmation_delete_from_save_for_offline).setPositiveButton(R.string.general_remove, dialogClickListener)
				.setNegativeButton(R.string.general_cancel, dialogClickListener).show();
	}

	@Override
	public void showConfirmationEnableLogsSDK(){
		if(getSettingsFragment() != null){
			sttFLol.numberOfClicksSDK = 0;
		}
		super.showConfirmationEnableLogsSDK();
	}

	@Override
	public void showConfirmationEnableLogsKarere(){
		if(getSettingsFragment() != null){
			sttFLol.numberOfClicksKarere = 0;
		}
		super.showConfirmationEnableLogsKarere();
	}

	public void showConfirmationDeleteAvatar(){
		logDebug("showConfirmationDeleteAvatar");

		DialogInterface.OnClickListener dialogClickListener = new DialogInterface.OnClickListener() {
			@Override
			public void onClick(DialogInterface dialog, int which) {
				switch (which){
					case DialogInterface.BUTTON_POSITIVE:
						AccountController aC = new AccountController(managerActivity);
						aC.removeAvatar();
						break;

					case DialogInterface.BUTTON_NEGATIVE:
						//No button clicked
						break;
				}
			}
		};

		MaterialAlertDialogBuilder builder = new MaterialAlertDialogBuilder(this);

		builder.setMessage(R.string.confirmation_delete_avatar).setPositiveButton(R.string.context_delete, dialogClickListener)
				.setNegativeButton(R.string.general_cancel, dialogClickListener).show();
	}

	public void update2FASetting(){
		logDebug("update2FAVisibility");
		if (getSettingsFragment() != null) {
			try {
				sttFLol.update2FAVisibility();
			}catch (Exception e){}
		}
	}

	@Override
	protected void onActivityResult(int requestCode, int resultCode, Intent intent) {
		logDebug("Request code: " + requestCode + ", Result code:" + resultCode);

		if (nodeSaver.handleActivityResult(requestCode, resultCode, intent)) {
			return;
		}

		if (nodeAttacher.handleActivityResult(requestCode, resultCode, intent, this)) {
			return;
		}

		if (resultCode == RESULT_FIRST_USER){
			showSnackbar(SNACKBAR_TYPE, getString(R.string.context_no_destination_folder), -1);
			return;
		}

        if (requestCode == REQUEST_CODE_GET && resultCode == RESULT_OK) {
			if (intent == null) {
				logWarning("Intent NULL");
				return;
			}

			logDebug("Intent action: " + intent.getAction());
			logDebug("Intent type: " + intent.getType());

			intent.setAction(Intent.ACTION_GET_CONTENT);
			FilePrepareTask filePrepareTask = new FilePrepareTask(this);
			filePrepareTask.execute(intent);
			showProcessFileDialog(this,intent);
		}
		else if (requestCode == CHOOSE_PICTURE_PROFILE_CODE && resultCode == RESULT_OK) {

			if (resultCode == RESULT_OK) {
				if (intent == null) {
					logWarning("Intent NULL");
					return;
				}

				boolean isImageAvailable = checkProfileImageExistence(intent.getData());
				if(!isImageAvailable){
					logError("Error when changing avatar: image not exist");
					showSnackbar(SNACKBAR_TYPE, getString(R.string.error_changing_user_avatar_image_not_available), -1);
					return;
				}

				intent.setAction(Intent.ACTION_GET_CONTENT);
				FilePrepareTask filePrepareTask = new FilePrepareTask(this);
				filePrepareTask.execute(intent);
				ProgressDialog temp = null;
				try{
					temp = new ProgressDialog(this);
					temp.setMessage(getQuantityString(R.plurals.upload_prepare, 1));
					temp.show();
				}
				catch(Exception e){
					return;
				}
				statusDialog = temp;

			}
			else {
				logWarning("resultCode for CHOOSE_PICTURE_PROFILE_CODE: " + resultCode);
			}
		}
		else if (requestCode == WRITE_SD_CARD_REQUEST_CODE && resultCode == RESULT_OK) {

			if (Build.VERSION.SDK_INT >= Build.VERSION_CODES.M) {
				if (!checkPermission(Manifest.permission.WRITE_EXTERNAL_STORAGE)) {
					ActivityCompat.requestPermissions(this,
			                new String[]{Manifest.permission.WRITE_EXTERNAL_STORAGE},
							REQUEST_WRITE_STORAGE);
				}
			}

			if (app.getStorageState() == STORAGE_STATE_PAYWALL) {
				showOverDiskQuotaPaywallWarning();
				return;
			}

			Uri treeUri = intent.getData();
			logDebug("Create the document : " + treeUri);
			long handleToDownload = intent.getLongExtra("handleToDownload", -1);
			logDebug("The recovered handle is: " + handleToDownload);
			//Now, call to the DownloadService

			if(handleToDownload!=0 && handleToDownload!=-1){
				Intent service = new Intent(this, DownloadService.class);
				service.putExtra(DownloadService.EXTRA_HASH, handleToDownload);
				service.putExtra(DownloadService.EXTRA_CONTENT_URI, treeUri.toString());
				File tempFolder = getCacheFolder(this, TEMPORAL_FOLDER);
				if (!isFileAvailable(tempFolder)) {
				    showSnackbar(SNACKBAR_TYPE, getString(R.string.general_error), -1);
				    return;
                }
				service.putExtra(DownloadService.EXTRA_PATH, tempFolder.getAbsolutePath());
				startService(service);
			}
        }
		else if (requestCode == REQUEST_CODE_SELECT_FILE && resultCode == RESULT_OK) {
			logDebug("requestCode == REQUEST_CODE_SELECT_FILE");

			if (intent == null) {
				logWarning("Intent NULL");
				return;
			}

			cFLol = (ContactsFragmentLollipop) getSupportFragmentManager().findFragmentByTag(FragmentTag.CONTACTS.getTag());
			if(cFLol!=null && cFLol.isMultipleselect()){
				cFLol.hideMultipleSelect();
				cFLol.clearSelectionsNoAnimations();
			}

			nodeAttacher.handleSelectFileResult(intent, this);
		}
		else if (requestCode == REQUEST_CODE_SELECT_FOLDER && resultCode == RESULT_OK) {
			logDebug("REQUEST_CODE_SELECT_FOLDER");

			if (intent == null) {
				logDebug("Intent NULL");
				return;
			}

			final ArrayList<String> selectedContacts = intent.getStringArrayListExtra(SELECTED_CONTACTS);
			final long folderHandle = intent.getLongExtra("SELECT", 0);

			MaterialAlertDialogBuilder dialogBuilder = new MaterialAlertDialogBuilder(this);
			dialogBuilder.setTitle(getString(R.string.file_properties_shared_folder_permissions));
			final CharSequence[] items = {getString(R.string.file_properties_shared_folder_read_only), getString(R.string.file_properties_shared_folder_read_write), getString(R.string.file_properties_shared_folder_full_access)};
			dialogBuilder.setSingleChoiceItems(items, -1, new DialogInterface.OnClickListener() {
				public void onClick(DialogInterface dialog, int item) {
					permissionsDialog.dismiss();
					nC.shareFolder(megaApi.getNodeByHandle(folderHandle), selectedContacts, item);
				}
			});
			dialogBuilder.setTitle(getString(R.string.dialog_select_permissions));
			permissionsDialog = dialogBuilder.create();
			permissionsDialog.show();

		}
		else if (requestCode == REQUEST_CODE_SELECT_CONTACT && resultCode == RESULT_OK){
			logDebug("onActivityResult REQUEST_CODE_SELECT_CONTACT OK");

			if (intent == null) {
				logWarning("Intent NULL");
				return;
			}

			final ArrayList<String> contactsData = intent.getStringArrayListExtra(AddContactActivityLollipop.EXTRA_CONTACTS);
			megaContacts = intent.getBooleanExtra(AddContactActivityLollipop.EXTRA_MEGA_CONTACTS, true);

			final int multiselectIntent = intent.getIntExtra("MULTISELECT", -1);

			//if (megaContacts){

			if(multiselectIntent==0){
				//One file to share
				final long nodeHandle = intent.getLongExtra(AddContactActivityLollipop.EXTRA_NODE_HANDLE, -1);

				MaterialAlertDialogBuilder dialogBuilder = new MaterialAlertDialogBuilder(this);
				dialogBuilder.setTitle(getString(R.string.file_properties_shared_folder_permissions));
				final CharSequence[] items = {getString(R.string.file_properties_shared_folder_read_only), getString(R.string.file_properties_shared_folder_read_write), getString(R.string.file_properties_shared_folder_full_access)};
                dialogBuilder.setSingleChoiceItems(items, -1, (dialog, item) -> {
                    permissionsDialog.dismiss();
                    nC.shareFolder(megaApi.getNodeByHandle(nodeHandle), contactsData, item);
                });
				dialogBuilder.setTitle(getString(R.string.dialog_select_permissions));
				permissionsDialog = dialogBuilder.create();
				permissionsDialog.show();
			}
			else if(multiselectIntent==1){
				//Several folders to share
				final long[] nodeHandles = intent.getLongArrayExtra(AddContactActivityLollipop.EXTRA_NODE_HANDLE);

				MaterialAlertDialogBuilder dialogBuilder = new MaterialAlertDialogBuilder(this);
				dialogBuilder.setTitle(getString(R.string.file_properties_shared_folder_permissions));
				final CharSequence[] items = {getString(R.string.file_properties_shared_folder_read_only), getString(R.string.file_properties_shared_folder_read_write), getString(R.string.file_properties_shared_folder_full_access)};
				dialogBuilder.setSingleChoiceItems(items, -1, new DialogInterface.OnClickListener() {
					public void onClick(DialogInterface dialog, int item) {
						permissionsDialog.dismiss();
						nC.shareFolders(nodeHandles, contactsData, item);
					}
				});
				dialogBuilder.setTitle(getString(R.string.dialog_select_permissions));
				permissionsDialog = dialogBuilder.create();
				permissionsDialog.show();
			}
		}
		else if (requestCode == REQUEST_CODE_GET_LOCAL && resultCode == RESULT_OK) {

			if (intent == null) {
				logDebug("Intent NULL");
				return;
			}

			String folderPath = intent.getStringExtra(FileStorageActivityLollipop.EXTRA_PATH);
			ArrayList<String> paths = intent.getStringArrayListExtra(FileStorageActivityLollipop.EXTRA_FILES);

			UploadServiceTask uploadServiceTask = new UploadServiceTask(folderPath, paths, getCurrentParentHandle());
			uploadServiceTask.start();
		}
		else if (requestCode == REQUEST_CODE_SELECT_FOLDER_TO_MOVE && resultCode == RESULT_OK) {

			if (intent == null) {
				logDebug("Intent NULL");
				return;
			}

			moveToRubbish = false;

			final long[] moveHandles = intent.getLongArrayExtra("MOVE_HANDLES");
			final long toHandle = intent.getLongExtra("MOVE_TO", 0);

			nC.moveNodes(moveHandles, toHandle);

		}
		else if (requestCode == REQUEST_CODE_SELECT_FOLDER_TO_COPY && resultCode == RESULT_OK){
			logDebug("REQUEST_CODE_SELECT_COPY_FOLDER");

			if (intent == null) {
				logWarning("Intent NULL");
				return;
			}
			final long[] copyHandles = intent.getLongArrayExtra("COPY_HANDLES");
			final long toHandle = intent.getLongExtra("COPY_TO", 0);

			nC.copyNodes(copyHandles, toHandle);
		}
		else if (requestCode == REQUEST_CODE_REFRESH && resultCode == RESULT_OK) {
			logDebug("Resfresh DONE");

			if (intent == null) {
				logWarning("Intent NULL");
				return;
			}

			((MegaApplication) getApplication()).askForFullAccountInfo();
			((MegaApplication) getApplication()).askForExtendedAccountDetails();

			if (drawerItem == DrawerItem.CLOUD_DRIVE){
				parentHandleBrowser = intent.getLongExtra("PARENT_HANDLE", -1);
				MegaNode parentNode = megaApi.getNodeByHandle(parentHandleBrowser);

				ArrayList<MegaNode> nodes = megaApi.getChildren(parentNode != null
								? parentNode
								: megaApi.getRootNode(),
						sortOrderManagement.getOrderCloud());

				fbFLol.setNodes(nodes);
				fbFLol.getRecyclerView().invalidate();
			}
			else if (drawerItem == DrawerItem.SHARED_ITEMS){
				refreshIncomingShares();
			}
		}
		else if (requestCode == REQUEST_CODE_REFRESH_API_SERVER && resultCode == RESULT_OK) {
			logDebug("Resfresh DONE");

			if (intent == null) {
				logWarning("Intent NULL");
				return;
			}

			((MegaApplication) getApplication()).askForFullAccountInfo();
			((MegaApplication) getApplication()).askForExtendedAccountDetails();

			if (drawerItem == DrawerItem.CLOUD_DRIVE){
				parentHandleBrowser = intent.getLongExtra("PARENT_HANDLE", -1);
				MegaNode parentNode = megaApi.getNodeByHandle(parentHandleBrowser);

				ArrayList<MegaNode> nodes = megaApi.getChildren(parentNode != null
								? parentNode
								: megaApi.getRootNode(),
						sortOrderManagement.getOrderCloud());

				fbFLol.setNodes(nodes);
				fbFLol.getRecyclerView().invalidate();
			}
			else if (drawerItem == DrawerItem.SHARED_ITEMS){
				refreshIncomingShares();
			}

			if (getSettingsFragment() != null) {
				try {
					sttFLol.update2FAVisibility();
				}catch (Exception e){}
			}
		}
		else if (requestCode == TAKE_PHOTO_CODE) {
			logDebug("TAKE_PHOTO_CODE");
            if (resultCode == Activity.RESULT_OK) {
                uploadTakePicture(this, getCurrentParentHandle(), megaApi);
            } else {
                logWarning("TAKE_PHOTO_CODE--->ERROR!");
            }
		}
		else if (requestCode == TAKE_PICTURE_PROFILE_CODE){
			logDebug("TAKE_PICTURE_PROFILE_CODE");

			if(resultCode == Activity.RESULT_OK){
				String myEmail =  megaApi.getMyUser().getEmail();
				File imgFile = getCacheFile(this, TEMPORAL_FOLDER, "picture.jpg");
				if (!isFileAvailable(imgFile)) {
					showSnackbar(SNACKBAR_TYPE, getString(R.string.general_error), -1);
					return;
				}

				File qrFile = buildQrFile(this, myEmail + QR_IMAGE_FILE_NAME);
                File newFile = buildAvatarFile(this,myEmail + "Temp.jpg");
				if (isFileAvailable(qrFile)) {
					qrFile.delete();
				}

                if (newFile != null) {
                    MegaUtilsAndroid.createAvatar(imgFile,newFile);
                    megaApi.setAvatar(newFile.getAbsolutePath(),this);
                } else {
					logError("ERROR! Destination PATH is NULL");
                }
			}else{
				logError("TAKE_PICTURE_PROFILE_CODE--->ERROR!");
			}

		}
		else if (requestCode == REQUEST_CODE_SORT_BY && resultCode == RESULT_OK){

			if (intent == null) {
				logWarning("Intent NULL");
				return;
			}

			int orderGetChildren = intent.getIntExtra("ORDER_GET_CHILDREN", 1);
			if (drawerItem == DrawerItem.CLOUD_DRIVE){
				MegaNode parentNode = megaApi.getNodeByHandle(parentHandleBrowser);
				if (parentNode != null){
					if (isCloudAdded()){
						ArrayList<MegaNode> nodes = megaApi.getChildren(parentNode, orderGetChildren);
						fbFLol.setNodes(nodes);
						fbFLol.getRecyclerView().invalidate();
					}
				}
				else{
					if (isCloudAdded()){
						ArrayList<MegaNode> nodes = megaApi.getChildren(megaApi.getRootNode(), orderGetChildren);
						fbFLol.setNodes(nodes);
						fbFLol.getRecyclerView().invalidate();
					}
				}
			}
			else if (drawerItem == DrawerItem.SHARED_ITEMS){
				onNodesSharedUpdate();
			}
		}
		else if (requestCode == REQUEST_CREATE_CHAT && resultCode == RESULT_OK) {
			logDebug("REQUEST_CREATE_CHAT OK");

			if (intent == null) {
				logWarning("Intent NULL");
				return;
			}

			final ArrayList<String> contactsData = intent.getStringArrayListExtra(AddContactActivityLollipop.EXTRA_CONTACTS);

			final boolean isGroup = intent.getBooleanExtra(AddContactActivityLollipop.EXTRA_GROUP_CHAT, false);

			if (contactsData != null){
				if(!isGroup){
					logDebug("Create one to one chat");
					MegaUser user = megaApi.getContact(contactsData.get(0));
					if(user!=null){
						logDebug("Chat with contact: " + contactsData.size());
						startOneToOneChat(user);
					}
				}
				else{
					logDebug("Create GROUP chat");
					MegaChatPeerList peers = MegaChatPeerList.createInstance();
					for (int i=0; i<contactsData.size(); i++){
						MegaUser user = megaApi.getContact(contactsData.get(i));
						if(user!=null){
							peers.addPeer(user.getHandle(), MegaChatPeerList.PRIV_STANDARD);
						}
					}
					final String chatTitle = intent.getStringExtra(AddContactActivityLollipop.EXTRA_CHAT_TITLE);
					boolean isEKR = intent.getBooleanExtra(AddContactActivityLollipop.EXTRA_EKR, false);
					boolean chatLink = false;
					if (!isEKR) {
						chatLink = intent.getBooleanExtra(AddContactActivityLollipop.EXTRA_CHAT_LINK, false);
					}

					createGroupChat(peers, chatTitle, chatLink, isEKR);
				}
			}
		}
		else if (requestCode == REQUEST_INVITE_CONTACT_FROM_DEVICE && resultCode == RESULT_OK) {
			logDebug("REQUEST_INVITE_CONTACT_FROM_DEVICE OK");

			if (intent == null) {
				logWarning("Intent NULL");
				return;
			}

			final ArrayList<String> contactsData = intent.getStringArrayListExtra(AddContactActivityLollipop.EXTRA_CONTACTS);
			megaContacts = intent.getBooleanExtra(AddContactActivityLollipop.EXTRA_MEGA_CONTACTS, true);

			if (contactsData != null){
				cC.inviteMultipleContacts(contactsData);
			}
		}
		else if (requestCode == REQUEST_DOWNLOAD_FOLDER && resultCode == RESULT_OK){
			String parentPath = intent.getStringExtra(FileStorageActivityLollipop.EXTRA_PATH);

			if (parentPath != null){
				String path = parentPath + File.separator + getRecoveryKeyFileName();
				String sdCardUriString = intent.getStringExtra(FileStorageActivityLollipop.EXTRA_SD_URI);

				logDebug("REQUEST_DOWNLOAD_FOLDER:path to download: "+path);
				AccountController ac = new AccountController(this);
				ac.exportMK(path, sdCardUriString);
			}
		}

		else if(requestCode == REQUEST_CODE_FILE_INFO && resultCode == RESULT_OK){
		    if(isCloudAdded()){
                long handle = intent.getLongExtra(NODE_HANDLE, -1);
                fbFLol.refresh(handle);
            }

			onNodesSharedUpdate();
        } else if (requestCode == REQUEST_CODE_SCAN_DOCUMENT) {
            if (resultCode == RESULT_OK) {
                String savedDestination = intent.getStringExtra(DocumentScannerActivity.EXTRA_PICKED_SAVE_DESTINATION);
                Intent fileIntent = new Intent(this, FileExplorerActivityLollipop.class);
				if (StringResourcesUtils.getString(R.string.section_chat).equals(savedDestination)) {
                    fileIntent.setAction(FileExplorerActivityLollipop.ACTION_UPLOAD_TO_CHAT);
                } else {
                    fileIntent.setAction(FileExplorerActivityLollipop.ACTION_SAVE_TO_CLOUD);
                    fileIntent.putExtra(FileExplorerActivityLollipop.EXTRA_PARENT_HANDLE, getCurrentParentHandle());
                }
                fileIntent.putExtra(Intent.EXTRA_STREAM, intent.getData());
                fileIntent.setType(intent.getType());
                startActivity(fileIntent);
            }
        }
		// for HMS purchase only
        else if (requestCode == REQ_CODE_BUY) {
            if (resultCode == Activity.RESULT_OK) {
                int purchaseResult = mBillingManager.getPurchaseResult(intent);
                if (BillingManager.ORDER_STATE_SUCCESS == purchaseResult) {
                    mBillingManager.updatePurchase();
                } else {
                    logWarning("Purchase failed, error code: " + purchaseResult);
                }
            } else {
                logWarning("cancel subscribe");
            }
        }
		else{
			logWarning("No requestcode");
			super.onActivityResult(requestCode, resultCode, intent);
		}
	}

	public void createGroupChat(MegaChatPeerList peers, String chatTitle, boolean chatLink, boolean isEKR){

		logDebug("Create group chat with participants: " + peers.size());

		if (isEKR) {
			megaChatApi.createChat(true, peers, chatTitle, this);
		}
		else {
			if(chatLink){
				if(chatTitle!=null && !chatTitle.isEmpty()){
					CreateGroupChatWithPublicLink listener = new CreateGroupChatWithPublicLink(this, chatTitle);
					megaChatApi.createPublicChat(peers, chatTitle, listener);
				}
				else{
					showAlert(this, getString(R.string.message_error_set_title_get_link), null);
				}
			}
			else{
				megaChatApi.createPublicChat(peers, chatTitle, this);
			}
		}
	}

	private long[] getChatHandles(ArrayList<MegaChatRoom> chats, long[] _chatHandles) {
		if (_chatHandles != null && chats == null) {
			return _chatHandles;
		}

		long[] chatHandles = new long[chats.size()];

		for (int i = 0; i < chats.size(); i++) {
			chatHandles[i] = chats.get(i).getChatId();
		}

		return chatHandles;
	}

	public void startOneToOneChat(MegaUser user){
		logDebug("User Handle: " + user.getHandle());
		MegaChatRoom chat = megaChatApi.getChatRoomByUser(user.getHandle());
		MegaChatPeerList peers = MegaChatPeerList.createInstance();
		if(chat==null){
			logDebug("No chat, create it!");
			peers.addPeer(user.getHandle(), MegaChatPeerList.PRIV_STANDARD);
			megaChatApi.createChat(false, peers, this);
		}
		else{
			logDebug("There is already a chat, open it!");
			Intent intentOpenChat = new Intent(this, ChatActivityLollipop.class);
			intentOpenChat.setAction(ACTION_CHAT_SHOW_MESSAGES);
			intentOpenChat.putExtra(CHAT_ID, chat.getChatId());
			this.startActivity(intentOpenChat);
		}
	}


	public void startGroupConversation(ArrayList<Long> userHandles){
		logDebug("startGroupConversation");
		MegaChatPeerList peers = MegaChatPeerList.createInstance();

		for(int i=0;i<userHandles.size();i++){
			long handle = userHandles.get(i);
			peers.addPeer(handle, MegaChatPeerList.PRIV_STANDARD);
		}

		megaChatApi.createChat(false, peers, this);
	}


	/*
	 * Background task to get files on a folder for uploading
	 */
	private class UploadServiceTask extends Thread {

		String folderPath;
		ArrayList<String> paths;
		long parentHandle;

		UploadServiceTask(String folderPath, ArrayList<String> paths, long parentHandle){
			this.folderPath = folderPath;
			this.paths = paths;
			this.parentHandle = parentHandle;
		}

		@Override
		public void run(){

			logDebug("Run Upload Service Task");

			MegaNode parentNode = megaApi.getNodeByHandle(parentHandle);
			if (parentNode == null){
				parentNode = megaApi.getRootNode();
			}

			if (app.getStorageState() == STORAGE_STATE_PAYWALL) {
				showOverDiskQuotaPaywallWarning();
				return;
			}

			showSnackbar(SNACKBAR_TYPE, getResources().getQuantityString(R.plurals.upload_began, paths.size(), paths.size()), -1);
			for (String path : paths) {
				try {
					Thread.sleep(300);
				} catch (InterruptedException e) {
					e.printStackTrace();
				}

				Intent uploadServiceIntent;
				if(managerActivity != null)
				{
					uploadServiceIntent = new Intent (managerActivity, UploadService.class);
				}
				else
				{
					uploadServiceIntent = new Intent (ManagerActivityLollipop.this, UploadService.class);
				}

				File file = new File (path);
				if (file.isDirectory()){
					uploadServiceIntent.putExtra(UploadService.EXTRA_FILEPATH, file.getAbsolutePath());
					uploadServiceIntent.putExtra(UploadService.EXTRA_NAME, file.getName());
				}
				else{
					ShareInfo info = ShareInfo.infoFromFile(file);
					if (info == null){
						continue;
					}
					uploadServiceIntent.putExtra(UploadService.EXTRA_FILEPATH, info.getFileAbsolutePath());
					uploadServiceIntent.putExtra(UploadService.EXTRA_NAME, info.getTitle());
					uploadServiceIntent.putExtra(UploadService.EXTRA_SIZE, info.getSize());
				}

				uploadServiceIntent.putExtra(UploadService.EXTRA_FOLDERPATH, folderPath);
				uploadServiceIntent.putExtra(UploadService.EXTRA_PARENT_HASH, parentNode.getHandle());
				uploadServiceIntent.putExtra(UploadService.EXTRA_UPLOAD_COUNT, paths.size());
				startService(uploadServiceIntent);
			}
		}
	}

	void disableNavigationViewMenu(Menu menu){
		logDebug("disableNavigationViewMenu");

		MenuItem mi = menu.findItem(R.id.bottom_navigation_item_cloud_drive);
		if (mi != null){
			mi.setChecked(false);
			mi.setEnabled(false);
		}
		mi = menu.findItem(R.id.bottom_navigation_item_camera_uploads);
		if (mi != null){
			mi.setChecked(false);
			mi.setEnabled(false);
		}
		mi = menu.findItem(R.id.bottom_navigation_item_chat);
		if (mi != null){
			mi.setChecked(false);
		}
		mi = menu.findItem(R.id.bottom_navigation_item_shared_items);
		if (mi != null){
			mi.setChecked(false);
			mi.setEnabled(false);
		}
		mi = menu.findItem(R.id.bottom_navigation_item_homepage);
		if (mi != null){
			mi.setChecked(false);
		}

		disableNavigationViewLayout();
	}

	void disableNavigationViewLayout() {
		if (myAccountSection != null) {
			myAccountSection.setEnabled(false);
			((TextView) myAccountSection.findViewById(R.id.my_account_section_text)).setTextColor(ContextCompat.getColor(this, R.color.grey_038_white_038));
		}

		if (inboxSection != null){
			if(inboxNode==null){
				inboxSection.setVisibility(View.GONE);
			}
			else{
				boolean hasChildren = megaApi.hasChildren(inboxNode);
				if(hasChildren){
					inboxSection.setEnabled(false);
					inboxSection.setVisibility(View.VISIBLE);
					((TextView) inboxSection.findViewById(R.id.inbox_section_text)).setTextColor(ContextCompat.getColor(this, R.color.grey_038_white_038));
				}
				else{
					inboxSection.setVisibility(View.GONE);
				}
			}
		}

		if (contactsSection != null) {
			contactsSection.setEnabled(false);

			if (contactsSectionText == null) {
				contactsSectionText = contactsSection.findViewById(R.id.contacts_section_text);
			}

			contactsSectionText.setAlpha(0.38F);
			setContactTitleSection();
		}

		if (notificationsSection != null) {
			notificationsSection.setEnabled(false);

			if (notificationsSectionText == null) {
				notificationsSectionText = notificationsSection.findViewById(R.id.contacts_section_text);
			}

			notificationsSectionText.setAlpha(0.38F);
			setNotificationsTitleSection();
		}

		if (upgradeAccount != null) {
			upgradeAccount.setEnabled(false);
		}
	}

	void resetNavigationViewMenu(Menu menu){
		logDebug("resetNavigationViewMenu()");

		if(!isOnline(this) || megaApi==null || megaApi.getRootNode()==null){
			disableNavigationViewMenu(menu);
			return;
		}

		MenuItem mi = menu.findItem(R.id.bottom_navigation_item_cloud_drive);

		if (mi != null){
			mi.setChecked(false);
			mi.setEnabled(true);
		}
		mi = menu.findItem(R.id.bottom_navigation_item_camera_uploads);
		if (mi != null){
			mi.setChecked(false);
			mi.setEnabled(true);
		}
		mi = menu.findItem(R.id.bottom_navigation_item_chat);
		if (mi != null){
			mi.setChecked(false);
			mi.setEnabled(true);
		}
		mi = menu.findItem(R.id.bottom_navigation_item_shared_items);
		if (mi != null){
			mi.setChecked(false);
			mi.setEnabled(true);
		}

		resetNavigationViewLayout();
	}

	public void resetNavigationViewLayout() {
		if (myAccountSection != null) {
			myAccountSection.setEnabled(true);
			((TextView) myAccountSection.findViewById(R.id.my_account_section_text)).setTextColor(
					ColorUtils.getThemeColor(this, android.R.attr.textColorPrimary));
		}

		if (inboxSection != null){
			if(inboxNode==null){
				inboxSection.setVisibility(View.GONE);
				logDebug("Inbox Node is NULL");
			}
			else{
				boolean hasChildren = megaApi.hasChildren(inboxNode);
				if(hasChildren){
					inboxSection.setEnabled(true);
					inboxSection.setVisibility(View.VISIBLE);
					((TextView) inboxSection.findViewById(R.id.inbox_section_text)).setTextColor(
							ColorUtils.getThemeColor(this, android.R.attr.textColorPrimary));
				}
				else{
					logDebug("Inbox Node NO children");
					inboxSection.setVisibility(View.GONE);
				}
			}
		}

		if (contactsSection != null) {
			contactsSection.setEnabled(true);

			if (contactsSectionText == null) {
				contactsSectionText = contactsSection.findViewById(R.id.contacts_section_text);
			}

			contactsSectionText.setAlpha(1F);
			setContactTitleSection();
		}

		if (notificationsSection != null) {
			notificationsSection.setEnabled(true);

			if (notificationsSectionText == null) {
				notificationsSectionText = notificationsSection.findViewById(R.id.notification_section_text);
			}

			notificationsSectionText.setAlpha(1F);
			setNotificationsTitleSection();
		}

		if (upgradeAccount != null) {
			upgradeAccount.setEnabled(true);
		}
	}

	public void setInboxNavigationDrawer() {
		logDebug("setInboxNavigationDrawer");
		if (nV != null && inboxSection != null){
			if(inboxNode==null){
				inboxSection.setVisibility(View.GONE);
				logDebug("Inbox Node is NULL");
			}
			else{
				boolean hasChildren = megaApi.hasChildren(inboxNode);
				if(hasChildren){
					inboxSection.setEnabled(true);
					inboxSection.setVisibility(View.VISIBLE);
				}
				else{
					logDebug("Inbox Node NO children");
					inboxSection.setVisibility(View.GONE);
				}
			}
		}
	}

	public void showProPanel(){
		logDebug("showProPanel");
		//Left and Right margin
		LinearLayout.LayoutParams proTextParams = (LinearLayout.LayoutParams)getProText.getLayoutParams();
		proTextParams.setMargins(scaleWidthPx(24, outMetrics), scaleHeightPx(23, outMetrics), scaleWidthPx(24, outMetrics), scaleHeightPx(23, outMetrics));
		getProText.setLayoutParams(proTextParams);

		rightUpgradeButton.setOnClickListener(this);
		android.view.ViewGroup.LayoutParams paramsb2 = rightUpgradeButton.getLayoutParams();
		//Left and Right margin
		LinearLayout.LayoutParams optionTextParams = (LinearLayout.LayoutParams)rightUpgradeButton.getLayoutParams();
		optionTextParams.setMargins(scaleWidthPx(6, outMetrics), 0, scaleWidthPx(8, outMetrics), 0);
		rightUpgradeButton.setLayoutParams(optionTextParams);

		leftCancelButton.setOnClickListener(this);
		android.view.ViewGroup.LayoutParams paramsb1 = leftCancelButton.getLayoutParams();
		leftCancelButton.setLayoutParams(paramsb1);
		//Left and Right margin
		LinearLayout.LayoutParams cancelTextParams = (LinearLayout.LayoutParams)leftCancelButton.getLayoutParams();
		cancelTextParams.setMargins(scaleWidthPx(6, outMetrics), 0, scaleWidthPx(6, outMetrics), 0);
		leftCancelButton.setLayoutParams(cancelTextParams);

		getProLayout.setVisibility(View.VISIBLE);
		getProLayout.bringToFront();
	}

	/**
	 * Check the current storage state.
	 * @param onCreate Flag to indicate if the method was called from "onCreate" or not.
	 */
	private void checkCurrentStorageStatus(boolean onCreate) {
		// If the current storage state is not initialized is because the app received the
		// event informing about the storage state  during login, the ManagerActivityLollipop
		// wasn't active and for this reason the value is stored in the MegaApplication object.
		int storageStateToCheck = (storageState != MegaApiJava.STORAGE_STATE_UNKNOWN) ?
				storageState : app.getStorageState();

		checkStorageStatus(storageStateToCheck, onCreate);
	}

	/**
	 * Check the storage state provided as first parameter.
	 * @param newStorageState Storage state to check.
	 * @param onCreate Flag to indicate if the method was called from "onCreate" or not.
	 */
	private void checkStorageStatus(int newStorageState, boolean onCreate) {
        Intent intent = new Intent(this,UploadService.class);
        switch (newStorageState) {
            case MegaApiJava.STORAGE_STATE_GREEN:
				logDebug("STORAGE STATE GREEN");

                intent.setAction(ACTION_STORAGE_STATE_CHANGED);

                // TODO: WORKAROUND, NEED TO IMPROVE AND REMOVE THE TRY-CATCH
                try {
					startService(intent);
				}
				catch (Exception e) {
					logError("Exception starting UploadService", e);
					e.printStackTrace();
				}

				int accountType = app.getMyAccountInfo().getAccountType();
				if(accountType == MegaAccountDetails.ACCOUNT_TYPE_FREE){
					logDebug("ACCOUNT TYPE FREE");
					if(showMessageRandom()){
						logDebug("Show message random: TRUE");
						showProPanel();
					}
				}
				storageState = newStorageState;
                startCameraUploadService(ManagerActivityLollipop.this);
				break;

			case MegaApiJava.STORAGE_STATE_ORANGE:
				logWarning("STORAGE STATE ORANGE");

                intent.setAction(ACTION_STORAGE_STATE_CHANGED);

				// TODO: WORKAROUND, NEED TO IMPROVE AND REMOVE THE TRY-CATCH
                try {
					startService(intent);
				}
				catch (Exception e) {
					logError("Exception starting UploadService", e);
					e.printStackTrace();
				}

				if (onCreate && isStorageStatusDialogShown) {
					isStorageStatusDialogShown = false;
					showStorageAlmostFullDialog();
				} else if (newStorageState > storageState) {
					showStorageAlmostFullDialog();
				}
				storageState = newStorageState;
                logDebug("Try to start CU, false.");
                startCameraUploadService(ManagerActivityLollipop.this);
				break;

			case MegaApiJava.STORAGE_STATE_RED:
				logWarning("STORAGE STATE RED");
				if (onCreate && isStorageStatusDialogShown) {
					isStorageStatusDialogShown = false;
					showStorageFullDialog();
				} else if (newStorageState > storageState) {
					showStorageFullDialog();
				}
				break;

			case MegaApiJava.STORAGE_STATE_PAYWALL:
				logWarning("STORAGE STATE PAYWALL");
				break;

			default:
				return;
		}

		storageState = newStorageState;
		app.setStorageState(storageState);
	}

	/**
	 * Show a dialog to indicate that the storage space is almost full.
	 */
	public void showStorageAlmostFullDialog(){
		logDebug("showStorageAlmostFullDialog");
		showStorageStatusDialog(MegaApiJava.STORAGE_STATE_ORANGE, false, false);
	}

	/**
	 * Show a dialog to indicate that the storage space is full.
	 */
	public void showStorageFullDialog(){
		logDebug("showStorageFullDialog");
		showStorageStatusDialog(MegaApiJava.STORAGE_STATE_RED, false, false);
	}

	/**
	 * Show an overquota alert dialog.
	 * @param preWarning Flag to indicate if is a pre-overquota alert or not.
	 */
	public void showOverquotaAlert(boolean preWarning){
		logDebug("preWarning: " + preWarning);
		showStorageStatusDialog(
				preWarning ? MegaApiJava.STORAGE_STATE_ORANGE : MegaApiJava.STORAGE_STATE_RED,
				true, preWarning);
	}

	public void showSMSVerificationDialog() {
	    isSMSDialogShowing = true;
        smsDialogTimeChecker.update();
        MaterialAlertDialogBuilder dialogBuilder = new MaterialAlertDialogBuilder(this);
        LayoutInflater inflater = getLayoutInflater();
        final View dialogView = inflater.inflate(R.layout.sms_verification_dialog_layout,null);
        dialogBuilder.setView(dialogView);

        TextView msg = dialogView.findViewById(R.id.sv_dialog_msg);
        boolean isAchievementUser = megaApi.isAchievementsEnabled();
        logDebug("is achievement user: " + isAchievementUser);
        if (isAchievementUser) {
            String message = String.format(getString(R.string.sms_add_phone_number_dialog_msg_achievement_user), bonusStorageSMS);
            msg.setText(message);
        } else {
            msg.setText(R.string.sms_add_phone_number_dialog_msg_non_achievement_user);
        }

        dialogBuilder.setPositiveButton(R.string.general_add, (dialog, which) -> {
			startActivity(new Intent(getApplicationContext(),SMSVerificationActivity.class));
			alertDialogSMSVerification.dismiss();
		}).setNegativeButton(R.string.verify_account_not_now_button, (dialog, which) -> {
			alertDialogSMSVerification.dismiss();
		});

        if(alertDialogSMSVerification == null) {
            alertDialogSMSVerification = dialogBuilder.create();
            alertDialogSMSVerification.setCancelable(false);
            alertDialogSMSVerification.setOnDismissListener(dialog -> isSMSDialogShowing = false);
            alertDialogSMSVerification.setCanceledOnTouchOutside(false);
        }
        alertDialogSMSVerification.show();
    }

	/**
	 * Method to show a dialog to indicate the storage status.
	 * @param storageState Storage status.
	 * @param overquotaAlert Flag to indicate that is an overquota alert or not.
	 * @param preWarning Flag to indicate if is a pre-overquota alert or not.
	 */
	private void showStorageStatusDialog(int storageState, boolean overquotaAlert, boolean preWarning){
		logDebug("showStorageStatusDialog");

		if(((MegaApplication) getApplication()).getMyAccountInfo()==null || ((MegaApplication) getApplication()).getMyAccountInfo().getAccountType()==-1){
			logWarning("Do not show dialog, not info of the account received yet");
			return;
		}

		if(isStorageStatusDialogShown){
			logDebug("Storage status dialog already shown");
			return;
		}

		MaterialAlertDialogBuilder dialogBuilder = new MaterialAlertDialogBuilder(this);

		LayoutInflater inflater = this.getLayoutInflater();
		View dialogView = inflater.inflate(R.layout.storage_status_dialog_layout, null);
		dialogBuilder.setView(dialogView);

		TextView title = (TextView) dialogView.findViewById(R.id.storage_status_title);
		title.setText(getString(R.string.action_upgrade_account));

		ImageView image = (ImageView) dialogView.findViewById(R.id.image_storage_status);
		TextView text = (TextView) dialogView.findViewById(R.id.text_storage_status);

		Product pro3 = getPRO3OneMonth();
		String storageString = "";
		String transferString = "";
        if(pro3 != null) {
            storageString = getSizeStringGBBased(pro3.getStorage());
            transferString = getSizeStringGBBased(pro3.getTransfer());
        }

		switch (storageState) {
			case MegaApiJava.STORAGE_STATE_GREEN:
				logDebug("STORAGE STATE GREEN");
				return;

			case MegaApiJava.STORAGE_STATE_ORANGE:
				image.setImageResource(R.drawable.ic_storage_almost_full);
				text.setText(String.format(getString(R.string.text_almost_full_warning), storageString,transferString));
				break;

			case MegaApiJava.STORAGE_STATE_RED:
				image.setImageResource(R.drawable.ic_storage_full);
				text.setText(String.format(getString(R.string.text_storage_full_warning), storageString,transferString));
				break;

			default:
				logWarning("STORAGE STATE INVALID VALUE: " + storageState);
				return;
		}

		if (overquotaAlert) {
			if (!preWarning)
				title.setText(getString(R.string.overquota_alert_title));

			text.setText(getString(preWarning ? R.string.pre_overquota_alert_text :
					R.string.overquota_alert_text));
		}

		LinearLayout horizontalButtonsLayout = (LinearLayout) dialogView.findViewById(R.id.horizontal_buttons_storage_status_layout);
		LinearLayout verticalButtonsLayout = (LinearLayout) dialogView.findViewById(R.id.vertical_buttons_storage_status_layout);

		final OnClickListener dismissClickListener = new OnClickListener() {
			public void onClick(View v) {
				alertDialogStorageStatus.dismiss();
				isStorageStatusDialogShown = false;
			}
		};

		final OnClickListener upgradeClickListener = new OnClickListener(){
			public void onClick(View v) {
				alertDialogStorageStatus.dismiss();
				isStorageStatusDialogShown = false;
				navigateToUpgradeAccount();
			}
		};

		final OnClickListener achievementsClickListener = new OnClickListener(){
			public void onClick(View v) {
				alertDialogStorageStatus.dismiss();
				isStorageStatusDialogShown = false;
				logDebug("Go to achievements section");
				navigateToAchievements();
			}
		};

		final OnClickListener customPlanClickListener = new OnClickListener(){
			public void onClick(View v) {
				alertDialogStorageStatus.dismiss();
				isStorageStatusDialogShown = false;
				askForCustomizedPlan();
			}
		};

		Button verticalDismissButton = (Button) dialogView.findViewById(R.id.vertical_storage_status_button_dissmiss);
		verticalDismissButton.setOnClickListener(dismissClickListener);
		Button horizontalDismissButton = (Button) dialogView.findViewById(R.id.horizontal_storage_status_button_dissmiss);
		horizontalDismissButton.setOnClickListener(dismissClickListener);

		Button verticalActionButton = (Button) dialogView.findViewById(R.id.vertical_storage_status_button_action);
		Button horizontalActionButton = (Button) dialogView.findViewById(R.id.horizontal_storage_status_button_payment);

		Button achievementsButton = (Button) dialogView.findViewById(R.id.vertical_storage_status_button_achievements);
		achievementsButton.setOnClickListener(achievementsClickListener);

		switch (((MegaApplication) getApplication()).getMyAccountInfo().getAccountType()) {
			case MegaAccountDetails.ACCOUNT_TYPE_PROIII:
				logDebug("Show storage status dialog for USER PRO III");
				if (!overquotaAlert) {
					if (storageState == MegaApiJava.STORAGE_STATE_ORANGE) {
						text.setText(getString(R.string.text_almost_full_warning_pro3_account));
					} else if (storageState == MegaApiJava.STORAGE_STATE_RED){
						text.setText(getString(R.string.text_storage_full_warning_pro3_account));
					}
				}
				horizontalActionButton.setText(getString(R.string.button_custom_almost_full_warning));
				horizontalActionButton.setOnClickListener(customPlanClickListener);
				verticalActionButton.setText(getString(R.string.button_custom_almost_full_warning));
				verticalActionButton.setOnClickListener(customPlanClickListener);
				break;

			case MegaAccountDetails.ACCOUNT_TYPE_LITE:
			case MegaAccountDetails.ACCOUNT_TYPE_PROI:
			case MegaAccountDetails.ACCOUNT_TYPE_PROII:
				logDebug("Show storage status dialog for USER PRO");
				if (!overquotaAlert) {
					if (storageState == MegaApiJava.STORAGE_STATE_ORANGE) {
						text.setText(String.format(getString(R.string.text_almost_full_warning_pro_account),storageString,transferString));
					} else if (storageState == MegaApiJava.STORAGE_STATE_RED){
						text.setText(String.format(getString(R.string.text_storage_full_warning_pro_account),storageString,transferString));
					}
				}
				horizontalActionButton.setText(getString(R.string.my_account_upgrade_pro));
				horizontalActionButton.setOnClickListener(upgradeClickListener);
				verticalActionButton.setText(getString(R.string.my_account_upgrade_pro));
				verticalActionButton.setOnClickListener(upgradeClickListener);
				break;

			case MegaAccountDetails.ACCOUNT_TYPE_FREE:
			default:
				logDebug("Show storage status dialog for FREE USER");
				horizontalActionButton.setText(getString(R.string.button_plans_almost_full_warning));
				horizontalActionButton.setOnClickListener(upgradeClickListener);
				verticalActionButton.setText(getString(R.string.button_plans_almost_full_warning));
				verticalActionButton.setOnClickListener(upgradeClickListener);
				break;
		}

		if(megaApi.isAchievementsEnabled()){
			horizontalButtonsLayout.setVisibility(View.GONE);
			verticalButtonsLayout.setVisibility(View.VISIBLE);
		}
		else{
			horizontalButtonsLayout.setVisibility(View.VISIBLE);
			verticalButtonsLayout.setVisibility(View.GONE);
		}

		alertDialogStorageStatus = dialogBuilder.create();
		alertDialogStorageStatus.setCancelable(false);
		alertDialogStorageStatus.setCanceledOnTouchOutside(false);

		isStorageStatusDialogShown = true;

		alertDialogStorageStatus.show();
	}

	private Product getPRO3OneMonth() {
		List<Product> products = MegaApplication.getInstance().getMyAccountInfo().productAccounts;
		if (products != null) {
			for (Product product : products) {
				if (product != null && product.getLevel() == PRO_III && product.getMonths() == 1) {
					return product;
				}
			}
		} else {
			// Edge case: when this method is called, TYPE_GET_PRICING hasn't finished yet.
			logWarning("Products haven't been initialized!");
		}
		return null;
	}

	public void askForCustomizedPlan(){
		logDebug("askForCustomizedPlan");

		StringBuilder body = new StringBuilder();
		body.append(getString(R.string.subject_mail_upgrade_plan));
		body.append("\n\n\n\n\n\n\n");
		body.append(getString(R.string.settings_about_app_version)+" v"+getString(R.string.app_version)+"\n");
		body.append(getString(R.string.user_account_feedback)+"  "+megaApi.getMyEmail());

		if(((MegaApplication) getApplication()).getMyAccountInfo()!=null){
			if(((MegaApplication) getApplication()).getMyAccountInfo().getAccountType()<0||((MegaApplication) getApplication()).getMyAccountInfo().getAccountType()>4){
				body.append(" ("+getString(R.string.my_account_free)+")");
			}
			else{
				switch(((MegaApplication) getApplication()).getMyAccountInfo().getAccountType()){
					case 0:{
						body.append(" ("+getString(R.string.my_account_free)+")");
						break;
					}
					case 1:{
						body.append(" ("+getString(R.string.my_account_pro1)+")");
						break;
					}
					case 2:{
						body.append(" ("+getString(R.string.my_account_pro2)+")");
						break;
					}
					case 3:{
						body.append(" ("+getString(R.string.my_account_pro3)+")");
						break;
					}
					case 4:{
						body.append(" ("+getString(R.string.my_account_prolite_feedback_email)+")");
						break;
					}
				}
			}
		}

		String emailAndroid = MAIL_SUPPORT;
		String subject = getString(R.string.title_mail_upgrade_plan);

		Intent emailIntent = new Intent(Intent.ACTION_SENDTO, Uri.parse("mailto:" + emailAndroid));
		emailIntent.putExtra(Intent.EXTRA_SUBJECT, subject);
		emailIntent.putExtra(Intent.EXTRA_TEXT, body.toString());
		startActivity(Intent.createChooser(emailIntent, " "));

	}

	public void updateCancelSubscriptions(){
		logDebug("updateCancelSubscriptions");
		if (cancelSubscription != null){
			cancelSubscription.setVisible(false);
		}
		if (((MegaApplication) getApplication()).getMyAccountInfo().getNumberOfSubscriptions() > 0){
			if (cancelSubscription != null){
				if (drawerItem == DrawerItem.ACCOUNT){
					maFLol = (MyAccountFragmentLollipop) getSupportFragmentManager().findFragmentByTag(FragmentTag.MY_ACCOUNT.getTag());
					if (maFLol != null){
						cancelSubscription.setVisible(true);
					}
				}
			}
		}
	}

	private void refreshOfflineNodes() {
		logDebug("updateOfflineView");
		if (fullscreenOfflineFragment != null) {
			fullscreenOfflineFragment.refreshNodes();
		} else if (pagerOfflineFragment != null) {
			pagerOfflineFragment.refreshNodes();
		}
	}

	public void updateContactsView(boolean contacts, boolean sentRequests, boolean receivedRequests){
		logDebug("updateContactsView");

		if(contacts){
			logDebug("Update Contacts Fragment");
			cFLol = (ContactsFragmentLollipop) getSupportFragmentManager().findFragmentByTag(FragmentTag.CONTACTS.getTag());
			if (cFLol != null){
				cFLol.hideMultipleSelect();
				cFLol.updateView();
			}
		}

		if(sentRequests){
			logDebug("Update SentRequests Fragment");
			sRFLol = (SentRequestsFragmentLollipop) getSupportFragmentManager().findFragmentByTag(FragmentTag.SENT_REQUESTS.getTag());
			if (sRFLol != null){
				sRFLol.hideMultipleSelect();
				sRFLol.updateView();
			}
		}

		if(receivedRequests){
			logDebug("Update ReceivedRequest Fragment");
			rRFLol = (ReceivedRequestsFragmentLollipop) getSupportFragmentManager().findFragmentByTag(FragmentTag.RECEIVED_REQUESTS.getTag());
			if (rRFLol != null){
				rRFLol.hideMultipleSelect();
				rRFLol.updateView();
			}
		}
	}

	/*
	 * Handle processed upload intent
	 */
	public void onIntentProcessed(List<ShareInfo> infos) {
		logDebug("onIntentProcessedLollipop");
		if (statusDialog != null) {
			try {
				statusDialog.dismiss();
			}
			catch(Exception ex){}
		}
		dissmisDialog();

		MegaNode parentNode = getCurrentParentNode(getCurrentParentHandle(), -1);

		if(drawerItem == DrawerItem.ACCOUNT){
			if(infos!=null){
				for (ShareInfo info : infos) {
					String avatarPath = info.getFileAbsolutePath();
					if(avatarPath!=null){
						logDebug("Chosen picture to change the avatar");
						File imgFile = new File(avatarPath);
						File qrFile = buildQrFile(this, megaApi.getMyUser().getEmail() + QR_IMAGE_FILE_NAME);
						File newFile = buildAvatarFile(this, megaApi.getMyUser().getEmail() + "Temp.jpg");


						if (isFileAvailable(qrFile)) {
							qrFile.delete();
						}
                        if (newFile != null) {
                            MegaUtilsAndroid.createAvatar(imgFile,newFile);
                            maFLol = (MyAccountFragmentLollipop)getSupportFragmentManager().findFragmentByTag(FragmentTag.MY_ACCOUNT.getTag());
                            if (maFLol != null) {
                                megaApi.setAvatar(newFile.getAbsolutePath(),this);
                            }
                        } else {
							logError("ERROR! Destination PATH is NULL");
                        }
					}
					else{
						logError("The chosen avatar path is NULL");
					}
				}
			}
			else{
				logWarning("infos is NULL");
			}
			return;
		}

		if(parentNode == null){
			showSnackbar(SNACKBAR_TYPE, getString(R.string.error_temporary_unavaible), -1);
			return;
		}

		if (infos == null) {
			showSnackbar(SNACKBAR_TYPE, getString(R.string.upload_can_not_open), -1);
		}
		else {
			if (app.getStorageState() == STORAGE_STATE_PAYWALL) {
				showOverDiskQuotaPaywallWarning();
				return;
			}

			showSnackbar(SNACKBAR_TYPE, getResources().getQuantityString(R.plurals.upload_began, infos.size(), infos.size()), -1);

			for (ShareInfo info : infos) {
				if(info.isContact){
					requestContactsPermissions(info, parentNode);
				}
				else{
					Intent intent = new Intent(this, UploadService.class);
					intent.putExtra(UploadService.EXTRA_FILEPATH, info.getFileAbsolutePath());
					intent.putExtra(UploadService.EXTRA_NAME, info.getTitle());
					intent.putExtra(UploadService.EXTRA_LAST_MODIFIED, info.getLastModified());
					intent.putExtra(UploadService.EXTRA_PARENT_HASH, parentNode.getHandle());
					intent.putExtra(UploadService.EXTRA_UPLOAD_COUNT, infos.size());
					startService(intent);
				}
			}
		}
	}

	public void requestContactsPermissions(ShareInfo info, MegaNode parentNode){
		logDebug("requestContactsPermissions");
		if (Build.VERSION.SDK_INT >= Build.VERSION_CODES.M) {
			if (!checkPermission(Manifest.permission.READ_CONTACTS)) {
				logWarning("No read contacts permission");
				infoManager = info;
				parentNodeManager = parentNode;
				ActivityCompat.requestPermissions(this,	new String[]{Manifest.permission.READ_CONTACTS}, REQUEST_UPLOAD_CONTACT);
			} else {
				uploadContactInfo(info, parentNode);
			}
		}
		else{
			uploadContactInfo(info, parentNode);
		}
	}

	public void uploadContactInfo(ShareInfo info, MegaNode parentNode){
		logDebug("Upload contact info");

		Cursor cursorID = getContentResolver().query(info.contactUri, null, null, null, null);

		if (cursorID != null) {
			if (cursorID.moveToFirst()) {
				logDebug("It is a contact");

				String id = cursorID.getString(cursorID.getColumnIndex(ContactsContract.Contacts._ID));
				String name = cursorID.getString(cursorID.getColumnIndex(ContactsContract.Contacts.DISPLAY_NAME));
				int hasPhone = cursorID.getInt(cursorID.getColumnIndex(ContactsContract.Contacts.HAS_PHONE_NUMBER));

				// get the user's email address
				String email = null;
				Cursor ce = getContentResolver().query(ContactsContract.CommonDataKinds.Email.CONTENT_URI, null,
						ContactsContract.CommonDataKinds.Email.CONTACT_ID + " = ?", new String[]{id}, null);
				if (ce != null && ce.moveToFirst()) {
					email = ce.getString(ce.getColumnIndex(ContactsContract.CommonDataKinds.Email.DATA));
					ce.close();
				}

				// get the user's phone number
				String phone = null;
				if (hasPhone > 0) {
					Cursor cp = getContentResolver().query(ContactsContract.CommonDataKinds.Phone.CONTENT_URI, null,
							ContactsContract.CommonDataKinds.Phone.CONTACT_ID + " = ?", new String[]{id}, null);
					if (cp != null && cp.moveToFirst()) {
						phone = cp.getString(cp.getColumnIndex(ContactsContract.CommonDataKinds.Phone.NUMBER));
						cp.close();
					}
				}

				StringBuilder data = new StringBuilder();
				data.append(name);
				if(phone!=null){
					data.append(", "+phone);
				}

				if(email!=null){
					data.append(", "+email);
				}

				createFile(name, data.toString(), parentNode);
			}
			cursorID.close();
		}
		else{
			showSnackbar(SNACKBAR_TYPE, getString(R.string.error_temporary_unavaible), -1);
		}
	}

	private void createFile(String name, String data, MegaNode parentNode){

		if (app.getStorageState() == STORAGE_STATE_PAYWALL) {
			showOverDiskQuotaPaywallWarning();
			return;
		}

		File file = createTemporalTextFile(this, name, data);
		if(file!=null){
			showSnackbar(SNACKBAR_TYPE, getResources().getQuantityString(R.plurals.upload_began, 1, 1), -1);

			Intent intent = new Intent(this, UploadService.class);
			intent.putExtra(UploadService.EXTRA_FILEPATH, file.getAbsolutePath());
			intent.putExtra(UploadService.EXTRA_NAME, file.getName());
			intent.putExtra(UploadService.EXTRA_PARENT_HASH, parentNode.getHandle());
			intent.putExtra(UploadService.EXTRA_SIZE, file.getTotalSpace());
			startService(intent);
		}
		else{
			showSnackbar(SNACKBAR_TYPE, getString(R.string.general_text_error), -1);
		}
	}

	@Override
	public void onRequestStart(MegaChatApiJava api, MegaChatRequest request) {
		logDebug("onRequestStart(CHAT): "+ request.getRequestString());
//		if (request.getType() == MegaChatRequest.TYPE_INITIALIZE){
//			MegaApiAndroid.setLoggerObject(new AndroidLogger());
////			MegaChatApiAndroid.setLoggerObject(new AndroidChatLogger());
//		}
	}

	@Override
	public void onRequestUpdate(MegaChatApiJava api, MegaChatRequest request) {

	}

	@Override
	public void onRequestFinish(MegaChatApiJava api, MegaChatRequest request, MegaChatError e) {
		logDebug("onRequestFinish(CHAT): " + request.getRequestString()+"_"+e.getErrorCode());

		if(request.getType() == MegaChatRequest.TYPE_CREATE_CHATROOM){
			logDebug("Create chat request finish");
			onRequestFinishCreateChat(e.getErrorCode(), request.getChatHandle());
		} else if (request.getType() == MegaChatRequest.TYPE_CONNECT){
			logDebug("Connecting chat finished");

			if (MegaApplication.isFirstConnect()){
				logDebug("Set first connect to false");
				MegaApplication.setFirstConnect(false);
			}

			if(e.getErrorCode()==MegaChatError.ERROR_OK){
				logDebug("CONNECT CHAT finished ");
				connected = true;

				if (joiningToChatLink && !isTextEmpty(linkJoinToChatLink)) {
					megaChatApi.checkChatLink(linkJoinToChatLink, this);
				}

				if(drawerItem == DrawerItem.CHAT){
					rChatFL = (RecentChatsFragmentLollipop) getSupportFragmentManager().findFragmentByTag(FragmentTag.RECENT_CHAT.getTag());
					if(rChatFL!=null){
						rChatFL.onlineStatusUpdate(megaChatApi.getOnlineStatus());
					}
				}
			}
			else{
				logError("ERROR WHEN CONNECTING " + e.getErrorString());
//				showSnackbar(getString(R.string.chat_connection_error));
			}
		}
		else if (request.getType() == MegaChatRequest.TYPE_DISCONNECT){
			if(e.getErrorCode()==MegaChatError.ERROR_OK){
				logDebug("DISConnected from chat!");
			}
			else{
				logError("ERROR WHEN DISCONNECTING " + e.getErrorString());
			}
		}
		else if (request.getType() == MegaChatRequest.TYPE_LOGOUT){
			logDebug("onRequestFinish(CHAT): " + MegaChatRequest.TYPE_LOGOUT);

			if (e.getErrorCode() != MegaError.API_OK){
				logError("MegaChatRequest.TYPE_LOGOUT:ERROR");
			}

			if(getSettingsFragment() != null){
				sttFLol.hidePreferencesChat();
			}

			if (app != null){
				app.disableMegaChatApi();
			}
			resetLoggerSDK();
		}
		else if(request.getType() == MegaChatRequest.TYPE_SET_ONLINE_STATUS){
			if(e.getErrorCode()==MegaChatError.ERROR_OK) {
				logDebug("Status changed to: " + request.getNumber());
			} else if (e.getErrorCode() == MegaChatError.ERROR_ARGS) {
				logWarning("Status not changed, the chosen one is the same");
			} else {
				logError("ERROR WHEN TYPE_SET_ONLINE_STATUS " + e.getErrorString());
				showSnackbar(SNACKBAR_TYPE, getString(R.string.changing_status_error), -1);
			}
		}
		else if(request.getType() == MegaChatRequest.TYPE_ARCHIVE_CHATROOM){
			long chatHandle = request.getChatHandle();
			MegaChatRoom chat = megaChatApi.getChatRoom(chatHandle);
			String chatTitle = getTitleChat(chat);

			if(chatTitle==null){
				chatTitle = "";
			}
			else if(!chatTitle.isEmpty() && chatTitle.length()>60){
				chatTitle = chatTitle.substring(0,59)+"...";
			}

			if(!chatTitle.isEmpty() && chat.isGroup() && !chat.hasCustomTitle()){
				chatTitle = "\""+chatTitle+"\"";
			}

			if(e.getErrorCode()==MegaChatError.ERROR_OK){
				if(request.getFlag()){
					logDebug("Chat archived");
					showSnackbar(SNACKBAR_TYPE, getString(R.string.success_archive_chat, chatTitle), -1);
				}
				else{
					logDebug("Chat unarchived");
					showSnackbar(SNACKBAR_TYPE, getString(R.string.success_unarchive_chat, chatTitle), -1);
				}
			}
			else{
				if(request.getFlag()){
					logError("ERROR WHEN ARCHIVING CHAT " + e.getErrorString());
					showSnackbar(SNACKBAR_TYPE, getString(R.string.error_archive_chat, chatTitle), -1);
				}
				else{
					logError("ERROR WHEN UNARCHIVING CHAT " + e.getErrorString());
					showSnackbar(SNACKBAR_TYPE, getString(R.string.error_unarchive_chat, chatTitle), -1);
				}
			}
		}
		else if(request.getType() == MegaChatRequest.TYPE_LOAD_PREVIEW){
			if(e.getErrorCode()==MegaChatError.ERROR_OK || e.getErrorCode() == MegaChatError.ERROR_EXIST){
				if (joiningToChatLink && isTextEmpty(request.getLink()) && request.getChatHandle() == MEGACHAT_INVALID_HANDLE) {
					showSnackbar(SNACKBAR_TYPE, getString(R.string.error_chat_link_init_error), MEGACHAT_INVALID_HANDLE);
					resetJoiningChatLink();
					return;
				}

				showChatLink(request.getLink());
				dismissOpenLinkDialog();
			}
			else {
				if(e.getErrorCode()==MegaChatError.ERROR_NOENT){
					dismissOpenLinkDialog();
					showAlert(this, getString(R.string.invalid_chat_link), getString(R.string.title_alert_chat_link_error));
				}
				else {
					showOpenLinkError(true, 0);
				}
			}
		}
		else if(request.getType() == MegaChatRequest.TYPE_SET_LAST_GREEN_VISIBLE){
			if(e.getErrorCode()==MegaChatError.ERROR_OK){
				logDebug("MegaChatRequest.TYPE_SET_LAST_GREEN_VISIBLE: " + request.getFlag());
            }
            else{
				logError("MegaChatRequest.TYPE_SET_LAST_GREEN_VISIBLE:error: " + e.getErrorType());
			}
		}
	}

	@Override
	public void onRequestTemporaryError(MegaChatApiJava api, MegaChatRequest request, MegaChatError e) {

	}

	public void onRequestFinishCreateChat(int errorCode, long chatHandle){
		if(errorCode==MegaChatError.ERROR_OK){
			logDebug("Chat CREATED.");

			//Update chat view
			rChatFL = (RecentChatsFragmentLollipop) getSupportFragmentManager().findFragmentByTag(FragmentTag.RECENT_CHAT.getTag());
			if(rChatFL!=null){

				if(selectMenuItem!=null){
					selectMenuItem.setVisible(true);
				}
			}

			logDebug("Open new chat: " + chatHandle);
			Intent intent = new Intent(this, ChatActivityLollipop.class);
			intent.setAction(ACTION_CHAT_SHOW_MESSAGES);
			intent.putExtra(CHAT_ID, chatHandle);
			this.startActivity(intent);
		}
		else{
			logError("ERROR WHEN CREATING CHAT " + errorCode);
			showSnackbar(SNACKBAR_TYPE, getString(R.string.create_chat_error), -1);
		}
	}

	@Override
	public void onRequestStart(MegaApiJava api, MegaRequest request) {
		logDebug("onRequestStart: " + request.getRequestString());
	}

	@Override
	public void onRequestUpdate(MegaApiJava api, MegaRequest request) {
		logDebug("onRequestUpdate: " + request.getRequestString());
	}

	@SuppressLint("NewApi") @Override
	public void onRequestFinish(MegaApiJava api, MegaRequest request, MegaError e) {
		logDebug("onRequestFinish: " + request.getRequestString()+"_"+e.getErrorCode());
		if (request.getType() == MegaRequest.TYPE_CREDIT_CARD_CANCEL_SUBSCRIPTIONS){
			if (e.getErrorCode() == MegaError.API_OK){
				showSnackbar(SNACKBAR_TYPE, getString(R.string.cancel_subscription_ok), -1);
			}
			else{
				showSnackbar(SNACKBAR_TYPE, getString(R.string.cancel_subscription_error), -1);
			}
			((MegaApplication) getApplication()).askForCCSubscriptions();
		}
		else if (request.getType() == MegaRequest.TYPE_LOGOUT){
			logDebug("onRequestFinish: " + MegaRequest.TYPE_LOGOUT);

			if (e.getErrorCode() == MegaError.API_OK) {
				logDebug("onRequestFinish:OK:" + MegaRequest.TYPE_LOGOUT);
				logDebug("END logout sdk request - wait chat logout");
			} else if (e.getErrorCode() != MegaError.API_ESID) {
				showSnackbar(SNACKBAR_TYPE, getString(R.string.general_text_error), -1);
			}
		} else if(request.getType() == MegaRequest.TYPE_GET_ACHIEVEMENTS) {
            if (e.getErrorCode() == MegaError.API_OK) {
                bonusStorageSMS = getSizeString(request.getMegaAchievementsDetails().getClassStorage(MegaAchievementsDetails.MEGA_ACHIEVEMENT_ADD_PHONE));
            }
            showAddPhoneNumberInMenu();
            checkBeforeShowSMSVerificationDialog();
        }
		else if(request.getType() == MegaRequest.TYPE_SET_ATTR_USER) {
			if(request.getParamType()==MegaApiJava.USER_ATTR_FIRSTNAME){
				logDebug("request.getText(): "+request.getText());
				countUserAttributes--;
				if(((MegaApplication) getApplication()).getMyAccountInfo() == null){
					logError("ERROR: MyAccountInfo is NULL");
				}
				((MegaApplication) getApplication()).getMyAccountInfo().setFirstNameText(request.getText());
				if (e.getErrorCode() == MegaError.API_OK){
					logDebug("The first name has changed");
					maFLol = (MyAccountFragmentLollipop) getSupportFragmentManager().findFragmentByTag(FragmentTag.MY_ACCOUNT.getTag());
					if(maFLol!=null){
						maFLol.updateNameView(((MegaApplication) getApplication()).getMyAccountInfo().getFullName());
					}
					updateUserNameNavigationView(((MegaApplication) getApplication()).getMyAccountInfo().getFullName());
				}
				else{
					logError("Error with first name");
					errorUserAttibutes++;
				}

				if(countUserAttributes==0){
					if(errorUserAttibutes==0){
						logDebug("All user attributes changed!");
						showSnackbar(SNACKBAR_TYPE, getString(R.string.success_changing_user_attributes), -1);
					}
					else{
						logWarning("Some error ocurred when changing an attribute: " + errorUserAttibutes);
						showSnackbar(SNACKBAR_TYPE, getString(R.string.error_changing_user_attributes), -1);
					}
					AccountController aC = new AccountController(this);
					errorUserAttibutes=0;
					aC.setCount(0);
				}
			}
			else if(request.getParamType()==MegaApiJava.USER_ATTR_LASTNAME){
				logDebug("request.getText(): " + request.getText());
				countUserAttributes--;
				if(((MegaApplication) getApplication()).getMyAccountInfo() == null){
					logError("ERROR: MyAccountInfo is NULL");
				}
				((MegaApplication) getApplication()).getMyAccountInfo().setLastNameText(request.getText());
				if (e.getErrorCode() == MegaError.API_OK){
					logDebug("The last name has changed");
					maFLol = (MyAccountFragmentLollipop) getSupportFragmentManager().findFragmentByTag(FragmentTag.MY_ACCOUNT.getTag());
					if(maFLol!=null){
						maFLol.updateNameView(((MegaApplication) getApplication()).getMyAccountInfo().getFullName());
					}
					updateUserNameNavigationView(((MegaApplication) getApplication()).getMyAccountInfo().getFullName());
				}
				else{
					logError("Error with last name");
					errorUserAttibutes++;
				}

				if(countUserAttributes==0){
					if(errorUserAttibutes==0){
						logDebug("All user attributes changed!");
						showSnackbar(SNACKBAR_TYPE, getString(R.string.success_changing_user_attributes), -1);
					}
					else{
						logWarning("Some error ocurred when changing an attribute: " + errorUserAttibutes);
						showSnackbar(SNACKBAR_TYPE, getString(R.string.error_changing_user_attributes), -1);
					}
					AccountController aC = new AccountController(this);
					errorUserAttibutes=0;
					aC.setCount(0);
				}
			}
			else if(request.getParamType() == MegaApiJava.USER_ATTR_PWD_REMINDER){
				logDebug("MK exported - USER_ATTR_PWD_REMINDER finished");
				if (e.getErrorCode() == MegaError.API_OK || e.getErrorCode() == MegaError.API_ENOENT) {
					logDebug("New value of attribute USER_ATTR_PWD_REMINDER: " + request.getText());
				}
			}
			else if (request.getParamType() == MegaApiJava.USER_ATTR_AVATAR) {
				if (e.getErrorCode() == MegaError.API_OK){
					logDebug("Avatar changed!!");
                    if (request.getFile() != null) {
                        File oldFile = new File(request.getFile());
                        if (isFileAvailable(oldFile)) {
                            File newFile = buildAvatarFile(this,megaApi.getMyEmail() + ".jpg");
                            boolean result = oldFile.renameTo(newFile);
                            if (result) {
								logDebug("The avatar file was correctly renamed");
                            }
                        }
						logDebug("User avatar changed!");
						showSnackbar(SNACKBAR_TYPE, getString(R.string.success_changing_user_avatar), -1);
					}
					else{
						logDebug("User avatar deleted!");
						showSnackbar(SNACKBAR_TYPE, getString(R.string.success_deleting_user_avatar), -1);
					}
					setProfileAvatar();

					maFLol = (MyAccountFragmentLollipop) getSupportFragmentManager().findFragmentByTag(FragmentTag.MY_ACCOUNT.getTag());
					if(maFLol!=null){
						maFLol.updateAvatar(false);
					}

					LiveEventBus.get(EVENT_AVATAR_CHANGE, Boolean.class).post(true);
				}
				else{
					if(request.getFile()!=null) {
						logError("Some error ocurred when changing avatar: " + e.getErrorString() + " " + e.getErrorCode());
						showSnackbar(SNACKBAR_TYPE, getString(R.string.error_changing_user_avatar), -1);
					} else {
						logError("Some error ocurred when deleting avatar: " + e.getErrorString() + " " + e.getErrorCode());
						showSnackbar(SNACKBAR_TYPE, getString(R.string.error_deleting_user_avatar), -1);
					}

				}
			}
			else if (request.getParamType() == MegaApiJava.USER_ATTR_CONTACT_LINK_VERIFICATION) {
				logDebug("change QR autoaccept - USER_ATTR_CONTACT_LINK_VERIFICATION finished");
				if (e.getErrorCode() == MegaError.API_OK) {
					logDebug("OK setContactLinkOption: " + request.getText());
					if (getSettingsFragment() != null) {
						sttFLol.setSetAutoaccept(false);
						if (sttFLol.getAutoacceptSetting()) {
							sttFLol.setAutoacceptSetting(false);
						} else {
							sttFLol.setAutoacceptSetting(true);
						}
						sttFLol.setValueOfAutoaccept(sttFLol.getAutoacceptSetting());
						logDebug("Autoacept: " + sttFLol.getAutoacceptSetting());
					}
				} else {
					logError("Error setContactLinkOption");
				}
			}
			else if(request.getParamType() == MegaApiJava.USER_ATTR_DISABLE_VERSIONS){
				MegaApplication.setDisableFileVersions(Boolean.valueOf(request.getText()));

				if (e.getErrorCode() != MegaError.API_OK) {
					logError("ERROR:USER_ATTR_DISABLE_VERSIONS");
					mStorageFLol = (MyStorageFragmentLollipop) getSupportFragmentManager().findFragmentByTag(FragmentTag.MY_STORAGE.getTag());
					if(mStorageFLol!=null){
						mStorageFLol.refreshVersionsInfo();
					}
				}
				else{
					logDebug("File versioning attribute changed correctly");
				}
			}
		}
		else if (request.getType() == MegaRequest.TYPE_GET_ATTR_USER){
			if(request.getParamType() == MegaApiJava.USER_ATTR_PWD_REMINDER){
				//Listener from logout menu
				logDebug("TYPE_GET_ATTR_USER. PasswordReminderFromMyAccount: "+getPasswordReminderFromMyAccount());
				if (e.getErrorCode() == MegaError.API_OK || e.getErrorCode() == MegaError.API_ENOENT){
					logDebug("New value of attribute USER_ATTR_PWD_REMINDER: " +request.getText());
					if (request.getFlag()){
						Intent intent = new Intent(this, TestPasswordActivity.class);
						intent.putExtra("logout", getPasswordReminderFromMyAccount());
						startActivity(intent);
					}
					else if (getPasswordReminderFromMyAccount()){
						if (aC == null){
							aC = new AccountController(this);
						}
						aC.logout(this, megaApi);
					}
				}
				setPasswordReminderFromMyAccount(false);
			}
			else if(request.getParamType()==MegaApiJava.USER_ATTR_AVATAR){
				logDebug("Request avatar");
				if (e.getErrorCode() == MegaError.API_OK){
					setProfileAvatar();
					//refresh MyAccountFragment if visible
					maFLol = (MyAccountFragmentLollipop) getSupportFragmentManager().findFragmentByTag(FragmentTag.MY_ACCOUNT.getTag());
					if(maFLol!=null){
						logDebug("Update the account fragment");
						maFLol.updateAvatar(false);
					}
				}
				else{
					if(e.getErrorCode()==MegaError.API_ENOENT) {
						setDefaultAvatar();
					}

					if(e.getErrorCode()==MegaError.API_EARGS){
						logError("Error changing avatar: ");
					}

					//refresh MyAccountFragment if visible
					maFLol = (MyAccountFragmentLollipop) getSupportFragmentManager().findFragmentByTag(FragmentTag.MY_ACCOUNT.getTag());
					if(maFLol!=null){
						logDebug("Update the account fragment");
						maFLol.updateAvatar(false);
					}
				}
				LiveEventBus.get(EVENT_AVATAR_CHANGE, Boolean.class).post(false);
			} else if (request.getParamType() == MegaApiJava.USER_ATTR_FIRSTNAME) {
				updateMyData(true, request.getText(), e);
			} else if (request.getParamType() == MegaApiJava.USER_ATTR_LASTNAME) {
				updateMyData(false, request.getText(), e);
			} else if (request.getParamType() == MegaApiJava.USER_ATTR_GEOLOCATION) {

				if(e.getErrorCode() == MegaError.API_OK){
					logDebug("Attribute USER_ATTR_GEOLOCATION enabled");
					MegaApplication.setEnabledGeoLocation(true);
				}
				else{
					logDebug("Attribute USER_ATTR_GEOLOCATION disabled");
					MegaApplication.setEnabledGeoLocation(false);
				}
			}
            else if (request.getParamType() == MegaApiJava.USER_ATTR_CONTACT_LINK_VERIFICATION) {
				logDebug("Type: GET_ATTR_USER ParamType: USER_ATTR_CONTACT_LINK_VERIFICATION --> getContactLinkOption");
				if (e.getErrorCode() == MegaError.API_OK) {
					if (getSettingsFragment() != null) {
						sttFLol.setAutoacceptSetting(request.getFlag());
						logDebug("OK getContactLinkOption: " + request.getFlag());
//						If user request to set QR autoaccept
						if (sttFLol.getSetAutoaccept()) {
							if (sttFLol.getAutoacceptSetting()) {
								logDebug("setAutoaccept false");
//								If autoaccept is enabled -> request to disable
								megaApi.setContactLinksOption(true, this);
							} else {
								logDebug("setAutoaccept true");
//								If autoaccept is disabled -> request to enable
								megaApi.setContactLinksOption(false, this);
							}
						} else {
							sttFLol.setValueOfAutoaccept(sttFLol.getAutoacceptSetting());
						}
						logDebug("Autoacept: " + sttFLol.getAutoacceptSetting());
					}
				} else if (e.getErrorCode() == MegaError.API_ENOENT) {
					logError("Error MegaError.API_ENOENT getContactLinkOption: " + request.getFlag());
					if (getSettingsFragment() != null) {
						sttFLol.setAutoacceptSetting(request.getFlag());
					}
					megaApi.setContactLinksOption(false, this);
				} else {
					logError("Error getContactLinkOption: " + e.getErrorString());
				}
			}
            else if(request.getParamType() == MegaApiJava.USER_ATTR_DISABLE_VERSIONS){
				MegaApplication.setDisableFileVersions(request.getFlag());
				mStorageFLol = (MyStorageFragmentLollipop) getSupportFragmentManager().findFragmentByTag(FragmentTag.MY_STORAGE.getTag());
				if(mStorageFLol!=null){
					mStorageFLol.refreshVersionsInfo();
				}
			}
        } else if (request.getType() == MegaRequest.TYPE_GET_CHANGE_EMAIL_LINK) {
            logDebug("TYPE_GET_CHANGE_EMAIL_LINK: " + request.getEmail());
            hideKeyboard(managerActivity, 0);

            if (e.getErrorCode() == MegaError.API_OK) {
                logDebug("The change link has been sent");
                showAlert(this, getString(R.string.email_verification_text_change_mail), getString(R.string.email_verification_title));
            } else if (e.getErrorCode() == MegaError.API_EACCESS) {
                logWarning("The new mail already exists");
                showAlert(this, getString(R.string.mail_already_used), getString(R.string.email_verification_title));
            } else if (e.getErrorCode() == MegaError.API_EEXIST) {
                logWarning("Email change already requested (confirmation link already sent).");
                showAlert(this, getString(R.string.mail_changed_confirm_requested), getString(R.string.email_verification_title));
            } else {
                logError("Error when asking for change mail link: " + e.getErrorString() + "___" + e.getErrorCode());
                showAlert(this, getString(R.string.general_text_error), getString(R.string.general_error_word));
            }
        }
		else if(request.getType() == MegaRequest.TYPE_CONFIRM_CHANGE_EMAIL_LINK){
			logDebug("CONFIRM_CHANGE_EMAIL_LINK: " + request.getEmail());
			if(e.getErrorCode() == MegaError.API_OK){
				logDebug("Email changed");
				updateMyEmail(request.getEmail());
				showSnackbar(SNACKBAR_TYPE, getString(R.string.email_changed, request.getEmail()), INVALID_HANDLE);
			}
			else if(e.getErrorCode() == MegaError.API_EEXIST){
				logWarning("The new mail already exists");
				showAlert(this, getString(R.string.mail_already_used), getString(R.string.general_error_word));
			}
			else if(e.getErrorCode() == MegaError.API_ENOENT){
				logError("Email not changed -- API_ENOENT");
				showAlert(this, "Email not changed!" + getString(R.string.old_password_provided_incorrect), getString(R.string.general_error_word));
			}
			else{
				logError("Error when asking for change mail link: " + e.getErrorString() + "___" + e.getErrorCode());
				showAlert(this, getString(R.string.general_text_error), getString(R.string.general_error_word));
			}
		}
		else if(request.getType() == MegaRequest.TYPE_QUERY_RECOVERY_LINK) {
			logDebug("TYPE_GET_RECOVERY_LINK");
			if (e.getErrorCode() == MegaError.API_OK){
				String url = request.getLink();
				logDebug("Cancel account url");
				String myEmail = request.getEmail();
				if(myEmail!=null){
					if(myEmail.equals(megaApi.getMyEmail())){
						logDebug("The email matchs!!!");
						showDialogInsertPassword(url, true);
					}
					else{
						logWarning("Not logged with the correct account: " + e.getErrorString() + "___" + e.getErrorCode());
						showAlert(this, getString(R.string.error_not_logged_with_correct_account), getString(R.string.general_error_word));
					}
				}
				else{
					logError("My email is NULL in the request");
				}
			}
			else if(e.getErrorCode() == MegaError.API_EEXPIRED){
				logError("Error expired link: " + e.getErrorString() + "___" + e.getErrorCode());
				showAlert(this, getString(R.string.cancel_link_expired), getString(R.string.general_error_word));
			}
			else{
				logError("Error when asking for recovery pass link: " + e.getErrorString() + "___" + e.getErrorCode());
				showAlert(this, getString(R.string.general_text_error), getString(R.string.general_error_word));
			}
        } else if (request.getType() == MegaRequest.TYPE_GET_CANCEL_LINK) {
            logDebug("TYPE_GET_CANCEL_LINK");
            hideKeyboard(managerActivity, 0);

            if (e.getErrorCode() == MegaError.API_OK) {
                logDebug("Cancelation link received!");
                showAlert(this, getString(R.string.email_verification_text), getString(R.string.email_verification_title));
            } else {
                logError("Error when asking for the cancelation link: " + e.getErrorString() + "___" + e.getErrorCode());
                showAlert(this, getString(R.string.general_text_error), getString(R.string.general_error_word));
            }
        }
		else if(request.getType() == MegaRequest.TYPE_CONFIRM_CANCEL_LINK){
			if (e.getErrorCode() == MegaError.API_OK){
				logDebug("ACCOUNT CANCELED");
			}
			else if (e.getErrorCode() == MegaError.API_ENOENT){
				logError("Error cancelling account - API_ENOENT: " + e.getErrorString() + "___" + e.getErrorCode());
				showAlert(this, getString(R.string.old_password_provided_incorrect), getString(R.string.general_error_word));
			}
			else{
				logError("Error cancelling account: " + e.getErrorString() + "___" + e.getErrorCode());
				showAlert(this, getString(R.string.general_text_error), getString(R.string.general_error_word));
			}
		}
		else if (request.getType() == MegaRequest.TYPE_REMOVE_CONTACT){

			if (e.getErrorCode() == MegaError.API_OK) {
				showSnackbar(SNACKBAR_TYPE, getString(R.string.context_contact_removed), -1);
			} else if (e.getErrorCode() == MegaError.API_EMASTERONLY) {
				showSnackbar(SNACKBAR_TYPE, getString(R.string.error_remove_business_contact, request.getEmail()), -1);
			} else{
				logError("Error deleting contact");
				showSnackbar(SNACKBAR_TYPE, getString(R.string.context_contact_not_removed), -1);
			}
			updateContactsView(true, false, false);
		}
		else if (request.getType() == MegaRequest.TYPE_INVITE_CONTACT){
			logDebug("MegaRequest.TYPE_INVITE_CONTACT finished: " + request.getNumber());

			try {
				statusDialog.dismiss();
			}
			catch (Exception ex) {}


			if(request.getNumber()==MegaContactRequest.INVITE_ACTION_REMIND){
				showSnackbar(SNACKBAR_TYPE, getString(R.string.context_contact_invitation_resent), -1);
			}
			else{
				if (e.getErrorCode() == MegaError.API_OK){
					logDebug("OK INVITE CONTACT: " + request.getEmail());
					if(request.getNumber()==MegaContactRequest.INVITE_ACTION_ADD)
					{
						showSnackbar(SNACKBAR_TYPE, getString(R.string.context_contact_request_sent, request.getEmail()), -1);
					}
					else if(request.getNumber()==MegaContactRequest.INVITE_ACTION_DELETE)
					{
						showSnackbar(SNACKBAR_TYPE, getString(R.string.context_contact_invitation_deleted), -1);
					}
				}
				else{
					logError("ERROR invite contact: " + e.getErrorCode() + "___" + e.getErrorString());
					if(e.getErrorCode()==MegaError.API_EEXIST)
					{
						boolean found = false;
						ArrayList<MegaContactRequest> outgoingContactRequests = megaApi.getOutgoingContactRequests();
						if (outgoingContactRequests != null){
							for (int i=0; i< outgoingContactRequests.size(); i++) {
								if (outgoingContactRequests.get(i).getTargetEmail().equals(request.getEmail())) {
									found = true;
									break;
								}
							}
						}
						if (found) {
							showSnackbar(SNACKBAR_TYPE, getString(R.string.invite_not_sent_already_sent, request.getEmail()), -1);
						}
						else {
							showSnackbar(SNACKBAR_TYPE, getString(R.string.context_contact_already_exists, request.getEmail()), -1);
						}
					}
					else if(request.getNumber()==MegaContactRequest.INVITE_ACTION_ADD && e.getErrorCode()==MegaError.API_EARGS)
					{
						showSnackbar(SNACKBAR_TYPE, getString(R.string.error_own_email_as_contact), -1);
					}
					else{
						showSnackbar(SNACKBAR_TYPE, getString(R.string.general_error), -1);
					}
				}
			}
		}
		else if (request.getType() == MegaRequest.TYPE_REPLY_CONTACT_REQUEST){
			logDebug("MegaRequest.TYPE_REPLY_CONTACT_REQUEST finished: " + request.getType());

			if (e.getErrorCode() == MegaError.API_OK){

				if(request.getNumber()==MegaContactRequest.REPLY_ACTION_ACCEPT){
					logDebug("I've accepted the invitation");
					showSnackbar(SNACKBAR_TYPE, getString(R.string.context_invitacion_reply_accepted), -1);
					MegaContactRequest contactRequest = megaApi.getContactRequestByHandle(request.getNodeHandle());
					logDebug("Handle of the request: " + request.getNodeHandle());
					if(contactRequest!=null){
						//Get the data of the user (avatar and name)
						MegaContactDB contactDB = dbH.findContactByEmail(contactRequest.getSourceEmail());
						if(contactDB==null){
							logWarning("Contact " + contactRequest.getHandle() + " not found! Will be added to DB!");
							cC.addContactDB(contactRequest.getSourceEmail());
						}
						//Update view to get avatar
						cFLol = (ContactsFragmentLollipop) getSupportFragmentManager().findFragmentByTag(FragmentTag.CONTACTS.getTag());
						if (cFLol != null){
							cFLol.updateView();
						}
					}
					else{
						logError("ContactRequest is NULL");
					}
				}
				else if(request.getNumber()==MegaContactRequest.REPLY_ACTION_DENY){
					showSnackbar(SNACKBAR_TYPE, getString(R.string.context_invitacion_reply_declined), -1);
				}
				else if(request.getNumber()==MegaContactRequest.REPLY_ACTION_IGNORE){
					showSnackbar(SNACKBAR_TYPE, getString(R.string.context_invitacion_reply_ignored), -1);
				}
			}
			else{
				showSnackbar(SNACKBAR_TYPE, getString(R.string.general_error), -1);
			}
		}
		else if (request.getType() == MegaRequest.TYPE_MOVE){
			try {
				statusDialog.dismiss();
			}
			catch (Exception ex) {}

			if (e.getErrorCode() == MegaError.API_OK){
//				Toast.makeText(this, getString(R.string.context_correctly_moved), Toast.LENGTH_LONG).show();

					if (moveToRubbish){
						//Update both tabs
        				//Rubbish bin
						logDebug("Move to Rubbish");
						refreshAfterMovingToRubbish();
						showSnackbar(SNACKBAR_TYPE, getString(R.string.context_correctly_moved_to_rubbish), -1);
						if (drawerItem == DrawerItem.INBOX) {
							setInboxNavigationDrawer();
						}
						moveToRubbish = false;
						resetAccountDetailsTimeStamp();
					}
					else if(restoreFromRubbish){
						logDebug("Restore from rubbish");
						MegaNode destination = megaApi.getNodeByHandle(request.getParentHandle());
						showSnackbar(SNACKBAR_TYPE, getString(R.string.context_correctly_node_restored, destination.getName()), -1);
						restoreFromRubbish = false;
						resetAccountDetailsTimeStamp();
					}
					else{
						logDebug("Not moved to rubbish");
						refreshAfterMoving();
						showSnackbar(SNACKBAR_TYPE, getString(R.string.context_correctly_moved), -1);
					}
			}
			else {
				if(restoreFromRubbish){
					showSnackbar(SNACKBAR_TYPE, getString(R.string.context_no_restored), -1);
					restoreFromRubbish = false;
				}
				else{
					showSnackbar(SNACKBAR_TYPE, getString(R.string.context_no_moved), -1);
					moveToRubbish = false;
				}
			}

			logDebug("SINGLE move nodes request finished");
		}
		else if (request.getType() == MegaRequest.TYPE_PAUSE_TRANSFERS){
			logDebug("MegaRequest.TYPE_PAUSE_TRANSFERS");
			//force update the pause notification to prevent missed onTransferUpdate
			sendBroadcast(new Intent(BROADCAST_ACTION_INTENT_UPDATE_PAUSE_NOTIFICATION));

			if (e.getErrorCode() == MegaError.API_OK) {
			    transfersWidget.updateState();

			    if (drawerItem == DrawerItem.TRANSFERS && isTransfersInProgressAdded()) {
					boolean paused = megaApi.areTransfersPaused(MegaTransfer.TYPE_DOWNLOAD) || megaApi.areTransfersPaused(MegaTransfer.TYPE_UPLOAD);
					refreshFragment(FragmentTag.TRANSFERS.getTag());
					mTabsAdapterTransfers.notifyDataSetChanged();

					pauseTransfersMenuIcon.setVisible(!paused);
					playTransfersMenuIcon.setVisible(paused);
				}

                // Update CU backup state.
                int newBackupState = megaApi.areTransfersPaused(MegaTransfer.TYPE_UPLOAD)
                        ? CuSyncManager.State.CU_SYNC_STATE_PAUSE_UP
                        : CuSyncManager.State.CU_SYNC_STATE_ACTIVE;

                CuSyncManager.INSTANCE.updatePrimaryBackupState(newBackupState);
                CuSyncManager.INSTANCE.updateSecondaryBackupState(newBackupState);
            }
		}
		else if (request.getType() == MegaRequest.TYPE_PAUSE_TRANSFER) {
			logDebug("One MegaRequest.TYPE_PAUSE_TRANSFER");

			if (e.getErrorCode() == MegaError.API_OK){
				TransfersManagement transfersManagement = MegaApplication.getTransfersManagement();
				int transferTag = request.getTransferTag();

				if (request.getFlag()) {
					transfersManagement.addPausedTransfers(transferTag);
				} else {
					transfersManagement.removePausedTransfers(transferTag);
				}

				if (isTransfersInProgressAdded()){
					tFLol.changeStatusButton(request.getTransferTag());
				}
			}
			else{
				showSnackbar(SNACKBAR_TYPE, getString(R.string.error_general_nodes), -1);
			}
		} else if (request.getType() == MegaRequest.TYPE_CANCEL_TRANSFER) {
			if (e.getErrorCode() == MegaError.API_OK){
				MegaApplication.getTransfersManagement().removePausedTransfers(request.getTransferTag());
				transfersWidget.update();
				supportInvalidateOptionsMenu();
			} else {
				showSnackbar(SNACKBAR_TYPE, getString(R.string.error_general_nodes), MEGACHAT_INVALID_HANDLE);
			}
		} else if(request.getType() == MegaRequest.TYPE_CANCEL_TRANSFERS){
			logDebug("MegaRequest.TYPE_CANCEL_TRANSFERS");
			//After cancelling all the transfers
			if (e.getErrorCode() == MegaError.API_OK){
				transfersWidget.hide();

				if (drawerItem == DrawerItem.TRANSFERS && isTransfersInProgressAdded()) {
					pauseTransfersMenuIcon.setVisible(false);
					playTransfersMenuIcon.setVisible(false);
					cancelAllTransfersMenuItem.setVisible(false);
				}

				MegaApplication.getTransfersManagement().resetPausedTransfers();
			}
			else{
				showSnackbar(SNACKBAR_TYPE, getString(R.string.error_general_nodes), -1);
			}

		} else if (request.getType() == MegaRequest.TYPE_KILL_SESSION){
			logDebug("requestFinish TYPE_KILL_SESSION"+MegaRequest.TYPE_KILL_SESSION);
			if (e.getErrorCode() == MegaError.API_OK){
				logDebug("Success kill sessions");
				showSnackbar(SNACKBAR_TYPE, getString(R.string.success_kill_all_sessions), -1);
			}
			else
			{
				logError("Error when killing sessions: " + e.getErrorString());
				showSnackbar(SNACKBAR_TYPE, getString(R.string.error_kill_all_sessions), -1);
			}
		}
		else if (request.getType() == MegaRequest.TYPE_REMOVE){
			logDebug("requestFinish " + MegaRequest.TYPE_REMOVE);
			if (e.getErrorCode() == MegaError.API_OK){
				if (statusDialog != null){
					if (statusDialog.isShowing()){
						try {
							statusDialog.dismiss();
						}
						catch (Exception ex) {}
					}
				}
				refreshAfterRemoving();
				showSnackbar(SNACKBAR_TYPE, getString(R.string.context_correctly_removed), -1);
				resetAccountDetailsTimeStamp();
			} else if (e.getErrorCode() == MegaError.API_EMASTERONLY) {
				showSnackbar(SNACKBAR_TYPE, e.getErrorString(), -1);
			} else{
			    showSnackbar(SNACKBAR_TYPE, getString(R.string.context_no_removed), -1);
			}
			logDebug("Remove request finished");
		} else if (request.getType() == MegaRequest.TYPE_COPY){
			logDebug("TYPE_COPY");

			try {
				statusDialog.dismiss();
			}
			catch (Exception ex) {}

			if (e.getErrorCode() == MegaError.API_OK){
				logDebug("Show snackbar!!!!!!!!!!!!!!!!!!!");
				showSnackbar(SNACKBAR_TYPE, getString(R.string.context_correctly_copied), -1);

				if (drawerItem == DrawerItem.CLOUD_DRIVE){
					if (isCloudAdded()){
						ArrayList<MegaNode> nodes = megaApi.getChildren(megaApi.getNodeByHandle(parentHandleBrowser),
								sortOrderManagement.getOrderCloud());
						fbFLol.setNodes(nodes);
						fbFLol.getRecyclerView().invalidate();
					}
				}
				else if (drawerItem == DrawerItem.RUBBISH_BIN){
					refreshRubbishBin();
				}
				else if (drawerItem == DrawerItem.INBOX){
					refreshInboxList();
				}

				resetAccountDetailsTimeStamp();
			}
			else{
				if(e.getErrorCode()==MegaError.API_EOVERQUOTA){
					logWarning("OVERQUOTA ERROR: " + e.getErrorCode());
					showOverquotaAlert(false);
				}
				else if(e.getErrorCode()==MegaError.API_EGOINGOVERQUOTA){
					logDebug("OVERQUOTA ERROR: " + e.getErrorCode());
					showOverquotaAlert(true);
				}
				else
				{
					showSnackbar(SNACKBAR_TYPE, getString(R.string.context_no_copied), -1);
				}
			}
		}
		else if (request.getType() == MegaRequest.TYPE_CREATE_FOLDER){
			try {
				statusDialog.dismiss();
			}
			catch (Exception ex) {}
            if (e.getErrorCode() == MegaError.API_OK){
                showSnackbar(SNACKBAR_TYPE, getString(R.string.context_folder_created), -1);
				if (drawerItem == DrawerItem.CLOUD_DRIVE){
					if (isCloudAdded()){
						ArrayList<MegaNode> nodes = megaApi.getChildren(megaApi.getNodeByHandle(parentHandleBrowser),
								sortOrderManagement.getOrderCloud());
						fbFLol.setNodes(nodes);
						fbFLol.getRecyclerView().invalidate();
					}
				} else if (drawerItem == DrawerItem.SHARED_ITEMS){
					onNodesSharedUpdate();
				} else if (drawerItem == DrawerItem.SEARCH) {
					refreshFragment(FragmentTag.SEARCH.getTag());
				}
			}
			else{
				logError("TYPE_CREATE_FOLDER ERROR: " + e.getErrorCode() + " " + e.getErrorString());
				showSnackbar(SNACKBAR_TYPE, getString(R.string.context_folder_no_created), -1);
			}
		} else if (request.getType() == MegaRequest.TYPE_SUBMIT_PURCHASE_RECEIPT){
			if (e.getErrorCode() == MegaError.API_OK){
				logDebug("PURCHASE CORRECT!");
				drawerItem = DrawerItem.CLOUD_DRIVE;
				selectDrawerItemLollipop(drawerItem);
			}
			else{
				logError("PURCHASE WRONG: " + e.getErrorString() + " (" + e.getErrorCode() + ")");
			}
		}
		else if (request.getType() == MegaRequest.TYPE_REGISTER_PUSH_NOTIFICATION){
			if (e.getErrorCode() == MegaError.API_OK){
				logDebug("FCM OK TOKEN MegaRequest.TYPE_REGISTER_PUSH_NOTIFICATION");
			}
			else{
				logError("FCM ERROR TOKEN TYPE_REGISTER_PUSH_NOTIFICATION: " + e.getErrorCode() + "__" + e.getErrorString());
			}
		}
		else if (request.getType() == MegaRequest.TYPE_MULTI_FACTOR_AUTH_CHECK) {
			// Re-enable 2fa switch first.
			if (getSettingsFragment() != null) {
				sttFLol.reEnable2faSwitch();
			}

			if (e.getErrorCode() == MegaError.API_OK) {
				is2FAEnabled = request.getFlag();

				if (getSettingsFragment() != null) {
					sttFLol.update2FAPreference(is2FAEnabled);
				}
			}
		}
		else if(request.getType() == MegaRequest.TYPE_FOLDER_INFO) {
			if (e.getErrorCode() == MegaError.API_OK) {
				MegaFolderInfo info = request.getMegaFolderInfo();
				int numVersions = info.getNumVersions();
				logDebug("Num versions: " + numVersions);
				long previousVersions = info.getVersionsSize();
				logDebug("Previous versions: " + previousVersions);

				if(((MegaApplication) getApplication()).getMyAccountInfo()!=null){
					((MegaApplication) getApplication()).getMyAccountInfo().setNumVersions(numVersions);
					((MegaApplication) getApplication()).getMyAccountInfo().setPreviousVersionsSize(previousVersions);
				}

			} else {
				logError("ERROR requesting version info of the account");
			}

			//Refresh My Storage if it is shown
			mStorageFLol = (MyStorageFragmentLollipop) getSupportFragmentManager().findFragmentByTag(FragmentTag.MY_STORAGE.getTag());
			if(mStorageFLol!=null){
				mStorageFLol.refreshVersionsInfo();
			}
		}
		else if (request.getType() == MegaRequest.TYPE_CONTACT_LINK_CREATE) {
			maFLol = (MyAccountFragmentLollipop) getSupportFragmentManager().findFragmentByTag(FragmentTag.MY_ACCOUNT.getTag());
			if (maFLol != null) {
				maFLol.initCreateQR(request, e);
			}
		}
	}

	/**
	 * Updates own firstName/lastName and fullName data in UI and DB.
	 *
	 * @param firstName True if the update makes reference to the firstName, false it to the lastName.
	 * @param newName   New firstName/lastName text.
	 * @param e         MegaError of the request.
	 */
	private void updateMyData(boolean firstName, String newName, MegaError e) {
		MyAccountInfo accountInfo = app.getMyAccountInfo();
		AccountController.updateMyData(firstName, newName, e);

		if (accountInfo != null) {
			accountInfo.setFullName();
			updateUserNameNavigationView(accountInfo.getFullName());

			if (getMyAccountFragment() != null) {
				logDebug("Update the account fragment");
				maFLol.updateNameView(accountInfo.getFullName());
			}
		}
	}

	public void updateAccountStorageInfo(){
		logDebug("updateAccountStorageInfo");
		megaApi.getFolderInfo(megaApi.getRootNode(), this);
	}

	@Override
	public void onRequestTemporaryError(MegaApiJava api, MegaRequest request,
			MegaError e) {
		logWarning("onRequestTemporaryError: " + request.getRequestString() + "__" + e.getErrorCode() + "__" + e.getErrorString());
	}

	@Override
	public void onUsersUpdate(MegaApiJava api, ArrayList<MegaUser> users) {
		logDebug("onUsersUpdateLollipop");

		if (users != null){
			logDebug("users.size(): "+users.size());
			for(int i=0; i<users.size();i++){
				MegaUser user=users.get(i);

				if(user!=null){
					// 0 if the change is external.
					// >0 if the change is the result of an explicit request
					// -1 if the change is the result of an implicit request made by the SDK internally

					if(user.isOwnChange()>0){
						logDebug("isOwnChange!!!: " + user.getEmail());
						if (user.hasChanged(MegaUser.CHANGE_TYPE_RICH_PREVIEWS)){
							logDebug("Change on CHANGE_TYPE_RICH_PREVIEWS");
							megaApi.shouldShowRichLinkWarning(this);
							megaApi.isRichPreviewsEnabled(this);
						}
					}
					else{
						logDebug("NOT OWN change");

						logDebug("Changes: " + user.getChanges());

						if(megaApi.getMyUser()!=null) {
							if (user.getHandle() == megaApi.getMyUser().getHandle()) {
								logDebug("Change on my account from another client");


								if (user.hasChanged(MegaUser.CHANGE_TYPE_CONTACT_LINK_VERIFICATION)) {
									logDebug("Change on CHANGE_TYPE_CONTACT_LINK_VERIFICATION");
									megaApi.getContactLinksOption(this);
								}
							}
						}

						if (user.hasChanged(MegaUser.CHANGE_TYPE_FIRSTNAME)) {
							if (user.getEmail().equals(megaApi.getMyUser().getEmail())) {
								logDebug("I change my first name");
								megaApi.getUserAttribute(user, MegaApiJava.USER_ATTR_FIRSTNAME, this);
							} else {
								logDebug("The user: " + user.getHandle() + "changed his first name");
								megaApi.getUserAttribute(user, MegaApiJava.USER_ATTR_FIRSTNAME, new GetAttrUserListener(this));
							}
						}

						if (user.hasChanged(MegaUser.CHANGE_TYPE_LASTNAME)) {
							if (user.getEmail().equals(megaApi.getMyUser().getEmail())) {
								logDebug("I change my last name");
								megaApi.getUserAttribute(user, MegaApiJava.USER_ATTR_LASTNAME, this);
							} else {
								logDebug("The user: " + user.getHandle() + "changed his last name");
								megaApi.getUserAttribute(user, MegaApiJava.USER_ATTR_LASTNAME, new GetAttrUserListener(this));
							}
						}

						if (user.hasChanged(MegaUser.CHANGE_TYPE_ALIAS)) {
							logDebug("I changed the user: " + user.getHandle() + " nickname");
							megaApi.getUserAttribute(user, MegaApiJava.USER_ATTR_ALIAS, new GetAttrUserListener(this));
						}

						if (user.hasChanged(MegaUser.CHANGE_TYPE_AVATAR)){
							logDebug("The user: " + user.getHandle() + "changed his AVATAR");

							File avatar = buildAvatarFile(this, user.getEmail() + ".jpg");
							Bitmap bitmap = null;
							if (isFileAvailable(avatar)){
								avatar.delete();
							}

							if(user.getEmail().equals(megaApi.getMyUser().getEmail())){
								logDebug("I change my avatar");
                                String destinationPath = buildAvatarFile(this,megaApi.getMyEmail() + ".jpg").getAbsolutePath();
								megaApi.getUserAvatar(megaApi.getMyUser(),destinationPath,this);
							}
							else {
								logDebug("Update de ContactsFragment");
								cFLol = (ContactsFragmentLollipop) getSupportFragmentManager().findFragmentByTag(FragmentTag.CONTACTS.getTag());
								if (cFLol != null) {
									if (drawerItem == DrawerItem.CONTACTS) {
										cFLol.updateView();
									}
								}
							}
						}

						if (user.hasChanged(MegaUser.CHANGE_TYPE_EMAIL)){
							logDebug("CHANGE_TYPE_EMAIL");
							if(user.getEmail().equals(megaApi.getMyUser().getEmail())){
								logDebug("I change my mail");
								updateMyEmail(user.getEmail());
							}
							else{
								logDebug("The contact: " + user.getHandle() + " changes the mail.");
								if(dbH.findContactByHandle(String.valueOf(user.getHandle()))==null){
									logWarning("The contact NOT exists -> DB inconsistency! -> Clear!");
									if (dbH.getContactsSize() != megaApi.getContacts().size()){
										dbH.clearContacts();
										FillDBContactsTask fillDBContactsTask = new FillDBContactsTask(this);
										fillDBContactsTask.execute();
									}
								}
								else{
									logDebug("The contact already exists -> update");
									dbH.setContactMail(user.getHandle(),user.getEmail());
								}
							}
						}

						cFLol = (ContactsFragmentLollipop) getSupportFragmentManager().findFragmentByTag(FragmentTag.CONTACTS.getTag());
						if(cFLol!=null){
							updateContactsView(true, false, false);
						}
						//When last contact changes avatar, update view.
						maFLol = (MyAccountFragmentLollipop) getSupportFragmentManager().findFragmentByTag(FragmentTag.MY_ACCOUNT.getTag());
						if(maFLol != null) {
							maFLol.updateContactsCount();
							maFLol.updateView();
                        }
					}
				}
				else{
					logWarning("user == null --> Continue...");
					continue;
				}
			}
		}
	}

	public void openLocation(long nodeHandle){
		logDebug("Node handle: " + nodeHandle);

		MegaNode node = megaApi.getNodeByHandle(nodeHandle);
		if(node == null){
			return;
		}
		comesFromNotifications = true;
		comesFromNotificationHandle = nodeHandle;
		MegaNode parent = nC.getParent(node);
		if (parent.getHandle() == megaApi.getRootNode().getHandle()){
			//Cloud Drive
			drawerItem = DrawerItem.CLOUD_DRIVE;
			openFolderRefresh = true;
			comesFromNotificationHandleSaved = parentHandleBrowser;
			setParentHandleBrowser(nodeHandle);
			selectDrawerItemLollipop(drawerItem);
		}
		else if (parent.getHandle() == megaApi.getRubbishNode().getHandle()){
			//Rubbish
			drawerItem = DrawerItem.RUBBISH_BIN;
			openFolderRefresh = true;
			comesFromNotificationHandleSaved = parentHandleRubbish;
			setParentHandleRubbish(nodeHandle);
			selectDrawerItemLollipop(drawerItem);
		}
		else if (parent.getHandle() == megaApi.getInboxNode().getHandle()){
			//Inbox
			drawerItem = DrawerItem.INBOX;
			openFolderRefresh = true;
			comesFromNotificationHandleSaved = parentHandleInbox;
			setParentHandleInbox(nodeHandle);
			selectDrawerItemLollipop(drawerItem);
		}
		else{
			//Incoming Shares
			drawerItem = DrawerItem.SHARED_ITEMS;
			indexShares = 0;
			comesFromNotificationDeepBrowserTreeIncoming = deepBrowserTreeIncoming;
			comesFromNotificationHandleSaved = parentHandleIncoming;
			if (parent != null){
				comesFromNotificationsLevel = deepBrowserTreeIncoming = calculateDeepBrowserTreeIncoming(node, this);
			}
			openFolderRefresh = true;
			setParentHandleIncoming(nodeHandle);
			selectDrawerItemLollipop(drawerItem);
		}
	}

	@Override
	public void onUserAlertsUpdate(MegaApiJava api, ArrayList<MegaUserAlert> userAlerts) {
		logDebug("onUserAlertsUpdate");

		setNotificationsTitleSection();
		notificFragment = (NotificationsFragmentLollipop) getSupportFragmentManager().findFragmentByTag(FragmentTag.NOTIFICATIONS.getTag());
		if (notificFragment!=null && userAlerts != null) {
            notificFragment.updateNotifications(userAlerts);
		}

		updateNavigationToolbarIcon();
	}

	@Override
	public void onEvent(MegaApiJava api, MegaEvent event) {

	}

	public void updateMyEmail(String email){
		logDebug("New email: " + email);
		nVEmail.setText(email);
		String oldEmail = dbH.getMyEmail();
		if(oldEmail!=null){
			logDebug("Old email: " + oldEmail);
            try {
                File avatarFile = buildAvatarFile(this,oldEmail + ".jpg");
                if (isFileAvailable(avatarFile)) {
                    File newFile = buildAvatarFile(this, email + ".jpg");
                    if(newFile != null) {
                        boolean result = avatarFile.renameTo(newFile);
                        if (result) {
							logDebug("The avatar file was correctly renamed");
                        }
                    }
                }
            }
			catch(Exception e){
				logError("EXCEPTION renaming the avatar on changing email", e);
			}
		}
		else{
			logError("ERROR: Old email is NULL");
		}

		dbH.saveMyEmail(email);

		maFLol = (MyAccountFragmentLollipop) getSupportFragmentManager().findFragmentByTag(FragmentTag.MY_ACCOUNT.getTag());
		if(maFLol!=null){
			maFLol.updateMailView(email);
		}
	}

	public void onNodesCloudDriveUpdate() {
		logDebug("onNodesCloudDriveUpdate");

		rubbishBinFLol = (RubbishBinFragmentLollipop) getSupportFragmentManager().findFragmentByTag(FragmentTag.RUBBISH_BIN.getTag());
		if (rubbishBinFLol != null) {
			rubbishBinFLol.hideMultipleSelect();

			if (isClearRubbishBin) {
				isClearRubbishBin = false;
				parentHandleRubbish = megaApi.getRubbishNode().getHandle();
				ArrayList<MegaNode> nodes = megaApi.getChildren(megaApi.getRubbishNode(),
						sortOrderManagement.getOrderCloud());
				rubbishBinFLol.setNodes(nodes);
				rubbishBinFLol.getRecyclerView().invalidate();
			} else {
				refreshRubbishBin();
			}
		}
		if (pagerOfflineFragment != null) {
			pagerOfflineFragment.refreshNodes();
		}

		refreshCloudDrive();
	}

	public void onNodesInboxUpdate() {
		iFLol = (InboxFragmentLollipop) getSupportFragmentManager().findFragmentByTag(FragmentTag.INBOX.getTag());
		if (iFLol != null){
		    iFLol.hideMultipleSelect();
			iFLol.refresh();
		}
	}

	public void onNodesSearchUpdate() {
		if (getSearchFragment() != null){
			//stop from query for empty string.
			textSubmitted = true;
			sFLol.refresh();
		}
	}

	public void refreshIncomingShares () {
		if (!isIncomingAdded()) return;

		inSFLol.hideMultipleSelect();
		inSFLol.refresh();
	}

	private void refreshOutgoingShares () {
		if (!isOutgoingAdded()) return;

		outSFLol.hideMultipleSelect();
		outSFLol.refresh();
    }

    private void refreshLinks () {
        if (!isLinksAdded()) return;

        lF.refresh();
    }

	public void refreshInboxList () {
		iFLol = (InboxFragmentLollipop) getSupportFragmentManager().findFragmentByTag(FragmentTag.INBOX.getTag());
		if (iFLol != null){
			iFLol.getRecyclerView().invalidate();
		}
	}

	public void onNodesSharedUpdate() {
		logDebug("onNodesSharedUpdate");

		refreshOutgoingShares();
		refreshIncomingShares();
		refreshLinks();

		refreshSharesPageAdapter();
	}

	@Override
	public void onNodesUpdate(MegaApiJava api, ArrayList<MegaNode> updatedNodes) {
		logDebug("onNodesUpdateLollipop");
		try {
			statusDialog.dismiss();
		}
		catch (Exception ex) {}

		boolean updateContacts = false;

		if(updatedNodes!=null){
			//Verify is it is a new item to the inbox
			for(int i=0;i<updatedNodes.size(); i++){
				MegaNode updatedNode = updatedNodes.get(i);

				if(!updateContacts){
					if(updatedNode.isInShare()){
						updateContacts = true;
					}
				}

				if(updatedNode.getParentHandle()==inboxNode.getHandle()){
					logDebug("New element to Inbox!!");
					setInboxNavigationDrawer();
				}
			}
		}

		if(updateContacts){
			cFLol = (ContactsFragmentLollipop) getSupportFragmentManager().findFragmentByTag(FragmentTag.CONTACTS.getTag());
			if (cFLol != null){
				logDebug("Incoming update - update contacts section");
				cFLol.updateShares();
			}
		}


		onNodesCloudDriveUpdate();

		onNodesSearchUpdate();

		onNodesSharedUpdate();

		onNodesInboxUpdate();

		checkCameraUploadFolder(false,updatedNodes);

		refreshCUNodes();

		LiveEventBus.get(EVENT_NODES_CHANGE).post(true);

		// Invalidate the menu will collapse/expand the search view and set the query text to ""
		// (call onQueryTextChanged) (BTW, SearchFragment uses textSubmitted to avoid the query
		// text changed to "" for once)
		if (drawerItem == DrawerItem.HOMEPAGE) return;

		setToolbarTitle();
		supportInvalidateOptionsMenu();
	}

	@Override
	public void onReloadNeeded(MegaApiJava api) {
		logDebug("onReloadNeeded");
	}

	@Override
	public void onAccountUpdate(MegaApiJava api) {
		logDebug("onAccountUpdate");
	}

	@Override
	public void onContactRequestsUpdate(MegaApiJava api,ArrayList<MegaContactRequest> requests) {
		logDebug("onContactRequestsUpdate");

		if(requests!=null){
			for(int i=0; i<requests.size();i++){
				MegaContactRequest req = requests.get(i);
				if(req.isOutgoing()){
					logDebug("SENT REQUEST");
					logDebug("STATUS: " + req.getStatus() + ", Contact Handle: " + req.getHandle());
					if(req.getStatus()==MegaContactRequest.STATUS_ACCEPTED){
						cC.addContactDB(req.getTargetEmail());
					}
					updateContactsView(true, true, false);
				}
				else{
					logDebug("RECEIVED REQUEST");
					setContactTitleSection();
					logDebug("STATUS: " + req.getStatus() + " Contact Handle: " + req.getHandle());
					if(req.getStatus()==MegaContactRequest.STATUS_ACCEPTED){
						cC.addContactDB(req.getSourceEmail());
					}
					updateContactsView(true, false, true);
				}
			}
		}

		updateNavigationToolbarIcon();
	}

	/**
	 * Pauses a transfer.
	 *
	 * @param mT	the transfer to pause
	 */
    public void pauseIndividualTransfer(MegaTransfer mT) {
        if (mT == null) {
            logWarning("Transfer object is null.");
            return;
        }

        logDebug("Resume transfer - Node handle: " + mT.getNodeHandle());
        megaApi.pauseTransfer(mT, mT.getState() != MegaTransfer.STATE_PAUSED, managerActivity);
    }

	/**
	 * Shows a warning to ensure if it is sure of remove all completed transfers.
	 */
	public void showConfirmationClearCompletedTransfers() {
		MaterialAlertDialogBuilder builder = new MaterialAlertDialogBuilder(this);
		builder.setMessage(R.string.confirmation_to_clear_completed_transfers)
				.setPositiveButton(R.string.general_clear, (dialog, which) -> {
					dbH.emptyCompletedTransfers();

					if (isTransfersCompletedAdded()) {
						completedTFLol.clearCompletedTransfers();
					}
					supportInvalidateOptionsMenu();
				})
				.setNegativeButton(R.string.general_dismiss, null);

		confirmationTransfersDialog = builder.create();
		setConfirmationTransfersDialogNotCancellableAndShow();
	}

	/**
	 * Shows a warning to ensure if it is sure of cancel selected transfers.
	 */
	public void showConfirmationCancelSelectedTransfers(List<MegaTransfer> selectedTransfers) {
		if (selectedTransfers == null || selectedTransfers.isEmpty()) {
			return;
		}

		MaterialAlertDialogBuilder builder = new MaterialAlertDialogBuilder(this);
		builder.setMessage(getResources().getQuantityString(R.plurals.cancel_selected_transfers, selectedTransfers.size()))
				.setPositiveButton(R.string.button_continue, (dialog, which) -> {
					CancelTransferListener cancelTransferListener = new CancelTransferListener(managerActivity);
					cancelTransferListener.cancelTransfers(selectedTransfers);

					if(isTransfersInProgressAdded()) {
						tFLol.destroyActionMode();
					}
				})
				.setNegativeButton(R.string.general_dismiss, null);

		confirmationTransfersDialog = builder.create();
		setConfirmationTransfersDialogNotCancellableAndShow();
	}

	/**
	 * Shows a warning to ensure if it is sure of cancel all transfers.
	 */
	public void showConfirmationCancelAllTransfers() {
		MaterialAlertDialogBuilder builder = new MaterialAlertDialogBuilder(this);
		builder.setMessage(getResources().getString(R.string.cancel_all_transfer_confirmation))
				.setPositiveButton(R.string.cancel_all_action, (dialog, which) -> {
					megaApi.cancelTransfers(MegaTransfer.TYPE_DOWNLOAD, managerActivity);
					megaApi.cancelTransfers(MegaTransfer.TYPE_UPLOAD, managerActivity);
					cancelAllUploads(ManagerActivityLollipop.this);
					refreshFragment(FragmentTag.TRANSFERS.getTag());
					refreshFragment(FragmentTag.COMPLETED_TRANSFERS.getTag());
				})
				.setNegativeButton(R.string.general_dismiss, null);

		confirmationTransfersDialog = builder.create();
        setConfirmationTransfersDialogNotCancellableAndShow();
	}

    private void setConfirmationTransfersDialogNotCancellableAndShow() {
        if (confirmationTransfersDialog != null) {
            confirmationTransfersDialog.setCancelable(false);
            confirmationTransfersDialog.setCanceledOnTouchOutside(false);
            confirmationTransfersDialog.show();
        }
    }

	@Override
	public void onTransferStart(MegaApiJava api, MegaTransfer transfer) {
		logDebug("onTransferStart: " + transfer.getNotificationNumber()+ "-" + transfer.getNodeHandle() + " - " + transfer.getTag());

		if (!existOngoingTransfers(megaApi)) {
			updateLogoutWarnings();
		}

		if(transfer.isStreamingTransfer()){
			return;
		}

		if(transferCallback<transfer.getNotificationNumber()) {
			transferCallback = transfer.getNotificationNumber();
			long now = Calendar.getInstance().getTimeInMillis();
			lastTimeOnTransferUpdate = now;

			if(!transfer.isFolderTransfer()){
				transfersInProgress.add(transfer.getTag());

				if (isTransfersInProgressAdded()){
					tFLol.transferStart(transfer);
				}
			}
		}
	}

	@Override
	public void onTransferFinish(MegaApiJava api, MegaTransfer transfer, MegaError e) {
		logDebug("onTransferFinish: " + transfer.getNodeHandle() + " - " + transfer.getTag() + "- " +transfer.getNotificationNumber());
		if(transfer.isStreamingTransfer()){
			return;
		}

		if(transferCallback<transfer.getNotificationNumber()) {

			transferCallback = transfer.getNotificationNumber();
			long now = Calendar.getInstance().getTimeInMillis();
			lastTimeOnTransferUpdate = now;

			if(!transfer.isFolderTransfer()){
				ListIterator li = transfersInProgress.listIterator();
				int index = 0;
				while(li.hasNext()) {
					Integer next = (Integer) li.next();
					if(next == transfer.getTag()){
						index=li.previousIndex();
						break;
					}
				}

				if(!transfersInProgress.isEmpty()){
					transfersInProgress.remove(index);
					logDebug("The transfer with index " + index + " has been removed, left: " + transfersInProgress.size());
				}
				else{
					logDebug("The transferInProgress is EMPTY");
				}

				int pendingTransfers = 	megaApi.getNumPendingDownloads() + megaApi.getNumPendingUploads();

				if(pendingTransfers<=0){
					if (pauseTransfersMenuIcon != null) {
						pauseTransfersMenuIcon.setVisible(false);
						playTransfersMenuIcon.setVisible(false);
						cancelAllTransfersMenuItem.setVisible(false);
					}
				}

                onNodesCloudDriveUpdate();
				onNodesInboxUpdate();
				onNodesSearchUpdate();
				onNodesSharedUpdate();
				LiveEventBus.get(EVENT_NODES_CHANGE).post(false);

				if (isTransfersInProgressAdded()){
					tFLol.transferFinish(transfer.getTag());
				}
			}
		}

		if (!existOngoingTransfers(megaApi)) {
			updateLogoutWarnings();
		}
	}

	private void updateLogoutWarnings() {
		if (getMyAccountFragment() != null) {
			maFLol.checkLogoutWarnings();
		}
	}

	@Override
	public void onTransferUpdate(MegaApiJava api, MegaTransfer transfer) {

		if(transfer.isStreamingTransfer()){
			return;
		}

		long now = Calendar.getInstance().getTimeInMillis();
		if((now - lastTimeOnTransferUpdate)>ONTRANSFERUPDATE_REFRESH_MILLIS){
			logDebug("Update onTransferUpdate: " + transfer.getNodeHandle() + " - " + transfer.getTag()+ " - "+ transfer.getNotificationNumber());
			lastTimeOnTransferUpdate = now;

			if (!transfer.isFolderTransfer() && transferCallback < transfer.getNotificationNumber()) {
				transferCallback = transfer.getNotificationNumber();

				if (isTransfersInProgressAdded()) {
					tFLol.transferUpdate(transfer);
				}
			}
		}
	}

	@Override
	public void onTransferTemporaryError(MegaApiJava api, MegaTransfer transfer, MegaError e) {
		logWarning("onTransferTemporaryError: " + transfer.getNodeHandle() + " - " + transfer.getTag());

		if(e.getErrorCode() == MegaError.API_EOVERQUOTA){
			if (e.getValue() != 0) {
				logDebug("TRANSFER OVERQUOTA ERROR: " + e.getErrorCode());
                transfersWidget.update();
			}
			else {
				logWarning("STORAGE OVERQUOTA ERROR: " + e.getErrorCode());
                //work around - SDK does not return over quota error for folder upload,
                //so need to be notified from global listener
                if (transfer.getType() == MegaTransfer.TYPE_UPLOAD) {
					logDebug("Over quota");
                    Intent intent = new Intent(this,UploadService.class);
                    intent.setAction(ACTION_OVERQUOTA_STORAGE);
                    startService(intent);
                }
            }
        }
	}

	@Override
	public boolean onTransferData(MegaApiJava api, MegaTransfer transfer, byte[] buffer) {
		logDebug("onTransferData");
		return true;
	}

	public boolean isList() {
		return isList;
	}

	public void setList(boolean isList) {
		this.isList = isList;
	}

	public boolean isListCameraUploads() {
		return false;
	}

	public boolean isSmallGridCameraUploads() {
		return isSmallGridCameraUploads;
	}
	public void setSmallGridCameraUploads(boolean isSmallGridCameraUploads) {
		this.isSmallGridCameraUploads = isSmallGridCameraUploads;
	}

	public boolean getFirstLogin() {
		return firstLogin;
	}
	public void setFirstLogin(boolean flag){
		firstLogin = flag;
	}

	public boolean getAskPermissions() {
		return askPermissions;
	}

	public String getPathNavigationOffline() {
		return pathNavigationOffline;
	}

	public void setPathNavigationOffline(String pathNavigationOffline) {
		logDebug("setPathNavigationOffline: " + pathNavigationOffline);
		this.pathNavigationOffline = pathNavigationOffline;
	}

	public int getDeepBrowserTreeIncoming() {
		return deepBrowserTreeIncoming;
	}

	public void setDeepBrowserTreeIncoming(int deep) {
		deepBrowserTreeIncoming=deep;
	}

	public void increaseDeepBrowserTreeIncoming() {
		deepBrowserTreeIncoming++;
	}

	public void decreaseDeepBrowserTreeIncoming() {
		deepBrowserTreeIncoming--;
	}

	public int getDeepBrowserTreeOutgoing() {
		return deepBrowserTreeOutgoing;
	}

	public void setDeepBrowserTreeOutgoing(int deep) {
		this.deepBrowserTreeOutgoing = deep;
	}

	public void increaseDeepBrowserTreeOutgoing() {
		deepBrowserTreeOutgoing++;
	}

	public void decreaseDeepBrowserTreeOutgoing() {
		deepBrowserTreeOutgoing--;
	}

	public void setDeepBrowserTreeLinks(int deepBrowserTreeLinks) {
		this.deepBrowserTreeLinks = deepBrowserTreeLinks;
	}

	public int getDeepBrowserTreeLinks() {
		return deepBrowserTreeLinks;
	}

	public void increaseDeepBrowserTreeLinks() {
		deepBrowserTreeLinks++;
	}

	public void decreaseDeepBrowserTreeLinks() {
		deepBrowserTreeLinks--;
	}

	public DrawerItem getDrawerItem() {
		return drawerItem;
	}

	public void setDrawerItem(DrawerItem drawerItem) {
		this.drawerItem = drawerItem;
	}

	public int getTabItemShares(){
		if (viewPagerShares == null) return ERROR_TAB;

		return viewPagerShares.getCurrentItem();
	}

	public int getTabItemContacts(){
		if (viewPagerContacts == null) return ERROR_TAB;

		return viewPagerContacts.getCurrentItem();
	}

	private int getTabItemMyAccount () {
		if (viewPagerMyAccount == null) return ERROR_TAB;

		return viewPagerMyAccount.getCurrentItem();
	}

	private int getTabItemTransfers() {
		return viewPagerTransfers == null ? ERROR_TAB : viewPagerTransfers.getCurrentItem();
	}

	public void setTabItemShares(int index){
		viewPagerShares.setCurrentItem(index);
	}

	public void setTabItemContacts(int index){
		viewPagerContacts.setCurrentItem(index);
	}

	public void showChatPanel(MegaChatListItem chat){
		logDebug("showChatPanel");

		if (chat == null || isBottomSheetDialogShown(bottomSheetDialogFragment)) return;

		selectedChatItemId = chat.getChatId();
		bottomSheetDialogFragment = new ChatBottomSheetDialogFragment();
		bottomSheetDialogFragment.show(getSupportFragmentManager(), bottomSheetDialogFragment.getTag());
	}

	public void updateUserNameNavigationView(String fullName){
		logDebug("updateUserNameNavigationView");

		nVDisplayName.setText(fullName);
		setProfileAvatar();
	}

	public void updateMailNavigationView(String email){
		logDebug("updateMailNavigationView");
		nVEmail.setText(megaApi.getMyEmail());
	}

	public void hideFabButton(){
		fabButton.hide();
	}

	/**
	 * Updates the fabButton icon and shows it.
	 */
	private void updateFabAndShow() {
		fabButton.setImageDrawable(ContextCompat.getDrawable(this, R.drawable.ic_add_white));
		fabButton.show();
	}

	/**
	 * Shows or hides the fabButton depending on the current section.
	 */
	public void showFabButton() {
		if (drawerItem == null) {
			return;
		}

		switch (drawerItem) {
			case CLOUD_DRIVE:
				updateFabAndShow();
				break;

			case SHARED_ITEMS:
				switch (getTabItemShares()) {
					case INCOMING_TAB:
						if (!isIncomingAdded()) break;

						MegaNode parentNodeInSF = megaApi.getNodeByHandle(parentHandleIncoming);
						if (deepBrowserTreeIncoming <= 0 || parentNodeInSF == null) {
							hideFabButton();
							break;
						}

						switch (megaApi.getAccess(parentNodeInSF)) {
							case MegaShare.ACCESS_OWNER:
							case MegaShare.ACCESS_READWRITE:
							case MegaShare.ACCESS_FULL:
								updateFabAndShow();
								break;

							case MegaShare.ACCESS_READ:
								hideFabButton();
								break;
						}
						break;

					case OUTGOING_TAB:
						if (!isOutgoingAdded()) break;

						if (deepBrowserTreeOutgoing <= 0) {
							hideFabButton();
						} else {
							updateFabAndShow();
						}
						break;

					case LINKS_TAB:
						if (!isLinksAdded()) break;

						if (deepBrowserTreeLinks <= 0) {
							hideFabButton();
						} else {
							updateFabAndShow();
						}
						break;

					default:
						hideFabButton();
				}
				break;

			case CONTACTS:
				switch (getTabItemContacts()) {
					case CONTACTS_TAB:
					case SENT_REQUESTS_TAB:
						updateFabAndShow();
						break;

					default:
						hideFabButton();
				}
				break;

			case CHAT:
				if (megaChatApi == null) {
					hideFabButton();
					break;
				}

				updateFabAndShow();
				break;

			default:
				hideFabButton();
		}
	}

	public AndroidCompletedTransfer getSelectedTransfer() {
		return selectedTransfer;
	}

	public MegaNode getSelectedNode() {
		return selectedNode;
	}

	public void setSelectedNode(MegaNode selectedNode) {
		this.selectedNode = selectedNode;
	}


	public ContactsFragmentLollipop getContactsFragment() {
		return cFLol = (ContactsFragmentLollipop) getSupportFragmentManager().findFragmentByTag(FragmentTag.CONTACTS.getTag());
	}

	public MyAccountFragmentLollipop getMyAccountFragment() {
		return maFLol = (MyAccountFragmentLollipop) getSupportFragmentManager().findFragmentByTag(FragmentTag.MY_ACCOUNT.getTag());
	}

	public MyStorageFragmentLollipop getMyStorageFragment() {
		return mStorageFLol = (MyStorageFragmentLollipop) getSupportFragmentManager().findFragmentByTag(FragmentTag.MY_STORAGE.getTag());
	}

	public UpgradeAccountFragmentLollipop getUpgradeAccountFragment() {
		return upAFL;
	}

	public void setContactsFragment(ContactsFragmentLollipop cFLol) {
		this.cFLol = cFLol;
	}

	public SettingsFragmentLollipop getSettingsFragment() {
		return sttFLol = (SettingsFragmentLollipop) getSupportFragmentManager().findFragmentByTag(FragmentTag.SETTINGS.getTag());
	}

	public void setSettingsFragment(SettingsFragmentLollipop sttFLol) {
		this.sttFLol = sttFLol;
	}

	public MegaContactAdapter getSelectedUser() {
		return selectedUser;
	}


	public MegaContactRequest getSelectedRequest() {
		return selectedRequest;
	}

	public MegaOffline getSelectedOfflineNode() {
		return selectedOfflineNode;
	}

	public void setSelectedAccountType(int selectedAccountType) {
		this.selectedAccountType = selectedAccountType;
	}


	public int getDisplayedAccountType() {
		return displayedAccountType;
	}

	public void setDisplayedAccountType(int displayedAccountType) {
		this.displayedAccountType = displayedAccountType;
	}

	@Override
	public void onChatListItemUpdate(MegaChatApiJava api, MegaChatListItem item) {
		if (item != null){
			logDebug("Chat ID:" + item.getChatId());
			if (item.isPreview()) {
				return;
			}
		}
		else{
			logWarning("Item NULL");
			return;
		}

		rChatFL = (RecentChatsFragmentLollipop) getSupportFragmentManager().findFragmentByTag(FragmentTag.RECENT_CHAT.getTag());
		if(rChatFL!=null){
			rChatFL.listItemUpdate(item);
		}

		if (item.hasChanged(MegaChatListItem.CHANGE_TYPE_UNREAD_COUNT)) {
			logDebug("Change unread count: " + item.getUnreadCount());
			setChatBadge();
			updateNavigationToolbarIcon();
		}
	}

	@Override
	public void onChatInitStateUpdate(MegaChatApiJava api, int newState) {
		logDebug("New state: " + newState);
		if (newState == MegaChatApi.INIT_ERROR) {
			// chat cannot initialize, disable chat completely
		}
	}

	@Override
	public void onChatOnlineStatusUpdate(MegaChatApiJava api, long userHandle, int status, boolean inProgress) {
		logDebug("Status: " + status + ", In Progress: " + inProgress);
		if(inProgress){
			status = -1;
		}

		if (megaChatApi != null) {
			rChatFL = (RecentChatsFragmentLollipop) getSupportFragmentManager().findFragmentByTag(FragmentTag.RECENT_CHAT.getTag());
			if (userHandle == megaChatApi.getMyUserHandle()) {
				logDebug("My own status update");
				setContactStatus();
				if (drawerItem == DrawerItem.CHAT) {
					if (rChatFL != null) {
						rChatFL.onlineStatusUpdate(status);
					}
				}
			} else {
				logDebug("Status update for the user: " + userHandle);
				rChatFL = (RecentChatsFragmentLollipop) getSupportFragmentManager().findFragmentByTag(FragmentTag.RECENT_CHAT.getTag());
				if (rChatFL != null) {
					logDebug("Update Recent chats view");
					rChatFL.contactStatusUpdate(userHandle, status);
				}

				cFLol = (ContactsFragmentLollipop) getSupportFragmentManager().findFragmentByTag(FragmentTag.CONTACTS.getTag());
				if (cFLol != null) {
					logDebug("Update Contacts view");
					cFLol.contactPresenceUpdate(userHandle, status);
				}
			}
		}
	}

	@Override
	public void onChatPresenceConfigUpdate(MegaChatApiJava api, MegaChatPresenceConfig config) { }

	@Override
	public void onChatConnectionStateUpdate(MegaChatApiJava api, long chatid, int newState) {
		logDebug("Chat ID: " + chatid + ", New state: " + newState);
		if(newState==MegaChatApi.CHAT_CONNECTION_ONLINE && chatid==-1){
			logDebug("Online Connection: " + chatid);
			rChatFL = (RecentChatsFragmentLollipop) getSupportFragmentManager().findFragmentByTag(FragmentTag.RECENT_CHAT.getTag());
			if (rChatFL != null){
				rChatFL.setChats();
				if(drawerItem == DrawerItem.CHAT){
					rChatFL.setStatus();
				}
			}
		}

		MegaChatRoom chatRoom = api.getChatRoom(chatid);
		if (MegaApplication.isWaitingForCall() && newState == MegaChatApi.CHAT_CONNECTION_ONLINE
				&& chatRoom != null && chatRoom.getPeerHandle(0) == MegaApplication.getUserWaitingForCall()) {
			startCallWithChatOnline(this, api.getChatRoom(chatid));
		}
	}

    @Override
    public void onChatPresenceLastGreen(MegaChatApiJava api, long userhandle, int lastGreen) {
		logDebug("User Handle: " + userhandle + ", Last green: " + lastGreen);

		cFLol = (ContactsFragmentLollipop) getSupportFragmentManager().findFragmentByTag(FragmentTag.CONTACTS.getTag());
		if(cFLol!=null){
			logDebug("Update Contacts view");
			cFLol.contactLastGreenUpdate(userhandle, lastGreen);
		}
    }

	public void copyError(){
		try {
			statusDialog.dismiss();
			showSnackbar(SNACKBAR_TYPE, getString(R.string.context_no_copied), -1);
		}
		catch (Exception ex) {}
	}

	public void setDrawerLockMode (boolean locked) {
        if (locked){
            drawerLayout.setDrawerLockMode(DrawerLayout.LOCK_MODE_LOCKED_CLOSED);
        }
        else{
            drawerLayout.setDrawerLockMode(DrawerLayout.LOCK_MODE_UNLOCKED);
        }
    }

	/**
	 * This method is used to change the elevation of the AppBarLayout when
	 * scrolling the RecyclerView
	 * @param withElevation true if need elevation, false otherwise
	 */
	public void changeAppBarElevation(boolean withElevation) {
		changeAppBarElevation(withElevation, ELEVATION_SCROLL);
	}

	/**
	 * This method is used to change the elevation of the AppBarLayout for some reason
	 *
	 * @param withElevation true if need elevation, false otherwise
	 * @param cause for what cause adding/removing elevation. Only if mElevationCause(cause bitmap)
	 *              is zero will the elevation being eliminated
	 */
	public void changeAppBarElevation(boolean withElevation, int cause) {
		if (withElevation) {
			mElevationCause |= cause;
		} else if ((mElevationCause & cause) > 0) {
			mElevationCause ^= cause;
		}

		// In landscape mode, if no call in progress layout ("Tap to return call"), then don't show elevation
		if (mElevationCause == ELEVATION_CALL_IN_PROGRESS && callInProgressLayout.getVisibility() != View.VISIBLE) return;

		// If any Tablayout is visible, set the background of the toolbar to transparent (or its elevation
		// overlay won't be correctly set via AppBarLayout) and then set the elevation of AppBarLayout,
		// in this way, both Toolbar and TabLayout would have expected elevation overlay.
		// If TabLayout is invisible, directly set toolbar's color for the elevation effect. Set AppBarLayout
		// elevation in this case, a crack would appear between toolbar and ChatRecentFragment's Appbarlayout, for example.
		float elevation = getResources().getDimension(R.dimen.toolbar_elevation);
		int toolbarElevationColor = ColorUtils.getColorForElevation(this, elevation);
		int transparentColor = ContextCompat.getColor(this, android.R.color.transparent);
		boolean onlySetToolbar = Util.isDarkMode(this) && !mShowAnyTabLayout;
		boolean enableCUVisible = cuLayout.getVisibility() == View.VISIBLE;

		if (mElevationCause > 0) {
			if (onlySetToolbar) {
				toolbar.setBackgroundColor(toolbarElevationColor);
				if (enableCUVisible) cuLayout.setBackgroundColor(toolbarElevationColor);
			} else {
				toolbar.setBackgroundColor(transparentColor);
				if (enableCUVisible) cuLayout.setBackground(null);
				abL.setElevation(elevation);
			}
		} else {
			toolbar.setBackgroundColor(transparentColor);
			if (enableCUVisible) cuLayout.setBackground(null);
			abL.setElevation(0);
		}

		ColorUtils.changeStatusBarColorForElevation(this, mElevationCause > 0);
	}

	public long getParentHandleInbox() {
		return parentHandleInbox;
	}

	public void setContactTitleSection(){
		ArrayList<MegaContactRequest> requests = megaApi.getIncomingContactRequests();

		if (contactsSectionText != null) {
			if(requests!=null){
				int pendingRequest = requests.size();
				if(pendingRequest==0){
					contactsSectionText.setText(getString(R.string.section_contacts));
				}
				else{
					setFormattedContactTitleSection(pendingRequest, true);
				}
			}
		}
	}

	void setFormattedContactTitleSection (int pendingRequest, boolean enable) {
		String textToShow = String.format(getString(R.string.section_contacts_with_notification), pendingRequest);
		try {
			if (enable) {
				textToShow = textToShow.replace("[A]", "<font color=\'" + ColorUtils.getColorHexString(this, R.color.red_600_red_300) + "\'>");
			}
			else {
				textToShow = textToShow.replace("[A]", "<font color=\'#ffcccc\'>");
			}
			textToShow = textToShow.replace("[/A]", "</font>");
		}
		catch(Exception e){
			logError("Formatted string: " + textToShow, e);
		}

		Spanned result = null;
		if (android.os.Build.VERSION.SDK_INT >= android.os.Build.VERSION_CODES.N) {
			result = Html.fromHtml(textToShow,Html.FROM_HTML_MODE_LEGACY);
		} else {
			result = Html.fromHtml(textToShow);
		}
		contactsSectionText.setText(result);
	}

	public void setNotificationsTitleSection(){
		int unread = megaApi.getNumUnreadUserAlerts();

		if(unread == 0){
			notificationsSectionText.setText(getString(R.string.title_properties_chat_contact_notifications));
		}
		else{
			setFormattedNotificationsTitleSection(unread, true);
		}
	}

	void setFormattedNotificationsTitleSection (int unread, boolean enable) {
		String textToShow = String.format(getString(R.string.section_notification_with_unread), unread);
		try {
			if (enable) {
				textToShow = textToShow.replace("[A]", "<font color=\'"
						+ ColorUtils.getColorHexString(this, R.color.red_600_red_300)
						+ "\'>");
			}
			else {
				textToShow = textToShow.replace("[A]", "<font color=\'#ffcccc\'>");
			}
			textToShow = textToShow.replace("[/A]", "</font>");
		}
		catch(Exception e){
			logError("Formatted string: " + textToShow, e);
		}

		Spanned result = null;
		if (android.os.Build.VERSION.SDK_INT >= android.os.Build.VERSION_CODES.N) {
			result = Html.fromHtml(textToShow,Html.FROM_HTML_MODE_LEGACY);
		} else {
			result = Html.fromHtml(textToShow);
		}
		notificationsSectionText.setText(result);
	}

	public void setChatBadge() {
		if(megaChatApi != null) {
			int numberUnread = megaChatApi.getUnreadChats();
			if (numberUnread == 0) {
				chatBadge.setVisibility(View.GONE);
			}
			else {
				chatBadge.setVisibility(View.VISIBLE);
				if (numberUnread > 9) {
					((TextView) chatBadge.findViewById(R.id.chat_badge_text)).setText("9+");
				}
				else {
					((TextView) chatBadge.findViewById(R.id.chat_badge_text)).setText("" + numberUnread);
				}
			}
		}
		else {
			chatBadge.setVisibility(View.GONE);
		}
	}

	private void setCallBadge(){
		if (!isOnline(this) || megaChatApi == null || megaChatApi.getNumCalls() <= 0 || (megaChatApi.getNumCalls() == 1 && participatingInACall())) {
			callBadge.setVisibility(View.GONE);
			return;
		}

		callBadge.setVisibility(View.VISIBLE);
	}

	public String getDeviceName() {
		String manufacturer = Build.MANUFACTURER;
		String model = Build.MODEL;
		if (model.startsWith(manufacturer)) {
			return capitalize(model);
		} else {
			return capitalize(manufacturer) + " " + model;
		}
	}

	private String capitalize(String s) {
		if (s == null || s.length() == 0) {
			return "";
		}
		char first = s.charAt(0);
		if (Character.isUpperCase(first)) {
			return s;
		} else {
			return Character.toUpperCase(first) + s.substring(1);
		}
	}

	public boolean getPasswordReminderFromMyAccount() {
		return passwordReminderFromMyAccount;
	}

	public void setPasswordReminderFromMyAccount(boolean passwordReminderFromMyAccount) {
		this.passwordReminderFromMyAccount = passwordReminderFromMyAccount;
	}

	public void refreshMenu(){
		logDebug("refreshMenu");
		supportInvalidateOptionsMenu();
	}

	public boolean is2FAEnabled (){
		return is2FAEnabled;
	}

	//need to check image existence before use due to android content provider issue.
	//Can not check query count - still get count = 1 even file does not exist
	private boolean checkProfileImageExistence(Uri uri){
		boolean isFileExist = false;
		InputStream inputStream;
		try {
			inputStream = this.getContentResolver().openInputStream(uri);
			if(inputStream != null){
				isFileExist = true;
			}
			inputStream.close();
		} catch (FileNotFoundException e) {
			e.printStackTrace();
		} catch (IOException e) {
			e.printStackTrace();
		}

		return isFileExist;
	}

	/**
	 * Sets or removes the layout behaviour to hide the bottom view when scrolling.
	 *
	 * @param enable True if should set the behaviour, false if should remove it.
	 */
	public void enableHideBottomViewOnScroll(boolean enable) {
		LinearLayout layout = findViewById(R.id.container_bottom);
		if (layout == null) {
			return;
		}

		final CoordinatorLayout.LayoutParams fParams
				= new CoordinatorLayout.LayoutParams(ViewGroup.LayoutParams.MATCH_PARENT, ViewGroup.LayoutParams.MATCH_PARENT);
		fParams.setMargins(0, 0, 0, enable ? 0 : getResources().getDimensionPixelSize(R.dimen.bottom_navigation_view_height));
		fragmentLayout.setLayoutParams(fParams);

		CoordinatorLayout.LayoutParams params = (CoordinatorLayout.LayoutParams) layout.getLayoutParams();
		params.setBehavior(enable ? new CustomHideBottomViewOnScrollBehaviour<LinearLayout>() : null);
		layout.setLayoutParams(params);
	}

	/**
	 * Shows all the content of bottom view.
	 */
	public void showBottomView() {
		LinearLayout bottomView = findViewById(R.id.container_bottom);
		if (bottomView == null || fragmentLayout == null) {
			return;
		}

		CoordinatorLayout.LayoutParams params = (CoordinatorLayout.LayoutParams) fragmentLayout.getLayoutParams();
		params.setMargins(0, 0, 0,
				getResources().getDimensionPixelSize(R.dimen.bottom_navigation_view_height));
		bottomView.animate().translationY(0).setDuration(175)
				.withStartAction(() -> bottomView.setVisibility(View.VISIBLE))
				.withEndAction(() -> fragmentLayout.setLayoutParams(params)).start();
	}

	/**
	 * Shows or hides the bottom view and animates the transition.
	 *
	 * @param hide True if should hide it, false if should show it.
	 */
	public void animateBottomView(boolean hide) {
		LinearLayout bottomView = findViewById(R.id.container_bottom);
		if (bottomView == null || fragmentLayout == null) {
			return;
		}

		CoordinatorLayout.LayoutParams params = (CoordinatorLayout.LayoutParams) fragmentLayout.getLayoutParams();

		if (hide && bottomView.getVisibility() == View.VISIBLE) {
			params.setMargins(0, 0, 0, 0);
			bottomView.animate().translationY(bottomView.getHeight()).setDuration(ANIMATION_DURATION)
					.withEndAction(() -> bottomView.setVisibility(View.GONE)).start();
		} else if (!hide && bottomView.getVisibility() == View.GONE) {
			params.setMargins(0, 0, 0,
					getResources().getDimensionPixelSize(R.dimen.bottom_navigation_view_height));

			int navigationBarId = getResources().getIdentifier("navigation_bar_height", "dimen", "android");
			int translationY = navigationBarId > 0
					? getResources().getDimensionPixelSize(navigationBarId)
					: bNV.getHeight();

			bottomView.animate().translationY(translationY).setDuration(ANIMATION_DURATION)
					.withStartAction(() -> bottomView.setVisibility(View.VISIBLE))
					.withEndAction(() -> fragmentLayout.setLayoutParams(params)).start();
		}
	}

	public void showHideBottomNavigationView(boolean hide) {
		if (bNV == null) return;

		final CoordinatorLayout.LayoutParams params = new CoordinatorLayout.LayoutParams(ViewGroup.LayoutParams.MATCH_PARENT, ViewGroup.LayoutParams.MATCH_PARENT);
		int height = getResources().getDimensionPixelSize(R.dimen.bottom_navigation_view_height);

		if (hide && bNV.getVisibility() == View.VISIBLE) {
			updateMiniAudioPlayerVisibility(false);
			params.setMargins(0, 0, 0, 0);
			fragmentLayout.setLayoutParams(params);
			bNV.animate().translationY(height).setDuration(ANIMATION_DURATION).withEndAction(() ->
				bNV.setVisibility(View.GONE)
			).start();
		} else if (!hide && bNV.getVisibility() == View.GONE) {
			bNV.animate().translationY(0).setDuration(ANIMATION_DURATION).withStartAction(() ->
				bNV.setVisibility(View.VISIBLE)
			).withEndAction(() -> {
				updateMiniAudioPlayerVisibility(true);
				params.setMargins(0, 0, 0, height);
				fragmentLayout.setLayoutParams(params);
			}).start();
		}

		updateTransfersWidgetPosition(hide);
	}

	public void markNotificationsSeen(boolean fromAndroidNotification){
		logDebug("fromAndroidNotification: " + fromAndroidNotification);

		if(fromAndroidNotification){
			megaApi.acknowledgeUserAlerts();
		}
		else{
			if(drawerItem == ManagerActivityLollipop.DrawerItem.NOTIFICATIONS && app.isActivityVisible()){
				megaApi.acknowledgeUserAlerts();
			}
		}
	}

	public void showKeyboardForSearch() {
		showKeyboardDelayed(searchView.findViewById(R.id.search_src_text));
		if (searchView != null) {
			searchView.requestFocus();
		}
	}

	public void hideKeyboardSearch() {
		hideKeyboard(this);
		if (searchView != null) {
			searchView.clearFocus();
		}
	}

	public void openSearchView () {
		String querySaved = searchQuery;
		if (searchMenuItem != null) {
			searchMenuItem.expandActionView();
			if (searchView != null) {
				searchView.setQuery(querySaved, false);
			}
		}
	}

	public void clearSearchViewFocus() {
		if (searchView != null) {
			searchView.clearFocus();
		}
	}

	public void requestSearchViewFocus() {
		if (searchView == null || textSubmitted) {
			return;
		}

		searchView.setIconified(false);
	}

	public boolean checkPermission(String permission) {
		if (Build.VERSION.SDK_INT < Build.VERSION_CODES.M) {
			return true;
		}

		try {
			return ContextCompat.checkSelfPermission(this, permission) == PackageManager.PERMISSION_GRANTED;
		} catch (IllegalArgumentException ex) {
			logWarning("IllegalArgument Exception is thrown");
			return false;
		}
	}

	public boolean isValidSearchQuery() {
		return searchQuery != null && !searchQuery.isEmpty();
	}

    public void openSearchFolder(MegaNode node) {
        switch (drawerItem) {
            case HOMEPAGE:
                // Redirect to Cloud drive.
                selectDrawerItemLollipop(DrawerItem.CLOUD_DRIVE);
            case CLOUD_DRIVE:
                setParentHandleBrowser(node.getHandle());
                refreshFragment(FragmentTag.CLOUD_DRIVE.getTag());
                break;
            case SHARED_ITEMS:
                if (viewPagerShares == null || sharesPageAdapter == null) break;

                if (getTabItemShares() == INCOMING_TAB) {
                    setParentHandleIncoming(node.getHandle());
                    increaseDeepBrowserTreeIncoming();
                } else if (getTabItemShares() == OUTGOING_TAB) {
                    setParentHandleOutgoing(node.getHandle());
                    increaseDeepBrowserTreeOutgoing();
                } else if (getTabItemShares() == LINKS_TAB) {
                    setParentHandleLinks(node.getHandle());
                    increaseDeepBrowserTreeLinks();
                }
                refreshSharesPageAdapter();

                break;
            case INBOX:
                setParentHandleInbox(node.getHandle());
                refreshFragment(FragmentTag.INBOX.getTag());
                break;
        }
    }

	public void closeSearchView () {
	    if (searchMenuItem != null && searchMenuItem.isActionViewExpanded()) {
	        searchMenuItem.collapseActionView();
        }
    }

	public void setTextSubmitted () {
	    if (searchView != null) {
	    	if (!isValidSearchQuery()) return;
	        searchView.setQuery(searchQuery, true);
        }
    }

	public boolean isSearchOpen() {
		return searchQuery != null && searchExpand;
	}

    public void setAccountFragmentPreUpgradeAccount (int accountFragment) {
		this.accountFragmentPreUpgradeAccount = accountFragment;
	}

    private void refreshAddPhoneNumberButton(){
        navigationDrawerAddPhoneContainer.setVisibility(View.GONE);
        if(maFLol != null){
            maFLol.updateAddPhoneNumberLabel();
        }
    }

    public void showAddPhoneNumberInMenu(){
	    if(megaApi == null){
	        return;
        }
        if(canVoluntaryVerifyPhoneNumber()) {
            if(megaApi.isAchievementsEnabled()) {
                String message = String.format(getString(R.string.sms_add_phone_number_dialog_msg_achievement_user), bonusStorageSMS);
                addPhoneNumberLabel.setText(message);
            } else {
                addPhoneNumberLabel.setText(R.string.sms_add_phone_number_dialog_msg_non_achievement_user);
            }
            navigationDrawerAddPhoneContainer.setVisibility(View.VISIBLE);
        } else {
            navigationDrawerAddPhoneContainer.setVisibility(View.GONE);
        }
    }

	public void deleteInviteContactHandle(){
		handleInviteContact = -1;
	}

    @Override
    public void onTrimMemory(int level){
        // Determine which lifecycle or system event was raised.
        //we will stop creating thumbnails while the phone is running low on memory to prevent OOM
		logDebug("Level: " + level);
        if(level >= ComponentCallbacks2.TRIM_MEMORY_RUNNING_CRITICAL){
			logWarning("Low memory");
			ThumbnailUtilsLollipop.isDeviceMemoryLow = true;
        }else{
			logDebug("Memory OK");
			ThumbnailUtilsLollipop.isDeviceMemoryLow = false;
        }
    }

	private void setSearchDrawerItem() {
		if (drawerItem == DrawerItem.SEARCH) return;

		searchDrawerItem = drawerItem;
		searchSharedTab = getTabItemShares();

		drawerItem = DrawerItem.SEARCH;
	}

    public DrawerItem getSearchDrawerItem(){
		return searchDrawerItem;
	}

	/**
	 * This method sets "Tap to return to call" banner when there is a call in progress
	 * and it is in Cloud Drive section, Recents section, Incoming section, Outgoing section or in the chats list.
	 */
	private void setCallWidget() {
		setCallBadge();

		if (drawerItem == DrawerItem.SETTINGS || drawerItem == DrawerItem.ACCOUNT ||
				drawerItem == DrawerItem.SEARCH || drawerItem == DrawerItem.TRANSFERS ||
				drawerItem == DrawerItem.NOTIFICATIONS || drawerItem == DrawerItem.HOMEPAGE || !isScreenInPortrait(this)) {
			hideCallWidget(this, callInProgressChrono, callInProgressLayout);
			return;
		}

		showCallLayout(this, callInProgressLayout, callInProgressChrono, callInProgressText);
		MegaChatCall callInProgress = getCallInProgress();
		if (callInProgress != null) {
			showHideMicroAndVideoIcons(callInProgress, microOffLayout, videoOnLayout);
		}
	}

    public void homepageToSearch() {
        hideItemsWhenSearchSelected();
        searchMenuItem.expandActionView();
    }

	public String getSearchQuery() {
		return searchQuery;
	}

	public int getSearchSharedTab() {
		return searchSharedTab;
	}

	public void setSearchQuery(String searchQuery) {
		this.searchQuery = searchQuery;
		this.searchView.setQuery(searchQuery, false);
	}

	public long getParentHandleIncoming() {
		return parentHandleIncoming;
	}

	public long getParentHandleOutgoing() {
		return parentHandleOutgoing;
	}

	public long getParentHandleRubbish() {
		return parentHandleRubbish;
	}

	public long getParentHandleSearch() {
		return parentHandleSearch;
	}

	public long getParentHandleLinks() {
		return parentHandleLinks;
	}

	public void setParentHandleLinks(long parentHandleLinks) {
		this.parentHandleLinks = parentHandleLinks;
	}

	private SearchFragmentLollipop getSearchFragment() {
		return sFLol = (SearchFragmentLollipop) getSupportFragmentManager().findFragmentByTag(FragmentTag.SEARCH.getTag());
	}

	/**
	 * Removes a completed transfer from Completed tab in Transfers section.
	 *
	 * @param transfer	the completed transfer to remove
	 */
	public void removeCompletedTransfer(AndroidCompletedTransfer transfer) {
		dbH.deleteTransfer(transfer.getId());

		if (isTransfersCompletedAdded()) {
			completedTFLol.transferRemoved(transfer);
		}
	}

	/**
	 * Retries a transfer that finished wrongly.
	 *
	 * @param transfer	the transfer to retry
	 */
	public void retryTransfer(AndroidCompletedTransfer transfer) {
		if (transfer.getType() == MegaTransfer.TYPE_DOWNLOAD) {
			MegaNode node = megaApi.getNodeByHandle(Long.parseLong(transfer.getNodeHandle()));
			if (node == null) {
				logWarning("Node is null, not able to retry");
				return;
			}

			if (transfer.getIsOfflineFile()) {
				File offlineFile = new File(transfer.getOriginalPath());
				saveOffline(offlineFile.getParentFile(), node, this, ManagerActivityLollipop.this);
			} else {
				nodeSaver.saveNode(node, transfer.getPath());
			}
		} else if (transfer.getType() == MegaTransfer.TYPE_UPLOAD) {
			String originalPath = transfer.getOriginalPath();
			int lastSeparator = originalPath.lastIndexOf(SEPARATOR);
			String parentFolder = "";
			if (lastSeparator != -1) {
				parentFolder = originalPath.substring(0, lastSeparator + 1);
			}

			ArrayList<String> paths = new ArrayList<>();
			paths.add(originalPath);

			UploadServiceTask uploadServiceTask = new UploadServiceTask(parentFolder, paths, transfer.getParentHandle());
			uploadServiceTask.start();
		}

		removeCompletedTransfer(transfer);
	}

	/**
	 * Opens a location of a transfer.
	 *
	 * @param transfer	the transfer to open its location
	 */
	public void openTransferLocation(AndroidCompletedTransfer transfer) {
		if (transfer.getType() == MegaTransfer.TYPE_DOWNLOAD) {
			if (transfer.getIsOfflineFile()) {
				selectDrawerItemLollipop(drawerItem = DrawerItem.HOMEPAGE);
				openFullscreenOfflineFragment(
						removeInitialOfflinePath(transfer.getPath()) + SEPARATOR);
			} else {
				Intent intent = new Intent(this, FileStorageActivityLollipop.class);
				intent.setAction(FileStorageActivityLollipop.Mode.BROWSE_FILES.getAction());
				intent.putExtra(FileStorageActivityLollipop.EXTRA_PATH, transfer.getPath());
				intent.putExtra(FileStorageActivityLollipop.EXTRA_FROM_SETTINGS, false);
				startActivity(intent);
			}
		} else if (transfer.getType() == MegaTransfer.TYPE_UPLOAD) {
			MegaNode node = megaApi.getNodeByHandle(Long.parseLong(transfer.getNodeHandle()));
			if (node == null) {
				showSnackbar(SNACKBAR_TYPE, getString(!isOnline(this) ? R.string.error_server_connection_problem
						: R.string.warning_folder_not_exists), MEGACHAT_INVALID_HANDLE);
				return;
			}

			viewNodeInFolder(node);
		}
	}

	/**
	 * Opens the location of a node.
	 *
	 * @param node	the node to open its location
	 */
	public void viewNodeInFolder(MegaNode node) {
		MegaNode parentNode = getRootParentNode(node);
		if (parentNode.getHandle() == megaApi.getRootNode().getHandle()) {
			parentHandleBrowser = node.getParentHandle();
			refreshFragment(FragmentTag.CLOUD_DRIVE.getTag());
			selectDrawerItemLollipop(DrawerItem.CLOUD_DRIVE);
		} else if (parentNode.getHandle() == megaApi.getRubbishNode().getHandle()) {
			parentHandleRubbish = node.getParentHandle();
			refreshFragment(FragmentTag.RUBBISH_BIN.getTag());
			selectDrawerItemLollipop(DrawerItem.RUBBISH_BIN);
		} else if (parentNode.isInShare()) {
			parentHandleIncoming = node.getParentHandle();
			deepBrowserTreeIncoming = calculateDeepBrowserTreeIncoming(megaApi.getParentNode(node),
					this);
			refreshFragment(FragmentTag.INCOMING_SHARES.getTag());
			indexShares = INCOMING_TAB;
			if (viewPagerShares != null) {
				viewPagerShares.setCurrentItem(indexShares);
				if (sharesPageAdapter != null) {
					sharesPageAdapter.notifyDataSetChanged();
				}
			}
			selectDrawerItemLollipop(DrawerItem.SHARED_ITEMS);
		}
	}

	public int getStorageState() {
		return storageState;
	}

    /**
     * Shows a "transfer over quota" warning.
     */
	public void showTransfersTransferOverQuotaWarning() {
		MaterialAlertDialogBuilder builder = new MaterialAlertDialogBuilder(this);
		int messageResource = R.string.warning_transfer_over_quota;

		transferOverQuotaWarning = builder.setTitle(R.string.label_transfer_over_quota)
				.setMessage(getString(messageResource, getHumanizedTime(megaApi.getBandwidthOverquotaDelay())))
				.setPositiveButton(R.string.my_account_upgrade_pro, (dialog, which) -> { navigateToUpgradeAccount();
				})
				.setNegativeButton(R.string.general_dismiss, null)
				.setCancelable(false)
				.setOnDismissListener(dialog -> isTransferOverQuotaWarningShown = false)
				.create();

		transferOverQuotaWarning.setCanceledOnTouchOutside(false);
		TimeUtils.createAndShowCountDownTimer(messageResource, transferOverQuotaWarning);
		transferOverQuotaWarning.show();
		isTransferOverQuotaWarningShown = true;
	}

    /**
     * Updates the position of the transfers widget.
     *
     * @param bNVHidden  true if the bottom navigation view is hidden, false otherwise
     */
    public void updateTransfersWidgetPosition(boolean bNVHidden) {
        RelativeLayout transfersWidgetLayout = findViewById(R.id.transfers_widget_layout);
        if (transfersWidgetLayout == null) return;

        LinearLayout.LayoutParams params = (LinearLayout.LayoutParams) transfersWidgetLayout.getLayoutParams();
        params.gravity = Gravity.END;

        if (!bNVHidden && drawerItem == DrawerItem.HOMEPAGE && mHomepageScreen == HomepageScreen.HOMEPAGE) {
            params.bottomMargin = Util.dp2px(TRANSFER_WIDGET_MARGIN_BOTTOM, outMetrics);
        } else {
            params.bottomMargin = 0;
        }

        transfersWidgetLayout.setLayoutParams(params);
    }

    /**
     * Updates values of TransfersManagement object after the activity comes from background.
     */
	private void checkTransferOverQuotaOnResume() {
		TransfersManagement transfersManagement = MegaApplication.getTransfersManagement();
		transfersManagement.setIsOnTransfersSection(drawerItem == DrawerItem.TRANSFERS);
		if (transfersManagement.isTransferOverQuotaNotificationShown()) {
			transfersManagement.setTransferOverQuotaBannerShown(true);
			transfersManagement.setTransferOverQuotaNotificationShown(false);
		}
	}

    /**
     * Gets the failed and cancelled transfers.
     *
     * @return  A list with the failed and cancelled transfers.
     */
	public ArrayList<AndroidCompletedTransfer> getFailedAndCancelledTransfers() {
		return dbH.getFailedOrCancelledTransfers();
	}

    /**
     * Retries all the failed and cancelled transfers.
     */
	private void retryAllTransfers() {
		ArrayList<AndroidCompletedTransfer> failedOrCancelledTransfers = getFailedAndCancelledTransfers();
		for (AndroidCompletedTransfer transfer : failedOrCancelledTransfers) {
			retryTransfer(transfer);
		}
	}

    /**
     * Checks if there are failed or cancelled transfers.
     *
     * @return True if there are failed or cancelled transfers, false otherwise.
     */
	private boolean thereAreFailedOrCancelledTransfers() {
		ArrayList<AndroidCompletedTransfer> failedOrCancelledTransfers = getFailedAndCancelledTransfers();
		return failedOrCancelledTransfers.size() > 0;
	}

	private RubbishBinFragmentLollipop getRubbishBinFragment() {
		return rubbishBinFLol = (RubbishBinFragmentLollipop) getSupportFragmentManager().findFragmentByTag(FragmentTag.RUBBISH_BIN.getTag());
	}

	private CameraUploadsFragment getCameraUploadFragment() {
		return cuFragment = (CameraUploadsFragment) getSupportFragmentManager()
				.findFragmentByTag(FragmentTag.CAMERA_UPLOADS.getTag());
	}

	private InboxFragmentLollipop getInboxFragment() {
		return iFLol = (InboxFragmentLollipop) getSupportFragmentManager().findFragmentByTag(FragmentTag.INBOX.getTag());
	}

	private SentRequestsFragmentLollipop getSentRequestFragment() {
		return sRFLol = (SentRequestsFragmentLollipop) getSupportFragmentManager().findFragmentByTag(FragmentTag.SENT_REQUESTS.getTag());
	}

	private ReceivedRequestsFragmentLollipop getReceivedRequestFragment() {
		return rRFLol = (ReceivedRequestsFragmentLollipop) getSupportFragmentManager().findFragmentByTag(FragmentTag.RECEIVED_REQUESTS.getTag());
	}

	private RecentChatsFragmentLollipop getChatsFragment() {
		return rChatFL = (RecentChatsFragmentLollipop) getSupportFragmentManager().findFragmentByTag(FragmentTag.RECENT_CHAT.getTag());
	}

	@Override
	public void finishRenameActionWithSuccess(@NonNull String newName) {
		switch (drawerItem) {
			case CLOUD_DRIVE:
				refreshCloudDrive();
				break;
			case RUBBISH_BIN:
				refreshRubbishBin();
				break;
			case INBOX:
				refreshInboxList();
				break;
			case SHARED_ITEMS:
				onNodesSharedUpdate();
				break;
			case HOMEPAGE:
				refreshOfflineNodes();
		}
	}

	@Override
	public void actionConfirmed() {
		//No update needed
	}
}<|MERGE_RESOLUTION|>--- conflicted
+++ resolved
@@ -1114,10 +1114,6 @@
 		}
 	};
 
-<<<<<<< HEAD
-	private final Observer<Boolean> finishObserver = finish -> {
-		if (finish) finish();
-=======
 	private final BroadcastReceiver cuUpdateReceiver = new BroadcastReceiver() {
 		@Override
 		public void onReceive(Context context, Intent intent) {
@@ -1128,7 +1124,10 @@
 			updateCUProgress(intent.getIntExtra(PROGRESS, 0),
 					intent.getIntExtra(PENDING_TRANSFERS, 0));
 		}
->>>>>>> c87e7ce7
+	};
+
+	private final Observer<Boolean> finishObserver = finish -> {
+		if (finish) finish();
 	};
 
     public void launchPayment(String productId) {
@@ -1792,11 +1791,9 @@
 		filterUpdateCUSettings.addAction(ACTION_REFRESH_CAMERA_UPLOADS_SETTING_SUBTITLE);
         registerReceiver(updateCUSettingsReceiver, filterUpdateCUSettings);
 
-<<<<<<< HEAD
+		registerReceiver(cuUpdateReceiver, new IntentFilter(ACTION_UPDATE_CU));
+
 		LiveEventBus.get(EVENT_FINISH_ACTIVITY, Boolean.class).observeForever(finishObserver);
-=======
-        registerReceiver(cuUpdateReceiver, new IntentFilter(ACTION_UPDATE_CU));
->>>>>>> c87e7ce7
 
         smsDialogTimeChecker = new LastShowSMSDialogTimeChecker(this);
         nC = new NodeController(this);
@@ -4223,12 +4220,9 @@
 		unregisterReceiver(transferOverQuotaUpdateReceiver);
 		unregisterReceiver(transferFinishReceiver);
         unregisterReceiver(cameraUploadLauncherReceiver);
-        unregisterReceiver(updateCUSettingsReceiver);
-<<<<<<< HEAD
+		unregisterReceiver(updateCUSettingsReceiver);
+		unregisterReceiver(cuUpdateReceiver);
 		LiveEventBus.get(EVENT_FINISH_ACTIVITY, Boolean.class).removeObserver(finishObserver);
-=======
-		unregisterReceiver(cuUpdateReceiver);
->>>>>>> c87e7ce7
 
 		if (mBillingManager != null) {
 			mBillingManager.destroy();
