--- conflicted
+++ resolved
@@ -1,6 +1,5 @@
 package mega.privacy.android.app.lollipop;
 
-<<<<<<< HEAD
 import static mega.privacy.android.app.constants.BroadcastConstants.ACTION_CLOSE_CHAT_AFTER_OPEN_TRANSFERS;
 import static mega.privacy.android.app.constants.BroadcastConstants.ACTION_REFRESH_CAMERA_UPLOADS_SETTING;
 import static mega.privacy.android.app.constants.BroadcastConstants.ACTION_REFRESH_CAMERA_UPLOADS_SETTING_SUBTITLE;
@@ -78,7 +77,6 @@
 import static mega.privacy.android.app.utils.CallUtil.isMeetingEnded;
 import static mega.privacy.android.app.utils.CallUtil.isNecessaryDisableLocalCamera;
 import static mega.privacy.android.app.utils.CallUtil.openMeetingToCreate;
-import static mega.privacy.android.app.utils.CallUtil.participatingInACall;
 import static mega.privacy.android.app.utils.CallUtil.returnActiveCall;
 import static mega.privacy.android.app.utils.CallUtil.setCallMenuItem;
 import static mega.privacy.android.app.utils.CallUtil.showCallLayout;
@@ -172,9 +170,6 @@
 import static nz.mega.sdk.MegaApiJava.USER_ATTR_MY_BACKUPS_FOLDER;
 import static nz.mega.sdk.MegaChatApiJava.MEGACHAT_INVALID_HANDLE;
 import static nz.mega.sdk.MegaShare.ACCESS_READ;
-=======
-import static androidx.lifecycle.LifecycleOwnerKt.getLifecycleScope;
->>>>>>> 3a4d43e0
 
 import android.Manifest;
 import android.animation.Animator;
@@ -204,50 +199,6 @@
 import android.os.Looper;
 import android.provider.ContactsContract;
 import android.text.Editable;
-<<<<<<< HEAD
-=======
-import android.text.Layout;
-import android.text.TextUtils;
-import androidx.annotation.NonNull;
-import androidx.core.content.res.ResourcesCompat;
-import androidx.lifecycle.Observer;
-import androidx.lifecycle.ViewModelProvider;
-import androidx.navigation.NavOptions;
-import com.google.android.material.appbar.MaterialToolbar;
-import androidx.core.text.HtmlCompat;
-import androidx.lifecycle.Lifecycle;
-
-import com.google.android.material.badge.BadgeDrawable;
-import com.google.android.material.bottomnavigation.BottomNavigationItemView;
-import com.google.android.material.bottomnavigation.BottomNavigationMenuView;
-import com.google.android.material.appbar.AppBarLayout;
-import com.google.android.material.bottomnavigation.BottomNavigationView;
-import com.google.android.material.bottomsheet.BottomSheetDialogFragment;
-
-import androidx.coordinatorlayout.widget.CoordinatorLayout;
-
-import com.google.android.material.dialog.MaterialAlertDialogBuilder;
-import com.google.android.material.floatingactionbutton.FloatingActionButton;
-import com.google.android.material.navigation.NavigationView;
-import com.google.android.material.navigation.NavigationView.OnNavigationItemSelectedListener;
-import com.google.android.material.tabs.TabLayout;
-import androidx.core.app.ActivityCompat;
-import androidx.fragment.app.Fragment;
-import androidx.fragment.app.FragmentContainerView;
-import androidx.fragment.app.FragmentManager;
-import androidx.fragment.app.FragmentTransaction;
-import androidx.core.app.NotificationManagerCompat;
-import androidx.core.content.ContextCompat;
-import androidx.core.view.MenuItemCompat;
-import androidx.navigation.NavController;
-import androidx.navigation.fragment.NavHostFragment;
-import androidx.viewpager.widget.ViewPager;
-import androidx.drawerlayout.widget.DrawerLayout;
-import androidx.appcompat.app.ActionBar;
-import androidx.appcompat.app.AlertDialog;
-import androidx.appcompat.widget.SearchView;
-
->>>>>>> 3a4d43e0
 import android.text.Html;
 import android.text.Layout;
 import android.text.Spanned;
@@ -297,6 +248,7 @@
 import androidx.fragment.app.FragmentTransaction;
 import androidx.lifecycle.Lifecycle;
 import androidx.lifecycle.Observer;
+import androidx.lifecycle.ViewModelProvider;
 import androidx.navigation.NavController;
 import androidx.navigation.NavOptions;
 import androidx.navigation.fragment.NavHostFragment;
@@ -304,6 +256,7 @@
 
 import com.google.android.material.appbar.AppBarLayout;
 import com.google.android.material.appbar.MaterialToolbar;
+import com.google.android.material.badge.BadgeDrawable;
 import com.google.android.material.bottomnavigation.BottomNavigationItemView;
 import com.google.android.material.bottomnavigation.BottomNavigationMenuView;
 import com.google.android.material.bottomnavigation.BottomNavigationView;
@@ -347,14 +300,6 @@
 import mega.privacy.android.app.OpenPasswordLinkActivity;
 import mega.privacy.android.app.Product;
 import mega.privacy.android.app.R;
-import mega.privacy.android.app.fragments.managerFragments.cu.PhotosFragment;
-import mega.privacy.android.app.gallery.ui.MediaDiscoveryFragment;
-import mega.privacy.android.app.objects.PasscodeManagement;
-import mega.privacy.android.app.fragments.homepage.documents.DocumentsFragment;
-import mega.privacy.android.app.generalusecase.FilePrepareUseCase;
-import mega.privacy.android.app.presentation.home.HomeViewModel;
-import mega.privacy.android.app.presentation.home.model.HomeState;
-import mega.privacy.android.app.smsVerification.SMSVerificationActivity;
 import mega.privacy.android.app.ShareInfo;
 import mega.privacy.android.app.TransfersManagementActivity;
 import mega.privacy.android.app.UploadService;
@@ -436,19 +381,18 @@
 import mega.privacy.android.app.myAccount.MyAccountActivity;
 import mega.privacy.android.app.myAccount.usecase.CheckPasswordReminderUseCase;
 import mega.privacy.android.app.objects.PasscodeManagement;
+import mega.privacy.android.app.presentation.home.HomeViewModel;
+import mega.privacy.android.app.presentation.home.model.HomeState;
 import mega.privacy.android.app.presentation.settings.model.TargetPreference;
 import mega.privacy.android.app.psa.Psa;
 import mega.privacy.android.app.psa.PsaManager;
 import mega.privacy.android.app.psa.PsaViewHolder;
 import mega.privacy.android.app.service.iar.RatingHandlerImpl;
-<<<<<<< HEAD
 import mega.privacy.android.app.service.push.MegaMessageService;
 import mega.privacy.android.app.smsVerification.SMSVerificationActivity;
 import mega.privacy.android.app.sync.cusync.CuSyncManager;
 import mega.privacy.android.app.sync.fileBackups.FileBackupManager;
 import mega.privacy.android.app.upgradeAccount.UpgradeAccountActivity;
-=======
->>>>>>> 3a4d43e0
 import mega.privacy.android.app.usecase.GetNodeUseCase;
 import mega.privacy.android.app.usecase.MoveNodeUseCase;
 import mega.privacy.android.app.usecase.RemoveNodeUseCase;
@@ -504,78 +448,6 @@
 import nz.mega.sdk.MegaUser;
 import nz.mega.sdk.MegaUserAlert;
 
-<<<<<<< HEAD
-=======
-import static mega.privacy.android.app.constants.EventConstants.*;
-import static mega.privacy.android.app.fragments.settingsFragments.startSceen.util.StartScreenUtil.PHOTOS_BNV;
-import static mega.privacy.android.app.fragments.settingsFragments.startSceen.util.StartScreenUtil.CHAT_BNV;
-import static mega.privacy.android.app.fragments.settingsFragments.startSceen.util.StartScreenUtil.CLOUD_DRIVE_BNV;
-import static mega.privacy.android.app.fragments.settingsFragments.startSceen.util.StartScreenUtil.HOME_BNV;
-import static mega.privacy.android.app.fragments.settingsFragments.startSceen.util.StartScreenUtil.NO_BNV;
-import static mega.privacy.android.app.fragments.settingsFragments.startSceen.util.StartScreenUtil.SHARED_ITEMS_BNV;
-import static mega.privacy.android.app.fragments.settingsFragments.startSceen.util.StartScreenUtil.getStartBottomNavigationItem;
-import static mega.privacy.android.app.fragments.settingsFragments.startSceen.util.StartScreenUtil.getStartDrawerItem;
-import static mega.privacy.android.app.fragments.settingsFragments.startSceen.util.StartScreenUtil.setStartScreenTimeStamp;
-import static mega.privacy.android.app.fragments.settingsFragments.startSceen.util.StartScreenUtil.shouldCloseApp;
-import static mega.privacy.android.app.lollipop.PermissionsFragment.PERMISSIONS_FRAGMENT;
-import static mega.privacy.android.app.modalbottomsheet.UploadBottomSheetDialogFragment.GENERAL_UPLOAD;
-import static mega.privacy.android.app.modalbottomsheet.UploadBottomSheetDialogFragment.HOMEPAGE_UPLOAD;
-import static mega.privacy.android.app.sync.fileBackups.FileBackupManager.BackupDialogState.BACKUP_DIALOG_SHOW_CONFIRM;
-import static mega.privacy.android.app.sync.fileBackups.FileBackupManager.BackupDialogState.BACKUP_DIALOG_SHOW_NONE;
-import static mega.privacy.android.app.sync.fileBackups.FileBackupManager.BackupDialogState.BACKUP_DIALOG_SHOW_WARNING;
-import static mega.privacy.android.app.sync.fileBackups.FileBackupManager.OperationType.OPERATION_EXECUTE;
-import static mega.privacy.android.app.utils.AlertDialogUtil.dismissAlertDialogIfExists;
-import static mega.privacy.android.app.utils.AlertDialogUtil.isAlertDialogShown;
-import static mega.privacy.android.app.utils.AlertsAndWarnings.askForCustomizedPlan;
-import static mega.privacy.android.app.utils.AlertsAndWarnings.showForeignStorageOverQuotaWarningDialog;
-import static mega.privacy.android.app.utils.MegaNodeDialogUtil.ACTION_BACKUP_FAB;
-import static mega.privacy.android.app.utils.MegaNodeDialogUtil.ACTION_BACKUP_SHARE_FOLDER;
-import static mega.privacy.android.app.utils.MegaNodeDialogUtil.ACTION_MOVE_TO_BACKUP;
-import static mega.privacy.android.app.utils.MegaNodeDialogUtil.BACKUP_ACTION_TYPE;
-import static mega.privacy.android.app.utils.MegaNodeDialogUtil.BACKUP_DIALOG_WARN;
-import static mega.privacy.android.app.utils.MegaNodeDialogUtil.BACKUP_HANDLED_ITEM;
-import static mega.privacy.android.app.utils.MegaNodeDialogUtil.BACKUP_HANDLED_NODE;
-import static mega.privacy.android.app.utils.MegaNodeDialogUtil.BACKUP_NODE_TYPE;
-import static mega.privacy.android.app.utils.MegaNodeDialogUtil.IS_NEW_TEXT_FILE_SHOWN;
-import static mega.privacy.android.app.utils.MegaNodeDialogUtil.NEW_TEXT_FILE_TEXT;
-import static mega.privacy.android.app.utils.MegaNodeDialogUtil.checkNewTextFileDialogState;
-import static mega.privacy.android.app.utils.ConstantsUrl.RECOVERY_URL;
-import static mega.privacy.android.app.utils.MegaNodeDialogUtil.showRenameNodeDialog;
-import static mega.privacy.android.app.utils.MegaProgressDialogUtil.createProgressDialog;
-import static mega.privacy.android.app.utils.MegaProgressDialogUtil.showProcessFileDialog;
-import static mega.privacy.android.app.utils.MegaTransferUtils.isBackgroundTransfer;
-import static mega.privacy.android.app.utils.OfflineUtils.*;
-import static mega.privacy.android.app.constants.BroadcastConstants.*;
-import static mega.privacy.android.app.constants.IntentConstants.*;
-import static mega.privacy.android.app.utils.AlertsAndWarnings.showOverDiskQuotaPaywallWarning;
-import static mega.privacy.android.app.utils.ChatUtil.*;
-import static mega.privacy.android.app.utils.ColorUtils.tintIcon;
-import static mega.privacy.android.app.utils.TextUtil.isTextEmpty;
-import static mega.privacy.android.app.utils.billing.PaymentUtils.*;
-import static mega.privacy.android.app.lollipop.FileInfoActivityLollipop.NODE_HANDLE;
-import static mega.privacy.android.app.modalbottomsheet.ModalBottomSheetUtil.isBottomSheetDialogShown;
-import static mega.privacy.android.app.utils.AvatarUtil.*;
-import static mega.privacy.android.app.utils.CacheFolderManager.TEMPORAL_FOLDER;
-import static mega.privacy.android.app.utils.CacheFolderManager.*;
-import static mega.privacy.android.app.utils.CallUtil.*;
-import static mega.privacy.android.app.utils.CameraUploadUtil.*;
-import static mega.privacy.android.app.utils.Constants.*;
-import static mega.privacy.android.app.utils.DBUtil.resetAccountDetailsTimeStamp;
-import static mega.privacy.android.app.utils.FileUtil.*;
-import static mega.privacy.android.app.utils.JobUtil.*;
-import static mega.privacy.android.app.utils.LogUtil.*;
-import static mega.privacy.android.app.utils.MegaApiUtils.calculateDeepBrowserTreeIncoming;
-import static mega.privacy.android.app.utils.MegaNodeUtil.*;
-import static mega.privacy.android.app.utils.TimeUtils.getHumanizedTime;
-import static mega.privacy.android.app.utils.UploadUtil.*;
-import static mega.privacy.android.app.utils.Util.*;
-import static mega.privacy.android.app.utils.permission.PermissionUtils.hasPermissions;
-import static mega.privacy.android.app.utils.permission.PermissionUtils.requestPermission;
-import static nz.mega.sdk.MegaApiJava.*;
-import static nz.mega.sdk.MegaChatApiJava.MEGACHAT_INVALID_HANDLE;
-import static nz.mega.sdk.MegaShare.ACCESS_READ;
-
->>>>>>> 3a4d43e0
 @AndroidEntryPoint
 @SuppressWarnings("deprecation")
 public class ManagerActivityLollipop extends TransfersManagementActivity
@@ -633,7 +505,6 @@
     private LastShowSMSDialogTimeChecker smsDialogTimeChecker;
 
     @Inject
-<<<<<<< HEAD
     CheckPasswordReminderUseCase checkPasswordReminderUseCase;
     @Inject
     CookieDialogHandler cookieDialogHandler;
@@ -654,8 +525,10 @@
     @Inject
     GetNodeUseCase getNodeUseCase;
 
-    public ArrayList<Integer> transfersInProgress;
-    public MegaTransferData transferData;
+	HomeViewModel viewModel;
+
+	public ArrayList<Integer> transfersInProgress;
+	public MegaTransferData transferData;
 
     public long transferCallback = 0;
 
@@ -700,76 +573,6 @@
     Handler handler;
     DisplayMetrics outMetrics;
     FragmentContainerView fragmentContainer;
-=======
-	CheckPasswordReminderUseCase checkPasswordReminderUseCase;
-	@Inject
-	CookieDialogHandler cookieDialogHandler;
-	@Inject
-	SortOrderManagement sortOrderManagement;
-	@Inject
-	MyAccountInfo myAccountInfo;
-	@Inject
-	InviteContactUseCase inviteContactUseCase;
-	@Inject
-	FilePrepareUseCase filePrepareUseCase;
-	@Inject
-	PasscodeManagement passcodeManagement;
-	@Inject
-	MoveNodeUseCase moveNodeUseCase;
-	@Inject
-	RemoveNodeUseCase removeNodeUseCase;
-	@Inject
-	GetNodeUseCase getNodeUseCase;
-
-	HomeViewModel viewModel;
-
-	public ArrayList<Integer> transfersInProgress;
-	public MegaTransferData transferData;
-
-	public long transferCallback = 0;
-
-	//GET PRO ACCOUNT PANEL
-	LinearLayout getProLayout=null;
-	TextView getProText;
-	TextView leftCancelButton;
-	TextView rightUpgradeButton;
-	Button addPhoneNumberButton;
-	TextView addPhoneNumberLabel;
-	FloatingActionButton fabButton;
-	FloatingActionButton fabMaskButton;
-
-	MegaNode inboxNode = null;
-
-	MegaNode rootNode = null;
-
-	NodeController nC;
-	ContactController cC;
-	AccountController aC;
-
-	private final MegaAttacher nodeAttacher = new MegaAttacher(this);
-	private final NodeSaver nodeSaver = new NodeSaver(this, this, this,
-			AlertsAndWarnings.showSaveToDeviceConfirmDialog(this));
-
-	private AndroidCompletedTransfer selectedTransfer;
-	MegaNode selectedNode;
-	MegaOffline selectedOfflineNode;
-	MegaContactAdapter selectedUser;
-	MegaContactRequest selectedRequest;
-
-	public long selectedChatItemId;
-
-	private BadgeDrawerArrowDrawable badgeDrawable;
-
-	MegaPreferences prefs = null;
-	MegaAttributes attr = null;
-	static ManagerActivityLollipop managerActivity = null;
-	MegaApplication app = null;
-	MegaApiAndroid megaApi;
-	MegaChatApiAndroid megaChatApi;
-	Handler handler;
-	DisplayMetrics outMetrics;
-	FragmentContainerView fragmentContainer;
->>>>>>> 3a4d43e0
     ActionBar aB;
     MaterialToolbar toolbar;
     AppBarLayout abL;
@@ -957,7 +760,6 @@
     private RubbishBinFragmentLollipop rubbishBinFLol;
     private InboxFragmentLollipop iFLol;
     private IncomingSharesFragmentLollipop inSFLol;
-<<<<<<< HEAD
     private OutgoingSharesFragmentLollipop outSFLol;
     private LinksFragment lF;
     private TransfersFragmentLollipop tFLol;
@@ -1021,112 +823,6 @@
     public long comesFromNotificationHandleSaved = -1;
     public int comesFromNotificationDeepBrowserTreeIncoming = -1;
 
-    RelativeLayout myAccountHeader;
-    ImageView contactStatus;
-    RelativeLayout myAccountSection;
-    RelativeLayout inboxSection;
-    RelativeLayout contactsSection;
-    RelativeLayout notificationsSection;
-    private RelativeLayout rubbishBinSection;
-    RelativeLayout settingsSection;
-    Button upgradeAccount;
-    TextView contactsSectionText;
-    TextView notificationsSectionText;
-    int bottomNavigationCurrentItem = -1;
-    View chatBadge;
-    View callBadge;
-
-    private boolean joiningToChatLink;
-    private String linkJoinToChatLink;
-
-    private boolean onAskingPermissionsFragment = false;
-    public boolean onAskingSMSVerificationFragment = false;
-
-    private View mNavHostView;
-    private NavController mNavController;
-    private HomepageSearchable mHomepageSearchable;
-
-    private Boolean initFabButtonShow = false;
-
-    private Observer<Boolean> fabChangeObserver = isShow -> {
-        if (drawerItem == DrawerItem.HOMEPAGE) {
-            controlFabInHomepage(isShow);
-        } else if (isInMDMode) {
-            hideFabButton();
-        } else {
-            if (initFabButtonShow) {
-                if (isShow) {
-                    showFabButtonAfterScrolling();
-                } else {
-                    hideFabButtonWhenScrolling();
-                }
-            }
-        }
-    };
-=======
-	private OutgoingSharesFragmentLollipop outSFLol;
-	private LinksFragment lF;
-	private TransfersFragmentLollipop tFLol;
-	private CompletedTransfersFragmentLollipop completedTFLol;
-	private SearchFragmentLollipop sFLol;
-	private Settings settingsFragment;
-	private PhotosFragment cuFragment;
-	private RecentChatsFragmentLollipop rChatFL;
-	private NotificationsFragmentLollipop notificFragment;
-	private TurnOnNotificationsFragment tonF;
-	private PermissionsFragment pF;
-	private SMSVerificationFragment svF;
-	private MediaDiscoveryFragment mdF;
-
-	private boolean mStopped = true;
-	private int bottomItemBeforeOpenFullscreenOffline = INVALID_VALUE;
-	private OfflineFragment fullscreenOfflineFragment;
-	private OfflineFragment pagerOfflineFragment;
-	private RecentsFragment pagerRecentsFragment;
-
-	AlertDialog statusDialog;
-	private AlertDialog processFileDialog;
-
-	private AlertDialog permissionsDialog;
-	private AlertDialog presenceStatusDialog;
-	private AlertDialog alertNotPermissionsUpload;
-	private AlertDialog clearRubbishBinDialog;
-	private AlertDialog insertPassDialog;
-	private AlertDialog changeUserAttributeDialog;
-	private AlertDialog alertDialogStorageStatus;
-	private AlertDialog alertDialogSMSVerification;
-	private AlertDialog newTextFileDialog;
-
-	private MenuItem searchMenuItem;
-	private MenuItem enableSelectMenuItem;
-	private MenuItem doNotDisturbMenuItem;
-	private MenuItem clearRubbishBinMenuitem;
-	private MenuItem cancelAllTransfersMenuItem;
-	private MenuItem playTransfersMenuIcon;
-	private MenuItem pauseTransfersMenuIcon;
-	private MenuItem retryTransfers;
-	private MenuItem clearCompletedTransfers;
-	private MenuItem scanQRcodeMenuItem;
-	private MenuItem returnCallMenuItem;
-	private MenuItem openMeetingMenuItem;
-	private MenuItem openLinkMenuItem;
-	private Chronometer chronometerMenuItem;
-	private LinearLayout layoutCallMenuItem;
-
-	private int typesCameraPermission = INVALID_TYPE_PERMISSIONS;
-	AlertDialog enable2FADialog;
-	boolean isEnable2FADialogShown = false;
-	Button enable2FAButton;
-	Button skip2FAButton;
-
-	private boolean is2FAEnabled = false;
-
-	public boolean comesFromNotifications = false;
-	public int comesFromNotificationsLevel = 0;
-	public long comesFromNotificationHandle = -1;
-	public long comesFromNotificationHandleSaved = -1;
-	public int comesFromNotificationDeepBrowserTreeIncoming = -1;
-
 	RelativeLayout myAccountHeader;
 	ImageView contactStatus;
 	RelativeLayout myAccountSection;
@@ -1141,34 +837,33 @@
 	int bottomNavigationCurrentItem = -1;
 	View callBadge;
 
-	private boolean joiningToChatLink;
-	private String linkJoinToChatLink;
-
-	private boolean onAskingPermissionsFragment = false;
-	public boolean onAskingSMSVerificationFragment = false;
-
-	private View mNavHostView;
-	private NavController mNavController;
-	private HomepageSearchable mHomepageSearchable;
-
-	private Boolean initFabButtonShow = false;
-
-	private Observer<Boolean> fabChangeObserver  = isShow -> {
-		if (drawerItem == DrawerItem.HOMEPAGE) {
-			controlFabInHomepage(isShow);
-		} else if (isInMDMode) {
-			hideFabButton();
-		} else {
-			if (initFabButtonShow) {
-				if (isShow) {
-					showFabButtonAfterScrolling();
-				} else {
-					hideFabButtonWhenScrolling();
-				}
-			}
-		}
-	};
->>>>>>> 3a4d43e0
+    private boolean joiningToChatLink;
+    private String linkJoinToChatLink;
+
+    private boolean onAskingPermissionsFragment = false;
+    public boolean onAskingSMSVerificationFragment = false;
+
+    private View mNavHostView;
+    private NavController mNavController;
+    private HomepageSearchable mHomepageSearchable;
+
+    private Boolean initFabButtonShow = false;
+
+    private Observer<Boolean> fabChangeObserver = isShow -> {
+        if (drawerItem == DrawerItem.HOMEPAGE) {
+            controlFabInHomepage(isShow);
+        } else if (isInMDMode) {
+            hideFabButton();
+        } else {
+            if (initFabButtonShow) {
+                if (isShow) {
+                    showFabButtonAfterScrolling();
+                } else {
+                    hideFabButtonWhenScrolling();
+                }
+            }
+        }
+    };
 
     private final Observer<Boolean> refreshAddPhoneNumberButtonObserver = new Observer<Boolean>() {
         @Override
@@ -1802,9 +1497,9 @@
 //		Fragments are restored during the Activity's onCreate().
 //		Importantly though, they are restored in the base Activity class's onCreate().
 //		Thus if you call super.onCreate() first, all of the rest of your onCreate() method will execute after your Fragments have been restored.
-<<<<<<< HEAD
-        super.onCreate(savedInstanceState);
-        logDebug("onCreate after call super");
+		super.onCreate(savedInstanceState);
+		viewModel = new ViewModelProvider(this).get(HomeViewModel.class);
+		logDebug("onCreate after call super");
 
         // This block for solving the issue below:
         // Android is installed for the first time. Press the “Open” button on the system installation dialog, press the home button to switch the app to background,
@@ -1819,25 +1514,6 @@
                 }
             }
         }
-=======
-		super.onCreate(savedInstanceState);
-		viewModel = new ViewModelProvider(this).get(HomeViewModel.class);
-		logDebug("onCreate after call super");
-
-		// This block for solving the issue below:
-		// Android is installed for the first time. Press the “Open” button on the system installation dialog, press the home button to switch the app to background,
-		// and then switch the app to foreground, causing the app to create a new instantiation.
-		if (!isTaskRoot()) {
-			Intent intent = getIntent();
-			if (intent != null) {
-				String action = intent.getAction();
-				if (intent.hasCategory(Intent.CATEGORY_LAUNCHER) && Intent.ACTION_MAIN.equals(action)) {
-					finish();
-					return;
-				}
-			}
-		}
->>>>>>> 3a4d43e0
 
         boolean selectDrawerItemPending = true;
 
@@ -2225,21 +1901,11 @@
         addPhoneNumberLabel = findViewById(R.id.navigation_drawer_add_phone_number_label);
         megaApi.getAccountAchievements(this);
 
-<<<<<<< HEAD
         badgeDrawable = new BadgeDrawerArrowDrawable(managerActivity, R.color.red_600_red_300,
                 R.color.white_dark_grey, R.color.white_dark_grey);
 
-        BottomNavigationMenuView menuView = (BottomNavigationMenuView) bNV.getChildAt(0);
-        // Navi button Chat
-        BottomNavigationItemView itemView = (BottomNavigationItemView) menuView.getChildAt(3);
-        chatBadge = LayoutInflater.from(this).inflate(R.layout.bottom_chat_badge, menuView, false);
-        itemView.addView(chatBadge);
-        setChatBadge();
-
-        callBadge = LayoutInflater.from(this).inflate(R.layout.bottom_call_badge, menuView, false);
-        itemView.addView(callBadge);
-        callBadge.setVisibility(View.GONE);
-        setCallBadge();
+		configureBottomNavBadges();
+		viewModel.getHomeStateLiveData().observe(this, this::updateState);
 
         usedSpaceLayout = findViewById(R.id.nv_used_space_layout);
 
@@ -2258,32 +1924,6 @@
         } catch (Exception e) {
             logError("Formatted string: " + getProTextString, e);
         }
-=======
-		badgeDrawable = new BadgeDrawerArrowDrawable(managerActivity, R.color.red_600_red_300,
-				R.color.white_dark_grey, R.color.white_dark_grey);
-
-		configureBottomNavBadges();
-		viewModel.getHomeStateLiveData().observe(this, this::updateState);
-
-		usedSpaceLayout = findViewById(R.id.nv_used_space_layout);
-
-		//FAB buttonaB.
-		fabButton = (FloatingActionButton) findViewById(R.id.floating_button);
-		fabButton.setOnClickListener(new FabButtonListener(this));
-		setupFabs();
-
-		//PRO PANEL
-		getProLayout=(LinearLayout) findViewById(R.id.get_pro_account);
-		getProLayout.setBackgroundColor(Util.isDarkMode(this)
-				? ColorUtils.getColorForElevation(this, 8f) : Color.WHITE);
-		String getProTextString = getString(R.string.get_pro_account);
-		try {
-			getProTextString = getProTextString.replace("[A]", "\n");
-		}
-		catch(Exception e){
-			logError("Formatted string: " + getProTextString, e);
-		}
->>>>>>> 3a4d43e0
 
         getProText = (TextView) findViewById(R.id.get_pro_account_text);
         getProText.setText(getProTextString);
@@ -2874,10 +2514,6 @@
                     rChatFL.onlineStatusUpdate(megaChatApi.getOnlineStatus());
                 }
             }
-<<<<<<< HEAD
-            setChatBadge();
-=======
->>>>>>> 3a4d43e0
 
             logDebug("Check if there any INCOMING pendingRequest contacts");
             setContactTitleSection();
@@ -3030,22 +2666,6 @@
         }
     }
 
-<<<<<<< HEAD
-    /**
-     * Checks which screen should be shown when an user is logins.
-     * There are three different screens or warnings:
-     * - Business warning: it takes priority over the other two
-     * - SMS verification screen: it takes priority over the other one
-     * - Onboarding permissions screens: it has to be only shown when account is logged in after the installation,
-     * some of the permissions required have not been granted
-     * and the business warnings and SMS verification have not to be shown.
-     */
-    private void checkInitialScreens() {
-        if (checkBusinessStatus()) {
-            myAccountInfo.setBusinessAlertShown(true);
-            return;
-        }
-=======
 	private void updateState(HomeState homeState) {
 		Log.d("ManagerFragmentLollipop", String.format("New HomeState observed: %s", homeState.toString()));
 		BadgeDrawable chatBadge = bNV.getOrCreateBadge(R.id.bottom_navigation_item_chat);
@@ -3090,7 +2710,6 @@
 			myAccountInfo.setBusinessAlertShown(true);
 			return;
 		}
->>>>>>> 3a4d43e0
 
         if (firstTimeAfterInstallation || askPermissions) {
             //haven't verified phone number
@@ -11237,25 +10856,16 @@
             return;
         }
 
-<<<<<<< HEAD
         rChatFL = (RecentChatsFragmentLollipop) getSupportFragmentManager().findFragmentByTag(FragmentTag.RECENT_CHAT.getTag());
         if (rChatFL != null) {
             rChatFL.listItemUpdate(item);
         }
 
-        if (item.hasChanged(MegaChatListItem.CHANGE_TYPE_UNREAD_COUNT)) {
-            logDebug("Change unread count: " + item.getUnreadCount());
-            setChatBadge();
-            updateNavigationToolbarIcon();
-        }
-    }
-=======
 		if (item.hasChanged(MegaChatListItem.CHANGE_TYPE_UNREAD_COUNT)) {
 			logDebug("Change unread count: " + item.getUnreadCount());
 			updateNavigationToolbarIcon();
 		}
 	}
->>>>>>> 3a4d43e0
 
     @Override
     public void onChatInitStateUpdate(MegaChatApiJava api, int newState) {
@@ -11461,7 +11071,6 @@
             logError("Formatted string: " + textToShow, e);
         }
 
-<<<<<<< HEAD
         Spanned result = null;
         if (android.os.Build.VERSION.SDK_INT >= android.os.Build.VERSION_CODES.N) {
             result = Html.fromHtml(textToShow, Html.FROM_HTML_MODE_LEGACY);
@@ -11471,33 +11080,6 @@
         notificationsSectionText.setText(result);
     }
 
-    public void setChatBadge() {
-        if (megaChatApi != null) {
-            int numberUnread = megaChatApi.getUnreadChats();
-            if (numberUnread == 0) {
-                chatBadge.setVisibility(View.GONE);
-            } else {
-                chatBadge.setVisibility(View.VISIBLE);
-                if (numberUnread > 9) {
-                    ((TextView) chatBadge.findViewById(R.id.chat_badge_text)).setText("9+");
-                } else {
-                    ((TextView) chatBadge.findViewById(R.id.chat_badge_text)).setText("" + numberUnread);
-                }
-            }
-        } else {
-            chatBadge.setVisibility(View.GONE);
-        }
-    }
-
-    private void setCallBadge() {
-        if (!isOnline(this) || megaChatApi == null || megaChatApi.getNumCalls() <= 0 || (megaChatApi.getNumCalls() == 1 && participatingInACall())) {
-            callBadge.setVisibility(View.GONE);
-            return;
-        }
-
-        callBadge.setVisibility(View.VISIBLE);
-    }
-=======
 	public String getDeviceName() {
 		String manufacturer = Build.MANUFACTURER;
 		String model = Build.MODEL;
@@ -11507,17 +11089,6 @@
 			return capitalize(manufacturer) + " " + model;
 		}
 	}
->>>>>>> 3a4d43e0
-
-    public String getDeviceName() {
-        String manufacturer = Build.MANUFACTURER;
-        String model = Build.MODEL;
-        if (model.startsWith(manufacturer)) {
-            return capitalize(model);
-        } else {
-            return capitalize(manufacturer) + " " + model;
-        }
-    }
 
     private String capitalize(String s) {
         if (s == null || s.length() == 0) {
@@ -11800,20 +11371,11 @@
         return searchDrawerItem;
     }
 
-<<<<<<< HEAD
-    /**
-     * This method sets "Tap to return to call" banner when there is a call in progress
-     * and it is in Cloud Drive section, Recents section, Incoming section, Outgoing section or in the chats list.
-     */
-    private void setCallWidget() {
-        setCallBadge();
-=======
 	/**
 	 * This method sets "Tap to return to call" banner when there is a call in progress
 	 * and it is in Cloud Drive section, Recents section, Incoming section, Outgoing section or in the chats list.
 	 */
 	private void setCallWidget() {
->>>>>>> 3a4d43e0
 
         if (drawerItem == DrawerItem.SETTINGS || drawerItem == DrawerItem.SEARCH
                 || drawerItem == DrawerItem.TRANSFERS || drawerItem == DrawerItem.NOTIFICATIONS
