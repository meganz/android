package mega.privacy.android.app.lollipop;

import static mega.privacy.android.app.constants.BroadcastConstants.ACTION_CLOSE_CHAT_AFTER_OPEN_TRANSFERS;
import static mega.privacy.android.app.constants.BroadcastConstants.ACTION_REFRESH_CAMERA_UPLOADS_SETTING;
import static mega.privacy.android.app.constants.BroadcastConstants.ACTION_REFRESH_CAMERA_UPLOADS_SETTING_SUBTITLE;
import static mega.privacy.android.app.constants.BroadcastConstants.ACTION_TRANSFER_OVER_QUOTA;
import static mega.privacy.android.app.constants.BroadcastConstants.ACTION_TYPE;
import static mega.privacy.android.app.constants.BroadcastConstants.ACTION_UPDATE_CREDENTIALS;
import static mega.privacy.android.app.constants.BroadcastConstants.ACTION_UPDATE_CU;
import static mega.privacy.android.app.constants.BroadcastConstants.ACTION_UPDATE_DISABLE_CU_SETTING;
import static mega.privacy.android.app.constants.BroadcastConstants.ACTION_UPDATE_DISABLE_CU_UI_SETTING;
import static mega.privacy.android.app.constants.BroadcastConstants.ACTION_UPDATE_FIRST_NAME;
import static mega.privacy.android.app.constants.BroadcastConstants.ACTION_UPDATE_LAST_NAME;
import static mega.privacy.android.app.constants.BroadcastConstants.ACTION_UPDATE_NICKNAME;
import static mega.privacy.android.app.constants.BroadcastConstants.ACTION_UPDATE_PUSH_NOTIFICATION_SETTING;
import static mega.privacy.android.app.constants.BroadcastConstants.BROADCAST_ACTION_INTENT_CU_ATTR_CHANGE;
import static mega.privacy.android.app.constants.BroadcastConstants.BROADCAST_ACTION_INTENT_FILTER_CONTACT_UPDATE;
import static mega.privacy.android.app.constants.BroadcastConstants.BROADCAST_ACTION_INTENT_TRANSFER_UPDATE;
import static mega.privacy.android.app.constants.BroadcastConstants.BROADCAST_ACTION_TRANSFER_FINISH;
import static mega.privacy.android.app.constants.BroadcastConstants.COMPLETED_TRANSFER;
import static mega.privacy.android.app.constants.BroadcastConstants.EXTRA_USER_HANDLE;
import static mega.privacy.android.app.constants.BroadcastConstants.INVALID_ACTION;
import static mega.privacy.android.app.constants.BroadcastConstants.PENDING_TRANSFERS;
import static mega.privacy.android.app.constants.BroadcastConstants.PROGRESS;
import static mega.privacy.android.app.constants.EventConstants.EVENT_2FA_UPDATED;
import static mega.privacy.android.app.constants.EventConstants.EVENT_CALL_ON_HOLD_CHANGE;
import static mega.privacy.android.app.constants.EventConstants.EVENT_CALL_STATUS_CHANGE;
import static mega.privacy.android.app.constants.EventConstants.EVENT_FINISH_ACTIVITY;
import static mega.privacy.android.app.constants.EventConstants.EVENT_MY_BACKUPS_FOLDER_CHANGED;
import static mega.privacy.android.app.constants.EventConstants.EVENT_NETWORK_CHANGE;
import static mega.privacy.android.app.constants.EventConstants.EVENT_REFRESH;
import static mega.privacy.android.app.constants.EventConstants.EVENT_REFRESH_PHONE_NUMBER;
import static mega.privacy.android.app.constants.EventConstants.EVENT_SESSION_ON_HOLD_CHANGE;
import static mega.privacy.android.app.constants.EventConstants.EVENT_UPDATE_VIEW_MODE;
import static mega.privacy.android.app.constants.EventConstants.EVENT_USER_EMAIL_UPDATED;
import static mega.privacy.android.app.constants.EventConstants.EVENT_USER_NAME_UPDATED;
import static mega.privacy.android.app.constants.IntentConstants.ACTION_OPEN_ACHIEVEMENTS;
import static mega.privacy.android.app.constants.IntentConstants.EXTRA_ACCOUNT_TYPE;
import static mega.privacy.android.app.constants.IntentConstants.EXTRA_ASK_PERMISSIONS;
import static mega.privacy.android.app.constants.IntentConstants.EXTRA_FIRST_LOGIN;
import static mega.privacy.android.app.constants.IntentConstants.EXTRA_NEW_ACCOUNT;
import static mega.privacy.android.app.constants.IntentConstants.EXTRA_UPGRADE_ACCOUNT;
import static mega.privacy.android.app.fragments.settingsFragments.startSceen.util.StartScreenUtil.CHAT_BNV;
import static mega.privacy.android.app.fragments.settingsFragments.startSceen.util.StartScreenUtil.CLOUD_DRIVE_BNV;
import static mega.privacy.android.app.fragments.settingsFragments.startSceen.util.StartScreenUtil.HOME_BNV;
import static mega.privacy.android.app.fragments.settingsFragments.startSceen.util.StartScreenUtil.NO_BNV;
import static mega.privacy.android.app.fragments.settingsFragments.startSceen.util.StartScreenUtil.PHOTOS_BNV;
import static mega.privacy.android.app.fragments.settingsFragments.startSceen.util.StartScreenUtil.SHARED_ITEMS_BNV;
import static mega.privacy.android.app.fragments.settingsFragments.startSceen.util.StartScreenUtil.getStartBottomNavigationItem;
import static mega.privacy.android.app.fragments.settingsFragments.startSceen.util.StartScreenUtil.getStartDrawerItem;
import static mega.privacy.android.app.fragments.settingsFragments.startSceen.util.StartScreenUtil.setStartScreenTimeStamp;
import static mega.privacy.android.app.fragments.settingsFragments.startSceen.util.StartScreenUtil.shouldCloseApp;
import static mega.privacy.android.app.lollipop.FileInfoActivityLollipop.NODE_HANDLE;
import static mega.privacy.android.app.lollipop.PermissionsFragment.PERMISSIONS_FRAGMENT;
import static mega.privacy.android.app.modalbottomsheet.ModalBottomSheetUtil.isBottomSheetDialogShown;
import static mega.privacy.android.app.modalbottomsheet.UploadBottomSheetDialogFragment.GENERAL_UPLOAD;
import static mega.privacy.android.app.modalbottomsheet.UploadBottomSheetDialogFragment.HOMEPAGE_UPLOAD;
import static mega.privacy.android.app.sync.fileBackups.FileBackupManager.BackupDialogState.BACKUP_DIALOG_SHOW_CONFIRM;
import static mega.privacy.android.app.sync.fileBackups.FileBackupManager.BackupDialogState.BACKUP_DIALOG_SHOW_NONE;
import static mega.privacy.android.app.sync.fileBackups.FileBackupManager.BackupDialogState.BACKUP_DIALOG_SHOW_WARNING;
import static mega.privacy.android.app.sync.fileBackups.FileBackupManager.OperationType.OPERATION_EXECUTE;
import static mega.privacy.android.app.utils.AlertDialogUtil.dismissAlertDialogIfExists;
import static mega.privacy.android.app.utils.AlertDialogUtil.isAlertDialogShown;
import static mega.privacy.android.app.utils.AlertsAndWarnings.askForCustomizedPlan;
import static mega.privacy.android.app.utils.AlertsAndWarnings.showForeignStorageOverQuotaWarningDialog;
import static mega.privacy.android.app.utils.AlertsAndWarnings.showOverDiskQuotaPaywallWarning;
import static mega.privacy.android.app.utils.AvatarUtil.getColorAvatar;
import static mega.privacy.android.app.utils.AvatarUtil.getDefaultAvatar;
import static mega.privacy.android.app.utils.CacheFolderManager.TEMPORAL_FOLDER;
import static mega.privacy.android.app.utils.CacheFolderManager.buildAvatarFile;
import static mega.privacy.android.app.utils.CacheFolderManager.createCacheFolders;
import static mega.privacy.android.app.utils.CacheFolderManager.getCacheFolder;
import static mega.privacy.android.app.utils.CallUtil.checkPermissionsCall;
import static mega.privacy.android.app.utils.CallUtil.hideCallMenuItem;
import static mega.privacy.android.app.utils.CallUtil.hideCallWidget;
import static mega.privacy.android.app.utils.CallUtil.isChatConnectedInOrderToInitiateACall;
import static mega.privacy.android.app.utils.CallUtil.isMeetingEnded;
import static mega.privacy.android.app.utils.CallUtil.isNecessaryDisableLocalCamera;
import static mega.privacy.android.app.utils.CallUtil.openMeetingToCreate;
import static mega.privacy.android.app.utils.CallUtil.participatingInACall;
import static mega.privacy.android.app.utils.CallUtil.returnActiveCall;
import static mega.privacy.android.app.utils.CallUtil.setCallMenuItem;
import static mega.privacy.android.app.utils.CallUtil.showCallLayout;
import static mega.privacy.android.app.utils.CallUtil.showConfirmationInACall;
import static mega.privacy.android.app.utils.CallUtil.showConfirmationOpenCamera;
import static mega.privacy.android.app.utils.CallUtil.startCallWithChatOnline;
import static mega.privacy.android.app.utils.CameraUploadUtil.backupTimestampsAndFolderHandle;
import static mega.privacy.android.app.utils.CameraUploadUtil.disableCameraUploadSettingProcess;
import static mega.privacy.android.app.utils.CameraUploadUtil.disableMediaUploadProcess;
import static mega.privacy.android.app.utils.CameraUploadUtil.getPrimaryFolderHandle;
import static mega.privacy.android.app.utils.CameraUploadUtil.getSecondaryFolderHandle;
import static mega.privacy.android.app.utils.ChatUtil.StatusIconLocation;
import static mega.privacy.android.app.utils.ChatUtil.createMuteNotificationsChatAlertDialog;
import static mega.privacy.android.app.utils.ChatUtil.getGeneralNotification;
import static mega.privacy.android.app.utils.ChatUtil.getTitleChat;
import static mega.privacy.android.app.utils.ColorUtils.tintIcon;
import static mega.privacy.android.app.utils.Constants.*;
import static mega.privacy.android.app.utils.ConstantsUrl.RECOVERY_URL;
import static mega.privacy.android.app.utils.DBUtil.resetAccountDetailsTimeStamp;
import static mega.privacy.android.app.utils.FileUtil.JPG_EXTENSION;
import static mega.privacy.android.app.utils.FileUtil.OLD_MK_FILE;
import static mega.privacy.android.app.utils.FileUtil.OLD_RK_FILE;
import static mega.privacy.android.app.utils.FileUtil.buildExternalStorageFile;
import static mega.privacy.android.app.utils.FileUtil.createTemporalTextFile;
import static mega.privacy.android.app.utils.FileUtil.getRecoveryKeyFileName;
import static mega.privacy.android.app.utils.FileUtil.isFileAvailable;
import static mega.privacy.android.app.utils.JobUtil.cancelAllUploads;
import static mega.privacy.android.app.utils.JobUtil.startCameraUploadService;
import static mega.privacy.android.app.utils.JobUtil.startCameraUploadServiceIgnoreAttr;
import static mega.privacy.android.app.utils.JobUtil.stopRunningCameraUploadService;
import static mega.privacy.android.app.utils.LogUtil.logDebug;
import static mega.privacy.android.app.utils.LogUtil.logError;
import static mega.privacy.android.app.utils.LogUtil.logInfo;
import static mega.privacy.android.app.utils.LogUtil.logWarning;
import static mega.privacy.android.app.utils.LogUtil.resetLoggerSDK;
import static mega.privacy.android.app.utils.MegaApiUtils.calculateDeepBrowserTreeIncoming;
import static mega.privacy.android.app.utils.MegaNodeDialogUtil.ACTION_BACKUP_FAB;
import static mega.privacy.android.app.utils.MegaNodeDialogUtil.ACTION_BACKUP_SHARE_FOLDER;
import static mega.privacy.android.app.utils.MegaNodeDialogUtil.ACTION_MOVE_TO_BACKUP;
import static mega.privacy.android.app.utils.MegaNodeDialogUtil.BACKUP_ACTION_TYPE;
import static mega.privacy.android.app.utils.MegaNodeDialogUtil.BACKUP_DIALOG_WARN;
import static mega.privacy.android.app.utils.MegaNodeDialogUtil.BACKUP_HANDLED_ITEM;
import static mega.privacy.android.app.utils.MegaNodeDialogUtil.BACKUP_HANDLED_NODE;
import static mega.privacy.android.app.utils.MegaNodeDialogUtil.BACKUP_NODE_TYPE;
import static mega.privacy.android.app.utils.MegaNodeDialogUtil.IS_NEW_TEXT_FILE_SHOWN;
import static mega.privacy.android.app.utils.MegaNodeDialogUtil.NEW_TEXT_FILE_TEXT;
import static mega.privacy.android.app.utils.MegaNodeDialogUtil.checkNewTextFileDialogState;
import static mega.privacy.android.app.utils.MegaNodeDialogUtil.showRenameNodeDialog;
import static mega.privacy.android.app.utils.MegaNodeUtil.isNodeInRubbish;
import static mega.privacy.android.app.utils.MegaNodeUtil.showTakenDownNodeActionNotAvailableDialog;
import static mega.privacy.android.app.utils.MegaProgressDialogUtil.createProgressDialog;
import static mega.privacy.android.app.utils.MegaProgressDialogUtil.showProcessFileDialog;
import static mega.privacy.android.app.utils.MegaTransferUtils.isBackgroundTransfer;
import static mega.privacy.android.app.utils.OfflineUtils.removeInitialOfflinePath;
import static mega.privacy.android.app.utils.OfflineUtils.removeOffline;
import static mega.privacy.android.app.utils.OfflineUtils.saveOffline;
import static mega.privacy.android.app.utils.TextUtil.isTextEmpty;
import static mega.privacy.android.app.utils.TimeUtils.getHumanizedTime;
import static mega.privacy.android.app.utils.UploadUtil.chooseFiles;
import static mega.privacy.android.app.utils.UploadUtil.chooseFolder;
import static mega.privacy.android.app.utils.UploadUtil.getFolder;
import static mega.privacy.android.app.utils.UploadUtil.uploadTakePicture;
import static mega.privacy.android.app.utils.Util.ONTRANSFERUPDATE_REFRESH_MILLIS;
import static mega.privacy.android.app.utils.Util.canVoluntaryVerifyPhoneNumber;
import static mega.privacy.android.app.utils.Util.checkTakePicture;
import static mega.privacy.android.app.utils.Util.dp2px;
import static mega.privacy.android.app.utils.Util.getSizeString;
import static mega.privacy.android.app.utils.Util.getSizeStringGBBased;
import static mega.privacy.android.app.utils.Util.getVersion;
import static mega.privacy.android.app.utils.Util.hideKeyboard;
import static mega.privacy.android.app.utils.Util.hideKeyboardView;
import static mega.privacy.android.app.utils.Util.isOnline;
import static mega.privacy.android.app.utils.Util.isScreenInPortrait;
import static mega.privacy.android.app.utils.Util.isTablet;
import static mega.privacy.android.app.utils.Util.matchRegexs;
import static mega.privacy.android.app.utils.Util.mutateIconSecondary;
import static mega.privacy.android.app.utils.Util.resetActionBar;
import static mega.privacy.android.app.utils.Util.scaleHeightPx;
import static mega.privacy.android.app.utils.Util.scaleWidthPx;
import static mega.privacy.android.app.utils.Util.setStatusBarColor;
import static mega.privacy.android.app.utils.Util.showAlert;
import static mega.privacy.android.app.utils.Util.showMessageRandom;
import static mega.privacy.android.app.utils.billing.PaymentUtils.updateSubscriptionLevel;
import static mega.privacy.android.app.utils.permission.PermissionUtils.hasPermissions;
import static mega.privacy.android.app.utils.permission.PermissionUtils.requestPermission;
import static nz.mega.sdk.MegaApiJava.BUSINESS_STATUS_EXPIRED;
import static nz.mega.sdk.MegaApiJava.BUSINESS_STATUS_GRACE_PERIOD;
import static nz.mega.sdk.MegaApiJava.INVALID_HANDLE;
import static nz.mega.sdk.MegaApiJava.ORDER_DEFAULT_ASC;
import static nz.mega.sdk.MegaApiJava.STORAGE_STATE_PAYWALL;
import static nz.mega.sdk.MegaApiJava.USER_ATTR_MY_BACKUPS_FOLDER;
import static nz.mega.sdk.MegaChatApiJava.MEGACHAT_INVALID_HANDLE;
import static nz.mega.sdk.MegaShare.ACCESS_READ;

import android.Manifest;
import android.animation.Animator;
import android.animation.AnimatorListenerAdapter;
import android.animation.AnimatorSet;
import android.animation.ObjectAnimator;
import android.annotation.SuppressLint;
import android.app.Activity;
import android.app.NotificationManager;
import android.app.SearchManager;
import android.content.BroadcastReceiver;
import android.content.ComponentCallbacks2;
import android.content.Context;
import android.content.DialogInterface;
import android.content.Intent;
import android.content.IntentFilter;
import android.content.pm.ActivityInfo;
import android.content.pm.PackageManager;
import android.database.Cursor;
import android.graphics.Bitmap;
import android.graphics.Color;
import android.graphics.drawable.Drawable;
import android.net.Uri;
import android.os.Build;
import android.os.Bundle;
import android.os.Handler;
import android.os.Looper;
import android.provider.ContactsContract;
import android.text.Editable;
import android.text.Html;
import android.text.Layout;
import android.text.Spanned;
import android.text.TextUtils;
import android.text.TextWatcher;
import android.util.DisplayMetrics;
import android.util.Pair;
import android.view.Display;
import android.view.Gravity;
import android.view.KeyEvent;
import android.view.LayoutInflater;
import android.view.Menu;
import android.view.MenuInflater;
import android.view.MenuItem;
import android.view.View;
import android.view.View.OnClickListener;
import android.view.ViewGroup;
import android.view.ViewTreeObserver;
import android.view.Window;
import android.view.inputmethod.EditorInfo;
import android.view.inputmethod.InputMethodManager;
import android.widget.Button;
import android.widget.Chronometer;
import android.widget.EditText;
import android.widget.ImageView;
import android.widget.LinearLayout;
import android.widget.ProgressBar;
import android.widget.RelativeLayout;
import android.widget.TextView;

import androidx.annotation.NonNull;
import androidx.appcompat.app.ActionBar;
import androidx.appcompat.app.AlertDialog;
import androidx.appcompat.widget.SearchView;
import androidx.coordinatorlayout.widget.CoordinatorLayout;
import androidx.core.app.ActivityCompat;
import androidx.core.app.NotificationManagerCompat;
import androidx.core.content.ContextCompat;
import androidx.core.content.res.ResourcesCompat;
import androidx.core.text.HtmlCompat;
import androidx.core.view.MenuItemCompat;
import androidx.drawerlayout.widget.DrawerLayout;
import androidx.fragment.app.Fragment;
import androidx.fragment.app.FragmentContainerView;
import androidx.fragment.app.FragmentManager;
import androidx.fragment.app.FragmentTransaction;
import androidx.lifecycle.Lifecycle;
import androidx.lifecycle.Observer;
import androidx.navigation.NavController;
import androidx.navigation.NavOptions;
import androidx.navigation.fragment.NavHostFragment;
import androidx.viewpager.widget.ViewPager;

import com.google.android.material.appbar.AppBarLayout;
import com.google.android.material.appbar.MaterialToolbar;
import com.google.android.material.bottomnavigation.BottomNavigationItemView;
import com.google.android.material.bottomnavigation.BottomNavigationMenuView;
import com.google.android.material.bottomnavigation.BottomNavigationView;
import com.google.android.material.bottomsheet.BottomSheetDialogFragment;
import com.google.android.material.dialog.MaterialAlertDialogBuilder;
import com.google.android.material.floatingactionbutton.FloatingActionButton;
import com.google.android.material.navigation.NavigationView;
import com.google.android.material.navigation.NavigationView.OnNavigationItemSelectedListener;
import com.google.android.material.tabs.TabLayout;
import com.ittianyu.bottomnavigationviewex.BottomNavigationViewEx;
import com.jeremyliao.liveeventbus.LiveEventBus;

import org.jetbrains.annotations.NotNull;

import java.io.File;
import java.io.FileNotFoundException;
import java.io.IOException;
import java.io.InputStream;
import java.util.ArrayList;
import java.util.Calendar;
import java.util.Collections;
import java.util.List;
import java.util.ListIterator;
import java.util.Locale;

import javax.inject.Inject;

import dagger.hilt.android.AndroidEntryPoint;
import io.reactivex.rxjava3.android.schedulers.AndroidSchedulers;
import io.reactivex.rxjava3.disposables.CompositeDisposable;
import io.reactivex.rxjava3.schedulers.Schedulers;
import kotlin.Unit;
import mega.privacy.android.app.AndroidCompletedTransfer;
import mega.privacy.android.app.BusinessExpiredAlertActivity;
import mega.privacy.android.app.DatabaseHandler;
import mega.privacy.android.app.DownloadService;
import mega.privacy.android.app.MegaApplication;
import mega.privacy.android.app.MegaAttributes;
import mega.privacy.android.app.MegaContactAdapter;
import mega.privacy.android.app.MegaOffline;
import mega.privacy.android.app.MegaPreferences;
import mega.privacy.android.app.OpenPasswordLinkActivity;
import mega.privacy.android.app.Product;
import mega.privacy.android.app.R;
import mega.privacy.android.app.ShareInfo;
import mega.privacy.android.app.TransfersManagementActivity;
import mega.privacy.android.app.UploadService;
import mega.privacy.android.app.UserCredentials;
import mega.privacy.android.app.activities.OfflineFileInfoActivity;
import mega.privacy.android.app.activities.WebViewActivity;
import mega.privacy.android.app.components.CustomViewPager;
import mega.privacy.android.app.components.RoundedImageView;
import mega.privacy.android.app.components.attacher.MegaAttacher;
import mega.privacy.android.app.components.saver.NodeSaver;
import mega.privacy.android.app.components.transferWidget.TransfersManagement;
import mega.privacy.android.app.components.twemoji.EmojiTextView;
import mega.privacy.android.app.contacts.ContactsActivity;
import mega.privacy.android.app.contacts.usecase.InviteContactUseCase;
import mega.privacy.android.app.databinding.FabMaskChatLayoutBinding;
import mega.privacy.android.app.exportRK.ExportRecoveryKeyActivity;
import mega.privacy.android.app.featuretoggle.SettingsFragmentRefactorToggle;
import mega.privacy.android.app.fragments.homepage.HomepageSearchable;
import mega.privacy.android.app.fragments.homepage.documents.DocumentsFragment;
import mega.privacy.android.app.fragments.homepage.main.HomepageFragment;
import mega.privacy.android.app.fragments.homepage.main.HomepageFragmentDirections;
import mega.privacy.android.app.fragments.managerFragments.LinksFragment;
import mega.privacy.android.app.fragments.managerFragments.cu.CustomHideBottomViewOnScrollBehaviour;
import mega.privacy.android.app.fragments.managerFragments.cu.PhotosFragment;
import mega.privacy.android.app.fragments.offline.OfflineFragment;
import mega.privacy.android.app.fragments.recent.RecentsFragment;
import mega.privacy.android.app.fragments.settingsFragments.cookie.CookieDialogHandler;
import mega.privacy.android.app.gallery.ui.MediaDiscoveryFragment;
import mega.privacy.android.app.generalusecase.FilePrepareUseCase;
import mega.privacy.android.app.globalmanagement.MyAccountInfo;
import mega.privacy.android.app.globalmanagement.SortOrderManagement;
import mega.privacy.android.app.interfaces.ActionNodeCallback;
import mega.privacy.android.app.interfaces.ChatManagementCallback;
import mega.privacy.android.app.interfaces.MeetingBottomSheetDialogActionListener;
import mega.privacy.android.app.interfaces.SnackbarShower;
import mega.privacy.android.app.interfaces.UploadBottomSheetDialogActionListener;
import mega.privacy.android.app.listeners.CancelTransferListener;
import mega.privacy.android.app.listeners.ExportListener;
import mega.privacy.android.app.listeners.GetAttrUserListener;
import mega.privacy.android.app.listeners.LoadPreviewListener;
import mega.privacy.android.app.listeners.RemoveFromChatRoomListener;
import mega.privacy.android.app.lollipop.adapters.SharesPageAdapter;
import mega.privacy.android.app.lollipop.adapters.TransfersPageAdapter;
import mega.privacy.android.app.lollipop.controllers.AccountController;
import mega.privacy.android.app.lollipop.controllers.ContactController;
import mega.privacy.android.app.lollipop.controllers.NodeController;
import mega.privacy.android.app.lollipop.listeners.CreateGroupChatWithPublicLink;
import mega.privacy.android.app.lollipop.listeners.FabButtonListener;
import mega.privacy.android.app.lollipop.managerSections.CompletedTransfersFragmentLollipop;
import mega.privacy.android.app.lollipop.managerSections.FileBrowserFragmentLollipop;
import mega.privacy.android.app.lollipop.managerSections.InboxFragmentLollipop;
import mega.privacy.android.app.lollipop.managerSections.IncomingSharesFragmentLollipop;
import mega.privacy.android.app.lollipop.managerSections.NotificationsFragmentLollipop;
import mega.privacy.android.app.lollipop.managerSections.OutgoingSharesFragmentLollipop;
import mega.privacy.android.app.lollipop.managerSections.RubbishBinFragmentLollipop;
import mega.privacy.android.app.lollipop.managerSections.SearchFragmentLollipop;
import mega.privacy.android.app.lollipop.managerSections.SettingsFragmentLollipop;
import mega.privacy.android.app.lollipop.managerSections.TransfersFragmentLollipop;
import mega.privacy.android.app.lollipop.managerSections.TurnOnNotificationsFragment;
import mega.privacy.android.app.lollipop.managerSections.settings.Settings;
import mega.privacy.android.app.lollipop.megachat.BadgeDrawerArrowDrawable;
import mega.privacy.android.app.lollipop.megachat.ChatActivityLollipop;
import mega.privacy.android.app.lollipop.megachat.RecentChatsFragmentLollipop;
import mega.privacy.android.app.lollipop.qrcode.QRCodeActivity;
import mega.privacy.android.app.lollipop.qrcode.ScanCodeFragment;
import mega.privacy.android.app.lollipop.tasks.CheckOfflineNodesTask;
import mega.privacy.android.app.lollipop.tasks.FillDBContactsTask;
import mega.privacy.android.app.mediaplayer.miniplayer.MiniAudioPlayerController;
import mega.privacy.android.app.meeting.fragments.MeetingHasEndedDialogFragment;
import mega.privacy.android.app.meeting.fragments.MeetingParticipantBottomSheetDialogFragment;
import mega.privacy.android.app.modalbottomsheet.ManageTransferBottomSheetDialogFragment;
import mega.privacy.android.app.modalbottomsheet.MeetingBottomSheetDialogFragment;
import mega.privacy.android.app.modalbottomsheet.NodeOptionsBottomSheetDialogFragment;
import mega.privacy.android.app.modalbottomsheet.OfflineOptionsBottomSheetDialogFragment;
import mega.privacy.android.app.modalbottomsheet.SortByBottomSheetDialogFragment;
import mega.privacy.android.app.modalbottomsheet.UploadBottomSheetDialogFragment;
import mega.privacy.android.app.modalbottomsheet.chatmodalbottomsheet.ChatBottomSheetDialogFragment;
import mega.privacy.android.app.modalbottomsheet.nodelabel.NodeLabelBottomSheetDialogFragment;
import mega.privacy.android.app.myAccount.MyAccountActivity;
import mega.privacy.android.app.myAccount.usecase.CheckPasswordReminderUseCase;
import mega.privacy.android.app.objects.PasscodeManagement;
import mega.privacy.android.app.presentation.settings.model.TargetPreference;
import mega.privacy.android.app.psa.Psa;
import mega.privacy.android.app.psa.PsaManager;
import mega.privacy.android.app.psa.PsaViewHolder;
import mega.privacy.android.app.service.iar.RatingHandlerImpl;
import mega.privacy.android.app.service.push.MegaMessageService;
import mega.privacy.android.app.smsVerification.SMSVerificationActivity;
import mega.privacy.android.app.sync.cusync.CuSyncManager;
import mega.privacy.android.app.sync.fileBackups.FileBackupManager;
import mega.privacy.android.app.upgradeAccount.UpgradeAccountActivity;
import mega.privacy.android.app.usecase.GetNodeUseCase;
import mega.privacy.android.app.usecase.MoveNodeUseCase;
import mega.privacy.android.app.usecase.RemoveNodeUseCase;
import mega.privacy.android.app.usecase.data.MoveRequestResult;
import mega.privacy.android.app.utils.AlertsAndWarnings;
import mega.privacy.android.app.utils.AvatarUtil;
import mega.privacy.android.app.utils.CallUtil;
import mega.privacy.android.app.utils.CameraUploadUtil;
import mega.privacy.android.app.utils.ChatUtil;
import mega.privacy.android.app.utils.ColorUtils;
import mega.privacy.android.app.utils.ContactUtil;
import mega.privacy.android.app.utils.LastShowSMSDialogTimeChecker;
import mega.privacy.android.app.utils.LinksUtil;
import mega.privacy.android.app.utils.MegaNodeDialogUtil;
import mega.privacy.android.app.utils.MegaNodeUtil;
import mega.privacy.android.app.utils.StringResourcesUtils;
import mega.privacy.android.app.utils.TextUtil;
import mega.privacy.android.app.utils.ThumbnailUtilsLollipop;
import mega.privacy.android.app.utils.TimeUtils;
import mega.privacy.android.app.utils.UploadUtil;
import mega.privacy.android.app.utils.Util;
import mega.privacy.android.app.utils.contacts.MegaContactGetter;
import mega.privacy.android.app.zippreview.ui.ZipBrowserActivity;
import nz.mega.documentscanner.DocumentScannerActivity;
import nz.mega.sdk.MegaAccountDetails;
import nz.mega.sdk.MegaAchievementsDetails;
import nz.mega.sdk.MegaApiAndroid;
import nz.mega.sdk.MegaApiJava;
import nz.mega.sdk.MegaChatApi;
import nz.mega.sdk.MegaChatApiAndroid;
import nz.mega.sdk.MegaChatApiJava;
import nz.mega.sdk.MegaChatCall;
import nz.mega.sdk.MegaChatError;
import nz.mega.sdk.MegaChatListItem;
import nz.mega.sdk.MegaChatListenerInterface;
import nz.mega.sdk.MegaChatPeerList;
import nz.mega.sdk.MegaChatPresenceConfig;
import nz.mega.sdk.MegaChatRequest;
import nz.mega.sdk.MegaChatRequestListenerInterface;
import nz.mega.sdk.MegaChatRoom;
import nz.mega.sdk.MegaContactRequest;
import nz.mega.sdk.MegaError;
import nz.mega.sdk.MegaEvent;
import nz.mega.sdk.MegaFolderInfo;
import nz.mega.sdk.MegaGlobalListenerInterface;
import nz.mega.sdk.MegaNode;
import nz.mega.sdk.MegaRequest;
import nz.mega.sdk.MegaRequestListenerInterface;
import nz.mega.sdk.MegaShare;
import nz.mega.sdk.MegaTransfer;
import nz.mega.sdk.MegaTransferData;
import nz.mega.sdk.MegaTransferListenerInterface;
import nz.mega.sdk.MegaUser;
import nz.mega.sdk.MegaUserAlert;

@AndroidEntryPoint
@SuppressWarnings("deprecation")
public class ManagerActivityLollipop extends TransfersManagementActivity
		implements MegaRequestListenerInterface, MegaChatListenerInterface,
		MegaChatRequestListenerInterface, OnNavigationItemSelectedListener,
		MegaGlobalListenerInterface, MegaTransferListenerInterface, OnClickListener,
		BottomNavigationView.OnNavigationItemSelectedListener, UploadBottomSheetDialogActionListener,
		ChatManagementCallback, ActionNodeCallback, SnackbarShower,
		MeetingBottomSheetDialogActionListener, LoadPreviewListener.OnPreviewLoadedCallback {

    private static final String TRANSFER_OVER_QUOTA_SHOWN = "TRANSFER_OVER_QUOTA_SHOWN";

    public static final String TRANSFERS_TAB = "TRANSFERS_TAB";
    private static final String SEARCH_SHARED_TAB = "SEARCH_SHARED_TAB";
    private static final String SEARCH_DRAWER_ITEM = "SEARCH_DRAWER_ITEM";
    private static final String BOTTOM_ITEM_BEFORE_OPEN_FULLSCREEN_OFFLINE = "BOTTOM_ITEM_BEFORE_OPEN_FULLSCREEN_OFFLINE";

    private static final String BUSINESS_GRACE_ALERT_SHOWN = "BUSINESS_GRACE_ALERT_SHOWN";
    private static final String BUSINESS_CU_ALERT_SHOWN = "BUSINESS_CU_ALERT_SHOWN";

    private static final String DEEP_BROWSER_TREE_LINKS = "DEEP_BROWSER_TREE_LINKS";
    private static final String PARENT_HANDLE_LINKS = "PARENT_HANDLE_LINKS";
    public static final String NEW_CREATION_ACCOUNT = "NEW_CREATION_ACCOUNT";
    public static final String JOINING_CHAT_LINK = "JOINING_CHAT_LINK";
    public static final String LINK_JOINING_CHAT_LINK = "LINK_JOINING_CHAT_LINK";
    private static final String PROCESS_FILE_DIALOG_SHOWN = "PROGRESS_DIALOG_SHOWN";
    private static final String OPEN_LINK_DIALOG_SHOWN = "OPEN_LINK_DIALOG_SHOWN";
    private static final String OPEN_LINK_TEXT = "OPEN_LINK_TEXT";
    private static final String OPEN_LINK_ERROR = "OPEN_LINK_ERROR";

    public static final int ERROR_TAB = -1;
    public static final int INCOMING_TAB = 0;
    public static final int OUTGOING_TAB = 1;
    public static final int LINKS_TAB = 2;
    public static final int PENDING_TAB = 0;
    public static final int COMPLETED_TAB = 1;

    // 8dp + 56dp(Fab's size) + 8dp
    public static final int TRANSFER_WIDGET_MARGIN_BOTTOM = 72;

    /**
     * The causes of elevating the app bar
     */
    public static final int ELEVATION_SCROLL = 0x01;
    public static final int ELEVATION_CALL_IN_PROGRESS = 0x02;
    /**
     * The cause bitmap of elevating the app bar
     */
    private int mElevationCause;
    /**
     * True if any TabLayout is visible
     */
    private boolean mShowAnyTabLayout;

    private LastShowSMSDialogTimeChecker smsDialogTimeChecker;

    @Inject
    CheckPasswordReminderUseCase checkPasswordReminderUseCase;
    @Inject
    CookieDialogHandler cookieDialogHandler;
    @Inject
    SortOrderManagement sortOrderManagement;
    @Inject
    MyAccountInfo myAccountInfo;
    @Inject
    InviteContactUseCase inviteContactUseCase;
    @Inject
    FilePrepareUseCase filePrepareUseCase;
    @Inject
    PasscodeManagement passcodeManagement;
    @Inject
    MoveNodeUseCase moveNodeUseCase;
    @Inject
    RemoveNodeUseCase removeNodeUseCase;
    @Inject
    GetNodeUseCase getNodeUseCase;

    public ArrayList<Integer> transfersInProgress;
    public MegaTransferData transferData;

    public long transferCallback = 0;

    //GET PRO ACCOUNT PANEL
    LinearLayout getProLayout = null;
    TextView getProText;
    TextView leftCancelButton;
    TextView rightUpgradeButton;
    Button addPhoneNumberButton;
    TextView addPhoneNumberLabel;
    FloatingActionButton fabButton;
    FloatingActionButton fabMaskButton;

    MegaNode inboxNode = null;

    MegaNode rootNode = null;

    NodeController nC;
    ContactController cC;
    AccountController aC;

    private final MegaAttacher nodeAttacher = new MegaAttacher(this);
    private final NodeSaver nodeSaver = new NodeSaver(this, this, this,
            AlertsAndWarnings.showSaveToDeviceConfirmDialog(this));

    private AndroidCompletedTransfer selectedTransfer;
    MegaNode selectedNode;
    MegaOffline selectedOfflineNode;
    MegaContactAdapter selectedUser;
    MegaContactRequest selectedRequest;

    public long selectedChatItemId;

    private BadgeDrawerArrowDrawable badgeDrawable;

    MegaPreferences prefs = null;
    MegaAttributes attr = null;
    static ManagerActivityLollipop managerActivity = null;
    MegaApplication app = null;
    MegaApiAndroid megaApi;
    MegaChatApiAndroid megaChatApi;
    Handler handler;
    DisplayMetrics outMetrics;
    FragmentContainerView fragmentContainer;
    ActionBar aB;
    MaterialToolbar toolbar;
    AppBarLayout abL;

    int selectedAccountType;

    ShareInfo infoManager;
    MegaNode parentNodeManager;

    boolean firstNavigationLevel = true;
    public DrawerLayout drawerLayout;
    ArrayList<MegaUser> contacts = new ArrayList<>();
    ArrayList<MegaUser> visibleContacts = new ArrayList<>();

    public boolean openFolderRefresh = false;

    public boolean openSettingsStartScreen;
    public boolean openSettingsStorage = false;
    public boolean openSettingsQR = false;
    boolean newAccount = false;
    public boolean newCreationAccount;

    private int storageState = MegaApiJava.STORAGE_STATE_UNKNOWN; //Default value
    private int storageStateFromBroadcast = MegaApiJava.STORAGE_STATE_UNKNOWN; //Default value
    private boolean showStorageAlertWithDelay;

    private boolean isStorageStatusDialogShown = false;

    private boolean isTransferOverQuotaWarningShown;
    private AlertDialog transferOverQuotaWarning;
    private AlertDialog confirmationTransfersDialog;

    private AlertDialog reconnectDialog;
    private AlertDialog inviteContactDialog;

    private RelativeLayout navigationDrawerAddPhoneContainer;
    int orientationSaved;

    private boolean isSMSDialogShowing;
    private final static String STATE_KEY_SMS_DIALOG = "isSMSDialogShowing";

    // Determine if open this activity from meeting page, if true, will finish this activity when user click back icon
    private boolean isFromMeeting = false;

    private static final String STATE_KEY_IS_IN_MD_MODE = "isInMDMode";
    // Determine if in Media discovery page, if it is true, it must in CD drawerItem tab
    private boolean isInMDMode = false;

    public enum FragmentTag {
        CLOUD_DRIVE, HOMEPAGE, PHOTOS, INBOX, INCOMING_SHARES, OUTGOING_SHARES, SETTINGS, SEARCH, TRANSFERS, COMPLETED_TRANSFERS,
        RECENT_CHAT, RUBBISH_BIN, NOTIFICATIONS, TURN_ON_NOTIFICATIONS, PERMISSIONS, SMS_VERIFICATION,
        LINKS, MEDIA_DISCOVERY;

        public String getTag() {
            switch (this) {
                case CLOUD_DRIVE:
                    return "fbFLol";
                case HOMEPAGE:
                    return "fragmentHomepage";
                case RUBBISH_BIN:
                    return "rubbishBinFLol";
                case PHOTOS:
                    return "photosF";
                case INBOX:
                    return "iFLol";
                case INCOMING_SHARES:
                    return "isF";
                case OUTGOING_SHARES:
                    return "osF";
                case SETTINGS:
                    return "sttF";
                case SEARCH:
                    return "sFLol";
                case TRANSFERS:
                    return "android:switcher:" + R.id.transfers_tabs_pager + ":" + 0;
                case COMPLETED_TRANSFERS:
                    return "android:switcher:" + R.id.transfers_tabs_pager + ":" + 1;
                case RECENT_CHAT:
                    return "rChat";
                case NOTIFICATIONS:
                    return "notificFragment";
                case TURN_ON_NOTIFICATIONS:
                    return "tonF";
                case PERMISSIONS:
                    return "pF";
                case SMS_VERIFICATION:
                    return "svF";
                case LINKS:
                    return "lF";
                case MEDIA_DISCOVERY:
                    return "mdF";
            }
            return null;
        }
    }

    public enum DrawerItem {
        CLOUD_DRIVE, PHOTOS, HOMEPAGE, CHAT, SHARED_ITEMS, NOTIFICATIONS,
        SETTINGS, INBOX, SEARCH, TRANSFERS, RUBBISH_BIN, ASK_PERMISSIONS;

        public String getTitle(Context context) {
            switch (this) {
                case CLOUD_DRIVE:
                    return context.getString(R.string.section_cloud_drive);
                case PHOTOS:
                    return context.getString(R.string.sortby_type_photo_first);
                case INBOX:
                    return context.getString(R.string.section_inbox);
                case SHARED_ITEMS:
                    return context.getString(R.string.title_shared_items);
                case SETTINGS:
                    return context.getString(R.string.action_settings);
                case SEARCH:
                    return context.getString(R.string.action_search);
                case TRANSFERS:
                    return context.getString(R.string.section_transfers);
                case CHAT:
                    return context.getString(R.string.section_chat);
                case RUBBISH_BIN:
                    return context.getString(R.string.section_rubbish_bin);
                case NOTIFICATIONS:
                    return context.getString(R.string.title_properties_chat_contact_notifications);
            }
            return null;
        }
    }

    public boolean turnOnNotifications = false;

    private int searchSharedTab = -1;
    private DrawerItem searchDrawerItem = null;
    private DrawerItem drawerItem;
    static MenuItem drawerMenuItem = null;
    LinearLayout fragmentLayout;
    BottomNavigationViewEx bNV;
    NavigationView nV;
    RelativeLayout usedSpaceLayout;
    private EmojiTextView nVDisplayName;
    TextView nVEmail;
    TextView businessLabel;
    RoundedImageView nVPictureProfile;
    TextView spaceTV;
    ProgressBar usedSpacePB;

    private MiniAudioPlayerController miniAudioPlayerController;

    private LinearLayout cuViewTypes;
    private TextView cuYearsButton;
    private TextView cuMonthsButton;
    private TextView cuDaysButton;
    private TextView cuAllButton;
    private LinearLayout cuLayout;
    private Button enableCUButton;
    private ProgressBar cuProgressBar;

    //Tabs in Shares
    private TabLayout tabLayoutShares;
    private SharesPageAdapter sharesPageAdapter;
    private CustomViewPager viewPagerShares;

    //Tabs in Transfers
    private TabLayout tabLayoutTransfers;
    private TransfersPageAdapter mTabsAdapterTransfers;
    private CustomViewPager viewPagerTransfers;

    private RelativeLayout callInProgressLayout;
    private Chronometer callInProgressChrono;
    private TextView callInProgressText;
    private LinearLayout microOffLayout;
    private LinearLayout videoOnLayout;

    boolean firstTimeAfterInstallation = true;
    SearchView searchView;
    public boolean searchExpand = false;
    private String searchQuery = "";
    public boolean textSubmitted = false;
    public boolean textsearchQuery = false;
    boolean isSearching = false;
    public int levelsSearch = -1;
    boolean openLink = false;

    long lastTimeOnTransferUpdate = Calendar.getInstance().getTimeInMillis();

    boolean firstLogin = false;
    private boolean askPermissions = false;
    private boolean isClearRubbishBin = false;

    boolean megaContacts = true;

    private HomepageScreen mHomepageScreen = HomepageScreen.HOMEPAGE;

    private enum HomepageScreen {
        HOMEPAGE, IMAGES, DOCUMENTS, AUDIO, VIDEO,
        FULLSCREEN_OFFLINE, OFFLINE_FILE_INFO, RECENT_BUCKET
    }

    public boolean isList = true;

    private long parentHandleBrowser;
    private long parentHandleRubbish;
    private long parentHandleIncoming;
    private long parentHandleLinks;
    private long parentHandleOutgoing;
    private long parentHandleSearch;
    private long parentHandleInbox;
    private String pathNavigationOffline;
    public int deepBrowserTreeIncoming = 0;
    public int deepBrowserTreeOutgoing = 0;
    private int deepBrowserTreeLinks;

    int indexShares = -1;
    int indexTransfers = -1;

    //LOLLIPOP FRAGMENTS
    private FileBrowserFragmentLollipop fbFLol;
    private RubbishBinFragmentLollipop rubbishBinFLol;
    private InboxFragmentLollipop iFLol;
    private IncomingSharesFragmentLollipop inSFLol;
    private OutgoingSharesFragmentLollipop outSFLol;
    private LinksFragment lF;
    private TransfersFragmentLollipop tFLol;
    private CompletedTransfersFragmentLollipop completedTFLol;
    private SearchFragmentLollipop sFLol;
    private Settings settingsFragment;
    private PhotosFragment cuFragment;
    private RecentChatsFragmentLollipop rChatFL;
    private NotificationsFragmentLollipop notificFragment;
    private TurnOnNotificationsFragment tonF;
    private PermissionsFragment pF;
    private SMSVerificationFragment svF;
    private MediaDiscoveryFragment mdF;

    private boolean mStopped = true;
    private int bottomItemBeforeOpenFullscreenOffline = INVALID_VALUE;
    private OfflineFragment fullscreenOfflineFragment;
    private OfflineFragment pagerOfflineFragment;
    private RecentsFragment pagerRecentsFragment;

    AlertDialog statusDialog;
    private AlertDialog processFileDialog;

    private AlertDialog permissionsDialog;
    private AlertDialog presenceStatusDialog;
    private AlertDialog alertNotPermissionsUpload;
    private AlertDialog clearRubbishBinDialog;
    private AlertDialog insertPassDialog;
    private AlertDialog changeUserAttributeDialog;
    private AlertDialog alertDialogStorageStatus;
    private AlertDialog alertDialogSMSVerification;
    private AlertDialog newTextFileDialog;

    private MenuItem searchMenuItem;
    private MenuItem enableSelectMenuItem;
    private MenuItem doNotDisturbMenuItem;
    private MenuItem clearRubbishBinMenuitem;
    private MenuItem cancelAllTransfersMenuItem;
    private MenuItem playTransfersMenuIcon;
    private MenuItem pauseTransfersMenuIcon;
    private MenuItem retryTransfers;
    private MenuItem clearCompletedTransfers;
    private MenuItem scanQRcodeMenuItem;
    private MenuItem returnCallMenuItem;
    private MenuItem openMeetingMenuItem;
    private MenuItem openLinkMenuItem;
    private Chronometer chronometerMenuItem;
    private LinearLayout layoutCallMenuItem;

    private int typesCameraPermission = INVALID_TYPE_PERMISSIONS;
    AlertDialog enable2FADialog;
    boolean isEnable2FADialogShown = false;
    Button enable2FAButton;
    Button skip2FAButton;

    private boolean is2FAEnabled = false;

    public boolean comesFromNotifications = false;
    public int comesFromNotificationsLevel = 0;
    public long comesFromNotificationHandle = -1;
    public long comesFromNotificationHandleSaved = -1;
    public int comesFromNotificationDeepBrowserTreeIncoming = -1;

    RelativeLayout myAccountHeader;
    ImageView contactStatus;
    RelativeLayout myAccountSection;
    RelativeLayout inboxSection;
    RelativeLayout contactsSection;
    RelativeLayout notificationsSection;
    private RelativeLayout rubbishBinSection;
    RelativeLayout settingsSection;
    Button upgradeAccount;
    TextView contactsSectionText;
    TextView notificationsSectionText;
    int bottomNavigationCurrentItem = -1;
    View chatBadge;
    View callBadge;

    private boolean joiningToChatLink;
    private String linkJoinToChatLink;

    private boolean onAskingPermissionsFragment = false;
    public boolean onAskingSMSVerificationFragment = false;

    private View mNavHostView;
    private NavController mNavController;
    private HomepageSearchable mHomepageSearchable;

    private Boolean initFabButtonShow = false;

    private Observer<Boolean> fabChangeObserver = isShow -> {
        if (drawerItem == DrawerItem.HOMEPAGE) {
            controlFabInHomepage(isShow);
        } else if (isInMDMode) {
            hideFabButton();
        } else {
            if (initFabButtonShow) {
                if (isShow) {
                    showFabButtonAfterScrolling();
                } else {
                    hideFabButtonWhenScrolling();
                }
            }
        }
    };

    private final Observer<Boolean> refreshAddPhoneNumberButtonObserver = new Observer<Boolean>() {
        @Override
        public void onChanged(Boolean aBoolean) {
            if (drawerLayout != null) {
                drawerLayout.closeDrawer(Gravity.LEFT);
            }
            refreshAddPhoneNumberButton();
        }
    };

    private final Observer<Boolean> fileBackupChangedObserver = change -> {
        if (change) {
            megaApi.getMyBackupsFolder(this);
        }
    };

    private boolean isBusinessGraceAlertShown;
    private AlertDialog businessGraceAlert;
    private boolean isBusinessCUAlertShown;
    private AlertDialog businessCUAlert;

    private BottomSheetDialogFragment bottomSheetDialogFragment;
    private PsaViewHolder psaViewHolder;

    private AlertDialog openLinkDialog;
    private boolean openLinkDialogIsErrorShown = false;
    private EditText openLinkText;
    private RelativeLayout openLinkError;
    private TextView openLinkErrorText;
    private Button openLinkOpenButton;
    private static final int LINK_DIALOG_MEETING = 1;
    private static final int LINK_DIALOG_CHAT = 2;
    private int chatLinkDialogType = LINK_DIALOG_CHAT;

    // for Meeting
    boolean isFabExpanded = false;
    private static long FAB_ANIM_DURATION = 200L;
    private static long FAB_MASK_OUT_DELAY = 200L;
    private static float ALPHA_TRANSPARENT = 0f;
    private static float ALPHA_OPAQUE = 1f;
    private static float FAB_DEFAULT_ANGEL = 0f;
    private static float FAB_ROTATE_ANGEL = 135f;
    private static String KEY_IS_FAB_EXPANDED = "isFabExpanded";
    private View fabMaskLayout;
    private ViewGroup windowContent;
    private final ArrayList<View> fabs = new ArrayList<>();
    // end for Meeting

    // Backup warning dialog
    private AlertDialog backupWarningDialog;
    private ArrayList<Long> backupHandleList;
    private int backupDialogType = BACKUP_DIALOG_SHOW_NONE;
    private Long backupNodeHandle;
    private int backupNodeType;
    private int backupActionType;

    /**
     * Broadcast to update the completed transfers tab.
     */
    private BroadcastReceiver transferFinishReceiver = new BroadcastReceiver() {
        @Override
        public void onReceive(Context context, Intent intent) {
            if (!isTransfersCompletedAdded()) {
                return;
            }

            if (intent == null || intent.getAction() == null
                    || !intent.getAction().equals(BROADCAST_ACTION_TRANSFER_FINISH)) {
                return;
            }

            AndroidCompletedTransfer completedTransfer = intent.getParcelableExtra(COMPLETED_TRANSFER);
            if (completedTransfer == null) {
                return;
            }

            completedTFLol.transferFinish(completedTransfer);
        }
    };


    /**
     * Broadcast to show a "transfer over quota" warning if it is on Transfers section.
     */
    private BroadcastReceiver transferOverQuotaUpdateReceiver = new BroadcastReceiver() {
        @Override
        public void onReceive(Context context, Intent intent) {
            updateWidget(intent);

            if (intent == null) return;

            if (intent.getAction() != null && intent.getAction().equals(ACTION_TRANSFER_OVER_QUOTA) && drawerItem == DrawerItem.TRANSFERS && isActivityInForeground()) {
                showTransfersTransferOverQuotaWarning();
            }

            if (MegaApplication.getTransfersManagement().thereAreFailedTransfers() && drawerItem == DrawerItem.TRANSFERS && getTabItemTransfers() == COMPLETED_TAB && !retryTransfers.isVisible()) {
                retryTransfers.setVisible(true);
            }
        }
    };

    private BroadcastReceiver chatArchivedReceiver = new BroadcastReceiver() {
        @Override
        public void onReceive(Context context, Intent intent) {
            if (intent == null) return;

            String title = intent.getStringExtra(CHAT_TITLE);
            if (title != null) {
                showSnackbar(SNACKBAR_TYPE, getString(R.string.success_archive_chat, title), -1);
            }
        }
    };

    private BroadcastReceiver updateMyAccountReceiver = new BroadcastReceiver() {
        @Override
        public void onReceive(Context context, Intent intent) {
            if (intent != null) {
                if (ACTION_STORAGE_STATE_CHANGED.equals(intent.getAction())) {
                    storageStateFromBroadcast = intent.getIntExtra(EXTRA_STORAGE_STATE, MegaApiJava.STORAGE_STATE_UNKNOWN);
                    if (!showStorageAlertWithDelay) {
                        checkStorageStatus(storageStateFromBroadcast != MegaApiJava.STORAGE_STATE_UNKNOWN ?
                                storageStateFromBroadcast : app.getStorageState(), false);
                    }
                    updateAccountDetailsVisibleInfo();
                    return;
                }

                int actionType = intent.getIntExtra(ACTION_TYPE, INVALID_ACTION);

                if (actionType == UPDATE_ACCOUNT_DETAILS) {
                    logDebug("BROADCAST TO UPDATE AFTER UPDATE_ACCOUNT_DETAILS");
                    if (isFinishing()) {
                        return;
                    }

                    updateAccountDetailsVisibleInfo();

                    if (megaApi.isBusinessAccount()) {
                        supportInvalidateOptionsMenu();
                    }
                } else if (actionType == UPDATE_PAYMENT_METHODS) {
                    logDebug("BROADCAST TO UPDATE AFTER UPDATE_PAYMENT_METHODS");
                }
            }
        }
    };

    private final BroadcastReceiver receiverUpdateOrder = new BroadcastReceiver() {
        @Override
        public void onReceive(Context context, Intent intent) {
            if (intent == null || !BROADCAST_ACTION_INTENT_UPDATE_ORDER.equals(intent.getAction())) {
                return;
            }

            if (intent.getBooleanExtra(IS_CLOUD_ORDER, true)) {
                refreshCloudOrder(intent.getIntExtra(NEW_ORDER, ORDER_DEFAULT_ASC));
            } else {
                refreshOthersOrder();
            }
        }
    };

    private BroadcastReceiver receiverCUAttrChanged = new BroadcastReceiver() {
        @Override
        public void onReceive(Context context, Intent intent) {

            synchronized (this) {
                if (drawerItem == DrawerItem.PHOTOS) {
                    cameraUploadsClicked();
                }

                //update folder icon
                onNodesCloudDriveUpdate();
            }
        }
    };

    private BroadcastReceiver networkReceiver = new BroadcastReceiver() {
        @Override
        public void onReceive(Context context, Intent intent) {
            logDebug("Network broadcast received!");
            int actionType;

            if (intent != null) {
                actionType = intent.getIntExtra(ACTION_TYPE, INVALID_ACTION);

                if (actionType == GO_OFFLINE) {
                    //stop cu process
                    stopRunningCameraUploadService(ManagerActivityLollipop.this);
                    showOfflineMode();
                    LiveEventBus.get(EVENT_NETWORK_CHANGE, Boolean.class).post(false);
                } else if (actionType == GO_ONLINE) {
                    showOnlineMode();
                    LiveEventBus.get(EVENT_NETWORK_CHANGE, Boolean.class).post(true);
                } else if (actionType == START_RECONNECTION) {
                    refreshSession();
                }
            }
        }
    };

    private BroadcastReceiver cameraUploadLauncherReceiver = new BroadcastReceiver() {
        @Override
        public void onReceive(Context context, Intent intent) {
            try {
                logDebug("cameraUploadLauncherReceiver: Start service here");
                startCameraUploadServiceIgnoreAttr(ManagerActivityLollipop.this);
            } catch (Exception e) {
                logError("cameraUploadLauncherReceiver: Exception", e);
            }
        }
    };

    private BroadcastReceiver contactUpdateReceiver = new BroadcastReceiver() {
        @Override
        public void onReceive(Context context, Intent intent) {
            if (intent == null || intent.getAction() == null)
                return;


            long userHandle = intent.getLongExtra(EXTRA_USER_HANDLE, INVALID_HANDLE);

            if (intent.getAction().equals(ACTION_UPDATE_NICKNAME)
                    || intent.getAction().equals(ACTION_UPDATE_FIRST_NAME)
                    || intent.getAction().equals(ACTION_UPDATE_LAST_NAME)) {

                if (isIncomingAdded() && inSFLol.getItemCount() > 0) {
                    inSFLol.updateContact(userHandle);
                }

                if (isOutgoingAdded() && outSFLol.getItemCount() > 0) {
                    outSFLol.updateContact(userHandle);
                }
            }
        }
    };

    private final Observer<MegaChatCall> callStatusObserver = call -> {
        int callStatus = call.getStatus();
        switch (callStatus) {
            case MegaChatCall.CALL_STATUS_CONNECTING:
            case MegaChatCall.CALL_STATUS_IN_PROGRESS:
            case MegaChatCall.CALL_STATUS_TERMINATING_USER_PARTICIPATION:
            case MegaChatCall.CALL_STATUS_DESTROYED:
            case MegaChatCall.CALL_STATUS_USER_NO_PRESENT:
                updateVisibleCallElements(call.getChatid());
                if (call.getStatus() == MegaChatCall.CALL_STATUS_TERMINATING_USER_PARTICIPATION &&
                        call.getTermCode() == MegaChatCall.TERM_CODE_TOO_MANY_PARTICIPANTS) {
                    showSnackbar(SNACKBAR_TYPE, StringResourcesUtils.getString(R.string.call_error_too_many_participants), MEGACHAT_INVALID_HANDLE);
                }
                break;
        }
    };

    private final Observer<MegaChatCall> callOnHoldObserver = call -> updateVisibleCallElements(call.getChatid());

    private final Observer<Pair> sessionOnHoldObserver = sessionAndCall -> {
        MegaChatCall call = megaChatApi.getChatCallByCallId((long) sessionAndCall.first);
        updateVisibleCallElements(call.getChatid());
    };

    private BroadcastReceiver chatRoomMuteUpdateReceiver = new BroadcastReceiver() {
        @Override
        public void onReceive(Context context, Intent intent) {
            if (intent == null || intent.getAction() == null)
                return;

            if (intent.getAction().equals(ACTION_UPDATE_PUSH_NOTIFICATION_SETTING)) {
                if (getChatsFragment() != null) {
                    rChatFL.notifyPushChanged();
                }
            }
        }
    };

    private BroadcastReceiver updateCUSettingsReceiver = new BroadcastReceiver() {
        @Override
        public void onReceive(Context context, Intent intent) {
            if (intent != null && intent.getAction() != null && getSettingsFragment() != null
                    && (intent.getAction().equals(ACTION_REFRESH_CAMERA_UPLOADS_SETTING)
                    || intent.getAction().equals(ACTION_REFRESH_CAMERA_UPLOADS_SETTING_SUBTITLE))) {
                settingsFragment.refreshCameraUploadsSettings();
            }
        }
    };

    private final Observer<Boolean> refreshObserver = refreshed -> {
        if (!refreshed) {
            return;
        }

        if (drawerItem == DrawerItem.CLOUD_DRIVE) {
            MegaNode parentNode = megaApi.getNodeByHandle(parentHandleBrowser);

            ArrayList<MegaNode> nodes = megaApi.getChildren(parentNode != null
                            ? parentNode
                            : megaApi.getRootNode(),
                    sortOrderManagement.getOrderCloud());

            fbFLol.setNodes(nodes);
            fbFLol.getRecyclerView().invalidate();
        } else if (drawerItem == DrawerItem.SHARED_ITEMS) {
            refreshIncomingShares();
        }
    };

    private final BroadcastReceiver cuUpdateReceiver = new BroadcastReceiver() {
        @Override
        public void onReceive(Context context, Intent intent) {
            if (intent == null || !ACTION_UPDATE_CU.equals(intent.getAction())) {
                return;
            }

            updateCUProgress(intent.getIntExtra(PROGRESS, 0),
                    intent.getIntExtra(PENDING_TRANSFERS, 0));
        }
    };

    private final Observer<Boolean> finishObserver = finish -> {
        if (finish) finish();
    };

    private FileBackupManager fileBackupManager;

    /**
     * Method for updating the visible elements related to a call.
     *
     * @param chatIdReceived The chat ID of a call.
     */
    private void updateVisibleCallElements(long chatIdReceived) {
        if (getChatsFragment() != null && rChatFL.isVisible()) {
            rChatFL.refreshNode(megaChatApi.getChatListItem(chatIdReceived));
        }

        if (isScreenInPortrait(ManagerActivityLollipop.this)) {
            setCallWidget();
        } else {
            supportInvalidateOptionsMenu();
        }
    }

    @Override
    public void onRequestPermissionsResult(int requestCode, @NonNull String[] permissions, @NonNull int[] grantResults) {
        super.onRequestPermissionsResult(requestCode, permissions, grantResults);
        switch (requestCode) {
            case REQUEST_UPLOAD_CONTACT: {
                uploadContactInfo(infoManager, parentNodeManager);
                break;
            }
            case REQUEST_CAMERA: {
                if (typesCameraPermission == TAKE_PICTURE_OPTION) {
                    logDebug("TAKE_PICTURE_OPTION");
                    if (grantResults.length > 0 && grantResults[0] == PackageManager.PERMISSION_GRANTED) {
                        if (!hasPermissions(this, Manifest.permission.WRITE_EXTERNAL_STORAGE)) {
                            requestPermission(this,
                                    REQUEST_WRITE_STORAGE,
                                    Manifest.permission.WRITE_EXTERNAL_STORAGE);
                        } else {
                            checkTakePicture(this, TAKE_PHOTO_CODE);
                            typesCameraPermission = INVALID_TYPE_PERMISSIONS;
                        }
                    }
                } else if ((typesCameraPermission == RETURN_CALL_PERMISSIONS || typesCameraPermission == START_CALL_PERMISSIONS) &&
                        grantResults.length > 0 && grantResults[0] == PackageManager.PERMISSION_GRANTED) {
                    controlCallPermissions();
                }
                break;
            }
            case REQUEST_READ_WRITE_STORAGE: {
                if (grantResults.length > 0 && grantResults[0] == PackageManager.PERMISSION_GRANTED) {
                    showUploadPanel();
                }
                break;
            }
            case REQUEST_WRITE_STORAGE: {
                if (firstLogin) {
                    logDebug("The first time");
                    if (grantResults.length > 0 && grantResults[0] == PackageManager.PERMISSION_GRANTED) {
                        if (typesCameraPermission == TAKE_PICTURE_OPTION) {
                            logDebug("TAKE_PICTURE_OPTION");
                            if (!hasPermissions(this, Manifest.permission.CAMERA)) {
                                requestPermission(this, REQUEST_CAMERA, Manifest.permission.CAMERA);
                            } else {
                                checkTakePicture(this, TAKE_PHOTO_CODE);
                                typesCameraPermission = INVALID_TYPE_PERMISSIONS;
                            }

                            break;
                        }
                    }
                } else {
                    if (typesCameraPermission == TAKE_PICTURE_OPTION) {
                        logDebug("TAKE_PICTURE_OPTION");
                        if (!hasPermissions(this, Manifest.permission.CAMERA)) {
                            requestPermission(this,
                                    REQUEST_CAMERA,
                                    Manifest.permission.CAMERA);
                        } else {
                            checkTakePicture(this, TAKE_PHOTO_CODE);
                            typesCameraPermission = INVALID_TYPE_PERMISSIONS;
                        }
                    } else {
                        refreshOfflineNodes();
                    }

                    break;
                }

                nodeSaver.handleRequestPermissionsResult(requestCode);
                break;
            }

            case REQUEST_CAMERA_UPLOAD:
            case REQUEST_CAMERA_ON_OFF:
                if (grantResults.length > 0 && grantResults[0] == PackageManager.PERMISSION_GRANTED) {
                    checkIfShouldShowBusinessCUAlert();
                } else {
                    showSnackbar(SNACKBAR_TYPE, getString(R.string.on_refuse_storage_permission), INVALID_HANDLE);
                }

                break;

            case REQUEST_CAMERA_ON_OFF_FIRST_TIME:
                if (permissions.length == 0) {
                    return;
                }
                if (grantResults[0] == PackageManager.PERMISSION_GRANTED) {
                    checkIfShouldShowBusinessCUAlert();
                } else {
                    if (!ActivityCompat.shouldShowRequestPermissionRationale(this, permissions[0])) {
                        if (getCameraUploadFragment() != null) {
                            cuFragment.onStoragePermissionRefused();
                        }
                    } else {
                        showSnackbar(SNACKBAR_TYPE, getString(R.string.on_refuse_storage_permission), INVALID_HANDLE);
                    }
                }

                break;

            case PERMISSIONS_FRAGMENT: {
                if (getPermissionsFragment() != null) {
                    pF.setNextPermission();
                }
                break;
            }

            case REQUEST_RECORD_AUDIO:
                if ((typesCameraPermission == RETURN_CALL_PERMISSIONS || typesCameraPermission == START_CALL_PERMISSIONS) &&
                        grantResults.length > 0 && grantResults[0] == PackageManager.PERMISSION_GRANTED) {
                    controlCallPermissions();
                }
                break;
        }
    }

    /**
     * Method for checking the necessary actions when you have permission to start a call or return to one in progress.
     */
    private void controlCallPermissions() {
        if (checkPermissionsCall(this, typesCameraPermission)) {
            switch (typesCameraPermission) {
                case RETURN_CALL_PERMISSIONS:
                    returnActiveCall(this, passcodeManagement);
                    break;

                case START_CALL_PERMISSIONS:
                    MegaChatRoom chat = megaChatApi.getChatRoomByUser(MegaApplication.getUserWaitingForCall());
                    if (chat != null) {
                        startCallWithChatOnline(this, chat);
                    }
                    break;
            }
            typesCameraPermission = INVALID_TYPE_PERMISSIONS;
        }
    }

    public void setTypesCameraPermission(int typesCameraPermission) {
        this.typesCameraPermission = typesCameraPermission;
    }

    @Override
    public void onSaveInstanceState(Bundle outState) {
        logDebug("onSaveInstanceState");
        if (drawerItem != null) {
            logDebug("DrawerItem = " + drawerItem);
        } else {
            logWarning("DrawerItem is null");
        }
        super.onSaveInstanceState(outState);
        outState.putLong("parentHandleBrowser", parentHandleBrowser);
        outState.putLong("parentHandleRubbish", parentHandleRubbish);
        outState.putLong("parentHandleIncoming", parentHandleIncoming);
        logDebug("IN BUNDLE -> parentHandleOutgoing: " + parentHandleOutgoing);
        outState.putLong(PARENT_HANDLE_LINKS, parentHandleLinks);
        outState.putLong("parentHandleOutgoing", parentHandleOutgoing);
        outState.putLong("parentHandleSearch", parentHandleSearch);
        outState.putLong("parentHandleInbox", parentHandleInbox);
        outState.putSerializable("drawerItem", drawerItem);
        outState.putInt(BOTTOM_ITEM_BEFORE_OPEN_FULLSCREEN_OFFLINE,
                bottomItemBeforeOpenFullscreenOffline);
        outState.putSerializable(SEARCH_DRAWER_ITEM, searchDrawerItem);
        outState.putSerializable(SEARCH_SHARED_TAB, searchSharedTab);
        outState.putBoolean(EXTRA_FIRST_LOGIN, firstLogin);
        outState.putBoolean(STATE_KEY_SMS_DIALOG, isSMSDialogShowing);

        if (parentHandleIncoming != INVALID_HANDLE) {
            outState.putInt("deepBrowserTreeIncoming", deepBrowserTreeIncoming);
        }

        if (parentHandleOutgoing != INVALID_HANDLE) {
            outState.putInt("deepBrowserTreeOutgoing", deepBrowserTreeOutgoing);
        }

        if (parentHandleLinks != INVALID_HANDLE) {
            outState.putInt(DEEP_BROWSER_TREE_LINKS, deepBrowserTreeLinks);
        }

        if (viewPagerShares != null) {
            indexShares = viewPagerShares.getCurrentItem();
        }
        outState.putInt("indexShares", indexShares);

        outState.putString("pathNavigationOffline", pathNavigationOffline);

        if (searchQuery != null) {
            outState.putInt("levelsSearch", levelsSearch);
            outState.putString("searchQuery", searchQuery);
            textsearchQuery = true;
            outState.putBoolean("textsearchQuery", textsearchQuery);
        } else {
            textsearchQuery = false;
        }

        if (turnOnNotifications) {
            outState.putBoolean("turnOnNotifications", turnOnNotifications);
        }

        outState.putInt("orientationSaved", orientationSaved);
        outState.putBoolean("isEnable2FADialogShown", isEnable2FADialogShown);
        outState.putInt("bottomNavigationCurrentItem", bottomNavigationCurrentItem);
        outState.putBoolean("searchExpand", searchExpand);
        outState.putBoolean("comesFromNotifications", comesFromNotifications);
        outState.putInt("comesFromNotificationsLevel", comesFromNotificationsLevel);
        outState.putLong("comesFromNotificationHandle", comesFromNotificationHandle);
        outState.putLong("comesFromNotificationHandleSaved", comesFromNotificationHandleSaved);
        outState.putBoolean("onAskingPermissionsFragment", onAskingPermissionsFragment);
        pF = (PermissionsFragment) getSupportFragmentManager().findFragmentByTag(FragmentTag.PERMISSIONS.getTag());
        if (onAskingPermissionsFragment && pF != null) {
            getSupportFragmentManager().putFragment(outState, FragmentTag.PERMISSIONS.getTag(), pF);
        }
        outState.putBoolean("onAskingSMSVerificationFragment", onAskingSMSVerificationFragment);
        svF = (SMSVerificationFragment) getSupportFragmentManager().findFragmentByTag(FragmentTag.SMS_VERIFICATION.getTag());
        if (onAskingSMSVerificationFragment && svF != null) {
            getSupportFragmentManager().putFragment(outState, FragmentTag.SMS_VERIFICATION.getTag(), svF);
        }
        outState.putInt("elevation", mElevationCause);
        outState.putInt("storageState", storageState);
        outState.putBoolean("isStorageStatusDialogShown", isStorageStatusDialogShown);
        outState.putInt("comesFromNotificationDeepBrowserTreeIncoming", comesFromNotificationDeepBrowserTreeIncoming);

        if (isAlertDialogShown(openLinkDialog)) {
            outState.putBoolean(OPEN_LINK_DIALOG_SHOWN, true);
            outState.putBoolean(OPEN_LINK_ERROR, openLinkDialogIsErrorShown);
            outState.putString(OPEN_LINK_TEXT, openLinkText != null && openLinkText.getText() != null
                    ? openLinkText.getText().toString() : "");
        }

        outState.putBoolean(BUSINESS_GRACE_ALERT_SHOWN, isBusinessGraceAlertShown);
        if (isBusinessCUAlertShown) {
            outState.putBoolean(BUSINESS_CU_ALERT_SHOWN, isBusinessCUAlertShown);
        }

        outState.putBoolean(TRANSFER_OVER_QUOTA_SHOWN, isTransferOverQuotaWarningShown);
        outState.putInt(TYPE_CALL_PERMISSION, typesCameraPermission);
        outState.putBoolean(JOINING_CHAT_LINK, joiningToChatLink);
        outState.putString(LINK_JOINING_CHAT_LINK, linkJoinToChatLink);
        outState.putBoolean(KEY_IS_FAB_EXPANDED, isFabExpanded);

        if (getCameraUploadFragment() != null) {
            getSupportFragmentManager().putFragment(outState, FragmentTag.PHOTOS.getTag(), cuFragment);
        }

        checkNewTextFileDialogState(newTextFileDialog, outState);

        nodeAttacher.saveState(outState);
        nodeSaver.saveState(outState);

        outState.putBoolean(PROCESS_FILE_DIALOG_SHOWN, isAlertDialogShown(processFileDialog));

        outState.putBoolean(STATE_KEY_IS_IN_MD_MODE, isInMDMode);
        mdF = (MediaDiscoveryFragment) getSupportFragmentManager().findFragmentByTag(FragmentTag.MEDIA_DISCOVERY.getTag());
        if (mdF != null) {
            getSupportFragmentManager().putFragment(outState, FragmentTag.MEDIA_DISCOVERY.getTag(), mdF);
        }

        backupWarningDialog = fileBackupManager.getBackupWarningDialog();
        if (backupWarningDialog != null && backupWarningDialog.isShowing()) {
            backupHandleList = fileBackupManager.getBackupHandleList();
            backupNodeHandle = fileBackupManager.getBackupNodeHandle();
            backupNodeType = fileBackupManager.getBackupNodeType();
            backupActionType = fileBackupManager.getBackupActionType();
            backupDialogType = fileBackupManager.getBackupDialogType();

            if (backupHandleList != null) {
                outState.putSerializable(BACKUP_HANDLED_ITEM, backupHandleList);
            }

            outState.putLong(BACKUP_HANDLED_NODE, backupNodeHandle);
            outState.putInt(BACKUP_NODE_TYPE, backupNodeType);
            outState.putInt(BACKUP_ACTION_TYPE, backupActionType);
            outState.putInt(BACKUP_DIALOG_WARN, backupDialogType);
            backupWarningDialog.dismiss();
        }
    }

    @Override
    public void onStart() {
        logDebug("onStart");

        mStopped = false;

        super.onStart();
    }

    @SuppressLint("NewApi")
    @Override
    protected void onCreate(Bundle savedInstanceState) {
        logDebug("onCreate");
//		Fragments are restored during the Activity's onCreate().
//		Importantly though, they are restored in the base Activity class's onCreate().
//		Thus if you call super.onCreate() first, all of the rest of your onCreate() method will execute after your Fragments have been restored.
        super.onCreate(savedInstanceState);
        logDebug("onCreate after call super");

        // This block for solving the issue below:
        // Android is installed for the first time. Press the “Open” button on the system installation dialog, press the home button to switch the app to background,
        // and then switch the app to foreground, causing the app to create a new instantiation.
        if (!isTaskRoot()) {
            Intent intent = getIntent();
            if (intent != null) {
                String action = intent.getAction();
                if (intent.hasCategory(Intent.CATEGORY_LAUNCHER) && Intent.ACTION_MAIN.equals(action)) {
                    finish();
                    return;
                }
            }
        }

        boolean selectDrawerItemPending = true;

        getLifecycle().addObserver(cookieDialogHandler);

        boolean openLinkDialogIsShown = false;

        if (savedInstanceState != null) {
            logDebug("Bundle is NOT NULL");
            parentHandleBrowser = savedInstanceState.getLong("parentHandleBrowser", -1);
            logDebug("savedInstanceState -> parentHandleBrowser: " + parentHandleBrowser);
            parentHandleRubbish = savedInstanceState.getLong("parentHandleRubbish", -1);
            parentHandleIncoming = savedInstanceState.getLong("parentHandleIncoming", -1);
            logDebug("savedInstanceState -> parentHandleIncoming: " + parentHandleIncoming);
            parentHandleOutgoing = savedInstanceState.getLong("parentHandleOutgoing", -1);
            logDebug("savedInstanceState -> parentHandleOutgoing: " + parentHandleOutgoing);
            parentHandleLinks = savedInstanceState.getLong(PARENT_HANDLE_LINKS, INVALID_HANDLE);
            parentHandleSearch = savedInstanceState.getLong("parentHandleSearch", -1);
            parentHandleInbox = savedInstanceState.getLong("parentHandleInbox", -1);
            deepBrowserTreeIncoming = savedInstanceState.getInt("deepBrowserTreeIncoming", 0);
            deepBrowserTreeOutgoing = savedInstanceState.getInt("deepBrowserTreeOutgoing", 0);
            deepBrowserTreeLinks = savedInstanceState.getInt(DEEP_BROWSER_TREE_LINKS, 0);
            isSMSDialogShowing = savedInstanceState.getBoolean(STATE_KEY_SMS_DIALOG, false);
            firstLogin = savedInstanceState.getBoolean(EXTRA_FIRST_LOGIN);
            askPermissions = savedInstanceState.getBoolean(EXTRA_ASK_PERMISSIONS);
            drawerItem = (DrawerItem) savedInstanceState.getSerializable("drawerItem");
            bottomItemBeforeOpenFullscreenOffline = savedInstanceState.getInt(BOTTOM_ITEM_BEFORE_OPEN_FULLSCREEN_OFFLINE);
            searchDrawerItem = (DrawerItem) savedInstanceState.getSerializable(SEARCH_DRAWER_ITEM);
            searchSharedTab = savedInstanceState.getInt(SEARCH_SHARED_TAB);
            indexShares = savedInstanceState.getInt("indexShares", indexShares);
            logDebug("savedInstanceState -> indexShares: " + indexShares);
            pathNavigationOffline = savedInstanceState.getString("pathNavigationOffline", pathNavigationOffline);
            logDebug("savedInstanceState -> pathNavigationOffline: " + pathNavigationOffline);
            selectedAccountType = savedInstanceState.getInt("selectedAccountType", -1);
            searchQuery = savedInstanceState.getString("searchQuery");
            textsearchQuery = savedInstanceState.getBoolean("textsearchQuery");
            levelsSearch = savedInstanceState.getInt("levelsSearch");
            turnOnNotifications = savedInstanceState.getBoolean("turnOnNotifications", false);
            orientationSaved = savedInstanceState.getInt("orientationSaved");
            isEnable2FADialogShown = savedInstanceState.getBoolean("isEnable2FADialogShown", false);
            bottomNavigationCurrentItem = savedInstanceState.getInt("bottomNavigationCurrentItem", -1);
            searchExpand = savedInstanceState.getBoolean("searchExpand", false);
            comesFromNotifications = savedInstanceState.getBoolean("comesFromNotifications", false);
            comesFromNotificationsLevel = savedInstanceState.getInt("comesFromNotificationsLevel", 0);
            comesFromNotificationHandle = savedInstanceState.getLong("comesFromNotificationHandle", -1);
            comesFromNotificationHandleSaved = savedInstanceState.getLong("comesFromNotificationHandleSaved", -1);
            onAskingPermissionsFragment = savedInstanceState.getBoolean("onAskingPermissionsFragment", false);
            if (onAskingPermissionsFragment) {
                pF = (PermissionsFragment) getSupportFragmentManager().getFragment(savedInstanceState, FragmentTag.PERMISSIONS.getTag());
            }
            onAskingSMSVerificationFragment = savedInstanceState.getBoolean("onAskingSMSVerificationFragment", false);
            if (onAskingSMSVerificationFragment) {
                svF = (SMSVerificationFragment) getSupportFragmentManager().getFragment(savedInstanceState, FragmentTag.SMS_VERIFICATION.getTag());
            }
            mElevationCause = savedInstanceState.getInt("elevation", 0);
            storageState = savedInstanceState.getInt("storageState", MegaApiJava.STORAGE_STATE_UNKNOWN);
            isStorageStatusDialogShown = savedInstanceState.getBoolean("isStorageStatusDialogShown", false);
            comesFromNotificationDeepBrowserTreeIncoming = savedInstanceState.getInt("comesFromNotificationDeepBrowserTreeIncoming", -1);
            openLinkDialogIsShown = savedInstanceState.getBoolean(OPEN_LINK_DIALOG_SHOWN, false);
            isBusinessGraceAlertShown = savedInstanceState.getBoolean(BUSINESS_GRACE_ALERT_SHOWN, false);
            isBusinessCUAlertShown = savedInstanceState.getBoolean(BUSINESS_CU_ALERT_SHOWN, false);
            isTransferOverQuotaWarningShown = savedInstanceState.getBoolean(TRANSFER_OVER_QUOTA_SHOWN, false);
            typesCameraPermission = savedInstanceState.getInt(TYPE_CALL_PERMISSION, INVALID_TYPE_PERMISSIONS);
            joiningToChatLink = savedInstanceState.getBoolean(JOINING_CHAT_LINK, false);
            linkJoinToChatLink = savedInstanceState.getString(LINK_JOINING_CHAT_LINK);
            isFabExpanded = savedInstanceState.getBoolean(KEY_IS_FAB_EXPANDED, false);
            isInMDMode = savedInstanceState.getBoolean(STATE_KEY_IS_IN_MD_MODE, false);

            nodeAttacher.restoreState(savedInstanceState);
            nodeSaver.restoreState(savedInstanceState);

            //upload from device, progress dialog should show when screen orientation changes.
            if (savedInstanceState.getBoolean(PROCESS_FILE_DIALOG_SHOWN, false)) {
                processFileDialog = showProcessFileDialog(this, null);
            }

            // Backup warning dialog
            backupHandleList = (ArrayList<Long>) savedInstanceState.getSerializable(BACKUP_HANDLED_ITEM);
            backupNodeHandle = savedInstanceState.getLong(BACKUP_HANDLED_NODE, -1);
            backupNodeType = savedInstanceState.getInt(BACKUP_NODE_TYPE, -1);
            backupActionType = savedInstanceState.getInt(BACKUP_ACTION_TYPE, -1);
            backupDialogType = savedInstanceState.getInt(BACKUP_DIALOG_WARN, BACKUP_DIALOG_SHOW_NONE);
        } else {
            logDebug("Bundle is NULL");
            parentHandleBrowser = -1;
            parentHandleRubbish = -1;
            parentHandleIncoming = -1;
            parentHandleOutgoing = -1;
            parentHandleLinks = INVALID_HANDLE;
            parentHandleSearch = -1;
            parentHandleInbox = -1;
            deepBrowserTreeIncoming = 0;
            deepBrowserTreeOutgoing = 0;
            deepBrowserTreeLinks = 0;
            this.setPathNavigationOffline(OFFLINE_ROOT);
        }

        IntentFilter contactUpdateFilter = new IntentFilter(BROADCAST_ACTION_INTENT_FILTER_CONTACT_UPDATE);
        contactUpdateFilter.addAction(ACTION_UPDATE_NICKNAME);
        contactUpdateFilter.addAction(ACTION_UPDATE_FIRST_NAME);
        contactUpdateFilter.addAction(ACTION_UPDATE_LAST_NAME);
        contactUpdateFilter.addAction(ACTION_UPDATE_CREDENTIALS);
        registerReceiver(contactUpdateReceiver, contactUpdateFilter);

        IntentFilter filter = new IntentFilter(BROADCAST_ACTION_INTENT_UPDATE_ACCOUNT_DETAILS);
        filter.addAction(ACTION_STORAGE_STATE_CHANGED);
        registerReceiver(updateMyAccountReceiver, filter);

        registerReceiver(networkReceiver,
                new IntentFilter(BROADCAST_ACTION_INTENT_CONNECTIVITY_CHANGE));

        registerReceiver(receiverCUAttrChanged,
                new IntentFilter(BROADCAST_ACTION_INTENT_CU_ATTR_CHANGE));

        registerReceiver(receiverUpdateOrder, new IntentFilter(BROADCAST_ACTION_INTENT_UPDATE_ORDER));

        LiveEventBus.get(EVENT_UPDATE_VIEW_MODE, Boolean.class)
                .observe(this, this::updateView);

        registerReceiver(chatArchivedReceiver, new IntentFilter(BROADCAST_ACTION_INTENT_CHAT_ARCHIVED));

        LiveEventBus.get(EVENT_REFRESH_PHONE_NUMBER, Boolean.class)
                .observeForever(refreshAddPhoneNumberButtonObserver);

        LiveEventBus.get(EVENT_2FA_UPDATED, Boolean.class)
                .observe(this, this::update2FAEnableState);

        IntentFilter filterTransfers = new IntentFilter(BROADCAST_ACTION_INTENT_TRANSFER_UPDATE);
        filterTransfers.addAction(ACTION_TRANSFER_OVER_QUOTA);
        registerReceiver(transferOverQuotaUpdateReceiver, filterTransfers);

        registerReceiver(transferFinishReceiver, new IntentFilter(BROADCAST_ACTION_TRANSFER_FINISH));

        LiveEventBus.get(EVENT_CALL_STATUS_CHANGE, MegaChatCall.class).observe(this, callStatusObserver);
        LiveEventBus.get(EVENT_CALL_ON_HOLD_CHANGE, MegaChatCall.class).observe(this, callOnHoldObserver);
        LiveEventBus.get(EVENT_SESSION_ON_HOLD_CHANGE, Pair.class).observe(this, sessionOnHoldObserver);

        registerReceiver(chatRoomMuteUpdateReceiver, new IntentFilter(ACTION_UPDATE_PUSH_NOTIFICATION_SETTING));
        registerReceiver(cameraUploadLauncherReceiver, new IntentFilter(Intent.ACTION_POWER_CONNECTED));

        registerTransfersReceiver();

        IntentFilter filterUpdateCUSettings = new IntentFilter(BROADCAST_ACTION_INTENT_SETTINGS_UPDATED);
        filterUpdateCUSettings.addAction(ACTION_REFRESH_CAMERA_UPLOADS_SETTING);
        filterUpdateCUSettings.addAction(ACTION_REFRESH_CAMERA_UPLOADS_SETTING_SUBTITLE);
        registerReceiver(updateCUSettingsReceiver, filterUpdateCUSettings);

        LiveEventBus.get(EVENT_REFRESH, Boolean.class).observeForever(refreshObserver);

        registerReceiver(cuUpdateReceiver, new IntentFilter(ACTION_UPDATE_CU));

        LiveEventBus.get(EVENT_FINISH_ACTIVITY, Boolean.class).observeForever(finishObserver);

        LiveEventBus.get(EVENT_MY_BACKUPS_FOLDER_CHANGED, Boolean.class).observeForever(fileBackupChangedObserver);

        smsDialogTimeChecker = new LastShowSMSDialogTimeChecker(this);
        nC = new NodeController(this);
        cC = new ContactController(this);
        aC = new AccountController(this);

        createCacheFolders(this);

        dbH = DatabaseHandler.getDbHandler(getApplicationContext());

        managerActivity = this;
        app = (MegaApplication) getApplication();
        megaApi = app.getMegaApi();

        megaChatApi = app.getMegaChatApi();
        logDebug("addChatListener");
        megaChatApi.addChatListener(this);

        if (megaChatApi != null) {
            logDebug("retryChatPendingConnections()");
            megaChatApi.retryPendingConnections(false, null);
        }

        MegaApplication.getPushNotificationSettingManagement().getPushNotificationSetting();

        transfersInProgress = new ArrayList<Integer>();

        //sync local contacts to see who's on mega.
        if (hasPermissions(this, Manifest.permission.READ_CONTACTS) && app.getStorageState() != STORAGE_STATE_PAYWALL) {
            logDebug("sync mega contacts");
            MegaContactGetter getter = new MegaContactGetter(this);
            getter.getMegaContacts(megaApi, TimeUtils.WEEK);
        }

        Display display = getWindowManager().getDefaultDisplay();
        outMetrics = new DisplayMetrics();
        display.getMetrics(outMetrics);
        float density = getResources().getDisplayMetrics().density;

        initFileBackupManager();

        if (dbH.getEphemeral() != null) {
            refreshSession();
            return;
        }

        if (dbH.getCredentials() == null) {
            Intent newIntent = getIntent();

            if (newIntent != null) {
                if (newIntent.getAction() != null) {
                    if (newIntent.getAction().equals(ACTION_EXPORT_MASTER_KEY) || newIntent.getAction().equals(ACTION_OPEN_MEGA_LINK) || newIntent.getAction().equals(ACTION_OPEN_MEGA_FOLDER_LINK)) {
                        openLink = true;
                    } else if (newIntent.getAction().equals(ACTION_CANCEL_CAM_SYNC)) {
                        stopRunningCameraUploadService(getApplicationContext());
                        finish();
                        return;
                    }
                }
            }

            if (!openLink) {
//				megaApi.localLogout();
//				AccountController aC = new AccountController(this);
//				aC.logout(this, megaApi, megaChatApi, false);
                Intent intent = new Intent(this, LoginActivityLollipop.class);
                intent.putExtra(VISIBLE_FRAGMENT, TOUR_FRAGMENT);
                if (Build.VERSION.SDK_INT >= Build.VERSION_CODES.HONEYCOMB) {
                    intent.addFlags(Intent.FLAG_ACTIVITY_CLEAR_TASK);
                    startActivity(intent);
                    finish();
                }

            }

            return;
        }

        prefs = dbH.getPreferences();
        if (prefs == null) {
            firstTimeAfterInstallation = true;
            isList = true;
        } else {
            if (prefs.getFirstTime() == null) {
                firstTimeAfterInstallation = true;
            } else {
                firstTimeAfterInstallation = Boolean.parseBoolean(prefs.getFirstTime());
            }
            if (prefs.getPreferredViewList() == null) {
                isList = true;
            } else {
                isList = Boolean.parseBoolean(prefs.getPreferredViewList());
            }
        }

        if (firstTimeAfterInstallation) {
            setStartScreenTimeStamp(this);
        }

        logDebug("Preferred View List: " + isList);

        LiveEventBus.get(EVENT_LIST_GRID_CHANGE, Boolean.class).post(isList);

        handler = new Handler();

        logDebug("Set view");
        setContentView(R.layout.activity_manager);

        observePsa();

        megaApi.getMyBackupsFolder(this);

        //Set toolbar
        abL = (AppBarLayout) findViewById(R.id.app_bar_layout);

        toolbar = findViewById(R.id.toolbar);
        setSupportActionBar(toolbar);
        aB = getSupportActionBar();

        aB.setHomeButtonEnabled(true);
        aB.setDisplayHomeAsUpEnabled(true);

        fragmentLayout = (LinearLayout) findViewById(R.id.fragment_layout);

        bNV = (BottomNavigationViewEx) findViewById(R.id.bottom_navigation_view);
        bNV.setOnNavigationItemSelectedListener(this);
        bNV.enableAnimation(false);
        bNV.enableItemShiftingMode(false);
        bNV.enableShiftingMode(false);
        bNV.setTextVisibility(false);

        miniAudioPlayerController = new MiniAudioPlayerController(
                findViewById(R.id.mini_audio_player),
                () -> {
                    // we need update fragmentLayout's layout params when player view is closed.
                    if (bNV.getVisibility() == View.VISIBLE) {
                        showBNVImmediate();
                    }

                    return Unit.INSTANCE;
                });
        getLifecycle().addObserver(miniAudioPlayerController);

        //Set navigation view
        drawerLayout = (DrawerLayout) findViewById(R.id.drawer_layout);
        drawerLayout.addDrawerListener(new DrawerLayout.DrawerListener() {
            @Override
            public void onDrawerSlide(@NonNull View drawerView, float slideOffset) {
                refreshDrawerInfo(false);
            }

            @Override
            public void onDrawerOpened(@NonNull View drawerView) {
                refreshDrawerInfo(storageState == MegaApiAndroid.STORAGE_STATE_UNKNOWN);

                // Sync the account info after changing account information settings to keep the data the same
                updateAccountDetailsVisibleInfo();
            }

            @Override
            public void onDrawerClosed(@NonNull View drawerView) {

            }

            @Override
            public void onDrawerStateChanged(int newState) {

            }

            /**
             * Method to refresh the info displayed in the drawer menu.
             *
             * @param refreshStorageInfo Parameter to indicate if refresh the storage info.
             */
            private void refreshDrawerInfo(boolean refreshStorageInfo) {
                if (!isOnline(managerActivity) || megaApi == null || megaApi.getRootNode() == null) {
                    disableNavigationViewLayout();
                } else {
                    resetNavigationViewLayout();
                }

                setContactStatus();

                if (!refreshStorageInfo) return;
                showAddPhoneNumberInMenu();
                refreshAccountInfo();
            }
        });
        nV = (NavigationView) findViewById(R.id.navigation_view);

        myAccountHeader = findViewById(R.id.navigation_drawer_account_section);
        myAccountHeader.setOnClickListener(this);
        contactStatus = (ImageView) findViewById(R.id.contact_state);
        myAccountSection = findViewById(R.id.my_account_section);
        myAccountSection.setOnClickListener(this);
        inboxSection = findViewById(R.id.inbox_section);
        inboxSection.setOnClickListener(this);
        contactsSection = findViewById(R.id.contacts_section);
        contactsSection.setOnClickListener(this);
        notificationsSection = findViewById(R.id.notifications_section);
        notificationsSection.setOnClickListener(this);
        notificationsSectionText = (TextView) findViewById(R.id.notification_section_text);
        contactsSectionText = (TextView) findViewById(R.id.contacts_section_text);
        findViewById(R.id.offline_section).setOnClickListener(this);
        RelativeLayout transfersSection = findViewById(R.id.transfers_section);
        transfersSection.setOnClickListener(this);
        rubbishBinSection = findViewById(R.id.rubbish_bin_section);
        rubbishBinSection.setOnClickListener(this);
        settingsSection = findViewById(R.id.settings_section);
        settingsSection.setOnClickListener(this);
        upgradeAccount = (Button) findViewById(R.id.upgrade_navigation_view);
        upgradeAccount.setOnClickListener(this);

        navigationDrawerAddPhoneContainer = findViewById(R.id.navigation_drawer_add_phone_number_container);

        addPhoneNumberButton = findViewById(R.id.navigation_drawer_add_phone_number_button);
        addPhoneNumberButton.getViewTreeObserver().addOnPreDrawListener(
<<<<<<< HEAD
                new ViewTreeObserver.OnPreDrawListener() {
                    @Override
                    public boolean onPreDraw() {
                        Layout buttonLayout = addPhoneNumberButton.getLayout();
                        if (buttonLayout != null) {
                            if (buttonLayout.getLineCount() > 1) {
                                findViewById(R.id.navigation_drawer_add_phone_number_icon).setVisibility(View.GONE);
                            }
                            addPhoneNumberButton.getViewTreeObserver().removeOnPreDrawListener(this);
                        }
                        return false;
                    }
                }
        );
=======
        	new ViewTreeObserver.OnPreDrawListener() {
        		@Override
				public boolean onPreDraw() {
					Layout buttonLayout = addPhoneNumberButton.getLayout();
					if (buttonLayout != null) {
						if (buttonLayout.getLineCount() > 1) {
							findViewById(R.id.navigation_drawer_add_phone_number_icon).setVisibility(View.GONE);
						}
						addPhoneNumberButton.getViewTreeObserver().removeOnPreDrawListener(this);
					}

					return false;
				}
			}
		);
>>>>>>> 27063b55
        addPhoneNumberButton.setOnClickListener(this);

        addPhoneNumberLabel = findViewById(R.id.navigation_drawer_add_phone_number_label);
        megaApi.getAccountAchievements(this);

        badgeDrawable = new BadgeDrawerArrowDrawable(managerActivity, R.color.red_600_red_300,
                R.color.white_dark_grey, R.color.white_dark_grey);

        BottomNavigationMenuView menuView = (BottomNavigationMenuView) bNV.getChildAt(0);
        // Navi button Chat
        BottomNavigationItemView itemView = (BottomNavigationItemView) menuView.getChildAt(3);
        chatBadge = LayoutInflater.from(this).inflate(R.layout.bottom_chat_badge, menuView, false);
        itemView.addView(chatBadge);
        setChatBadge();

        callBadge = LayoutInflater.from(this).inflate(R.layout.bottom_call_badge, menuView, false);
        itemView.addView(callBadge);
        callBadge.setVisibility(View.GONE);
        setCallBadge();

        usedSpaceLayout = findViewById(R.id.nv_used_space_layout);

        //FAB buttonaB.
        fabButton = (FloatingActionButton) findViewById(R.id.floating_button);
        fabButton.setOnClickListener(new FabButtonListener(this));
        setupFabs();

        //PRO PANEL
        getProLayout = (LinearLayout) findViewById(R.id.get_pro_account);
        getProLayout.setBackgroundColor(Util.isDarkMode(this)
                ? ColorUtils.getColorForElevation(this, 8f) : Color.WHITE);
        String getProTextString = getString(R.string.get_pro_account);
        try {
            getProTextString = getProTextString.replace("[A]", "\n");
        } catch (Exception e) {
            logError("Formatted string: " + getProTextString, e);
        }

        getProText = (TextView) findViewById(R.id.get_pro_account_text);
        getProText.setText(getProTextString);
        rightUpgradeButton = (TextView) findViewById(R.id.btnRight_upgrade);
        leftCancelButton = (TextView) findViewById(R.id.btnLeft_cancel);

        nVDisplayName = findViewById(R.id.navigation_drawer_account_information_display_name);
        nVDisplayName.setMaxWidthEmojis(dp2px(MAX_WIDTH_BOTTOM_SHEET_DIALOG_PORT, outMetrics));

        nVEmail = (TextView) findViewById(R.id.navigation_drawer_account_information_email);
        nVPictureProfile = (RoundedImageView) findViewById(R.id.navigation_drawer_user_account_picture_profile);

        businessLabel = findViewById(R.id.business_label);
        businessLabel.setVisibility(View.GONE);

        fragmentContainer = findViewById(R.id.fragment_container);
        spaceTV = (TextView) findViewById(R.id.navigation_drawer_space);
        usedSpacePB = (ProgressBar) findViewById(R.id.manager_used_space_bar);

        cuViewTypes = findViewById(R.id.cu_view_type);
        cuYearsButton = findViewById(R.id.years_button);
        cuMonthsButton = findViewById(R.id.months_button);
        cuDaysButton = findViewById(R.id.days_button);
        cuAllButton = findViewById(R.id.all_button);
        cuLayout = findViewById(R.id.cu_layout);
        cuProgressBar = findViewById(R.id.cu_progress_bar);
        enableCUButton = findViewById(R.id.enable_cu_button);
        enableCUButton.setOnClickListener(v -> {
            if (getCameraUploadFragment() != null) {
                cuFragment.enableCUClick();
            }
        });

        //TABS section Shared Items
        tabLayoutShares = findViewById(R.id.sliding_tabs_shares);
        viewPagerShares = findViewById(R.id.shares_tabs_pager);
        viewPagerShares.setOffscreenPageLimit(3);

        viewPagerShares.addOnPageChangeListener(new ViewPager.OnPageChangeListener() {

            @Override
            public void onPageScrolled(int position, float positionOffset, int positionOffsetPixels) {
            }

            @Override
            public void onPageSelected(int position) {
                logDebug("selectDrawerItemSharedItems - TabId: " + position);
                supportInvalidateOptionsMenu();
                checkScrollElevation();
                setSharesTabIcons(position);
                switch (position) {
                    case INCOMING_TAB:
                        if (isOutgoingAdded() && outSFLol.isMultipleSelect()) {
                            outSFLol.getActionMode().finish();
                        } else if (isLinksAdded() && lF.isMultipleSelect()) {
                            lF.getActionMode().finish();
                        }
                        break;
                    case OUTGOING_TAB:
                        if (isIncomingAdded() && inSFLol.isMultipleSelect()) {
                            inSFLol.getActionMode().finish();
                        } else if (isLinksAdded() && lF.isMultipleSelect()) {
                            lF.getActionMode().finish();
                        }
                        break;
                    case LINKS_TAB:
                        if (isIncomingAdded() && inSFLol.isMultipleSelect()) {
                            inSFLol.getActionMode().finish();
                        } else if (isOutgoingAdded() && outSFLol.isMultipleSelect()) {
                            outSFLol.getActionMode().finish();
                        }
                        break;
                }
                setToolbarTitle();
                showFabButton();
            }

            @Override
            public void onPageScrollStateChanged(int state) {
            }
        });

        //Tab section Transfers
        tabLayoutTransfers = (TabLayout) findViewById(R.id.sliding_tabs_transfers);
        viewPagerTransfers = findViewById(R.id.transfers_tabs_pager);
        viewPagerTransfers.addOnPageChangeListener(new ViewPager.OnPageChangeListener() {
            @Override
            public void onPageScrolled(int position, float positionOffset, int positionOffsetPixels) {
            }

            @Override
            public void onPageSelected(int position) {
                supportInvalidateOptionsMenu();
                checkScrollElevation();

                if (position == PENDING_TAB && isTransfersInProgressAdded()) {
                    tFLol.setGetMoreQuotaViewVisibility();
                } else if (position == COMPLETED_TAB) {
                    if (isTransfersCompletedAdded()) {
                        completedTFLol.setGetMoreQuotaViewVisibility();
                    }

                    if (isTransfersInProgressAdded()) {
                        tFLol.checkSelectModeAfterChangeTabOrDrawerItem();
                    }
                }
            }

            @Override
            public void onPageScrollStateChanged(int state) {
            }
        });

        callInProgressLayout = findViewById(R.id.call_in_progress_layout);
        callInProgressLayout.setOnClickListener(this);
        callInProgressChrono = findViewById(R.id.call_in_progress_chrono);
        callInProgressText = findViewById(R.id.call_in_progress_text);
        microOffLayout = findViewById(R.id.micro_off_layout);
        videoOnLayout = findViewById(R.id.video_on_layout);
        callInProgressLayout.setVisibility(View.GONE);

        if (mElevationCause > 0) {
            // A work around: mElevationCause will be changed unexpectedly shortly
            int elevationCause = mElevationCause;
            // Apply the previous Appbar elevation(e.g. before rotation) after all views have been created
            handler.postDelayed(() -> changeAppBarElevation(true, elevationCause), 100);
        }

        mNavHostView = findViewById(R.id.nav_host_fragment);
        setupNavDestListener();

        setTransfersWidgetLayout(findViewById(R.id.transfers_widget_layout), this);

        transferData = megaApi.getTransferData(this);
        if (transferData != null) {
            for (int i = 0; i < transferData.getNumDownloads(); i++) {
                int tag = transferData.getDownloadTag(i);
                transfersInProgress.add(tag);
                MegaApplication.getTransfersManagement().checkIfTransferIsPaused(tag);
            }

            for (int i = 0; i < transferData.getNumUploads(); i++) {
                int tag = transferData.getUploadTag(i);
                transfersInProgress.add(transferData.getUploadTag(i));
                MegaApplication.getTransfersManagement().checkIfTransferIsPaused(tag);
            }
        }

        if (!isOnline(this)) {
            logDebug("No network -> SHOW OFFLINE MODE");

            if (drawerItem == null) {
                drawerItem = DrawerItem.HOMEPAGE;
            }

<<<<<<< HEAD
            selectDrawerItemLollipop(drawerItem);
            showOfflineMode();

            UserCredentials credentials = dbH.getCredentials();
            if (credentials != null) {
                String gSession = credentials.getSession();
                int ret = megaChatApi.getInitState();
                logDebug("In Offline mode - Init chat is: " + ret);
                if (ret == 0 || ret == MegaChatApi.INIT_ERROR) {
                    ret = megaChatApi.init(gSession);
                    logDebug("After init: " + ret);
                    if (ret == MegaChatApi.INIT_NO_CACHE) {
                        logDebug("condition ret == MegaChatApi.INIT_NO_CACHE");
                    } else if (ret == MegaChatApi.INIT_ERROR) {
                        logWarning("condition ret == MegaChatApi.INIT_ERROR");
                    } else {
                        logDebug("Chat correctly initialized");
                    }
                } else {
                    logDebug("Offline mode: Do not init, chat already initialized");
                }
            }
=======
			selectDrawerItemLollipop(drawerItem);
			showOfflineMode();

			UserCredentials credentials = dbH.getCredentials();
			if (credentials != null) {
				String gSession = credentials.getSession();
				ChatUtil.initMegaChatApi(gSession, this);
			}
>>>>>>> 27063b55

            return;
        }

        ///Check the MK or RK file
        logInfo("App version: " + getVersion());
        final File fMKOld = buildExternalStorageFile(OLD_MK_FILE);
        final File fRKOld = buildExternalStorageFile(OLD_RK_FILE);
        if (isFileAvailable(fMKOld)) {
            logDebug("Old MK file need to be renamed!");
            aC.renameRK(fMKOld);
        } else if (isFileAvailable(fRKOld)) {
            logDebug("Old RK file need to be renamed!");
            aC.renameRK(fRKOld);
        }

        rootNode = megaApi.getRootNode();
        if (rootNode == null || LoginActivityLollipop.isBackFromLoginPage) {
            if (getIntent() != null) {
                logDebug("Action: " + getIntent().getAction());
                if (getIntent().getAction() != null) {
                    if (getIntent().getAction().equals(ACTION_IMPORT_LINK_FETCH_NODES)) {
                        Intent intent = new Intent(managerActivity, LoginActivityLollipop.class);
                        intent.putExtra(VISIBLE_FRAGMENT, LOGIN_FRAGMENT);
                        intent.setFlags(Intent.FLAG_ACTIVITY_CLEAR_TOP);
                        intent.setAction(ACTION_IMPORT_LINK_FETCH_NODES);
                        intent.setData(Uri.parse(getIntent().getDataString()));
                        startActivity(intent);
                        finish();
                        return;
                    } else if (getIntent().getAction().equals(ACTION_OPEN_MEGA_LINK)) {
                        Intent intent = new Intent(managerActivity, FileLinkActivityLollipop.class);
                        intent.putExtra(VISIBLE_FRAGMENT, LOGIN_FRAGMENT);
                        intent.setFlags(Intent.FLAG_ACTIVITY_CLEAR_TOP);
                        intent.setAction(ACTION_IMPORT_LINK_FETCH_NODES);
                        intent.setData(Uri.parse(getIntent().getDataString()));
                        startActivity(intent);
                        finish();
                        return;
                    } else if (getIntent().getAction().equals(ACTION_OPEN_MEGA_FOLDER_LINK)) {
                        Intent intent = new Intent(managerActivity, LoginActivityLollipop.class);
                        intent.putExtra(VISIBLE_FRAGMENT, LOGIN_FRAGMENT);
                        intent.setFlags(Intent.FLAG_ACTIVITY_CLEAR_TOP);
                        intent.setAction(ACTION_OPEN_MEGA_FOLDER_LINK);
                        intent.setData(Uri.parse(getIntent().getDataString()));
                        startActivity(intent);
                        finish();
                        return;
                    } else if (getIntent().getAction().equals(ACTION_OPEN_CHAT_LINK)) {
                        Intent intent = new Intent(managerActivity, LoginActivityLollipop.class);
                        intent.putExtra(VISIBLE_FRAGMENT, LOGIN_FRAGMENT);
                        intent.setFlags(Intent.FLAG_ACTIVITY_CLEAR_TOP);
                        intent.setAction(ACTION_OPEN_CHAT_LINK);
                        intent.setData(Uri.parse(getIntent().getDataString()));
                        startActivity(intent);
                        finish();
                        return;
                    } else if (getIntent().getAction().equals(ACTION_CANCEL_CAM_SYNC)) {
                        stopRunningCameraUploadService(getApplicationContext());
                        finish();
                        return;
                    } else if (getIntent().getAction().equals(ACTION_EXPORT_MASTER_KEY)) {
                        Intent intent = new Intent(managerActivity, LoginActivityLollipop.class);
                        intent.putExtra(VISIBLE_FRAGMENT, LOGIN_FRAGMENT);
                        intent.setFlags(Intent.FLAG_ACTIVITY_CLEAR_TOP);
                        intent.setAction(getIntent().getAction());
                        startActivity(intent);
                        finish();
                        return;
                    } else if (getIntent().getAction().equals(ACTION_SHOW_TRANSFERS)) {
                        Intent intent = new Intent(managerActivity, LoginActivityLollipop.class);
                        intent.putExtra(VISIBLE_FRAGMENT, LOGIN_FRAGMENT);
                        intent.setFlags(Intent.FLAG_ACTIVITY_CLEAR_TOP);
                        intent.setAction(ACTION_SHOW_TRANSFERS);
                        intent.putExtra(TRANSFERS_TAB, getIntent().getIntExtra(TRANSFERS_TAB, ERROR_TAB));
                        startActivity(intent);
                        finish();
                        return;
                    } else if (getIntent().getAction().equals(ACTION_IPC)) {
                        Intent intent = new Intent(managerActivity, LoginActivityLollipop.class);
                        intent.putExtra(VISIBLE_FRAGMENT, LOGIN_FRAGMENT);
                        intent.setFlags(Intent.FLAG_ACTIVITY_CLEAR_TOP);
                        intent.setAction(ACTION_IPC);
                        startActivity(intent);
                        finish();
                        return;
                    } else if (getIntent().getAction().equals(ACTION_CHAT_NOTIFICATION_MESSAGE)) {
                        Intent intent = new Intent(managerActivity, LoginActivityLollipop.class);
                        intent.putExtra(VISIBLE_FRAGMENT, LOGIN_FRAGMENT);
                        intent.setFlags(Intent.FLAG_ACTIVITY_CLEAR_TOP);
                        intent.setAction(ACTION_CHAT_NOTIFICATION_MESSAGE);
                        startActivity(intent);
                        finish();
                        return;
                    } else if (getIntent().getAction().equals(ACTION_CHAT_SUMMARY)) {
                        Intent intent = new Intent(managerActivity, LoginActivityLollipop.class);
                        intent.putExtra(VISIBLE_FRAGMENT, LOGIN_FRAGMENT);
                        intent.setFlags(Intent.FLAG_ACTIVITY_CLEAR_TOP);
                        intent.setAction(ACTION_CHAT_SUMMARY);
                        startActivity(intent);
                        finish();
                        return;
                    } else if (getIntent().getAction().equals(ACTION_INCOMING_SHARED_FOLDER_NOTIFICATION)) {
                        Intent intent = new Intent(managerActivity, LoginActivityLollipop.class);
                        intent.putExtra(VISIBLE_FRAGMENT, LOGIN_FRAGMENT);
                        intent.setFlags(Intent.FLAG_ACTIVITY_CLEAR_TOP);
                        intent.setAction(ACTION_INCOMING_SHARED_FOLDER_NOTIFICATION);
                        startActivity(intent);
                        finish();
                        return;
                    } else if (getIntent().getAction().equals(ACTION_OPEN_HANDLE_NODE)) {
                        Intent intent = new Intent(managerActivity, LoginActivityLollipop.class);
                        intent.putExtra(VISIBLE_FRAGMENT, LOGIN_FRAGMENT);
                        intent.setFlags(Intent.FLAG_ACTIVITY_CLEAR_TOP);
                        intent.setAction(ACTION_OPEN_HANDLE_NODE);
                        intent.setData(Uri.parse(getIntent().getDataString()));
                        startActivity(intent);
                        finish();
                        return;
                    } else if (getIntent().getAction().equals(ACTION_OVERQUOTA_TRANSFER)) {
                        Intent intent = new Intent(managerActivity, LoginActivityLollipop.class);
                        intent.putExtra(VISIBLE_FRAGMENT, LOGIN_FRAGMENT);
                        intent.setFlags(Intent.FLAG_ACTIVITY_CLEAR_TOP);
                        intent.setAction(ACTION_OVERQUOTA_TRANSFER);
                        startActivity(intent);
                        finish();
                        return;
                    } else if (getIntent().getAction().equals(ACTION_OVERQUOTA_STORAGE)) {
                        Intent intent = new Intent(managerActivity, LoginActivityLollipop.class);
                        intent.putExtra(VISIBLE_FRAGMENT, LOGIN_FRAGMENT);
                        intent.setFlags(Intent.FLAG_ACTIVITY_CLEAR_TOP);
                        intent.setAction(ACTION_OVERQUOTA_STORAGE);
                        startActivity(intent);
                        finish();
                        return;
                    } else if (getIntent().getAction().equals(ACTION_OPEN_CONTACTS_SECTION)) {
                        logDebug("Login");
                        Intent intent = new Intent(managerActivity, LoginActivityLollipop.class);
                        intent.putExtra(CONTACT_HANDLE, getIntent().getLongExtra(CONTACT_HANDLE, -1));
                        intent.putExtra(VISIBLE_FRAGMENT, LOGIN_FRAGMENT);
                        intent.setFlags(Intent.FLAG_ACTIVITY_CLEAR_TOP);
                        intent.setAction(ACTION_OPEN_CONTACTS_SECTION);
                        startActivity(intent);
                        finish();
                        return;
                    } else if (getIntent().getAction().equals(ACTION_SHOW_SNACKBAR_SENT_AS_MESSAGE)) {
                        Intent intent = new Intent(managerActivity, LoginActivityLollipop.class);
                        intent.putExtra(VISIBLE_FRAGMENT, LOGIN_FRAGMENT);
                        intent.setFlags(Intent.FLAG_ACTIVITY_CLEAR_TOP);
                        intent.setAction(ACTION_SHOW_SNACKBAR_SENT_AS_MESSAGE);
                        startActivity(intent);
                        finish();
                        return;
                    } else if (getIntent().getAction().equals(ACTION_SHOW_UPGRADE_ACCOUNT)) {
                        Intent intent = new Intent(managerActivity, LoginActivityLollipop.class);
                        intent.putExtra(VISIBLE_FRAGMENT, LOGIN_FRAGMENT);
                        intent.setFlags(Intent.FLAG_ACTIVITY_CLEAR_TOP);
                        intent.setAction(ACTION_SHOW_UPGRADE_ACCOUNT);
                        startActivity(intent);
                        finish();
                        return;
                    }
                }
            }

            refreshSession();
            return;
        } else {
            inboxNode = megaApi.getInboxNode();
            attr = dbH.getAttributes();
            if (attr != null) {
                if (attr.getInvalidateSdkCache() != null) {
                    if (attr.getInvalidateSdkCache().compareTo("") != 0) {
                        try {
                            if (Boolean.parseBoolean(attr.getInvalidateSdkCache())) {
                                logDebug("megaApi.invalidateCache();");
                                megaApi.invalidateCache();
                            }
                        } catch (Exception e) {
                        }
                    }
                }
            }

            dbH.setInvalidateSdkCache(false);
            MegaMessageService.getToken(this);
            nVEmail.setVisibility(View.VISIBLE);
            nVEmail.setText(megaApi.getMyEmail());
//				megaApi.getUserData(this);
            megaApi.getUserAttribute(MegaApiJava.USER_ATTR_FIRSTNAME, this);
            megaApi.getUserAttribute(MegaApiJava.USER_ATTR_LASTNAME, this);

            this.setDefaultAvatar();

            this.setProfileAvatar();

            initPayments();

            megaApi.addGlobalListener(this);
            megaApi.isGeolocationEnabled(this);

            if (savedInstanceState == null) {
                logDebug("Run async task to check offline files");
                //Check the consistency of the offline nodes in the DB
                CheckOfflineNodesTask checkOfflineNodesTask = new CheckOfflineNodesTask(this);
                checkOfflineNodesTask.execute();
            }

            if (getIntent() != null) {
                if (getIntent().getAction() != null) {
                    if (getIntent().getAction().equals(ACTION_EXPORT_MASTER_KEY)) {
                        logDebug("Intent to export Master Key - im logged in!");
                        startActivity(new Intent(this, ExportRecoveryKeyActivity.class));
                        return;
                    } else if (getIntent().getAction().equals(ACTION_CANCEL_ACCOUNT)) {
                        Uri link = getIntent().getData();
                        if (link != null) {
                            logDebug("Link to cancel: " + link);
                            showMyAccount(ACTION_CANCEL_ACCOUNT, link);
                        }
                    } else if (getIntent().getAction().equals(ACTION_CHANGE_MAIL)) {
                        Uri link = getIntent().getData();
                        if (link != null) {
                            logDebug("Link to change mail: " + link);
                            showMyAccount(ACTION_CHANGE_MAIL, link);
                        }
                    } else if (getIntent().getAction().equals(ACTION_OPEN_FOLDER)) {
                        logDebug("Open after LauncherFileExplorerActivityLollipop ");
                        boolean locationFileInfo = getIntent().getBooleanExtra(INTENT_EXTRA_KEY_LOCATION_FILE_INFO, false);
                        long handleIntent = getIntent().getLongExtra("PARENT_HANDLE", -1);

                        if (getIntent().getBooleanExtra(SHOW_MESSAGE_UPLOAD_STARTED, false)) {
                            int numberUploads = getIntent().getIntExtra(NUMBER_UPLOADS, 1);
                            showSnackbar(SNACKBAR_TYPE, getResources().getQuantityString(R.plurals.upload_began, numberUploads, numberUploads), -1);
                        }

                        if (locationFileInfo) {
                            boolean offlineAdapter = getIntent().getBooleanExtra("offline_adapter", false);
                            if (offlineAdapter) {
                                drawerItem = DrawerItem.HOMEPAGE;
                                selectDrawerItemLollipop(drawerItem);
                                selectDrawerItemPending = false;
                                openFullscreenOfflineFragment(
                                        getIntent().getStringExtra(INTENT_EXTRA_KEY_PATH_NAVIGATION));
                            } else {
                                long fragmentHandle = getIntent().getLongExtra("fragmentHandle", -1);

                                if (fragmentHandle == megaApi.getRootNode().getHandle()) {
                                    drawerItem = DrawerItem.CLOUD_DRIVE;
                                    setParentHandleBrowser(handleIntent);
                                    selectDrawerItemLollipop(drawerItem);
                                    selectDrawerItemPending = false;
                                } else if (fragmentHandle == megaApi.getRubbishNode().getHandle()) {
                                    drawerItem = DrawerItem.RUBBISH_BIN;
                                    setParentHandleRubbish(handleIntent);
                                    selectDrawerItemLollipop(drawerItem);
                                    selectDrawerItemPending = false;
                                } else if (fragmentHandle == megaApi.getInboxNode().getHandle()) {
                                    drawerItem = DrawerItem.INBOX;
                                    setParentHandleInbox(handleIntent);
                                    selectDrawerItemLollipop(drawerItem);
                                    selectDrawerItemPending = false;
                                } else {
                                    //Incoming
                                    drawerItem = DrawerItem.SHARED_ITEMS;
                                    indexShares = 0;
                                    MegaNode parentIntentN = megaApi.getNodeByHandle(handleIntent);
                                    if (parentIntentN != null) {
                                        deepBrowserTreeIncoming = calculateDeepBrowserTreeIncoming(parentIntentN, this);
                                    }
                                    setParentHandleIncoming(handleIntent);
                                    selectDrawerItemLollipop(drawerItem);
                                    selectDrawerItemPending = false;
                                }
                            }
                        } else {
                            actionOpenFolder(handleIntent);
                        }

                        setIntent(null);
                    } else if (getIntent().getAction().equals(ACTION_PASS_CHANGED)) {
                        showMyAccount(ACTION_PASS_CHANGED, null,
                                new Pair<>(RESULT, getIntent().getIntExtra(RESULT, MegaError.API_OK)));
                    } else if (getIntent().getAction().equals(ACTION_RESET_PASS)) {
                        Uri link = getIntent().getData();
                        if (link != null) {
                            showMyAccount(ACTION_RESET_PASS, link);
                        }
                    } else if (getIntent().getAction().equals(ACTION_IPC)) {
                        logDebug("IPC link - go to received request in Contacts");
                        markNotificationsSeen(true);
                        navigateToContactRequests();
                        getIntent().setAction(null);
                        setIntent(null);
                    } else if (getIntent().getAction().equals(ACTION_CHAT_NOTIFICATION_MESSAGE)) {
                        logDebug("Chat notitificacion received");
                        drawerItem = DrawerItem.CHAT;
                        selectDrawerItemLollipop(drawerItem);
                        long chatId = getIntent().getLongExtra(CHAT_ID, MEGACHAT_INVALID_HANDLE);
                        if (getIntent().getBooleanExtra(EXTRA_MOVE_TO_CHAT_SECTION, false)) {
                            moveToChatSection(chatId);
                        } else {
                            String text = getIntent().getStringExtra(SHOW_SNACKBAR);
                            if (chatId != -1) {
                                openChat(chatId, text);
                            }
                        }
                        selectDrawerItemPending = false;
                        getIntent().setAction(null);
                        setIntent(null);
                    } else if (getIntent().getAction().equals(ACTION_CHAT_SUMMARY)) {
                        logDebug("Chat notification: ACTION_CHAT_SUMMARY");
                        drawerItem = DrawerItem.CHAT;
                        selectDrawerItemLollipop(drawerItem);
                        selectDrawerItemPending = false;
                        getIntent().setAction(null);
                        setIntent(null);
                    } else if (getIntent().getAction().equals(ACTION_OPEN_CHAT_LINK)) {
                        logDebug("ACTION_OPEN_CHAT_LINK: " + getIntent().getDataString());
                        drawerItem = DrawerItem.CHAT;
                        selectDrawerItemLollipop(drawerItem);
                        selectDrawerItemPending = false;
                        megaChatApi.checkChatLink(getIntent().getDataString(), new LoadPreviewListener(ManagerActivityLollipop.this, ManagerActivityLollipop.this, CHECK_LINK_TYPE_UNKNOWN_LINK));
                        getIntent().setAction(null);
                        setIntent(null);
                    } else if (getIntent().getAction().equals(ACTION_JOIN_OPEN_CHAT_LINK)) {
                        linkJoinToChatLink = getIntent().getDataString();
                        joiningToChatLink = true;

                        if (megaChatApi.getConnectionState() == MegaChatApi.CONNECTED) {
                            megaChatApi.checkChatLink(linkJoinToChatLink, new LoadPreviewListener(ManagerActivityLollipop.this, ManagerActivityLollipop.this, CHECK_LINK_TYPE_UNKNOWN_LINK));
                        }

                        getIntent().setAction(null);
                        setIntent(null);
                    } else if (getIntent().getAction().equals(ACTION_SHOW_SETTINGS)) {
                        logDebug("Chat notification: SHOW_SETTINGS");
                        selectDrawerItemPending = false;
                        moveToSettingsSection();
                        getIntent().setAction(null);
                        setIntent(null);
                    } else if (getIntent().getAction().equals(ACTION_SHOW_SETTINGS_STORAGE)) {
                        logDebug("ACTION_SHOW_SETTINGS_STORAGE");
                        selectDrawerItemPending = false;
                        moveToSettingsSectionStorage();
                        getIntent().setAction(null);
                        setIntent(null);
                    } else if (getIntent().getAction().equals(ACTION_INCOMING_SHARED_FOLDER_NOTIFICATION)) {
                        logDebug("ACTION_INCOMING_SHARED_FOLDER_NOTIFICATION");
                        markNotificationsSeen(true);

                        drawerItem = DrawerItem.SHARED_ITEMS;
                        indexShares = 0;
                        selectDrawerItemLollipop(drawerItem);
                        selectDrawerItemPending = false;
                    } else if (getIntent().getAction().equals(ACTION_SHOW_MY_ACCOUNT)) {
                        logDebug("Intent from chat - show my account");

                        if (getIntent().hasExtra(MeetingParticipantBottomSheetDialogFragment.EXTRA_FROM_MEETING)) {
                            isFromMeeting = getIntent().getBooleanExtra(MeetingParticipantBottomSheetDialogFragment.EXTRA_FROM_MEETING, false);
                        }

                        showMyAccount();
                        selectDrawerItemPending = false;
                    } else if (getIntent().getAction().equals(ACTION_SHOW_UPGRADE_ACCOUNT)) {
                        navigateToUpgradeAccount();
                        selectDrawerItemPending = false;
                    } else if (getIntent().getAction().equals(ACTION_OPEN_HANDLE_NODE)) {
                        String link = getIntent().getDataString();
                        String[] s = link.split("#");
                        if (s.length > 1) {
                            String nodeHandleLink = s[1];
                            String[] sSlash = s[1].split("/");
                            if (sSlash.length > 0) {
                                nodeHandleLink = sSlash[0];
                            }
                            long nodeHandleLinkLong = MegaApiAndroid.base64ToHandle(nodeHandleLink);
                            MegaNode nodeLink = megaApi.getNodeByHandle(nodeHandleLinkLong);
                            if (nodeLink == null) {
                                showSnackbar(SNACKBAR_TYPE, getString(R.string.general_error_file_not_found), -1);
                            } else {
                                MegaNode pN = megaApi.getParentNode(nodeLink);
                                if (pN == null) {
                                    pN = megaApi.getRootNode();
                                }
                                parentHandleBrowser = pN.getHandle();
                                drawerItem = DrawerItem.CLOUD_DRIVE;
                                selectDrawerItemLollipop(drawerItem);
                                selectDrawerItemPending = false;

                                Intent i = new Intent(this, FileInfoActivityLollipop.class);
                                i.putExtra("handle", nodeLink.getHandle());
                                i.putExtra(NAME, nodeLink.getName());
                                startActivity(i);
                            }
                        } else {
                            drawerItem = DrawerItem.CLOUD_DRIVE;
                            selectDrawerItemLollipop(drawerItem);
                        }
                    } else if (getIntent().getAction().equals(ACTION_IMPORT_LINK_FETCH_NODES)) {
                        getIntent().setAction(null);
                        setIntent(null);
                    } else if (getIntent().getAction().equals(ACTION_OPEN_CONTACTS_SECTION)) {
                        markNotificationsSeen(true);
                        openContactLink(getIntent().getLongExtra(CONTACT_HANDLE, -1));
                    } else if (getIntent().getAction().equals(ACTION_REFRESH_API_SERVER)) {
                        update2FAEnableState();
                    } else if (getIntent().getAction().equals(ACTION_SHOW_SNACKBAR_SENT_AS_MESSAGE)) {
                        long chatId = getIntent().getLongExtra(CHAT_ID, MEGACHAT_INVALID_HANDLE);
                        showSnackbar(MESSAGE_SNACKBAR_TYPE, null, chatId);
                        getIntent().setAction(null);
                        setIntent(null);
                    }
                }
            }

            logDebug("Check if there any unread chat");
            if (joiningToChatLink && !isTextEmpty(linkJoinToChatLink)) {
                megaChatApi.checkChatLink(linkJoinToChatLink, new LoadPreviewListener(ManagerActivityLollipop.this, ManagerActivityLollipop.this, CHECK_LINK_TYPE_UNKNOWN_LINK));
            }

            if (drawerItem == DrawerItem.CHAT) {
                rChatFL = (RecentChatsFragmentLollipop) getSupportFragmentManager().findFragmentByTag(FragmentTag.RECENT_CHAT.getTag());
                if (rChatFL != null) {
                    rChatFL.onlineStatusUpdate(megaChatApi.getOnlineStatus());
                }
            }
            setChatBadge();

            logDebug("Check if there any INCOMING pendingRequest contacts");
            setContactTitleSection();

            setNotificationsTitleSection();

            if (drawerItem == null) {
                drawerItem = getStartDrawerItem(this);

                Intent intent = getIntent();
                if (intent != null) {
                    boolean upgradeAccount = getIntent().getBooleanExtra(EXTRA_UPGRADE_ACCOUNT, false);
                    newAccount = getIntent().getBooleanExtra(EXTRA_NEW_ACCOUNT, false);
                    newCreationAccount = getIntent().getBooleanExtra(NEW_CREATION_ACCOUNT, false);
                    firstLogin = getIntent().getBooleanExtra(EXTRA_FIRST_LOGIN, firstLogin);
                    askPermissions = getIntent().getBooleanExtra(EXTRA_ASK_PERMISSIONS, askPermissions);

                    //reset flag to fix incorrect view loaded when orientation changes
                    getIntent().removeExtra(EXTRA_NEW_ACCOUNT);
                    getIntent().removeExtra(EXTRA_UPGRADE_ACCOUNT);
                    getIntent().removeExtra(EXTRA_FIRST_LOGIN);
                    getIntent().removeExtra(EXTRA_ASK_PERMISSIONS);
                    if (upgradeAccount) {
                        int accountType = getIntent().getIntExtra(EXTRA_ACCOUNT_TYPE, 0);

                        if (accountType != FREE) {
                            showMyAccount(new Pair<>(EXTRA_ACCOUNT_TYPE, accountType));
                        } else if (firstLogin && app.getStorageState() != STORAGE_STATE_PAYWALL) {
                            drawerItem = DrawerItem.PHOTOS;
                        } else {
                            showMyAccount();
                        }
                    } else {
                        if (firstLogin && app.getStorageState() != STORAGE_STATE_PAYWALL) {
                            logDebug("First login. Go to Camera Uploads configuration.");
                            drawerItem = DrawerItem.PHOTOS;
                            setIntent(null);
                        }
                    }
                }
            } else {
                logDebug("DRAWERITEM NOT NULL: " + drawerItem);
                Intent intentRec = getIntent();
                if (intentRec != null) {
                    boolean upgradeAccount = getIntent().getBooleanExtra(EXTRA_UPGRADE_ACCOUNT, false);
                    newAccount = getIntent().getBooleanExtra(EXTRA_NEW_ACCOUNT, false);
                    newCreationAccount = getIntent().getBooleanExtra(NEW_CREATION_ACCOUNT, false);
                    //reset flag to fix incorrect view loaded when orientation changes
                    getIntent().removeExtra(EXTRA_NEW_ACCOUNT);
                    getIntent().removeExtra(EXTRA_UPGRADE_ACCOUNT);
                    firstLogin = intentRec.getBooleanExtra(EXTRA_FIRST_LOGIN, firstLogin);
                    askPermissions = intentRec.getBooleanExtra(EXTRA_ASK_PERMISSIONS, askPermissions);
                    if (upgradeAccount) {
                        drawerLayout.closeDrawer(Gravity.LEFT);
                        int accountType = getIntent().getIntExtra(EXTRA_ACCOUNT_TYPE, 0);

                        if (accountType != FREE) {
                            showMyAccount(new Pair<>(EXTRA_ACCOUNT_TYPE, accountType));
                        } else if (firstLogin && app.getStorageState() != STORAGE_STATE_PAYWALL) {
                            drawerItem = DrawerItem.PHOTOS;
                        } else {
                            showMyAccount();
                        }
                    } else {
                        if (firstLogin && !joiningToChatLink) {
                            logDebug("Intent firstTimeCam==true");
                            if (prefs != null && prefs.getCamSyncEnabled() != null) {
                                firstLogin = false;
                            } else {
                                firstLogin = true;
                                if (app.getStorageState() != STORAGE_STATE_PAYWALL && isInPhotosPage()) {
                                    drawerItem = DrawerItem.PHOTOS;
                                }
                            }
                            setIntent(null);
                        }
                    }

                    if (intentRec.getAction() != null) {
                        if (intentRec.getAction().equals(ACTION_SHOW_TRANSFERS)) {
                            if (intentRec.getBooleanExtra(OPENED_FROM_CHAT, false)) {
                                sendBroadcast(new Intent(ACTION_CLOSE_CHAT_AFTER_OPEN_TRANSFERS));
                            }

                            drawerItem = DrawerItem.TRANSFERS;
                            indexTransfers = intentRec.getIntExtra(TRANSFERS_TAB, ERROR_TAB);
                            setIntent(null);
                        } else if (intentRec.getAction().equals(ACTION_REFRESH_AFTER_BLOCKED)) {
                            drawerItem = DrawerItem.CLOUD_DRIVE;
                            setIntent(null);
                        }
                    }
                }
                drawerLayout.closeDrawer(Gravity.LEFT);
            }

            checkCurrentStorageStatus(true);

            //INITIAL FRAGMENT
            if (selectDrawerItemPending) {
                selectDrawerItemLollipop(drawerItem);
            }
        }

        new CompositeDisposable().add(checkPasswordReminderUseCase.check(false)
                .subscribeOn(Schedulers.io())
                .observeOn(AndroidSchedulers.mainThread())
                .subscribe(show -> {
                    if (show) {
                        startActivity(new Intent(this, TestPasswordActivity.class));
                    }
                }, throwable -> logError("doUpdateProgressNotification onError", throwable)));

        updateAccountDetailsVisibleInfo();

        setContactStatus();

        checkInitialScreens();

        if (openLinkDialogIsShown) {
            showOpenLinkDialog();
            String text = savedInstanceState.getString(OPEN_LINK_TEXT, "");
            openLinkText.setText(text);
            openLinkText.setSelection(text.length());
            if (savedInstanceState.getBoolean(OPEN_LINK_ERROR, false)) {
                openLink(text);
            }
        }

        if (drawerItem == DrawerItem.TRANSFERS && isTransferOverQuotaWarningShown) {
            showTransfersTransferOverQuotaWarning();
        }

        PsaManager.INSTANCE.startChecking();

        if (savedInstanceState != null && savedInstanceState.getBoolean(IS_NEW_TEXT_FILE_SHOWN, false)) {
            showNewTextFileDialog(savedInstanceState.getString(NEW_TEXT_FILE_TEXT));
        }

        logDebug("END onCreate");
        new RatingHandlerImpl(this).showRatingBaseOnTransaction();

        // Show backup dialog
        if (backupDialogType == BACKUP_DIALOG_SHOW_WARNING) {
            fileBackupManager.actWithBackupTips(backupHandleList, megaApi.getNodeByHandle(backupNodeHandle), backupNodeType, backupActionType);
        } else if (backupDialogType == BACKUP_DIALOG_SHOW_CONFIRM) {
            fileBackupManager.confirmationActionForBackup(backupHandleList, megaApi.getNodeByHandle(backupNodeHandle), backupNodeType, backupActionType);
        } else {
            logDebug("Backup warning dialog is not show");
        }
    }

    /**
     * Checks which screen should be shown when an user is logins.
     * There are three different screens or warnings:
     * - Business warning: it takes priority over the other two
     * - SMS verification screen: it takes priority over the other one
     * - Onboarding permissions screens: it has to be only shown when account is logged in after the installation,
     * some of the permissions required have not been granted
     * and the business warnings and SMS verification have not to be shown.
     */
    private void checkInitialScreens() {
        if (checkBusinessStatus()) {
            myAccountInfo.setBusinessAlertShown(true);
            return;
        }

        if (firstTimeAfterInstallation || askPermissions) {
            //haven't verified phone number
            if (canVoluntaryVerifyPhoneNumber() && !onAskingPermissionsFragment && !newCreationAccount) {
                askForSMSVerification();
            } else {
                drawerItem = DrawerItem.ASK_PERMISSIONS;
                askForAccess();
            }
        } else if (firstLogin && !newCreationAccount && canVoluntaryVerifyPhoneNumber() && !onAskingPermissionsFragment) {
            askForSMSVerification();
        }
    }

    /**
     * Checks if some business warning has to be shown due to the status of the account.
     *
     * @return True if some warning has been shown, false otherwise.
     */
    private boolean checkBusinessStatus() {
        if (!megaApi.isBusinessAccount()) {
            return false;
        }

        if (isBusinessGraceAlertShown) {
            showBusinessGraceAlert();
            return true;
        }

        if (isBusinessCUAlertShown) {
            showBusinessCUAlert();
            return true;
        }

        if (myAccountInfo.isBusinessAlertShown()) {
            return false;
        }

        if (firstLogin && myAccountInfo.wasNotBusinessAlertShownYet()) {
            int status = megaApi.getBusinessStatus();

            if (status == BUSINESS_STATUS_EXPIRED) {
                myAccountInfo.setBusinessAlertShown(true);
                startActivity(new Intent(this, BusinessExpiredAlertActivity.class));
                return true;
            } else if (megaApi.isMasterBusinessAccount() && status == BUSINESS_STATUS_GRACE_PERIOD) {
                myAccountInfo.setBusinessAlertShown(true);
                showBusinessGraceAlert();
                return true;
            }
        }

        return false;
    }

    private void showBusinessGraceAlert() {
        logDebug("showBusinessGraceAlert");
        if (businessGraceAlert != null && businessGraceAlert.isShowing()) {
            return;
        }

        MaterialAlertDialogBuilder builder = new MaterialAlertDialogBuilder(this);
        LayoutInflater inflater = getLayoutInflater();
        View v = inflater.inflate(R.layout.dialog_business_grace_alert, null);

        businessGraceAlert = builder.setView(v)
                .setPositiveButton(R.string.general_dismiss, (dialog, which) -> {
                    myAccountInfo.setBusinessAlertShown(isBusinessGraceAlertShown = false);
                    try {
                        businessGraceAlert.dismiss();
                    } catch (Exception e) {
                        logWarning("Exception dismissing businessGraceAlert", e);
                    }
                })
                .create();

        businessGraceAlert.setCanceledOnTouchOutside(false);
        try {
            businessGraceAlert.show();
        } catch (Exception e) {
            logWarning("Exception showing businessGraceAlert", e);
        }
        isBusinessGraceAlertShown = true;
    }

    public void checkIfShouldShowBusinessCUAlert() {
        if (megaApi.isBusinessAccount() && !megaApi.isMasterBusinessAccount()) {
            showBusinessCUAlert();
        } else if (getCameraUploadFragment() != null) {
            if (cuFragment.isEnableCUFragmentShown()) {
                cuFragment.enableCu();
            } else {
                cuFragment.enableCUClick();
            }
        }
    }

    private void showBusinessCUAlert() {
        if (businessCUAlert != null && businessCUAlert.isShowing()) {
            return;
        }

        MaterialAlertDialogBuilder builder = new MaterialAlertDialogBuilder(this);
        builder.setTitle(R.string.section_photo_sync)
                .setMessage(R.string.camera_uploads_business_alert)
                .setNegativeButton(R.string.general_cancel, (dialog, which) -> {
                })
                .setPositiveButton(R.string.general_enable, (dialog, which) -> {
                    if (getCameraUploadFragment() != null) {
                        cuFragment.enableCUClick();
                    }
                })
                .setCancelable(false)
                .setOnDismissListener(dialog -> isBusinessCUAlertShown = false);

        businessCUAlert = builder.create();
        businessCUAlert.show();
        isBusinessCUAlertShown = true;
    }

    private void openContactLink(long handle) {
        if (handle == INVALID_HANDLE) {
            logWarning("Not valid contact handle");
            return;
        }

        dismissAlertDialogIfExists(openLinkDialog);
        logDebug("Handle to invite a contact: " + handle);

        inviteContactUseCase.getContactLink(handle)
                .subscribeOn(Schedulers.io())
                .observeOn(AndroidSchedulers.mainThread())
                .subscribe((result, throwable) -> {
                    if (throwable == null) {
                        showContactInviteDialog(result.getContactLinkHandle(), result.getFullName(), result.getEmail(), result.isContact());
                    }
                });
    }

    /**
     * Show contact invite dialog.
     *
     * @param linkHandle User link handle for the invitation
     * @param fullName   User full name
     * @param email      User email
     * @param isContact  Flag to check wether is contact or not
     */
    private void showContactInviteDialog(Long linkHandle, String fullName, String email, boolean isContact) {
        if (inviteContactDialog != null && inviteContactDialog.isShowing()) return;

        String message;
        String buttonText;

        if (isContact) {
            message = getString(R.string.context_contact_already_exists, email);
            buttonText = getString(R.string.contact_view);
        } else {
            message = getString(R.string.invite_not_sent);
            buttonText = getString(R.string.contact_invite);
        }

        inviteContactDialog = new MaterialAlertDialogBuilder(this)
                .setTitle(fullName)
                .setMessage(message)
                .setNegativeButton(R.string.general_cancel, null)
                .setPositiveButton(buttonText, (dialog, which) -> {
                    if (isContact) {
                        ContactUtil.openContactInfoActivity(this, email);
                    } else {
                        sendContactInvitation(linkHandle, email);
                    }

                    dialog.dismiss();
                    inviteContactDialog = null;
                })
                .create();
        inviteContactDialog.show();
    }

    /**
     * Send contact invitation to specific user and show specific SnackBar.
     *
     * @param contactLinkHandle User link handle for invitation
     * @param email             User email
     */
    private void sendContactInvitation(Long contactLinkHandle, String email) {
        inviteContactUseCase.invite(contactLinkHandle, email)
                .subscribeOn(Schedulers.io())
                .observeOn(AndroidSchedulers.mainThread())
                .subscribe((result, throwable) -> {
                    String snackbarMessage = getString(R.string.general_error);
                    if (throwable == null) {
                        switch (result) {
                            case SENT:
                                snackbarMessage = getString(R.string.context_contact_request_sent, email);
                                break;
                            case RESENT:
                                snackbarMessage = getString(R.string.context_contact_invitation_resent);
                                break;
                            case DELETED:
                                snackbarMessage = getString(R.string.context_contact_invitation_deleted);
                                break;
                            case ALREADY_SENT:
                                snackbarMessage = getString(R.string.invite_not_sent_already_sent, email);
                                break;
                            case ALREADY_CONTACT:
                                snackbarMessage = getString(R.string.context_contact_already_exists, email);
                                break;
                            case INVALID_EMAIL:
                                snackbarMessage = getString(R.string.error_own_email_as_contact);
                                break;
                        }
                    }
                    showSnackbar(SNACKBAR_TYPE, snackbarMessage, MEGACHAT_INVALID_HANDLE);
                });
    }

    private void askForSMSVerification() {
        if (!smsDialogTimeChecker.shouldShow()) return;
        showStorageAlertWithDelay = true;
        //If mobile device, only portrait mode is allowed
        if (!isTablet(this)) {
            logDebug("mobile only portrait mode");
            setRequestedOrientation(ActivityInfo.SCREEN_ORIENTATION_PORTRAIT);
        }
        smsDialogTimeChecker.update();
        onAskingSMSVerificationFragment = true;
        if (svF == null) {
            svF = new SMSVerificationFragment();
        }
        replaceFragment(svF, FragmentTag.SMS_VERIFICATION.getTag());
        tabLayoutShares.setVisibility(View.GONE);
        viewPagerShares.setVisibility(View.GONE);
        tabLayoutTransfers.setVisibility(View.GONE);
        viewPagerTransfers.setVisibility(View.GONE);
        abL.setVisibility(View.GONE);

        fragmentContainer.setVisibility(View.VISIBLE);
        drawerLayout.closeDrawer(Gravity.LEFT);
        drawerLayout.setDrawerLockMode(DrawerLayout.LOCK_MODE_LOCKED_CLOSED);
        supportInvalidateOptionsMenu();
        hideFabButton();
        showHideBottomNavigationView(true);
    }

    public void askForAccess() {
        askPermissions = false;
        showStorageAlertWithDelay = true;
        //If mobile device, only portrait mode is allowed
        if (!isTablet(this)) {
            logDebug("Mobile only portrait mode");
            setRequestedOrientation(ActivityInfo.SCREEN_ORIENTATION_PORTRAIT);
        }
        boolean writeStorageGranted = hasPermissions(this, Manifest.permission.WRITE_EXTERNAL_STORAGE);
        boolean readStorageGranted = hasPermissions(this, Manifest.permission.READ_EXTERNAL_STORAGE);
        boolean cameraGranted = hasPermissions(this, Manifest.permission.CAMERA);
        boolean microphoneGranted = hasPermissions(this, Manifest.permission.RECORD_AUDIO);
//		boolean writeCallsGranted = hasPermissions(this, Manifest.permission.WRITE_CALL_LOG);

        if (!writeStorageGranted || !readStorageGranted || !cameraGranted || !microphoneGranted/* || !writeCallsGranted*/) {
            deleteCurrentFragment();

            if (pF == null) {
                pF = new PermissionsFragment();
            }

            replaceFragment(pF, FragmentTag.PERMISSIONS.getTag());

            onAskingPermissionsFragment = true;

            abL.setVisibility(View.GONE);
            setTabsVisibility();
            drawerLayout.setDrawerLockMode(DrawerLayout.LOCK_MODE_LOCKED_CLOSED);
            supportInvalidateOptionsMenu();
            hideFabButton();
            showHideBottomNavigationView(true);
        }
    }

    public void destroySMSVerificationFragment() {
        if (!isTablet(this)) {
            logDebug("mobile, all orientation");
            setRequestedOrientation(ActivityInfo.SCREEN_ORIENTATION_FULL_USER);
        }
        onAskingSMSVerificationFragment = false;
        svF = null;
        // For Android devices which have Android below 6, no need to go to request permission fragment.
        if (!firstTimeAfterInstallation || Build.VERSION.SDK_INT < Build.VERSION_CODES.M) {
            abL.setVisibility(View.VISIBLE);

            deleteCurrentFragment();

            drawerLayout.setDrawerLockMode(DrawerLayout.LOCK_MODE_UNLOCKED);
            supportInvalidateOptionsMenu();
            selectDrawerItemLollipop(drawerItem);
        }
    }

    public void destroyPermissionsFragment() {
        //In mobile, allow all orientation after permission screen
        if (!isTablet(this)) {
            logDebug("Mobile, all orientation");
            setRequestedOrientation(ActivityInfo.SCREEN_ORIENTATION_FULL_USER);
        }

        turnOnNotifications = false;

        abL.setVisibility(View.VISIBLE);

        deleteCurrentFragment();

        onAskingPermissionsFragment = false;

        pF = null;

        drawerLayout.setDrawerLockMode(DrawerLayout.LOCK_MODE_UNLOCKED);
        supportInvalidateOptionsMenu();

        if (app.getStorageState() == STORAGE_STATE_PAYWALL) {
            drawerItem = DrawerItem.CLOUD_DRIVE;
        } else {
            firstLogin = true;
            drawerItem = DrawerItem.PHOTOS;
        }

        selectDrawerItemLollipop(drawerItem);
    }

    void setContactStatus() {
        if (megaChatApi == null) {
            megaChatApi = app.getMegaChatApi();
            megaChatApi.addChatListener(this);
        }

        int chatStatus = megaChatApi.getOnlineStatus();
        if (contactStatus != null) {
            ChatUtil.setContactStatus(chatStatus, contactStatus, StatusIconLocation.DRAWER);
        }
    }

    @Override
    protected void onResume() {
        if (drawerItem == DrawerItem.SEARCH && getSearchFragment() != null) {
            sFLol.setWaitingForSearchedNodes(true);
        }

        super.onResume();

//		dbH.setShowNotifOff(true);
        if (Build.VERSION.SDK_INT >= Build.VERSION_CODES.KITKAT) {
            queryIfNotificationsAreOn();
        }

        if (getResources().getConfiguration().orientation != orientationSaved) {
            orientationSaved = getResources().getConfiguration().orientation;
            drawerLayout.setDrawerLockMode(DrawerLayout.LOCK_MODE_UNLOCKED);
        }

        checkScrollElevation();

        checkTransferOverQuotaOnResume();

        LiveEventBus.get(EVENT_FAB_CHANGE, Boolean.class).observeForever(fabChangeObserver);
    }

    void queryIfNotificationsAreOn() {
        logDebug("queryIfNotificationsAreOn");

        if (dbH == null) {
            dbH = DatabaseHandler.getDbHandler(getApplicationContext());
        }

        if (megaApi == null) {
            megaApi = ((MegaApplication) getApplication()).getMegaApi();
        }

        if (turnOnNotifications) {
            setTurnOnNotificationsFragment();
        } else {
            NotificationManagerCompat nf = NotificationManagerCompat.from(this);
            logDebug("Notifications Enabled: " + nf.areNotificationsEnabled());
            if (!nf.areNotificationsEnabled()) {
                logDebug("OFF");
                if (dbH.getShowNotifOff() == null || dbH.getShowNotifOff().equals("true")) {
                    if (megaChatApi == null) {
                        megaChatApi = ((MegaApplication) getApplication()).getMegaChatApi();
                    }
                    if ((megaApi.getContacts().size() >= 1) || (megaChatApi.getChatListItems().size() >= 1)) {
                        setTurnOnNotificationsFragment();
                    }
                }
            }
        }
    }

    public void deleteTurnOnNotificationsFragment() {
        logDebug("deleteTurnOnNotificationsFragment");
        turnOnNotifications = false;

        abL.setVisibility(View.VISIBLE);

        tonF = null;

        drawerLayout.setDrawerLockMode(DrawerLayout.LOCK_MODE_UNLOCKED);
        supportInvalidateOptionsMenu();
        selectDrawerItemLollipop(drawerItem);

        setStatusBarColor(this, android.R.color.transparent);
    }

    void deleteCurrentFragment() {
        Fragment currentFragment = getSupportFragmentManager().findFragmentById(R.id.fragment_container);
        if (currentFragment != null) {
            getSupportFragmentManager().beginTransaction().remove(currentFragment).commitNowAllowingStateLoss();
        }
    }

    void setTurnOnNotificationsFragment() {
        logDebug("setTurnOnNotificationsFragment");
        aB.setSubtitle(null);
        abL.setVisibility(View.GONE);

        deleteCurrentFragment();

        if (tonF == null) {
            tonF = new TurnOnNotificationsFragment();
        }
        replaceFragment(tonF, FragmentTag.TURN_ON_NOTIFICATIONS.getTag());

        setTabsVisibility();
        abL.setVisibility(View.GONE);

        drawerLayout.closeDrawer(Gravity.LEFT);
        drawerLayout.setDrawerLockMode(DrawerLayout.LOCK_MODE_LOCKED_CLOSED);
        supportInvalidateOptionsMenu();
        hideFabButton();
        showHideBottomNavigationView(true);

        setStatusBarColor(this, R.color.teal_500_teal_400);
    }

    void actionOpenFolder(long handleIntent) {
        if (handleIntent == INVALID_HANDLE) {
            logWarning("handleIntent is not valid");
            return;
        }

        MegaNode parentIntentN = megaApi.getNodeByHandle(handleIntent);
        if (parentIntentN == null) {
            logWarning("parentIntentN is null");
            return;
        }

        switch (megaApi.getAccess(parentIntentN)) {
            case MegaShare.ACCESS_READ:
            case MegaShare.ACCESS_READWRITE:
            case MegaShare.ACCESS_FULL:
                parentHandleIncoming = handleIntent;
                deepBrowserTreeIncoming = calculateDeepBrowserTreeIncoming(parentIntentN, this);
                drawerItem = DrawerItem.SHARED_ITEMS;
                break;

            default:
                if (megaApi.isInRubbish(parentIntentN)) {
                    parentHandleRubbish = handleIntent;
                    drawerItem = DrawerItem.RUBBISH_BIN;
                } else if (megaApi.isInInbox(parentIntentN)) {
                    parentHandleInbox = handleIntent;
                    drawerItem = DrawerItem.INBOX;
                } else {
                    parentHandleBrowser = handleIntent;
                    drawerItem = DrawerItem.CLOUD_DRIVE;
                }
                break;
        }
    }

    @Override
    protected void onPostResume() {
        logDebug("onPostResume");
        super.onPostResume();

        if (isSearching) {
            selectDrawerItemLollipop(DrawerItem.SEARCH);
            isSearching = false;
            return;
        }

        managerActivity = this;

        Intent intent = getIntent();

//    	dbH = new DatabaseHandler(getApplicationContext());
        dbH = DatabaseHandler.getDbHandler(getApplicationContext());
        if (dbH.getCredentials() == null) {
            if (!openLink) {
//				megaApi.localLogout();
//				AccountController aC = new AccountController(this);
//				aC.logout(this, megaApi, megaChatApi, false);
                return;
            } else {
                logDebug("Not credentials");
                if (intent != null) {
                    logDebug("Not credentials -> INTENT");
                    if (intent.getAction() != null) {
                        logDebug("Intent with ACTION: " + intent.getAction());

                        if (getIntent().getAction().equals(ACTION_EXPORT_MASTER_KEY)) {
                            Intent exportIntent = new Intent(managerActivity, LoginActivityLollipop.class);
                            intent.putExtra(VISIBLE_FRAGMENT, LOGIN_FRAGMENT);
                            exportIntent.setFlags(Intent.FLAG_ACTIVITY_CLEAR_TOP);
                            exportIntent.setAction(getIntent().getAction());
                            startActivity(exportIntent);
                            finish();
                            return;
                        }
                    }
                }
            }
        }

        if (intent != null) {
            logDebug("Intent not null! " + intent.getAction());
            // Open folder from the intent
            if (intent.hasExtra(EXTRA_OPEN_FOLDER)) {
                logDebug("INTENT: EXTRA_OPEN_FOLDER");

                parentHandleBrowser = intent.getLongExtra(EXTRA_OPEN_FOLDER, -1);
                intent.removeExtra(EXTRA_OPEN_FOLDER);
                setIntent(null);
            }

            if (intent.getAction() != null) {
                logDebug("Intent action");

                if (getIntent().getAction().equals(ACTION_EXPLORE_ZIP)) {
                    logDebug("Open zip browser");

                    String pathZip = intent.getExtras().getString(EXTRA_PATH_ZIP);

                    Intent intentZip = new Intent(managerActivity, ZipBrowserActivity.class);
                    intentZip.putExtra(ZipBrowserActivity.EXTRA_PATH_ZIP, pathZip);
                    startActivity(intentZip);
                }
//    			else if(getIntent().getAction().equals(ManagerActivityLollipop.ACTION_OPEN_PDF)){
//
//    				String pathPdf=intent.getExtras().getString(EXTRA_PATH_PDF);
//
//    			    File pdfFile = new File(pathPdf);
//
//    			    Intent intentPdf = new Intent();
//    			    intentPdf.setDataAndType(Uri.fromFile(pdfFile), "application/pdf");
//    			    intentPdf.setClass(this, OpenPDFActivity.class);
//    			    intentPdf.setAction("android.intent.action.VIEW");
//    				this.startActivity(intentPdf);
//
//    			}
                if (getIntent().getAction().equals(ACTION_IMPORT_LINK_FETCH_NODES)) {
                    logDebug("ACTION_IMPORT_LINK_FETCH_NODES");

                    Intent loginIntent = new Intent(managerActivity, LoginActivityLollipop.class);
                    intent.putExtra(VISIBLE_FRAGMENT, LOGIN_FRAGMENT);
                    loginIntent.setFlags(Intent.FLAG_ACTIVITY_CLEAR_TOP);
                    loginIntent.setAction(ACTION_IMPORT_LINK_FETCH_NODES);
                    loginIntent.setData(Uri.parse(getIntent().getDataString()));
                    startActivity(loginIntent);
                    finish();
                    return;
                } else if (getIntent().getAction().equals(ACTION_OPEN_MEGA_LINK)) {
                    logDebug("ACTION_OPEN_MEGA_LINK");

                    Intent fileLinkIntent = new Intent(managerActivity, FileLinkActivityLollipop.class);
                    fileLinkIntent.setFlags(Intent.FLAG_ACTIVITY_CLEAR_TOP);
                    fileLinkIntent.setAction(ACTION_IMPORT_LINK_FETCH_NODES);
                    String data = getIntent().getDataString();
                    if (data != null) {
                        fileLinkIntent.setData(Uri.parse(data));
                        startActivity(fileLinkIntent);
                    } else {
                        logWarning("getDataString is NULL");
                    }
                    finish();
                    return;
                } else if (intent.getAction().equals(ACTION_OPEN_MEGA_FOLDER_LINK)) {
                    logDebug("ACTION_OPEN_MEGA_FOLDER_LINK");

                    Intent intentFolderLink = new Intent(managerActivity, FolderLinkActivityLollipop.class);
                    intentFolderLink.setFlags(Intent.FLAG_ACTIVITY_CLEAR_TOP);
                    intentFolderLink.setAction(ACTION_OPEN_MEGA_FOLDER_LINK);

                    String data = getIntent().getDataString();
                    if (data != null) {
                        intentFolderLink.setData(Uri.parse(data));
                        startActivity(intentFolderLink);
                    } else {
                        logWarning("getDataString is NULL");
                    }
                    finish();
                } else if (intent.getAction().equals(ACTION_REFRESH_PARENTHANDLE_BROWSER)) {

                    parentHandleBrowser = intent.getLongExtra("parentHandle", -1);
                    intent.removeExtra("parentHandle");

                    //Refresh Cloud Fragment
                    refreshCloudDrive();

                    //Refresh Rubbish Fragment
                    refreshRubbishBin();
                } else if (intent.getAction().equals(ACTION_OVERQUOTA_STORAGE)) {
                    showOverquotaAlert(false);
                } else if (intent.getAction().equals(ACTION_PRE_OVERQUOTA_STORAGE)) {
                    showOverquotaAlert(true);
                } else if (intent.getAction().equals(ACTION_CHANGE_AVATAR)) {
                    logDebug("Intent CHANGE AVATAR");

                    String path = intent.getStringExtra("IMAGE_PATH");
                    megaApi.setAvatar(path, this);
                } else if (intent.getAction().equals(ACTION_CANCEL_CAM_SYNC)) {
                    logDebug("ACTION_CANCEL_UPLOAD or ACTION_CANCEL_DOWNLOAD or ACTION_CANCEL_CAM_SYNC");
                    drawerItem = DrawerItem.TRANSFERS;
                    indexTransfers = intent.getIntExtra(TRANSFERS_TAB, ERROR_TAB);
                    selectDrawerItemLollipop(drawerItem);

                    String text = getString(R.string.cam_sync_cancel_sync);

                    MaterialAlertDialogBuilder builder = new MaterialAlertDialogBuilder(this);
                    builder.setMessage(text);

                    builder.setPositiveButton(getString(R.string.general_yes),
                            (dialog, whichButton) -> {
                                stopRunningCameraUploadService(ManagerActivityLollipop.this);
                                dbH.setCamSyncEnabled(false);
                                sendBroadcast(new Intent(ACTION_UPDATE_DISABLE_CU_SETTING));

                                if (drawerItem == DrawerItem.PHOTOS) {
                                    cuLayout.setVisibility(View.VISIBLE);
                                }
                            });

                    builder.setNegativeButton(getString(R.string.general_no), null);
                    final AlertDialog dialog = builder.create();
                    try {
                        dialog.show();
                    } catch (Exception ex) {
                        logError("EXCEPTION", ex);
                    }
                } else if (intent.getAction().equals(ACTION_SHOW_TRANSFERS)) {
                    if (intent.getBooleanExtra(OPENED_FROM_CHAT, false)) {
                        sendBroadcast(new Intent(ACTION_CLOSE_CHAT_AFTER_OPEN_TRANSFERS));
                    }

                    drawerItem = DrawerItem.TRANSFERS;
                    indexTransfers = intent.getIntExtra(TRANSFERS_TAB, ERROR_TAB);
                    selectDrawerItemLollipop(drawerItem);
                } else if (intent.getAction().equals(ACTION_TAKE_SELFIE)) {
                    logDebug("Intent take selfie");
                    checkTakePicture(this, TAKE_PHOTO_CODE);
                } else if (intent.getAction().equals(SHOW_REPEATED_UPLOAD)) {
                    logDebug("Intent SHOW_REPEATED_UPLOAD");
                    String message = intent.getStringExtra("MESSAGE");
                    showSnackbar(SNACKBAR_TYPE, message, -1);
                } else if (getIntent().getAction().equals(ACTION_IPC)) {
                    logDebug("IPC - go to received request in Contacts");
                    markNotificationsSeen(true);
                    navigateToContactRequests();
                } else if (getIntent().getAction().equals(ACTION_CHAT_NOTIFICATION_MESSAGE)) {
                    logDebug("ACTION_CHAT_NOTIFICATION_MESSAGE");

                    long chatId = getIntent().getLongExtra(CHAT_ID, MEGACHAT_INVALID_HANDLE);
                    if (getIntent().getBooleanExtra(EXTRA_MOVE_TO_CHAT_SECTION, false)) {
                        moveToChatSection(chatId);
                    } else {
                        String text = getIntent().getStringExtra(SHOW_SNACKBAR);
                        if (chatId != -1) {
                            openChat(chatId, text);
                        }
                    }
                } else if (getIntent().getAction().equals(ACTION_CHAT_SUMMARY)) {
                    logDebug("ACTION_CHAT_SUMMARY");
                    drawerItem = DrawerItem.CHAT;
                    selectDrawerItemLollipop(drawerItem);
                } else if (getIntent().getAction().equals(ACTION_INCOMING_SHARED_FOLDER_NOTIFICATION)) {
                    logDebug("ACTION_INCOMING_SHARED_FOLDER_NOTIFICATION");
                    markNotificationsSeen(true);

                    drawerItem = DrawerItem.SHARED_ITEMS;
                    indexShares = 0;
                    selectDrawerItemLollipop(drawerItem);
                } else if (getIntent().getAction().equals(ACTION_OPEN_CONTACTS_SECTION)) {
                    logDebug("ACTION_OPEN_CONTACTS_SECTION");
                    markNotificationsSeen(true);
                    openContactLink(getIntent().getLongExtra(CONTACT_HANDLE, -1));
                } else if (getIntent().getAction().equals(ACTION_RECOVERY_KEY_EXPORTED)) {
                    logDebug("ACTION_RECOVERY_KEY_EXPORTED");
                    exportRecoveryKey();
                } else if (getIntent().getAction().equals(ACTION_REQUEST_DOWNLOAD_FOLDER_LOGOUT)) {
                    String parentPath = intent.getStringExtra(FileStorageActivityLollipop.EXTRA_PATH);

					if (parentPath != null){
						AccountController ac = new AccountController(this);
						ac.exportMK(parentPath);
					}
				}
				else  if (getIntent().getAction().equals(ACTION_RECOVERY_KEY_COPY_TO_CLIPBOARD)){
					AccountController ac = new AccountController(this);
					if (getIntent().getBooleanExtra("logout", false)) {
						ac.copyMK(true);
					}
					else {
						ac.copyMK(false);
					}
				}
				else if (getIntent().getAction().equals(ACTION_REFRESH_API_SERVER)){
					update2FAEnableState();
				}
				else if (getIntent().getAction().equals(ACTION_OPEN_FOLDER)) {
					logDebug("Open after LauncherFileExplorerActivityLollipop ");
					long handleIntent = getIntent().getLongExtra(INTENT_EXTRA_KEY_PARENT_HANDLE, -1);

                    if (getIntent().getBooleanExtra(SHOW_MESSAGE_UPLOAD_STARTED, false)) {
                        int numberUploads = getIntent().getIntExtra(NUMBER_UPLOADS, 1);
                        showSnackbar(SNACKBAR_TYPE, getResources().getQuantityString(R.plurals.upload_began, numberUploads, numberUploads), -1);
                    }

                    actionOpenFolder(handleIntent);
                    selectDrawerItemLollipop(drawerItem);
                } else if (getIntent().getAction().equals(ACTION_SHOW_SNACKBAR_SENT_AS_MESSAGE)) {
                    long chatId = getIntent().getLongExtra(CHAT_ID, MEGACHAT_INVALID_HANDLE);
                    showSnackbar(MESSAGE_SNACKBAR_TYPE, null, chatId);
                }

                intent.setAction(null);
                setIntent(null);
            }
        }


        if (bNV != null) {
            Menu nVMenu = bNV.getMenu();
            resetNavigationViewMenu(nVMenu);

            switch (drawerItem) {
                case CLOUD_DRIVE: {
                    logDebug("Case CLOUD DRIVE");
                    //Check the tab to shown and the title of the actionBar
                    setToolbarTitle();
                    setBottomNavigationMenuItemChecked(CLOUD_DRIVE_BNV);
                    break;
                }
                case SHARED_ITEMS: {
                    logDebug("Case SHARED ITEMS");
                    setBottomNavigationMenuItemChecked(SHARED_ITEMS_BNV);
                    try {
                        NotificationManager notificationManager =
                                (NotificationManager) getSystemService(Context.NOTIFICATION_SERVICE);

                        notificationManager.cancel(NOTIFICATION_PUSH_CLOUD_DRIVE);
                    } catch (Exception e) {
                        logError("Exception NotificationManager - remove contact notification", e);
                    }
                    setToolbarTitle();
                    break;
                }
                case SETTINGS: {
                    if (SettingsFragmentRefactorToggle.INSTANCE.getEnabled() == false) {
                        setToolbarTitle();
                        setBottomNavigationMenuItemChecked(NO_BNV);
                    }
                    break;
                }
                case SEARCH: {
                    if (searchExpand) {
                        textsearchQuery = false;
                        break;
                    }

                    setBottomNavigationMenuItemChecked(NO_BNV);
                    setToolbarTitle();
                    break;
                }
                case CHAT:
                    setBottomNavigationMenuItemChecked(CHAT_BNV);
                    if (getChatsFragment() != null && rChatFL.isVisible()) {
                        rChatFL.setChats();
                        rChatFL.setStatus();
                    }
                    MegaApplication.setRecentChatVisible(true);
                    break;

                case PHOTOS: {
                    setBottomNavigationMenuItemChecked(PHOTOS_BNV);
                    break;
                }
                case NOTIFICATIONS: {
                    notificFragment = (NotificationsFragmentLollipop) getSupportFragmentManager().findFragmentByTag(FragmentTag.NOTIFICATIONS.getTag());
                    if (notificFragment != null) {
                        notificFragment.setNotifications();
                    }
                    break;
                }
                case HOMEPAGE:
                default:
                    setBottomNavigationMenuItemChecked(HOME_BNV);
                    break;
            }
        }
    }

    public void openChat(long chatId, String text) {
        logDebug("Chat ID: " + chatId);
//		drawerItem=DrawerItem.CHAT;
//		selectDrawerItemLollipop(drawerItem);

        if (chatId != -1) {
            MegaChatRoom chat = megaChatApi.getChatRoom(chatId);
            if (chat != null) {
                logDebug("Open chat with id: " + chatId);
                Intent intentToChat = new Intent(this, ChatActivityLollipop.class);
                intentToChat.setAction(ACTION_CHAT_SHOW_MESSAGES);
                intentToChat.putExtra(CHAT_ID, chatId);
                intentToChat.putExtra(SHOW_SNACKBAR, text);
                this.startActivity(intentToChat);
            } else {
                logError("Error, chat is NULL");
            }
        } else {
            logError("Error, chat id is -1");
        }
    }

    public void setProfileAvatar() {
        logDebug("setProfileAvatar");
        Pair<Boolean, Bitmap> circleAvatar = AvatarUtil.getCircleAvatar(this, megaApi.getMyEmail());
        if (circleAvatar.first) {
            nVPictureProfile.setImageBitmap(circleAvatar.second);
        } else {
            megaApi.getUserAvatar(megaApi.getMyUser(),
                    buildAvatarFile(this, megaApi.getMyEmail() + JPG_EXTENSION).getAbsolutePath(),
                    this);
        }
    }

    public void setDefaultAvatar() {
        logDebug("setDefaultAvatar");
        nVPictureProfile.setImageBitmap(getDefaultAvatar(getColorAvatar(megaApi.getMyUser()), myAccountInfo.getFullName(), AVATAR_SIZE, true));
    }

    public void setOfflineAvatar(String email, long myHandle, String name) {
        logDebug("setOfflineAvatar");
        if (nVPictureProfile == null) {
            return;
        }

        Pair<Boolean, Bitmap> circleAvatar = AvatarUtil.getCircleAvatar(this, email);
        if (circleAvatar.first) {
            nVPictureProfile.setImageBitmap(circleAvatar.second);
        } else {
            nVPictureProfile.setImageBitmap(
                    getDefaultAvatar(getColorAvatar(myHandle), name, AVATAR_SIZE, true));
        }
    }

    @Override
    protected void onStop() {
        logDebug("onStop");

        mStopped = true;

        super.onStop();
    }

    @Override
    protected void onPause() {
        logDebug("onPause");
        managerActivity = null;
        MegaApplication.getTransfersManagement().setIsOnTransfersSection(false);
        super.onPause();
    }

    @Override
    protected void onDestroy() {
        logDebug("onDestroy()");

        dbH.removeSentPendingMessages();

        if (megaApi != null && megaApi.getRootNode() != null) {
            megaApi.removeGlobalListener(this);
            megaApi.removeTransferListener(this);
            megaApi.removeRequestListener(this);
        }

        if (megaChatApi != null) {
            megaChatApi.removeChatListener(this);
        }
        if (alertDialogSMSVerification != null) {
            alertDialogSMSVerification.dismiss();
        }
        isStorageStatusDialogShown = false;

        unregisterReceiver(chatRoomMuteUpdateReceiver);
        unregisterReceiver(contactUpdateReceiver);
        unregisterReceiver(updateMyAccountReceiver);
        unregisterReceiver(networkReceiver);
        unregisterReceiver(receiverUpdateOrder);
        unregisterReceiver(chatArchivedReceiver);
        LiveEventBus.get(EVENT_REFRESH_PHONE_NUMBER, Boolean.class)
                .removeObserver(refreshAddPhoneNumberButtonObserver);
        unregisterReceiver(receiverCUAttrChanged);
        unregisterReceiver(transferOverQuotaUpdateReceiver);
        unregisterReceiver(transferFinishReceiver);
        unregisterReceiver(cameraUploadLauncherReceiver);
        unregisterReceiver(updateCUSettingsReceiver);
        LiveEventBus.get(EVENT_REFRESH, Boolean.class).removeObserver(refreshObserver);
        unregisterReceiver(updateCUSettingsReceiver);
        unregisterReceiver(cuUpdateReceiver);
        LiveEventBus.get(EVENT_FINISH_ACTIVITY, Boolean.class).removeObserver(finishObserver);
        LiveEventBus.get(EVENT_MY_BACKUPS_FOLDER_CHANGED, Boolean.class).removeObserver(fileBackupChangedObserver);

        destroyPayments();

        cancelSearch();
        if (reconnectDialog != null) {
            reconnectDialog.cancel();
        }

        if (confirmationTransfersDialog != null) {
            confirmationTransfersDialog.dismiss();
        }

        if (newTextFileDialog != null) {
            newTextFileDialog.dismiss();
        }

        dismissAlertDialogIfExists(processFileDialog);
        dismissAlertDialogIfExists(openLinkDialog);

        nodeSaver.destroy();

        super.onDestroy();
    }

    private void cancelSearch() {
        if (getSearchFragment() != null) {
            sFLol.cancelPreviousSearch();
        }
    }

    public void skipToMediaDiscoveryFragment(Fragment f) {
        mdF = (MediaDiscoveryFragment) f;
        replaceFragment(f, FragmentTag.MEDIA_DISCOVERY.getTag());
        isInMDMode = true;
    }

    public void changeMDMode(boolean targetMDMode) {
        isInMDMode = targetMDMode;
    }

    void replaceFragment(Fragment f, String fTag) {
        FragmentTransaction ft = getSupportFragmentManager().beginTransaction();
        ft.replace(R.id.fragment_container, f, fTag);
        ft.commitNowAllowingStateLoss();
        // refresh manually
        if (f instanceof RecentChatsFragmentLollipop) {
            RecentChatsFragmentLollipop rcf = (RecentChatsFragmentLollipop) f;
            if (rcf.isResumed()) {
                rcf.refreshMegaContactsList();
                rcf.setCustomisedActionBar();
            }
        }
    }

    private void refreshFragment(String fTag) {
        Fragment f = getSupportFragmentManager().findFragmentByTag(fTag);
        if (f != null) {
            logDebug("Fragment " + fTag + " refreshing");
            getSupportFragmentManager().beginTransaction().detach(f).commitNowAllowingStateLoss();
            getSupportFragmentManager().beginTransaction().attach(f).commitNowAllowingStateLoss();
        } else {
            logWarning("Fragment == NULL. Not refresh");
        }
    }

    public boolean isFirstLogin() {
        return firstLogin;
    }

    public void selectDrawerItemCloudDrive() {
        logDebug("selectDrawerItemCloudDrive");
        abL.setVisibility(View.VISIBLE);

        tabLayoutShares.setVisibility(View.GONE);
        viewPagerShares.setVisibility(View.GONE);
        tabLayoutTransfers.setVisibility(View.GONE);
        viewPagerTransfers.setVisibility(View.GONE);

        fragmentContainer.setVisibility(View.VISIBLE);
        fbFLol = (FileBrowserFragmentLollipop) getSupportFragmentManager().findFragmentByTag(FragmentTag.CLOUD_DRIVE.getTag());
        if (fbFLol == null) {
            fbFLol = FileBrowserFragmentLollipop.newInstance();
        }

        replaceFragment(fbFLol, FragmentTag.CLOUD_DRIVE.getTag());
    }

    private void showGlobalAlertDialogsIfNeeded() {
        if (showStorageAlertWithDelay) {
            showStorageAlertWithDelay = false;
            checkStorageStatus(storageStateFromBroadcast != MegaApiJava.STORAGE_STATE_UNKNOWN ?
                    storageStateFromBroadcast : app.getStorageState(), false);
        }

        if (!firstTimeAfterInstallation) {
            logDebug("Its NOT first time");
            int dbContactsSize = dbH.getContactsSize();
            int sdkContactsSize = megaApi.getContacts().size();
            if (dbContactsSize != sdkContactsSize) {
                logDebug("Contacts TABLE != CONTACTS SDK " + dbContactsSize + " vs " + sdkContactsSize);
                dbH.clearContacts();
                FillDBContactsTask fillDBContactsTask = new FillDBContactsTask(this);
                fillDBContactsTask.execute();
            }
        } else {
            logDebug("Its first time");

            //Fill the contacts DB
            FillDBContactsTask fillDBContactsTask = new FillDBContactsTask(this);
            fillDBContactsTask.execute();
            firstTimeAfterInstallation = false;
            dbH.setFirstTime(false);
        }

        checkBeforeShowSMSVerificationDialog();

        cookieDialogHandler.showDialogIfNeeded(this);
    }

    /**
     * Observe LiveData for PSA, and show PSA view when get it.
     */
    private void observePsa() {
        psaViewHolder = new PsaViewHolder(findViewById(R.id.psa_layout), PsaManager.INSTANCE);

        LiveEventBus.get(EVENT_PSA, Psa.class).observe(this, psa -> {
            if (psa.getUrl() == null) {
                showPsa(psa);
            }
        });
    }

    /**
     * Show PSA view for old PSA type.
     *
     * @param psa the PSA to show
     */
    private void showPsa(Psa psa) {
        if (psa == null || drawerItem != DrawerItem.HOMEPAGE
                || mHomepageScreen != HomepageScreen.HOMEPAGE) {
            updateHomepageFabPosition();
            return;
        }

        if (getLifecycle().getCurrentState() == Lifecycle.State.RESUMED
                && getProLayout.getVisibility() == View.GONE
                && TextUtils.isEmpty(psa.getUrl())) {
            psaViewHolder.bind(psa);
            handler.post(this::updateHomepageFabPosition);
        }
    }

    public void checkBeforeShowSMSVerificationDialog() {
        //This account hasn't verified a phone number and first login.

        if (myAccountInfo.isBusinessAlertShown()) {
            //The business alerts has priority over SMS verification
            return;
        }

        if (canVoluntaryVerifyPhoneNumber() && (smsDialogTimeChecker.shouldShow() || isSMSDialogShowing) && !newCreationAccount) {
            showSMSVerificationDialog();
        }
    }

    public void setToolbarTitle(String title) {
        aB.setTitle(title);
    }

    public void setToolbarTitle() {
        logDebug("setToolbarTitle");
        if (drawerItem == null) {
            return;
        }

        switch (drawerItem) {
            case CLOUD_DRIVE: {
                aB.setSubtitle(null);
                logDebug("Cloud Drive SECTION");
                MegaNode parentNode = megaApi.getNodeByHandle(parentHandleBrowser);
                if (parentNode != null) {
                    if (megaApi.getRootNode() != null) {
                        if (parentNode.getHandle() == megaApi.getRootNode().getHandle() || parentHandleBrowser == -1) {
                            aB.setTitle(getString(R.string.section_cloud_drive).toUpperCase());
                            firstNavigationLevel = true;
                        } else {
                            aB.setTitle(parentNode.getName());
                            firstNavigationLevel = false;
                        }
                    } else {
                        parentHandleBrowser = -1;
                    }
                } else {
                    if (megaApi.getRootNode() != null) {
                        parentHandleBrowser = megaApi.getRootNode().getHandle();
                        aB.setTitle(getString(R.string.title_mega_info_empty_screen).toUpperCase());
                        firstNavigationLevel = true;
                    } else {
                        parentHandleBrowser = -1;
                        firstNavigationLevel = true;
                    }
                }
                break;
            }
            case RUBBISH_BIN: {
                aB.setSubtitle(null);
                MegaNode node = megaApi.getNodeByHandle(parentHandleRubbish);
                MegaNode rubbishNode = megaApi.getRubbishNode();
                if (rubbishNode == null) {
                    parentHandleRubbish = INVALID_HANDLE;
                    firstNavigationLevel = true;
                } else if (parentHandleRubbish == INVALID_HANDLE || node == null || node.getHandle() == rubbishNode.getHandle()) {
                    aB.setTitle(StringResourcesUtils.getString(R.string.section_rubbish_bin).toUpperCase());
                    firstNavigationLevel = true;
                } else {
                    aB.setTitle(node.getName());
                    firstNavigationLevel = false;
                }
                break;
            }
            case SHARED_ITEMS: {
                logDebug("Shared Items SECTION");
                aB.setSubtitle(null);
                int indexShares = getTabItemShares();
                if (indexShares == ERROR_TAB) break;
                switch (indexShares) {
                    case INCOMING_TAB: {
                        if (isIncomingAdded()) {
                            if (parentHandleIncoming != -1) {
                                MegaNode node = megaApi.getNodeByHandle(parentHandleIncoming);
                                if (node == null) {
                                    aB.setTitle(getResources().getString(R.string.title_shared_items).toUpperCase());
                                } else {
                                    aB.setTitle(node.getName());
                                }

                                firstNavigationLevel = false;
                            } else {
                                aB.setTitle(getResources().getString(R.string.title_shared_items).toUpperCase());
                                firstNavigationLevel = true;
                            }
                        } else {
                            logDebug("selectDrawerItemSharedItems: inSFLol == null");
                        }
                        break;
                    }
                    case OUTGOING_TAB: {
                        logDebug("setToolbarTitle: OUTGOING TAB");
                        if (isOutgoingAdded()) {
                            if (parentHandleOutgoing != -1) {
                                MegaNode node = megaApi.getNodeByHandle(parentHandleOutgoing);
                                aB.setTitle(node.getName());
                                firstNavigationLevel = false;
                            } else {
                                aB.setTitle(getResources().getString(R.string.title_shared_items).toUpperCase());
                                firstNavigationLevel = true;
                            }
                        }
                        break;
                    }
                    case LINKS_TAB:
                        if (isLinksAdded()) {
                            if (parentHandleLinks == INVALID_HANDLE) {
                                aB.setTitle(getResources().getString(R.string.title_shared_items).toUpperCase());
                                firstNavigationLevel = true;
                            } else {
                                MegaNode node = megaApi.getNodeByHandle(parentHandleLinks);
                                aB.setTitle(node.getName());
                                firstNavigationLevel = false;
                            }
                        }
                        break;
                    default: {
                        aB.setTitle(getResources().getString(R.string.title_shared_items).toUpperCase());
                        firstNavigationLevel = true;
                        break;
                    }
                }
                break;
            }
            case INBOX: {
                aB.setSubtitle(null);
                if (parentHandleInbox == megaApi.getInboxNode().getHandle() || parentHandleInbox == -1) {
                    aB.setTitle(getResources().getString(R.string.section_inbox).toUpperCase());
                    firstNavigationLevel = true;
                } else {
                    MegaNode node = megaApi.getNodeByHandle(parentHandleInbox);
                    aB.setTitle(node.getName());
                    firstNavigationLevel = false;
                }
                break;
            }
            case NOTIFICATIONS: {
                aB.setSubtitle(null);
                aB.setTitle(getString(R.string.title_properties_chat_contact_notifications).toUpperCase());
                firstNavigationLevel = true;
                break;
            }
            case CHAT: {
                abL.setVisibility(View.VISIBLE);
                aB.setTitle(getString(R.string.section_chat).toUpperCase());

                firstNavigationLevel = true;
                break;
            }
            case SEARCH: {
                aB.setSubtitle(null);
                if (parentHandleSearch == -1) {
                    firstNavigationLevel = true;
                    if (searchQuery != null) {
                        textSubmitted = true;
                        if (!searchQuery.isEmpty()) {
                            aB.setTitle(getString(R.string.action_search).toUpperCase() + ": " + searchQuery);
                        } else {
                            aB.setTitle(getString(R.string.action_search).toUpperCase() + ": " + "");
                        }
                    } else {
                        aB.setTitle(getString(R.string.action_search).toUpperCase() + ": " + "");
                    }

                } else {
                    MegaNode parentNode = megaApi.getNodeByHandle(parentHandleSearch);
                    if (parentNode != null) {
                        aB.setTitle(parentNode.getName());
                        firstNavigationLevel = false;
                    }
                }
                break;
            }
            case SETTINGS: {
                if (SettingsFragmentRefactorToggle.INSTANCE.getEnabled() == false) {
                    aB.setSubtitle(null);
                    aB.setTitle(getString(R.string.action_settings).toUpperCase());
                    firstNavigationLevel = true;
                }
                break;
            }
            case TRANSFERS: {
                aB.setSubtitle(null);
                aB.setTitle(getString(R.string.section_transfers).toUpperCase());
                setFirstNavigationLevel(true);
                break;
            }
            case PHOTOS: {
                aB.setSubtitle(null);
                if (getCameraUploadFragment() != null && cuFragment.isEnableCUFragmentShown()) {
                    setFirstNavigationLevel(false);
                    aB.setTitle(getString(R.string.settings_camera_upload_on).toUpperCase());
                } else {
                    setFirstNavigationLevel(true);
                    aB.setTitle(getString(R.string.sortby_type_photo_first).toUpperCase());
                }
                break;
            }
            case HOMEPAGE: {
                setFirstNavigationLevel(false);
                int titleId = -1;

                switch (mHomepageScreen) {
                    case IMAGES:
                        titleId = R.string.section_images;
                        break;
                    case DOCUMENTS:
                        titleId = R.string.section_documents;
                        break;
                    case AUDIO:
                        titleId = R.string.upload_to_audio;
                        break;
                    case VIDEO:
                        titleId = R.string.sortby_type_video_first;
                        break;
                }

                if (titleId != -1) {
                    aB.setTitle(getString(titleId).toUpperCase(Locale.getDefault()));
                }
            }
            default: {
                logDebug("Default GONE");

                break;
            }
        }

        updateNavigationToolbarIcon();
    }

    public void setToolbarTitleFromFullscreenOfflineFragment(String title,
                                                             boolean firstNavigationLevel, boolean showSearch) {
        aB.setSubtitle(null);
        aB.setTitle(title);
        this.firstNavigationLevel = firstNavigationLevel;
        updateNavigationToolbarIcon();
        textSubmitted = true;
        if (searchMenuItem != null) {
            searchMenuItem.setVisible(showSearch);
        }
    }

    public void updateNavigationToolbarIcon() {
        int totalHistoric = megaApi.getNumUnreadUserAlerts();
        int totalIpc = 0;
        ArrayList<MegaContactRequest> requests = megaApi.getIncomingContactRequests();
        if (requests != null) {
            totalIpc = requests.size();
        }

        int totalNotifications = totalHistoric + totalIpc;

        if (totalNotifications == 0) {
            if (isFirstNavigationLevel()) {
                if (drawerItem == DrawerItem.SEARCH || drawerItem == DrawerItem.INBOX || drawerItem == DrawerItem.NOTIFICATIONS
                        || drawerItem == DrawerItem.SETTINGS || drawerItem == DrawerItem.RUBBISH_BIN || drawerItem == DrawerItem.TRANSFERS) {
                    aB.setHomeAsUpIndicator(tintIcon(this, R.drawable.ic_arrow_back_white));
                } else {
                    aB.setHomeAsUpIndicator(tintIcon(this, R.drawable.ic_menu_white));
                }
            } else {
                aB.setHomeAsUpIndicator(tintIcon(this, R.drawable.ic_arrow_back_white));
            }
        } else {
            if (isFirstNavigationLevel()) {
                if (drawerItem == DrawerItem.SEARCH || drawerItem == DrawerItem.INBOX || drawerItem == DrawerItem.NOTIFICATIONS
                        || drawerItem == DrawerItem.SETTINGS || drawerItem == DrawerItem.RUBBISH_BIN || drawerItem == DrawerItem.TRANSFERS) {
                    badgeDrawable.setProgress(1.0f);
                } else {
                    badgeDrawable.setProgress(0.0f);
                }
            } else {
                badgeDrawable.setProgress(1.0f);
            }

            if (totalNotifications > 9) {
                badgeDrawable.setText("9+");
            } else {
                badgeDrawable.setText(totalNotifications + "");
            }

            aB.setHomeAsUpIndicator(badgeDrawable);
        }

        if (drawerItem == DrawerItem.CLOUD_DRIVE && isInMDMode) {
            aB.setHomeAsUpIndicator(tintIcon(this, R.drawable.ic_close_white));
        }
    }

    public void showOnlineMode() {
        logDebug("showOnlineMode");

        try {
            if (usedSpaceLayout != null) {

                if (rootNode != null) {
                    Menu bNVMenu = bNV.getMenu();
                    if (bNVMenu != null) {
                        resetNavigationViewMenu(bNVMenu);
                    }
                    clickDrawerItemLollipop(drawerItem);

                    if (getSettingsFragment() != null && SettingsFragmentRefactorToggle.INSTANCE.getEnabled() == false) {
                        settingsFragment.setOnlineOptions(true);
                    }

                    supportInvalidateOptionsMenu();
                    updateAccountDetailsVisibleInfo();
                    checkCurrentStorageStatus(false);
                } else {
                    logWarning("showOnlineMode - Root is NULL");
                    if (getApplicationContext() != null) {
                        if (((MegaApplication) getApplication()).getOpenChatId() != -1) {
                            Intent intent = new Intent(BROADCAST_ACTION_INTENT_CONNECTIVITY_CHANGE_DIALOG);
                            sendBroadcast(intent);
                        } else {
                            showConfirmationConnect();
                        }
                    }
                }
            }
        } catch (Exception e) {
        }
    }

    public void showConfirmationConnect() {
        logDebug("showConfirmationConnect");

        DialogInterface.OnClickListener dialogClickListener = new DialogInterface.OnClickListener() {
            @Override
            public void onClick(DialogInterface dialog, int which) {
                switch (which) {
                    case DialogInterface.BUTTON_POSITIVE:
                        refreshSession();
                        break;

                    case DialogInterface.BUTTON_NEGATIVE:
                        logDebug("showConfirmationConnect: BUTTON_NEGATIVE");
                        setToolbarTitle();
                        break;
                }
            }
        };

        MaterialAlertDialogBuilder builder = new MaterialAlertDialogBuilder(this);
        try {
            builder.setMessage(R.string.confirmation_to_reconnect).setPositiveButton(R.string.general_ok, dialogClickListener)
                    .setNegativeButton(R.string.general_cancel, dialogClickListener);
            reconnectDialog = builder.create();
            reconnectDialog.setCanceledOnTouchOutside(false);
            reconnectDialog.show();
        } catch (Exception e) {
        }
    }

    public void showOfflineMode() {
        logDebug("showOfflineMode");

        try {
            if (megaApi == null) {
                logWarning("megaApi is Null in Offline mode");
            }

            if (usedSpaceLayout != null) {
                usedSpaceLayout.setVisibility(View.GONE);
            }
            if (nVEmail != null) {
                nVEmail.setText(megaChatApi.getMyEmail());
            }
            if (nVDisplayName != null) {
                nVDisplayName.setText(megaChatApi.getMyFullname());
            }

            setOfflineAvatar(megaChatApi.getMyEmail(), megaChatApi.getMyUserHandle(),
                    megaChatApi.getMyFullname());

            if (getSettingsFragment() != null && SettingsFragmentRefactorToggle.INSTANCE.getEnabled() == false) {
                settingsFragment.setOnlineOptions(false);
            }

            logDebug("DrawerItem on start offline: " + drawerItem);
            if (drawerItem == null) {
                logWarning("drawerItem == null --> On start OFFLINE MODE");
                drawerItem = getStartDrawerItem(this);

                if (bNV != null) {
                    disableNavigationViewMenu(bNV.getMenu());
                }

                selectDrawerItemLollipop(drawerItem);
            } else {
                if (bNV != null) {
                    disableNavigationViewMenu(bNV.getMenu());
                }

                logDebug("Change to OFFLINE MODE");
                clickDrawerItemLollipop(drawerItem);
            }

            supportInvalidateOptionsMenu();
        } catch (Exception e) {
        }
    }

    public void clickDrawerItemLollipop(DrawerItem item) {
        logDebug("Item: " + item);
        Menu bNVMenu = bNV.getMenu();

        if (item == null) {
            drawerMenuItem = bNVMenu.findItem(R.id.bottom_navigation_item_cloud_drive);
            onNavigationItemSelected(drawerMenuItem);
            return;
        }

        drawerLayout.closeDrawer(Gravity.LEFT);

        switch (item) {
            case CLOUD_DRIVE: {
                setBottomNavigationMenuItemChecked(CLOUD_DRIVE_BNV);
                break;
            }
            case HOMEPAGE: {
                setBottomNavigationMenuItemChecked(HOME_BNV);
                break;
            }
            case PHOTOS: {
                setBottomNavigationMenuItemChecked(PHOTOS_BNV);
                break;
            }
            case SHARED_ITEMS: {
                setBottomNavigationMenuItemChecked(SHARED_ITEMS_BNV);
                break;
            }
            case CHAT: {
                setBottomNavigationMenuItemChecked(CHAT_BNV);
                break;
            }
            case SETTINGS:
                if (SettingsFragmentRefactorToggle.INSTANCE.getEnabled() == true) {
                    break;
                }
            case SEARCH:
            case TRANSFERS:
            case NOTIFICATIONS:
            case INBOX: {
                setBottomNavigationMenuItemChecked(NO_BNV);
                break;
            }
        }
    }


    public void selectDrawerItemSharedItems() {
        logDebug("selectDrawerItemSharedItems");
        abL.setVisibility(View.VISIBLE);

        try {
            NotificationManager notificationManager =
                    (NotificationManager) getSystemService(Context.NOTIFICATION_SERVICE);

            notificationManager.cancel(NOTIFICATION_PUSH_CLOUD_DRIVE);
        } catch (Exception e) {
            logError("Exception NotificationManager - remove contact notification", e);
        }

        if (sharesPageAdapter == null) {
            logWarning("sharesPageAdapter is NULL");
            sharesPageAdapter = new SharesPageAdapter(getSupportFragmentManager(), this);
            viewPagerShares.setAdapter(sharesPageAdapter);
            tabLayoutShares.setupWithViewPager(viewPagerShares);
            setSharesTabIcons(indexShares);

            //Force on CreateView, addTab do not execute onCreateView
            if (indexShares != ERROR_TAB) {
                logDebug("The index of the TAB Shares is: " + indexShares);
                if (viewPagerShares != null) {
                    switch (indexShares) {
                        case INCOMING_TAB:
                        case OUTGOING_TAB:
                        case LINKS_TAB:
                            viewPagerShares.setCurrentItem(indexShares);
                            break;
                    }
                }
                indexShares = ERROR_TAB;
            } else {
                //No bundle, no change of orientation
                logDebug("indexShares is NOT -1");
            }

        }

        setToolbarTitle();

        drawerLayout.closeDrawer(Gravity.LEFT);
    }

    private void setSharesTabIcons(int tabSelected) {
        if (tabLayoutShares == null
                || tabLayoutShares.getTabAt(INCOMING_TAB) == null
                || tabLayoutShares.getTabAt(OUTGOING_TAB) == null
                || tabLayoutShares.getTabAt(LINKS_TAB) == null) {
            return;
        }

        // The TabLayout style sets the default icon tint
        switch (tabSelected) {
            case OUTGOING_TAB:
                tabLayoutShares.getTabAt(INCOMING_TAB).setIcon(R.drawable.ic_incoming_shares);
                tabLayoutShares.getTabAt(OUTGOING_TAB).setIcon(mutateIconSecondary(this, R.drawable.ic_outgoing_shares, R.color.red_600_red_300));
                tabLayoutShares.getTabAt(LINKS_TAB).setIcon(R.drawable.link_ic);
                break;
            case LINKS_TAB:
                tabLayoutShares.getTabAt(INCOMING_TAB).setIcon(R.drawable.ic_incoming_shares);
                tabLayoutShares.getTabAt(OUTGOING_TAB).setIcon(R.drawable.ic_outgoing_shares);
                tabLayoutShares.getTabAt(LINKS_TAB).setIcon(mutateIconSecondary(this, R.drawable.link_ic, R.color.red_600_red_300));
                break;
            default:
                tabLayoutShares.getTabAt(INCOMING_TAB).setIcon(mutateIconSecondary(this, R.drawable.ic_incoming_shares, R.color.red_600_red_300));
                tabLayoutShares.getTabAt(OUTGOING_TAB).setIcon(R.drawable.ic_outgoing_shares);
                tabLayoutShares.getTabAt(LINKS_TAB).setIcon(R.drawable.link_ic);
        }
    }

    public void selectDrawerItemNotifications() {
        logDebug("selectDrawerItemNotifications");

        abL.setVisibility(View.VISIBLE);

        drawerItem = DrawerItem.NOTIFICATIONS;

        setBottomNavigationMenuItemChecked(NO_BNV);

        notificFragment = (NotificationsFragmentLollipop) getSupportFragmentManager().findFragmentByTag(FragmentTag.NOTIFICATIONS.getTag());
        if (notificFragment == null) {
            logWarning("New NotificationsFragment");
            notificFragment = NotificationsFragmentLollipop.newInstance();
        } else {
            refreshFragment(FragmentTag.NOTIFICATIONS.getTag());
        }
        replaceFragment(notificFragment, FragmentTag.NOTIFICATIONS.getTag());

        setToolbarTitle();

        showFabButton();
    }

    public void selectDrawerItemTransfers() {
        logDebug("selectDrawerItemTransfers");

        abL.setVisibility(View.VISIBLE);
        transfersWidget.hide();

        drawerItem = DrawerItem.TRANSFERS;

        setBottomNavigationMenuItemChecked(NO_BNV);

        if (mTabsAdapterTransfers == null) {
            mTabsAdapterTransfers = new TransfersPageAdapter(getSupportFragmentManager(), this);
            viewPagerTransfers.setAdapter(mTabsAdapterTransfers);
            tabLayoutTransfers.setupWithViewPager(viewPagerTransfers);
        }

        boolean showCompleted = !dbH.getCompletedTransfers().isEmpty() && transfersWidget.getPendingTransfers() <= 0;

        TransfersManagement transfersManagement = MegaApplication.getTransfersManagement();
        indexTransfers = transfersManagement.thereAreFailedTransfers() || showCompleted ? COMPLETED_TAB : PENDING_TAB;

        if (viewPagerTransfers != null) {
            switch (indexTransfers) {
                case COMPLETED_TAB:
                    refreshFragment(FragmentTag.COMPLETED_TRANSFERS.getTag());
                    viewPagerTransfers.setCurrentItem(COMPLETED_TAB);
                    break;

                default:
                    refreshFragment(FragmentTag.TRANSFERS.getTag());
                    viewPagerTransfers.setCurrentItem(PENDING_TAB);

                    if (transfersManagement.shouldShowNetWorkWarning()) {
                        showSnackbar(SNACKBAR_TYPE, getString(R.string.error_server_connection_problem), MEGACHAT_INVALID_HANDLE);
                    }

                    break;
            }

            if (mTabsAdapterTransfers != null) {
                mTabsAdapterTransfers.notifyDataSetChanged();
            }

            indexTransfers = viewPagerTransfers.getCurrentItem();
        }

        setToolbarTitle();
        showFabButton();
        drawerLayout.closeDrawer(Gravity.LEFT);
    }

    public void selectDrawerItemChat() {
        ((MegaApplication) getApplication()).setRecentChatVisible(true);
        setToolbarTitle();

        rChatFL = (RecentChatsFragmentLollipop) getSupportFragmentManager().findFragmentByTag(FragmentTag.RECENT_CHAT.getTag());
        if (rChatFL == null) {
            rChatFL = RecentChatsFragmentLollipop.newInstance();
        } else {
            refreshFragment(FragmentTag.RECENT_CHAT.getTag());
        }

        replaceFragment(rChatFL, FragmentTag.RECENT_CHAT.getTag());

        drawerLayout.closeDrawer(Gravity.LEFT);
    }

    public void setBottomNavigationMenuItemChecked(int item) {
        if (bNV != null) {
            if (item == NO_BNV) {
                showHideBottomNavigationView(true);
            } else if (bNV.getMenu().getItem(item) != null) {
                if (!bNV.getMenu().getItem(item).isChecked()) {
                    bNV.getMenu().getItem(item).setChecked(true);
                }
            }
        }

        boolean isCameraUploadItem = item == PHOTOS_BNV;
        updateMiniAudioPlayerVisibility(!isCameraUploadItem);
    }

    private void setTabsVisibility() {
        tabLayoutShares.setVisibility(View.GONE);
        viewPagerShares.setVisibility(View.GONE);
        tabLayoutTransfers.setVisibility(View.GONE);
        viewPagerTransfers.setVisibility(View.GONE);
        mShowAnyTabLayout = false;

        fragmentContainer.setVisibility(View.GONE);
        mNavHostView.setVisibility(View.GONE);

        updatePsaViewVisibility();

        if (turnOnNotifications) {
            fragmentContainer.setVisibility(View.VISIBLE);
            drawerLayout.closeDrawer(Gravity.LEFT);
            return;
        }

        switch (drawerItem) {
            case SHARED_ITEMS: {
                int tabItemShares = getTabItemShares();

                if ((tabItemShares == INCOMING_TAB && parentHandleIncoming != INVALID_HANDLE)
                        || (tabItemShares == OUTGOING_TAB && parentHandleOutgoing != INVALID_HANDLE)
                        || (tabItemShares == LINKS_TAB && parentHandleLinks != INVALID_HANDLE)) {
                    tabLayoutShares.setVisibility(View.GONE);
                    viewPagerShares.disableSwipe(true);
                } else {
                    tabLayoutShares.setVisibility(View.VISIBLE);
                    viewPagerShares.disableSwipe(false);
                }

                viewPagerShares.setVisibility(View.VISIBLE);
                mShowAnyTabLayout = true;
                break;
            }
            case TRANSFERS: {
                tabLayoutTransfers.setVisibility(View.VISIBLE);
                viewPagerTransfers.setVisibility(View.VISIBLE);
                mShowAnyTabLayout = true;
                break;
            }
            case HOMEPAGE:
                mNavHostView.setVisibility(View.VISIBLE);
                break;
            default: {
                fragmentContainer.setVisibility(View.VISIBLE);
                break;
            }
        }

        LiveEventBus.get(EVENT_HOMEPAGE_VISIBILITY, Boolean.class)
                .post(drawerItem == DrawerItem.HOMEPAGE);

        drawerLayout.closeDrawer(Gravity.LEFT);
    }

    /**
     * Hides or shows tabs of a section depending on the navigation level
     * and if select mode is enabled or not.
     *
     * @param hide       If true, hides the tabs, else shows them.
     * @param currentTab The current tab where the action happens.
     */
    public void hideTabs(boolean hide, int currentTab) {
        int visibility = hide ? View.GONE : View.VISIBLE;

        switch (drawerItem) {
            case SHARED_ITEMS:
                switch (currentTab) {
                    case INCOMING_TAB:
                        if (!isIncomingAdded() || (!hide && parentHandleIncoming != INVALID_HANDLE)) {
                            return;
                        }

                        break;

                    case OUTGOING_TAB:
                        if (!isOutgoingAdded() || (!hide && parentHandleOutgoing != INVALID_HANDLE)) {
                            return;
                        }

                        break;

                    case LINKS_TAB:
                        if (!isLinksAdded() || (!hide && parentHandleLinks != INVALID_HANDLE)) {
                            return;
                        }

                        break;
                }

                tabLayoutShares.setVisibility(visibility);
                viewPagerShares.disableSwipe(hide);
                break;

            case TRANSFERS:
                if (currentTab == PENDING_TAB && !isTransfersInProgressAdded()) {
                    return;
                }

                tabLayoutTransfers.setVisibility(visibility);
                viewPagerTransfers.disableSwipe(hide);
                break;
        }
    }

    private void removeFragment(Fragment fragment) {
        if (fragment != null && fragment.isAdded()) {
            FragmentTransaction ft = getSupportFragmentManager().beginTransaction();
            ft.remove(fragment);
            ft.commitAllowingStateLoss();
        }
    }

    /**
     * Set up a listener for navigating to a new destination (screen)
     * This only for Homepage for the time being since it is the only module to
     * which Jetpack Navigation applies.
     * It updates the status variable such as mHomepageScreen, as well as updating
     * BNV, Toolbar title, etc.
     */
    private void setupNavDestListener() {
        NavHostFragment navHostFragment = (NavHostFragment) getSupportFragmentManager().findFragmentById(R.id.nav_host_fragment);
        mNavController = navHostFragment.getNavController();

        mNavController.addOnDestinationChangedListener((controller, destination, arguments) -> {
            int destinationId = destination.getId();
            mHomepageSearchable = null;

            if (destinationId == R.id.homepageFragment) {
                mHomepageScreen = HomepageScreen.HOMEPAGE;
                updatePsaViewVisibility();
                // Showing the bottom navigation view immediately because the initial dimension
                // of Homepage bottom sheet is calculated based on it
                showBNVImmediate();
                if (bottomNavigationCurrentItem == HOME_BNV) {
                    abL.setVisibility(View.GONE);
                }

                if (transfersWidget != null) {
                    transfersWidget.update();
                }

                setDrawerLockMode(false);
                return;
            } else if (destinationId == R.id.photosFragment) {
                mHomepageScreen = HomepageScreen.IMAGES;
            } else if (destinationId == R.id.documentsFragment) {
                mHomepageScreen = HomepageScreen.DOCUMENTS;
            } else if (destinationId == R.id.audioFragment) {
                mHomepageScreen = HomepageScreen.AUDIO;
            } else if (destinationId == R.id.videoFragment) {
                mHomepageScreen = HomepageScreen.VIDEO;
            } else if (destinationId == R.id.fullscreen_offline) {
                mHomepageScreen = HomepageScreen.FULLSCREEN_OFFLINE;
            } else if (destinationId == R.id.offline_file_info) {
                mHomepageScreen = HomepageScreen.OFFLINE_FILE_INFO;
                updatePsaViewVisibility();
                abL.setVisibility(View.GONE);
                showHideBottomNavigationView(true);
                return;
            } else if (destinationId == R.id.recentBucketFragment) {
                mHomepageScreen = HomepageScreen.RECENT_BUCKET;
            }

            if (transfersWidget != null) {
                transfersWidget.update();
            }
            updatePsaViewVisibility();
            abL.setVisibility(View.VISIBLE);
            showHideBottomNavigationView(true);
            supportInvalidateOptionsMenu();
            setToolbarTitle();
            setDrawerLockMode(true);
        });
    }

    /**
     * Hides all views only related to CU section and sets the CU default view.
     */
    private void resetCUFragment() {
        cuLayout.setVisibility(View.GONE);
        cuViewTypes.setVisibility(View.GONE);

        if (getCameraUploadFragment() != null) {
            cuFragment.setDefaultView();
            showBottomView();
        }
    }

    @SuppressLint("NewApi")
    public void selectDrawerItemLollipop(DrawerItem item) {
        if (item == null) {
            logWarning("The selected DrawerItem is NULL. Using latest or default value.");
            item = drawerItem != null ? drawerItem : DrawerItem.CLOUD_DRIVE;
        }

        logDebug("Selected DrawerItem: " + item.name());

        // Homepage may hide the Appbar before
        abL.setVisibility(View.VISIBLE);

        if (SettingsFragmentRefactorToggle.INSTANCE.getEnabled() == false || item != DrawerItem.SETTINGS) {
            drawerItem = item;
        }
        MegaApplication.setRecentChatVisible(false);
        resetActionBar(aB);
        transfersWidget.update();
        setCallWidget();

        if (item != DrawerItem.CHAT) {
            //remove recent chat fragment as its life cycle get triggered unexpectedly, e.g. rotate device while not on recent chat page
            removeFragment(getChatsFragment());
        }

        if (item != DrawerItem.PHOTOS) {
            resetCUFragment();
        }

        if (item != DrawerItem.TRANSFERS && isTransfersInProgressAdded()) {
            tFLol.checkSelectModeAfterChangeTabOrDrawerItem();
        }

        MegaApplication.getTransfersManagement().setIsOnTransfersSection(item == DrawerItem.TRANSFERS);

        switch (item) {
            case CLOUD_DRIVE: {
                if (isInMDPage()) {
                    mdF = (MediaDiscoveryFragment) getSupportFragmentManager().findFragmentByTag(FragmentTag.MEDIA_DISCOVERY.getTag());

                    if (mdF == null) {
                        selectDrawerItemCloudDrive();
                        mdF = fbFLol.showMediaDiscovery(Unit.INSTANCE);
                    } else {
                        refreshFragment(FragmentTag.MEDIA_DISCOVERY.getTag());
                    }

                    replaceFragment(mdF, FragmentTag.MEDIA_DISCOVERY.getTag());
                } else {
                    selectDrawerItemCloudDrive();
                }

                if (openFolderRefresh) {
                    onNodesCloudDriveUpdate();
                    openFolderRefresh = false;
                }
                supportInvalidateOptionsMenu();
                setToolbarTitle();
                showFabButton();
                showHideBottomNavigationView(false);
                if (!comesFromNotifications) {
                    bottomNavigationCurrentItem = CLOUD_DRIVE_BNV;
                }
                setBottomNavigationMenuItemChecked(CLOUD_DRIVE_BNV);
                if (getIntent() != null && getIntent().getBooleanExtra(INTENT_EXTRA_KEY_LOCATION_FILE_INFO, false)) {
                    fbFLol.refreshNodes();
                }
                logDebug("END for Cloud Drive");
                break;
            }
            case RUBBISH_BIN: {
                showHideBottomNavigationView(true);
                abL.setVisibility(View.VISIBLE);
                rubbishBinFLol = (RubbishBinFragmentLollipop) getSupportFragmentManager().findFragmentByTag(FragmentTag.RUBBISH_BIN.getTag());
                if (rubbishBinFLol == null) {
                    rubbishBinFLol = RubbishBinFragmentLollipop.newInstance();
                }

                setBottomNavigationMenuItemChecked(NO_BNV);

                replaceFragment(rubbishBinFLol, FragmentTag.RUBBISH_BIN.getTag());

                if (openFolderRefresh) {
                    onNodesCloudDriveUpdate();
                    openFolderRefresh = false;
                }
                supportInvalidateOptionsMenu();
                setToolbarTitle();
                showFabButton();
                break;
            }
            case HOMEPAGE: {
                // Don't use fabButton.hide() here.
                fabButton.setVisibility(View.GONE);
                if (mHomepageScreen == HomepageScreen.HOMEPAGE) {
                    showBNVImmediate();
                    abL.setVisibility(View.GONE);
                    showHideBottomNavigationView(false);
                } else {
                    // For example, back from Rubbish Bin to Photos
                    setToolbarTitle();
                    invalidateOptionsMenu();
                    showHideBottomNavigationView(true);
                }

                setBottomNavigationMenuItemChecked(HOME_BNV);

                if (!comesFromNotifications) {
                    bottomNavigationCurrentItem = HOME_BNV;
                }

                showGlobalAlertDialogsIfNeeded();

                if (mHomepageScreen == HomepageScreen.HOMEPAGE) {
                    changeAppBarElevation(false);
                }
                break;
            }
            case PHOTOS: {
                abL.setVisibility(View.VISIBLE);

                if (getCameraUploadFragment() == null) {
                    cuFragment = new PhotosFragment();
                } else {
                    refreshFragment(FragmentTag.PHOTOS.getTag());
                }

                replaceFragment(cuFragment, FragmentTag.PHOTOS.getTag());
                setToolbarTitle();
                supportInvalidateOptionsMenu();
                showFabButton();
                showHideBottomNavigationView(false);
                refreshCUNodes();
                if (!comesFromNotifications) {
                    bottomNavigationCurrentItem = PHOTOS_BNV;
                }
                setBottomNavigationMenuItemChecked(PHOTOS_BNV);

                break;
            }
            case INBOX: {
                showHideBottomNavigationView(true);
                abL.setVisibility(View.VISIBLE);
                iFLol = (InboxFragmentLollipop) getSupportFragmentManager().findFragmentByTag(FragmentTag.INBOX.getTag());
                if (iFLol == null) {
                    iFLol = InboxFragmentLollipop.newInstance();
                }

                replaceFragment(iFLol, FragmentTag.INBOX.getTag());

                if (openFolderRefresh) {
                    onNodesInboxUpdate();
                    openFolderRefresh = false;
                }
                supportInvalidateOptionsMenu();
                setToolbarTitle();
                showFabButton();
                break;
            }
            case SHARED_ITEMS: {
                selectDrawerItemSharedItems();
                if (openFolderRefresh) {
                    onNodesSharedUpdate();
                    openFolderRefresh = false;
                }
                supportInvalidateOptionsMenu();

                showFabButton();
                showHideBottomNavigationView(false);
                if (!comesFromNotifications) {
                    bottomNavigationCurrentItem = SHARED_ITEMS_BNV;
                }
                setBottomNavigationMenuItemChecked(SHARED_ITEMS_BNV);
                break;
            }
            case NOTIFICATIONS: {
                showHideBottomNavigationView(true);
                selectDrawerItemNotifications();
                supportInvalidateOptionsMenu();
                showFabButton();
                break;
            }
            case SETTINGS: {
                displaySettings();
                break;
            }
            case SEARCH: {
                showHideBottomNavigationView(true);

                setBottomNavigationMenuItemChecked(NO_BNV);

                drawerItem = DrawerItem.SEARCH;
                if (getSearchFragment() == null) {
                    sFLol = SearchFragmentLollipop.newInstance();
                }

                replaceFragment(sFLol, FragmentTag.SEARCH.getTag());
                showFabButton();

                break;
            }
            case TRANSFERS: {
                showHideBottomNavigationView(true);
                aB.setSubtitle(null);
                selectDrawerItemTransfers();
                supportInvalidateOptionsMenu();
                showFabButton();
                break;
            }
            case CHAT: {
                logDebug("Chat selected");
                if (megaApi != null) {
                    contacts = megaApi.getContacts();
                    for (int i = 0; i < contacts.size(); i++) {
                        if (contacts.get(i).getVisibility() == MegaUser.VISIBILITY_VISIBLE) {
                            visibleContacts.add(contacts.get(i));
                        }
                    }
                }
                selectDrawerItemChat();
                supportInvalidateOptionsMenu();
                showHideBottomNavigationView(false);
                if (!comesFromNotifications) {
                    bottomNavigationCurrentItem = CHAT_BNV;
                }
                setBottomNavigationMenuItemChecked(CHAT_BNV);
                break;
            }
        }

        setTabsVisibility();
        checkScrollElevation();

        if (megaApi.multiFactorAuthAvailable()) {
            if (newAccount || isEnable2FADialogShown) {
                showEnable2FADialog();
            }
        }
    }

    private void displaySettings() {
        if (myAccountInfo.getNumVersions() == -1) {
            megaApi.getFolderInfo(megaApi.getRootNode(), this);
        }

        if (SettingsFragmentRefactorToggle.INSTANCE.getEnabled() == false) {
            showHideBottomNavigationView(true);
            aB.setSubtitle(null);
            abL.setVisibility(View.VISIBLE);

            supportInvalidateOptionsMenu();

            if (getSettingsFragment() != null) {
                if (openSettingsStorage) {
                    settingsFragment.goToCategoryStorage();
                } else if (openSettingsQR) {
                    logDebug("goToCategoryQR");
                    settingsFragment.goToCategoryQR();
                } else if (openSettingsStartScreen) {
                    settingsFragment.goToSectionStartScreen();
                }
            } else {
                settingsFragment = new SettingsFragmentLollipop();
            }

            replaceFragment((Fragment) settingsFragment, FragmentTag.SETTINGS.getTag());

            setToolbarTitle();
            supportInvalidateOptionsMenu();
            showFabButton();

            if (settingsFragment != null) {
                settingsFragment.update2FAVisibility();
            }
        } else {
            TargetPreference targetPreference = null;
            if (openSettingsStorage) {
                targetPreference = TargetPreference.Storage.INSTANCE;
            } else if (openSettingsQR) {
                targetPreference = TargetPreference.QR.INSTANCE;
            } else if (openSettingsStartScreen) {
                targetPreference = TargetPreference.StartScreen.INSTANCE;
            }
            navigateToSettingsActivity(targetPreference);
        }
    }

    private void navigateToSettingsActivity(TargetPreference targetPreference) {
        if (nV != null && drawerLayout != null && drawerLayout.isDrawerOpen(nV)) {
            drawerLayout.closeDrawer(Gravity.LEFT);
        }
        Intent settingsIntent = mega.privacy.android.app.presentation.settings.SettingsActivity.Companion.getIntent(this, targetPreference);
        startActivity(settingsIntent);
    }

    public void openFullscreenOfflineFragment(String path) {
        drawerItem = DrawerItem.HOMEPAGE;
        mNavController.navigate(
                HomepageFragmentDirections.Companion.actionHomepageToFullscreenOffline(path, false),
                new NavOptions.Builder().setLaunchSingleTop(true).build());
    }

    public void fullscreenOfflineFragmentOpened(OfflineFragment fragment) {
        fullscreenOfflineFragment = fragment;

        showFabButton();
        setBottomNavigationMenuItemChecked(HOME_BNV);
        abL.setVisibility(View.VISIBLE);
        setToolbarTitle();
        supportInvalidateOptionsMenu();
    }

    public void fullscreenOfflineFragmentClosed(OfflineFragment fragment) {
        if (fragment == fullscreenOfflineFragment) {
            if (bottomItemBeforeOpenFullscreenOffline != INVALID_VALUE && !mStopped) {
                backToDrawerItem(bottomItemBeforeOpenFullscreenOffline);
                bottomItemBeforeOpenFullscreenOffline = INVALID_VALUE;
            }

            setPathNavigationOffline("/");
            fullscreenOfflineFragment = null;
            // workaround for flicker of AppBarLayout: if we go back to homepage from fullscreen
            // offline, and hide AppBarLayout when immediately on go back, we will see the flicker
            // of AppBarLayout, hide AppBarLayout when fullscreen offline is closed is better.
            if (isInMainHomePage()) {
                abL.setVisibility(View.GONE);
            }
        }
    }

    public void pagerOfflineFragmentOpened(OfflineFragment fragment) {
        pagerOfflineFragment = fragment;
    }

    public void pagerOfflineFragmentClosed(OfflineFragment fragment) {
        if (fragment == pagerOfflineFragment) {
            pagerOfflineFragment = null;
        }
    }

    public void pagerRecentsFragmentOpened(RecentsFragment fragment) {
        pagerRecentsFragment = fragment;
    }

    public void pagerRecentsFragmentClosed(RecentsFragment fragment) {
        if (fragment == pagerRecentsFragment) {
            pagerRecentsFragment = null;
        }
    }

    private void showBNVImmediate() {
        updateMiniAudioPlayerVisibility(true);

        bNV.setTranslationY(0);
        bNV.animate().cancel();
        bNV.clearAnimation();
        if (bNV.getVisibility() != View.VISIBLE) {
            bNV.setVisibility(View.VISIBLE);
        }
        bNV.setVisibility(View.VISIBLE);
        final CoordinatorLayout.LayoutParams params = new CoordinatorLayout.LayoutParams(
                ViewGroup.LayoutParams.MATCH_PARENT, ViewGroup.LayoutParams.MATCH_PARENT);
        params.setMargins(0, 0, 0,
                getResources().getDimensionPixelSize(R.dimen.bottom_navigation_view_height));
        fragmentLayout.setLayoutParams(params);
    }

    /**
     * Update whether we should display the mini audio player. It should only
     * be visible when BNV is visible.
     *
     * @param shouldVisible whether we should display the mini audio player
     * @return is the mini player visible after this update
     */
    private boolean updateMiniAudioPlayerVisibility(boolean shouldVisible) {
        if (miniAudioPlayerController != null) {
            miniAudioPlayerController.setShouldVisible(shouldVisible);

            handler.post(this::updateHomepageFabPosition);

            return miniAudioPlayerController.visible();
        }

        return false;
    }

    /**
     * Update homepage FAB position, considering the visibility of PSA layout and mini audio player.
     */
    private void updateHomepageFabPosition() {
        HomepageFragment fragment = getFragmentByType(HomepageFragment.class);
        if (isInMainHomePage() && fragment != null) {
            fragment.updateFabPosition(psaViewHolder.visible() ? psaViewHolder.psaLayoutHeight() : 0,
                    miniAudioPlayerController.visible() ? miniAudioPlayerController.playerHeight() : 0);
        }
    }

    private boolean isCloudAdded() {
        fbFLol = (FileBrowserFragmentLollipop) getSupportFragmentManager().findFragmentByTag(FragmentTag.CLOUD_DRIVE.getTag());
        return fbFLol != null && fbFLol.isAdded();
    }

    private boolean isIncomingAdded() {
        if (sharesPageAdapter == null) return false;

        inSFLol = (IncomingSharesFragmentLollipop) sharesPageAdapter.instantiateItem(viewPagerShares, INCOMING_TAB);

        return inSFLol != null && inSFLol.isAdded();
    }

    private boolean isOutgoingAdded() {
        if (sharesPageAdapter == null) return false;

        outSFLol = (OutgoingSharesFragmentLollipop) sharesPageAdapter.instantiateItem(viewPagerShares, OUTGOING_TAB);

        return outSFLol != null && outSFLol.isAdded();
    }

    private boolean isLinksAdded() {
        if (sharesPageAdapter == null) return false;

        lF = (LinksFragment) sharesPageAdapter.instantiateItem(viewPagerShares, LINKS_TAB);

        return lF != null && lF.isAdded();
    }

    private boolean isTransfersInProgressAdded() {
        if (mTabsAdapterTransfers == null) return false;

        tFLol = (TransfersFragmentLollipop) mTabsAdapterTransfers.instantiateItem(viewPagerTransfers, PENDING_TAB);

        return tFLol.isAdded();
    }

    private boolean isTransfersCompletedAdded() {
        if (mTabsAdapterTransfers == null) return false;

        completedTFLol = (CompletedTransfersFragmentLollipop) mTabsAdapterTransfers.instantiateItem(viewPagerTransfers, COMPLETED_TAB);

        return completedTFLol.isAdded();
    }

    public void checkScrollElevation() {
        if (drawerItem == null) {
            return;
        }

        switch (drawerItem) {
            case CLOUD_DRIVE: {
                if (fbFLol != null) {
                    fbFLol.checkScroll();
                }
                break;
            }
            case HOMEPAGE: {
                if (fullscreenOfflineFragment != null) {
                    fullscreenOfflineFragment.checkScroll();
                }
                break;
            }
            case PHOTOS: {
                if (getCameraUploadFragment() != null) {
                    cuFragment.checkScroll();
                }
                break;
            }
            case INBOX: {
                iFLol = (InboxFragmentLollipop) getSupportFragmentManager().findFragmentByTag(FragmentTag.INBOX.getTag());
                if (iFLol != null) {
                    iFLol.checkScroll();
                }
                break;
            }
            case SHARED_ITEMS: {
                if (getTabItemShares() == INCOMING_TAB && isIncomingAdded()) inSFLol.checkScroll();
                else if (getTabItemShares() == OUTGOING_TAB && isOutgoingAdded())
                    outSFLol.checkScroll();
                else if (getTabItemShares() == LINKS_TAB && isLinksAdded()) lF.checkScroll();
                break;
            }
            case SETTINGS: {
                if (getSettingsFragment() != null && SettingsFragmentRefactorToggle.INSTANCE.getEnabled() == false) {
                    settingsFragment.checkScroll();
                }
                break;
            }
            case SEARCH: {
                if (getSearchFragment() != null) {
                    sFLol.checkScroll();
                }
                break;
            }
            case CHAT: {
                rChatFL = (RecentChatsFragmentLollipop) getSupportFragmentManager().findFragmentByTag(FragmentTag.RECENT_CHAT.getTag());
                if (rChatFL != null) {
                    rChatFL.checkScroll();
                }
                break;
            }
            case RUBBISH_BIN: {
                rubbishBinFLol = (RubbishBinFragmentLollipop) getSupportFragmentManager().findFragmentByTag(FragmentTag.RUBBISH_BIN.getTag());
                if (rubbishBinFLol != null) {
                    rubbishBinFLol.checkScroll();
                }
                break;
            }

            case TRANSFERS: {
                if (getTabItemTransfers() == PENDING_TAB && isTransfersInProgressAdded()) {
                    tFLol.checkScroll();
                } else if (getTabItemTransfers() == COMPLETED_TAB && isTransfersCompletedAdded()) {
                    completedTFLol.checkScroll();
                }
            }
        }
    }


    void showEnable2FADialog() {
        logDebug("newAccount: " + newAccount);
        newAccount = false;

        MaterialAlertDialogBuilder builder = new MaterialAlertDialogBuilder(this);
        LayoutInflater inflater = getLayoutInflater();
        View v = inflater.inflate(R.layout.dialog_enable_2fa_create_account, null);
        builder.setView(v);

        enable2FAButton = (Button) v.findViewById(R.id.enable_2fa_button);
        enable2FAButton.setOnClickListener(this);
        skip2FAButton = (Button) v.findViewById(R.id.skip_enable_2fa_button);
        skip2FAButton.setOnClickListener(this);

        enable2FADialog = builder.create();
        enable2FADialog.setCanceledOnTouchOutside(false);
        try {
            enable2FADialog.show();
        } catch (Exception e) {
        }
        ;
        isEnable2FADialogShown = true;
    }

    /**
     * Opens the settings section.
     */
    public void moveToSettingsSection() {
        if (SettingsFragmentRefactorToggle.INSTANCE.getEnabled() == false) {
            drawerItem = DrawerItem.SETTINGS;
            selectDrawerItemLollipop(drawerItem);
        } else {
            navigateToSettingsActivity(null);
        }
    }

    /**
     * Opens the settings section and scrolls to storage category.
     */
    public void moveToSettingsSectionStorage() {
        if (SettingsFragmentRefactorToggle.INSTANCE.getEnabled() == false) {
            openSettingsStorage = true;
            moveToSettingsSection();
        } else {
            navigateToSettingsActivity(TargetPreference.Storage.INSTANCE);
        }
    }

    /**
     * Opens the settings section and scrolls to QR setting.
     */
    public void moveToSettingsSectionQR() {
        if (SettingsFragmentRefactorToggle.INSTANCE.getEnabled() == false) {
            openSettingsQR = true;
            moveToSettingsSection();
        } else {
            navigateToSettingsActivity(TargetPreference.QR.INSTANCE);
        }
    }

    /**
     * Opens the settings section and scrolls to start screen setting.
     */
    public void moveToSettingsSectionStartScreen() {
        if (SettingsFragmentRefactorToggle.INSTANCE.getEnabled() == false) {
            openSettingsStartScreen = true;
            moveToSettingsSection();
        } else {
            navigateToSettingsActivity(TargetPreference.StartScreen.INSTANCE);
        }
    }

    /**
     * Resets the scroll of settings page
     */
    public void resetSettingsScrollIfNecessary() {
        openSettingsStorage = false;
        openSettingsQR = false;
        openSettingsStartScreen = false;

        if (getSettingsFragment() != null && SettingsFragmentRefactorToggle.INSTANCE.getEnabled() == false) {
            settingsFragment.goToFirstCategory();
        }
    }

    public void moveToChatSection(long idChat) {
        if (idChat != -1) {
            Intent intent = new Intent(this, ChatActivityLollipop.class);
            intent.setAction(ACTION_CHAT_SHOW_MESSAGES);
            intent.putExtra(CHAT_ID, idChat);
            this.startActivity(intent);
        }
        drawerItem = DrawerItem.CHAT;
        selectDrawerItemLollipop(drawerItem);
    }

    /**
     * Launches a MyAccountActivity intent without any intent action, data and extra.
     */
    public void showMyAccount() {
        showMyAccount(null, null, null);
    }

    /**
     * Launches a MyAccountActivity intent without any extra.
     *
     * @param action The intent action.
     * @param data   The intent data.
     */
    private void showMyAccount(String action, Uri data) {
        showMyAccount(action, data, null);
    }

    /**
     * Launches a MyAccountActivity intent without any intent action and data.
     *
     * @param extra Pair<String, Integer> The intent extra. First is the extra key, second the value.
     */
    private void showMyAccount(Pair<String, Integer> extra) {
        showMyAccount(null, null, extra);
    }

    /**
     * Launches a MyAccountActivity intent.
     *
     * @param action The intent action.
     * @param data   The intent data.
     * @param extra  Pair<String, Integer> The intent extra. First is the extra key, second the value.
     */
    private void showMyAccount(String action, Uri data, Pair<String, Integer> extra) {
        if (nV != null && drawerLayout != null && drawerLayout.isDrawerOpen(nV)) {
            drawerLayout.closeDrawer(Gravity.LEFT);
        }

        Intent intent = new Intent(this, MyAccountActivity.class)
                .setAction(action)
                .setData(data);

        if (extra != null) {
            intent.putExtra(extra.first, extra.second);
        }

        startActivity(intent);
    }

    private void closeSearchSection() {
        searchQuery = "";
        drawerItem = searchDrawerItem;
        selectDrawerItemLollipop(drawerItem);
        searchDrawerItem = null;
    }

    @Override
    public boolean onCreateOptionsMenu(Menu menu) {
        logDebug("onCreateOptionsMenuLollipop");
        // Force update the toolbar title to make the the tile length to be updated
        setToolbarTitle();
        // Inflate the menu items for use in the action bar
        MenuInflater inflater = getMenuInflater();
        inflater.inflate(R.menu.activity_manager, menu);

        searchMenuItem = menu.findItem(R.id.action_search);
        searchView = (SearchView) searchMenuItem.getActionView();

        SearchView.SearchAutoComplete searchAutoComplete = searchView.findViewById(androidx.appcompat.R.id.search_src_text);
        searchAutoComplete.setHint(getString(R.string.hint_action_search));
        View v = searchView.findViewById(androidx.appcompat.R.id.search_plate);
        v.setBackgroundColor(ContextCompat.getColor(this, android.R.color.transparent));

        if (searchView != null) {
            searchView.setIconifiedByDefault(true);
        }

        searchMenuItem.setOnActionExpandListener(new MenuItem.OnActionExpandListener() {
            @Override
            public boolean onMenuItemActionExpand(MenuItem item) {
                logDebug("onMenuItemActionExpand");
                searchQuery = "";
                searchExpand = true;
                if (drawerItem == DrawerItem.HOMEPAGE) {
                    if (mHomepageScreen == HomepageScreen.FULLSCREEN_OFFLINE) {
                        setFullscreenOfflineFragmentSearchQuery(searchQuery);
                    } else if (mHomepageSearchable != null) {
                        mHomepageSearchable.searchReady();
                    } else {
                        openSearchOnHomepage();
                    }
                } else if (drawerItem != DrawerItem.CHAT) {
                    textsearchQuery = false;
                    firstNavigationLevel = true;
                    parentHandleSearch = -1;
                    levelsSearch = -1;
                    setSearchDrawerItem();
                    selectDrawerItemLollipop(drawerItem);
                } else {
                    resetActionBar(aB);
                }
                hideCallMenuItem(chronometerMenuItem, returnCallMenuItem);
                hideCallWidget(ManagerActivityLollipop.this, callInProgressChrono, callInProgressLayout);
                return true;
            }

            @Override
            public boolean onMenuItemActionCollapse(MenuItem item) {
                logDebug("onMenuItemActionCollapse()");
                searchExpand = false;
                setCallWidget();
                setCallMenuItem(returnCallMenuItem, layoutCallMenuItem, chronometerMenuItem);
                if (drawerItem == DrawerItem.CHAT) {
                    if (getChatsFragment() != null) {
                        rChatFL.closeSearch();
                        rChatFL.setCustomisedActionBar();
                        supportInvalidateOptionsMenu();
                    }
                } else if (drawerItem == DrawerItem.HOMEPAGE) {
                    if (mHomepageScreen == HomepageScreen.FULLSCREEN_OFFLINE) {
                        if (!textSubmitted) {
                            setFullscreenOfflineFragmentSearchQuery(null);
                            textSubmitted = true;
                        }
                        supportInvalidateOptionsMenu();
                    } else if (mHomepageSearchable != null) {
                        mHomepageSearchable.exitSearch();
                        searchQuery = "";
                        supportInvalidateOptionsMenu();
                    }
                } else {
                    cancelSearch();
                    textSubmitted = true;
                    closeSearchSection();
                }
                return true;
            }
        });

        searchView.setMaxWidth(Integer.MAX_VALUE);

        searchView.setOnQueryTextListener(new SearchView.OnQueryTextListener() {
            @Override
            public boolean onQueryTextSubmit(String query) {
                if (drawerItem == DrawerItem.CHAT) {
                    hideKeyboard(managerActivity, 0);
                } else if (drawerItem == DrawerItem.HOMEPAGE) {
                    if (mHomepageScreen == HomepageScreen.FULLSCREEN_OFFLINE) {
                        searchExpand = false;
                        textSubmitted = true;
                        hideKeyboard(managerActivity, 0);
                        if (fullscreenOfflineFragment != null) {
                            fullscreenOfflineFragment.onSearchQuerySubmitted();
                        }
                        setToolbarTitle();
                        supportInvalidateOptionsMenu();
                    } else {
                        hideKeyboard(ManagerActivityLollipop.this);
                    }
                } else {
                    searchExpand = false;
                    searchQuery = "" + query;
                    setToolbarTitle();
                    logDebug("Search query: " + query);
                    textSubmitted = true;
                    supportInvalidateOptionsMenu();
                }
                return true;
            }

            @Override
            public boolean onQueryTextChange(String newText) {
                logDebug("onQueryTextChange");
                if (drawerItem == DrawerItem.CHAT) {
                    searchQuery = newText;
                    rChatFL = (RecentChatsFragmentLollipop) getSupportFragmentManager().findFragmentByTag(FragmentTag.RECENT_CHAT.getTag());
                    if (rChatFL != null) {
                        rChatFL.filterChats(newText);
                    }
                } else if (drawerItem == DrawerItem.HOMEPAGE) {
                    if (mHomepageScreen == HomepageScreen.FULLSCREEN_OFFLINE) {
                        if (textSubmitted) {
                            textSubmitted = false;
                            return true;
                        }

                        searchQuery = newText;
                        setFullscreenOfflineFragmentSearchQuery(searchQuery);
                    } else if (mHomepageSearchable != null) {
                        searchQuery = newText;
                        mHomepageSearchable.searchQuery(searchQuery);
                    }
                } else {
                    if (textSubmitted) {
                        textSubmitted = false;
                    } else {
                        if (!textsearchQuery) {
                            searchQuery = newText;
                        }
                        if (getSearchFragment() != null) {
                            sFLol.newSearchNodesTask();
                        }
                    }
                }
                return true;
            }
        });

        enableSelectMenuItem = menu.findItem(R.id.action_enable_select);
        doNotDisturbMenuItem = menu.findItem(R.id.action_menu_do_not_disturb);
        clearRubbishBinMenuitem = menu.findItem(R.id.action_menu_clear_rubbish_bin);
        cancelAllTransfersMenuItem = menu.findItem(R.id.action_menu_cancel_all_transfers);
        clearCompletedTransfers = menu.findItem(R.id.action_menu_clear_completed_transfers);
        retryTransfers = menu.findItem(R.id.action_menu_retry_transfers);
        playTransfersMenuIcon = menu.findItem(R.id.action_play);
        pauseTransfersMenuIcon = menu.findItem(R.id.action_pause);
        scanQRcodeMenuItem = menu.findItem(R.id.action_scan_qr);
        returnCallMenuItem = menu.findItem(R.id.action_return_call);
        openMeetingMenuItem = menu.findItem(R.id.action_menu_open_meeting);
        RelativeLayout rootView = (RelativeLayout) returnCallMenuItem.getActionView();
        layoutCallMenuItem = rootView.findViewById(R.id.layout_menu_call);
        chronometerMenuItem = rootView.findViewById(R.id.chrono_menu);
        chronometerMenuItem.setVisibility(View.GONE);
        MenuItem moreMenuItem = menu.findItem(R.id.action_more);
        openLinkMenuItem = menu.findItem(R.id.action_open_link);

        rootView.setOnClickListener(v1 -> onOptionsItemSelected(returnCallMenuItem));

        if (bNV != null) {
            Menu bNVMenu = bNV.getMenu();
            if (bNVMenu != null) {
                if (drawerItem == null) {
                    drawerItem = getStartDrawerItem(this);
                }

                if (drawerItem == DrawerItem.CLOUD_DRIVE) {
                    setBottomNavigationMenuItemChecked(CLOUD_DRIVE_BNV);
                }
            }
        }

        setCallMenuItem(returnCallMenuItem, layoutCallMenuItem, chronometerMenuItem);

        if (isOnline(this)) {
            switch (drawerItem) {
                case CLOUD_DRIVE:
                    if (!isInMDMode) {
                        openLinkMenuItem.setVisible(isFirstNavigationLevel());
                        moreMenuItem.setVisible(!isFirstNavigationLevel());

                        if (isCloudAdded() && fbFLol.getItemCount() > 0) {
                            searchMenuItem.setVisible(true);
                        }
                    }
                    break;
                case HOMEPAGE:
                    if (mHomepageScreen == HomepageScreen.FULLSCREEN_OFFLINE) {
                        updateFullscreenOfflineFragmentOptionMenu(true);
                    }

                    break;
                case RUBBISH_BIN:
                    moreMenuItem.setVisible(!isFirstNavigationLevel());

                    if (getRubbishBinFragment() != null && rubbishBinFLol.getItemCount() > 0) {
                        clearRubbishBinMenuitem.setVisible(isFirstNavigationLevel());
                        searchMenuItem.setVisible(true);
                    }
                    break;
                case PHOTOS:
                    break;

                case INBOX:
                    moreMenuItem.setVisible(!isFirstNavigationLevel());

                    if (getInboxFragment() != null && iFLol.getItemCount() > 0) {
                        searchMenuItem.setVisible(true);
                    }
                    break;

                case SHARED_ITEMS:
                    moreMenuItem.setVisible(!isFirstNavigationLevel());

                    if (getTabItemShares() == INCOMING_TAB && isIncomingAdded()) {
                        if (isIncomingAdded() && inSFLol.getItemCount() > 0) {
                            searchMenuItem.setVisible(true);
                        }
                    } else if (getTabItemShares() == OUTGOING_TAB && isOutgoingAdded()) {
                        if (isOutgoingAdded() && outSFLol.getItemCount() > 0) {
                            searchMenuItem.setVisible(true);
                        }
                    } else if (getTabItemShares() == LINKS_TAB && isLinksAdded()) {
                        if (isLinksAdded() && lF.getItemCount() > 0) {
                            searchMenuItem.setVisible(true);
                        }
                    }
                    break;

                case SEARCH:
                    if (searchExpand) {
                        openSearchView();
                        sFLol.checkSelectMode();
                    } else {
                        moreMenuItem.setVisible(!isFirstNavigationLevel());
                    }

                    break;

                case TRANSFERS:
                    if (getTabItemTransfers() == PENDING_TAB && isTransfersInProgressAdded() && transfersInProgress.size() > 0) {
                        if (megaApi.areTransfersPaused(MegaTransfer.TYPE_DOWNLOAD) || megaApi.areTransfersPaused(MegaTransfer.TYPE_UPLOAD)) {
                            playTransfersMenuIcon.setVisible(true);
                        } else {
                            pauseTransfersMenuIcon.setVisible(true);
                        }

                        cancelAllTransfersMenuItem.setVisible(true);
                        enableSelectMenuItem.setVisible(true);
                    } else if (getTabItemTransfers() == COMPLETED_TAB && isTransfersInProgressAdded() && completedTFLol.isAnyTransferCompleted()) {
                        clearCompletedTransfers.setVisible(true);
                        retryTransfers.setVisible(thereAreFailedOrCancelledTransfers());
                    }

                    break;

                case CHAT:
                    if (searchExpand) {
                        openSearchView();
                    } else {
                        openMeetingMenuItem.setVisible(true);
                        doNotDisturbMenuItem.setVisible(true);
                        openLinkMenuItem.setVisible(true);

                        if (getChatsFragment() != null && rChatFL.getItemCount() > 0) {
                            searchMenuItem.setVisible(true);
                        }
                    }
                    break;

                case NOTIFICATIONS:
                    break;
            }
        }

        if (drawerItem == DrawerItem.HOMEPAGE) {
            // Get the Searchable again at onCreateOptionsMenu() after screen rotation
            mHomepageSearchable = findHomepageSearchable();

            if (searchExpand) {
                openSearchView();
            } else {
                if (mHomepageSearchable != null) {
                    searchMenuItem.setVisible(mHomepageSearchable.shouldShowSearchMenu());
                }
            }
        }

        logDebug("Call to super onCreateOptionsMenu");
        return super.onCreateOptionsMenu(menu);
    }

    private void openSearchOnHomepage() {
        textsearchQuery = false;
        firstNavigationLevel = true;
        parentHandleSearch = -1;
        levelsSearch = -1;
        setSearchDrawerItem();
        selectDrawerItemLollipop(drawerItem);
        resetActionBar(aB);

        if (sFLol != null) {
            sFLol.newSearchNodesTask();
        }
    }

    private void setFullscreenOfflineFragmentSearchQuery(String searchQuery) {
        if (fullscreenOfflineFragment != null) {
            fullscreenOfflineFragment.setSearchQuery(searchQuery);
        }
    }

    public void updateFullscreenOfflineFragmentOptionMenu(boolean openSearchView) {
        if (fullscreenOfflineFragment == null) {
            return;
        }

        if (searchExpand && openSearchView) {
            openSearchView();
        } else if (!searchExpand) {
            if (isOnline(this)) {
                if (fullscreenOfflineFragment.getItemCount() > 0
                        && !fullscreenOfflineFragment.searchMode() && searchMenuItem != null) {
                    searchMenuItem.setVisible(true);
                }
            } else {
                supportInvalidateOptionsMenu();
            }

            fullscreenOfflineFragment.refreshActionBarTitle();
        }
    }

    private HomepageSearchable findHomepageSearchable() {
        FragmentManager fragmentManager = getSupportFragmentManager();
        Fragment navHostFragment = fragmentManager.findFragmentById(R.id.nav_host_fragment);
        if (navHostFragment != null && navHostFragment.getChildFragmentManager() != null) {
            for (Fragment fragment : navHostFragment.getChildFragmentManager().getFragments()) {
                if (fragment instanceof HomepageSearchable) {
                    return (HomepageSearchable) fragment;
                }
            }
        }

        return null;
    }

    @SuppressWarnings("unchecked")
    public <F extends Fragment> F getFragmentByType(Class<F> fragmentClass) {
        Fragment navHostFragment = getSupportFragmentManager().findFragmentById(R.id.nav_host_fragment);
        if (navHostFragment == null) {
            return null;
        }

        for (Fragment fragment : navHostFragment.getChildFragmentManager().getFragments()) {
            if (fragment.getClass() == fragmentClass) {
                return (F) fragment;
            }
        }

        return null;
    }

    @Override
    public boolean onOptionsItemSelected(MenuItem item) {
        logDebug("onOptionsItemSelected");
        typesCameraPermission = INVALID_TYPE_PERMISSIONS;

        if (megaApi == null) {
            megaApi = ((MegaApplication) getApplication()).getMegaApi();
        }

        if (megaApi != null) {
            logDebug("retryPendingConnections");
            megaApi.retryPendingConnections();
        }

        if (megaChatApi != null) {
            megaChatApi.retryPendingConnections(false, null);
        }

        int id = item.getItemId();
        switch (id) {
            case android.R.id.home: {
                if (firstNavigationLevel && drawerItem != DrawerItem.SEARCH) {
                    if (drawerItem == DrawerItem.RUBBISH_BIN || drawerItem == DrawerItem.INBOX
                            || drawerItem == DrawerItem.NOTIFICATIONS || drawerItem == DrawerItem.SETTINGS || drawerItem == DrawerItem.TRANSFERS) {
                        if (drawerItem == DrawerItem.SETTINGS) {
                            resetSettingsScrollIfNecessary();
                        }

                        backToDrawerItem(bottomNavigationCurrentItem);
                    } else {
                        drawerLayout.openDrawer(nV);
                    }
                } else {
                    logDebug("NOT firstNavigationLevel");
                    if (drawerItem == DrawerItem.CLOUD_DRIVE) {
                        //Check media discovery mode
                        if (isInMDMode) {
                            onBackPressed();
                        } else {
                            //Cloud Drive
                            if (isCloudAdded()) {
                                fbFLol.onBackPressed();
                            }
                        }
                    } else if (drawerItem == DrawerItem.RUBBISH_BIN) {
                        rubbishBinFLol = (RubbishBinFragmentLollipop) getSupportFragmentManager().findFragmentByTag(FragmentTag.RUBBISH_BIN.getTag());
                        if (rubbishBinFLol != null) {
                            rubbishBinFLol.onBackPressed();
                        }
                    } else if (drawerItem == DrawerItem.SHARED_ITEMS) {
                        if (getTabItemShares() == INCOMING_TAB && isIncomingAdded()) {
                            inSFLol.onBackPressed();
                        } else if (getTabItemShares() == OUTGOING_TAB && isOutgoingAdded()) {
                            outSFLol.onBackPressed();
                        } else if (getTabItemShares() == LINKS_TAB && isLinksAdded()) {
                            lF.onBackPressed();
                        }
                    } else if (drawerItem == DrawerItem.PHOTOS) {
                        if (getCameraUploadFragment() != null) {
                            if (cuFragment.isEnableCUFragmentShown()) {
                                cuFragment.onBackPressed();
                                return true;
                            }

                            setToolbarTitle();
                            invalidateOptionsMenu();
                            return true;
                        }
                    } else if (drawerItem == DrawerItem.INBOX) {
                        iFLol = (InboxFragmentLollipop) getSupportFragmentManager().findFragmentByTag(FragmentTag.INBOX.getTag());
                        if (iFLol != null) {
                            iFLol.onBackPressed();
                            return true;
                        }
                    } else if (drawerItem == DrawerItem.SEARCH) {
                        if (getSearchFragment() != null) {
//		    				sFLol.onBackPressed();
                            onBackPressed();
                            return true;
                        }
                    } else if (drawerItem == DrawerItem.TRANSFERS) {
                        drawerItem = getStartDrawerItem(this);
                        selectDrawerItemLollipop(drawerItem);
                        return true;
                    } else if (drawerItem == DrawerItem.HOMEPAGE) {
                        if (mHomepageScreen == HomepageScreen.FULLSCREEN_OFFLINE) {
                            handleBackPressIfFullscreenOfflineFragmentOpened();
                        } else {
                            mNavController.navigateUp();
                        }
                    } else {
                        super.onBackPressed();
                    }
                }
                return true;
            }
            case R.id.action_search: {
                logDebug("Action search selected");
                hideItemsWhenSearchSelected();
                return true;
            }
            case R.id.action_open_link:
                showOpenLinkDialog();
                return true;

            case R.id.action_menu_cancel_all_transfers: {
                showConfirmationCancelAllTransfers();
                return true;
            }
            case R.id.action_menu_clear_completed_transfers: {
                showConfirmationClearCompletedTransfers();
                return true;
            }
            case R.id.action_pause: {
                if (drawerItem == DrawerItem.TRANSFERS) {
                    logDebug("Click on action_pause - play visible");
                    megaApi.pauseTransfers(true, this);
                    pauseTransfersMenuIcon.setVisible(false);
                    playTransfersMenuIcon.setVisible(true);
                }

                return true;
            }
            case R.id.action_play: {
                logDebug("Click on action_play - pause visible");
                pauseTransfersMenuIcon.setVisible(true);
                playTransfersMenuIcon.setVisible(false);
                megaApi.pauseTransfers(false, this);

                return true;
            }
            case R.id.action_menu_do_not_disturb:
                if (drawerItem == DrawerItem.CHAT) {
                    if (getGeneralNotification().equals(NOTIFICATIONS_ENABLED)) {
                        createMuteNotificationsChatAlertDialog(this, null);
                    } else {
                        showSnackbar(MUTE_NOTIFICATIONS_SNACKBAR_TYPE, null, -1);
                    }
                }
                return true;

            case R.id.action_select: {
                switch (drawerItem) {
                    case CLOUD_DRIVE:
                        if (isCloudAdded()) {
                            fbFLol.selectAll();
                        }
                        break;

                    case RUBBISH_BIN:
                        if (getRubbishBinFragment() != null) {
                            rubbishBinFLol.selectAll();
                        }
                        break;

                    case SHARED_ITEMS:
                        switch (getTabItemShares()) {
                            case INCOMING_TAB:
                                if (isIncomingAdded()) {
                                    inSFLol.selectAll();
                                }
                                break;

                            case OUTGOING_TAB:
                                if (isOutgoingAdded()) {
                                    outSFLol.selectAll();
                                }
                                break;

                            case LINKS_TAB:
                                if (isLinksAdded()) {
                                    lF.selectAll();
                                }
                                break;
                        }
                        break;
                    case HOMEPAGE:
                        if (fullscreenOfflineFragment != null) {
                            fullscreenOfflineFragment.selectAll();
                        }
                        break;
                    case CHAT:
                        if (getChatsFragment() != null) {
                            rChatFL.selectAll();
                        }
                        break;

                    case INBOX:
                        if (getInboxFragment() != null) {
                            iFLol.selectAll();
                        }
                        break;

                    case SEARCH:
                        if (getSearchFragment() != null) {
                            sFLol.selectAll();
                        }
                        break;
                }

                return true;
            }
            case R.id.action_menu_clear_rubbish_bin:
                showClearRubbishBinDialog();
                return true;

            case R.id.action_scan_qr: {
                logDebug("Action menu scan QR code pressed");
                //Check if there is a in progress call:
                checkBeforeOpeningQR(true);
                return true;
            }
            case R.id.action_return_call: {
                logDebug("Action menu return to call in progress pressed");
                returnCallWithPermissions();
                return true;
            }
            case R.id.action_menu_retry_transfers:
                retryAllTransfers();
                return true;

            case R.id.action_enable_select:
                if (isTransfersInProgressAdded()) {
                    tFLol.activateActionMode();
                }
                return true;
            case R.id.action_menu_open_meeting:
                // Click to enter "create meeting"
                onCreateMeeting();
                return true;

            case R.id.action_more:
                showNodeOptionsPanel(getCurrentParentNode(getCurrentParentHandle(), INVALID_VALUE));
                return true;

            default: {
                return super.onOptionsItemSelected(item);
            }
        }
    }

    private void hideItemsWhenSearchSelected() {
        textSubmitted = false;

        if (searchMenuItem != null) {
            doNotDisturbMenuItem.setVisible(false);
            cancelAllTransfersMenuItem.setVisible(false);
            clearCompletedTransfers.setVisible(false);
            pauseTransfersMenuIcon.setVisible(false);
            playTransfersMenuIcon.setVisible(false);
            clearRubbishBinMenuitem.setVisible(false);
            searchMenuItem.setVisible(false);
            openMeetingMenuItem.setVisible(false);
            openLinkMenuItem.setVisible(false);
        }
    }

    private void returnCallWithPermissions() {
        if (checkPermissionsCall(this, RETURN_CALL_PERMISSIONS)) {
            returnActiveCall(this, passcodeManagement);
        }
    }

    public void checkBeforeOpeningQR(boolean openScanQR) {
        if (isNecessaryDisableLocalCamera() != MEGACHAT_INVALID_HANDLE) {
            showConfirmationOpenCamera(this, ACTION_OPEN_QR, openScanQR);
            return;
        }
        openQR(openScanQR);
    }

    public void openQR(boolean openScanQr) {
        if (openScanQr) {
            getSupportFragmentManager().beginTransaction()
                    .replace(R.id.fragment_container, new ScanCodeFragment()).commitNowAllowingStateLoss();
        }

        Intent intent = new Intent(this, QRCodeActivity.class);
        intent.putExtra(OPEN_SCAN_QR, openScanQr);
        startActivity(intent);
    }

    private void updateView(boolean isList) {
        if (this.isList != isList) {
            this.isList = isList;
            dbH.setPreferredViewList(isList);
        }

        LiveEventBus.get(EVENT_LIST_GRID_CHANGE, Boolean.class).post(isList);

        //Refresh Cloud Fragment
        refreshFragment(FragmentTag.CLOUD_DRIVE.getTag());

        //Refresh Rubbish Fragment
        refreshFragment(FragmentTag.RUBBISH_BIN.getTag());

        //Refresh shares section
        refreshFragment(FragmentTag.INCOMING_SHARES.getTag());

        //Refresh shares section
        refreshFragment(FragmentTag.OUTGOING_SHARES.getTag());

        refreshSharesPageAdapter();

        //Refresh search section
        refreshFragment(FragmentTag.SEARCH.getTag());

        //Refresh inbox section
        refreshFragment(FragmentTag.INBOX.getTag());
    }

    public void refreshAfterMovingToRubbish() {
        logDebug("refreshAfterMovingToRubbish");

        if (drawerItem == DrawerItem.CLOUD_DRIVE) {
            refreshCloudDrive();
        } else if (drawerItem == DrawerItem.INBOX) {
            onNodesInboxUpdate();
        } else if (drawerItem == DrawerItem.SHARED_ITEMS) {
            onNodesSharedUpdate();
        } else if (drawerItem == DrawerItem.SEARCH) {
            refreshSearch();
        } else if (drawerItem == DrawerItem.HOMEPAGE) {
            LiveEventBus.get(EVENT_NODES_CHANGE).post(false);
        }

        checkCameraUploadFolder(true, null);
        refreshRubbishBin();
        setToolbarTitle();
    }

    /**
     * After nodes on Cloud Drive changed or some nodes are moved to rubbish bin,
     * need to check CU and MU folders' status.
     *
     * @param shouldDisable If CU or MU folder is deleted by current client, then CU should be disabled. Otherwise not.
     * @param updatedNodes  Nodes which have changed.
     */
    private void checkCameraUploadFolder(boolean shouldDisable, ArrayList<MegaNode> updatedNodes) {
        // Get CU and MU folder hanlde from local setting.
        long primaryHandle = getPrimaryFolderHandle();
        long secondaryHandle = getSecondaryFolderHandle();

        if (updatedNodes != null) {
            List<Long> handles = new ArrayList<>();
            for (MegaNode node : updatedNodes) {
                handles.add(node.getHandle());
            }
            // If CU and MU folder don't change then return.
            if (!handles.contains(primaryHandle) && !handles.contains(secondaryHandle)) {
                logDebug("Updated nodes don't include CU/MU, return.");
                return;
            }
        }

        MegaPreferences prefs = dbH.getPreferences();
        boolean isSecondaryEnabled = false;
        if (prefs != null) {
            isSecondaryEnabled = Boolean.parseBoolean(prefs.getSecondaryMediaFolderEnabled());
        }

        // Check if CU and MU folder are moved to rubbish bin.
        boolean isPrimaryFolderInRubbish = isNodeInRubbish(primaryHandle);
        boolean isSecondaryFolderInRubbish = isSecondaryEnabled && isNodeInRubbish(secondaryHandle);

        // If only MU folder is in rubbish bin.
        if (isSecondaryFolderInRubbish && !isPrimaryFolderInRubbish) {
            logDebug("MU folder is deleted, backup settings and disable MU.");
            if (shouldDisable) {
                // Back up timestamps and disabled MU upload.
                backupTimestampsAndFolderHandle();
                disableMediaUploadProcess();
            } else {
                // Just stop the upload process.
                stopRunningCameraUploadService(app);
            }
        } else if (isPrimaryFolderInRubbish) {
            // If CU folder is in rubbish bin.
            logDebug("CU folder is deleted, backup settings and disable CU.");
            if (shouldDisable) {
                // Disable both CU and MU.
                backupTimestampsAndFolderHandle();
                disableCameraUploadSettingProcess(false);
                sendBroadcast(new Intent(ACTION_UPDATE_DISABLE_CU_UI_SETTING));
            } else {
                // Just stop the upload process.
                stopRunningCameraUploadService(app);
            }
        }
    }

    public void refreshRubbishBin() {
        rubbishBinFLol = (RubbishBinFragmentLollipop) getSupportFragmentManager().findFragmentByTag(FragmentTag.RUBBISH_BIN.getTag());
        if (rubbishBinFLol != null) {
            ArrayList<MegaNode> nodes;
            if (parentHandleRubbish == -1) {
                nodes = megaApi.getChildren(megaApi.getRubbishNode(), sortOrderManagement.getOrderCloud());
            } else {
                nodes = megaApi.getChildren(megaApi.getNodeByHandle(parentHandleRubbish),
                        sortOrderManagement.getOrderCloud());
            }

            rubbishBinFLol.hideMultipleSelect();
            rubbishBinFLol.setNodes(nodes);
            rubbishBinFLol.getRecyclerView().invalidate();
        }
    }

    public void refreshAfterMoving() {
        logDebug("refreshAfterMoving");
        if (drawerItem == DrawerItem.CLOUD_DRIVE) {

            //Refresh Cloud Fragment
            refreshCloudDrive();

            //Refresh Rubbish Fragment
            refreshRubbishBin();
        } else if (drawerItem == DrawerItem.RUBBISH_BIN) {
            //Refresh Rubbish Fragment
            refreshRubbishBin();
        } else if (drawerItem == DrawerItem.INBOX) {
            onNodesInboxUpdate();

            refreshCloudDrive();
        } else if (drawerItem == DrawerItem.SHARED_ITEMS) {
            onNodesSharedUpdate();

            //Refresh Cloud Fragment
            refreshCloudDrive();

            //Refresh Rubbish Fragment
            refreshRubbishBin();
        } else if (drawerItem == DrawerItem.SEARCH) {
            refreshSearch();
        }

        setToolbarTitle();
    }

    public void refreshSearch() {
        if (getSearchFragment() != null) {
            sFLol.hideMultipleSelect();
            sFLol.refresh();
        }
    }

    public void refreshAfterRemoving() {
        logDebug("refreshAfterRemoving");

        rubbishBinFLol = (RubbishBinFragmentLollipop) getSupportFragmentManager().findFragmentByTag(FragmentTag.RUBBISH_BIN.getTag());
        if (rubbishBinFLol != null) {
            rubbishBinFLol.hideMultipleSelect();

            if (isClearRubbishBin) {
                isClearRubbishBin = false;
                parentHandleRubbish = megaApi.getRubbishNode().getHandle();
                ArrayList<MegaNode> nodes = megaApi.getChildren(megaApi.getRubbishNode(),
                        sortOrderManagement.getOrderCloud());
                rubbishBinFLol.setNodes(nodes);
                rubbishBinFLol.getRecyclerView().invalidate();
            } else {
                refreshRubbishBin();
            }
        }

        onNodesInboxUpdate();

        refreshSearch();
    }

    @Override
    public void onBackPressed() {
        logDebug("onBackPressed");

        // Let the PSA web browser fragment (if visible) to consume the back key event
        if (psaWebBrowser != null && psaWebBrowser.consumeBack()) return;

        retryConnectionsAndSignalPresence();

        if (drawerLayout.isDrawerOpen(nV)) {
            drawerLayout.closeDrawer(Gravity.LEFT);
            return;
        }

        dismissAlertDialogIfExists(statusDialog);

        logDebug("DRAWERITEM: " + drawerItem);

        if (turnOnNotifications) {
            deleteTurnOnNotificationsFragment();
            return;
        }
        if (onAskingPermissionsFragment || onAskingSMSVerificationFragment) {
            return;
        }

        if (drawerItem == DrawerItem.CLOUD_DRIVE) {
            if (isInMDMode) {
                changeMDMode(false);
                backToDrawerItem(bottomNavigationCurrentItem);
            } else {
                if (!isCloudAdded() || fbFLol.onBackPressed() == 0) {
                    performOnBack();
                }
            }
        } else if (drawerItem == DrawerItem.RUBBISH_BIN) {
            rubbishBinFLol = (RubbishBinFragmentLollipop) getSupportFragmentManager()
                    .findFragmentByTag(FragmentTag.RUBBISH_BIN.getTag());
            if (rubbishBinFLol == null || rubbishBinFLol.onBackPressed() == 0) {
                backToDrawerItem(bottomNavigationCurrentItem);
            }
        } else if (drawerItem == DrawerItem.TRANSFERS) {
            backToDrawerItem(bottomNavigationCurrentItem);

        } else if (drawerItem == DrawerItem.INBOX) {
            iFLol = (InboxFragmentLollipop) getSupportFragmentManager()
                    .findFragmentByTag(FragmentTag.INBOX.getTag());
            if (iFLol == null || iFLol.onBackPressed() == 0) {
                backToDrawerItem(bottomNavigationCurrentItem);
            }
        } else if (drawerItem == DrawerItem.NOTIFICATIONS) {
            backToDrawerItem(bottomNavigationCurrentItem);
        } else if (drawerItem == DrawerItem.SETTINGS) {
            if (!isOnline(this)) {
                showOfflineMode();
            }

            resetSettingsScrollIfNecessary();
            backToDrawerItem(bottomNavigationCurrentItem);
        } else if (drawerItem == DrawerItem.SHARED_ITEMS) {
            switch (getTabItemShares()) {
                case INCOMING_TAB:
                    if (!isIncomingAdded() || inSFLol.onBackPressed() == 0) {
                        performOnBack();
                    }
                    break;
                case OUTGOING_TAB:
                    if (!isOutgoingAdded() || outSFLol.onBackPressed() == 0) {
                        performOnBack();
                    }
                    break;
                case LINKS_TAB:
                    if (!isLinksAdded() || lF.onBackPressed() == 0) {
                        performOnBack();
                    }
                    break;
                default:
                    performOnBack();
                    break;
            }
        } else if (drawerItem == DrawerItem.CHAT) {
            if (getChatsFragment() != null && isFabExpanded) {
                collapseFab();
            } else {
                performOnBack();
            }
        } else if (drawerItem == DrawerItem.PHOTOS) {
            if (getCameraUploadFragment() == null || cuFragment.onBackPressed() == 0) {
                performOnBack();
            }
        } else if (drawerItem == DrawerItem.SEARCH) {
            if (getSearchFragment() == null || sFLol.onBackPressed() == 0) {
                closeSearchSection();
            }
        } else if (isInMainHomePage()) {
            HomepageFragment fragment = getFragmentByType(HomepageFragment.class);
            if (fragment != null && fragment.isFabExpanded()) {
                fragment.collapseFab();
            } else {
                performOnBack();
            }
        } else {
            handleBackPressIfFullscreenOfflineFragmentOpened();
        }
    }

    /**
     * Closes the app if the current DrawerItem is the same as the preferred one.
     * If not, sets the current DrawerItem as the preferred one.
     */
    private void performOnBack() {
        int startItem = getStartBottomNavigationItem(this);

        if (shouldCloseApp(startItem, drawerItem)) {
            // The Psa requires the activity to load the new PSA even though the app is on the
            // background. So don't call super.onBackPressed() since it will destroy this activity
            // and its embedded web browser fragment.
            moveTaskToBack(false);
        } else {
            backToDrawerItem(startItem);
        }
    }

    private void handleBackPressIfFullscreenOfflineFragmentOpened() {
        if (fullscreenOfflineFragment == null || fullscreenOfflineFragment.onBackPressed() == 0) {
            // workaround for flicker of AppBarLayout: if we go back to homepage from fullscreen
            // offline, and hide AppBarLayout when immediately on go back, we will see the flicker
            // of AppBarLayout, hide AppBarLayout when fullscreen offline is closed is better.
            if (bottomNavigationCurrentItem != HOME_BNV) {
                backToDrawerItem(bottomNavigationCurrentItem);
            } else {
                drawerItem = DrawerItem.HOMEPAGE;
            }
            super.onBackPressed();
        }
    }

    public void adjustTransferWidgetPositionInHomepage() {
        if (isInMainHomePage()) {
            RelativeLayout transfersWidgetLayout = findViewById(R.id.transfers_widget_layout);
            if (transfersWidgetLayout == null) return;

            LinearLayout.LayoutParams params = (LinearLayout.LayoutParams) transfersWidgetLayout.getLayoutParams();
            params.bottomMargin = Util.dp2px(TRANSFER_WIDGET_MARGIN_BOTTOM, outMetrics);
            params.gravity = Gravity.END;
            transfersWidgetLayout.setLayoutParams(params);
        }
    }

    /**
     * Update the PSA view visibility. It should only visible in root homepage tab.
     */
    private void updatePsaViewVisibility() {
        psaViewHolder.toggleVisible(isInMainHomePage());
        if (psaViewHolder.visible()) {
            handler.post(this::updateHomepageFabPosition);
        } else {
            updateHomepageFabPosition();
        }
    }

    public void backToDrawerItem(int item) {
        if (item == CLOUD_DRIVE_BNV) {
            drawerItem = DrawerItem.CLOUD_DRIVE;
            if (isCloudAdded()) {
                fbFLol.setTransferOverQuotaBannerVisibility();
            }
        } else if (item == PHOTOS_BNV) {
            drawerItem = DrawerItem.PHOTOS;
        } else if (item == CHAT_BNV) {
            drawerItem = DrawerItem.CHAT;
        } else if (item == SHARED_ITEMS_BNV) {
            drawerItem = DrawerItem.SHARED_ITEMS;
        } else if (item == HOME_BNV || item == -1) {
            drawerItem = DrawerItem.HOMEPAGE;
        }

        selectDrawerItemLollipop(drawerItem);
    }

    void isFirstTimeCam() {
        if (firstLogin) {
            firstLogin = false;
            dbH.setCamSyncEnabled(false);
            bottomNavigationCurrentItem = CLOUD_DRIVE_BNV;
        }
    }

    private void checkIfShouldCloseSearchView(DrawerItem oldDrawerItem) {
        if (!searchExpand) return;

        if (oldDrawerItem == DrawerItem.CHAT
                || (oldDrawerItem == DrawerItem.HOMEPAGE
                && mHomepageScreen == HomepageScreen.FULLSCREEN_OFFLINE)) {
            searchExpand = false;
        }
    }

    @Override
    public boolean onNavigationItemSelected(MenuItem menuItem) {
        logDebug("onNavigationItemSelected");

        if (nV != null) {
            Menu nVMenu = nV.getMenu();
            resetNavigationViewMenu(nVMenu);
        }

        DrawerItem oldDrawerItem = drawerItem;

        switch (menuItem.getItemId()) {
            case R.id.bottom_navigation_item_cloud_drive: {
                if (drawerItem == DrawerItem.CLOUD_DRIVE) {
                    if (isInMDMode) {
                        changeMDMode(false);
                    }
                    MegaNode rootNode = megaApi.getRootNode();
                    if (rootNode == null) {
                        logError("Root node is null");
                    }

                    if (parentHandleBrowser != INVALID_HANDLE
                            && rootNode != null && parentHandleBrowser != rootNode.getHandle()) {
                        parentHandleBrowser = rootNode.getHandle();
                        refreshFragment(FragmentTag.CLOUD_DRIVE.getTag());
                        if (isCloudAdded()) {
                            fbFLol.scrollToFirstPosition();
                        }
                    }
                } else {
                    drawerItem = DrawerItem.CLOUD_DRIVE;
                    setBottomNavigationMenuItemChecked(CLOUD_DRIVE_BNV);
                }
                break;
            }
            case R.id.bottom_navigation_item_homepage: {
                drawerItem = DrawerItem.HOMEPAGE;
                if (fullscreenOfflineFragment != null) {
                    super.onBackPressed();
                    return true;
                } else {
                    setBottomNavigationMenuItemChecked(HOME_BNV);
                }
                break;
            }
            case R.id.bottom_navigation_item_camera_uploads: {
                // if pre fragment is the same one, do nothing.
                if (oldDrawerItem != DrawerItem.PHOTOS) {
                    drawerItem = DrawerItem.PHOTOS;
                    setBottomNavigationMenuItemChecked(PHOTOS_BNV);
                }
                break;
            }
            case R.id.bottom_navigation_item_shared_items: {
                if (drawerItem == DrawerItem.SHARED_ITEMS) {
                    if (getTabItemShares() == INCOMING_TAB && parentHandleIncoming != INVALID_HANDLE) {
                        parentHandleIncoming = INVALID_HANDLE;
                        refreshFragment(FragmentTag.INCOMING_SHARES.getTag());
                    } else if (getTabItemShares() == OUTGOING_TAB && parentHandleOutgoing != INVALID_HANDLE) {
                        parentHandleOutgoing = INVALID_HANDLE;
                        refreshFragment(FragmentTag.OUTGOING_SHARES.getTag());
                    } else if (getTabItemShares() == LINKS_TAB && parentHandleLinks != INVALID_HANDLE) {
                        parentHandleLinks = INVALID_HANDLE;
                        refreshFragment(FragmentTag.LINKS.getTag());
                    }

                    refreshSharesPageAdapter();
                } else {
                    drawerItem = DrawerItem.SHARED_ITEMS;
                    setBottomNavigationMenuItemChecked(SHARED_ITEMS_BNV);
                }
                break;
            }
            case R.id.bottom_navigation_item_chat: {
                drawerItem = DrawerItem.CHAT;
                setBottomNavigationMenuItemChecked(CHAT_BNV);
                break;
            }
        }

        checkIfShouldCloseSearchView(oldDrawerItem);
        selectDrawerItemLollipop(drawerItem);
        drawerLayout.closeDrawer(Gravity.LEFT);

        return true;
    }

    @Override
    public void showSnackbar(int type, String content, long chatId) {
        showSnackbar(type, fragmentContainer, content, chatId);
    }

    /**
     * Restores a list of nodes from Rubbish Bin to their original parent.
     *
     * @param nodes List of nodes.
     */
    public void restoreFromRubbish(final List<MegaNode> nodes) {
        moveNodeUseCase.restore(nodes)
                .subscribeOn(Schedulers.io())
                .observeOn(AndroidSchedulers.mainThread())
                .subscribe((result, throwable) -> {
                    if (throwable == null) {
                        boolean notValidView = result.isSingleAction() && result.isSuccess()
                                && parentHandleRubbish == nodes.get(0).getHandle();

                        showRestorionOrRemovalResult(notValidView, result.isForeignNode(),
                                result.getResultText());
                    }
                });
    }

    /**
     * Shows the final result of a restoration or removal from Rubbish Bin section.
     *
     * @param notValidView  True if should update the view, false otherwise.
     * @param isForeignNode True if should show a foreign warning, false otherwise.
     * @param message       Text message to show as the request result.
     */
    private void showRestorionOrRemovalResult(boolean notValidView, boolean isForeignNode, String message) {
        if (notValidView) {
            parentHandleRubbish = INVALID_HANDLE;
            setToolbarTitle();
            refreshRubbishBin();
        }

        if (isForeignNode) {
            showForeignStorageOverQuotaWarningDialog(this);
        } else {
            showSnackbar(SNACKBAR_TYPE, message, MEGACHAT_INVALID_HANDLE);
        }
    }

    public void showRenameDialog(final MegaNode document) {
        showRenameNodeDialog(this, document, this, this);
    }

    /**
     * Launches an intent to get the links of the nodes received.
     *
     * @param nodes List of nodes to get their links.
     */
    public void showGetLinkActivity(List<MegaNode> nodes) {
        if (nodes == null || nodes.isEmpty()) {
            showSnackbar(SNACKBAR_TYPE, getString(R.string.general_text_error), MEGACHAT_INVALID_HANDLE);
            return;
        }

        if (nodes.size() == 1) {
            showGetLinkActivity(nodes.get(0).getHandle());
            return;
        }

        long[] handles = new long[nodes.size()];
        for (int i = 0; i < nodes.size(); i++) {
            MegaNode node = nodes.get(i);
            if (showTakenDownNodeActionNotAvailableDialog(node, this)) {
                return;
            }

            handles[i] = node.getHandle();
        }

        LinksUtil.showGetLinkActivity(this, handles);
    }

    public void showGetLinkActivity(long handle) {
        logDebug("Handle: " + handle);
        MegaNode node = megaApi.getNodeByHandle(handle);
        if (node == null) {
            showSnackbar(SNACKBAR_TYPE, getString(R.string.warning_node_not_exists_in_cloud), MEGACHAT_INVALID_HANDLE);
            return;
        }


        if (showTakenDownNodeActionNotAvailableDialog(node, this)) {
            return;
        }

        LinksUtil.showGetLinkActivity(this, handle);

        refreshAfterMovingToRubbish();
    }

    /*
     * Display keyboard
     */
    private void showKeyboardDelayed(final View view) {
        logDebug("showKeyboardDelayed");
        handler.postDelayed(new Runnable() {
            @Override
            public void run() {
                InputMethodManager imm = (InputMethodManager) getSystemService(Context.INPUT_METHOD_SERVICE);
                imm.showSoftInput(view, InputMethodManager.SHOW_IMPLICIT);
            }
        }, 50);
    }

    public void setIsClearRubbishBin(boolean value) {
        this.isClearRubbishBin = value;
    }

    /**
     * Move folders or files that belong to "My backups"
     *
     * @param handleList handleList handles list of the nodes that selected
     */
    public void moveBackupNode(final ArrayList<Long> handleList) {
        logDebug("MyBackup + NodeOptionsBottomSheetDialogFragment Move a backup folder or file");
        fileBackupManager.moveBackup(nC, handleList);
    }

    /**
     * Delete folders or files that included "My backup"
     *
     * @param handleList handleList handles list of the nodes that selected
     */
    public void askConfirmationMoveToRubbish(final ArrayList<Long> handleList) {
        logDebug("askConfirmationMoveToRubbish");
        isClearRubbishBin = false;

        if (handleList != null) {

            if (handleList.size() > 0) {
                Long handle = handleList.get(0);
                MegaNode p = megaApi.getNodeByHandle(handle);
                while (megaApi.getParentNode(p) != null) {
                    p = megaApi.getParentNode(p);
                }
                if (p.getHandle() != megaApi.getRubbishNode().getHandle()) {
                    if (fileBackupManager.removeBackup(moveNodeUseCase, handleList)) {
                        return;
                    }

                    MaterialAlertDialogBuilder builder = new MaterialAlertDialogBuilder(this);
                    if (getPrimaryFolderHandle() == handle && CameraUploadUtil.isPrimaryEnabled()) {
                        builder.setMessage(getResources().getString(R.string.confirmation_move_cu_folder_to_rubbish));
                    } else if (getSecondaryFolderHandle() == handle && CameraUploadUtil.isSecondaryEnabled()) {
                        builder.setMessage(R.string.confirmation_move_mu_folder_to_rubbish);
                    } else {
                        builder.setMessage(getResources().getString(R.string.confirmation_move_to_rubbish));
                    }

                    builder.setPositiveButton(R.string.general_move, (dialog, which) ->
                            moveNodeUseCase.moveToRubbishBin(handleList)
                                    .subscribeOn(Schedulers.io())
                                    .observeOn(AndroidSchedulers.mainThread())
                                    .subscribe((result, throwable) -> {
                                        if (throwable == null) {
                                            showMovementResult(result, handleList.get(0));
                                        }
                                    }));

                    builder.setNegativeButton(R.string.general_cancel, null);
                    builder.show();
                } else {
                    MaterialAlertDialogBuilder builder = new MaterialAlertDialogBuilder(this);
                    builder.setMessage(getResources().getString(R.string.confirmation_delete_from_mega));

                    builder.setPositiveButton(R.string.context_remove, (dialog, which) ->
                            removeNodeUseCase.remove(handleList)
                                    .subscribeOn(Schedulers.io())
                                    .observeOn(AndroidSchedulers.mainThread())
                                    .subscribe((result, throwable) -> {
                                        if (throwable == null) {
                                            boolean notValidView = result.isSingleAction()
                                                    && result.isSuccess()
                                                    && parentHandleRubbish == handleList.get(0);

                                            showRestorionOrRemovalResult(notValidView, false,
                                                    result.getResultText());
                                        }
                                    }));

                    builder.setNegativeButton(R.string.general_cancel, null);
                    builder.show();
                }
            }
        } else {
            logWarning("handleList NULL");
            return;
        }

    }

    public void showWarningDialogOfShare(final MegaNode p, int nodeType, int actionType) {
        logDebug("showWarningDialogOfShareFolder");
        if (actionType == ACTION_BACKUP_SHARE_FOLDER) {
            fileBackupManager.shareBackupFolder(nC, p, nodeType, actionType);
        }
    }

    /**
     * Shows the final result of a movement request.
     *
     * @param result Object containing the request result.
     * @param handle Handle of the node to mode.
     */
    private void showMovementResult(MoveRequestResult result, long handle) {
        if (result.isSingleAction() && result.isSuccess() && getCurrentParentHandle() == handle) {
            switch (drawerItem) {
                case CLOUD_DRIVE:
                    parentHandleBrowser = result.getOldParentHandle();
                    refreshCloudDrive();
                    break;

                case INBOX:
                    parentHandleInbox = result.getOldParentHandle();
                    refreshInboxList();
                    break;

                case SHARED_ITEMS:
                    switch (getTabItemShares()) {
                        case INCOMING_TAB:
                            decreaseDeepBrowserTreeIncoming();
                            parentHandleIncoming = deepBrowserTreeIncoming == 0 ? INVALID_HANDLE : result.getOldParentHandle();
                            refreshIncomingShares();
                            break;

                        case OUTGOING_TAB:
                            decreaseDeepBrowserTreeOutgoing();
                            parentHandleOutgoing = deepBrowserTreeOutgoing == 0 ? INVALID_HANDLE : result.getOldParentHandle();

                            if (parentHandleOutgoing == INVALID_HANDLE) {
                                hideTabs(false, OUTGOING_TAB);
                            }

                            refreshOutgoingShares();
                            break;

                        case LINKS_TAB:
                            decreaseDeepBrowserTreeLinks();
                            parentHandleLinks = deepBrowserTreeLinks == 0 ? INVALID_HANDLE : result.getOldParentHandle();

                            if (parentHandleLinks == INVALID_HANDLE) {
                                hideTabs(false, LINKS_TAB);
                            }

                            refreshLinks();
                            break;
                    }

                case SEARCH:
                    parentHandleSearch = levelsSearch > 0 ? result.getOldParentHandle() : INVALID_HANDLE;
                    levelsSearch--;
                    refreshSearch();
                    break;

            }

            setToolbarTitle();
        }

        if (result.isForeignNode()) {
            showForeignStorageOverQuotaWarningDialog(this);
        } else {
            showSnackbar(SNACKBAR_TYPE, result.getResultText(), MEGACHAT_INVALID_HANDLE);
        }
    }

    public void askConfirmationDeleteAccount() {
        logDebug("askConfirmationDeleteAccount");
        megaApi.multiFactorAuthCheck(megaApi.getMyEmail(), this);

        DialogInterface.OnClickListener dialogClickListener = new DialogInterface.OnClickListener() {
            @Override
            public void onClick(DialogInterface dialog, int which) {
                switch (which) {
                    case DialogInterface.BUTTON_POSITIVE:
                        aC.deleteAccount();
                        break;

                    case DialogInterface.BUTTON_NEGATIVE:
                        //No button clicked
                        break;
                }
            }
        };

        MaterialAlertDialogBuilder builder = new MaterialAlertDialogBuilder(this);
        builder.setTitle(getString(R.string.delete_account));

        builder.setMessage(getResources().getString(R.string.delete_account_text));

        builder.setPositiveButton(R.string.delete_account, dialogClickListener);
        builder.setNegativeButton(R.string.general_dismiss, dialogClickListener);
        builder.show();
    }

    /**
     * Shows an error in the Open link dialog.
     *
     * @param show  True if should show an error.
     * @param error Error value to identify and show the corresponding error.
     */
    private void showOpenLinkError(boolean show, int error) {
        if (openLinkDialog != null) {
            if (show) {
                openLinkDialogIsErrorShown = true;
                ColorUtils.setErrorAwareInputAppearance(openLinkText, true);
                openLinkError.setVisibility(View.VISIBLE);
                if (drawerItem == DrawerItem.CLOUD_DRIVE) {
                    if (openLinkText.getText().toString().isEmpty()) {
                        openLinkErrorText.setText(R.string.invalid_file_folder_link_empty);
                        return;
                    }
                    switch (error) {
                        case CHAT_LINK: {
                            openLinkText.setTextColor(ColorUtils.getThemeColor(this,
                                    android.R.attr.textColorPrimary));
                            openLinkErrorText.setText(R.string.valid_chat_link);
                            openLinkOpenButton.setText(R.string.action_open_chat_link);
                            break;
                        }
                        case CONTACT_LINK: {
                            openLinkText.setTextColor(ColorUtils.getThemeColor(this,
                                    android.R.attr.textColorPrimary));
                            openLinkErrorText.setText(R.string.valid_contact_link);
                            openLinkOpenButton.setText(R.string.action_open_contact_link);
                            break;
                        }
                        case ERROR_LINK: {
                            openLinkErrorText.setText(R.string.invalid_file_folder_link);
                            break;
                        }
                    }
                } else if (drawerItem == DrawerItem.CHAT) {
                    if (openLinkText.getText().toString().isEmpty()) {
                        openLinkErrorText.setText(chatLinkDialogType == LINK_DIALOG_CHAT ?
                                R.string.invalid_chat_link_empty : R.string.invalid_meeting_link_empty);
                        return;
                    }
                    openLinkErrorText.setText(chatLinkDialogType == LINK_DIALOG_CHAT ?
                            R.string.invalid_chat_link_args : R.string.invalid_meeting_link_args);
                }
            } else {
                openLinkDialogIsErrorShown = false;
                if (openLinkError.getVisibility() == View.VISIBLE) {
                    ColorUtils.setErrorAwareInputAppearance(openLinkText, false);
                    openLinkError.setVisibility(View.GONE);
                    openLinkOpenButton.setText(R.string.context_open_link);
                }
            }
        }
    }

    /**
     * Opens a links via Open link dialog.
     *
     * @param link The link to open.
     */
    private void openLink(String link) {
        // Password link
        if (matchRegexs(link, PASSWORD_LINK_REGEXS)) {
            dismissAlertDialogIfExists(openLinkDialog);
            Intent openLinkIntent = new Intent(this, OpenPasswordLinkActivity.class);
            openLinkIntent.setFlags(Intent.FLAG_ACTIVITY_CLEAR_TOP);
            openLinkIntent.setData(Uri.parse(link));
            startActivity(openLinkIntent);
            return;
        }

        if (drawerItem == DrawerItem.CLOUD_DRIVE) {
            int linkType = nC.importLink(link);
            if (openLinkError.getVisibility() == View.VISIBLE) {
                switch (linkType) {
                    case CHAT_LINK: {
                        logDebug("Open chat link: correct chat link");
                        // Identify the link is a meeting or normal chat link
                        megaChatApi.checkChatLink(link, new LoadPreviewListener(ManagerActivityLollipop.this, ManagerActivityLollipop.this, CHECK_LINK_TYPE_UNKNOWN_LINK));
                        dismissAlertDialogIfExists(openLinkDialog);
                        break;
                    }
                    case CONTACT_LINK: {
                        logDebug("Open contact link: correct contact link");
                        String[] s = link.split("C!");
                        if (s.length > 1) {
                            long handle = MegaApiAndroid.base64ToHandle(s[1].trim());
                            openContactLink(handle);
                            dismissAlertDialogIfExists(openLinkDialog);
                        }
                        break;
                    }
                }
            } else {
                switch (linkType) {
                    case FILE_LINK:
                    case FOLDER_LINK: {
                        logDebug("Do nothing: correct file or folder link");
                        dismissAlertDialogIfExists(openLinkDialog);
                        break;
                    }
                    case CHAT_LINK:
                    case CONTACT_LINK:
                    case ERROR_LINK: {
                        logWarning("Show error: invalid link or correct chat or contact link");
                        showOpenLinkError(true, linkType);
                        break;
                    }
                }
            }
        } else if (drawerItem == DrawerItem.CHAT) {
            megaChatApi.checkChatLink(link, new LoadPreviewListener(ManagerActivityLollipop.this, ManagerActivityLollipop.this, CHECK_LINK_TYPE_UNKNOWN_LINK));
        }
    }

    /**
     * Shows an Open link dialog.
     */
    private void showOpenLinkDialog() {
        MaterialAlertDialogBuilder builder = new MaterialAlertDialogBuilder(this);
        LayoutInflater inflater = getLayoutInflater();
        View v = inflater.inflate(R.layout.dialog_error_hint, null);
        builder.setView(v).setPositiveButton(R.string.context_open_link, null)
                .setNegativeButton(R.string.general_cancel, null);

        openLinkText = v.findViewById(R.id.text);

        openLinkText.addTextChangedListener(new TextWatcher() {
            @Override
            public void beforeTextChanged(CharSequence s, int start, int count, int after) {
            }

            @Override
            public void onTextChanged(CharSequence s, int start, int before, int count) {
            }

            @Override
            public void afterTextChanged(Editable s) {
                showOpenLinkError(false, 0);
            }
        });

        openLinkText.setOnEditorActionListener((v1, actionId, event) -> {
            if (actionId == EditorInfo.IME_ACTION_DONE) {
                hideKeyboardView(managerActivity, v1, 0);
                openLink(openLinkText.getText().toString());
                return true;
            }
            return false;
        });

        Util.showKeyboardDelayed(openLinkText);

        openLinkError = v.findViewById(R.id.error);
        openLinkErrorText = v.findViewById(R.id.error_text);

        if (drawerItem == DrawerItem.CLOUD_DRIVE) {
            builder.setTitle(R.string.action_open_link);
            openLinkText.setHint(R.string.hint_paste_link);
        } else if (drawerItem == DrawerItem.CHAT) {
            Fragment fragment = getSupportFragmentManager()
                    .findFragmentByTag(MeetingBottomSheetDialogFragment.TAG);
            if (fragment != null) {
                builder.setTitle(R.string.paste_meeting_link_guest_dialog_title)
                        .setMessage(StringResourcesUtils.getString(
                                R.string.paste_meeting_link_guest_instruction));
                openLinkText.setHint(R.string.meeting_link);
                chatLinkDialogType = LINK_DIALOG_MEETING;
            } else {
                builder.setTitle(R.string.action_open_chat_link);
                openLinkText.setHint(R.string.hint_enter_chat_link);
                chatLinkDialogType = LINK_DIALOG_CHAT;
            }
        }

        openLinkDialog = builder.create();
        openLinkDialog.setCanceledOnTouchOutside(false);

        try {
            openLinkDialog.show();
            openLinkText.requestFocus();

            // Set onClickListeners for buttons after showing the dialog would prevent
            // the dialog from dismissing automatically on clicking the buttons
            openLinkOpenButton = openLinkDialog.getButton(AlertDialog.BUTTON_POSITIVE);
            openLinkOpenButton.setOnClickListener((view) -> {
                hideKeyboard(managerActivity, 0);
                openLink(openLinkText.getText().toString());
            });
            openLinkDialog.setOnKeyListener((dialog, keyCode, event) -> {
                if (keyCode == KeyEvent.KEYCODE_BACK && event.getRepeatCount() == 0) {
                    dismissAlertDialogIfExists(openLinkDialog);
                    return true;
                }

                return false;
            });
        } catch (Exception e) {
            logError("Exception showing Open Link dialog", e);
        }
    }

    public void showChatLink(String link) {
        logDebug("Link: " + link);
        Intent openChatLinkIntent = new Intent(this, ChatActivityLollipop.class);

        if (joiningToChatLink) {
            openChatLinkIntent.setAction(ACTION_JOIN_OPEN_CHAT_LINK);
            resetJoiningChatLink();
        } else {
            openChatLinkIntent.setAction(ACTION_OPEN_CHAT_LINK);
        }

        openChatLinkIntent.setData(Uri.parse(link));
        startActivity(openChatLinkIntent);

        drawerItem = DrawerItem.CHAT;
        selectDrawerItemLollipop(drawerItem);
    }

    /**
     * Initializes the variables to join chat by default.
     */
    private void resetJoiningChatLink() {
        joiningToChatLink = false;
        linkJoinToChatLink = null;
    }

    public void showPresenceStatusDialog() {
        logDebug("showPresenceStatusDialog");

        MaterialAlertDialogBuilder dialogBuilder = new MaterialAlertDialogBuilder(this);
        final CharSequence[] items = {getString(R.string.online_status), getString(R.string.away_status), getString(R.string.busy_status), getString(R.string.offline_status)};
        int statusToShow = megaChatApi.getOnlineStatus();
        switch (statusToShow) {
            case MegaChatApi.STATUS_ONLINE: {
                statusToShow = 0;
                break;
            }
            case MegaChatApi.STATUS_AWAY: {
                statusToShow = 1;
                break;
            }
            case MegaChatApi.STATUS_BUSY: {
                statusToShow = 2;
                break;
            }
            case MegaChatApi.STATUS_OFFLINE: {
                statusToShow = 3;
                break;
            }
        }
        dialogBuilder.setSingleChoiceItems(items, statusToShow, new DialogInterface.OnClickListener() {
            public void onClick(DialogInterface dialog, int item) {

                presenceStatusDialog.dismiss();
                switch (item) {
                    case 0: {
                        megaChatApi.setOnlineStatus(MegaChatApi.STATUS_ONLINE, managerActivity);
                        break;
                    }
                    case 1: {
                        megaChatApi.setOnlineStatus(MegaChatApi.STATUS_AWAY, managerActivity);
                        break;
                    }
                    case 2: {
                        megaChatApi.setOnlineStatus(MegaChatApi.STATUS_BUSY, managerActivity);
                        break;
                    }
                    case 3: {
                        megaChatApi.setOnlineStatus(MegaChatApi.STATUS_OFFLINE, managerActivity);
                        break;
                    }
                }
            }
        });
        dialogBuilder.setTitle(getString(R.string.status_label));
        presenceStatusDialog = dialogBuilder.create();
        presenceStatusDialog.show();
    }

	@Override
	public void uploadFiles() {
		chooseFiles(this);
	}

	@Override
	public void uploadFolder() {
		chooseFolder(this);
	}

    @Override
    public void takePictureAndUpload() {
        if (!hasPermissions(this, Manifest.permission.CAMERA)) {
            setTypesCameraPermission(TAKE_PICTURE_OPTION);
            requestPermission(this, REQUEST_CAMERA, Manifest.permission.CAMERA);
            return;
        }
        if (!hasPermissions(this, Manifest.permission.WRITE_EXTERNAL_STORAGE)) {
            requestPermission(this, REQUEST_WRITE_STORAGE, Manifest.permission.WRITE_EXTERNAL_STORAGE);
            return;
        }
        checkTakePicture(this, TAKE_PHOTO_CODE);
    }

    @Override
    public void scanDocument() {
        String[] saveDestinations = {
                StringResourcesUtils.getString(R.string.section_cloud_drive),
                StringResourcesUtils.getString(R.string.section_chat)
        };
        Intent intent = DocumentScannerActivity.getIntent(this, saveDestinations);
        startActivityForResult(intent, REQUEST_CODE_SCAN_DOCUMENT);
    }

    @Override
    public void showNewFolderDialog() {
        MegaNodeDialogUtil.showNewFolderDialog(this, this);
    }

    @Override
    public void showNewTextFileDialog(String typedName) {
        newTextFileDialog = MegaNodeDialogUtil.showNewTxtFileDialog(this,
                getCurrentParentNode(getCurrentParentHandle(), INVALID_VALUE), typedName,
                drawerItem == DrawerItem.HOMEPAGE);
    }

    public long getParentHandleBrowser() {
        if (parentHandleBrowser == -1) {
            MegaNode rootNode = megaApi.getRootNode();
            parentHandleBrowser = rootNode != null ? rootNode.getParentHandle() : parentHandleBrowser;
        }

        return parentHandleBrowser;
    }

    private long getCurrentParentHandle() {
        long parentHandle = -1;

        switch (drawerItem) {
            case HOMEPAGE:
                // For home page, its parent is always the root of cloud drive.
                parentHandle = megaApi.getRootNode().getHandle();
                break;
            case CLOUD_DRIVE:
                parentHandle = getParentHandleBrowser();
                break;

            case INBOX:
                parentHandle = parentHandleInbox;
                break;

            case RUBBISH_BIN:
                parentHandle = parentHandleRubbish;
                break;

            case SHARED_ITEMS:
                if (viewPagerShares == null) break;

                if (getTabItemShares() == INCOMING_TAB) {
                    parentHandle = parentHandleIncoming;
                } else if (getTabItemShares() == OUTGOING_TAB) {
                    parentHandle = parentHandleOutgoing;
                } else if (getTabItemShares() == LINKS_TAB) {
                    parentHandle = parentHandleLinks;
                }
                break;

            case SEARCH:
                if (parentHandleSearch != -1) {
                    parentHandle = parentHandleSearch;
                    break;
                }
                switch (searchDrawerItem) {
                    case CLOUD_DRIVE:
                        parentHandle = getParentHandleBrowser();
                        break;
                    case SHARED_ITEMS:
                        if (searchSharedTab == INCOMING_TAB) {
                            parentHandle = parentHandleIncoming;
                        } else if (searchSharedTab == OUTGOING_TAB) {
                            parentHandle = parentHandleOutgoing;
                        } else if (searchSharedTab == LINKS_TAB) {
                            parentHandle = parentHandleLinks;
                        }
                        break;
                    case INBOX:
                        parentHandle = getParentHandleInbox();
                        break;
                }
                break;

            default:
                return parentHandle;
        }

        return parentHandle;
    }

    private MegaNode getCurrentParentNode(long parentHandle, int error) {
        String errorString = null;

        if (error != -1) {
            errorString = getString(error);
        }

        if (parentHandle == -1 && errorString != null) {
            showSnackbar(SNACKBAR_TYPE, errorString, -1);
            logDebug(errorString + ": parentHandle == -1");
            return null;
        }

        MegaNode parentNode = megaApi.getNodeByHandle(parentHandle);

        if (parentNode == null && errorString != null) {
            showSnackbar(SNACKBAR_TYPE, errorString, -1);
            logDebug(errorString + ": parentNode == null");
            return null;
        }

        return parentNode;
    }

    @Override
    public void createFolder(@NotNull String title) {
        logDebug("createFolder");
        if (!isOnline(this)) {
            showSnackbar(SNACKBAR_TYPE, getString(R.string.error_server_connection_problem), -1);
            return;
        }

        if (isFinishing()) {
            return;
        }

        MegaNode parentNode = getCurrentParentNode(getCurrentParentHandle(), R.string.context_folder_no_created);
        if (parentNode == null) return;

        ArrayList<MegaNode> nL = megaApi.getChildren(parentNode);
        for (int i = 0; i < nL.size(); i++) {
            if (title.compareTo(nL.get(i).getName()) == 0) {
                showSnackbar(SNACKBAR_TYPE, getString(R.string.context_folder_already_exists), -1);
                logDebug("Folder not created: folder already exists");
                return;
            }
        }

        statusDialog = createProgressDialog(this, StringResourcesUtils.getString(R.string.context_creating_folder));
        megaApi.createFolder(title, parentNode, this);
    }

    public void showClearRubbishBinDialog() {
        logDebug("showClearRubbishBinDialog");

        rubbishBinFLol = (RubbishBinFragmentLollipop) getSupportFragmentManager().findFragmentByTag(FragmentTag.RUBBISH_BIN.getTag());
        if (rubbishBinFLol != null) {
            if (rubbishBinFLol.isVisible()) {
                rubbishBinFLol.notifyDataSetChanged();
            }
        }

        MaterialAlertDialogBuilder builder = new MaterialAlertDialogBuilder(this);
        builder.setTitle(getString(R.string.context_clear_rubbish));
        builder.setMessage(getString(R.string.clear_rubbish_confirmation));
        builder.setPositiveButton(getString(R.string.general_clear),
                new DialogInterface.OnClickListener() {
                    public void onClick(DialogInterface dialog, int whichButton) {
                        nC.cleanRubbishBin();
                    }
                });
        builder.setNegativeButton(getString(android.R.string.cancel), null);
        clearRubbishBinDialog = builder.create();
        clearRubbishBinDialog.show();
    }

    public void chooseAddContactDialog() {
        logDebug("chooseAddContactDialog");
        if (megaApi != null && megaApi.getRootNode() != null) {
            Intent intent = new Intent(this, AddContactActivityLollipop.class);
            intent.putExtra("contactType", CONTACT_TYPE_MEGA);
            startActivityForResult(intent, REQUEST_CREATE_CHAT);
        } else {
            logWarning("Online but not megaApi");
            showSnackbar(SNACKBAR_TYPE, getString(R.string.error_server_connection_problem), MEGACHAT_INVALID_HANDLE);
        }
    }

    /**
     * Method to make appropriate actions when clicking on the FAB button
     */
    public void fabMainClickCallback() {
        if (isFabExpanded) {
            collapseFab();
        } else {
            expandFab();
        }
    }

    private void setupFabs() {
        windowContent = this.getWindow().findViewById(Window.ID_ANDROID_CONTENT);
        fabMaskLayout = FabMaskChatLayoutBinding.inflate(getLayoutInflater(), windowContent, false).getRoot();
        fabMaskButton = fabMaskLayout.findViewById(R.id.fab_main);

        fabs.add(fabMaskLayout.findViewById(R.id.fab_chat));
        fabs.add(fabMaskLayout.findViewById(R.id.fab_meeting));
        fabs.add(fabMaskLayout.findViewById(R.id.text_chat));
        fabs.add(fabMaskLayout.findViewById(R.id.text_meeting));

        fabMaskLayout.setOnClickListener(l -> fabMainClickCallback());
        fabMaskButton.setOnClickListener(l -> fabMainClickCallback());

        fabMaskLayout.findViewById(R.id.fab_chat).setOnClickListener(l -> {
            fabMainClickCallback();
            handler.postDelayed(() -> chooseAddContactDialog(), FAB_MASK_OUT_DELAY);
        });

        fabMaskLayout.findViewById(R.id.text_chat).setOnClickListener(l -> {
            fabMainClickCallback();
            handler.postDelayed(() -> chooseAddContactDialog(), FAB_MASK_OUT_DELAY);
        });

        fabMaskLayout.findViewById(R.id.fab_meeting).setOnClickListener(l -> {
            fabMainClickCallback();
            handler.postDelayed(this::showMeetingOptionsPanel, FAB_MASK_OUT_DELAY);
        });

        fabMaskLayout.findViewById(R.id.text_meeting).setOnClickListener(l -> {
            fabMainClickCallback();
            handler.postDelayed(this::showMeetingOptionsPanel, FAB_MASK_OUT_DELAY);
        });

        if (isFabExpanded) {
            expandFab();
        }
    }

    private void collapseFab() {
        rotateFab(false);
        showOut(fabs);
        // After animation completed, then remove mask.
        handler.postDelayed(() -> {
            removeMask();
            fabButton.setVisibility(View.VISIBLE);
            isFabExpanded = false;
        }, FAB_MASK_OUT_DELAY);
    }

    private void expandFab() {
        fabButton.setVisibility(View.GONE);
        addMask();
        // Need to do so, otherwise, fabMaskMain.background is null.
        handler.post(() -> {
            rotateFab(true);
            showIn(fabs);
            isFabExpanded = true;
        });
    }

    /**
     * Showing the full screen mask by adding the mask layout to the window content
     */
    private void addMask() {
        getWindow().setStatusBarColor(ContextCompat.getColor(this, R.color.grey_600_085_dark_grey_070));
        windowContent.addView(fabMaskLayout);
    }

    /**
     * Removing the full screen mask
     */
    private void removeMask() {
        getWindow().setStatusBarColor(ContextCompat.getColor(this, android.R.color.transparent));
        windowContent.removeView(fabMaskLayout);
    }

    private void rotateFab(boolean isExpand) {
        float rotate = FAB_DEFAULT_ANGEL;
        int color = Color.WHITE;
        int bkColor = ColorUtils.getThemeColor(this, R.attr.colorSecondary);
        if (isExpand) {
            rotate = FAB_ROTATE_ANGEL;
            color = Color.BLACK;
            bkColor = Color.WHITE;
        }

        ObjectAnimator rotateAnim = ObjectAnimator.ofFloat(
                fabMaskButton, "rotation", rotate);


        // The tint of the icon in the middle of the FAB
        ObjectAnimator tintAnim = ObjectAnimator.ofArgb(
                fabMaskButton.getDrawable().mutate(), "tint", color);

        // The background tint of the FAB
        ObjectAnimator backgroundTintAnim = ObjectAnimator.ofArgb(
                fabMaskButton.getBackground().mutate(), "tint", bkColor);

        AnimatorSet animatorSet = new AnimatorSet();
        animatorSet.setDuration(FAB_ANIM_DURATION);
        animatorSet.playTogether(rotateAnim, backgroundTintAnim, tintAnim);
        animatorSet.start();
    }

    /**
     * Hide the expanded FABs with animated transition
     */
    private void showOut(ArrayList<View> fabs) {
        for (int i = 0; i < fabs.size(); i++) {
            View fab = fabs.get(i);
            fab.animate()
                    .setDuration(FAB_ANIM_DURATION)
                    .translationY(fab.getHeight())
                    .setListener(new AnimatorListenerAdapter() {
                        @Override
                        public void onAnimationEnd(Animator animation) {
                            fab.setVisibility(View.GONE);
                            super.onAnimationEnd(animation);
                        }
                    }).alpha(ALPHA_TRANSPARENT)
                    .start();
        }
    }

    /**
     * Present the expanded FABs with animated transition
     */
    private void showIn(ArrayList<View> fabs) {
        for (int i = 0; i < fabs.size(); i++) {
            View fab = fabs.get(i);
            fab.setVisibility(View.VISIBLE);
            fab.setAlpha(ALPHA_TRANSPARENT);
            fab.setTranslationY(fab.getHeight());

            fab.animate()
                    .setDuration(FAB_ANIM_DURATION)
                    .translationY(0f)
                    .setListener(new AnimatorListenerAdapter() {
                    })
                    .alpha(ALPHA_OPAQUE)
                    .start();
        }
    }

    @Override
    public void onJoinMeeting() {
        if (CallUtil.participatingInACall()) {
            showConfirmationInACall(this, StringResourcesUtils.getString(R.string.text_join_call), passcodeManagement);
        } else {
            showOpenLinkDialog();
        }
    }

    @Override
    public void onCreateMeeting() {
        if (CallUtil.participatingInACall()) {
            showConfirmationInACall(this, StringResourcesUtils.getString(R.string.ongoing_call_content), passcodeManagement);
        } else {
            openMeetingToCreate(this);
        }
    }

    public void showConfirmationRemoveAllSharingContacts(final List<MegaNode> shares) {
        if (shares.size() == 1) {
            showConfirmationRemoveAllSharingContacts(megaApi.getOutShares(shares.get(0)), shares.get(0));
            return;
        }

        MaterialAlertDialogBuilder builder = new MaterialAlertDialogBuilder(this);
        builder.setMessage(getString(R.string.alert_remove_several_shares, shares.size()))
                .setPositiveButton(R.string.general_remove, (dialog, which) -> nC.removeSeveralFolderShares(shares))
                .setNegativeButton(R.string.general_cancel, (dialog, which) -> {
                })
                .show();
    }

    public void showConfirmationRemoveAllSharingContacts(final ArrayList<MegaShare> shareList, final MegaNode n) {
        MaterialAlertDialogBuilder builder = new MaterialAlertDialogBuilder(this);
        int size = shareList.size();
        String message = getResources().getQuantityString(R.plurals.confirmation_remove_outgoing_shares, size, size);

        builder.setMessage(message)
                .setPositiveButton(R.string.general_remove, (dialog, which) -> nC.removeShares(shareList, n))
                .setNegativeButton(R.string.general_cancel, (dialog, which) -> {
                })
                .show();
    }

    /**
     * Save nodes to device.
     *
     * @param nodes           nodes to save
     * @param highPriority    whether this download is high priority or not
     * @param isFolderLink    whether this download is a folder link
     * @param fromMediaViewer whether this download is from media viewer
     * @param fromChat        whether this download is from chat
     */
    public void saveNodesToDevice(List<MegaNode> nodes, boolean highPriority, boolean isFolderLink,
                                  boolean fromMediaViewer, boolean fromChat) {
        nodeSaver.saveNodes(nodes, highPriority, isFolderLink, fromMediaViewer, fromChat);
    }

    /**
     * Upon a node is tapped, if it cannot be previewed in-app,
     * then download it first, this download will be marked as "download by tap".
     *
     * @param node Node to be downloaded.
     */
    public Unit saveNodeByTap(MegaNode node) {
        nodeSaver.saveNodes(Collections.singletonList(node), true, false, false, false, false, true);
        return null;
    }

    /**
     * Save nodes to gallery.
     *
     * @param nodes nodes to save
     */
    public void saveNodesToGallery(List<MegaNode> nodes) {
        nodeSaver.saveNodes(nodes, false, false, false, true, true);
    }

    /**
     * Save nodes to device.
     *
     * @param handles         handles of nodes to save
     * @param highPriority    whether this download is high priority or not
     * @param isFolderLink    whether this download is a folder link
     * @param fromMediaViewer whether this download is from media viewer
     * @param fromChat        whether this download is from chat
     */
    public void saveHandlesToDevice(List<Long> handles, boolean highPriority, boolean isFolderLink,
                                    boolean fromMediaViewer, boolean fromChat) {
        nodeSaver.saveHandles(handles, highPriority, isFolderLink, fromMediaViewer, fromChat);
    }

    /**
     * Save offline nodes to device.
     *
     * @param nodes nodes to save
     */
    public void saveOfflineNodesToDevice(List<MegaOffline> nodes) {
        nodeSaver.saveOfflineNodes(nodes, false);
    }

    /**
     * Attach node to chats, only used by NodeOptionsBottomSheetDialogFragment.
     *
     * @param node node to attach
     */
    public void attachNodeToChats(MegaNode node) {
        nodeAttacher.attachNode(node);
    }

    /**
     * Attach nodes to chats, used by ActionMode of manager fragments.
     *
     * @param nodes nodes to attach
     */
    public void attachNodesToChats(List<MegaNode> nodes) {
        nodeAttacher.attachNodes(nodes);
    }

    public void showConfirmationRemovePublicLink(final MegaNode n) {
        logDebug("showConfirmationRemovePublicLink");

        if (showTakenDownNodeActionNotAvailableDialog(n, this)) {
            return;
        }

        ArrayList<MegaNode> nodes = new ArrayList<>();
        nodes.add(n);
        showConfirmationRemoveSeveralPublicLinks(nodes);
    }

    public void showConfirmationRemoveSeveralPublicLinks(ArrayList<MegaNode> nodes) {
        if (nodes == null) {
            logWarning("nodes == NULL");
        }

        String message;
        MegaNode node = null;

        if (nodes.size() == 1) {
            node = nodes.get(0);
            message = getResources().getQuantityString(R.plurals.remove_links_warning_text, 1);
        } else {
            message = getResources().getQuantityString(R.plurals.remove_links_warning_text, nodes.size());
        }

        MaterialAlertDialogBuilder builder = new MaterialAlertDialogBuilder(this);
        MegaNode finalNode = node;
        builder.setMessage(message)
                .setPositiveButton(R.string.general_remove, (dialog, which) -> {
                    if (finalNode != null) {
                        if (!isOnline(managerActivity)) {
                            showSnackbar(SNACKBAR_TYPE, getString(R.string.error_server_connection_problem), -1);
                            return;
                        }
                        nC.removeLink(finalNode, new ExportListener(managerActivity, 1));
                    } else {
                        nC.removeLinks(nodes);
                    }
                })
                .setNegativeButton(R.string.general_cancel, (dialog, which) -> {
                })
                .show();

        refreshAfterMovingToRubbish();
    }

    @Override
    public void confirmLeaveChat(long chatId) {
        megaChatApi.leaveChat(chatId, new RemoveFromChatRoomListener(this));
    }

    @Override
    public void confirmLeaveChats(@NotNull List<? extends MegaChatListItem> chats) {
        if (getChatsFragment() != null) {
            rChatFL.clearSelections();
            rChatFL.hideMultipleSelect();
        }

        for (MegaChatListItem chat : chats) {
            if (chat != null) {
                megaChatApi.leaveChat(chat.getChatId(), new RemoveFromChatRoomListener(this));
            }
        }
    }

    @Override
    public void leaveChatSuccess() {
        // No update needed.
    }

    public void cameraUploadsClicked() {
        logDebug("cameraUplaodsClicked");
        drawerItem = DrawerItem.PHOTOS;
        setBottomNavigationMenuItemChecked(PHOTOS_BNV);
        selectDrawerItemLollipop(drawerItem);
    }

    public void skipInitialCUSetup() {
        setFirstLogin(false);
        drawerItem = getStartDrawerItem(this);
        selectDrawerItemLollipop(drawerItem);
    }

    /**
     * Refresh PhotosFragment's UI after CU is enabled.
     */
    public void refreshPhotosFragment() {
        drawerItem = DrawerItem.PHOTOS;
        setBottomNavigationMenuItemChecked(PHOTOS_BNV);
        setToolbarTitle();

        PhotosFragment f = (PhotosFragment) getSupportFragmentManager().findFragmentByTag(FragmentTag.PHOTOS.getTag());
        if (f != null) {
            f.refreshViewLayout();
        }
    }

    /**
     * Checks if should update some cu view visibility.
     *
     * @param visibility New requested visibility update.
     * @return True if should apply the visibility update, false otherwise.
     */
    private boolean rightCUVisibilityChange(int visibility) {
        return drawerItem == DrawerItem.PHOTOS || visibility == View.GONE;
    }

    /**
     * Updates cuViewTypes view visibility.
     *
     * @param visibility New visibility value to set.
     */
    public void updateCUViewTypes(int visibility) {
        if (rightCUVisibilityChange(visibility)) {
            cuViewTypes.setVisibility(visibility);
        }
    }

    /**
     * Updates cuLayout view visibility.
     *
     * @param visibility New visibility value to set.
     */
    public void updateCULayout(int visibility) {
        if (rightCUVisibilityChange(visibility)) {
            cuLayout.setVisibility(visibility);
        }
    }

    /**
     * Updates enableCUButton view visibility and cuLayout if needed.
     *
     * @param visibility New visibility value to set.
     */
    public void updateEnableCUButton(int visibility) {
        if (enableCUButton.getVisibility() == visibility) {
            if (enableCUButton.getVisibility() == View.VISIBLE) {
                updateCULayout(visibility);
            }
            return;
        }

        if ((visibility == View.GONE && cuProgressBar.getVisibility() == View.GONE)
                || (visibility == View.VISIBLE && cuLayout.getVisibility() == View.GONE)) {
            updateCULayout(visibility);
        }

        if (rightCUVisibilityChange(visibility)) {
            enableCUButton.setVisibility(visibility);
        }
    }

    /**
     * Hides the CU progress bar.
     */
    public void hideCUProgress() {
        cuProgressBar.setVisibility(View.GONE);
    }

    /**
     * Updates the CU progress view.
     *
     * @param progress The current progress.
     * @param pending  The number of pending uploads.
     */
    public void updateCUProgress(int progress, int pending) {
        if (drawerItem != DrawerItem.PHOTOS || getCameraUploadFragment() == null
                || !cuFragment.shouldShowFullInfoAndOptions()) {
            return;
        }

        boolean visible = pending > 0;
        int visibility = visible ? View.VISIBLE : View.GONE;

        if ((!visible && enableCUButton.getVisibility() == View.GONE)
                || (visible && cuLayout.getVisibility() == View.GONE)) {
            updateCULayout(visibility);
        }

        if (getCameraUploadFragment() != null) {
            cuFragment.updateProgress(visibility, pending);
        }

        if (cuProgressBar.getVisibility() != visibility) {
            cuProgressBar.setVisibility(visibility);
        }

        cuProgressBar.setProgress(progress);
    }

    /**
     * Shows or hides the cuLayout and animates the transition.
     *
     * @param hide True if should hide it, false if should show it.
     */
    public void animateCULayout(boolean hide) {
        boolean visible = cuLayout.getVisibility() == View.VISIBLE;
        if ((hide && !visible) || !hide && visible) {
            return;
        }

        if (hide) {
            cuLayout.animate().translationY(-100).setDuration(ANIMATION_DURATION)
                    .withEndAction(() -> cuLayout.setVisibility(View.GONE)).start();
        } else if (drawerItem == DrawerItem.PHOTOS) {
            cuLayout.setVisibility(View.VISIBLE);
            cuLayout.animate().translationY(0).setDuration(ANIMATION_DURATION).start();
        }
    }

    /**
     * Shows the bottom sheet to manage a completed transfer.
     *
     * @param transfer the completed transfer to manage.
     */
    public void showManageTransferOptionsPanel(AndroidCompletedTransfer transfer) {
        if (transfer == null || isBottomSheetDialogShown(bottomSheetDialogFragment)) return;

        selectedTransfer = transfer;
        bottomSheetDialogFragment = new ManageTransferBottomSheetDialogFragment();
        bottomSheetDialogFragment.show(getSupportFragmentManager(), bottomSheetDialogFragment.getTag());
    }

    public void showNodeOptionsPanel(MegaNode node) {
        showNodeOptionsPanel(node, NodeOptionsBottomSheetDialogFragment.MODE0);
    }

    public void showNodeOptionsPanel(MegaNode node, int mode) {
        logDebug("showNodeOptionsPanel");

        if (node == null || isBottomSheetDialogShown(bottomSheetDialogFragment)) return;

        selectedNode = node;
        bottomSheetDialogFragment = new NodeOptionsBottomSheetDialogFragment(mode);
        bottomSheetDialogFragment.show(getSupportFragmentManager(), bottomSheetDialogFragment.getTag());
    }

    public void showNodeLabelsPanel(@NonNull MegaNode node) {
        logDebug("showNodeLabelsPanel");

        if (isBottomSheetDialogShown(bottomSheetDialogFragment)) {
            bottomSheetDialogFragment.dismiss();
        }

        selectedNode = node;
        bottomSheetDialogFragment = NodeLabelBottomSheetDialogFragment.newInstance(node.getHandle());
        bottomSheetDialogFragment.show(getSupportFragmentManager(), bottomSheetDialogFragment.getTag());
    }

    public void showOptionsPanel(MegaOffline sNode) {
        logDebug("showNodeOptionsPanel-Offline");

        if (sNode == null || isBottomSheetDialogShown(bottomSheetDialogFragment)) return;

        selectedOfflineNode = sNode;
        bottomSheetDialogFragment = new OfflineOptionsBottomSheetDialogFragment();
        bottomSheetDialogFragment.show(getSupportFragmentManager(), bottomSheetDialogFragment.getTag());
    }

    public void showNewSortByPanel(int orderType) {
        showNewSortByPanel(orderType, false);
    }

    public void showNewSortByPanel(int orderType, boolean isIncomingRootOrder) {
        if (isBottomSheetDialogShown(bottomSheetDialogFragment)) {
            return;
        }

        bottomSheetDialogFragment = SortByBottomSheetDialogFragment.newInstance(orderType, isIncomingRootOrder);

        bottomSheetDialogFragment.show(getSupportFragmentManager(),
                bottomSheetDialogFragment.getTag());
    }

    public void showOfflineFileInfo(MegaOffline node) {
        Intent intent = new Intent(this, OfflineFileInfoActivity.class);
        intent.putExtra(HANDLE, node.getHandle());
        startActivity(intent);
    }

    public void showMeetingOptionsPanel() {
        if (CallUtil.participatingInACall()) {
            showConfirmationInACall(this, StringResourcesUtils.getString(R.string.ongoing_call_content), passcodeManagement);
        } else {
            bottomSheetDialogFragment = new MeetingBottomSheetDialogFragment();
            bottomSheetDialogFragment.show(getSupportFragmentManager(), MeetingBottomSheetDialogFragment.TAG);
        }
    }

    /**
     * Shows the GENERAL_UPLOAD upload bottom sheet fragment.
     */
    public void showUploadPanel() {
        showUploadPanel(drawerItem == DrawerItem.HOMEPAGE ? HOMEPAGE_UPLOAD : GENERAL_UPLOAD);
    }

    /**
     * Shows the upload bottom sheet fragment taking into account the upload type received as param.
     *
     * @param uploadType Indicates the type of upload:
     *                   - GENERAL_UPLOAD if nothing special has to be taken into account.
     *                   - DOCUMENTS_UPLOAD if an upload from Documents section.
     */
    public void showUploadPanel(int uploadType) {
        if (!hasPermissions(this, Manifest.permission.WRITE_EXTERNAL_STORAGE)) {
            requestPermission(this, REQUEST_READ_WRITE_STORAGE, Manifest.permission.WRITE_EXTERNAL_STORAGE, Manifest.permission.READ_EXTERNAL_STORAGE);
            return;
        }

        if (isBottomSheetDialogShown(bottomSheetDialogFragment)) return;

        bottomSheetDialogFragment = UploadBottomSheetDialogFragment.newInstance(uploadType);
        bottomSheetDialogFragment.show(getSupportFragmentManager(), bottomSheetDialogFragment.getTag());
    }

    /**
     * Shows the upload bottom sheet fragment taking into account the upload type received as param.
     *
     * @param uploadType Indicates the type of upload:
     *                   - GENERAL_UPLOAD if nothing special has to be taken into account.
     *                   - DOCUMENTS_UPLOAD if an upload from Documents section.
     * @param actionType Indicates the action to backup folder or file (move, remove, add, create etc.)
     */
    public void showUploadPanelForBackup(int uploadType, int actionType) {
        if (!hasPermissions(this, Manifest.permission.WRITE_EXTERNAL_STORAGE)) {
            requestPermission(this, REQUEST_READ_WRITE_STORAGE, Manifest.permission.WRITE_EXTERNAL_STORAGE, Manifest.permission.READ_EXTERNAL_STORAGE);
            return;
        }

        // isInBackup Indicates if the current node is under "My backup"
        if (fileBackupManager.fabForBackup(fbFLol.getNodeList(), getCurrentParentNode(getCurrentParentHandle(), INVALID_VALUE), actionType)) {
            return;
        }

        showUploadPanel(uploadType);
    }

    public void updateAccountDetailsVisibleInfo() {
        logDebug("updateAccountDetailsVisibleInfo");
        if (isFinishing()) {
            return;
        }

        View settingsSeparator = null;

        if (nV != null) {
            settingsSeparator = nV.findViewById(R.id.settings_separator);
        }

        if (usedSpaceLayout != null) {
            if (megaApi.isBusinessAccount()) {
                usedSpaceLayout.setVisibility(View.GONE);
                upgradeAccount.setVisibility(View.GONE);
                if (settingsSeparator != null) {
                    settingsSeparator.setVisibility(View.GONE);
                }
                if (megaApi.isBusinessAccount()) {
                    businessLabel.setVisibility(View.VISIBLE);
                }

                if (getSettingsFragment() != null) {
                    if (SettingsFragmentRefactorToggle.INSTANCE.getEnabled() == false) {
                        settingsFragment.updateCancelAccountSetting();
                    }
                }
            } else {
                businessLabel.setVisibility(View.GONE);
                upgradeAccount.setVisibility(View.VISIBLE);
                if (settingsSeparator != null) {
                    settingsSeparator.setVisibility(View.GONE);
                }

                String textToShow = String.format(getResources().getString(R.string.used_space), myAccountInfo.getUsedFormatted(), myAccountInfo.getTotalFormatted());
                String colorString = ColorUtils.getThemeColorHexString(this, R.attr.colorSecondary);
                switch (storageState) {
                    case MegaApiJava.STORAGE_STATE_GREEN:
                        break;
                    case MegaApiJava.STORAGE_STATE_ORANGE:
                        colorString = ColorUtils.getColorHexString(this, R.color.amber_600_amber_300);
                        break;
                    case MegaApiJava.STORAGE_STATE_RED:
                    case MegaApiJava.STORAGE_STATE_PAYWALL:
                        myAccountInfo.setUsedPercentage(100);
                        colorString = ColorUtils.getColorHexString(this, R.color.red_600_red_300);
                        break;
                }

                try {
                    textToShow = textToShow.replace("[A]", "<font color=\'"
                            + colorString
                            + "\'>");
                    textToShow = textToShow.replace("[/A]", "</font>");
                    textToShow = textToShow.replace("[B]", "<font color=\'"
                            + ColorUtils.getThemeColorHexString(this, android.R.attr.textColorPrimary)
                            + "\'>");
                    textToShow = textToShow.replace("[/B]", "</font>");
                } catch (Exception e) {
                    logWarning("Exception formatting string", e);
                }
                spaceTV.setText(HtmlCompat.fromHtml(textToShow, HtmlCompat.FROM_HTML_MODE_LEGACY));
                int progress = myAccountInfo.getUsedPercentage();
                long usedSpace = myAccountInfo.getUsedStorage();
                logDebug("Progress: " + progress + ", Used space: " + usedSpace);
                usedSpacePB.setProgress(progress);
                if (progress >= 0 && usedSpace >= 0) {
                    usedSpaceLayout.setVisibility(View.VISIBLE);
                } else {
                    usedSpaceLayout.setVisibility(View.GONE);
                }
            }
        } else {
            logWarning("usedSpaceLayout is NULL");
        }

        updateSubscriptionLevel(myAccountInfo, dbH, megaApi);

        int resId = R.drawable.custom_progress_bar_horizontal_ok;
        switch (storageState) {
            case MegaApiJava.STORAGE_STATE_GREEN:
                break;
            case MegaApiJava.STORAGE_STATE_ORANGE:
                resId = R.drawable.custom_progress_bar_horizontal_warning;
                break;
            case MegaApiJava.STORAGE_STATE_RED:
            case MegaApiJava.STORAGE_STATE_PAYWALL:
                myAccountInfo.setUsedPercentage(100);
                resId = R.drawable.custom_progress_bar_horizontal_exceed;
                break;
        }
        Drawable drawable = ResourcesCompat.getDrawable(getResources(), resId, null);
        usedSpacePB.setProgressDrawable(drawable);
    }

    public void refreshCloudDrive() {
        if (rootNode == null) {
            rootNode = megaApi.getRootNode();
        }

        if (rootNode == null) {
            logWarning("Root node is NULL. Maybe user is not logged in");
            return;
        }

        MegaNode parentNode = rootNode;

        if (isCloudAdded()) {
            ArrayList<MegaNode> nodes;
            if (parentHandleBrowser == -1) {
                nodes = megaApi.getChildren(parentNode, sortOrderManagement.getOrderCloud());
            } else {
                parentNode = megaApi.getNodeByHandle(parentHandleBrowser);
                if (parentNode == null) return;

                nodes = megaApi.getChildren(parentNode, sortOrderManagement.getOrderCloud());
            }
            logDebug("Nodes: " + nodes.size());
            fbFLol.hideMultipleSelect();
            fbFLol.setNodes(nodes);
            fbFLol.getRecyclerView().invalidate();
        }
    }

    private void refreshSharesPageAdapter() {
        if (sharesPageAdapter != null) {
            sharesPageAdapter.notifyDataSetChanged();
            setSharesTabIcons(getTabItemShares());
        }
    }

    public void refreshCloudOrder(int order) {
        //Refresh Cloud Fragment
        refreshCloudDrive();

        //Refresh Rubbish Fragment
        refreshRubbishBin();

        onNodesSharedUpdate();

        if (getInboxFragment() != null) {
            MegaNode inboxNode = megaApi.getInboxNode();
            if (inboxNode != null) {
                ArrayList<MegaNode> nodes = megaApi.getChildren(inboxNode, order);
                iFLol.setNodes(nodes);
                iFLol.getRecyclerView().invalidate();
            }
        }

        refreshSearch();
    }

    public void refreshOthersOrder() {
        refreshSharesPageAdapter();
        refreshSearch();
    }

    public void refreshCUNodes() {
        if (getCameraUploadFragment() != null) {
            cuFragment.loadPhotos();
        }
    }

    public void setFirstNavigationLevel(boolean firstNavigationLevel) {
        logDebug("Set value to: " + firstNavigationLevel);
        this.firstNavigationLevel = firstNavigationLevel;
    }

    public boolean isFirstNavigationLevel() {
        return firstNavigationLevel;
    }

    public void setParentHandleBrowser(long parentHandleBrowser) {
        logDebug("Set value to:" + parentHandleBrowser);

        this.parentHandleBrowser = parentHandleBrowser;
    }

    public void setParentHandleRubbish(long parentHandleRubbish) {
        logDebug("setParentHandleRubbish");
        this.parentHandleRubbish = parentHandleRubbish;
    }

    public void setParentHandleSearch(long parentHandleSearch) {
        logDebug("setParentHandleSearch");
        this.parentHandleSearch = parentHandleSearch;
    }

    public void setParentHandleIncoming(long parentHandleIncoming) {
        logDebug("setParentHandleIncoming: " + parentHandleIncoming);
        this.parentHandleIncoming = parentHandleIncoming;
    }

    public void setParentHandleInbox(long parentHandleInbox) {
        logDebug("setParentHandleInbox: " + parentHandleInbox);
        this.parentHandleInbox = parentHandleInbox;
    }

    public void setParentHandleOutgoing(long parentHandleOutgoing) {
        logDebug("Outgoing parent handle: " + parentHandleOutgoing);
        this.parentHandleOutgoing = parentHandleOutgoing;
    }

    @Override
    protected void onNewIntent(Intent intent) {
        logDebug("onNewIntent");

        if (intent != null) {
            if (Intent.ACTION_SEARCH.equals(intent.getAction())) {
                searchQuery = intent.getStringExtra(SearchManager.QUERY);
                parentHandleSearch = -1;
                setToolbarTitle();
                isSearching = true;

                if (searchMenuItem != null) {
                    MenuItemCompat.collapseActionView(searchMenuItem);
                }
                return;
            }
//			When the user clicks on settings option in QR section, set drawerItem to SETTINGS and scroll to auto-accept setting
            else if (intent.getBooleanExtra("fromQR", false)) {
                Bundle bundle = intent.getExtras();
                if (bundle.getSerializable("drawerItemQR") != null) {
                    if (DrawerItem.SETTINGS.equals(bundle.getSerializable("drawerItemQR"))) {
                        logDebug("From QR Settings");
                        moveToSettingsSectionQR();
                    }
                }
                return;
            } else if (ACTION_SHOW_UPGRADE_ACCOUNT.equals(intent.getAction())) {
                navigateToUpgradeAccount();
                return;
            } else if (ACTION_SHOW_TRANSFERS.equals(intent.getAction())) {
                if (intent.getBooleanExtra(OPENED_FROM_CHAT, false)) {
                    sendBroadcast(new Intent(ACTION_CLOSE_CHAT_AFTER_OPEN_TRANSFERS));
                }

                drawerItem = DrawerItem.TRANSFERS;
                indexTransfers = intent.getIntExtra(TRANSFERS_TAB, ERROR_TAB);
                selectDrawerItemLollipop(drawerItem);
                return;
            }

        }
        super.onNewIntent(intent);
        setIntent(intent);
    }

    public void navigateToUpgradeAccount() {
        if (nV != null && drawerLayout != null && drawerLayout.isDrawerOpen(nV)) {
            drawerLayout.closeDrawer(Gravity.LEFT);
        }

        startActivity(new Intent(this, UpgradeAccountActivity.class));
    }

    public void navigateToAchievements() {
        logDebug("navigateToAchievements");
        getProLayout.setVisibility(View.GONE);
        showMyAccount(ACTION_OPEN_ACHIEVEMENTS, null, null);
    }

    public void navigateToContacts() {
        drawerLayout.closeDrawer(Gravity.LEFT);
        startActivity(ContactsActivity.getListIntent(this));
    }

    public void navigateToContactRequests() {
        drawerLayout.closeDrawer(Gravity.LEFT);
        startActivity(ContactsActivity.getReceivedRequestsIntent(this));
    }

    public void navigateToMyAccount() {
        logDebug("navigateToMyAccount");
        getProLayout.setVisibility(View.GONE);
        showMyAccount();
    }

    @Override
    public void onClick(View v) {
        logDebug("onClick");

        DrawerItem oldDrawerItem = drawerItem;
        boolean sectionClicked = false;

        switch (v.getId()) {
            case R.id.navigation_drawer_add_phone_number_button: {
                Intent intent = new Intent(this, SMSVerificationActivity.class);
                startActivity(intent);
                break;
            }
            case R.id.btnLeft_cancel: {
                getProLayout.setVisibility(View.GONE);
                break;
            }
            case R.id.btnRight_upgrade: {
                //Add navigation to Upgrade Account
                logDebug("Click on Upgrade in pro panel!");
                navigateToUpgradeAccount();
                break;
            }
            case R.id.enable_2fa_button: {
                if (enable2FADialog != null) {
                    enable2FADialog.dismiss();
                }
                isEnable2FADialogShown = false;
                Intent intent = new Intent(this, TwoFactorAuthenticationActivity.class);
                intent.putExtra(EXTRA_NEW_ACCOUNT, true);
                startActivity(intent);
                break;
            }
            case R.id.skip_enable_2fa_button: {
                isEnable2FADialogShown = false;
                if (enable2FADialog != null) {
                    enable2FADialog.dismiss();
                }
                break;
            }
            case R.id.navigation_drawer_account_section:
            case R.id.my_account_section: {
                if (isOnline(this) && megaApi.getRootNode() != null) {
                    showMyAccount();
                }
                break;
            }
            case R.id.inbox_section: {
                sectionClicked = true;
                drawerItem = DrawerItem.INBOX;
                break;
            }
            case R.id.contacts_section: {
                navigateToContacts();
                break;
            }
            case R.id.notifications_section: {
                sectionClicked = true;
                drawerItem = DrawerItem.NOTIFICATIONS;
                break;
            }
            case R.id.offline_section: {
                sectionClicked = true;
                bottomItemBeforeOpenFullscreenOffline = bottomNavigationCurrentItem;
                openFullscreenOfflineFragment(getPathNavigationOffline());
                break;
            }
            case R.id.transfers_section:
                sectionClicked = true;
                drawerItem = DrawerItem.TRANSFERS;
                break;

            case R.id.rubbish_bin_section:
                sectionClicked = true;
                drawerItem = DrawerItem.RUBBISH_BIN;
                break;

            case R.id.settings_section: {
                if (SettingsFragmentRefactorToggle.INSTANCE.getEnabled() == false) {
                    sectionClicked = true;
                    drawerItem = DrawerItem.SETTINGS;
                } else {
                    navigateToSettingsActivity(null);
                }
                break;
            }
            case R.id.upgrade_navigation_view: {
                navigateToUpgradeAccount();
                break;
            }
            case R.id.lost_authentication_device: {
                try {
                    Intent openTermsIntent = new Intent(this, WebViewActivity.class);
                    openTermsIntent.setFlags(Intent.FLAG_ACTIVITY_CLEAR_TOP);
                    openTermsIntent.setData(Uri.parse(RECOVERY_URL));
                    startActivity(openTermsIntent);
                } catch (Exception e) {
                    Intent viewIntent = new Intent(Intent.ACTION_VIEW);
                    viewIntent.setData(Uri.parse(RECOVERY_URL));
                    startActivity(viewIntent);
                }
                break;
            }

            case R.id.call_in_progress_layout: {
                returnCallWithPermissions();
                break;
            }
        }

        if (sectionClicked) {
            isFirstTimeCam();
            checkIfShouldCloseSearchView(oldDrawerItem);
            selectDrawerItemLollipop(drawerItem);
        }
    }

    void exportRecoveryKey() {
        AccountController.saveRkToFileSystem(this);
    }

    public void showConfirmationRemoveFromOffline(MegaOffline node, Runnable onConfirmed) {
        logDebug("showConfirmationRemoveFromOffline");

        new MaterialAlertDialogBuilder(this)
                .setMessage(R.string.confirmation_delete_from_save_for_offline)
                .setPositiveButton(R.string.general_remove, new DialogInterface.OnClickListener() {
                    @Override
                    public void onClick(DialogInterface dialog, int which) {
                        removeOffline(node, dbH, managerActivity);
                        onConfirmed.run();
                        refreshOfflineNodes();

                        if (isCloudAdded()) {
                            String handle = node.getHandle();
                            if (handle != null && !handle.equals("")) {
                                fbFLol.refresh(Long.parseLong(handle));
                            }
                        }

                        onNodesSharedUpdate();
                        LiveEventBus.get(EVENT_NODES_CHANGE).post(false);
                        Util.showSnackbar(ManagerActivityLollipop.this,
                                getResources().getString(R.string.file_removed_offline));
                    }
                })
                .setNegativeButton(R.string.general_cancel, null)
                .show();
    }

    public void showConfirmationRemoveSomeFromOffline(List<MegaOffline> documents,
                                                      Runnable onConfirmed) {
        logDebug("showConfirmationRemoveSomeFromOffline");

        new MaterialAlertDialogBuilder(this)
                .setMessage(R.string.confirmation_delete_from_save_for_offline)
                .setPositiveButton(R.string.general_remove, new DialogInterface.OnClickListener() {
                    @Override
                    public void onClick(DialogInterface dialog, int which) {
                        for (MegaOffline node : documents) {
                            removeOffline(node, dbH, managerActivity);
                        }

                        refreshOfflineNodes();
                        onConfirmed.run();
                    }
                })
                .setNegativeButton(R.string.general_cancel, null)
                .show();
    }

<<<<<<< HEAD
    @Override
    public void showConfirmationEnableLogsSDK() {
        if (getSettingsFragment() != null && !SettingsFragmentRefactorToggle.INSTANCE.getEnabled()) {
            ((SettingsFragmentLollipop) settingsFragment).numberOfClicksSDK = 0;
        }
        super.showConfirmationEnableLogsSDK();
    }
=======
		if (nodeSaver.handleActivityResult(this, requestCode, resultCode, intent)) {
			return;
		}
>>>>>>> 27063b55

    @Override
    public void showConfirmationEnableLogsKarere() {
        if (getSettingsFragment() != null && !SettingsFragmentRefactorToggle.INSTANCE.getEnabled()) {
            ((SettingsFragmentLollipop) settingsFragment).numberOfClicksKarere = 0;
        }
        super.showConfirmationEnableLogsKarere();
    }

    public void update2FAEnableState() {
        logDebug("update2FAVisibility");
        if (getSettingsFragment() != null && SettingsFragmentRefactorToggle.INSTANCE.getEnabled() == false) {
            try {
                settingsFragment.update2FAVisibility();
            } catch (Exception e) {
            }
        }
    }

    @Override
    protected void onActivityResult(int requestCode, int resultCode, Intent intent) {
        logDebug("Request code: " + requestCode + ", Result code:" + resultCode);

        if (nodeSaver.handleActivityResult(requestCode, resultCode, intent)) {
            return;
        }

        if (nodeAttacher.handleActivityResult(requestCode, resultCode, intent, this)) {
            return;
        }

        if (resultCode == RESULT_FIRST_USER) {
            showSnackbar(SNACKBAR_TYPE, getString(R.string.context_no_destination_folder), -1);
            return;
        }

        if (requestCode == REQUEST_CODE_GET_FILES && resultCode == RESULT_OK) {
			if (intent == null) {
				logWarning("Intent NULL");
				return;
			}

            logDebug("Intent action: " + intent.getAction());
            logDebug("Intent type: " + intent.getType());

            intent.setAction(Intent.ACTION_GET_CONTENT);
            processFileDialog = showProcessFileDialog(this, intent);

			filePrepareUseCase.prepareFiles(intent)
					.subscribeOn(Schedulers.io())
					.observeOn(AndroidSchedulers.mainThread())
					.subscribe((shareInfo, throwable) -> {
						if (throwable == null) {
							onIntentProcessed(shareInfo);
						}
					});
		} else if (requestCode == REQUEST_CODE_GET_FOLDER) {
			getFolder(this, resultCode, intent, getCurrentParentHandle());
		} else if (requestCode == REQUEST_CODE_GET_FOLDER_CONTENT) {
        	UploadUtil.uploadFolder(this, resultCode, intent);
		} else if (requestCode == WRITE_SD_CARD_REQUEST_CODE && resultCode == RESULT_OK) {

            if (!hasPermissions(this, Manifest.permission.WRITE_EXTERNAL_STORAGE)) {
                requestPermission(this,
                        REQUEST_WRITE_STORAGE,
                        Manifest.permission.WRITE_EXTERNAL_STORAGE);
            }

            if (app.getStorageState() == STORAGE_STATE_PAYWALL) {
                showOverDiskQuotaPaywallWarning();
                return;
            }

            Uri treeUri = intent.getData();
            logDebug("Create the document : " + treeUri);
            long handleToDownload = intent.getLongExtra("handleToDownload", -1);
            logDebug("The recovered handle is: " + handleToDownload);
            //Now, call to the DownloadService

            if (handleToDownload != 0 && handleToDownload != -1) {
                Intent service = new Intent(this, DownloadService.class);
                service.putExtra(DownloadService.EXTRA_HASH, handleToDownload);
                service.putExtra(DownloadService.EXTRA_CONTENT_URI, treeUri.toString());
                File tempFolder = getCacheFolder(this, TEMPORAL_FOLDER);
                if (!isFileAvailable(tempFolder)) {
                    showSnackbar(SNACKBAR_TYPE, getString(R.string.general_error), -1);
                    return;
                }
                service.putExtra(DownloadService.EXTRA_PATH, tempFolder.getAbsolutePath());
                startService(service);
            }
        } else if (requestCode == REQUEST_CODE_SELECT_FILE && resultCode == RESULT_OK) {
            logDebug("requestCode == REQUEST_CODE_SELECT_FILE");

            if (intent == null) {
                logWarning("Intent NULL");
                return;
            }

            nodeAttacher.handleSelectFileResult(intent, this);
        } else if (requestCode == REQUEST_CODE_SELECT_FOLDER && resultCode == RESULT_OK) {
            logDebug("REQUEST_CODE_SELECT_FOLDER");

            if (intent == null) {
                logDebug("Intent NULL");
                return;
            }

            final ArrayList<String> selectedContacts = intent.getStringArrayListExtra(SELECTED_CONTACTS);
            final long folderHandle = intent.getLongExtra("SELECT", 0);

            MaterialAlertDialogBuilder dialogBuilder = new MaterialAlertDialogBuilder(this);
            dialogBuilder.setTitle(getString(R.string.file_properties_shared_folder_permissions));
            final CharSequence[] items = {getString(R.string.file_properties_shared_folder_read_only), getString(R.string.file_properties_shared_folder_read_write), getString(R.string.file_properties_shared_folder_full_access)};
            dialogBuilder.setSingleChoiceItems(items, -1, new DialogInterface.OnClickListener() {
                public void onClick(DialogInterface dialog, int item) {
                    permissionsDialog.dismiss();
                    nC.shareFolder(megaApi.getNodeByHandle(folderHandle), selectedContacts, item);
                }
            });
            dialogBuilder.setTitle(getString(R.string.dialog_select_permissions));
            permissionsDialog = dialogBuilder.create();
            permissionsDialog.show();

        } else if (requestCode == REQUEST_CODE_SELECT_CONTACT && resultCode == RESULT_OK) {
            logDebug("onActivityResult REQUEST_CODE_SELECT_CONTACT OK");

            if (intent == null) {
                logWarning("Intent NULL");
                return;
            }

            final ArrayList<String> contactsData = intent.getStringArrayListExtra(AddContactActivityLollipop.EXTRA_CONTACTS);
            megaContacts = intent.getBooleanExtra(AddContactActivityLollipop.EXTRA_MEGA_CONTACTS, true);

            final int multiselectIntent = intent.getIntExtra("MULTISELECT", -1);

            //if (megaContacts){

            if (multiselectIntent == 0) {
                //One file to share
                final long nodeHandle = intent.getLongExtra(AddContactActivityLollipop.EXTRA_NODE_HANDLE, -1);

                if (fileBackupManager.shareFolder(nC, new long[]{nodeHandle}, contactsData, ACCESS_READ)) {
                    return;
                }

                MaterialAlertDialogBuilder dialogBuilder = new MaterialAlertDialogBuilder(this);
                dialogBuilder.setTitle(getString(R.string.file_properties_shared_folder_permissions));
                final CharSequence[] items = {getString(R.string.file_properties_shared_folder_read_only), getString(R.string.file_properties_shared_folder_read_write), getString(R.string.file_properties_shared_folder_full_access)};
                dialogBuilder.setSingleChoiceItems(items, -1, (dialog, item) -> {
                    permissionsDialog.dismiss();
                    nC.shareFolder(megaApi.getNodeByHandle(nodeHandle), contactsData, item);
                });
                dialogBuilder.setTitle(getString(R.string.dialog_select_permissions));
                permissionsDialog = dialogBuilder.create();
                permissionsDialog.show();
            } else if (multiselectIntent == 1) {
                //Several folders to share
                final long[] nodeHandles = intent.getLongArrayExtra(AddContactActivityLollipop.EXTRA_NODE_HANDLE);

                if (fileBackupManager.shareFolder(nC, nodeHandles, contactsData, ACCESS_READ)) {
                    return;
                }

                MaterialAlertDialogBuilder dialogBuilder = new MaterialAlertDialogBuilder(this);
                dialogBuilder.setTitle(getString(R.string.file_properties_shared_folder_permissions));
                final CharSequence[] items = {getString(R.string.file_properties_shared_folder_read_only), getString(R.string.file_properties_shared_folder_read_write), getString(R.string.file_properties_shared_folder_full_access)};
                dialogBuilder.setSingleChoiceItems(items, -1, new DialogInterface.OnClickListener() {
                    public void onClick(DialogInterface dialog, int item) {
                        permissionsDialog.dismiss();
                        nC.shareFolders(nodeHandles, contactsData, item);
                    }
                });
                dialogBuilder.setTitle(getString(R.string.dialog_select_permissions));
                permissionsDialog = dialogBuilder.create();
                permissionsDialog.show();
            }
        } else if (requestCode == REQUEST_CODE_GET_LOCAL && resultCode == RESULT_OK) {

            if (intent == null) {
                logDebug("Intent NULL");
                return;
            }

            String folderPath = intent.getStringExtra(FileStorageActivityLollipop.EXTRA_PATH);
            ArrayList<String> paths = intent.getStringArrayListExtra(FileStorageActivityLollipop.EXTRA_FILES);

            UploadServiceTask uploadServiceTask = new UploadServiceTask(folderPath, paths, getCurrentParentHandle());
            uploadServiceTask.start();
        } else if (requestCode == REQUEST_CODE_SELECT_FOLDER_TO_MOVE && resultCode == RESULT_OK) {

            if (intent == null) {
                logDebug("Intent NULL");
                return;
            }

            final long[] moveHandles = intent.getLongArrayExtra("MOVE_HANDLES");
            final long toHandle = intent.getLongExtra("MOVE_TO", 0);

            if (fileBackupManager.moveToBackup(moveNodeUseCase, moveHandles, toHandle)) {
                return;
            }

            moveNodeUseCase.move(moveHandles, toHandle)
                    .subscribeOn(Schedulers.io())
                    .observeOn(AndroidSchedulers.mainThread())
                    .subscribe((result, throwable) -> {
                        if (throwable == null) {
                            showMovementResult(result, moveHandles[0]);
                        }
                    });

        } else if (requestCode == REQUEST_CODE_SELECT_FOLDER_TO_COPY && resultCode == RESULT_OK) {
            logDebug("REQUEST_CODE_SELECT_COPY_FOLDER");

            if (intent == null) {
                logWarning("Intent NULL");
                return;
            }
            final long[] copyHandles = intent.getLongArrayExtra("COPY_HANDLES");
            final long toHandle = intent.getLongExtra("COPY_TO", 0);

            if (fileBackupManager.copyNodesToBackups(nC, copyHandles, toHandle)) {
                return;
            }

            nC.copyNodes(copyHandles, toHandle);
        } else if (requestCode == REQUEST_CODE_REFRESH_API_SERVER && resultCode == RESULT_OK) {
            logDebug("Resfresh DONE");

            if (intent == null) {
                logWarning("Intent NULL");
                return;
            }

            ((MegaApplication) getApplication()).askForFullAccountInfo();
            ((MegaApplication) getApplication()).askForExtendedAccountDetails();

            if (drawerItem == DrawerItem.CLOUD_DRIVE) {
                parentHandleBrowser = intent.getLongExtra("PARENT_HANDLE", -1);
                MegaNode parentNode = megaApi.getNodeByHandle(parentHandleBrowser);

                ArrayList<MegaNode> nodes = megaApi.getChildren(parentNode != null
                                ? parentNode
                                : megaApi.getRootNode(),
                        sortOrderManagement.getOrderCloud());

                fbFLol.setNodes(nodes);
                fbFLol.getRecyclerView().invalidate();
            } else if (drawerItem == DrawerItem.SHARED_ITEMS) {
                refreshIncomingShares();
            }

            if (SettingsFragmentRefactorToggle.INSTANCE.getEnabled() == false) {
                if (getSettingsFragment() != null) {
                    try {
                        settingsFragment.update2FAVisibility();
                    } catch (Exception e) {
                    }
                }
            }
        } else if (requestCode == TAKE_PHOTO_CODE) {
            logDebug("TAKE_PHOTO_CODE");
            if (resultCode == Activity.RESULT_OK) {
                uploadTakePicture(this, getCurrentParentHandle(), megaApi);
            } else {
                logWarning("TAKE_PHOTO_CODE--->ERROR!");
            }
        } else if (requestCode == REQUEST_CODE_SORT_BY && resultCode == RESULT_OK) {

            if (intent == null) {
                logWarning("Intent NULL");
                return;
            }

            int orderGetChildren = intent.getIntExtra("ORDER_GET_CHILDREN", 1);
            if (drawerItem == DrawerItem.CLOUD_DRIVE) {
                MegaNode parentNode = megaApi.getNodeByHandle(parentHandleBrowser);
                if (parentNode != null) {
                    if (isCloudAdded()) {
                        ArrayList<MegaNode> nodes = megaApi.getChildren(parentNode, orderGetChildren);
                        fbFLol.setNodes(nodes);
                        fbFLol.getRecyclerView().invalidate();
                    }
                } else {
                    if (isCloudAdded()) {
                        ArrayList<MegaNode> nodes = megaApi.getChildren(megaApi.getRootNode(), orderGetChildren);
                        fbFLol.setNodes(nodes);
                        fbFLol.getRecyclerView().invalidate();
                    }
                }
            } else if (drawerItem == DrawerItem.SHARED_ITEMS) {
                onNodesSharedUpdate();
            }
        } else if (requestCode == REQUEST_CREATE_CHAT && resultCode == RESULT_OK) {
            logDebug("REQUEST_CREATE_CHAT OK");

            if (intent == null) {
                logWarning("Intent NULL");
                return;
            }
            boolean isMeeting = intent.getBooleanExtra(AddContactActivityLollipop.EXTRA_MEETING, false);
            if (isMeeting) {
                handler.post(() -> showMeetingOptionsPanel());
                return;
            }
            final ArrayList<String> contactsData = intent.getStringArrayListExtra(AddContactActivityLollipop.EXTRA_CONTACTS);

            final boolean isGroup = intent.getBooleanExtra(AddContactActivityLollipop.EXTRA_GROUP_CHAT, false);

            if (contactsData != null) {
                if (!isGroup) {
                    logDebug("Create one to one chat");
                    MegaUser user = megaApi.getContact(contactsData.get(0));
                    if (user != null) {
                        logDebug("Chat with contact: " + contactsData.size());
                        startOneToOneChat(user);
                    }
                } else {
                    logDebug("Create GROUP chat");
                    MegaChatPeerList peers = MegaChatPeerList.createInstance();
                    for (int i = 0; i < contactsData.size(); i++) {
                        MegaUser user = megaApi.getContact(contactsData.get(i));
                        if (user != null) {
                            peers.addPeer(user.getHandle(), MegaChatPeerList.PRIV_STANDARD);
                        }
                    }
                    final String chatTitle = intent.getStringExtra(AddContactActivityLollipop.EXTRA_CHAT_TITLE);
                    boolean isEKR = intent.getBooleanExtra(AddContactActivityLollipop.EXTRA_EKR, false);
                    boolean chatLink = false;
                    if (!isEKR) {
                        chatLink = intent.getBooleanExtra(AddContactActivityLollipop.EXTRA_CHAT_LINK, false);
                    }

                    createGroupChat(peers, chatTitle, chatLink, isEKR);
                }
            }
        } else if (requestCode == REQUEST_INVITE_CONTACT_FROM_DEVICE && resultCode == RESULT_OK) {
            logDebug("REQUEST_INVITE_CONTACT_FROM_DEVICE OK");

            if (intent == null) {
                logWarning("Intent NULL");
                return;
            }

            final ArrayList<String> contactsData = intent.getStringArrayListExtra(AddContactActivityLollipop.EXTRA_CONTACTS);
            megaContacts = intent.getBooleanExtra(AddContactActivityLollipop.EXTRA_MEGA_CONTACTS, true);

            if (contactsData != null) {
                cC.inviteMultipleContacts(contactsData);
            }
        } else if (requestCode == REQUEST_DOWNLOAD_FOLDER && resultCode == RESULT_OK) {
            String parentPath = intent.getStringExtra(FileStorageActivityLollipop.EXTRA_PATH);

			if (parentPath != null){
				String path = parentPath + File.separator + getRecoveryKeyFileName();

				logDebug("REQUEST_DOWNLOAD_FOLDER:path to download: "+path);
				AccountController ac = new AccountController(this);
				ac.exportMK(path);
			}
		}

		else if(requestCode == REQUEST_CODE_FILE_INFO && resultCode == RESULT_OK){
		    if(isCloudAdded()){
                long handle = intent.getLongExtra(NODE_HANDLE, -1);
                fbFLol.refresh(handle);
            }

            onNodesSharedUpdate();
        } else if (requestCode == REQUEST_CODE_SCAN_DOCUMENT) {
            if (resultCode == RESULT_OK) {
                String savedDestination = intent.getStringExtra(DocumentScannerActivity.EXTRA_PICKED_SAVE_DESTINATION);
                Intent fileIntent = new Intent(this, FileExplorerActivityLollipop.class);
                if (StringResourcesUtils.getString(R.string.section_chat).equals(savedDestination)) {
                    fileIntent.setAction(FileExplorerActivityLollipop.ACTION_UPLOAD_TO_CHAT);
                } else {
                    fileIntent.setAction(FileExplorerActivityLollipop.ACTION_SAVE_TO_CLOUD);
                    fileIntent.putExtra(FileExplorerActivityLollipop.EXTRA_PARENT_HANDLE, getCurrentParentHandle());
                }
                fileIntent.putExtra(Intent.EXTRA_STREAM, intent.getData());
                fileIntent.setType(intent.getType());
                startActivity(fileIntent);
            }
        } else if (requestCode == REQUEST_WRITE_STORAGE || requestCode == REQUEST_READ_WRITE_STORAGE) {
            if (Build.VERSION.SDK_INT >= Build.VERSION_CODES.R) {
                switch (requestCode) {
                    case REQUEST_WRITE_STORAGE:
                        // Take picture scenarios
                        if (typesCameraPermission == TAKE_PICTURE_OPTION) {
                            if (!hasPermissions(this, Manifest.permission.CAMERA)) {
                                requestPermission(this, REQUEST_CAMERA, Manifest.permission.CAMERA);
                            } else {
                                checkTakePicture(this, TAKE_PHOTO_CODE);
                                typesCameraPermission = INVALID_TYPE_PERMISSIONS;
                            }
                            break;
                        }

                        // General download scenario
                        nodeSaver.handleRequestPermissionsResult(requestCode);
                        break;

                    case REQUEST_READ_WRITE_STORAGE:
                        // Upload scenario
                        new Handler(Looper.getMainLooper()).post(this::showUploadPanel);
                        break;
                }
            }
        } else {
            logWarning("No request code processed");
            super.onActivityResult(requestCode, resultCode, intent);
        }
    }

    public void createGroupChat(MegaChatPeerList peers, String chatTitle, boolean chatLink, boolean isEKR) {

        logDebug("Create group chat with participants: " + peers.size());

        if (isEKR) {
            megaChatApi.createChat(true, peers, chatTitle, this);
        } else {
            if (chatLink) {
                if (chatTitle != null && !chatTitle.isEmpty()) {
                    CreateGroupChatWithPublicLink listener = new CreateGroupChatWithPublicLink(this, chatTitle);
                    megaChatApi.createPublicChat(peers, chatTitle, listener);
                } else {
                    showAlert(this, getString(R.string.message_error_set_title_get_link), null);
                }
            } else {
                megaChatApi.createPublicChat(peers, chatTitle, this);
            }
        }
    }

    public void startOneToOneChat(MegaUser user) {
        logDebug("User Handle: " + user.getHandle());
        MegaChatRoom chat = megaChatApi.getChatRoomByUser(user.getHandle());
        MegaChatPeerList peers = MegaChatPeerList.createInstance();
        if (chat == null) {
            logDebug("No chat, create it!");
            peers.addPeer(user.getHandle(), MegaChatPeerList.PRIV_STANDARD);
            megaChatApi.createChat(false, peers, this);
        } else {
            logDebug("There is already a chat, open it!");
            Intent intentOpenChat = new Intent(this, ChatActivityLollipop.class);
            intentOpenChat.setAction(ACTION_CHAT_SHOW_MESSAGES);
            intentOpenChat.putExtra(CHAT_ID, chat.getChatId());
            this.startActivity(intentOpenChat);
        }
    }

    /*
     * Background task to get files on a folder for uploading
     */
    private class UploadServiceTask extends Thread {

        String folderPath;
        ArrayList<String> paths;
        long parentHandle;

        UploadServiceTask(String folderPath, ArrayList<String> paths, long parentHandle) {
            this.folderPath = folderPath;
            this.paths = paths;
            this.parentHandle = parentHandle;
        }

        @Override
        public void run() {

            logDebug("Run Upload Service Task");

            MegaNode parentNode = megaApi.getNodeByHandle(parentHandle);
            if (parentNode == null) {
                parentNode = megaApi.getRootNode();
            }

            if (app.getStorageState() == STORAGE_STATE_PAYWALL) {
                showOverDiskQuotaPaywallWarning();
                return;
            }

            showSnackbar(SNACKBAR_TYPE, getResources().getQuantityString(R.plurals.upload_began, paths.size(), paths.size()), -1);
            for (String path : paths) {
                try {
                    Thread.sleep(300);
                } catch (InterruptedException e) {
                    e.printStackTrace();
                }

                Intent uploadServiceIntent;
                if (managerActivity != null) {
                    uploadServiceIntent = new Intent(managerActivity, UploadService.class);
                } else {
                    uploadServiceIntent = new Intent(ManagerActivityLollipop.this, UploadService.class);
                }

                File file = new File(path);
                if (file.isDirectory()) {
                    uploadServiceIntent.putExtra(UploadService.EXTRA_FILEPATH, file.getAbsolutePath());
                    uploadServiceIntent.putExtra(UploadService.EXTRA_NAME, file.getName());
                } else {
                    ShareInfo info = ShareInfo.infoFromFile(file);
                    if (info == null) {
                        continue;
                    }
                    uploadServiceIntent.putExtra(UploadService.EXTRA_FILEPATH, info.getFileAbsolutePath());
                    uploadServiceIntent.putExtra(UploadService.EXTRA_NAME, info.getTitle());
                    uploadServiceIntent.putExtra(UploadService.EXTRA_SIZE, info.getSize());
                }

                uploadServiceIntent.putExtra(UploadService.EXTRA_FOLDERPATH, folderPath);
                uploadServiceIntent.putExtra(UploadService.EXTRA_PARENT_HASH, parentNode.getHandle());
                startService(uploadServiceIntent);
            }
        }
    }

    void disableNavigationViewMenu(Menu menu) {
        logDebug("disableNavigationViewMenu");

        MenuItem mi = menu.findItem(R.id.bottom_navigation_item_cloud_drive);
        if (mi != null) {
            mi.setChecked(false);
            mi.setEnabled(false);
        }
        mi = menu.findItem(R.id.bottom_navigation_item_camera_uploads);
        if (mi != null) {
            mi.setChecked(false);
            mi.setEnabled(false);
        }
        mi = menu.findItem(R.id.bottom_navigation_item_chat);
        if (mi != null) {
            mi.setChecked(false);
        }
        mi = menu.findItem(R.id.bottom_navigation_item_shared_items);
        if (mi != null) {
            mi.setChecked(false);
            mi.setEnabled(false);
        }
        mi = menu.findItem(R.id.bottom_navigation_item_homepage);
        if (mi != null) {
            mi.setChecked(false);
        }

        disableNavigationViewLayout();
    }

    void disableNavigationViewLayout() {
        if (myAccountSection != null) {
            myAccountSection.setEnabled(false);
            ((TextView) myAccountSection.findViewById(R.id.my_account_section_text)).setTextColor(ContextCompat.getColor(this, R.color.grey_038_white_038));
        }

        if (inboxSection != null) {
            if (inboxNode == null) {
                inboxSection.setVisibility(View.GONE);
            } else {
                boolean hasChildren = megaApi.hasChildren(inboxNode);
                if (hasChildren) {
                    inboxSection.setEnabled(false);
                    inboxSection.setVisibility(View.VISIBLE);
                    ((TextView) inboxSection.findViewById(R.id.inbox_section_text)).setTextColor(ContextCompat.getColor(this, R.color.grey_038_white_038));
                } else {
                    inboxSection.setVisibility(View.GONE);
                }
            }
        }

        if (contactsSection != null) {
            contactsSection.setEnabled(false);

            if (contactsSectionText == null) {
                contactsSectionText = contactsSection.findViewById(R.id.contacts_section_text);
            }

            contactsSectionText.setAlpha(0.38F);
            setContactTitleSection();
        }

        if (notificationsSection != null) {
            notificationsSection.setEnabled(false);

            if (notificationsSectionText == null) {
                notificationsSectionText = notificationsSection.findViewById(R.id.contacts_section_text);
            }

            notificationsSectionText.setAlpha(0.38F);
            setNotificationsTitleSection();
        }

        if (rubbishBinSection != null) {
            rubbishBinSection.setEnabled(false);
            ((TextView) rubbishBinSection.findViewById(R.id.rubbish_bin_section_text)).setAlpha(0.38F);
        }

        if (upgradeAccount != null) {
            upgradeAccount.setEnabled(false);
        }
    }

    void resetNavigationViewMenu(Menu menu) {
        logDebug("resetNavigationViewMenu()");

        if (!isOnline(this) || megaApi == null || megaApi.getRootNode() == null) {
            disableNavigationViewMenu(menu);
            return;
        }

        MenuItem mi = menu.findItem(R.id.bottom_navigation_item_cloud_drive);

        if (mi != null) {
            mi.setChecked(false);
            mi.setEnabled(true);
        }
        mi = menu.findItem(R.id.bottom_navigation_item_camera_uploads);
        if (mi != null) {
            mi.setChecked(false);
            mi.setEnabled(true);
        }
        mi = menu.findItem(R.id.bottom_navigation_item_chat);
        if (mi != null) {
            mi.setChecked(false);
            mi.setEnabled(true);
        }
        mi = menu.findItem(R.id.bottom_navigation_item_shared_items);
        if (mi != null) {
            mi.setChecked(false);
            mi.setEnabled(true);
        }

        resetNavigationViewLayout();
    }

    public void resetNavigationViewLayout() {
        if (myAccountSection != null) {
            myAccountSection.setEnabled(true);
            ((TextView) myAccountSection.findViewById(R.id.my_account_section_text)).setTextColor(
                    ColorUtils.getThemeColor(this, android.R.attr.textColorPrimary));
        }

        if (inboxSection != null) {
            if (inboxNode == null) {
                inboxSection.setVisibility(View.GONE);
                logDebug("Inbox Node is NULL");
            } else {
                boolean hasChildren = megaApi.hasChildren(inboxNode);
                if (hasChildren) {
                    inboxSection.setEnabled(true);
                    inboxSection.setVisibility(View.VISIBLE);
                    ((TextView) inboxSection.findViewById(R.id.inbox_section_text)).setTextColor(
                            ColorUtils.getThemeColor(this, android.R.attr.textColorPrimary));
                } else {
                    logDebug("Inbox Node NO children");
                    inboxSection.setVisibility(View.GONE);
                }
            }
        }

        if (contactsSection != null) {
            contactsSection.setEnabled(true);

            if (contactsSectionText == null) {
                contactsSectionText = contactsSection.findViewById(R.id.contacts_section_text);
            }

            contactsSectionText.setAlpha(1F);
            setContactTitleSection();
        }

        if (notificationsSection != null) {
            notificationsSection.setEnabled(true);

            if (notificationsSectionText == null) {
                notificationsSectionText = notificationsSection.findViewById(R.id.notification_section_text);
            }

            notificationsSectionText.setAlpha(1F);
            setNotificationsTitleSection();
        }

        if (rubbishBinSection != null) {
            rubbishBinSection.setEnabled(true);
            ((TextView) rubbishBinSection.findViewById(R.id.rubbish_bin_section_text)).setAlpha(1F);
        }

        if (upgradeAccount != null) {
            upgradeAccount.setEnabled(true);
        }
    }

    public void setInboxNavigationDrawer() {
        logDebug("setInboxNavigationDrawer");
        if (nV != null && inboxSection != null) {
            if (inboxNode == null) {
                inboxSection.setVisibility(View.GONE);
                logDebug("Inbox Node is NULL");
            } else {
                boolean hasChildren = megaApi.hasChildren(inboxNode);
                if (hasChildren) {
                    inboxSection.setEnabled(true);
                    inboxSection.setVisibility(View.VISIBLE);
                } else {
                    logDebug("Inbox Node NO children");
                    inboxSection.setVisibility(View.GONE);
                }
            }
        }
    }

    public void showProPanel() {
        logDebug("showProPanel");
        //Left and Right margin
        LinearLayout.LayoutParams proTextParams = (LinearLayout.LayoutParams) getProText.getLayoutParams();
        proTextParams.setMargins(scaleWidthPx(24, outMetrics), scaleHeightPx(23, outMetrics), scaleWidthPx(24, outMetrics), scaleHeightPx(23, outMetrics));
        getProText.setLayoutParams(proTextParams);

        rightUpgradeButton.setOnClickListener(this);
        android.view.ViewGroup.LayoutParams paramsb2 = rightUpgradeButton.getLayoutParams();
        //Left and Right margin
        LinearLayout.LayoutParams optionTextParams = (LinearLayout.LayoutParams) rightUpgradeButton.getLayoutParams();
        optionTextParams.setMargins(scaleWidthPx(6, outMetrics), 0, scaleWidthPx(8, outMetrics), 0);
        rightUpgradeButton.setLayoutParams(optionTextParams);

        leftCancelButton.setOnClickListener(this);
        android.view.ViewGroup.LayoutParams paramsb1 = leftCancelButton.getLayoutParams();
        leftCancelButton.setLayoutParams(paramsb1);
        //Left and Right margin
        LinearLayout.LayoutParams cancelTextParams = (LinearLayout.LayoutParams) leftCancelButton.getLayoutParams();
        cancelTextParams.setMargins(scaleWidthPx(6, outMetrics), 0, scaleWidthPx(6, outMetrics), 0);
        leftCancelButton.setLayoutParams(cancelTextParams);

        getProLayout.setVisibility(View.VISIBLE);
        getProLayout.bringToFront();
    }

    /**
     * Check the current storage state.
     *
     * @param onCreate Flag to indicate if the method was called from "onCreate" or not.
     */
    private void checkCurrentStorageStatus(boolean onCreate) {
        // If the current storage state is not initialized is because the app received the
        // event informing about the storage state  during login, the ManagerActivityLollipop
        // wasn't active and for this reason the value is stored in the MegaApplication object.
        int storageStateToCheck = (storageState != MegaApiJava.STORAGE_STATE_UNKNOWN) ?
                storageState : app.getStorageState();

        checkStorageStatus(storageStateToCheck, onCreate);
    }

    /**
     * Check the storage state provided as first parameter.
     *
     * @param newStorageState Storage state to check.
     * @param onCreate        Flag to indicate if the method was called from "onCreate" or not.
     */
    private void checkStorageStatus(int newStorageState, boolean onCreate) {
        Intent intent = new Intent(this, UploadService.class);
        switch (newStorageState) {
            case MegaApiJava.STORAGE_STATE_GREEN:
                logDebug("STORAGE STATE GREEN");

                intent.setAction(ACTION_STORAGE_STATE_CHANGED);

                // TODO: WORKAROUND, NEED TO IMPROVE AND REMOVE THE TRY-CATCH
                try {
                    startService(intent);
                } catch (Exception e) {
                    logError("Exception starting UploadService", e);
                    e.printStackTrace();
                }

                if (myAccountInfo.getAccountType() == MegaAccountDetails.ACCOUNT_TYPE_FREE) {
                    logDebug("ACCOUNT TYPE FREE");
                    if (showMessageRandom()) {
                        logDebug("Show message random: TRUE");
                        showProPanel();
                    }
                }
                storageState = newStorageState;
                startCameraUploadService(ManagerActivityLollipop.this);
                break;

            case MegaApiJava.STORAGE_STATE_ORANGE:
                logWarning("STORAGE STATE ORANGE");

                intent.setAction(ACTION_STORAGE_STATE_CHANGED);

                // TODO: WORKAROUND, NEED TO IMPROVE AND REMOVE THE TRY-CATCH
                try {
                    startService(intent);
                } catch (Exception e) {
                    logError("Exception starting UploadService", e);
                    e.printStackTrace();
                }

                if (onCreate && isStorageStatusDialogShown) {
                    isStorageStatusDialogShown = false;
                    showStorageAlmostFullDialog();
                } else if (newStorageState > storageState) {
                    showStorageAlmostFullDialog();
                }
                storageState = newStorageState;
                logDebug("Try to start CU, false.");
                startCameraUploadService(ManagerActivityLollipop.this);
                break;

            case MegaApiJava.STORAGE_STATE_RED:
                logWarning("STORAGE STATE RED");
                if (onCreate && isStorageStatusDialogShown) {
                    isStorageStatusDialogShown = false;
                    showStorageFullDialog();
                } else if (newStorageState > storageState) {
                    showStorageFullDialog();
                }
                break;

            case MegaApiJava.STORAGE_STATE_PAYWALL:
                logWarning("STORAGE STATE PAYWALL");
                break;

            default:
                return;
        }

        storageState = newStorageState;
        app.setStorageState(storageState);
    }

    /**
     * Show a dialog to indicate that the storage space is almost full.
     */
    public void showStorageAlmostFullDialog() {
        logDebug("showStorageAlmostFullDialog");
        showStorageStatusDialog(MegaApiJava.STORAGE_STATE_ORANGE, false, false);
    }

    /**
     * Show a dialog to indicate that the storage space is full.
     */
    public void showStorageFullDialog() {
        logDebug("showStorageFullDialog");
        showStorageStatusDialog(MegaApiJava.STORAGE_STATE_RED, false, false);
    }

    /**
     * Show an overquota alert dialog.
     *
     * @param preWarning Flag to indicate if is a pre-overquota alert or not.
     */
    public void showOverquotaAlert(boolean preWarning) {
        logDebug("preWarning: " + preWarning);
        showStorageStatusDialog(
                preWarning ? MegaApiJava.STORAGE_STATE_ORANGE : MegaApiJava.STORAGE_STATE_RED,
                true, preWarning);
    }

    public void showSMSVerificationDialog() {
        isSMSDialogShowing = true;
        smsDialogTimeChecker.update();
        MaterialAlertDialogBuilder dialogBuilder = new MaterialAlertDialogBuilder(this);
        LayoutInflater inflater = getLayoutInflater();
        final View dialogView = inflater.inflate(R.layout.sms_verification_dialog_layout, null);
        dialogBuilder.setView(dialogView);

        TextView msg = dialogView.findViewById(R.id.sv_dialog_msg);
        boolean isAchievementUser = megaApi.isAchievementsEnabled();
        logDebug("is achievement user: " + isAchievementUser);
        if (isAchievementUser) {
            String message = String.format(getString(R.string.sms_add_phone_number_dialog_msg_achievement_user), myAccountInfo.getBonusStorageSMS());
            msg.setText(message);
        } else {
            msg.setText(R.string.sms_add_phone_number_dialog_msg_non_achievement_user);
        }

        dialogBuilder.setPositiveButton(R.string.general_add, (dialog, which) -> {
            startActivity(new Intent(getApplicationContext(), SMSVerificationActivity.class));
            alertDialogSMSVerification.dismiss();
        }).setNegativeButton(R.string.verify_account_not_now_button, (dialog, which) -> {
            alertDialogSMSVerification.dismiss();
        });

        if (alertDialogSMSVerification == null) {
            alertDialogSMSVerification = dialogBuilder.create();
            alertDialogSMSVerification.setCancelable(false);
            alertDialogSMSVerification.setOnDismissListener(dialog -> isSMSDialogShowing = false);
            alertDialogSMSVerification.setCanceledOnTouchOutside(false);
        }
        alertDialogSMSVerification.show();
    }

    /**
     * Method to show a dialog to indicate the storage status.
     *
     * @param storageState   Storage status.
     * @param overquotaAlert Flag to indicate that is an overquota alert or not.
     * @param preWarning     Flag to indicate if is a pre-overquota alert or not.
     */
    private void showStorageStatusDialog(int storageState, boolean overquotaAlert, boolean preWarning) {
        logDebug("showStorageStatusDialog");

        if (myAccountInfo.getAccountType() == -1) {
            logWarning("Do not show dialog, not info of the account received yet");
            return;
        }

        if (isStorageStatusDialogShown) {
            logDebug("Storage status dialog already shown");
            return;
        }

        MaterialAlertDialogBuilder dialogBuilder = new MaterialAlertDialogBuilder(this);

        LayoutInflater inflater = this.getLayoutInflater();
        View dialogView = inflater.inflate(R.layout.storage_status_dialog_layout, null);
        dialogBuilder.setView(dialogView);

        TextView title = (TextView) dialogView.findViewById(R.id.storage_status_title);
        title.setText(getString(R.string.action_upgrade_account));

        ImageView image = (ImageView) dialogView.findViewById(R.id.image_storage_status);
        TextView text = (TextView) dialogView.findViewById(R.id.text_storage_status);

        Product pro3 = getPRO3OneMonth();
        String storageString = "";
        String transferString = "";
        if (pro3 != null) {
            storageString = getSizeStringGBBased(pro3.getStorage());
            transferString = getSizeStringGBBased(pro3.getTransfer());
        }

        switch (storageState) {
            case MegaApiJava.STORAGE_STATE_GREEN:
                logDebug("STORAGE STATE GREEN");
                return;

            case MegaApiJava.STORAGE_STATE_ORANGE:
                image.setImageResource(R.drawable.ic_storage_almost_full);
                text.setText(String.format(getString(R.string.text_almost_full_warning), storageString, transferString));
                break;

            case MegaApiJava.STORAGE_STATE_RED:
                image.setImageResource(R.drawable.ic_storage_full);
                text.setText(String.format(getString(R.string.text_storage_full_warning), storageString, transferString));
                break;

            default:
                logWarning("STORAGE STATE INVALID VALUE: " + storageState);
                return;
        }

        if (overquotaAlert) {
            if (!preWarning)
                title.setText(getString(R.string.overquota_alert_title));

            text.setText(getString(preWarning ? R.string.pre_overquota_alert_text :
                    R.string.overquota_alert_text));
        }

        LinearLayout horizontalButtonsLayout = (LinearLayout) dialogView.findViewById(R.id.horizontal_buttons_storage_status_layout);
        LinearLayout verticalButtonsLayout = (LinearLayout) dialogView.findViewById(R.id.vertical_buttons_storage_status_layout);

        final OnClickListener dismissClickListener = new OnClickListener() {
            public void onClick(View v) {
                alertDialogStorageStatus.dismiss();
                isStorageStatusDialogShown = false;
            }
        };

        final OnClickListener upgradeClickListener = new OnClickListener() {
            public void onClick(View v) {
                alertDialogStorageStatus.dismiss();
                isStorageStatusDialogShown = false;
                navigateToUpgradeAccount();
            }
        };

        final OnClickListener achievementsClickListener = new OnClickListener() {
            public void onClick(View v) {
                alertDialogStorageStatus.dismiss();
                isStorageStatusDialogShown = false;
                logDebug("Go to achievements section");
                navigateToAchievements();
            }
        };

        final OnClickListener customPlanClickListener = v -> {
            alertDialogStorageStatus.dismiss();
            isStorageStatusDialogShown = false;
            askForCustomizedPlan(this, megaApi.getMyEmail(), myAccountInfo.getAccountType());
        };

        Button verticalDismissButton = (Button) dialogView.findViewById(R.id.vertical_storage_status_button_dissmiss);
        verticalDismissButton.setOnClickListener(dismissClickListener);
        Button horizontalDismissButton = (Button) dialogView.findViewById(R.id.horizontal_storage_status_button_dissmiss);
        horizontalDismissButton.setOnClickListener(dismissClickListener);

        Button verticalActionButton = (Button) dialogView.findViewById(R.id.vertical_storage_status_button_action);
        Button horizontalActionButton = (Button) dialogView.findViewById(R.id.horizontal_storage_status_button_payment);

        Button achievementsButton = (Button) dialogView.findViewById(R.id.vertical_storage_status_button_achievements);
        achievementsButton.setOnClickListener(achievementsClickListener);

        switch (myAccountInfo.getAccountType()) {
            case MegaAccountDetails.ACCOUNT_TYPE_PROIII:
                logDebug("Show storage status dialog for USER PRO III");
                if (!overquotaAlert) {
                    if (storageState == MegaApiJava.STORAGE_STATE_ORANGE) {
                        text.setText(getString(R.string.text_almost_full_warning_pro3_account));
                    } else if (storageState == MegaApiJava.STORAGE_STATE_RED) {
                        text.setText(getString(R.string.text_storage_full_warning_pro3_account));
                    }
                }
                horizontalActionButton.setText(getString(R.string.button_custom_almost_full_warning));
                horizontalActionButton.setOnClickListener(customPlanClickListener);
                verticalActionButton.setText(getString(R.string.button_custom_almost_full_warning));
                verticalActionButton.setOnClickListener(customPlanClickListener);
                break;

            case MegaAccountDetails.ACCOUNT_TYPE_LITE:
            case MegaAccountDetails.ACCOUNT_TYPE_PROI:
            case MegaAccountDetails.ACCOUNT_TYPE_PROII:
                logDebug("Show storage status dialog for USER PRO");
                if (!overquotaAlert) {
                    if (storageState == MegaApiJava.STORAGE_STATE_ORANGE) {
                        text.setText(String.format(getString(R.string.text_almost_full_warning_pro_account), storageString, transferString));
                    } else if (storageState == MegaApiJava.STORAGE_STATE_RED) {
                        text.setText(String.format(getString(R.string.text_storage_full_warning_pro_account), storageString, transferString));
                    }
                }
                horizontalActionButton.setText(getString(R.string.my_account_upgrade_pro));
                horizontalActionButton.setOnClickListener(upgradeClickListener);
                verticalActionButton.setText(getString(R.string.my_account_upgrade_pro));
                verticalActionButton.setOnClickListener(upgradeClickListener);
                break;

            case MegaAccountDetails.ACCOUNT_TYPE_FREE:
            default:
                logDebug("Show storage status dialog for FREE USER");
                horizontalActionButton.setText(getString(R.string.button_plans_almost_full_warning));
                horizontalActionButton.setOnClickListener(upgradeClickListener);
                verticalActionButton.setText(getString(R.string.button_plans_almost_full_warning));
                verticalActionButton.setOnClickListener(upgradeClickListener);
                break;
        }

        if (megaApi.isAchievementsEnabled()) {
            horizontalButtonsLayout.setVisibility(View.GONE);
            verticalButtonsLayout.setVisibility(View.VISIBLE);
        } else {
            horizontalButtonsLayout.setVisibility(View.VISIBLE);
            verticalButtonsLayout.setVisibility(View.GONE);
        }

        alertDialogStorageStatus = dialogBuilder.create();
        alertDialogStorageStatus.setCancelable(false);
        alertDialogStorageStatus.setCanceledOnTouchOutside(false);

        isStorageStatusDialogShown = true;

        alertDialogStorageStatus.show();
    }

    private Product getPRO3OneMonth() {
        List<Product> products = myAccountInfo.getProductAccounts();
        if (products != null) {
            for (Product product : products) {
                if (product != null && product.getLevel() == PRO_III && product.getMonths() == 1) {
                    return product;
                }
            }
        } else {
            // Edge case: when this method is called, TYPE_GET_PRICING hasn't finished yet.
            logWarning("Products haven't been initialized!");
        }
        return null;
    }

    private void refreshOfflineNodes() {
        logDebug("updateOfflineView");
        if (fullscreenOfflineFragment != null) {
            fullscreenOfflineFragment.refreshNodes();
        } else if (pagerOfflineFragment != null) {
            pagerOfflineFragment.refreshNodes();
        }
    }

    /**
     * Handle processed upload intent.
     *
     * @param infos List<ShareInfo> containing all the upload info.
     */
    private void onIntentProcessed(List<ShareInfo> infos) {
        logDebug("onIntentProcessedLollipop");

        dismissAlertDialogIfExists(statusDialog);
        dismissAlertDialogIfExists(processFileDialog);

        MegaNode parentNode = getCurrentParentNode(getCurrentParentHandle(), -1);
        if (parentNode == null) {
            showSnackbar(SNACKBAR_TYPE, getString(R.string.error_temporary_unavaible), -1);
            return;
        }

        if (infos == null) {
            showSnackbar(SNACKBAR_TYPE, getString(R.string.upload_can_not_open), -1);
        } else {
            if (app.getStorageState() == STORAGE_STATE_PAYWALL) {
                showOverDiskQuotaPaywallWarning();
                return;
            }

            showSnackbar(SNACKBAR_TYPE, getResources().getQuantityString(R.plurals.upload_began, infos.size(), infos.size()), -1);

            for (ShareInfo info : infos) {
                if (info.isContact) {
                    requestContactsPermissions(info, parentNode);
                } else {
                    Intent intent = new Intent(this, UploadService.class);
                    intent.putExtra(UploadService.EXTRA_FILEPATH, info.getFileAbsolutePath());
                    intent.putExtra(UploadService.EXTRA_NAME, info.getTitle());
                    intent.putExtra(UploadService.EXTRA_LAST_MODIFIED, info.getLastModified());
                    intent.putExtra(UploadService.EXTRA_PARENT_HASH, parentNode.getHandle());
                    startService(intent);
                }
            }
        }
    }

    public void requestContactsPermissions(ShareInfo info, MegaNode parentNode) {
        logDebug("requestContactsPermissions");
        if (!hasPermissions(this, Manifest.permission.READ_CONTACTS)) {
            logWarning("No read contacts permission");
            infoManager = info;
            parentNodeManager = parentNode;
            requestPermission(this, REQUEST_UPLOAD_CONTACT, Manifest.permission.READ_CONTACTS);
        } else {
            uploadContactInfo(info, parentNode);
        }
    }

    public void uploadContactInfo(ShareInfo info, MegaNode parentNode) {
        logDebug("Upload contact info");

        Cursor cursorID = getContentResolver().query(info.contactUri, null, null, null, null);

        if (cursorID != null) {
            if (cursorID.moveToFirst()) {
                logDebug("It is a contact");

                String id = cursorID.getString(cursorID.getColumnIndex(ContactsContract.Contacts._ID));
                String name = cursorID.getString(cursorID.getColumnIndex(ContactsContract.Contacts.DISPLAY_NAME));
                int hasPhone = cursorID.getInt(cursorID.getColumnIndex(ContactsContract.Contacts.HAS_PHONE_NUMBER));

                // get the user's email address
                String email = null;
                Cursor ce = getContentResolver().query(ContactsContract.CommonDataKinds.Email.CONTENT_URI, null,
                        ContactsContract.CommonDataKinds.Email.CONTACT_ID + " = ?", new String[]{id}, null);
                if (ce != null && ce.moveToFirst()) {
                    email = ce.getString(ce.getColumnIndex(ContactsContract.CommonDataKinds.Email.DATA));
                    ce.close();
                }

                // get the user's phone number
                String phone = null;
                if (hasPhone > 0) {
                    Cursor cp = getContentResolver().query(ContactsContract.CommonDataKinds.Phone.CONTENT_URI, null,
                            ContactsContract.CommonDataKinds.Phone.CONTACT_ID + " = ?", new String[]{id}, null);
                    if (cp != null && cp.moveToFirst()) {
                        phone = cp.getString(cp.getColumnIndex(ContactsContract.CommonDataKinds.Phone.NUMBER));
                        cp.close();
                    }
                }

                StringBuilder data = new StringBuilder();
                data.append(name);
                if (phone != null) {
                    data.append(", " + phone);
                }

                if (email != null) {
                    data.append(", " + email);
                }

                createFile(name, data.toString(), parentNode);
            }
            cursorID.close();
        } else {
            showSnackbar(SNACKBAR_TYPE, getString(R.string.error_temporary_unavaible), -1);
        }
    }

    private void createFile(String name, String data, MegaNode parentNode) {

        if (app.getStorageState() == STORAGE_STATE_PAYWALL) {
            showOverDiskQuotaPaywallWarning();
            return;
        }

        File file = createTemporalTextFile(this, name, data);
        if (file != null) {
            showSnackbar(SNACKBAR_TYPE, getResources().getQuantityString(R.plurals.upload_began, 1, 1), -1);

            Intent intent = new Intent(this, UploadService.class);
            intent.putExtra(UploadService.EXTRA_FILEPATH, file.getAbsolutePath());
            intent.putExtra(UploadService.EXTRA_NAME, file.getName());
            intent.putExtra(UploadService.EXTRA_PARENT_HASH, parentNode.getHandle());
            intent.putExtra(UploadService.EXTRA_SIZE, file.getTotalSpace());
            startService(intent);
        } else {
            showSnackbar(SNACKBAR_TYPE, getString(R.string.general_text_error), -1);
        }
    }

    @Override
    public void onRequestStart(MegaChatApiJava api, MegaChatRequest request) {
        logDebug("onRequestStart(CHAT): " + request.getRequestString());
//		if (request.getType() == MegaChatRequest.TYPE_INITIALIZE){
//			MegaApiAndroid.setLoggerObject(new AndroidLogger());
////			MegaChatApiAndroid.setLoggerObject(new AndroidChatLogger());
//		}
    }

    @Override
    public void onRequestUpdate(MegaChatApiJava api, MegaChatRequest request) {

    }

    @Override
    public void onRequestFinish(MegaChatApiJava api, MegaChatRequest request, MegaChatError e) {
        logDebug("onRequestFinish(CHAT): " + request.getRequestString() + "_" + e.getErrorCode());

        if (request.getType() == MegaChatRequest.TYPE_CREATE_CHATROOM) {
            logDebug("Create chat request finish");
            onRequestFinishCreateChat(e.getErrorCode(), request.getChatHandle());
        } else if (request.getType() == MegaChatRequest.TYPE_DISCONNECT) {
            if (e.getErrorCode() == MegaChatError.ERROR_OK) {
                logDebug("DISConnected from chat!");
            } else {
                logError("ERROR WHEN DISCONNECTING " + e.getErrorString());
            }
        } else if (request.getType() == MegaChatRequest.TYPE_LOGOUT) {
            logDebug("onRequestFinish(CHAT): " + MegaChatRequest.TYPE_LOGOUT);

            if (e.getErrorCode() != MegaError.API_OK) {
                logError("MegaChatRequest.TYPE_LOGOUT:ERROR");
            }

            if (getSettingsFragment() != null && SettingsFragmentRefactorToggle.INSTANCE.getEnabled() == false) {
                settingsFragment.hidePreferencesChat();
            }

            if (app != null) {
                app.disableMegaChatApi();
            }
            resetLoggerSDK();
        } else if (request.getType() == MegaChatRequest.TYPE_SET_ONLINE_STATUS) {
            if (e.getErrorCode() == MegaChatError.ERROR_OK) {
                logDebug("Status changed to: " + request.getNumber());
            } else if (e.getErrorCode() == MegaChatError.ERROR_ARGS) {
                logWarning("Status not changed, the chosen one is the same");
            } else {
                logError("ERROR WHEN TYPE_SET_ONLINE_STATUS " + e.getErrorString());
                showSnackbar(SNACKBAR_TYPE, getString(R.string.changing_status_error), -1);
            }
        } else if (request.getType() == MegaChatRequest.TYPE_ARCHIVE_CHATROOM) {
            long chatHandle = request.getChatHandle();
            MegaChatRoom chat = megaChatApi.getChatRoom(chatHandle);
            String chatTitle = getTitleChat(chat);

            if (chatTitle == null) {
                chatTitle = "";
            } else if (!chatTitle.isEmpty() && chatTitle.length() > 60) {
                chatTitle = chatTitle.substring(0, 59) + "...";
            }

            if (!chatTitle.isEmpty() && chat.isGroup() && !chat.hasCustomTitle()) {
                chatTitle = "\"" + chatTitle + "\"";
            }

            if (e.getErrorCode() == MegaChatError.ERROR_OK) {
                if (request.getFlag()) {
                    logDebug("Chat archived");
                    showSnackbar(SNACKBAR_TYPE, getString(R.string.success_archive_chat, chatTitle), -1);
                } else {
                    logDebug("Chat unarchived");
                    showSnackbar(SNACKBAR_TYPE, getString(R.string.success_unarchive_chat, chatTitle), -1);
                }
            } else {
                if (request.getFlag()) {
                    logError("ERROR WHEN ARCHIVING CHAT " + e.getErrorString());
                    showSnackbar(SNACKBAR_TYPE, getString(R.string.error_archive_chat, chatTitle), -1);
                } else {
                    logError("ERROR WHEN UNARCHIVING CHAT " + e.getErrorString());
                    showSnackbar(SNACKBAR_TYPE, getString(R.string.error_unarchive_chat, chatTitle), -1);
                }
            }
        } else if (request.getType() == MegaChatRequest.TYPE_SET_LAST_GREEN_VISIBLE) {
            if (e.getErrorCode() == MegaChatError.ERROR_OK) {
                logDebug("MegaChatRequest.TYPE_SET_LAST_GREEN_VISIBLE: " + request.getFlag());
            } else {
                logError("MegaChatRequest.TYPE_SET_LAST_GREEN_VISIBLE:error: " + e.getErrorType());
            }
        }
    }

    @Override
    public void onRequestTemporaryError(MegaChatApiJava api, MegaChatRequest request, MegaChatError e) {

    }

    public void onRequestFinishCreateChat(int errorCode, long chatHandle) {
        if (errorCode == MegaChatError.ERROR_OK) {
            logDebug("Chat CREATED.");

            //Update chat view
            logDebug("Open new chat: " + chatHandle);
            Intent intent = new Intent(this, ChatActivityLollipop.class);
            intent.setAction(ACTION_CHAT_SHOW_MESSAGES);
            intent.putExtra(CHAT_ID, chatHandle);
            this.startActivity(intent);
        } else {
            logError("ERROR WHEN CREATING CHAT " + errorCode);
            showSnackbar(SNACKBAR_TYPE, getString(R.string.create_chat_error), -1);
        }
    }

    @Override
    public void onRequestStart(MegaApiJava api, MegaRequest request) {
        logDebug("onRequestStart: " + request.getRequestString());
    }

    @Override
    public void onRequestUpdate(MegaApiJava api, MegaRequest request) {
        logDebug("onRequestUpdate: " + request.getRequestString());
    }

    @SuppressLint("NewApi")
    @Override
    public void onRequestFinish(MegaApiJava api, MegaRequest request, MegaError e) {
        logDebug("onRequestFinish: " + request.getRequestString() + "_" + e.getErrorCode());
        if (request.getType() == MegaRequest.TYPE_LOGOUT) {
            logDebug("onRequestFinish: " + MegaRequest.TYPE_LOGOUT);

            if (e.getErrorCode() == MegaError.API_OK) {
                logDebug("onRequestFinish:OK:" + MegaRequest.TYPE_LOGOUT);
                logDebug("END logout sdk request - wait chat logout");
            } else if (e.getErrorCode() != MegaError.API_ESID) {
                showSnackbar(SNACKBAR_TYPE, getString(R.string.general_text_error), -1);
            }
        } else if (request.getType() == MegaRequest.TYPE_GET_ACHIEVEMENTS) {
            if (e.getErrorCode() == MegaError.API_OK) {
                myAccountInfo.setBonusStorageSMS(getSizeString(request.getMegaAchievementsDetails()
                        .getClassStorage(MegaAchievementsDetails.MEGA_ACHIEVEMENT_ADD_PHONE)));
            }
            showAddPhoneNumberInMenu();
            checkBeforeShowSMSVerificationDialog();
        } else if (request.getType() == MegaRequest.TYPE_SET_ATTR_USER) {
            if (request.getParamType() == MegaApiJava.USER_ATTR_PWD_REMINDER) {
                logDebug("MK exported - USER_ATTR_PWD_REMINDER finished");
                if (e.getErrorCode() == MegaError.API_OK || e.getErrorCode() == MegaError.API_ENOENT) {
                    logDebug("New value of attribute USER_ATTR_PWD_REMINDER: " + request.getText());
                }
            } else if (request.getParamType() == MegaApiJava.USER_ATTR_CONTACT_LINK_VERIFICATION) {
                if (SettingsFragmentRefactorToggle.INSTANCE.getEnabled() == false) {
                    logDebug("change QR autoaccept - USER_ATTR_CONTACT_LINK_VERIFICATION finished");
                    if (e.getErrorCode() == MegaError.API_OK) {
                        logDebug("OK setContactLinkOption: " + request.getText());
                        if (getSettingsFragment() != null) {
                            settingsFragment.setSetAutoAccept(false);
                            if (settingsFragment.getAutoAcceptSetting()) {
                                settingsFragment.setAutoAcceptSetting(false);
                            } else {
                                settingsFragment.setAutoAcceptSetting(true);
                            }
                            settingsFragment.setValueOfAutoAccept(settingsFragment.getAutoAcceptSetting());
                            logDebug("Autoacept: " + settingsFragment.getAutoAcceptSetting());
                        }
                    } else {
                        logError("Error setContactLinkOption");
                    }
                }
            }
        } else if (request.getType() == MegaRequest.TYPE_GET_ATTR_USER) {
            if (request.getParamType() == MegaApiJava.USER_ATTR_AVATAR) {
                logDebug("Request avatar");
                if (e.getErrorCode() == MegaError.API_OK) {
                    setProfileAvatar();
                } else if (e.getErrorCode() == MegaError.API_ENOENT) {
                    setDefaultAvatar();
                } else if (e.getErrorCode() == MegaError.API_EARGS) {
                    logError("Error changing avatar: ");
                }

                LiveEventBus.get(EVENT_AVATAR_CHANGE, Boolean.class).post(false);
            } else if (request.getParamType() == MegaApiJava.USER_ATTR_FIRSTNAME) {
                updateMyData(true, request.getText(), e);
            } else if (request.getParamType() == MegaApiJava.USER_ATTR_LASTNAME) {
                updateMyData(false, request.getText(), e);
            } else if (request.getParamType() == MegaApiJava.USER_ATTR_GEOLOCATION) {

                if (e.getErrorCode() == MegaError.API_OK) {
                    logDebug("Attribute USER_ATTR_GEOLOCATION enabled");
                    MegaApplication.setEnabledGeoLocation(true);
                } else {
                    logDebug("Attribute USER_ATTR_GEOLOCATION disabled");
                    MegaApplication.setEnabledGeoLocation(false);
                }
            } else if (request.getParamType() == MegaApiJava.USER_ATTR_CONTACT_LINK_VERIFICATION) {
                if (SettingsFragmentRefactorToggle.INSTANCE.getEnabled() == false) {
                    logDebug("Type: GET_ATTR_USER ParamType: USER_ATTR_CONTACT_LINK_VERIFICATION --> getContactLinkOption");
                    if (e.getErrorCode() == MegaError.API_OK) {
                        if (getSettingsFragment() != null) {
                            settingsFragment.setAutoAcceptSetting(request.getFlag());
                            logDebug("OK getContactLinkOption: " + request.getFlag());
//						If user request to set QR autoaccept
                            if (settingsFragment.getSetAutoAccept()) {
                                if (settingsFragment.getAutoAcceptSetting()) {
                                    logDebug("setAutoAccept false");
//								If autoaccept is enabled -> request to disable
                                    megaApi.setContactLinksOption(true, this);
                                } else {
                                    logDebug("setAutoAccept true");
//								If autoaccept is disabled -> request to enable
                                    megaApi.setContactLinksOption(false, this);
                                }
                            } else {
                                settingsFragment.setValueOfAutoAccept(settingsFragment.getAutoAcceptSetting());
                            }
                            logDebug("Autoacept: " + settingsFragment.getAutoAcceptSetting());
                        }
                    } else if (e.getErrorCode() == MegaError.API_ENOENT) {
                        logError("Error MegaError.API_ENOENT getContactLinkOption: " + request.getFlag());
                        if (getSettingsFragment() != null) {
                            settingsFragment.setAutoAcceptSetting(request.getFlag());
                        }
                        megaApi.setContactLinksOption(false, this);
                    } else {
                        logError("Error getContactLinkOption: " + e.getErrorString());
                    }
                }
            } else if (request.getParamType() == MegaApiJava.USER_ATTR_DISABLE_VERSIONS) {
                MegaApplication.setDisableFileVersions(request.getFlag());
            } else if (request.getParamType() == USER_ATTR_MY_BACKUPS_FOLDER) {
                if (e.getErrorCode() == MegaError.API_OK) {
                    logDebug("requesting myBackupHandle");
                    MegaNodeUtil.myBackupHandle = request.getNodeHandle();
                }
            }
        } else if (request.getType() == MegaRequest.TYPE_GET_CANCEL_LINK) {
            logDebug("TYPE_GET_CANCEL_LINK");
            hideKeyboard(managerActivity, 0);

            if (e.getErrorCode() == MegaError.API_OK) {
                logDebug("Cancelation link received!");
                showAlert(this, getString(R.string.email_verification_text), getString(R.string.email_verification_title));
            } else {
                logError("Error when asking for the cancelation link: " + e.getErrorString() + "___" + e.getErrorCode());
                showAlert(this, getString(R.string.general_text_error), getString(R.string.general_error_word));
            }
        } else if (request.getType() == MegaRequest.TYPE_REMOVE_CONTACT) {

            if (e.getErrorCode() == MegaError.API_OK) {
                showSnackbar(SNACKBAR_TYPE, getString(R.string.context_contact_removed), -1);
            } else if (e.getErrorCode() == MegaError.API_EMASTERONLY) {
                showSnackbar(SNACKBAR_TYPE, getString(R.string.error_remove_business_contact, request.getEmail()), -1);
            } else {
                logError("Error deleting contact");
                showSnackbar(SNACKBAR_TYPE, getString(R.string.context_contact_not_removed), -1);
            }
        } else if (request.getType() == MegaRequest.TYPE_INVITE_CONTACT) {
            logDebug("MegaRequest.TYPE_INVITE_CONTACT finished: " + request.getNumber());

            dismissAlertDialogIfExists(statusDialog);

            if (request.getNumber() == MegaContactRequest.INVITE_ACTION_REMIND) {
                showSnackbar(SNACKBAR_TYPE, getString(R.string.context_contact_invitation_resent), -1);
            } else {
                if (e.getErrorCode() == MegaError.API_OK) {
                    logDebug("OK INVITE CONTACT: " + request.getEmail());
                    if (request.getNumber() == MegaContactRequest.INVITE_ACTION_ADD) {
                        showSnackbar(SNACKBAR_TYPE, getString(R.string.context_contact_request_sent, request.getEmail()), -1);
                    } else if (request.getNumber() == MegaContactRequest.INVITE_ACTION_DELETE) {
                        showSnackbar(SNACKBAR_TYPE, getString(R.string.context_contact_invitation_deleted), -1);
                    }
                } else {
                    logError("ERROR invite contact: " + e.getErrorCode() + "___" + e.getErrorString());
                    if (e.getErrorCode() == MegaError.API_EEXIST) {
                        boolean found = false;
                        ArrayList<MegaContactRequest> outgoingContactRequests = megaApi.getOutgoingContactRequests();
                        if (outgoingContactRequests != null) {
                            for (int i = 0; i < outgoingContactRequests.size(); i++) {
                                if (outgoingContactRequests.get(i).getTargetEmail().equals(request.getEmail())) {
                                    found = true;
                                    break;
                                }
                            }
                        }
                        if (found) {
                            showSnackbar(SNACKBAR_TYPE, getString(R.string.invite_not_sent_already_sent, request.getEmail()), -1);
                        } else {
                            showSnackbar(SNACKBAR_TYPE, getString(R.string.context_contact_already_exists, request.getEmail()), -1);
                        }
                    } else if (request.getNumber() == MegaContactRequest.INVITE_ACTION_ADD && e.getErrorCode() == MegaError.API_EARGS) {
                        showSnackbar(SNACKBAR_TYPE, getString(R.string.error_own_email_as_contact), -1);
                    } else {
                        showSnackbar(SNACKBAR_TYPE, getString(R.string.general_error), -1);
                    }
                }
            }
        } else if (request.getType() == MegaRequest.TYPE_PAUSE_TRANSFERS) {
            logDebug("MegaRequest.TYPE_PAUSE_TRANSFERS");
            //force update the pause notification to prevent missed onTransferUpdate
            sendBroadcast(new Intent(BROADCAST_ACTION_INTENT_UPDATE_PAUSE_NOTIFICATION));

            if (e.getErrorCode() == MegaError.API_OK) {
                transfersWidget.updateState();

                if (drawerItem == DrawerItem.TRANSFERS && isTransfersInProgressAdded()) {
                    boolean paused = megaApi.areTransfersPaused(MegaTransfer.TYPE_DOWNLOAD) || megaApi.areTransfersPaused(MegaTransfer.TYPE_UPLOAD);
                    refreshFragment(FragmentTag.TRANSFERS.getTag());
                    mTabsAdapterTransfers.notifyDataSetChanged();

                    pauseTransfersMenuIcon.setVisible(!paused);
                    playTransfersMenuIcon.setVisible(paused);
                }

                // Update CU backup state.
                int newBackupState = megaApi.areTransfersPaused(MegaTransfer.TYPE_UPLOAD)
                        ? CuSyncManager.State.CU_SYNC_STATE_PAUSE_UP
                        : CuSyncManager.State.CU_SYNC_STATE_ACTIVE;

                CuSyncManager.INSTANCE.updatePrimaryBackupState(newBackupState);
                CuSyncManager.INSTANCE.updateSecondaryBackupState(newBackupState);
            }
        } else if (request.getType() == MegaRequest.TYPE_PAUSE_TRANSFER) {
            logDebug("One MegaRequest.TYPE_PAUSE_TRANSFER");

            if (e.getErrorCode() == MegaError.API_OK) {
                TransfersManagement transfersManagement = MegaApplication.getTransfersManagement();
                int transferTag = request.getTransferTag();

                if (request.getFlag()) {
                    transfersManagement.addPausedTransfers(transferTag);
                } else {
                    transfersManagement.removePausedTransfers(transferTag);
                }

                if (isTransfersInProgressAdded()) {
                    tFLol.changeStatusButton(request.getTransferTag());
                }
            } else {
                showSnackbar(SNACKBAR_TYPE, getString(R.string.error_general_nodes), -1);
            }
        } else if (request.getType() == MegaRequest.TYPE_CANCEL_TRANSFER) {
            if (e.getErrorCode() == MegaError.API_OK) {
                MegaApplication.getTransfersManagement().removePausedTransfers(request.getTransferTag());
                transfersWidget.update();
                supportInvalidateOptionsMenu();
            } else {
                showSnackbar(SNACKBAR_TYPE, getString(R.string.error_general_nodes), MEGACHAT_INVALID_HANDLE);
            }
        } else if (request.getType() == MegaRequest.TYPE_CANCEL_TRANSFERS) {
            logDebug("MegaRequest.TYPE_CANCEL_TRANSFERS");
            //After cancelling all the transfers
            if (e.getErrorCode() == MegaError.API_OK) {
                transfersWidget.hide();

                if (drawerItem == DrawerItem.TRANSFERS && isTransfersInProgressAdded()) {
                    pauseTransfersMenuIcon.setVisible(false);
                    playTransfersMenuIcon.setVisible(false);
                    cancelAllTransfersMenuItem.setVisible(false);
                }

                MegaApplication.getTransfersManagement().resetPausedTransfers();
            } else {
                showSnackbar(SNACKBAR_TYPE, getString(R.string.error_general_nodes), -1);
            }

        } else if (request.getType() == MegaRequest.TYPE_COPY) {
            logDebug("TYPE_COPY");

            dismissAlertDialogIfExists(statusDialog);

            if (e.getErrorCode() == MegaError.API_OK) {
                logDebug("Show snackbar!!!!!!!!!!!!!!!!!!!");
                showSnackbar(SNACKBAR_TYPE, getString(R.string.context_correctly_copied), -1);

                if (drawerItem == DrawerItem.CLOUD_DRIVE) {
                    if (isCloudAdded()) {
                        ArrayList<MegaNode> nodes = megaApi.getChildren(megaApi.getNodeByHandle(parentHandleBrowser),
                                sortOrderManagement.getOrderCloud());
                        fbFLol.setNodes(nodes);
                        fbFLol.getRecyclerView().invalidate();
                    }
                } else if (drawerItem == DrawerItem.RUBBISH_BIN) {
                    refreshRubbishBin();
                } else if (drawerItem == DrawerItem.INBOX) {
                    refreshInboxList();
                }

                resetAccountDetailsTimeStamp();
            } else {
                if (e.getErrorCode() == MegaError.API_EOVERQUOTA) {
                    logWarning("OVERQUOTA ERROR: " + e.getErrorCode());
                    if (api.isForeignNode(request.getParentHandle())) {
                        showForeignStorageOverQuotaWarningDialog(this);
                    } else {
                        showOverquotaAlert(false);
                    }
                } else if (e.getErrorCode() == MegaError.API_EGOINGOVERQUOTA) {
                    logDebug("OVERQUOTA ERROR: " + e.getErrorCode());
                    showOverquotaAlert(true);
                } else {
                    showSnackbar(SNACKBAR_TYPE, getString(R.string.context_no_copied), -1);
                }
            }
        } else if (request.getType() == MegaRequest.TYPE_CREATE_FOLDER) {
            dismissAlertDialogIfExists(statusDialog);
            if (e.getErrorCode() == MegaError.API_OK) {
                showSnackbar(SNACKBAR_TYPE, getString(R.string.context_folder_created), -1);
                if (drawerItem == DrawerItem.CLOUD_DRIVE) {
                    if (isCloudAdded()) {
                        ArrayList<MegaNode> nodes = megaApi.getChildren(megaApi.getNodeByHandle(parentHandleBrowser),
                                sortOrderManagement.getOrderCloud());
                        fbFLol.setNodes(nodes);
                        fbFLol.getRecyclerView().invalidate();
                    }
                } else if (drawerItem == DrawerItem.SHARED_ITEMS) {
                    onNodesSharedUpdate();
                } else if (drawerItem == DrawerItem.SEARCH) {
                    refreshFragment(FragmentTag.SEARCH.getTag());
                }
            } else {
                logError("TYPE_CREATE_FOLDER ERROR: " + e.getErrorCode() + " " + e.getErrorString());
                showSnackbar(SNACKBAR_TYPE, getString(R.string.context_folder_no_created), -1);
            }
        } else if (request.getType() == MegaRequest.TYPE_SUBMIT_PURCHASE_RECEIPT) {
            if (e.getErrorCode() == MegaError.API_OK) {
                logDebug("PURCHASE CORRECT!");
                drawerItem = DrawerItem.CLOUD_DRIVE;
                selectDrawerItemLollipop(drawerItem);
            } else {
                logError("PURCHASE WRONG: " + e.getErrorString() + " (" + e.getErrorCode() + ")");
            }
        } else if (request.getType() == MegaRequest.TYPE_REGISTER_PUSH_NOTIFICATION) {
            if (e.getErrorCode() == MegaError.API_OK) {
                logDebug("FCM OK TOKEN MegaRequest.TYPE_REGISTER_PUSH_NOTIFICATION");
            } else {
                logError("FCM ERROR TOKEN TYPE_REGISTER_PUSH_NOTIFICATION: " + e.getErrorCode() + "__" + e.getErrorString());
            }
        } else if (request.getType() == MegaRequest.TYPE_MULTI_FACTOR_AUTH_CHECK) {
            if (SettingsFragmentRefactorToggle.INSTANCE.getEnabled() == false) {
                // Re-enable 2fa switch first.
                if (getSettingsFragment() != null) {
                    settingsFragment.reEnable2faSwitch();
                }

                if (e.getErrorCode() == MegaError.API_OK) {
                    update2FAEnableState(request.getFlag());
                }
            }
        } else if (request.getType() == MegaRequest.TYPE_FOLDER_INFO) {
            if (e.getErrorCode() == MegaError.API_OK) {
                MegaFolderInfo info = request.getMegaFolderInfo();
                int numVersions = info.getNumVersions();
                logDebug("Num versions: " + numVersions);
                long previousVersions = info.getVersionsSize();
                logDebug("Previous versions: " + previousVersions);

                myAccountInfo.setNumVersions(numVersions);
                myAccountInfo.setPreviousVersionsSize(previousVersions);

            } else {
                logError("ERROR requesting version info of the account");
            }
        }
    }

    /**
     * Update 2FA SwitchPreference's enable state.
     *
     * @param isEnabled true, turn on SwitchPreference, false, turn off.
     */
    private void update2FAEnableState(boolean isEnabled) {
        if (SettingsFragmentRefactorToggle.INSTANCE.getEnabled() == false) {
            is2FAEnabled = isEnabled;

            if (getSettingsFragment() != null) {
                settingsFragment.update2FAPreference(is2FAEnabled);
            }
        }
    }

    /**
     * Updates own firstName/lastName and fullName data in UI and DB.
     *
     * @param firstName True if the update makes reference to the firstName, false it to the lastName.
     * @param newName   New firstName/lastName text.
     * @param e         MegaError of the request.
     */
    private void updateMyData(boolean firstName, String newName, MegaError e) {
        myAccountInfo.updateMyData(firstName, newName, e);
        updateUserNameNavigationView(myAccountInfo.getFullName());
        LiveEventBus.get(EVENT_USER_NAME_UPDATED, Boolean.class).post(true);
    }

    public void updateAccountStorageInfo() {
        logDebug("updateAccountStorageInfo");
        megaApi.getFolderInfo(megaApi.getRootNode(), this);
    }

    @Override
    public void onRequestTemporaryError(MegaApiJava api, MegaRequest request,
                                        MegaError e) {
        logWarning("onRequestTemporaryError: " + request.getRequestString() + "__" + e.getErrorCode() + "__" + e.getErrorString());
    }

    @Override
    public void onUsersUpdate(MegaApiJava api, ArrayList<MegaUser> users) {
        logDebug("onUsersUpdateLollipop");

        if (users != null) {
            logDebug("users.size(): " + users.size());
            for (int i = 0; i < users.size(); i++) {
                MegaUser user = users.get(i);

                if (user != null) {
                    // 0 if the change is external.
                    // >0 if the change is the result of an explicit request
                    // -1 if the change is the result of an implicit request made by the SDK internally

                    if (user.isOwnChange() > 0) {
                        logDebug("isOwnChange!!!: " + user.getEmail());
                        if (user.hasChanged(MegaUser.CHANGE_TYPE_RICH_PREVIEWS)) {
                            logDebug("Change on CHANGE_TYPE_RICH_PREVIEWS");
                            megaApi.shouldShowRichLinkWarning(this);
                            megaApi.isRichPreviewsEnabled(this);
                        }
                    } else {
                        logDebug("NOT OWN change");

                        logDebug("Changes: " + user.getChanges());

                        if (megaApi.getMyUser() != null) {
                            if (user.getHandle() == megaApi.getMyUser().getHandle()) {
                                logDebug("Change on my account from another client");


                                if (user.hasChanged(MegaUser.CHANGE_TYPE_CONTACT_LINK_VERIFICATION)) {
                                    logDebug("Change on CHANGE_TYPE_CONTACT_LINK_VERIFICATION");
                                    megaApi.getContactLinksOption(this);
                                }
                            }
                        }

                        if (user.hasChanged(MegaUser.CHANGE_TYPE_FIRSTNAME)) {
                            if (user.getEmail().equals(megaApi.getMyUser().getEmail())) {
                                logDebug("I change my first name");
                                megaApi.getUserAttribute(user, MegaApiJava.USER_ATTR_FIRSTNAME, this);
                            } else {
                                logDebug("The user: " + user.getHandle() + "changed his first name");
                                megaApi.getUserAttribute(user, MegaApiJava.USER_ATTR_FIRSTNAME, new GetAttrUserListener(this));
                            }
                        }

                        if (user.hasChanged(MegaUser.CHANGE_TYPE_LASTNAME)) {
                            if (user.getEmail().equals(megaApi.getMyUser().getEmail())) {
                                logDebug("I change my last name");
                                megaApi.getUserAttribute(user, MegaApiJava.USER_ATTR_LASTNAME, this);
                            } else {
                                logDebug("The user: " + user.getHandle() + "changed his last name");
                                megaApi.getUserAttribute(user, MegaApiJava.USER_ATTR_LASTNAME, new GetAttrUserListener(this));
                            }
                        }

                        if (user.hasChanged(MegaUser.CHANGE_TYPE_ALIAS)) {
                            logDebug("I changed the user: " + user.getHandle() + " nickname");
                            megaApi.getUserAttribute(user, MegaApiJava.USER_ATTR_ALIAS, new GetAttrUserListener(this));
                        }

                        if (user.hasChanged(MegaUser.CHANGE_TYPE_AVATAR)) {
                            logDebug("The user: " + user.getHandle() + "changed his AVATAR");

                            File avatar = buildAvatarFile(this, user.getEmail() + ".jpg");
                            Bitmap bitmap = null;
                            if (isFileAvailable(avatar)) {
                                avatar.delete();
                            }

                            if (user.getEmail().equals(megaApi.getMyUser().getEmail())) {
                                logDebug("I change my avatar");
                                String destinationPath = buildAvatarFile(this, megaApi.getMyEmail() + ".jpg").getAbsolutePath();
                                megaApi.getUserAvatar(megaApi.getMyUser(), destinationPath, this);
                            }
                        }

                        if (user.hasChanged(MegaUser.CHANGE_TYPE_EMAIL)) {
                            logDebug("CHANGE_TYPE_EMAIL");
                            if (user.getEmail().equals(megaApi.getMyUser().getEmail())) {
                                logDebug("I change my mail");
                                updateMyEmail(user.getEmail());
                            } else {
                                logDebug("The contact: " + user.getHandle() + " changes the mail.");
                                if (dbH.findContactByHandle(String.valueOf(user.getHandle())) == null) {
                                    logWarning("The contact NOT exists -> DB inconsistency! -> Clear!");
                                    if (dbH.getContactsSize() != megaApi.getContacts().size()) {
                                        dbH.clearContacts();
                                        FillDBContactsTask fillDBContactsTask = new FillDBContactsTask(this);
                                        fillDBContactsTask.execute();
                                    }
                                } else {
                                    logDebug("The contact already exists -> update");
                                    dbH.setContactMail(user.getHandle(), user.getEmail());
                                }
                            }
                        }
                    }
                } else {
                    logWarning("user == null --> Continue...");
                    continue;
                }
            }
        }
    }

    public void openLocation(long nodeHandle) {
        logDebug("Node handle: " + nodeHandle);

        MegaNode node = megaApi.getNodeByHandle(nodeHandle);
        if (node == null) {
            return;
        }
        comesFromNotifications = true;
        comesFromNotificationHandle = nodeHandle;
        MegaNode parent = nC.getParent(node);
        if (parent.getHandle() == megaApi.getRootNode().getHandle()) {
            //Cloud Drive
            drawerItem = DrawerItem.CLOUD_DRIVE;
            openFolderRefresh = true;
            comesFromNotificationHandleSaved = parentHandleBrowser;
            setParentHandleBrowser(nodeHandle);
            selectDrawerItemLollipop(drawerItem);
        } else if (parent.getHandle() == megaApi.getRubbishNode().getHandle()) {
            //Rubbish
            drawerItem = DrawerItem.RUBBISH_BIN;
            openFolderRefresh = true;
            comesFromNotificationHandleSaved = parentHandleRubbish;
            setParentHandleRubbish(nodeHandle);
            selectDrawerItemLollipop(drawerItem);
        } else if (parent.getHandle() == megaApi.getInboxNode().getHandle()) {
            //Inbox
            drawerItem = DrawerItem.INBOX;
            openFolderRefresh = true;
            comesFromNotificationHandleSaved = parentHandleInbox;
            setParentHandleInbox(nodeHandle);
            selectDrawerItemLollipop(drawerItem);
        } else {
            //Incoming Shares
            drawerItem = DrawerItem.SHARED_ITEMS;
            indexShares = 0;
            comesFromNotificationDeepBrowserTreeIncoming = deepBrowserTreeIncoming;
            comesFromNotificationHandleSaved = parentHandleIncoming;
            if (parent != null) {
                comesFromNotificationsLevel = deepBrowserTreeIncoming = calculateDeepBrowserTreeIncoming(node, this);
            }
            openFolderRefresh = true;
            setParentHandleIncoming(nodeHandle);
            selectDrawerItemLollipop(drawerItem);
        }
    }

    @Override
    public void onUserAlertsUpdate(MegaApiJava api, ArrayList<MegaUserAlert> userAlerts) {
        logDebug("onUserAlertsUpdate");

        setNotificationsTitleSection();
        notificFragment = (NotificationsFragmentLollipop) getSupportFragmentManager().findFragmentByTag(FragmentTag.NOTIFICATIONS.getTag());
        if (notificFragment != null && userAlerts != null) {
            notificFragment.updateNotifications(userAlerts);
        }

        updateNavigationToolbarIcon();
    }

    @Override
    public void onEvent(MegaApiJava api, MegaEvent event) {

    }

    public void updateMyEmail(String email) {
        LiveEventBus.get(EVENT_USER_EMAIL_UPDATED, Boolean.class).post(true);

        logDebug("New email: " + email);
        nVEmail.setText(email);
        String oldEmail = dbH.getMyEmail();
        if (oldEmail != null) {
            logDebug("Old email: " + oldEmail);
            try {
                File avatarFile = buildAvatarFile(this, oldEmail + ".jpg");
                if (isFileAvailable(avatarFile)) {
                    File newFile = buildAvatarFile(this, email + ".jpg");
                    if (newFile != null) {
                        boolean result = avatarFile.renameTo(newFile);
                        if (result) {
                            logDebug("The avatar file was correctly renamed");
                        }
                    }
                }
            } catch (Exception e) {
                logError("EXCEPTION renaming the avatar on changing email", e);
            }
        } else {
            logError("ERROR: Old email is NULL");
        }

        dbH.saveMyEmail(email);
    }

    public void onNodesCloudDriveUpdate() {
        logDebug("onNodesCloudDriveUpdate");

        rubbishBinFLol = (RubbishBinFragmentLollipop) getSupportFragmentManager().findFragmentByTag(FragmentTag.RUBBISH_BIN.getTag());
        if (rubbishBinFLol != null) {
            rubbishBinFLol.hideMultipleSelect();

            if (isClearRubbishBin) {
                isClearRubbishBin = false;
                parentHandleRubbish = megaApi.getRubbishNode().getHandle();
                ArrayList<MegaNode> nodes = megaApi.getChildren(megaApi.getRubbishNode(),
                        sortOrderManagement.getOrderCloud());
                rubbishBinFLol.setNodes(nodes);
                rubbishBinFLol.getRecyclerView().invalidate();
            } else {
                refreshRubbishBin();
            }
        }
        if (pagerOfflineFragment != null) {
            pagerOfflineFragment.refreshNodes();
        }

        refreshCloudDrive();
    }

    public void onNodesInboxUpdate() {
        iFLol = (InboxFragmentLollipop) getSupportFragmentManager().findFragmentByTag(FragmentTag.INBOX.getTag());
        if (iFLol != null) {
            iFLol.hideMultipleSelect();
            iFLol.refresh();
        }
    }

    public void onNodesSearchUpdate() {
        if (getSearchFragment() != null) {
            //stop from query for empty string.
            textSubmitted = true;
            sFLol.refresh();
        }
    }

    public void refreshIncomingShares() {
        if (!isIncomingAdded()) return;

        inSFLol.hideMultipleSelect();
        inSFLol.refresh();
    }

    private void refreshOutgoingShares() {
        if (!isOutgoingAdded()) return;

        outSFLol.hideMultipleSelect();
        outSFLol.refresh();
    }

    private void refreshLinks() {
        if (!isLinksAdded()) return;

        lF.refresh();
    }

    public void refreshInboxList() {
        iFLol = (InboxFragmentLollipop) getSupportFragmentManager().findFragmentByTag(FragmentTag.INBOX.getTag());
        if (iFLol != null) {
            iFLol.getRecyclerView().invalidate();
        }
    }

    public void onNodesSharedUpdate() {
        logDebug("onNodesSharedUpdate");

        refreshOutgoingShares();
        refreshIncomingShares();
        refreshLinks();

        refreshSharesPageAdapter();
    }

    @Override
    public void onNodesUpdate(MegaApiJava api, ArrayList<MegaNode> updatedNodes) {
        logDebug("onNodesUpdateLollipop");
        dismissAlertDialogIfExists(statusDialog);

        boolean updateContacts = false;

        if (updatedNodes != null) {
            //Verify is it is a new item to the inbox
            for (int i = 0; i < updatedNodes.size(); i++) {
                MegaNode updatedNode = updatedNodes.get(i);

                if (!updateContacts) {
                    if (updatedNode.isInShare()) {
                        updateContacts = true;

                        if (drawerItem == DrawerItem.SHARED_ITEMS
                                && getTabItemShares() == INCOMING_TAB && parentHandleIncoming == updatedNode.getHandle()) {
                            getNodeUseCase.get(parentHandleIncoming)
                                    .subscribeOn(Schedulers.io())
                                    .observeOn(AndroidSchedulers.mainThread())
                                    .subscribe((result, throwable) -> {
                                        if (throwable != null) {
                                            decreaseDeepBrowserTreeIncoming();
                                            parentHandleIncoming = INVALID_HANDLE;
                                            hideTabs(false, INCOMING_TAB);
                                            refreshIncomingShares();
                                        }
                                    });
                        }
                    }
                }

                if (updatedNode.getParentHandle() == inboxNode.getHandle()) {
                    logDebug("New element to Inbox!!");
                    setInboxNavigationDrawer();
                }
            }
        }

        onNodesCloudDriveUpdate();

        onNodesSearchUpdate();

        onNodesSharedUpdate();

        onNodesInboxUpdate();

        checkCameraUploadFolder(false, updatedNodes);

        refreshCUNodes();

        LiveEventBus.get(EVENT_NODES_CHANGE).post(true);

        // Invalidate the menu will collapse/expand the search view and set the query text to ""
        // (call onQueryTextChanged) (BTW, SearchFragment uses textSubmitted to avoid the query
        // text changed to "" for once)
        if (drawerItem == DrawerItem.HOMEPAGE) return;

        setToolbarTitle();
        supportInvalidateOptionsMenu();
    }

    @Override
    public void onReloadNeeded(MegaApiJava api) {
        logDebug("onReloadNeeded");
    }

    @Override
    public void onAccountUpdate(MegaApiJava api) {
        logDebug("onAccountUpdate");
    }

    @Override
    public void onContactRequestsUpdate(MegaApiJava api, ArrayList<MegaContactRequest> requests) {
        logDebug("onContactRequestsUpdate");

        if (requests != null) {
            for (int i = 0; i < requests.size(); i++) {
                MegaContactRequest req = requests.get(i);
                if (req.isOutgoing()) {
                    logDebug("SENT REQUEST");
                    logDebug("STATUS: " + req.getStatus() + ", Contact Handle: " + req.getHandle());
                    if (req.getStatus() == MegaContactRequest.STATUS_ACCEPTED) {
                        cC.addContactDB(req.getTargetEmail());
                    }
                } else {
                    logDebug("RECEIVED REQUEST");
                    setContactTitleSection();
                    logDebug("STATUS: " + req.getStatus() + " Contact Handle: " + req.getHandle());
                    if (req.getStatus() == MegaContactRequest.STATUS_ACCEPTED) {
                        cC.addContactDB(req.getSourceEmail());
                    }
                }
            }
        }

        updateNavigationToolbarIcon();
    }

    /**
     * Pauses a transfer.
     *
     * @param mT the transfer to pause
     */
    public void pauseIndividualTransfer(MegaTransfer mT) {
        if (mT == null) {
            logWarning("Transfer object is null.");
            return;
        }

        logDebug("Resume transfer - Node handle: " + mT.getNodeHandle());
        megaApi.pauseTransfer(mT, mT.getState() != MegaTransfer.STATE_PAUSED, managerActivity);
    }

    /**
     * Shows a warning to ensure if it is sure of remove all completed transfers.
     */
    public void showConfirmationClearCompletedTransfers() {
        MaterialAlertDialogBuilder builder = new MaterialAlertDialogBuilder(this);
        builder.setMessage(R.string.confirmation_to_clear_completed_transfers)
                .setPositiveButton(R.string.general_clear, (dialog, which) -> {
                    dbH.emptyCompletedTransfers();

                    if (isTransfersCompletedAdded()) {
                        completedTFLol.clearCompletedTransfers();
                    }
                    supportInvalidateOptionsMenu();
                })
                .setNegativeButton(R.string.general_dismiss, null);

        confirmationTransfersDialog = builder.create();
        setConfirmationTransfersDialogNotCancellableAndShow();
    }

    /**
     * Shows a warning to ensure if it is sure of cancel selected transfers.
     */
    public void showConfirmationCancelSelectedTransfers(List<MegaTransfer> selectedTransfers) {
        if (selectedTransfers == null || selectedTransfers.isEmpty()) {
            return;
        }

        MaterialAlertDialogBuilder builder = new MaterialAlertDialogBuilder(this);
        builder.setMessage(getResources().getQuantityString(R.plurals.cancel_selected_transfers, selectedTransfers.size()))
                .setPositiveButton(R.string.button_continue, (dialog, which) -> {
                    CancelTransferListener cancelTransferListener = new CancelTransferListener(managerActivity);
                    cancelTransferListener.cancelTransfers(selectedTransfers);

                    if (isTransfersInProgressAdded()) {
                        tFLol.destroyActionMode();
                    }
                })
                .setNegativeButton(R.string.general_dismiss, null);

        confirmationTransfersDialog = builder.create();
        setConfirmationTransfersDialogNotCancellableAndShow();
    }

    /**
     * Shows a warning to ensure if it is sure of cancel all transfers.
     */
    public void showConfirmationCancelAllTransfers() {
        MaterialAlertDialogBuilder builder = new MaterialAlertDialogBuilder(this);
        builder.setMessage(getResources().getString(R.string.cancel_all_transfer_confirmation))
                .setPositiveButton(R.string.cancel_all_action, (dialog, which) -> {
                    megaApi.cancelTransfers(MegaTransfer.TYPE_DOWNLOAD, managerActivity);
                    megaApi.cancelTransfers(MegaTransfer.TYPE_UPLOAD, managerActivity);
                    cancelAllUploads(ManagerActivityLollipop.this);
                    refreshFragment(FragmentTag.TRANSFERS.getTag());
                    refreshFragment(FragmentTag.COMPLETED_TRANSFERS.getTag());
                })
                .setNegativeButton(R.string.general_dismiss, null);

        confirmationTransfersDialog = builder.create();
        setConfirmationTransfersDialogNotCancellableAndShow();
    }

    private void setConfirmationTransfersDialogNotCancellableAndShow() {
        if (confirmationTransfersDialog != null) {
            confirmationTransfersDialog.setCancelable(false);
            confirmationTransfersDialog.setCanceledOnTouchOutside(false);
            confirmationTransfersDialog.show();
        }
    }

    @Override
    public void onTransferStart(MegaApiJava api, MegaTransfer transfer) {
        logDebug("onTransferStart: " + transfer.getNotificationNumber() + "-" + transfer.getNodeHandle() + " - " + transfer.getTag());

        if (transfer.isStreamingTransfer() || isBackgroundTransfer(transfer)) {
            return;
        }

        if (transferCallback < transfer.getNotificationNumber()) {
            transferCallback = transfer.getNotificationNumber();
            long now = Calendar.getInstance().getTimeInMillis();
            lastTimeOnTransferUpdate = now;

            if (!transfer.isFolderTransfer()) {
                transfersInProgress.add(transfer.getTag());

                if (isTransfersInProgressAdded()) {
                    tFLol.transferStart(transfer);
                }
            }
        }
    }

    @Override
    public void onTransferFinish(MegaApiJava api, MegaTransfer transfer, MegaError e) {
        logDebug("onTransferFinish: " + transfer.getNodeHandle() + " - " + transfer.getTag() + "- " + transfer.getNotificationNumber());
        if (transfer.isStreamingTransfer() || isBackgroundTransfer(transfer)) {
            return;
        }

        if (transferCallback < transfer.getNotificationNumber()) {

            transferCallback = transfer.getNotificationNumber();
            long now = Calendar.getInstance().getTimeInMillis();
            lastTimeOnTransferUpdate = now;

            if (!transfer.isFolderTransfer()) {
                ListIterator li = transfersInProgress.listIterator();
                int index = 0;
                while (li.hasNext()) {
                    Integer next = (Integer) li.next();
                    if (next == transfer.getTag()) {
                        index = li.previousIndex();
                        break;
                    }
                }

                if (!transfersInProgress.isEmpty()) {
                    transfersInProgress.remove(index);
                    logDebug("The transfer with index " + index + " has been removed, left: " + transfersInProgress.size());
                } else {
                    logDebug("The transferInProgress is EMPTY");
                }

                int pendingTransfers = megaApi.getNumPendingDownloads() + megaApi.getNumPendingUploads();

                if (pendingTransfers <= 0) {
                    if (pauseTransfersMenuIcon != null) {
                        pauseTransfersMenuIcon.setVisible(false);
                        playTransfersMenuIcon.setVisible(false);
                        cancelAllTransfersMenuItem.setVisible(false);
                    }
                }

                onNodesCloudDriveUpdate();
                onNodesInboxUpdate();
                onNodesSearchUpdate();
                onNodesSharedUpdate();
                LiveEventBus.get(EVENT_NODES_CHANGE).post(false);

                if (isTransfersInProgressAdded()) {
                    tFLol.transferFinish(transfer.getTag());
                }
            }
        }
    }

    @Override
    public void onTransferUpdate(MegaApiJava api, MegaTransfer transfer) {

        if (transfer.isStreamingTransfer() || isBackgroundTransfer(transfer)) {
            return;
        }

        long now = Calendar.getInstance().getTimeInMillis();
        if ((now - lastTimeOnTransferUpdate) > ONTRANSFERUPDATE_REFRESH_MILLIS) {
            logDebug("Update onTransferUpdate: " + transfer.getNodeHandle() + " - " + transfer.getTag() + " - " + transfer.getNotificationNumber());
            lastTimeOnTransferUpdate = now;

            if (!transfer.isFolderTransfer() && transferCallback < transfer.getNotificationNumber()) {
                transferCallback = transfer.getNotificationNumber();

                if (isTransfersInProgressAdded()) {
                    tFLol.transferUpdate(transfer);
                }
            }
        }
    }

    @Override
    public void onTransferTemporaryError(MegaApiJava api, MegaTransfer transfer, MegaError e) {
        logWarning("onTransferTemporaryError: " + transfer.getNodeHandle() + " - " + transfer.getTag());

        if (e.getErrorCode() == MegaError.API_EOVERQUOTA) {
            if (e.getValue() != 0) {
                logDebug("TRANSFER OVERQUOTA ERROR: " + e.getErrorCode());
                transfersWidget.update();
            } else {
                logWarning("STORAGE OVERQUOTA ERROR: " + e.getErrorCode());
                //work around - SDK does not return over quota error for folder upload,
                //so need to be notified from global listener
                if (transfer.getType() == MegaTransfer.TYPE_UPLOAD) {
                    if (transfer.isForeignOverquota()) {
                        return;
                    }

                    logDebug("Over quota");
                    Intent intent = new Intent(this, UploadService.class);
                    intent.setAction(ACTION_OVERQUOTA_STORAGE);
                    startService(intent);
                }
            }
        }
    }

    @Override
    public boolean onTransferData(MegaApiJava api, MegaTransfer transfer, byte[] buffer) {
        logDebug("onTransferData");
        return true;
    }

    public boolean isList() {
        return isList;
    }

    public void setList(boolean isList) {
        this.isList = isList;
    }

    public boolean isListCameraUploads() {
        return false;
    }

    public boolean getFirstLogin() {
        return firstLogin;
    }

    public void setFirstLogin(boolean flag) {
        firstLogin = flag;
    }

    public boolean getAskPermissions() {
        return askPermissions;
    }

    public String getPathNavigationOffline() {
        return pathNavigationOffline;
    }

    public void setPathNavigationOffline(String pathNavigationOffline) {
        logDebug("setPathNavigationOffline: " + pathNavigationOffline);
        this.pathNavigationOffline = pathNavigationOffline;
    }

    public int getDeepBrowserTreeIncoming() {
        return deepBrowserTreeIncoming;
    }

    public void setDeepBrowserTreeIncoming(int deep) {
        deepBrowserTreeIncoming = deep;
    }

    public void increaseDeepBrowserTreeIncoming() {
        deepBrowserTreeIncoming++;
    }

    public void decreaseDeepBrowserTreeIncoming() {
        deepBrowserTreeIncoming--;
    }

    public int getDeepBrowserTreeOutgoing() {
        return deepBrowserTreeOutgoing;
    }

    public void setDeepBrowserTreeOutgoing(int deep) {
        this.deepBrowserTreeOutgoing = deep;
    }

    public void increaseDeepBrowserTreeOutgoing() {
        deepBrowserTreeOutgoing++;
    }

    public void decreaseDeepBrowserTreeOutgoing() {
        deepBrowserTreeOutgoing--;
    }

    public void setDeepBrowserTreeLinks(int deepBrowserTreeLinks) {
        this.deepBrowserTreeLinks = deepBrowserTreeLinks;
    }

    public int getDeepBrowserTreeLinks() {
        return deepBrowserTreeLinks;
    }

    public void increaseDeepBrowserTreeLinks() {
        deepBrowserTreeLinks++;
    }

    public void decreaseDeepBrowserTreeLinks() {
        deepBrowserTreeLinks--;
    }

    public DrawerItem getDrawerItem() {
        return drawerItem;
    }

    public void setDrawerItem(DrawerItem drawerItem) {
        this.drawerItem = drawerItem;
    }

    public int getTabItemShares() {
        if (viewPagerShares == null) return ERROR_TAB;

        return viewPagerShares.getCurrentItem();
    }

    private int getTabItemTransfers() {
        return viewPagerTransfers == null ? ERROR_TAB : viewPagerTransfers.getCurrentItem();
    }

    public void setTabItemShares(int index) {
        viewPagerShares.setCurrentItem(index);
    }

    public void showChatPanel(MegaChatListItem chat) {
        logDebug("showChatPanel");

        if (chat == null || isBottomSheetDialogShown(bottomSheetDialogFragment)) return;

        selectedChatItemId = chat.getChatId();
        bottomSheetDialogFragment = new ChatBottomSheetDialogFragment();
        bottomSheetDialogFragment.show(getSupportFragmentManager(), bottomSheetDialogFragment.getTag());
    }

    public void updateUserNameNavigationView(String fullName) {
        logDebug("updateUserNameNavigationView");

        nVDisplayName.setText(fullName);
        setProfileAvatar();
    }

    public void hideFabButton() {
        initFabButtonShow = false;
        fabButton.hide();
    }

    /**
     * Hides the fabButton icon when scrolling.
     */
    public void hideFabButtonWhenScrolling() {
        fabButton.hide();
    }

    /**
     * Shows the fabButton icon.
     */
    public void showFabButtonAfterScrolling() {
        fabButton.show();
    }

    /**
     * Updates the fabButton icon and shows it.
     */
    private void updateFabAndShow() {
        fabButton.setImageDrawable(ContextCompat.getDrawable(this, R.drawable.ic_add_white));
        fabButton.show();
    }

    /**
     * Shows or hides the fabButton depending on the current section.
     */
    public void showFabButton() {
        initFabButtonShow = true;

        if (drawerItem == null) {
            return;
        }

        switch (drawerItem) {
            case CLOUD_DRIVE:
                if (!isInMDMode) {
                    updateFabAndShow();
                }
                break;

            case SHARED_ITEMS:
                switch (getTabItemShares()) {
                    case INCOMING_TAB:
                        if (!isIncomingAdded()) break;

                        MegaNode parentNodeInSF = megaApi.getNodeByHandle(parentHandleIncoming);
                        if (deepBrowserTreeIncoming <= 0 || parentNodeInSF == null) {
                            hideFabButton();
                            break;
                        }

                        switch (megaApi.getAccess(parentNodeInSF)) {
                            case MegaShare.ACCESS_OWNER:
                            case MegaShare.ACCESS_READWRITE:
                            case MegaShare.ACCESS_FULL:
                                updateFabAndShow();
                                break;

                            case ACCESS_READ:
                                hideFabButton();
                                break;
                        }
                        break;

                    case OUTGOING_TAB:
                        if (!isOutgoingAdded()) break;

                        if (deepBrowserTreeOutgoing <= 0) {
                            hideFabButton();
                        } else {
                            updateFabAndShow();
                        }
                        break;

                    case LINKS_TAB:
                        if (!isLinksAdded()) break;

                        if (deepBrowserTreeLinks <= 0) {
                            hideFabButton();
                        } else {
                            updateFabAndShow();
                        }
                        break;

                    default:
                        hideFabButton();
                }
                break;

            case CHAT:
                if (megaChatApi == null) {
                    hideFabButton();
                    break;
                }

                updateFabAndShow();
                break;

            default:
                hideFabButton();
        }
    }

    public AndroidCompletedTransfer getSelectedTransfer() {
        return selectedTransfer;
    }

    public MegaNode getSelectedNode() {
        return selectedNode;
    }

    public void setSelectedNode(MegaNode selectedNode) {
        this.selectedNode = selectedNode;
    }

    public Settings getSettingsFragment() {
        return settingsFragment = (Settings) getSupportFragmentManager().findFragmentByTag(FragmentTag.SETTINGS.getTag());
    }

    public MegaContactAdapter getSelectedUser() {
        return selectedUser;
    }


    public MegaContactRequest getSelectedRequest() {
        return selectedRequest;
    }

    public MegaOffline getSelectedOfflineNode() {
        return selectedOfflineNode;
    }

    public void setSelectedAccountType(int selectedAccountType) {
        this.selectedAccountType = selectedAccountType;
    }

    @Override
    public void onChatListItemUpdate(MegaChatApiJava api, MegaChatListItem item) {
        if (item != null) {
            logDebug("Chat ID:" + item.getChatId());
            if (item.isPreview()) {
                return;
            }
        } else {
            logWarning("Item NULL");
            return;
        }

        rChatFL = (RecentChatsFragmentLollipop) getSupportFragmentManager().findFragmentByTag(FragmentTag.RECENT_CHAT.getTag());
        if (rChatFL != null) {
            rChatFL.listItemUpdate(item);
        }

        if (item.hasChanged(MegaChatListItem.CHANGE_TYPE_UNREAD_COUNT)) {
            logDebug("Change unread count: " + item.getUnreadCount());
            setChatBadge();
            updateNavigationToolbarIcon();
        }
    }

    @Override
    public void onChatInitStateUpdate(MegaChatApiJava api, int newState) {
        if (newState == MegaChatApi.INIT_ERROR) {
            // chat cannot initialize, disable chat completely
        }
    }

    @Override
    public void onChatOnlineStatusUpdate(MegaChatApiJava api, long userHandle, int status, boolean inProgress) {
        logDebug("Status: " + status + ", In Progress: " + inProgress);
        if (inProgress) {
            status = -1;
        }

        if (megaChatApi != null) {
            rChatFL = (RecentChatsFragmentLollipop) getSupportFragmentManager().findFragmentByTag(FragmentTag.RECENT_CHAT.getTag());
            if (userHandle == megaChatApi.getMyUserHandle()) {
                logDebug("My own status update");
                setContactStatus();
                if (drawerItem == DrawerItem.CHAT) {
                    if (rChatFL != null) {
                        rChatFL.onlineStatusUpdate(status);
                    }
                }
            } else {
                logDebug("Status update for the user: " + userHandle);
                rChatFL = (RecentChatsFragmentLollipop) getSupportFragmentManager().findFragmentByTag(FragmentTag.RECENT_CHAT.getTag());
                if (rChatFL != null) {
                    logDebug("Update Recent chats view");
                    rChatFL.contactStatusUpdate(userHandle, status);
                }
            }
        }
    }

    @Override
    public void onChatPresenceConfigUpdate(MegaChatApiJava api, MegaChatPresenceConfig config) {
    }

    @Override
    public void onChatConnectionStateUpdate(MegaChatApiJava api, long chatid, int newState) {
        logDebug("Chat ID: " + chatid + ", New state: " + newState);
        if (newState == MegaChatApi.CHAT_CONNECTION_ONLINE && chatid == -1) {
            logDebug("Online Connection: " + chatid);
            rChatFL = (RecentChatsFragmentLollipop) getSupportFragmentManager().findFragmentByTag(FragmentTag.RECENT_CHAT.getTag());
            if (rChatFL != null) {
                rChatFL.setChats();
                if (drawerItem == DrawerItem.CHAT) {
                    rChatFL.setStatus();
                }
            }
        }

        MegaChatRoom chatRoom = api.getChatRoom(chatid);
        if (isChatConnectedInOrderToInitiateACall(newState, chatRoom)) {
            startCallWithChatOnline(this, api.getChatRoom(chatid));
        }
    }

    @Override
    public void onChatPresenceLastGreen(MegaChatApiJava api, long userhandle, int lastGreen) {
        logDebug("User Handle: " + userhandle + ", Last green: " + lastGreen);
    }

    public void copyError() {
        try {
            dismissAlertDialogIfExists(statusDialog);
            showSnackbar(SNACKBAR_TYPE, getString(R.string.context_no_copied), -1);
        } catch (Exception ex) {
        }
    }

    public void setDrawerLockMode(boolean locked) {
        if (locked) {
            drawerLayout.setDrawerLockMode(DrawerLayout.LOCK_MODE_LOCKED_CLOSED);
        } else {
            drawerLayout.setDrawerLockMode(DrawerLayout.LOCK_MODE_UNLOCKED);
        }
    }

    /**
     * This method is used to change the elevation of the AppBarLayout when
     * scrolling the RecyclerView
     *
     * @param withElevation true if need elevation, false otherwise
     */
    public void changeAppBarElevation(boolean withElevation) {
        changeAppBarElevation(withElevation, ELEVATION_SCROLL);
    }

    /**
     * This method is used to change the elevation of the AppBarLayout for some reason
     *
     * @param withElevation true if need elevation, false otherwise
     * @param cause         for what cause adding/removing elevation. Only if mElevationCause(cause bitmap)
     *                      is zero will the elevation being eliminated
     */
    public void changeAppBarElevation(boolean withElevation, int cause) {
        if (withElevation) {
            mElevationCause |= cause;
        } else if ((mElevationCause & cause) > 0) {
            mElevationCause ^= cause;
        }

        // In landscape mode, if no call in progress layout ("Tap to return call"), then don't show elevation
        if (mElevationCause == ELEVATION_CALL_IN_PROGRESS && callInProgressLayout.getVisibility() != View.VISIBLE)
            return;

        // If any Tablayout is visible, set the background of the toolbar to transparent (or its elevation
        // overlay won't be correctly set via AppBarLayout) and then set the elevation of AppBarLayout,
        // in this way, both Toolbar and TabLayout would have expected elevation overlay.
        // If TabLayout is invisible, directly set toolbar's color for the elevation effect. Set AppBarLayout
        // elevation in this case, a crack would appear between toolbar and ChatRecentFragment's Appbarlayout, for example.
        float elevation = getResources().getDimension(R.dimen.toolbar_elevation);
        int toolbarElevationColor = ColorUtils.getColorForElevation(this, elevation);
        int transparentColor = ContextCompat.getColor(this, android.R.color.transparent);
        boolean onlySetToolbar = Util.isDarkMode(this) && !mShowAnyTabLayout;
        boolean enableCUVisible = cuLayout.getVisibility() == View.VISIBLE;

        if (mElevationCause > 0) {
            if (onlySetToolbar) {
                toolbar.setBackgroundColor(toolbarElevationColor);
                if (enableCUVisible) cuLayout.setBackgroundColor(toolbarElevationColor);
            } else {
                toolbar.setBackgroundColor(transparentColor);
                if (enableCUVisible) cuLayout.setBackground(null);
                abL.setElevation(elevation);
            }
        } else {
            toolbar.setBackgroundColor(transparentColor);
            if (enableCUVisible) cuLayout.setBackground(null);
            abL.setElevation(0);
        }

        ColorUtils.changeStatusBarColorForElevation(this,
                mElevationCause > 0 && !isInMainHomePage());
    }

    public long getParentHandleInbox() {
        return parentHandleInbox;
    }

    public void setContactTitleSection() {
        ArrayList<MegaContactRequest> requests = megaApi.getIncomingContactRequests();

        if (contactsSectionText != null) {
            if (requests != null) {
                int pendingRequest = requests.size();
                if (pendingRequest == 0) {
                    contactsSectionText.setText(getString(R.string.section_contacts));
                } else {
                    setFormattedContactTitleSection(pendingRequest, true);
                }
            }
        }
    }

    void setFormattedContactTitleSection(int pendingRequest, boolean enable) {
        String textToShow = String.format(getString(R.string.section_contacts_with_notification), pendingRequest);
        try {
            if (enable) {
                textToShow = textToShow.replace("[A]", "<font color=\'" + ColorUtils.getColorHexString(this, R.color.red_600_red_300) + "\'>");
            } else {
                textToShow = textToShow.replace("[A]", "<font color=\'#ffcccc\'>");
            }
            textToShow = textToShow.replace("[/A]", "</font>");
        } catch (Exception e) {
            logError("Formatted string: " + textToShow, e);
        }

        Spanned result = null;
        if (android.os.Build.VERSION.SDK_INT >= android.os.Build.VERSION_CODES.N) {
            result = Html.fromHtml(textToShow, Html.FROM_HTML_MODE_LEGACY);
        } else {
            result = Html.fromHtml(textToShow);
        }
        contactsSectionText.setText(result);
    }

    public void setNotificationsTitleSection() {
        int unread = megaApi.getNumUnreadUserAlerts();

        if (unread == 0) {
            notificationsSectionText.setText(getString(R.string.title_properties_chat_contact_notifications));
        } else {
            setFormattedNotificationsTitleSection(unread, true);
        }
    }

    void setFormattedNotificationsTitleSection(int unread, boolean enable) {
        String textToShow = String.format(getString(R.string.section_notification_with_unread), unread);
        try {
            if (enable) {
                textToShow = textToShow.replace("[A]", "<font color=\'"
                        + ColorUtils.getColorHexString(this, R.color.red_600_red_300)
                        + "\'>");
            } else {
                textToShow = textToShow.replace("[A]", "<font color=\'#ffcccc\'>");
            }
            textToShow = textToShow.replace("[/A]", "</font>");
        } catch (Exception e) {
            logError("Formatted string: " + textToShow, e);
        }

        Spanned result = null;
        if (android.os.Build.VERSION.SDK_INT >= android.os.Build.VERSION_CODES.N) {
            result = Html.fromHtml(textToShow, Html.FROM_HTML_MODE_LEGACY);
        } else {
            result = Html.fromHtml(textToShow);
        }
        notificationsSectionText.setText(result);
    }

    public void setChatBadge() {
        if (megaChatApi != null) {
            int numberUnread = megaChatApi.getUnreadChats();
            if (numberUnread == 0) {
                chatBadge.setVisibility(View.GONE);
            } else {
                chatBadge.setVisibility(View.VISIBLE);
                if (numberUnread > 9) {
                    ((TextView) chatBadge.findViewById(R.id.chat_badge_text)).setText("9+");
                } else {
                    ((TextView) chatBadge.findViewById(R.id.chat_badge_text)).setText("" + numberUnread);
                }
            }
        } else {
            chatBadge.setVisibility(View.GONE);
        }
    }

    private void setCallBadge() {
        if (!isOnline(this) || megaChatApi == null || megaChatApi.getNumCalls() <= 0 || (megaChatApi.getNumCalls() == 1 && participatingInACall())) {
            callBadge.setVisibility(View.GONE);
            return;
        }

        callBadge.setVisibility(View.VISIBLE);
    }

    public String getDeviceName() {
        String manufacturer = Build.MANUFACTURER;
        String model = Build.MODEL;
        if (model.startsWith(manufacturer)) {
            return capitalize(model);
        } else {
            return capitalize(manufacturer) + " " + model;
        }
    }

    private String capitalize(String s) {
        if (s == null || s.length() == 0) {
            return "";
        }
        char first = s.charAt(0);
        if (Character.isUpperCase(first)) {
            return s;
        } else {
            return Character.toUpperCase(first) + s.substring(1);
        }
    }

    public void refreshMenu() {
        logDebug("refreshMenu");
        supportInvalidateOptionsMenu();
    }

    public boolean is2FAEnabled() {
        return is2FAEnabled;
    }

    //need to check image existence before use due to android content provider issue.
    //Can not check query count - still get count = 1 even file does not exist
    private boolean checkProfileImageExistence(Uri uri) {
        boolean isFileExist = false;
        InputStream inputStream;
        try {
            inputStream = this.getContentResolver().openInputStream(uri);
            if (inputStream != null) {
                isFileExist = true;
            }
            inputStream.close();
        } catch (FileNotFoundException e) {
            e.printStackTrace();
        } catch (IOException e) {
            e.printStackTrace();
        }

        return isFileExist;
    }

    /**
     * Sets or removes the layout behaviour to hide the bottom view when scrolling.
     *
     * @param enable True if should set the behaviour, false if should remove it.
     */
    public void enableHideBottomViewOnScroll(boolean enable) {
        LinearLayout layout = findViewById(R.id.container_bottom);
        if (layout == null || isInImagesPage()) {
            return;
        }

        final CoordinatorLayout.LayoutParams fParams
                = new CoordinatorLayout.LayoutParams(ViewGroup.LayoutParams.MATCH_PARENT, ViewGroup.LayoutParams.MATCH_PARENT);
        fParams.setMargins(0, 0, 0, enable ? 0 : getResources().getDimensionPixelSize(R.dimen.bottom_navigation_view_height));
        fragmentLayout.setLayoutParams(fParams);

        CoordinatorLayout.LayoutParams params = (CoordinatorLayout.LayoutParams) layout.getLayoutParams();
        params.setBehavior(enable ? new CustomHideBottomViewOnScrollBehaviour<LinearLayout>() : null);
        layout.setLayoutParams(params);
    }

    /**
     * Shows all the content of bottom view.
     */
    public void showBottomView() {
        LinearLayout bottomView = findViewById(R.id.container_bottom);
        if (bottomView == null || fragmentLayout == null || isInImagesPage()) {
            return;
        }

        bottomView.animate().translationY(0).setDuration(175)
                .withStartAction(() -> bottomView.setVisibility(View.VISIBLE))
                .start();
    }

    /**
     * Shows or hides the bottom view and animates the transition.
     *
     * @param hide True if should hide it, false if should show it.
     */
    public void animateBottomView(boolean hide) {
        LinearLayout bottomView = findViewById(R.id.container_bottom);
        if (bottomView == null || fragmentLayout == null) {
            return;
        }

        CoordinatorLayout.LayoutParams params = (CoordinatorLayout.LayoutParams) fragmentLayout.getLayoutParams();

        if (hide && bottomView.getVisibility() == View.VISIBLE) {
            bottomView.animate().translationY(bottomView.getHeight()).setDuration(ANIMATION_DURATION)
                    .withStartAction(() -> params.bottomMargin = 0)
                    .withEndAction(() -> bottomView.setVisibility(View.GONE)).start();
        } else if (!hide && bottomView.getVisibility() == View.GONE) {
            int bottomMargin = getResources().getDimensionPixelSize(R.dimen.bottom_navigation_view_height);

            bottomView.animate().translationY(0).setDuration(ANIMATION_DURATION)
                    .withStartAction(() -> bottomView.setVisibility(View.VISIBLE))
                    .withEndAction(() -> params.bottomMargin = bottomMargin)
                    .start();
        }
    }

    public void showHideBottomNavigationView(boolean hide) {
        if (bNV == null) return;

        final CoordinatorLayout.LayoutParams params = new CoordinatorLayout.LayoutParams(ViewGroup.LayoutParams.MATCH_PARENT, ViewGroup.LayoutParams.MATCH_PARENT);
        int height = getResources().getDimensionPixelSize(R.dimen.bottom_navigation_view_height);

        if (hide && bNV.getVisibility() == View.VISIBLE) {
            updateMiniAudioPlayerVisibility(false);
            params.setMargins(0, 0, 0, 0);
            fragmentLayout.setLayoutParams(params);
            bNV.animate().translationY(height).setDuration(ANIMATION_DURATION).withEndAction(() ->
                    bNV.setVisibility(View.GONE)
            ).start();
        } else if (!hide && bNV.getVisibility() == View.GONE) {
            bNV.animate().translationY(0).setDuration(ANIMATION_DURATION).withStartAction(() ->
                    bNV.setVisibility(View.VISIBLE)
            ).withEndAction(() -> {
                updateMiniAudioPlayerVisibility(true);
                params.setMargins(0, 0, 0, height);
                fragmentLayout.setLayoutParams(params);
            }).start();
        }

        updateTransfersWidgetPosition(hide);
    }

    public void markNotificationsSeen(boolean fromAndroidNotification) {
        logDebug("fromAndroidNotification: " + fromAndroidNotification);

        if (fromAndroidNotification) {
            megaApi.acknowledgeUserAlerts();
        } else {
            if (drawerItem == ManagerActivityLollipop.DrawerItem.NOTIFICATIONS && app.isActivityVisible()) {
                megaApi.acknowledgeUserAlerts();
            }
        }
    }

    public void showKeyboardForSearch() {
        showKeyboardDelayed(searchView.findViewById(R.id.search_src_text));
        if (searchView != null) {
            searchView.requestFocus();
        }
    }

    public void hideKeyboardSearch() {
        hideKeyboard(this);
        if (searchView != null) {
            searchView.clearFocus();
        }
    }

    public void openSearchView() {
        String querySaved = searchQuery;
        if (searchMenuItem != null) {
            searchMenuItem.expandActionView();
            if (searchView != null) {
                searchView.setQuery(querySaved, false);
            }
        }
    }

    public void clearSearchViewFocus() {
        if (searchView != null) {
            searchView.clearFocus();
        }
    }

    public void requestSearchViewFocus() {
        if (searchView == null || textSubmitted) {
            return;
        }

        searchView.setIconified(false);
    }

    public boolean isValidSearchQuery() {
        return searchQuery != null && !searchQuery.isEmpty();
    }

    public void openSearchFolder(MegaNode node) {
        switch (drawerItem) {
            case HOMEPAGE:
                // Redirect to Cloud drive.
                selectDrawerItemLollipop(DrawerItem.CLOUD_DRIVE);
            case CLOUD_DRIVE:
                setParentHandleBrowser(node.getHandle());
                refreshFragment(FragmentTag.CLOUD_DRIVE.getTag());
                break;
            case SHARED_ITEMS:
                if (viewPagerShares == null || sharesPageAdapter == null) break;

                if (getTabItemShares() == INCOMING_TAB) {
                    setParentHandleIncoming(node.getHandle());
                    increaseDeepBrowserTreeIncoming();
                } else if (getTabItemShares() == OUTGOING_TAB) {
                    setParentHandleOutgoing(node.getHandle());
                    increaseDeepBrowserTreeOutgoing();
                } else if (getTabItemShares() == LINKS_TAB) {
                    setParentHandleLinks(node.getHandle());
                    increaseDeepBrowserTreeLinks();
                }
                refreshSharesPageAdapter();

                break;
            case INBOX:
                setParentHandleInbox(node.getHandle());
                refreshFragment(FragmentTag.INBOX.getTag());
                break;
        }
    }

    public void closeSearchView() {
        if (searchMenuItem != null && searchMenuItem.isActionViewExpanded()) {
            searchMenuItem.collapseActionView();
        }
    }

    public void setTextSubmitted() {
        if (searchView != null) {
            if (!isValidSearchQuery()) return;
            searchView.setQuery(searchQuery, true);
        }
    }

    public boolean isSearchOpen() {
        return searchQuery != null && searchExpand;
    }

    private void refreshAddPhoneNumberButton() {
        navigationDrawerAddPhoneContainer.setVisibility(View.GONE);
    }

    public void showAddPhoneNumberInMenu() {
        if (megaApi == null) {
            return;
        }
        if (canVoluntaryVerifyPhoneNumber()) {
            if (megaApi.isAchievementsEnabled()) {
                String message = String.format(getString(R.string.sms_add_phone_number_dialog_msg_achievement_user), myAccountInfo.getBonusStorageSMS());
                addPhoneNumberLabel.setText(message);
            } else {
                addPhoneNumberLabel.setText(R.string.sms_add_phone_number_dialog_msg_non_achievement_user);
            }
            navigationDrawerAddPhoneContainer.setVisibility(View.VISIBLE);
        } else {
            navigationDrawerAddPhoneContainer.setVisibility(View.GONE);
        }
    }

    @Override
    public void onTrimMemory(int level) {
        // Determine which lifecycle or system event was raised.
        //we will stop creating thumbnails while the phone is running low on memory to prevent OOM
        logDebug("Level: " + level);
        if (level >= ComponentCallbacks2.TRIM_MEMORY_RUNNING_CRITICAL) {
            logWarning("Low memory");
            ThumbnailUtilsLollipop.isDeviceMemoryLow = true;
        } else {
            logDebug("Memory OK");
            ThumbnailUtilsLollipop.isDeviceMemoryLow = false;
        }
    }

    private void setSearchDrawerItem() {
        if (drawerItem == DrawerItem.SEARCH) return;

        searchDrawerItem = drawerItem;
        searchSharedTab = getTabItemShares();

        drawerItem = DrawerItem.SEARCH;
    }

    public DrawerItem getSearchDrawerItem() {
        return searchDrawerItem;
    }

    /**
     * This method sets "Tap to return to call" banner when there is a call in progress
     * and it is in Cloud Drive section, Recents section, Incoming section, Outgoing section or in the chats list.
     */
    private void setCallWidget() {
        setCallBadge();

        if (drawerItem == DrawerItem.SETTINGS || drawerItem == DrawerItem.SEARCH
                || drawerItem == DrawerItem.TRANSFERS || drawerItem == DrawerItem.NOTIFICATIONS
                || drawerItem == DrawerItem.HOMEPAGE || !isScreenInPortrait(this)) {
            hideCallWidget(this, callInProgressChrono, callInProgressLayout);
            return;
        }

        showCallLayout(this, callInProgressLayout, callInProgressChrono, callInProgressText);
    }

    public void homepageToSearch() {
        hideItemsWhenSearchSelected();
        searchMenuItem.expandActionView();
    }

    public String getSearchQuery() {
        return searchQuery;
    }

    public int getSearchSharedTab() {
        return searchSharedTab;
    }

    public void setSearchQuery(String searchQuery) {
        this.searchQuery = searchQuery;
        if (this.searchView != null) {
            this.searchView.setQuery(searchQuery, false);
        }
    }

    public long getParentHandleIncoming() {
        return parentHandleIncoming;
    }

    public long getParentHandleOutgoing() {
        return parentHandleOutgoing;
    }

    public long getParentHandleRubbish() {
        return parentHandleRubbish;
    }

    public long getParentHandleSearch() {
        return parentHandleSearch;
    }

    public long getParentHandleLinks() {
        return parentHandleLinks;
    }

    public void setParentHandleLinks(long parentHandleLinks) {
        this.parentHandleLinks = parentHandleLinks;
    }

    private SearchFragmentLollipop getSearchFragment() {
        return sFLol = (SearchFragmentLollipop) getSupportFragmentManager().findFragmentByTag(FragmentTag.SEARCH.getTag());
    }

    /**
     * Removes a completed transfer from Completed tab in Transfers section.
     *
     * @param transfer the completed transfer to remove
     */
    public void removeCompletedTransfer(AndroidCompletedTransfer transfer) {
        dbH.deleteTransfer(transfer.getId());

        if (isTransfersCompletedAdded()) {
            completedTFLol.transferRemoved(transfer);
        }
    }

    /**
     * Retries a transfer that finished wrongly.
     *
     * @param transfer the transfer to retry
     */
    public void retryTransfer(AndroidCompletedTransfer transfer) {
        if (transfer.getType() == MegaTransfer.TYPE_DOWNLOAD) {
            MegaNode node = megaApi.getNodeByHandle(Long.parseLong(transfer.getNodeHandle()));
            if (node == null) {
                logWarning("Node is null, not able to retry");
                return;
            }

            if (transfer.getIsOfflineFile()) {
                File offlineFile = new File(transfer.getOriginalPath());
                saveOffline(offlineFile.getParentFile(), node, ManagerActivityLollipop.this);
            } else {
                nodeSaver.saveNode(node, transfer.getPath());
            }
        } else if (transfer.getType() == MegaTransfer.TYPE_UPLOAD) {
            String originalPath = transfer.getOriginalPath();
            int lastSeparator = originalPath.lastIndexOf(SEPARATOR);
            String parentFolder = "";
            if (lastSeparator != -1) {
                parentFolder = originalPath.substring(0, lastSeparator + 1);
            }

            ArrayList<String> paths = new ArrayList<>();
            paths.add(originalPath);

            UploadServiceTask uploadServiceTask = new UploadServiceTask(parentFolder, paths, transfer.getParentHandle());
            uploadServiceTask.start();
        }

        removeCompletedTransfer(transfer);
    }

    /**
     * Opens a location of a transfer.
     *
     * @param transfer the transfer to open its location
     */
    public void openTransferLocation(AndroidCompletedTransfer transfer) {
        if (transfer.getType() == MegaTransfer.TYPE_DOWNLOAD) {
            if (transfer.getIsOfflineFile()) {
                selectDrawerItemLollipop(drawerItem = DrawerItem.HOMEPAGE);
                openFullscreenOfflineFragment(
                        removeInitialOfflinePath(transfer.getPath()) + SEPARATOR);
            } else {
                File file = new File(transfer.getPath());

                if (!isFileAvailable(file)) {
                    showSnackbar(SNACKBAR_TYPE, StringResourcesUtils.getString(R.string.location_not_exist), MEGACHAT_INVALID_HANDLE);
                    return;
                }

				Intent intent = new Intent(this, FileStorageActivityLollipop.class);
				intent.setAction(FileStorageActivityLollipop.Mode.BROWSE_FILES.getAction());
				intent.putExtra(FileStorageActivityLollipop.EXTRA_PATH, transfer.getPath());
				startActivity(intent);
			}
		} else if (transfer.getType() == MegaTransfer.TYPE_UPLOAD) {
			MegaNode node = megaApi.getNodeByHandle(Long.parseLong(transfer.getNodeHandle()));
			if (node == null) {
				showSnackbar(SNACKBAR_TYPE, getString(!isOnline(this) ? R.string.error_server_connection_problem
						: R.string.warning_folder_not_exists), MEGACHAT_INVALID_HANDLE);
				return;
			}

            viewNodeInFolder(node);
        }
    }

    /**
     * Opens the location of a node.
     *
     * @param node the node to open its location
     */
    public void viewNodeInFolder(MegaNode node) {
        MegaNode parentNode = MegaNodeUtil.getRootParentNode(megaApi, node);
        if (parentNode.getHandle() == megaApi.getRootNode().getHandle()) {
            parentHandleBrowser = node.getParentHandle();
            refreshFragment(FragmentTag.CLOUD_DRIVE.getTag());
            selectDrawerItemLollipop(DrawerItem.CLOUD_DRIVE);
        } else if (parentNode.getHandle() == megaApi.getRubbishNode().getHandle()) {
            parentHandleRubbish = node.getParentHandle();
            refreshFragment(FragmentTag.RUBBISH_BIN.getTag());
            selectDrawerItemLollipop(DrawerItem.RUBBISH_BIN);
        } else if (parentNode.isInShare()) {
            parentHandleIncoming = node.getParentHandle();
            deepBrowserTreeIncoming = calculateDeepBrowserTreeIncoming(megaApi.getParentNode(node),
                    this);
            refreshFragment(FragmentTag.INCOMING_SHARES.getTag());
            indexShares = INCOMING_TAB;
            if (viewPagerShares != null) {
                viewPagerShares.setCurrentItem(indexShares);
                if (sharesPageAdapter != null) {
                    sharesPageAdapter.notifyDataSetChanged();
                }
            }
            selectDrawerItemLollipop(DrawerItem.SHARED_ITEMS);
        }
    }

    public int getStorageState() {
        return storageState;
    }

    /**
     * Shows a "transfer over quota" warning.
     */
    public void showTransfersTransferOverQuotaWarning() {
        MaterialAlertDialogBuilder builder = new MaterialAlertDialogBuilder(this);
        int messageResource = R.string.warning_transfer_over_quota;

        transferOverQuotaWarning = builder.setTitle(R.string.label_transfer_over_quota)
                .setMessage(getString(messageResource, getHumanizedTime(megaApi.getBandwidthOverquotaDelay())))
                .setPositiveButton(R.string.my_account_upgrade_pro, (dialog, which) -> {
                    navigateToUpgradeAccount();
                })
                .setNegativeButton(R.string.general_dismiss, null)
                .setCancelable(false)
                .setOnDismissListener(dialog -> isTransferOverQuotaWarningShown = false)
                .create();

        transferOverQuotaWarning.setCanceledOnTouchOutside(false);
        TimeUtils.createAndShowCountDownTimer(messageResource, transferOverQuotaWarning);
        transferOverQuotaWarning.show();
        isTransferOverQuotaWarningShown = true;
    }

    /**
     * Updates the position of the transfers widget.
     *
     * @param bNVHidden true if the bottom navigation view is hidden, false otherwise
     */
    public void updateTransfersWidgetPosition(boolean bNVHidden) {
        RelativeLayout transfersWidgetLayout = findViewById(R.id.transfers_widget_layout);
        if (transfersWidgetLayout == null) return;

        LinearLayout.LayoutParams params = (LinearLayout.LayoutParams) transfersWidgetLayout.getLayoutParams();
        params.gravity = Gravity.END;

        if (!bNVHidden && isInMainHomePage()) {
            params.bottomMargin = Util.dp2px(TRANSFER_WIDGET_MARGIN_BOTTOM, outMetrics);
        } else {
            params.bottomMargin = 0;
        }

        transfersWidgetLayout.setLayoutParams(params);
    }

    /**
     * Updates values of TransfersManagement object after the activity comes from background.
     */
    private void checkTransferOverQuotaOnResume() {
        TransfersManagement transfersManagement = MegaApplication.getTransfersManagement();
        transfersManagement.setIsOnTransfersSection(drawerItem == DrawerItem.TRANSFERS);
        if (transfersManagement.isTransferOverQuotaNotificationShown()) {
            transfersManagement.setTransferOverQuotaBannerShown(true);
            transfersManagement.setTransferOverQuotaNotificationShown(false);
        }
    }

    /**
     * Gets the failed and cancelled transfers.
     *
     * @return A list with the failed and cancelled transfers.
     */
    public ArrayList<AndroidCompletedTransfer> getFailedAndCancelledTransfers() {
        return dbH.getFailedOrCancelledTransfers();
    }

    /**
     * Retries all the failed and cancelled transfers.
     */
    private void retryAllTransfers() {
        ArrayList<AndroidCompletedTransfer> failedOrCancelledTransfers = getFailedAndCancelledTransfers();
        for (AndroidCompletedTransfer transfer : failedOrCancelledTransfers) {
            retryTransfer(transfer);
        }
    }

    /**
     * Checks if there are failed or cancelled transfers.
     *
     * @return True if there are failed or cancelled transfers, false otherwise.
     */
    private boolean thereAreFailedOrCancelledTransfers() {
        ArrayList<AndroidCompletedTransfer> failedOrCancelledTransfers = getFailedAndCancelledTransfers();
        return failedOrCancelledTransfers.size() > 0;
    }

    private RubbishBinFragmentLollipop getRubbishBinFragment() {
        return rubbishBinFLol = (RubbishBinFragmentLollipop) getSupportFragmentManager().findFragmentByTag(FragmentTag.RUBBISH_BIN.getTag());
    }

    private PhotosFragment getCameraUploadFragment() {
        return cuFragment = (PhotosFragment) getSupportFragmentManager()
                .findFragmentByTag(FragmentTag.PHOTOS.getTag());
    }

    private InboxFragmentLollipop getInboxFragment() {
        return iFLol = (InboxFragmentLollipop) getSupportFragmentManager().findFragmentByTag(FragmentTag.INBOX.getTag());
    }

    private RecentChatsFragmentLollipop getChatsFragment() {
        return rChatFL = (RecentChatsFragmentLollipop) getSupportFragmentManager().findFragmentByTag(FragmentTag.RECENT_CHAT.getTag());
    }

    private PermissionsFragment getPermissionsFragment() {
        return pF = (PermissionsFragment) getSupportFragmentManager().findFragmentByTag(FragmentTag.PERMISSIONS.getTag());
    }

    public MediaDiscoveryFragment getMDFragment() {
        return mdF;
    }

    /**
     * Checks whether the current screen is the main of Homepage or Documents.
     * Video / Audio / Photos do not need Fab button
     *
     * @param isShow True if Fab button should be display, False if Fab button should be hidden
     */
    private void controlFabInHomepage(Boolean isShow) {
        if (mHomepageScreen == HomepageScreen.HOMEPAGE) {
            // Control the Fab in homepage
            HomepageFragment fragment = getFragmentByType(HomepageFragment.class);
            if (fragment != null) {
                if (isShow) {
                    fragment.showFabButton();
                } else {
                    fragment.hideFabButton();
                }
            }
        } else if (mHomepageScreen == HomepageScreen.DOCUMENTS) {
            // Control the Fab in documents
            DocumentsFragment docFragment = getFragmentByType(DocumentsFragment.class);
            if (docFragment != null) {
                if (isShow) {
                    docFragment.showFabButton();
                } else {
                    docFragment.hideFabButton();
                }
            }
        }
    }

    @Override
    public void finishRenameActionWithSuccess(@NonNull String newName) {
        switch (drawerItem) {
            case CLOUD_DRIVE:
                refreshCloudDrive();
                break;
            case RUBBISH_BIN:
                refreshRubbishBin();
                break;
            case INBOX:
                refreshInboxList();
                break;
            case SHARED_ITEMS:
                onNodesSharedUpdate();
                break;
            case HOMEPAGE:
                refreshOfflineNodes();
        }
    }

    @Override
    public void actionConfirmed() {
        //No update needed
    }

    @Override
    public void onPreviewLoaded(MegaChatRequest request, boolean alreadyExist) {
        long chatId = request.getChatHandle();
        boolean isFromOpenChatPreview = request.getFlag();
        int type = request.getParamType();
        String link = request.getLink();
        if (joiningToChatLink && isTextEmpty(link) && chatId == MEGACHAT_INVALID_HANDLE) {
            showSnackbar(SNACKBAR_TYPE, getString(R.string.error_chat_link_init_error), MEGACHAT_INVALID_HANDLE);
            resetJoiningChatLink();
            return;
        }

        if (type == LINK_IS_FOR_MEETING) {
            logDebug("It's a meeting");
            boolean linkInvalid = TextUtil.isTextEmpty(link) && chatId == MEGACHAT_INVALID_HANDLE;
            if (linkInvalid) {
                logError("Invalid link");
                return;
            }

            if (isMeetingEnded(request.getMegaHandleList())) {
                logDebug("It's a meeting, open dialog: Meeting has ended");
                new MeetingHasEndedDialogFragment(new MeetingHasEndedDialogFragment.ClickCallback() {
                    @Override
                    public void onViewMeetingChat() {
                        showChatLink(link);
                    }

                    @Override
                    public void onLeave() {
                    }
                }, false).show(getSupportFragmentManager(),
                        MeetingHasEndedDialogFragment.TAG);
            } else {
                CallUtil.checkMeetingInProgress(ManagerActivityLollipop.this, ManagerActivityLollipop.this, chatId, isFromOpenChatPreview, link, request.getMegaHandleList(), request.getText(), alreadyExist, request.getUserHandle(), passcodeManagement);
            }
        } else {
            logDebug("It's a chat");
            showChatLink(link);
        }

        dismissAlertDialogIfExists(openLinkDialog);
    }

    @Override
    public void onErrorLoadingPreview(int errorCode) {
        if (errorCode == MegaChatError.ERROR_NOENT) {
            dismissAlertDialogIfExists(openLinkDialog);
            showAlert(this, getString(R.string.invalid_chat_link), getString(R.string.title_alert_chat_link_error));
        } else {
            showOpenLinkError(true, 0);
        }
    }

    /**
     * Checks if the current screen is the main of Home.
     *
     * @return True if the current screen is the main of Home, false otherwise.
     */
    public boolean isInMainHomePage() {
        return drawerItem == DrawerItem.HOMEPAGE && mHomepageScreen == HomepageScreen.HOMEPAGE;
    }

    /**
     * Checks if the current screen is photos section of Homepage.
     *
     * @return True if the current screen is the photos, false otherwise.
     */
    public boolean isInImagesPage() {
        return drawerItem == DrawerItem.HOMEPAGE && mHomepageScreen == HomepageScreen.IMAGES;
    }

    /**
     * Checks if the current screen is Photos.
     *
     * @return True if the current screen is Photos, false otherwise.
     */
    public boolean isInPhotosPage() {
        return drawerItem == DrawerItem.PHOTOS;
    }

    /**
     * Checks if the current screen is Media discovery page.
     *
     * @return True if the current screen is Media discovery page, false otherwise.
     */
    public boolean isInMDPage() {
        return drawerItem == DrawerItem.CLOUD_DRIVE && isInMDMode;
    }

    public void hideTransferWidget() {
        if (transfersWidget != null) {
            transfersWidget.hide();
        }
    }

	/**
	 * Create the instance of FileBackupManager
	 */
	private void initFileBackupManager() {
		fileBackupManager = new FileBackupManager(this, (actionType, operationType, result, handle) -> {
			if (actionType == ACTION_MOVE_TO_BACKUP) {
				if (operationType == OPERATION_EXECUTE) {
					showMovementResult(result, handle);
				}
			} else if (actionType == ACTION_BACKUP_FAB) {
				if (operationType == OPERATION_EXECUTE) {
					if (isBottomSheetDialogShown(bottomSheetDialogFragment)) return;
					bottomSheetDialogFragment = UploadBottomSheetDialogFragment.newInstance(GENERAL_UPLOAD);
					bottomSheetDialogFragment.show(getSupportFragmentManager(), bottomSheetDialogFragment.getTag());
				}
			} else {
				logDebug("Nothing to do for actionType = " + actionType);
			}
		});
	}
}<|MERGE_RESOLUTION|>--- conflicted
+++ resolved
@@ -1911,22 +1911,6 @@
 
         addPhoneNumberButton = findViewById(R.id.navigation_drawer_add_phone_number_button);
         addPhoneNumberButton.getViewTreeObserver().addOnPreDrawListener(
-<<<<<<< HEAD
-                new ViewTreeObserver.OnPreDrawListener() {
-                    @Override
-                    public boolean onPreDraw() {
-                        Layout buttonLayout = addPhoneNumberButton.getLayout();
-                        if (buttonLayout != null) {
-                            if (buttonLayout.getLineCount() > 1) {
-                                findViewById(R.id.navigation_drawer_add_phone_number_icon).setVisibility(View.GONE);
-                            }
-                            addPhoneNumberButton.getViewTreeObserver().removeOnPreDrawListener(this);
-                        }
-                        return false;
-                    }
-                }
-        );
-=======
         	new ViewTreeObserver.OnPreDrawListener() {
         		@Override
 				public boolean onPreDraw() {
@@ -1942,7 +1926,6 @@
 				}
 			}
 		);
->>>>>>> 27063b55
         addPhoneNumberButton.setOnClickListener(this);
 
         addPhoneNumberLabel = findViewById(R.id.navigation_drawer_add_phone_number_label);
@@ -2135,39 +2118,14 @@
                 drawerItem = DrawerItem.HOMEPAGE;
             }
 
-<<<<<<< HEAD
             selectDrawerItemLollipop(drawerItem);
             showOfflineMode();
-
-            UserCredentials credentials = dbH.getCredentials();
-            if (credentials != null) {
-                String gSession = credentials.getSession();
-                int ret = megaChatApi.getInitState();
-                logDebug("In Offline mode - Init chat is: " + ret);
-                if (ret == 0 || ret == MegaChatApi.INIT_ERROR) {
-                    ret = megaChatApi.init(gSession);
-                    logDebug("After init: " + ret);
-                    if (ret == MegaChatApi.INIT_NO_CACHE) {
-                        logDebug("condition ret == MegaChatApi.INIT_NO_CACHE");
-                    } else if (ret == MegaChatApi.INIT_ERROR) {
-                        logWarning("condition ret == MegaChatApi.INIT_ERROR");
-                    } else {
-                        logDebug("Chat correctly initialized");
-                    }
-                } else {
-                    logDebug("Offline mode: Do not init, chat already initialized");
-                }
-            }
-=======
-			selectDrawerItemLollipop(drawerItem);
-			showOfflineMode();
 
 			UserCredentials credentials = dbH.getCredentials();
 			if (credentials != null) {
 				String gSession = credentials.getSession();
 				ChatUtil.initMegaChatApi(gSession, this);
 			}
->>>>>>> 27063b55
 
             return;
         }
@@ -8312,7 +8270,6 @@
                 .show();
     }
 
-<<<<<<< HEAD
     @Override
     public void showConfirmationEnableLogsSDK() {
         if (getSettingsFragment() != null && !SettingsFragmentRefactorToggle.INSTANCE.getEnabled()) {
@@ -8320,11 +8277,6 @@
         }
         super.showConfirmationEnableLogsSDK();
     }
-=======
-		if (nodeSaver.handleActivityResult(this, requestCode, resultCode, intent)) {
-			return;
-		}
->>>>>>> 27063b55
 
     @Override
     public void showConfirmationEnableLogsKarere() {
@@ -8348,9 +8300,9 @@
     protected void onActivityResult(int requestCode, int resultCode, Intent intent) {
         logDebug("Request code: " + requestCode + ", Result code:" + resultCode);
 
-        if (nodeSaver.handleActivityResult(requestCode, resultCode, intent)) {
-            return;
-        }
+		if (nodeSaver.handleActivityResult(this, requestCode, resultCode, intent)) {
+			return;
+		}
 
         if (nodeAttacher.handleActivityResult(requestCode, resultCode, intent, this)) {
             return;
