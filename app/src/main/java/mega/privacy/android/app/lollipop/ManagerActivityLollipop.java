--- conflicted
+++ resolved
@@ -2795,19 +2795,6 @@
         isBusinessGraceAlertShown = true;
     }
 
-<<<<<<< HEAD
-    public void checkIfShouldShowBusinessCUAlert() {
-        if (megaApi.isBusinessAccount() && !megaApi.isMasterBusinessAccount()) {
-            showBusinessCUAlert();
-        } else if (getCameraUploadFragment() != null) {
-            if (cuFragment.isEnableCUFragmentShown()) {
-                cuFragment.enableCu();
-            } else {
-                cuFragment.enableCUClick();
-            }
-        }
-    }
-=======
 	/**
 	 * If the account is business and not a master user, it shows a warning.
 	 * Otherwise proceeds to enable CU.
@@ -2832,7 +2819,6 @@
 			}
 		}
 	}
->>>>>>> 499da1e9
 
 	/**
 	 * Shows a warning to business users about the risks of enabling CU.
@@ -2842,20 +2828,6 @@
             return;
         }
 
-<<<<<<< HEAD
-        MaterialAlertDialogBuilder builder = new MaterialAlertDialogBuilder(this);
-        builder.setTitle(R.string.section_photo_sync)
-                .setMessage(R.string.camera_uploads_business_alert)
-                .setNegativeButton(R.string.general_cancel, (dialog, which) -> {
-                })
-                .setPositiveButton(R.string.general_enable, (dialog, which) -> {
-                    if (getCameraUploadFragment() != null) {
-                        cuFragment.enableCUClick();
-                    }
-                })
-                .setCancelable(false)
-                .setOnDismissListener(dialog -> isBusinessCUAlertShown = false);
-=======
 		MaterialAlertDialogBuilder builder = new MaterialAlertDialogBuilder(this);
 		builder.setTitle(R.string.section_photo_sync)
 				.setMessage(R.string.camera_uploads_business_alert)
@@ -2863,7 +2835,6 @@
 				.setPositiveButton(R.string.general_enable, (dialog, which) -> enableCUClicked())
 				.setCancelable(false)
 				.setOnDismissListener(dialog -> isBusinessCUAlertShown = false);
->>>>>>> 499da1e9
 
         businessCUAlert = builder.create();
         businessCUAlert.show();
