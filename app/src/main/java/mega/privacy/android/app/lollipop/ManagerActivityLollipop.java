package mega.privacy.android.app.lollipop;

import android.Manifest;
import android.animation.Animator;
import android.animation.AnimatorListenerAdapter;
import android.animation.AnimatorSet;
import android.animation.ObjectAnimator;
import android.annotation.SuppressLint;
import android.app.Activity;
import android.app.NotificationManager;
import android.app.SearchManager;
import android.content.BroadcastReceiver;
import android.content.ComponentCallbacks2;
import android.content.Context;
import android.content.DialogInterface;
import android.content.Intent;
import android.content.IntentFilter;
import android.content.pm.ActivityInfo;
import android.content.pm.PackageManager;
import android.database.Cursor;
import android.graphics.Bitmap;
import android.graphics.Color;
import android.graphics.drawable.Drawable;
import android.net.Uri;
import android.os.Build;
import android.os.Bundle;
import android.os.Handler;
import android.os.Looper;
import android.provider.ContactsContract;
import android.text.TextUtils;
import androidx.annotation.NonNull;
import androidx.core.content.res.ResourcesCompat;
import androidx.lifecycle.Observer;
import androidx.navigation.NavOptions;
import com.google.android.material.appbar.MaterialToolbar;
import androidx.core.text.HtmlCompat;
import androidx.lifecycle.Lifecycle;
import com.google.android.material.bottomnavigation.BottomNavigationItemView;
import com.google.android.material.bottomnavigation.BottomNavigationMenuView;
import com.google.android.material.appbar.AppBarLayout;
import com.google.android.material.bottomnavigation.BottomNavigationView;
import com.google.android.material.bottomsheet.BottomSheetDialogFragment;

import androidx.coordinatorlayout.widget.CoordinatorLayout;

import com.google.android.material.dialog.MaterialAlertDialogBuilder;
import com.google.android.material.floatingactionbutton.FloatingActionButton;
import com.google.android.material.navigation.NavigationView;
import com.google.android.material.navigation.NavigationView.OnNavigationItemSelectedListener;
import com.google.android.material.tabs.TabLayout;
import androidx.core.app.ActivityCompat;
import androidx.fragment.app.Fragment;
import androidx.fragment.app.FragmentContainerView;
import androidx.fragment.app.FragmentManager;
import androidx.fragment.app.FragmentTransaction;
import androidx.core.app.NotificationManagerCompat;
import androidx.core.content.ContextCompat;
import androidx.core.view.MenuItemCompat;
import androidx.navigation.NavController;
import androidx.navigation.fragment.NavHostFragment;
import androidx.viewpager.widget.ViewPager;
import androidx.drawerlayout.widget.DrawerLayout;
import androidx.appcompat.app.ActionBar;
import androidx.appcompat.app.AlertDialog;
import androidx.appcompat.widget.SearchView;

import android.text.Html;
import android.text.Spanned;
import android.util.DisplayMetrics;
import android.util.Pair;
import android.view.Display;
import android.view.Gravity;
import android.view.LayoutInflater;
import android.view.Menu;
import android.view.MenuInflater;
import android.view.MenuItem;
import android.view.View;
import android.view.View.OnClickListener;
import android.view.ViewGroup;
import android.view.Window;
import android.view.inputmethod.InputMethodManager;
import android.widget.Button;
import android.widget.Chronometer;
import android.widget.ImageView;
import android.widget.LinearLayout;
import android.widget.ProgressBar;
import android.widget.RelativeLayout;
import android.widget.TextView;

import com.ittianyu.bottomnavigationviewex.BottomNavigationViewEx;
import com.jeremyliao.liveeventbus.LiveEventBus;

import org.jetbrains.annotations.NotNull;

import java.io.File;
import java.io.FileNotFoundException;
import java.io.IOException;
import java.io.InputStream;
import java.util.ArrayList;
import java.util.Calendar;
import java.util.Collections;
import java.util.List;
import java.util.ListIterator;
import java.util.Locale;

import javax.inject.Inject;

import dagger.hilt.android.AndroidEntryPoint;
import io.reactivex.rxjava3.android.schedulers.AndroidSchedulers;
import io.reactivex.rxjava3.disposables.CompositeDisposable;
import io.reactivex.rxjava3.schedulers.Schedulers;
import kotlin.Unit;
import mega.privacy.android.app.AndroidCompletedTransfer;
import mega.privacy.android.app.BusinessExpiredAlertActivity;
import mega.privacy.android.app.DatabaseHandler;
import mega.privacy.android.app.DownloadService;
import mega.privacy.android.app.MegaApplication;
import mega.privacy.android.app.MegaAttributes;
import mega.privacy.android.app.MegaContactAdapter;
import mega.privacy.android.app.MegaOffline;
import mega.privacy.android.app.MegaPreferences;
import mega.privacy.android.app.Product;
import mega.privacy.android.app.R;
import mega.privacy.android.app.gallery.ui.MediaDiscoveryFragment;
import mega.privacy.android.app.objects.PasscodeManagement;
import mega.privacy.android.app.fragments.homepage.documents.DocumentsFragment;
import mega.privacy.android.app.fragments.managerFragments.cu.PhotosFragment;
import mega.privacy.android.app.generalusecase.FilePrepareUseCase;
import mega.privacy.android.app.smsVerification.SMSVerificationActivity;
import mega.privacy.android.app.ShareInfo;
import mega.privacy.android.app.TransfersManagementActivity;
import mega.privacy.android.app.UploadService;
import mega.privacy.android.app.UserCredentials;
import mega.privacy.android.app.exportRK.ExportRecoveryKeyActivity;
import mega.privacy.android.app.myAccount.MyAccountActivity;
import mega.privacy.android.app.myAccount.usecase.CheckPasswordReminderUseCase;
import mega.privacy.android.app.upgradeAccount.UpgradeAccountActivity;
import mega.privacy.android.app.globalmanagement.MyAccountInfo;
import mega.privacy.android.app.listeners.LoadPreviewListener;
import mega.privacy.android.app.fragments.managerFragments.cu.CustomHideBottomViewOnScrollBehaviour;
import mega.privacy.android.app.contacts.ContactsActivity;
import mega.privacy.android.app.contacts.usecase.InviteContactUseCase;
import mega.privacy.android.app.mediaplayer.miniplayer.MiniAudioPlayerController;
import mega.privacy.android.app.activities.WebViewActivity;
import mega.privacy.android.app.components.CustomViewPager;
import mega.privacy.android.app.components.RoundedImageView;
import mega.privacy.android.app.components.attacher.MegaAttacher;
import mega.privacy.android.app.components.saver.NodeSaver;
import mega.privacy.android.app.components.twemoji.EmojiTextView;
import mega.privacy.android.app.databinding.FabMaskChatLayoutBinding;
import mega.privacy.android.app.fragments.homepage.HomepageSearchable;
import mega.privacy.android.app.fragments.homepage.main.HomepageFragment;
import mega.privacy.android.app.fragments.homepage.main.HomepageFragmentDirections;
import mega.privacy.android.app.fragments.managerFragments.LinksFragment;
import mega.privacy.android.app.activities.OfflineFileInfoActivity;
import mega.privacy.android.app.fragments.offline.OfflineFragment;
import mega.privacy.android.app.globalmanagement.SortOrderManagement;
import mega.privacy.android.app.interfaces.ActionNodeCallback;
import mega.privacy.android.app.interfaces.SnackbarShower;
import mega.privacy.android.app.interfaces.ChatManagementCallback;
import mega.privacy.android.app.interfaces.MeetingBottomSheetDialogActionListener;
import mega.privacy.android.app.fragments.settingsFragments.cookie.CookieDialogHandler;
import mega.privacy.android.app.interfaces.UploadBottomSheetDialogActionListener;
import mega.privacy.android.app.listeners.CancelTransferListener;
import mega.privacy.android.app.listeners.ExportListener;
import mega.privacy.android.app.listeners.GetAttrUserListener;
import mega.privacy.android.app.listeners.RemoveFromChatRoomListener;
import mega.privacy.android.app.lollipop.adapters.SharesPageAdapter;
import mega.privacy.android.app.lollipop.adapters.TransfersPageAdapter;
import mega.privacy.android.app.lollipop.controllers.AccountController;
import mega.privacy.android.app.lollipop.controllers.ContactController;
import mega.privacy.android.app.lollipop.controllers.NodeController;
import mega.privacy.android.app.lollipop.listeners.CreateGroupChatWithPublicLink;
import mega.privacy.android.app.lollipop.listeners.FabButtonListener;
import mega.privacy.android.app.lollipop.managerSections.CompletedTransfersFragmentLollipop;
import mega.privacy.android.app.lollipop.managerSections.FileBrowserFragmentLollipop;
import mega.privacy.android.app.lollipop.managerSections.InboxFragmentLollipop;
import mega.privacy.android.app.lollipop.managerSections.IncomingSharesFragmentLollipop;
import mega.privacy.android.app.lollipop.managerSections.NotificationsFragmentLollipop;
import mega.privacy.android.app.lollipop.managerSections.OutgoingSharesFragmentLollipop;
import mega.privacy.android.app.fragments.recent.RecentsFragment;
import mega.privacy.android.app.lollipop.managerSections.RubbishBinFragmentLollipop;
import mega.privacy.android.app.lollipop.managerSections.SearchFragmentLollipop;
import mega.privacy.android.app.lollipop.managerSections.SettingsFragmentLollipop;
import mega.privacy.android.app.lollipop.managerSections.TransfersFragmentLollipop;
import mega.privacy.android.app.lollipop.managerSections.TurnOnNotificationsFragment;
import mega.privacy.android.app.lollipop.megachat.BadgeDrawerArrowDrawable;
import mega.privacy.android.app.lollipop.megachat.ChatActivityLollipop;
import mega.privacy.android.app.lollipop.megachat.RecentChatsFragmentLollipop;
import mega.privacy.android.app.lollipop.qrcode.QRCodeActivity;
import mega.privacy.android.app.lollipop.qrcode.ScanCodeFragment;
import mega.privacy.android.app.lollipop.tasks.CheckOfflineNodesTask;
import mega.privacy.android.app.lollipop.tasks.FillDBContactsTask;
import mega.privacy.android.app.meeting.fragments.MeetingHasEndedDialogFragment;
import mega.privacy.android.app.meeting.fragments.MeetingParticipantBottomSheetDialogFragment;
import mega.privacy.android.app.modalbottomsheet.ManageTransferBottomSheetDialogFragment;
import mega.privacy.android.app.modalbottomsheet.MeetingBottomSheetDialogFragment;
import mega.privacy.android.app.modalbottomsheet.NodeOptionsBottomSheetDialogFragment;
import mega.privacy.android.app.modalbottomsheet.OfflineOptionsBottomSheetDialogFragment;
import mega.privacy.android.app.modalbottomsheet.SortByBottomSheetDialogFragment;
import mega.privacy.android.app.modalbottomsheet.UploadBottomSheetDialogFragment;
import mega.privacy.android.app.modalbottomsheet.chatmodalbottomsheet.ChatBottomSheetDialogFragment;
import mega.privacy.android.app.service.iar.RatingHandlerImpl;
import mega.privacy.android.app.usecase.GetNodeUseCase;
import mega.privacy.android.app.usecase.MoveNodeUseCase;
import mega.privacy.android.app.usecase.RemoveNodeUseCase;
import mega.privacy.android.app.usecase.data.MoveRequestResult;
import mega.privacy.android.app.namecollision.usecase.CheckNameCollisionUseCase;
import mega.privacy.android.app.usecase.exception.MegaNodeException;
import mega.privacy.android.app.utils.AlertsAndWarnings;
import mega.privacy.android.app.utils.CallUtil;
import mega.privacy.android.app.utils.ChatUtil;
import mega.privacy.android.app.utils.ColorUtils;
import mega.privacy.android.app.utils.AvatarUtil;
import mega.privacy.android.app.utils.CameraUploadUtil;
import mega.privacy.android.app.modalbottomsheet.nodelabel.NodeLabelBottomSheetDialogFragment;
import mega.privacy.android.app.psa.Psa;
import mega.privacy.android.app.psa.PsaViewHolder;
import mega.privacy.android.app.psa.PsaManager;
import mega.privacy.android.app.service.push.MegaMessageService;
import mega.privacy.android.app.sync.cusync.CuSyncManager;
import mega.privacy.android.app.utils.ContactUtil;
import mega.privacy.android.app.utils.LastShowSMSDialogTimeChecker;
import mega.privacy.android.app.utils.MegaNodeDialogUtil;
import mega.privacy.android.app.utils.LinksUtil;
import mega.privacy.android.app.utils.StringResourcesUtils;
import mega.privacy.android.app.utils.TextUtil;
import mega.privacy.android.app.utils.ThumbnailUtilsLollipop;
import mega.privacy.android.app.utils.Util;
import mega.privacy.android.app.utils.TimeUtils;
import mega.privacy.android.app.utils.contacts.MegaContactGetter;
import mega.privacy.android.app.zippreview.ui.ZipBrowserActivity;
import nz.mega.documentscanner.DocumentScannerActivity;
import nz.mega.sdk.MegaAccountDetails;
import nz.mega.sdk.MegaAchievementsDetails;
import nz.mega.sdk.MegaApiAndroid;
import nz.mega.sdk.MegaApiJava;
import nz.mega.sdk.MegaChatApi;
import nz.mega.sdk.MegaChatApiAndroid;
import nz.mega.sdk.MegaChatApiJava;
import nz.mega.sdk.MegaChatCall;
import nz.mega.sdk.MegaChatError;
import nz.mega.sdk.MegaChatListItem;
import nz.mega.sdk.MegaChatListenerInterface;
import nz.mega.sdk.MegaChatPeerList;
import nz.mega.sdk.MegaChatPresenceConfig;
import nz.mega.sdk.MegaChatRequest;
import nz.mega.sdk.MegaChatRequestListenerInterface;
import nz.mega.sdk.MegaChatRoom;
import nz.mega.sdk.MegaContactRequest;
import nz.mega.sdk.MegaError;
import nz.mega.sdk.MegaEvent;
import nz.mega.sdk.MegaFolderInfo;
import nz.mega.sdk.MegaGlobalListenerInterface;
import nz.mega.sdk.MegaNode;
import nz.mega.sdk.MegaRequest;
import nz.mega.sdk.MegaRequestListenerInterface;
import nz.mega.sdk.MegaShare;
import nz.mega.sdk.MegaTransfer;
import nz.mega.sdk.MegaTransferData;
import nz.mega.sdk.MegaTransferListenerInterface;
import nz.mega.sdk.MegaUser;
import nz.mega.sdk.MegaUserAlert;

import static mega.privacy.android.app.constants.EventConstants.*;
import static mega.privacy.android.app.fragments.settingsFragments.startSceen.util.StartScreenUtil.PHOTOS_BNV;
import static mega.privacy.android.app.fragments.settingsFragments.startSceen.util.StartScreenUtil.CHAT_BNV;
import static mega.privacy.android.app.fragments.settingsFragments.startSceen.util.StartScreenUtil.CLOUD_DRIVE_BNV;
import static mega.privacy.android.app.fragments.settingsFragments.startSceen.util.StartScreenUtil.HOME_BNV;
import static mega.privacy.android.app.fragments.settingsFragments.startSceen.util.StartScreenUtil.NO_BNV;
import static mega.privacy.android.app.fragments.settingsFragments.startSceen.util.StartScreenUtil.SHARED_ITEMS_BNV;
import static mega.privacy.android.app.fragments.settingsFragments.startSceen.util.StartScreenUtil.getStartBottomNavigationItem;
import static mega.privacy.android.app.fragments.settingsFragments.startSceen.util.StartScreenUtil.getStartDrawerItem;
import static mega.privacy.android.app.fragments.settingsFragments.startSceen.util.StartScreenUtil.setStartScreenTimeStamp;
import static mega.privacy.android.app.fragments.settingsFragments.startSceen.util.StartScreenUtil.shouldCloseApp;
import static mega.privacy.android.app.lollipop.PermissionsFragment.PERMISSIONS_FRAGMENT;
import static mega.privacy.android.app.modalbottomsheet.UploadBottomSheetDialogFragment.GENERAL_UPLOAD;
import static mega.privacy.android.app.modalbottomsheet.UploadBottomSheetDialogFragment.HOMEPAGE_UPLOAD;
import static mega.privacy.android.app.utils.AlertDialogUtil.dismissAlertDialogIfExists;
import static mega.privacy.android.app.utils.AlertDialogUtil.isAlertDialogShown;
import static mega.privacy.android.app.utils.AlertsAndWarnings.askForCustomizedPlan;
import static mega.privacy.android.app.utils.AlertsAndWarnings.showForeignStorageOverQuotaWarningDialog;
import static mega.privacy.android.app.utils.MegaNodeDialogUtil.IS_NEW_TEXT_FILE_SHOWN;
import static mega.privacy.android.app.utils.MegaNodeDialogUtil.NEW_TEXT_FILE_TEXT;
import static mega.privacy.android.app.utils.MegaNodeDialogUtil.checkNewTextFileDialogState;
import static mega.privacy.android.app.utils.ConstantsUrl.RECOVERY_URL;
import static mega.privacy.android.app.utils.MegaNodeDialogUtil.showRenameNodeDialog;
import static mega.privacy.android.app.utils.MegaProgressDialogUtil.createProgressDialog;
import static mega.privacy.android.app.utils.MegaProgressDialogUtil.showProcessFileDialog;
import static mega.privacy.android.app.utils.OfflineUtils.*;
import static mega.privacy.android.app.constants.BroadcastConstants.*;
import static mega.privacy.android.app.constants.IntentConstants.*;
import static mega.privacy.android.app.utils.AlertsAndWarnings.showOverDiskQuotaPaywallWarning;
import static mega.privacy.android.app.utils.ChatUtil.*;
import static mega.privacy.android.app.utils.ColorUtils.tintIcon;
import static mega.privacy.android.app.utils.permission.PermissionUtils.*;
import static mega.privacy.android.app.utils.TextUtil.isTextEmpty;
import static mega.privacy.android.app.utils.billing.PaymentUtils.*;
import static mega.privacy.android.app.lollipop.FileInfoActivityLollipop.NODE_HANDLE;
import static mega.privacy.android.app.modalbottomsheet.ModalBottomSheetUtil.isBottomSheetDialogShown;
import static mega.privacy.android.app.utils.AvatarUtil.*;
import static mega.privacy.android.app.utils.CacheFolderManager.TEMPORAL_FOLDER;
import static mega.privacy.android.app.utils.CacheFolderManager.*;
import static mega.privacy.android.app.utils.CallUtil.*;
import static mega.privacy.android.app.utils.CameraUploadUtil.*;
import static mega.privacy.android.app.utils.Constants.*;
import static mega.privacy.android.app.utils.DBUtil.resetAccountDetailsTimeStamp;
import static mega.privacy.android.app.utils.FileUtil.*;
import static mega.privacy.android.app.utils.JobUtil.*;
import static mega.privacy.android.app.utils.LogUtil.*;
import static mega.privacy.android.app.utils.MegaApiUtils.calculateDeepBrowserTreeIncoming;
import static mega.privacy.android.app.utils.MegaNodeUtil.*;
import static mega.privacy.android.app.utils.TimeUtils.getHumanizedTime;
import static mega.privacy.android.app.utils.UploadUtil.*;
import static mega.privacy.android.app.utils.Util.*;
import static nz.mega.sdk.MegaApiJava.*;
import static nz.mega.sdk.MegaChatApiJava.MEGACHAT_INVALID_HANDLE;

@AndroidEntryPoint
public class ManagerActivityLollipop extends TransfersManagementActivity
		implements MegaRequestListenerInterface, MegaChatListenerInterface,
		MegaChatRequestListenerInterface, OnNavigationItemSelectedListener,
		MegaGlobalListenerInterface, MegaTransferListenerInterface, OnClickListener,
		BottomNavigationView.OnNavigationItemSelectedListener, UploadBottomSheetDialogActionListener,
		ChatManagementCallback, ActionNodeCallback, SnackbarShower,
		MeetingBottomSheetDialogActionListener, LoadPreviewListener.OnPreviewLoadedCallback{

	private static final String TRANSFER_OVER_QUOTA_SHOWN = "TRANSFER_OVER_QUOTA_SHOWN";

	public static final String TRANSFERS_TAB = "TRANSFERS_TAB";
	private static final String SEARCH_SHARED_TAB = "SEARCH_SHARED_TAB";
	private static final String SEARCH_DRAWER_ITEM = "SEARCH_DRAWER_ITEM";
	private static final String BOTTOM_ITEM_BEFORE_OPEN_FULLSCREEN_OFFLINE = "BOTTOM_ITEM_BEFORE_OPEN_FULLSCREEN_OFFLINE";

    private static final String BUSINESS_GRACE_ALERT_SHOWN = "BUSINESS_GRACE_ALERT_SHOWN";
	private static final String BUSINESS_CU_ALERT_SHOWN = "BUSINESS_CU_ALERT_SHOWN";

	private static final String DEEP_BROWSER_TREE_LINKS = "DEEP_BROWSER_TREE_LINKS";
    private static final String PARENT_HANDLE_LINKS = "PARENT_HANDLE_LINKS";
    public static final String NEW_CREATION_ACCOUNT = "NEW_CREATION_ACCOUNT";
    public static final String JOINING_CHAT_LINK = "JOINING_CHAT_LINK";
    public static final String LINK_JOINING_CHAT_LINK = "LINK_JOINING_CHAT_LINK";
    public static final String CONNECTED = "CONNECTED";
    private static final String PROCESS_FILE_DIALOG_SHOWN = "PROGRESS_DIALOG_SHOWN";

	public static final int ERROR_TAB = -1;
	public static final int INCOMING_TAB = 0;
	public static final int OUTGOING_TAB = 1;
  	public static final int LINKS_TAB = 2;
	public static final int PENDING_TAB = 0;
	public static final int COMPLETED_TAB = 1;

	// 8dp + 56dp(Fab's size) + 8dp
    public static final int TRANSFER_WIDGET_MARGIN_BOTTOM = 72;

	/** The causes of elevating the app bar */
	public static final int ELEVATION_SCROLL = 0x01;
    public static final int ELEVATION_CALL_IN_PROGRESS = 0x02;
    /** The cause bitmap of elevating the app bar */
    private int mElevationCause;
    /** True if any TabLayout is visible */
    private boolean mShowAnyTabLayout;

    private LastShowSMSDialogTimeChecker smsDialogTimeChecker;

    @Inject
	CheckPasswordReminderUseCase checkPasswordReminderUseCase;
	@Inject
	CookieDialogHandler cookieDialogHandler;
	@Inject
	SortOrderManagement sortOrderManagement;
	@Inject
	MyAccountInfo myAccountInfo;
	@Inject
	InviteContactUseCase inviteContactUseCase;
	@Inject
	FilePrepareUseCase filePrepareUseCase;
	@Inject
	PasscodeManagement passcodeManagement;
	@Inject
	MoveNodeUseCase moveNodeUseCase;
	@Inject
	RemoveNodeUseCase removeNodeUseCase;
	@Inject
	GetNodeUseCase getNodeUseCase;
	@Inject
	CheckNameCollisionUseCase checkNameCollisionUseCase;

	public ArrayList<Integer> transfersInProgress;
	public MegaTransferData transferData;

	public long transferCallback = 0;

	//GET PRO ACCOUNT PANEL
	LinearLayout getProLayout=null;
	TextView getProText;
	TextView leftCancelButton;
	TextView rightUpgradeButton;
	Button addPhoneNumberButton;
	TextView addPhoneNumberLabel;
	FloatingActionButton fabButton;
	FloatingActionButton fabMaskButton;

	MegaNode inboxNode = null;

	MegaNode rootNode = null;

	NodeController nC;
	ContactController cC;
	AccountController aC;

	private final MegaAttacher nodeAttacher = new MegaAttacher(this);
	private final NodeSaver nodeSaver = new NodeSaver(this, this, this,
			AlertsAndWarnings.showSaveToDeviceConfirmDialog(this));

	private AndroidCompletedTransfer selectedTransfer;
	MegaNode selectedNode;
	MegaOffline selectedOfflineNode;
	MegaContactAdapter selectedUser;
	MegaContactRequest selectedRequest;

	public long selectedChatItemId;

	private BadgeDrawerArrowDrawable badgeDrawable;

	MegaPreferences prefs = null;
	MegaAttributes attr = null;
	static ManagerActivityLollipop managerActivity = null;
	MegaApplication app = null;
	MegaApiAndroid megaApi;
	MegaChatApiAndroid megaChatApi;
	Handler handler;
	DisplayMetrics outMetrics;
	FragmentContainerView fragmentContainer;
    ActionBar aB;
    MaterialToolbar toolbar;
    AppBarLayout abL;

	int selectedAccountType;

	ShareInfo infoManager;
	MegaNode parentNodeManager;

	boolean firstNavigationLevel = true;
    public DrawerLayout drawerLayout;
    ArrayList<MegaUser> contacts = new ArrayList<>();
    ArrayList<MegaUser> visibleContacts = new ArrayList<>();

    public boolean openFolderRefresh = false;

    public boolean openSettingsStartScreen;
    public boolean openSettingsStorage = false;
    public boolean openSettingsQR = false;
	boolean newAccount = false;
	public boolean newCreationAccount;

	private int storageState = MegaApiJava.STORAGE_STATE_UNKNOWN; //Default value
	private int storageStateFromBroadcast = MegaApiJava.STORAGE_STATE_UNKNOWN; //Default value
    private boolean showStorageAlertWithDelay;

	private boolean isStorageStatusDialogShown = false;

	private boolean isTransferOverQuotaWarningShown;
	private AlertDialog transferOverQuotaWarning;
	private AlertDialog confirmationTransfersDialog;

	private AlertDialog reconnectDialog;
	private AlertDialog inviteContactDialog;

	private RelativeLayout navigationDrawerAddPhoneContainer;
    int orientationSaved;

    private boolean isSMSDialogShowing;
    private final static String STATE_KEY_SMS_DIALOG =  "isSMSDialogShowing";

	// Determine if open this activity from meeting page, if true, will finish this activity when user click back icon
	private boolean isFromMeeting = false;

	private static final String STATE_KEY_IS_IN_MD_MODE = "isInMDMode";
	// Determine if in Media discovery page, if it is true, it must in CD drawerItem tab
	private boolean isInMDMode = false;

	public enum FragmentTag {
		CLOUD_DRIVE, HOMEPAGE, PHOTOS, INBOX, INCOMING_SHARES, OUTGOING_SHARES, SETTINGS, SEARCH,TRANSFERS, COMPLETED_TRANSFERS,
		RECENT_CHAT, RUBBISH_BIN, NOTIFICATIONS, TURN_ON_NOTIFICATIONS, PERMISSIONS, SMS_VERIFICATION,
		LINKS, MEDIA_DISCOVERY;

		public String getTag () {
			switch (this) {
				case CLOUD_DRIVE: return "fbFLol";
				case HOMEPAGE: return "fragmentHomepage";
				case RUBBISH_BIN: return "rubbishBinFLol";
				case PHOTOS: return "photosF";
				case INBOX: return "iFLol";
				case INCOMING_SHARES: return "isF";
				case OUTGOING_SHARES: return "osF";
				case SETTINGS: return "sttF";
				case SEARCH: return "sFLol";
				case TRANSFERS: return "android:switcher:" + R.id.transfers_tabs_pager + ":" + 0;
				case COMPLETED_TRANSFERS: return "android:switcher:" + R.id.transfers_tabs_pager + ":" + 1;
				case RECENT_CHAT: return "rChat";
				case NOTIFICATIONS: return "notificFragment";
				case TURN_ON_NOTIFICATIONS: return "tonF";
				case PERMISSIONS: return "pF";
                case SMS_VERIFICATION: return "svF";
				case LINKS: return "lF";
				case MEDIA_DISCOVERY: return "mdF";
			}
			return null;
		}
	}

	public enum DrawerItem {
		CLOUD_DRIVE, PHOTOS, HOMEPAGE, CHAT, SHARED_ITEMS, NOTIFICATIONS,
		SETTINGS, INBOX, SEARCH, TRANSFERS, RUBBISH_BIN, ASK_PERMISSIONS;

		public String getTitle(Context context) {
			switch(this)
			{
				case CLOUD_DRIVE: return context.getString(R.string.section_cloud_drive);
				case PHOTOS: return context.getString(R.string.sortby_type_photo_first);
				case INBOX: return context.getString(R.string.section_inbox);
				case SHARED_ITEMS: return context.getString(R.string.title_shared_items);
				case SETTINGS: return context.getString(R.string.action_settings);
				case SEARCH: return context.getString(R.string.action_search);
				case TRANSFERS: return context.getString(R.string.section_transfers);
				case CHAT: return context.getString(R.string.section_chat);
				case RUBBISH_BIN: return context.getString(R.string.section_rubbish_bin);
				case NOTIFICATIONS: return context.getString(R.string.title_properties_chat_contact_notifications);
			}
			return null;
		}
	}

	public boolean turnOnNotifications = false;

	private int searchSharedTab = -1;
	private DrawerItem searchDrawerItem = null;
	private DrawerItem drawerItem;
	static MenuItem drawerMenuItem = null;
	LinearLayout fragmentLayout;
	BottomNavigationViewEx bNV;
	NavigationView nV;
	RelativeLayout usedSpaceLayout;
	private EmojiTextView nVDisplayName;
	TextView nVEmail;
	TextView businessLabel;
	RoundedImageView nVPictureProfile;
	TextView spaceTV;
	ProgressBar usedSpacePB;

	private MiniAudioPlayerController miniAudioPlayerController;

	private LinearLayout cuViewTypes;
	private TextView cuYearsButton;
	private TextView cuMonthsButton;
	private TextView cuDaysButton;
	private TextView cuAllButton;
	private LinearLayout cuLayout;
	private Button enableCUButton;
	private ProgressBar cuProgressBar;

	//Tabs in Shares
	private TabLayout tabLayoutShares;
	private SharesPageAdapter sharesPageAdapter;
	private CustomViewPager viewPagerShares;

	//Tabs in Transfers
	private TabLayout tabLayoutTransfers;
	private TransfersPageAdapter mTabsAdapterTransfers;
	private CustomViewPager viewPagerTransfers;

	private RelativeLayout callInProgressLayout;
	private Chronometer callInProgressChrono;
	private TextView callInProgressText;
	private LinearLayout microOffLayout;
	private LinearLayout videoOnLayout;

	boolean firstTimeAfterInstallation = true;
	SearchView searchView;
	public boolean searchExpand = false;
	private String searchQuery = "";
	public boolean textSubmitted = false;
	public boolean textsearchQuery = false;
	boolean isSearching = false;
	public int levelsSearch = -1;
	boolean openLink = false;

	long lastTimeOnTransferUpdate = Calendar.getInstance().getTimeInMillis();

	boolean firstLogin = false;
	private boolean askPermissions = false;
	private boolean isClearRubbishBin = false;

	boolean megaContacts = true;

	private HomepageScreen mHomepageScreen = HomepageScreen.HOMEPAGE;

	private enum HomepageScreen {
       	HOMEPAGE, IMAGES, DOCUMENTS, AUDIO, VIDEO,
       	FULLSCREEN_OFFLINE, OFFLINE_FILE_INFO, RECENT_BUCKET
	}

	public boolean isList = true;

	private long parentHandleBrowser;
	private long parentHandleRubbish;
	private long parentHandleIncoming;
	private long parentHandleLinks;
	private long parentHandleOutgoing;
	private long parentHandleSearch;
	private long parentHandleInbox;
	private String pathNavigationOffline;
	public int deepBrowserTreeIncoming = 0;
	public int deepBrowserTreeOutgoing = 0;
	private int deepBrowserTreeLinks;

	int indexShares = -1;
	int indexTransfers = -1;

	//LOLLIPOP FRAGMENTS
    private FileBrowserFragmentLollipop fbFLol;
    private RubbishBinFragmentLollipop rubbishBinFLol;
    private InboxFragmentLollipop iFLol;
    private IncomingSharesFragmentLollipop inSFLol;
	private OutgoingSharesFragmentLollipop outSFLol;
	private LinksFragment lF;
	private TransfersFragmentLollipop tFLol;
	private CompletedTransfersFragmentLollipop completedTFLol;
	private SearchFragmentLollipop sFLol;
	private SettingsFragmentLollipop sttFLol;
	private PhotosFragment cuFragment;
	private RecentChatsFragmentLollipop rChatFL;
	private NotificationsFragmentLollipop notificFragment;
	private TurnOnNotificationsFragment tonF;
	private PermissionsFragment pF;
	private SMSVerificationFragment svF;
	private MediaDiscoveryFragment mdF;

	private boolean mStopped = true;
	private int bottomItemBeforeOpenFullscreenOffline = INVALID_VALUE;
	private OfflineFragment fullscreenOfflineFragment;
	private OfflineFragment pagerOfflineFragment;
	private RecentsFragment pagerRecentsFragment;

	AlertDialog statusDialog;
	private AlertDialog processFileDialog;

	private AlertDialog permissionsDialog;
	private AlertDialog presenceStatusDialog;
	private AlertDialog alertNotPermissionsUpload;
	private AlertDialog clearRubbishBinDialog;
	private AlertDialog insertPassDialog;
	private AlertDialog changeUserAttributeDialog;
	private AlertDialog alertDialogStorageStatus;
	private AlertDialog alertDialogSMSVerification;
	private AlertDialog newTextFileDialog;

	private MenuItem searchMenuItem;
	private MenuItem enableSelectMenuItem;
	private MenuItem doNotDisturbMenuItem;
	private MenuItem clearRubbishBinMenuitem;
	private MenuItem cancelAllTransfersMenuItem;
	private MenuItem playTransfersMenuIcon;
	private MenuItem pauseTransfersMenuIcon;
	private MenuItem retryTransfers;
	private MenuItem clearCompletedTransfers;
	private MenuItem scanQRcodeMenuItem;
	private MenuItem returnCallMenuItem;
	private MenuItem openMeetingMenuItem;
	private Chronometer chronometerMenuItem;
	private LinearLayout layoutCallMenuItem;

	private int typesCameraPermission = INVALID_TYPE_PERMISSIONS;
	AlertDialog enable2FADialog;
	boolean isEnable2FADialogShown = false;
	Button enable2FAButton;
	Button skip2FAButton;

	private boolean is2FAEnabled = false;

	public boolean comesFromNotifications = false;
	public int comesFromNotificationsLevel = 0;
	public long comesFromNotificationHandle = -1;
	public long comesFromNotificationHandleSaved = -1;
	public int comesFromNotificationDeepBrowserTreeIncoming = -1;

	RelativeLayout myAccountHeader;
	ImageView contactStatus;
	RelativeLayout myAccountSection;
	RelativeLayout inboxSection;
	RelativeLayout contactsSection;
	RelativeLayout notificationsSection;
	private RelativeLayout transfersSection;
	RelativeLayout settingsSection;
	Button upgradeAccount;
	TextView contactsSectionText;
	TextView notificationsSectionText;
	int bottomNavigationCurrentItem = -1;
	View chatBadge;
	View callBadge;

	private boolean connected;

	private boolean joiningToChatLink;
	private String linkJoinToChatLink;

	private boolean onAskingPermissionsFragment = false;
	public boolean onAskingSMSVerificationFragment = false;

	private View mNavHostView;
	private NavController mNavController;
	private HomepageSearchable mHomepageSearchable;

	private Boolean initFabButtonShow = false;

	private Observer<Boolean> fabChangeObserver  = isShow -> {
		if (drawerItem == DrawerItem.HOMEPAGE) {
			controlFabInHomepage(isShow);
		} else if (isInMDMode) {
			hideFabButton();
		} else {
			if (initFabButtonShow) {
				if (isShow) {
					showFabButtonAfterScrolling();
				} else {
					hideFabButtonWhenScrolling();
				}
			}
		}
	};

	private final Observer<Boolean> refreshAddPhoneNumberButtonObserver = new Observer<Boolean>() {
		@Override
		public void onChanged(Boolean aBoolean) {
			if(drawerLayout != null) {
				drawerLayout.closeDrawer(Gravity.LEFT);
			}
			refreshAddPhoneNumberButton();
		}
	};

	private boolean isBusinessGraceAlertShown;
	private AlertDialog businessGraceAlert;
	private boolean isBusinessCUAlertShown;
	private AlertDialog businessCUAlert;

	private BottomSheetDialogFragment bottomSheetDialogFragment;
	private PsaViewHolder psaViewHolder;

	// for Meeting
	boolean isFabExpanded = false;
	private static long FAB_ANIM_DURATION = 200L;
	private static long FAB_MASK_OUT_DELAY = 200L;
	private static float ALPHA_TRANSPARENT = 0f;
	private static float ALPHA_OPAQUE = 1f;
	private static float FAB_DEFAULT_ANGEL = 0f;
	private static float FAB_ROTATE_ANGEL = 135f;
	private static String KEY_IS_FAB_EXPANDED = "isFabExpanded";
	private View fabMaskLayout;
	private ViewGroup windowContent;
	private final ArrayList<View> fabs = new ArrayList<>();
	// end for Meeting
	/**
	 * Broadcast to update the completed transfers tab.
	 */
	private BroadcastReceiver transferFinishReceiver = new BroadcastReceiver() {
		@Override
		public void onReceive(Context context, Intent intent) {
			if (!isTransfersCompletedAdded()) {
				return;
			}

			if (intent == null || intent.getAction() == null
					|| !intent.getAction().equals(BROADCAST_ACTION_TRANSFER_FINISH)) {
				return;
			}

			AndroidCompletedTransfer completedTransfer = intent.getParcelableExtra(COMPLETED_TRANSFER);
			if (completedTransfer == null) {
				return;
			}

			completedTFLol.transferFinish(completedTransfer);
		}
	};


	/**
	 * Broadcast to show a "transfer over quota" warning if it is on Transfers section.
	 */
	private BroadcastReceiver transferOverQuotaUpdateReceiver = new BroadcastReceiver() {
		@Override
		public void onReceive(Context context, Intent intent) {
			updateWidget(intent);

			if (intent == null) return;

			if (intent.getAction() != null && intent.getAction().equals(ACTION_TRANSFER_OVER_QUOTA) && drawerItem == DrawerItem.TRANSFERS && isActivityInForeground()) {
				showTransfersTransferOverQuotaWarning();
			}

			if (transfersManagement.thereAreFailedTransfers() && drawerItem == DrawerItem.TRANSFERS && getTabItemTransfers() == COMPLETED_TAB && !retryTransfers.isVisible()) {
				retryTransfers.setVisible(true);
			}
		}
	};

	private BroadcastReceiver chatArchivedReceiver = new BroadcastReceiver() {
		@Override
		public void onReceive(Context context, Intent intent) {
			if (intent == null) return;

			String title = intent.getStringExtra(CHAT_TITLE);
			if (title != null) {
				showSnackbar(SNACKBAR_TYPE, getString(R.string.success_archive_chat, title), -1);
			}
		}
	};

	private BroadcastReceiver updateMyAccountReceiver = new BroadcastReceiver() {
		@Override
		public void onReceive(Context context, Intent intent) {
			if (intent != null){
                if (ACTION_STORAGE_STATE_CHANGED.equals(intent.getAction())) {
                    storageStateFromBroadcast = intent.getIntExtra(EXTRA_STORAGE_STATE, MegaApiJava.STORAGE_STATE_UNKNOWN);
                    if (!showStorageAlertWithDelay) {
                        checkStorageStatus(storageStateFromBroadcast != MegaApiJava.STORAGE_STATE_UNKNOWN ?
								storageStateFromBroadcast : app.getStorageState(), false);
                    }
                    updateAccountDetailsVisibleInfo();
                    return;
				}

				int actionType = intent.getIntExtra(ACTION_TYPE, INVALID_ACTION);

				if(actionType == UPDATE_ACCOUNT_DETAILS){
					logDebug("BROADCAST TO UPDATE AFTER UPDATE_ACCOUNT_DETAILS");
					if (isFinishing()) {
						return;
					}

					updateAccountDetailsVisibleInfo();

					if (megaApi.isBusinessAccount()) {
						supportInvalidateOptionsMenu();
					}
				}
				else if(actionType == UPDATE_PAYMENT_METHODS){
					logDebug("BROADCAST TO UPDATE AFTER UPDATE_PAYMENT_METHODS");
				}
			}
		}
	};

	private final BroadcastReceiver receiverUpdateOrder = new BroadcastReceiver() {
		@Override
		public void onReceive(Context context, Intent intent) {
			if (intent == null || !BROADCAST_ACTION_INTENT_UPDATE_ORDER.equals(intent.getAction())) {
				return;
			}

			if (intent.getBooleanExtra(IS_CLOUD_ORDER, true)) {
				refreshCloudOrder(intent.getIntExtra(NEW_ORDER, ORDER_DEFAULT_ASC));
			} else {
				refreshOthersOrder();
			}
		}
	};

	private BroadcastReceiver receiverCUAttrChanged = new BroadcastReceiver() {
		@Override
		public void onReceive(Context context, Intent intent) {

			synchronized (this){
				if (drawerItem == DrawerItem.PHOTOS) {
					cameraUploadsClicked();
				}

				//update folder icon
				onNodesCloudDriveUpdate();
			}
		}
	};

	private BroadcastReceiver networkReceiver = new BroadcastReceiver() {
		@Override
		public void onReceive(Context context, Intent intent) {
			logDebug("Network broadcast received!");
			int actionType;

			if (intent != null){
				actionType = intent.getIntExtra(ACTION_TYPE, INVALID_ACTION);

				if(actionType == GO_OFFLINE){
				    //stop cu process
                    stopRunningCameraUploadService(ManagerActivityLollipop.this);
					showOfflineMode();
					LiveEventBus.get(EVENT_NETWORK_CHANGE, Boolean.class).post(false);
				}
				else if(actionType == GO_ONLINE){
					showOnlineMode();
					LiveEventBus.get(EVENT_NETWORK_CHANGE, Boolean.class).post(true);
				}
				else if(actionType == START_RECONNECTION){
					refreshSession();
				}
			}
		}
	};

	private BroadcastReceiver cameraUploadLauncherReceiver = new BroadcastReceiver() {
        @Override
        public void onReceive(Context context,Intent intent) {
            try {
				logDebug("cameraUploadLauncherReceiver: Start service here");
                startCameraUploadServiceIgnoreAttr(ManagerActivityLollipop.this);
            } catch (Exception e) {
				logError("cameraUploadLauncherReceiver: Exception", e);
            }
        }
    };

	private BroadcastReceiver contactUpdateReceiver = new BroadcastReceiver() {
		@Override
		public void onReceive(Context context, Intent intent) {
			if (intent == null || intent.getAction() == null)
				return;


			long userHandle = intent.getLongExtra(EXTRA_USER_HANDLE, INVALID_HANDLE);

			if (intent.getAction().equals(ACTION_UPDATE_NICKNAME)
					|| intent.getAction().equals(ACTION_UPDATE_FIRST_NAME)
					|| intent.getAction().equals(ACTION_UPDATE_LAST_NAME)) {

				if (isIncomingAdded() && inSFLol.getItemCount() > 0) {
					inSFLol.updateContact(userHandle);
				}

				if (isOutgoingAdded() && outSFLol.getItemCount() > 0) {
					outSFLol.updateContact(userHandle);
				}
			}
		}
	};

	private final Observer<MegaChatCall> callStatusObserver = call -> {
		int callStatus = call.getStatus();
		switch (callStatus) {
			case MegaChatCall.CALL_STATUS_CONNECTING:
			case MegaChatCall.CALL_STATUS_IN_PROGRESS:
			case MegaChatCall.CALL_STATUS_TERMINATING_USER_PARTICIPATION:
			case MegaChatCall.CALL_STATUS_DESTROYED:
			case MegaChatCall.CALL_STATUS_USER_NO_PRESENT:
				updateVisibleCallElements(call.getChatid());
				if (call.getStatus() == MegaChatCall.CALL_STATUS_TERMINATING_USER_PARTICIPATION &&
						call.getTermCode() == MegaChatCall.TERM_CODE_TOO_MANY_PARTICIPANTS) {
					showSnackbar(SNACKBAR_TYPE, StringResourcesUtils.getString(R.string.call_error_too_many_participants), MEGACHAT_INVALID_HANDLE);
				}
				break;
		}
	};

	private final Observer<MegaChatCall> callOnHoldObserver = call -> updateVisibleCallElements(call.getChatid());

	private final Observer<Pair> sessionOnHoldObserver = sessionAndCall -> {
		MegaChatCall call = megaChatApi.getChatCallByCallId((long) sessionAndCall.first);
		updateVisibleCallElements(call.getChatid());
	};

	private BroadcastReceiver chatRoomMuteUpdateReceiver = new BroadcastReceiver() {
		@Override
		public void onReceive(Context context, Intent intent) {
			if (intent == null || intent.getAction() == null)
				return;

			if(intent.getAction().equals(ACTION_UPDATE_PUSH_NOTIFICATION_SETTING)){
				if (getChatsFragment() != null) {
					rChatFL.notifyPushChanged();
				}
			}
		}
	};

	private BroadcastReceiver updateCUSettingsReceiver = new BroadcastReceiver() {
		@Override
		public void onReceive(Context context, Intent intent) {
			if (intent != null && intent.getAction() != null && getSettingsFragment() != null
					&& (intent.getAction().equals(ACTION_REFRESH_CAMERA_UPLOADS_SETTING)
					|| intent.getAction().equals(ACTION_REFRESH_CAMERA_UPLOADS_SETTING_SUBTITLE))) {
				sttFLol.refreshCameraUploadsSettings();
			}
		}
	};

	private final Observer<Boolean> refreshObserver = refreshed -> {
		if (!refreshed) {
			return;
		}

		if (drawerItem == DrawerItem.CLOUD_DRIVE) {
			MegaNode parentNode = megaApi.getNodeByHandle(parentHandleBrowser);

			ArrayList<MegaNode> nodes = megaApi.getChildren(parentNode != null
							? parentNode
							: megaApi.getRootNode(),
					sortOrderManagement.getOrderCloud());

			fbFLol.setNodes(nodes);
			fbFLol.getRecyclerView().invalidate();
		} else if (drawerItem == DrawerItem.SHARED_ITEMS) {
			refreshIncomingShares();
		}
	};

	private final BroadcastReceiver cuUpdateReceiver = new BroadcastReceiver() {
		@Override
		public void onReceive(Context context, Intent intent) {
			if (intent == null || !ACTION_UPDATE_CU.equals(intent.getAction())) {
				return;
			}

			updateCUProgress(intent.getIntExtra(PROGRESS, 0),
					intent.getIntExtra(PENDING_TRANSFERS, 0));
		}
	};

	private final Observer<Boolean> finishObserver = finish -> {
		if (finish) finish();
	};

	/**
	 * Method for updating the visible elements related to a call.
	 *
	 * @param chatIdReceived The chat ID of a call.
	 */
	private void updateVisibleCallElements(long chatIdReceived) {
		if (getChatsFragment() != null && rChatFL.isVisible()) {
			rChatFL.refreshNode(megaChatApi.getChatListItem(chatIdReceived));
		}

		if (isScreenInPortrait(ManagerActivityLollipop.this)) {
			setCallWidget();
		} else {
			supportInvalidateOptionsMenu();
		}
	}

	@Override
    public void onRequestPermissionsResult(int requestCode, @NonNull String[] permissions, @NonNull int[] grantResults) {
		super.onRequestPermissionsResult(requestCode, permissions, grantResults);
		switch(requestCode){
			case REQUEST_UPLOAD_CONTACT:{
				uploadContactInfo(infoManager, parentNodeManager);
				break;
			}
	        case REQUEST_CAMERA:{
				if (typesCameraPermission == TAKE_PICTURE_OPTION) {
					logDebug("TAKE_PICTURE_OPTION");
		        	if (grantResults.length > 0 && grantResults[0] == PackageManager.PERMISSION_GRANTED){
		        		if (!hasPermissions(this, Manifest.permission.WRITE_EXTERNAL_STORAGE)){
		        			requestPermission(this,
									REQUEST_WRITE_STORAGE,
									Manifest.permission.WRITE_EXTERNAL_STORAGE);
		        		}
		        		else{
							checkTakePicture(this, TAKE_PHOTO_CODE);
							typesCameraPermission = INVALID_TYPE_PERMISSIONS;
						}
		        	}
	        	} else if ((typesCameraPermission == RETURN_CALL_PERMISSIONS || typesCameraPermission == START_CALL_PERMISSIONS) &&
						grantResults.length > 0 && grantResults[0] == PackageManager.PERMISSION_GRANTED) {
					controlCallPermissions();
				}
				break;
	        }
			case REQUEST_READ_WRITE_STORAGE:{
				if (grantResults.length > 0 && grantResults[0] == PackageManager.PERMISSION_GRANTED){
					showUploadPanel();
				}
				break;
			}
	        case REQUEST_WRITE_STORAGE:{
	        	if (firstLogin){
					logDebug("The first time");
	        		if (grantResults.length > 0 && grantResults[0] == PackageManager.PERMISSION_GRANTED){
						if (typesCameraPermission==TAKE_PICTURE_OPTION){
							logDebug("TAKE_PICTURE_OPTION");
							if (!hasPermissions(this, Manifest.permission.CAMERA)){
								requestPermission(this, REQUEST_CAMERA, Manifest.permission.CAMERA);
							}
							else{
								checkTakePicture(this, TAKE_PHOTO_CODE);
								typesCameraPermission = INVALID_TYPE_PERMISSIONS;
							}

							break;
						}
		        	}
	        	}
	        	else{
					if (typesCameraPermission==TAKE_PICTURE_OPTION){
						logDebug("TAKE_PICTURE_OPTION");
						if (!hasPermissions(this, Manifest.permission.CAMERA)){
							requestPermission(this,
									REQUEST_CAMERA,
									Manifest.permission.CAMERA);
						}
						else{
							checkTakePicture(this, TAKE_PHOTO_CODE);
							typesCameraPermission = INVALID_TYPE_PERMISSIONS;
						}
					} else {
						refreshOfflineNodes();
					}

					break;
				}

				nodeSaver.handleRequestPermissionsResult(requestCode);
	        	break;
	        }

            case REQUEST_CAMERA_UPLOAD:
			case REQUEST_CAMERA_ON_OFF:
                if (grantResults.length > 0 && grantResults[0] == PackageManager.PERMISSION_GRANTED){
                    checkIfShouldShowBusinessCUAlert();
                } else {
                    showSnackbar(SNACKBAR_TYPE, getString(R.string.on_refuse_storage_permission), INVALID_HANDLE);
                }

                break;

			case REQUEST_CAMERA_ON_OFF_FIRST_TIME:
                if(permissions.length == 0) {
                    return;
                }
                if (grantResults[0] == PackageManager.PERMISSION_GRANTED){
                    checkIfShouldShowBusinessCUAlert();
                } else {
                    if (!ActivityCompat.shouldShowRequestPermissionRationale(this,permissions[0])) {
                        if (getCameraUploadFragment() != null) {
							cuFragment.onStoragePermissionRefused();
                        }
                    } else {
                        showSnackbar(SNACKBAR_TYPE, getString(R.string.on_refuse_storage_permission), INVALID_HANDLE);
                    }
                }

                break;

			case PERMISSIONS_FRAGMENT: {
				if (getPermissionsFragment() != null) {
					pF.setNextPermission();
				}
				break;
			}

			case REQUEST_RECORD_AUDIO:
				if ((typesCameraPermission == RETURN_CALL_PERMISSIONS || typesCameraPermission == START_CALL_PERMISSIONS) &&
						grantResults.length > 0 && grantResults[0] == PackageManager.PERMISSION_GRANTED) {
					controlCallPermissions();
				}
				break;
        }
    }

	/**
	 * Method for checking the necessary actions when you have permission to start a call or return to one in progress.
	 */
	private void controlCallPermissions() {
		if (checkPermissionsCall(this, typesCameraPermission)) {
			switch (typesCameraPermission) {
				case RETURN_CALL_PERMISSIONS:
					returnActiveCall(this, passcodeManagement);
					break;

				case START_CALL_PERMISSIONS:
					MegaChatRoom chat = megaChatApi.getChatRoomByUser(MegaApplication.getUserWaitingForCall());
					if (chat != null) {
						startCallWithChatOnline(this, chat);
					}
					break;
			}
			typesCameraPermission = INVALID_TYPE_PERMISSIONS;
		}
	}

	public void setTypesCameraPermission(int typesCameraPermission) {
		this.typesCameraPermission = typesCameraPermission;
	}

	@Override
	public void onSaveInstanceState(Bundle outState) {
		logDebug("onSaveInstanceState");
		if (drawerItem != null){
			logDebug("DrawerItem = " + drawerItem);
		}
		else{
			logWarning("DrawerItem is null");
		}
		super.onSaveInstanceState(outState);
		outState.putLong("parentHandleBrowser", parentHandleBrowser);
		outState.putLong("parentHandleRubbish", parentHandleRubbish);
		outState.putLong("parentHandleIncoming", parentHandleIncoming);
		logDebug("IN BUNDLE -> parentHandleOutgoing: " + parentHandleOutgoing);
		outState.putLong(PARENT_HANDLE_LINKS, parentHandleLinks);
		outState.putLong("parentHandleOutgoing", parentHandleOutgoing);
		outState.putLong("parentHandleSearch", parentHandleSearch);
		outState.putLong("parentHandleInbox", parentHandleInbox);
		outState.putSerializable("drawerItem", drawerItem);
		outState.putInt(BOTTOM_ITEM_BEFORE_OPEN_FULLSCREEN_OFFLINE,
				bottomItemBeforeOpenFullscreenOffline);
		outState.putSerializable(SEARCH_DRAWER_ITEM, searchDrawerItem);
		outState.putSerializable(SEARCH_SHARED_TAB, searchSharedTab);
		outState.putBoolean(EXTRA_FIRST_LOGIN, firstLogin);
		outState.putBoolean(STATE_KEY_SMS_DIALOG, isSMSDialogShowing);

		if (parentHandleIncoming != INVALID_HANDLE) {
			outState.putInt("deepBrowserTreeIncoming", deepBrowserTreeIncoming);
		}

		if (parentHandleOutgoing != INVALID_HANDLE) {
			outState.putInt("deepBrowserTreeOutgoing", deepBrowserTreeOutgoing);
		}

		if (parentHandleLinks != INVALID_HANDLE) {
			outState.putInt(DEEP_BROWSER_TREE_LINKS, deepBrowserTreeLinks);
		}

		if (viewPagerShares != null) {
			indexShares = viewPagerShares.getCurrentItem();
		}
		outState.putInt("indexShares", indexShares);

		outState.putString("pathNavigationOffline", pathNavigationOffline);

		if(searchQuery!=null){
			outState.putInt("levelsSearch", levelsSearch);
			outState.putString("searchQuery", searchQuery);
			textsearchQuery = true;
			outState.putBoolean("textsearchQuery", textsearchQuery);
		}else {
			textsearchQuery = false;
		}

		if (turnOnNotifications){
			outState.putBoolean("turnOnNotifications", turnOnNotifications);
		}

		outState.putInt("orientationSaved", orientationSaved);
		outState.putBoolean("isEnable2FADialogShown", isEnable2FADialogShown);
		outState.putInt("bottomNavigationCurrentItem", bottomNavigationCurrentItem);
		outState.putBoolean("searchExpand", searchExpand);
		outState.putBoolean("comesFromNotifications", comesFromNotifications);
		outState.putInt("comesFromNotificationsLevel", comesFromNotificationsLevel);
		outState.putLong("comesFromNotificationHandle", comesFromNotificationHandle);
		outState.putLong("comesFromNotificationHandleSaved", comesFromNotificationHandleSaved);
		outState.putBoolean("onAskingPermissionsFragment", onAskingPermissionsFragment);
		pF = (PermissionsFragment) getSupportFragmentManager().findFragmentByTag(FragmentTag.PERMISSIONS.getTag());
		if (onAskingPermissionsFragment && pF != null) {
			getSupportFragmentManager().putFragment(outState, FragmentTag.PERMISSIONS.getTag(), pF);
		}
        outState.putBoolean("onAskingSMSVerificationFragment", onAskingSMSVerificationFragment);
        svF = (SMSVerificationFragment) getSupportFragmentManager().findFragmentByTag(FragmentTag.SMS_VERIFICATION.getTag());
        if (onAskingSMSVerificationFragment && svF != null) {
            getSupportFragmentManager().putFragment(outState, FragmentTag.SMS_VERIFICATION.getTag(), svF);
        }
		outState.putInt("elevation", mElevationCause);
		outState.putInt("storageState", storageState);
		outState.putBoolean("isStorageStatusDialogShown", isStorageStatusDialogShown);
		outState.putInt("comesFromNotificationDeepBrowserTreeIncoming", comesFromNotificationDeepBrowserTreeIncoming);

		outState.putBoolean(BUSINESS_GRACE_ALERT_SHOWN, isBusinessGraceAlertShown);
		if (isBusinessCUAlertShown) {
			outState.putBoolean(BUSINESS_CU_ALERT_SHOWN, isBusinessCUAlertShown);
		}

		outState.putBoolean(TRANSFER_OVER_QUOTA_SHOWN, isTransferOverQuotaWarningShown);
		outState.putInt(TYPE_CALL_PERMISSION, typesCameraPermission);
		outState.putBoolean(JOINING_CHAT_LINK, joiningToChatLink);
		outState.putString(LINK_JOINING_CHAT_LINK, linkJoinToChatLink);
		outState.putBoolean(CONNECTED, connected);
		outState.putBoolean(KEY_IS_FAB_EXPANDED, isFabExpanded);

		if (getCameraUploadFragment() != null) {
			getSupportFragmentManager().putFragment(outState, FragmentTag.PHOTOS.getTag(), cuFragment);
		}

		checkNewTextFileDialogState(newTextFileDialog, outState);

		nodeAttacher.saveState(outState);
		nodeSaver.saveState(outState);

		outState.putBoolean(PROCESS_FILE_DIALOG_SHOWN, isAlertDialogShown(processFileDialog));

		outState.putBoolean(STATE_KEY_IS_IN_MD_MODE, isInMDMode);
		mdF = (MediaDiscoveryFragment) getSupportFragmentManager().findFragmentByTag(FragmentTag.MEDIA_DISCOVERY.getTag());
		if (mdF != null) {
			getSupportFragmentManager().putFragment(outState, FragmentTag.MEDIA_DISCOVERY.getTag(), mdF);
		}
	}

	@Override
	public void onStart() {
		logDebug("onStart");

		mStopped = false;

		super.onStart();
	}

	@SuppressLint("NewApi") @Override
    protected void onCreate(Bundle savedInstanceState) {
		logDebug("onCreate");
//		Fragments are restored during the Activity's onCreate().
//		Importantly though, they are restored in the base Activity class's onCreate().
//		Thus if you call super.onCreate() first, all of the rest of your onCreate() method will execute after your Fragments have been restored.
		super.onCreate(savedInstanceState);
		logDebug("onCreate after call super");

		// This block for solving the issue below:
		// Android is installed for the first time. Press the “Open” button on the system installation dialog, press the home button to switch the app to background,
		// and then switch the app to foreground, causing the app to create a new instantiation.
		if (!isTaskRoot()) {
			Intent intent = getIntent();
			if (intent != null) {
				String action = intent.getAction();
				if (intent.hasCategory(Intent.CATEGORY_LAUNCHER) && Intent.ACTION_MAIN.equals(action)) {
					finish();
					return;
				}
			}
		}

		boolean selectDrawerItemPending = true;

		getLifecycle().addObserver(cookieDialogHandler);

		if(savedInstanceState!=null){
			logDebug("Bundle is NOT NULL");
			parentHandleBrowser = savedInstanceState.getLong("parentHandleBrowser", -1);
			logDebug("savedInstanceState -> parentHandleBrowser: " + parentHandleBrowser);
			parentHandleRubbish = savedInstanceState.getLong("parentHandleRubbish", -1);
			parentHandleIncoming = savedInstanceState.getLong("parentHandleIncoming", -1);
			logDebug("savedInstanceState -> parentHandleIncoming: " + parentHandleIncoming);
			parentHandleOutgoing = savedInstanceState.getLong("parentHandleOutgoing", -1);
			logDebug("savedInstanceState -> parentHandleOutgoing: " + parentHandleOutgoing);
			parentHandleLinks = savedInstanceState.getLong(PARENT_HANDLE_LINKS, INVALID_HANDLE);
			parentHandleSearch = savedInstanceState.getLong("parentHandleSearch", -1);
			parentHandleInbox = savedInstanceState.getLong("parentHandleInbox", -1);
			deepBrowserTreeIncoming = savedInstanceState.getInt("deepBrowserTreeIncoming", 0);
			deepBrowserTreeOutgoing = savedInstanceState.getInt("deepBrowserTreeOutgoing", 0);
			deepBrowserTreeLinks = savedInstanceState.getInt(DEEP_BROWSER_TREE_LINKS, 0);
			isSMSDialogShowing = savedInstanceState.getBoolean(STATE_KEY_SMS_DIALOG, false);
			firstLogin = savedInstanceState.getBoolean(EXTRA_FIRST_LOGIN);
			askPermissions = savedInstanceState.getBoolean(EXTRA_ASK_PERMISSIONS);
			drawerItem = (DrawerItem) savedInstanceState.getSerializable("drawerItem");
			bottomItemBeforeOpenFullscreenOffline = savedInstanceState.getInt(BOTTOM_ITEM_BEFORE_OPEN_FULLSCREEN_OFFLINE);
			searchDrawerItem = (DrawerItem) savedInstanceState.getSerializable(SEARCH_DRAWER_ITEM);
			searchSharedTab = savedInstanceState.getInt(SEARCH_SHARED_TAB);
			indexShares = savedInstanceState.getInt("indexShares", indexShares);
			logDebug("savedInstanceState -> indexShares: " + indexShares);
			pathNavigationOffline = savedInstanceState.getString("pathNavigationOffline", pathNavigationOffline);
			logDebug("savedInstanceState -> pathNavigationOffline: " + pathNavigationOffline);
			selectedAccountType = savedInstanceState.getInt("selectedAccountType", -1);
			searchQuery = savedInstanceState.getString("searchQuery");
			textsearchQuery = savedInstanceState.getBoolean("textsearchQuery");
			levelsSearch = savedInstanceState.getInt("levelsSearch");
			turnOnNotifications = savedInstanceState.getBoolean("turnOnNotifications", false);
			orientationSaved = savedInstanceState.getInt("orientationSaved");
			isEnable2FADialogShown = savedInstanceState.getBoolean("isEnable2FADialogShown", false);
			bottomNavigationCurrentItem = savedInstanceState.getInt("bottomNavigationCurrentItem", -1);
			searchExpand = savedInstanceState.getBoolean("searchExpand", false);
			comesFromNotifications = savedInstanceState.getBoolean("comesFromNotifications", false);
			comesFromNotificationsLevel = savedInstanceState.getInt("comesFromNotificationsLevel", 0);
			comesFromNotificationHandle = savedInstanceState.getLong("comesFromNotificationHandle", -1);
			comesFromNotificationHandleSaved = savedInstanceState.getLong("comesFromNotificationHandleSaved", -1);
			onAskingPermissionsFragment = savedInstanceState.getBoolean("onAskingPermissionsFragment", false);
			if (onAskingPermissionsFragment) {
				pF = (PermissionsFragment) getSupportFragmentManager().getFragment(savedInstanceState, FragmentTag.PERMISSIONS.getTag());
			}
            onAskingSMSVerificationFragment = savedInstanceState.getBoolean("onAskingSMSVerificationFragment", false);
            if (onAskingSMSVerificationFragment) {
                svF = (SMSVerificationFragment) getSupportFragmentManager().getFragment(savedInstanceState, FragmentTag.SMS_VERIFICATION.getTag());
            }
			mElevationCause = savedInstanceState.getInt("elevation", 0);
			storageState = savedInstanceState.getInt("storageState", MegaApiJava.STORAGE_STATE_UNKNOWN);
			isStorageStatusDialogShown = savedInstanceState.getBoolean("isStorageStatusDialogShown", false);
			comesFromNotificationDeepBrowserTreeIncoming = savedInstanceState.getInt("comesFromNotificationDeepBrowserTreeIncoming", -1);
			isBusinessGraceAlertShown = savedInstanceState.getBoolean(BUSINESS_GRACE_ALERT_SHOWN, false);
			isBusinessCUAlertShown = savedInstanceState.getBoolean(BUSINESS_CU_ALERT_SHOWN, false);
			isTransferOverQuotaWarningShown = savedInstanceState.getBoolean(TRANSFER_OVER_QUOTA_SHOWN, false);
			typesCameraPermission = savedInstanceState.getInt(TYPE_CALL_PERMISSION, INVALID_TYPE_PERMISSIONS);
			joiningToChatLink = savedInstanceState.getBoolean(JOINING_CHAT_LINK, false);
			linkJoinToChatLink = savedInstanceState.getString(LINK_JOINING_CHAT_LINK);
			connected = savedInstanceState.getBoolean(CONNECTED, false);
			isFabExpanded = savedInstanceState.getBoolean(KEY_IS_FAB_EXPANDED, false);
			isInMDMode = savedInstanceState.getBoolean(STATE_KEY_IS_IN_MD_MODE, false);

			nodeAttacher.restoreState(savedInstanceState);
			nodeSaver.restoreState(savedInstanceState);

			//upload from device, progress dialog should show when screen orientation changes.
			if (savedInstanceState.getBoolean(PROCESS_FILE_DIALOG_SHOWN, false)) {
				processFileDialog = showProcessFileDialog(this,null);
			}
		}
		else{
			logDebug("Bundle is NULL");
			parentHandleBrowser = -1;
			parentHandleRubbish = -1;
			parentHandleIncoming = -1;
			parentHandleOutgoing = -1;
			parentHandleLinks = INVALID_HANDLE;
			parentHandleSearch = -1;
			parentHandleInbox = -1;
			deepBrowserTreeIncoming = 0;
			deepBrowserTreeOutgoing = 0;
			deepBrowserTreeLinks = 0;
			this.setPathNavigationOffline(OFFLINE_ROOT);
		}

		IntentFilter contactUpdateFilter = new IntentFilter(BROADCAST_ACTION_INTENT_FILTER_CONTACT_UPDATE);
		contactUpdateFilter.addAction(ACTION_UPDATE_NICKNAME);
		contactUpdateFilter.addAction(ACTION_UPDATE_FIRST_NAME);
		contactUpdateFilter.addAction(ACTION_UPDATE_LAST_NAME);
		contactUpdateFilter.addAction(ACTION_UPDATE_CREDENTIALS);
		registerReceiver(contactUpdateReceiver, contactUpdateFilter);

		IntentFilter filter = new IntentFilter(BROADCAST_ACTION_INTENT_UPDATE_ACCOUNT_DETAILS);
		filter.addAction(ACTION_STORAGE_STATE_CHANGED);
		registerReceiver(updateMyAccountReceiver, filter);

		registerReceiver(networkReceiver,
				new IntentFilter(BROADCAST_ACTION_INTENT_CONNECTIVITY_CHANGE));

		registerReceiver(receiverCUAttrChanged,
				new IntentFilter(BROADCAST_ACTION_INTENT_CU_ATTR_CHANGE));

		registerReceiver(receiverUpdateOrder, new IntentFilter(BROADCAST_ACTION_INTENT_UPDATE_ORDER));

		LiveEventBus.get(EVENT_UPDATE_VIEW_MODE, Boolean.class)
				.observe(this, this::updateView);

		registerReceiver(chatArchivedReceiver, new IntentFilter(BROADCAST_ACTION_INTENT_CHAT_ARCHIVED));

		LiveEventBus.get(EVENT_REFRESH_PHONE_NUMBER, Boolean.class)
				.observeForever(refreshAddPhoneNumberButtonObserver);

        LiveEventBus.get(EVENT_2FA_UPDATED, Boolean.class)
                .observe(this, this::update2FAEnableState);

		IntentFilter filterTransfers = new IntentFilter(BROADCAST_ACTION_INTENT_TRANSFER_UPDATE);
		filterTransfers.addAction(ACTION_TRANSFER_OVER_QUOTA);
		registerReceiver(transferOverQuotaUpdateReceiver, filterTransfers);

		registerReceiver(transferFinishReceiver, new IntentFilter(BROADCAST_ACTION_TRANSFER_FINISH));

		LiveEventBus.get(EVENT_CALL_STATUS_CHANGE, MegaChatCall.class).observe(this, callStatusObserver);
		LiveEventBus.get(EVENT_CALL_ON_HOLD_CHANGE, MegaChatCall.class).observe(this, callOnHoldObserver);
		LiveEventBus.get(EVENT_SESSION_ON_HOLD_CHANGE, Pair.class).observe(this, sessionOnHoldObserver);

		registerReceiver(chatRoomMuteUpdateReceiver, new IntentFilter(ACTION_UPDATE_PUSH_NOTIFICATION_SETTING));
        registerReceiver(cameraUploadLauncherReceiver, new IntentFilter(Intent.ACTION_POWER_CONNECTED));

        IntentFilter filterUpdateCUSettings = new IntentFilter(BROADCAST_ACTION_INTENT_SETTINGS_UPDATED);
		filterUpdateCUSettings.addAction(ACTION_REFRESH_CAMERA_UPLOADS_SETTING);
		filterUpdateCUSettings.addAction(ACTION_REFRESH_CAMERA_UPLOADS_SETTING_SUBTITLE);
        registerReceiver(updateCUSettingsReceiver, filterUpdateCUSettings);

		LiveEventBus.get(EVENT_REFRESH, Boolean.class).observeForever(refreshObserver);

		registerReceiver(cuUpdateReceiver, new IntentFilter(ACTION_UPDATE_CU));

		LiveEventBus.get(EVENT_FINISH_ACTIVITY, Boolean.class).observeForever(finishObserver);

        smsDialogTimeChecker = new LastShowSMSDialogTimeChecker(this);
        nC = new NodeController(this);
		cC = new ContactController(this);
		aC = new AccountController(this);

        createCacheFolders(this);

        dbH = DatabaseHandler.getDbHandler(getApplicationContext());

		managerActivity = this;
		app = (MegaApplication)getApplication();
		megaApi = app.getMegaApi();

		megaChatApi = app.getMegaChatApi();
		logDebug("addChatListener");
		megaChatApi.addChatListener(this);

		if (megaChatApi != null){
			logDebug("retryChatPendingConnections()");
			megaChatApi.retryPendingConnections(false, null);
		}

		MegaApplication.getPushNotificationSettingManagement().getPushNotificationSetting();

		transfersInProgress = new ArrayList<Integer>();

		//sync local contacts to see who's on mega.
		if (hasPermissions(this, Manifest.permission.READ_CONTACTS) && app.getStorageState() != STORAGE_STATE_PAYWALL) {
		    logDebug("sync mega contacts");
			MegaContactGetter getter = new MegaContactGetter(this);
			getter.getMegaContacts(megaApi, TimeUtils.WEEK);
		}

		Display display = getWindowManager().getDefaultDisplay();
		outMetrics = new DisplayMetrics ();
	    display.getMetrics(outMetrics);
	    float density  = getResources().getDisplayMetrics().density;

	    if (dbH.getEphemeral() != null){
            refreshSession();
            return;
		}

	    if (dbH.getCredentials() == null){
	    	Intent newIntent = getIntent();

	    	if (newIntent != null){
		    	if (newIntent.getAction() != null){
		    		if (newIntent.getAction().equals(ACTION_EXPORT_MASTER_KEY) || newIntent.getAction().equals(ACTION_OPEN_MEGA_LINK) || newIntent.getAction().equals(ACTION_OPEN_MEGA_FOLDER_LINK)){
		    			openLink = true;
		    		}
		    		else if (newIntent.getAction().equals(ACTION_CANCEL_CAM_SYNC)){
                        stopRunningCameraUploadService(getApplicationContext());
		    			finish();
		    			return;
		    		}
		    	}
		    }

	    	if (!openLink){
//				megaApi.localLogout();
//				AccountController aC = new AccountController(this);
//				aC.logout(this, megaApi, megaChatApi, false);
				Intent intent = new Intent(this, LoginActivityLollipop.class);
				intent.putExtra(VISIBLE_FRAGMENT,  TOUR_FRAGMENT);
				if (Build.VERSION.SDK_INT >= Build.VERSION_CODES.HONEYCOMB){
					intent.addFlags(Intent.FLAG_ACTIVITY_CLEAR_TASK);
					startActivity(intent);
					finish();
				}

		    }

	    	return;
	    }

	    prefs = dbH.getPreferences();
		if (prefs == null){
			firstTimeAfterInstallation = true;
			isList=true;
		}
		else{
			if (prefs.getFirstTime() == null){
				firstTimeAfterInstallation = true;
			}else{
				firstTimeAfterInstallation = Boolean.parseBoolean(prefs.getFirstTime());
			}
			if (prefs.getPreferredViewList() == null){
				isList = true;
			}
			else{
				isList = Boolean.parseBoolean(prefs.getPreferredViewList());
			}
		}

		if (firstTimeAfterInstallation) {
			setStartScreenTimeStamp(this);
		}

		logDebug("Preferred View List: " + isList);

		LiveEventBus.get(EVENT_LIST_GRID_CHANGE, Boolean.class).post(isList);

		handler = new Handler();

		logDebug("Set view");
		setContentView(R.layout.activity_manager);

		observePsa();

		//Set toolbar
		abL = (AppBarLayout) findViewById(R.id.app_bar_layout);

		toolbar = findViewById(R.id.toolbar);
		setSupportActionBar(toolbar);
		aB = getSupportActionBar();

		aB.setHomeButtonEnabled(true);
        aB.setDisplayHomeAsUpEnabled(true);

        fragmentLayout = (LinearLayout) findViewById(R.id.fragment_layout);

        bNV = (BottomNavigationViewEx) findViewById(R.id.bottom_navigation_view);
		bNV.setOnNavigationItemSelectedListener(this);
		bNV.enableAnimation(false);
		bNV.enableItemShiftingMode(false);
		bNV.enableShiftingMode(false);
		bNV.setTextVisibility(false);

		miniAudioPlayerController = new MiniAudioPlayerController(
				findViewById(R.id.mini_audio_player),
				() -> {
					// we need update fragmentLayout's layout params when player view is closed.
					if (bNV.getVisibility() == View.VISIBLE) {
						showBNVImmediate();
					}

					return Unit.INSTANCE;
				});
		getLifecycle().addObserver(miniAudioPlayerController);

        //Set navigation view
        drawerLayout = (DrawerLayout) findViewById(R.id.drawer_layout);
        drawerLayout.addDrawerListener(new DrawerLayout.DrawerListener() {
			@Override
			public void onDrawerSlide(@NonNull View drawerView, float slideOffset) {
				refreshDrawerInfo(false);
			}

			@Override
			public void onDrawerOpened(@NonNull View drawerView) {
				refreshDrawerInfo(storageState == MegaApiAndroid.STORAGE_STATE_UNKNOWN);

				// Sync the account info after changing account information settings to keep the data the same
				updateAccountDetailsVisibleInfo();
			}

			@Override
			public void onDrawerClosed(@NonNull View drawerView) {

			}

			@Override
			public void onDrawerStateChanged(int newState) {

			}

			/**
			 * Method to refresh the info displayed in the drawer menu.
			 *
			 * @param refreshStorageInfo Parameter to indicate if refresh the storage info.
			 */
			private void refreshDrawerInfo(boolean refreshStorageInfo) {
				if (!isOnline(managerActivity) || megaApi==null || megaApi.getRootNode()==null) {
					disableNavigationViewLayout();
				}
				else {
					resetNavigationViewLayout();
				}

				setContactStatus();

				if (!refreshStorageInfo) return;
                showAddPhoneNumberInMenu();
				refreshAccountInfo();
			}
		});
        nV = (NavigationView) findViewById(R.id.navigation_view);

		myAccountHeader = findViewById(R.id.navigation_drawer_account_section);
		myAccountHeader.setOnClickListener(this);
		contactStatus = (ImageView) findViewById(R.id.contact_state);
        myAccountSection = findViewById(R.id.my_account_section);
        myAccountSection.setOnClickListener(this);
        inboxSection = findViewById(R.id.inbox_section);
        inboxSection.setOnClickListener(this);
        contactsSection = findViewById(R.id.contacts_section);
        contactsSection.setOnClickListener(this);
		notificationsSection = findViewById(R.id.notifications_section);
		notificationsSection.setOnClickListener(this);
		notificationsSectionText = (TextView) findViewById(R.id.notification_section_text);
        contactsSectionText = (TextView) findViewById(R.id.contacts_section_text);
		findViewById(R.id.offline_section).setOnClickListener(this);
		transfersSection = findViewById(R.id.transfers_section);
		transfersSection.setOnClickListener(this);
		findViewById(R.id.rubbish_bin_section).setOnClickListener(this);
        settingsSection = findViewById(R.id.settings_section);
        settingsSection.setOnClickListener(this);
        upgradeAccount = (Button) findViewById(R.id.upgrade_navigation_view);
        upgradeAccount.setOnClickListener(this);

        navigationDrawerAddPhoneContainer = findViewById(R.id.navigation_drawer_add_phone_number_container);

        addPhoneNumberButton = findViewById(R.id.navigation_drawer_add_phone_number_button);
        addPhoneNumberButton.setOnClickListener(this);

        addPhoneNumberLabel = findViewById(R.id.navigation_drawer_add_phone_number_label);
        megaApi.getAccountAchievements(this);

		badgeDrawable = new BadgeDrawerArrowDrawable(managerActivity, R.color.red_600_red_300,
				R.color.white_dark_grey, R.color.white_dark_grey);

		BottomNavigationMenuView menuView = (BottomNavigationMenuView) bNV.getChildAt(0);
		// Navi button Chat
		BottomNavigationItemView itemView = (BottomNavigationItemView) menuView.getChildAt(3);
		chatBadge = LayoutInflater.from(this).inflate(R.layout.bottom_chat_badge, menuView, false);
		itemView.addView(chatBadge);
		setChatBadge();

		callBadge = LayoutInflater.from(this).inflate(R.layout.bottom_call_badge, menuView, false);
		itemView.addView(callBadge);
		callBadge.setVisibility(View.GONE);
		setCallBadge();

		usedSpaceLayout = findViewById(R.id.nv_used_space_layout);

		//FAB buttonaB.
		fabButton = (FloatingActionButton) findViewById(R.id.floating_button);
		fabButton.setOnClickListener(new FabButtonListener(this));
		setupFabs();

		//PRO PANEL
		getProLayout=(LinearLayout) findViewById(R.id.get_pro_account);
		getProLayout.setBackgroundColor(Util.isDarkMode(this)
				? ColorUtils.getColorForElevation(this, 8f) : Color.WHITE);
		String getProTextString = getString(R.string.get_pro_account);
		try {
			getProTextString = getProTextString.replace("[A]", "\n");
		}
		catch(Exception e){
			logError("Formatted string: " + getProTextString, e);
		}

		getProText= (TextView) findViewById(R.id.get_pro_account_text);
		getProText.setText(getProTextString);
		rightUpgradeButton = (TextView) findViewById(R.id.btnRight_upgrade);
		leftCancelButton = (TextView) findViewById(R.id.btnLeft_cancel);

        nVDisplayName = findViewById(R.id.navigation_drawer_account_information_display_name);
        nVDisplayName.setMaxWidthEmojis(dp2px(MAX_WIDTH_BOTTOM_SHEET_DIALOG_PORT, outMetrics));

		nVEmail = (TextView) findViewById(R.id.navigation_drawer_account_information_email);
        nVPictureProfile = (RoundedImageView) findViewById(R.id.navigation_drawer_user_account_picture_profile);

		businessLabel = findViewById(R.id.business_label);
		businessLabel.setVisibility(View.GONE);

        fragmentContainer = findViewById(R.id.fragment_container);
        spaceTV = (TextView) findViewById(R.id.navigation_drawer_space);
        usedSpacePB = (ProgressBar) findViewById(R.id.manager_used_space_bar);

		cuViewTypes = findViewById(R.id.cu_view_type);
		cuYearsButton = findViewById(R.id.years_button);
		cuMonthsButton = findViewById(R.id.months_button);
		cuDaysButton = findViewById(R.id.days_button);
		cuAllButton = findViewById(R.id.all_button);
		cuLayout = findViewById(R.id.cu_layout);
		cuProgressBar = findViewById(R.id.cu_progress_bar);
		enableCUButton = findViewById(R.id.enable_cu_button);
		enableCUButton.setOnClickListener(v -> {
			if (getCameraUploadFragment() != null) {
				cuFragment.enableCUClick();
			}
		});

		//TABS section Shared Items
		tabLayoutShares =  findViewById(R.id.sliding_tabs_shares);
		viewPagerShares = findViewById(R.id.shares_tabs_pager);
		viewPagerShares.setOffscreenPageLimit(3);

		viewPagerShares.addOnPageChangeListener(new ViewPager.OnPageChangeListener() {

			@Override
			public void onPageScrolled(int position, float positionOffset, int positionOffsetPixels) {
			}

			@Override
			public void onPageSelected(int position) {
				logDebug("selectDrawerItemSharedItems - TabId: " +  position);
				supportInvalidateOptionsMenu();
				checkScrollElevation();
				setSharesTabIcons(position);
				switch (position) {
					case INCOMING_TAB:
						if (isOutgoingAdded() && outSFLol.isMultipleSelect()) {
							outSFLol.getActionMode().finish();
						} else if (isLinksAdded() && lF.isMultipleSelect()) {
							lF.getActionMode().finish();
						}
						break;
					case OUTGOING_TAB:
						if (isIncomingAdded() && inSFLol.isMultipleSelect()) {
							inSFLol.getActionMode().finish();
						}  else if (isLinksAdded() && lF.isMultipleSelect()) {
							lF.getActionMode().finish();
						}
						break;
					case LINKS_TAB:
						if (isIncomingAdded() && inSFLol.isMultipleSelect()) {
							inSFLol.getActionMode().finish();
						} else if (isOutgoingAdded() && outSFLol.isMultipleSelect()) {
							outSFLol.getActionMode().finish();
						}
						break;
				}
				setToolbarTitle();
				showFabButton();
			}

			@Override
			public void onPageScrollStateChanged(int state) {
			}
		});

		//Tab section Transfers
		tabLayoutTransfers =  (TabLayout) findViewById(R.id.sliding_tabs_transfers);
		viewPagerTransfers = findViewById(R.id.transfers_tabs_pager);
		viewPagerTransfers.addOnPageChangeListener(new ViewPager.OnPageChangeListener() {
			@Override
			public void onPageScrolled(int position, float positionOffset, int positionOffsetPixels) {
			}

			@Override
			public void onPageSelected(int position) {
				supportInvalidateOptionsMenu();
				checkScrollElevation();

				if (position == PENDING_TAB && isTransfersInProgressAdded()) {
					tFLol.setGetMoreQuotaViewVisibility();
				} else if (position == COMPLETED_TAB) {
					if (isTransfersCompletedAdded()) {
						completedTFLol.setGetMoreQuotaViewVisibility();
					}

					if (isTransfersInProgressAdded()) {
						tFLol.checkSelectModeAfterChangeTabOrDrawerItem();
					}
				}
			}

			@Override
			public void onPageScrollStateChanged(int state) {
			}
		});

		callInProgressLayout = findViewById(R.id.call_in_progress_layout);
		callInProgressLayout.setOnClickListener(this);
		callInProgressChrono = findViewById(R.id.call_in_progress_chrono);
		callInProgressText = findViewById(R.id.call_in_progress_text);
		microOffLayout = findViewById(R.id.micro_off_layout);
		videoOnLayout = findViewById(R.id.video_on_layout);
		callInProgressLayout.setVisibility(View.GONE);

		if (mElevationCause > 0) {
			// A work around: mElevationCause will be changed unexpectedly shortly
			int elevationCause = mElevationCause;
			// Apply the previous Appbar elevation(e.g. before rotation) after all views have been created
			handler.postDelayed(()-> changeAppBarElevation(true, elevationCause), 100);
		}

		mNavHostView = findViewById(R.id.nav_host_fragment);
		setupNavDestListener();

		setTransfersWidgetLayout(findViewById(R.id.transfers_widget_layout), this);

		transferData = megaApi.getTransferData(this);
		if (transferData != null) {
			for (int i = 0; i < transferData.getNumDownloads(); i++) {
				int tag = transferData.getDownloadTag(i);
				transfersInProgress.add(tag);
				transfersManagement.checkIfTransferIsPaused(tag);
			}

			for (int i = 0; i < transferData.getNumUploads(); i++) {
				int tag = transferData.getUploadTag(i);
				transfersInProgress.add(transferData.getUploadTag(i));
				transfersManagement.checkIfTransferIsPaused(tag);
			}
		}

        if (!isOnline(this)){
			logDebug("No network -> SHOW OFFLINE MODE");

			if (drawerItem == null) {
				drawerItem = DrawerItem.HOMEPAGE;
			}

			selectDrawerItemLollipop(drawerItem);
			showOfflineMode();

			UserCredentials credentials = dbH.getCredentials();
			if (credentials != null) {
				String gSession = credentials.getSession();
				int ret = megaChatApi.getInitState();
				logDebug("In Offline mode - Init chat is: " + ret);
				if (ret == 0 || ret == MegaChatApi.INIT_ERROR) {
					ret = megaChatApi.init(gSession);
					logDebug("After init: " + ret);
					if (ret == MegaChatApi.INIT_NO_CACHE) {
						logDebug("condition ret == MegaChatApi.INIT_NO_CACHE");
					} else if (ret == MegaChatApi.INIT_ERROR) {
						logWarning("condition ret == MegaChatApi.INIT_ERROR");
					} else {
						logDebug("Chat correctly initialized");
					}
				} else {
					logDebug("Offline mode: Do not init, chat already initialized");
				}
			}

			return;
        }

		///Check the MK or RK file
		logInfo("App version: " + getVersion());
		final File fMKOld = buildExternalStorageFile(OLD_MK_FILE);
		final File fRKOld = buildExternalStorageFile(OLD_RK_FILE);
		if (isFileAvailable(fMKOld)) {
			logDebug("Old MK file need to be renamed!");
			aC.renameRK(fMKOld);
		} else if (isFileAvailable(fRKOld)) {
			logDebug("Old RK file need to be renamed!");
			aC.renameRK(fRKOld);
		}

		rootNode = megaApi.getRootNode();
		if (rootNode == null || LoginActivityLollipop.isBackFromLoginPage){
			 if (getIntent() != null){
				 logDebug("Action: " + getIntent().getAction());
				if (getIntent().getAction() != null){
					if (getIntent().getAction().equals(ACTION_IMPORT_LINK_FETCH_NODES)){
						Intent intent = new Intent(managerActivity, LoginActivityLollipop.class);
						intent.putExtra(VISIBLE_FRAGMENT,  LOGIN_FRAGMENT);
						intent.setFlags(Intent.FLAG_ACTIVITY_CLEAR_TOP);
						intent.setAction(ACTION_IMPORT_LINK_FETCH_NODES);
						intent.setData(Uri.parse(getIntent().getDataString()));
						startActivity(intent);
						finish();
						return;
					}
					else if (getIntent().getAction().equals(ACTION_OPEN_MEGA_LINK)){
						Intent intent = new Intent(managerActivity, FileLinkActivityLollipop.class);
						intent.putExtra(VISIBLE_FRAGMENT,  LOGIN_FRAGMENT);
						intent.setFlags(Intent.FLAG_ACTIVITY_CLEAR_TOP);
						intent.setAction(ACTION_IMPORT_LINK_FETCH_NODES);
						intent.setData(Uri.parse(getIntent().getDataString()));
						startActivity(intent);
						finish();
						return;
					}
					else if (getIntent().getAction().equals(ACTION_OPEN_MEGA_FOLDER_LINK)){
						Intent intent = new Intent(managerActivity, LoginActivityLollipop.class);
						intent.putExtra(VISIBLE_FRAGMENT,  LOGIN_FRAGMENT);
						intent.setFlags(Intent.FLAG_ACTIVITY_CLEAR_TOP);
						intent.setAction(ACTION_OPEN_MEGA_FOLDER_LINK);
						intent.setData(Uri.parse(getIntent().getDataString()));
						startActivity(intent);
						finish();
						return;
					}
					else if(getIntent().getAction().equals(ACTION_OPEN_CHAT_LINK)){
						Intent intent = new Intent(managerActivity, LoginActivityLollipop.class);
						intent.putExtra(VISIBLE_FRAGMENT,  LOGIN_FRAGMENT);
						intent.setFlags(Intent.FLAG_ACTIVITY_CLEAR_TOP);
						intent.setAction(ACTION_OPEN_CHAT_LINK);
						intent.setData(Uri.parse(getIntent().getDataString()));
						startActivity(intent);
						finish();
						return;
					}
					else if (getIntent().getAction().equals(ACTION_CANCEL_CAM_SYNC)){
                        stopRunningCameraUploadService(getApplicationContext());
						finish();
						return;
					}
					else if (getIntent().getAction().equals(ACTION_EXPORT_MASTER_KEY)){
						Intent intent = new Intent(managerActivity, LoginActivityLollipop.class);
						intent.putExtra(VISIBLE_FRAGMENT,  LOGIN_FRAGMENT);
						intent.setFlags(Intent.FLAG_ACTIVITY_CLEAR_TOP);
						intent.setAction(getIntent().getAction());
						startActivity(intent);
						finish();
						return;
					}
					else if (getIntent().getAction().equals(ACTION_SHOW_TRANSFERS)){
						Intent intent = new Intent(managerActivity, LoginActivityLollipop.class);
						intent.putExtra(VISIBLE_FRAGMENT,  LOGIN_FRAGMENT);
						intent.setFlags(Intent.FLAG_ACTIVITY_CLEAR_TOP);
						intent.setAction(ACTION_SHOW_TRANSFERS);
						intent.putExtra(TRANSFERS_TAB, getIntent().getIntExtra(TRANSFERS_TAB, ERROR_TAB));
						startActivity(intent);
						finish();
						return;
					}
					else if (getIntent().getAction().equals(ACTION_IPC)){
						Intent intent = new Intent(managerActivity, LoginActivityLollipop.class);
						intent.putExtra(VISIBLE_FRAGMENT,  LOGIN_FRAGMENT);
						intent.setFlags(Intent.FLAG_ACTIVITY_CLEAR_TOP);
						intent.setAction(ACTION_IPC);
						startActivity(intent);
						finish();
						return;
					}
					else if (getIntent().getAction().equals(ACTION_CHAT_NOTIFICATION_MESSAGE)){
						Intent intent = new Intent(managerActivity, LoginActivityLollipop.class);
						intent.putExtra(VISIBLE_FRAGMENT,  LOGIN_FRAGMENT);
						intent.setFlags(Intent.FLAG_ACTIVITY_CLEAR_TOP);
						intent.setAction(ACTION_CHAT_NOTIFICATION_MESSAGE);
						startActivity(intent);
						finish();
						return;
					}
                    else if(getIntent().getAction().equals(ACTION_CHAT_SUMMARY)) {
                        Intent intent = new Intent(managerActivity, LoginActivityLollipop.class);
                        intent.putExtra(VISIBLE_FRAGMENT,  LOGIN_FRAGMENT);
                        intent.setFlags(Intent.FLAG_ACTIVITY_CLEAR_TOP);
                        intent.setAction(ACTION_CHAT_SUMMARY);
                        startActivity(intent);
                        finish();
                        return;
                    }
					else if (getIntent().getAction().equals(ACTION_INCOMING_SHARED_FOLDER_NOTIFICATION)){
						Intent intent = new Intent(managerActivity, LoginActivityLollipop.class);
						intent.putExtra(VISIBLE_FRAGMENT,  LOGIN_FRAGMENT);
						intent.setFlags(Intent.FLAG_ACTIVITY_CLEAR_TOP);
						intent.setAction(ACTION_INCOMING_SHARED_FOLDER_NOTIFICATION);
						startActivity(intent);
						finish();
						return;
					}
					else if (getIntent().getAction().equals(ACTION_OPEN_HANDLE_NODE)){
						Intent intent = new Intent(managerActivity, LoginActivityLollipop.class);
						intent.putExtra(VISIBLE_FRAGMENT, LOGIN_FRAGMENT);
						intent.setFlags(Intent.FLAG_ACTIVITY_CLEAR_TOP);
						intent.setAction(ACTION_OPEN_HANDLE_NODE);
						intent.setData(Uri.parse(getIntent().getDataString()));
						startActivity(intent);
						finish();
						return;
					}
					else if (getIntent().getAction().equals(ACTION_OVERQUOTA_TRANSFER)){
						Intent intent = new Intent(managerActivity, LoginActivityLollipop.class);
						intent.putExtra(VISIBLE_FRAGMENT, LOGIN_FRAGMENT);
						intent.setFlags(Intent.FLAG_ACTIVITY_CLEAR_TOP);
						intent.setAction(ACTION_OVERQUOTA_TRANSFER);
						startActivity(intent);
						finish();
						return;
					}
					else if (getIntent().getAction().equals(ACTION_OVERQUOTA_STORAGE)){
						Intent intent = new Intent(managerActivity, LoginActivityLollipop.class);
						intent.putExtra(VISIBLE_FRAGMENT, LOGIN_FRAGMENT);
						intent.setFlags(Intent.FLAG_ACTIVITY_CLEAR_TOP);
						intent.setAction(ACTION_OVERQUOTA_STORAGE);
						startActivity(intent);
						finish();
						return;
					}
					else if (getIntent().getAction().equals(ACTION_OPEN_CONTACTS_SECTION)){
						logDebug("Login");
						Intent intent = new Intent(managerActivity, LoginActivityLollipop.class);
						intent.putExtra(CONTACT_HANDLE, getIntent().getLongExtra(CONTACT_HANDLE, -1));
						intent.putExtra(VISIBLE_FRAGMENT, LOGIN_FRAGMENT);
						intent.setFlags(Intent.FLAG_ACTIVITY_CLEAR_TOP);
						intent.setAction(ACTION_OPEN_CONTACTS_SECTION);
						startActivity(intent);
						finish();
						return;
					}
					else if (getIntent().getAction().equals(ACTION_SHOW_SNACKBAR_SENT_AS_MESSAGE)){
						Intent intent = new Intent(managerActivity, LoginActivityLollipop.class);
						intent.putExtra(VISIBLE_FRAGMENT,  LOGIN_FRAGMENT);
						intent.setFlags(Intent.FLAG_ACTIVITY_CLEAR_TOP);
						intent.setAction(ACTION_SHOW_SNACKBAR_SENT_AS_MESSAGE);
						startActivity(intent);
						finish();
						return;
					} else if (getIntent().getAction().equals(ACTION_SHOW_UPGRADE_ACCOUNT)){
						Intent intent = new Intent(managerActivity, LoginActivityLollipop.class);
						intent.putExtra(VISIBLE_FRAGMENT,  LOGIN_FRAGMENT);
						intent.setFlags(Intent.FLAG_ACTIVITY_CLEAR_TOP);
						intent.setAction(ACTION_SHOW_UPGRADE_ACCOUNT);
						startActivity(intent);
						finish();
						return;
					}
				}
			}

			refreshSession();
			return;
		}
		else{
			inboxNode = megaApi.getInboxNode();
			attr = dbH.getAttributes();
			if (attr != null){
				if (attr.getInvalidateSdkCache() != null){
					if (attr.getInvalidateSdkCache().compareTo("") != 0) {
						try {
							if (Boolean.parseBoolean(attr.getInvalidateSdkCache())){
								logDebug("megaApi.invalidateCache();");
								megaApi.invalidateCache();
							}
						}
						catch(Exception e){}
					}
				}
			}

			dbH.setInvalidateSdkCache(false);
            MegaMessageService.getToken(this);
			nVEmail.setVisibility(View.VISIBLE);
			nVEmail.setText(megaApi.getMyEmail());
//				megaApi.getUserData(this);
			megaApi.getUserAttribute(MegaApiJava.USER_ATTR_FIRSTNAME, this);
			megaApi.getUserAttribute(MegaApiJava.USER_ATTR_LASTNAME, this);

			this.setDefaultAvatar();

			this.setProfileAvatar();

			initPayments();

			megaApi.addGlobalListener(this);
			megaApi.isGeolocationEnabled(this);

			if(savedInstanceState==null) {
				logDebug("Run async task to check offline files");
				//Check the consistency of the offline nodes in the DB
				CheckOfflineNodesTask checkOfflineNodesTask = new CheckOfflineNodesTask(this);
				checkOfflineNodesTask.execute();
			}

	        if (getIntent() != null){
				if (getIntent().getAction() != null){
			        if (getIntent().getAction().equals(ACTION_EXPORT_MASTER_KEY)){
						logDebug("Intent to export Master Key - im logged in!");
						startActivity(new Intent(this, ExportRecoveryKeyActivity.class));
						return;
					}
					else if(getIntent().getAction().equals(ACTION_CANCEL_ACCOUNT)){
						Uri link = getIntent().getData();
						if(link!=null){
							logDebug("Link to cancel: " + link);
							showMyAccount(ACTION_CANCEL_ACCOUNT, link);
						}
					}
					else if(getIntent().getAction().equals(ACTION_CHANGE_MAIL)){
						Uri link = getIntent().getData();
						if(link!=null){
							logDebug("Link to change mail: " + link);
							showMyAccount(ACTION_CHANGE_MAIL, link);
						}
					}
					else if (getIntent().getAction().equals(ACTION_OPEN_FOLDER)) {
						logDebug("Open after LauncherFileExplorerActivityLollipop ");
						boolean locationFileInfo = getIntent().getBooleanExtra(INTENT_EXTRA_KEY_LOCATION_FILE_INFO, false);
						long handleIntent = getIntent().getLongExtra("PARENT_HANDLE", -1);

						if (getIntent().getBooleanExtra(SHOW_MESSAGE_UPLOAD_STARTED, false)) {
							int numberUploads = getIntent().getIntExtra(NUMBER_UPLOADS, 1);
							showSnackbar(SNACKBAR_TYPE, getResources().getQuantityString(R.plurals.upload_began, numberUploads, numberUploads), -1);
						}

						if (locationFileInfo){
							boolean offlineAdapter = getIntent().getBooleanExtra("offline_adapter", false);
							if (offlineAdapter){
								drawerItem = DrawerItem.HOMEPAGE;
								selectDrawerItemLollipop(drawerItem);
								selectDrawerItemPending=false;
								openFullscreenOfflineFragment(
										getIntent().getStringExtra(INTENT_EXTRA_KEY_PATH_NAVIGATION));
							}
							else {
								long fragmentHandle = getIntent().getLongExtra("fragmentHandle", -1);

								if (fragmentHandle == megaApi.getRootNode().getHandle()){
									drawerItem = DrawerItem.CLOUD_DRIVE;
									setParentHandleBrowser(handleIntent);
									selectDrawerItemLollipop(drawerItem);
									selectDrawerItemPending=false;
								}
								else if (fragmentHandle == megaApi.getRubbishNode().getHandle()){
									drawerItem = DrawerItem.RUBBISH_BIN;
									setParentHandleRubbish(handleIntent);
									selectDrawerItemLollipop(drawerItem);
									selectDrawerItemPending=false;
								}
								else if (fragmentHandle == megaApi.getInboxNode().getHandle()){
									drawerItem = DrawerItem.INBOX;
									setParentHandleInbox(handleIntent);
									selectDrawerItemLollipop(drawerItem);
									selectDrawerItemPending=false;
								}
								else {
									//Incoming
									drawerItem = DrawerItem.SHARED_ITEMS;
									indexShares = 0;
									MegaNode parentIntentN = megaApi.getNodeByHandle(handleIntent);
									if (parentIntentN != null){
										deepBrowserTreeIncoming = calculateDeepBrowserTreeIncoming(parentIntentN, this);
									}
									setParentHandleIncoming(handleIntent);
									selectDrawerItemLollipop(drawerItem);
									selectDrawerItemPending=false;
								}
							}
						}
						else {
							actionOpenFolder(handleIntent);
						}

						setIntent(null);
					}
					else if(getIntent().getAction().equals(ACTION_PASS_CHANGED)){
						showMyAccount(ACTION_PASS_CHANGED, null,
								new Pair<>(RESULT, getIntent().getIntExtra(RESULT, MegaError.API_OK)));
					}
					else if(getIntent().getAction().equals(ACTION_RESET_PASS)){
						Uri link = getIntent().getData();
						if(link!=null){
							showMyAccount(ACTION_RESET_PASS, link);
						}
					}
					else if(getIntent().getAction().equals(ACTION_IPC)){
						logDebug("IPC link - go to received request in Contacts");
						markNotificationsSeen(true);
						navigateToContactRequests();
						getIntent().setAction(null);
						setIntent(null);
					}
					else if(getIntent().getAction().equals(ACTION_CHAT_NOTIFICATION_MESSAGE)){
						logDebug("Chat notitificacion received");
						drawerItem=DrawerItem.CHAT;
						selectDrawerItemLollipop(drawerItem);
						long chatId = getIntent().getLongExtra(CHAT_ID, MEGACHAT_INVALID_HANDLE);
						if (getIntent().getBooleanExtra(EXTRA_MOVE_TO_CHAT_SECTION, false)){
							moveToChatSection(chatId);
						}
						else {
							String text = getIntent().getStringExtra(SHOW_SNACKBAR);
							if (chatId != -1) {
								openChat(chatId, text);
							}
						}
						selectDrawerItemPending=false;
						getIntent().setAction(null);
						setIntent(null);
					}
					else if(getIntent().getAction().equals(ACTION_CHAT_SUMMARY)) {
						logDebug("Chat notification: ACTION_CHAT_SUMMARY");
						drawerItem=DrawerItem.CHAT;
						selectDrawerItemLollipop(drawerItem);
						selectDrawerItemPending=false;
						getIntent().setAction(null);
						setIntent(null);
					}
					else if(getIntent().getAction().equals(ACTION_OPEN_CHAT_LINK)){
						logDebug("ACTION_OPEN_CHAT_LINK: " + getIntent().getDataString());
						drawerItem=DrawerItem.CHAT;
						selectDrawerItemLollipop(drawerItem);
						selectDrawerItemPending=false;
						megaChatApi.checkChatLink(getIntent().getDataString(), new LoadPreviewListener(ManagerActivityLollipop.this, ManagerActivityLollipop.this, CHECK_LINK_TYPE_UNKNOWN_LINK));
						getIntent().setAction(null);
						setIntent(null);
					}
					else if (getIntent().getAction().equals(ACTION_JOIN_OPEN_CHAT_LINK)) {
						linkJoinToChatLink = getIntent().getDataString();
						joiningToChatLink = true;

						if (connected) {
							megaChatApi.checkChatLink(linkJoinToChatLink, new LoadPreviewListener(ManagerActivityLollipop.this, ManagerActivityLollipop.this, CHECK_LINK_TYPE_UNKNOWN_LINK));
						}

						getIntent().setAction(null);
						setIntent(null);
					}
					else if(getIntent().getAction().equals(ACTION_SHOW_SETTINGS)) {
						logDebug("Chat notification: SHOW_SETTINGS");
						selectDrawerItemPending=false;
						moveToSettingsSection();
						getIntent().setAction(null);
						setIntent(null);
					}
					else if (getIntent().getAction().equals(ACTION_SHOW_SETTINGS_STORAGE)) {
						logDebug("ACTION_SHOW_SETTINGS_STORAGE");
						selectDrawerItemPending=false;
						moveToSettingsSectionStorage();
						getIntent().setAction(null);
						setIntent(null);
					}
					else if(getIntent().getAction().equals(ACTION_INCOMING_SHARED_FOLDER_NOTIFICATION)){
						logDebug("ACTION_INCOMING_SHARED_FOLDER_NOTIFICATION");
						markNotificationsSeen(true);

						drawerItem=DrawerItem.SHARED_ITEMS;
						indexShares=0;
						selectDrawerItemLollipop(drawerItem);
						selectDrawerItemPending=false;
					}
					else if(getIntent().getAction().equals(ACTION_SHOW_MY_ACCOUNT)){
						logDebug("Intent from chat - show my account");

						if (getIntent().hasExtra(MeetingParticipantBottomSheetDialogFragment.EXTRA_FROM_MEETING)) {
							isFromMeeting = getIntent().getBooleanExtra(MeetingParticipantBottomSheetDialogFragment.EXTRA_FROM_MEETING, false);
						}

						showMyAccount();
						selectDrawerItemPending=false;
					}
					else if(getIntent().getAction().equals(ACTION_SHOW_UPGRADE_ACCOUNT)){
						navigateToUpgradeAccount();
						selectDrawerItemPending=false;
					}
					else if (getIntent().getAction().equals(ACTION_OPEN_HANDLE_NODE)){
						String link = getIntent().getDataString();
						String [] s = link.split("#");
						if (s.length > 1){
							String nodeHandleLink = s[1];
							String [] sSlash = s[1].split("/");
							if (sSlash.length > 0){
								nodeHandleLink = sSlash[0];
							}
							long nodeHandleLinkLong = MegaApiAndroid.base64ToHandle(nodeHandleLink);
							MegaNode nodeLink = megaApi.getNodeByHandle(nodeHandleLinkLong);
							if (nodeLink == null){
								showSnackbar(SNACKBAR_TYPE, getString(R.string.general_error_file_not_found), -1);
							}
							else{
								MegaNode pN = megaApi.getParentNode(nodeLink);
								if (pN == null){
									pN = megaApi.getRootNode();
								}
								parentHandleBrowser = pN.getHandle();
								drawerItem = DrawerItem.CLOUD_DRIVE;
								selectDrawerItemLollipop(drawerItem);
								selectDrawerItemPending = false;

								Intent i = new Intent(this, FileInfoActivityLollipop.class);
								i.putExtra("handle", nodeLink.getHandle());
								i.putExtra(NAME, nodeLink.getName());
								startActivity(i);
							}
						}
						else{
							drawerItem = DrawerItem.CLOUD_DRIVE;
							selectDrawerItemLollipop(drawerItem);
						}
					}
					else if (getIntent().getAction().equals(ACTION_IMPORT_LINK_FETCH_NODES)){
						getIntent().setAction(null);
						setIntent(null);
					}
					else if (getIntent().getAction().equals(ACTION_OPEN_CONTACTS_SECTION)){
						markNotificationsSeen(true);
						openContactLink(getIntent().getLongExtra(CONTACT_HANDLE, -1));
					}
					else if (getIntent().getAction().equals(ACTION_REFRESH_API_SERVER)){
						update2FAEnableState();
					}
					else if(getIntent().getAction().equals(ACTION_SHOW_SNACKBAR_SENT_AS_MESSAGE)){
						long chatId = getIntent().getLongExtra(CHAT_ID, MEGACHAT_INVALID_HANDLE);
						showSnackbar(MESSAGE_SNACKBAR_TYPE, null, chatId);
						getIntent().setAction(null);
						setIntent(null);
					}
				}
	        }

			logDebug("Check if there any unread chat");
			if (megaChatApi != null) {
				logDebug("Connect to chat!: " + megaChatApi.getInitState());
				if ((megaChatApi.getInitState() != MegaChatApi.INIT_ERROR)) {
					logDebug("Connection goes!!!");
					megaChatApi.connect(this);
				} else {
					logWarning("Not launch connect: " + megaChatApi.getInitState());
				}
			} else {
				logError("megaChatApi is NULL");
			}
			setChatBadge();

			logDebug("Check if there any INCOMING pendingRequest contacts");
			setContactTitleSection();

			setNotificationsTitleSection();

			if (drawerItem == null) {
	        	drawerItem = getStartDrawerItem(this);

	        	Intent intent = getIntent();
	        	if (intent != null){
	        		boolean upgradeAccount = getIntent().getBooleanExtra(EXTRA_UPGRADE_ACCOUNT, false);
					newAccount = getIntent().getBooleanExtra(EXTRA_NEW_ACCOUNT, false);
					newCreationAccount = getIntent().getBooleanExtra(NEW_CREATION_ACCOUNT, false);
					firstLogin = getIntent().getBooleanExtra(EXTRA_FIRST_LOGIN, firstLogin);
					askPermissions = getIntent().getBooleanExtra(EXTRA_ASK_PERMISSIONS, askPermissions);

                    //reset flag to fix incorrect view loaded when orientation changes
                    getIntent().removeExtra(EXTRA_NEW_ACCOUNT);
                    getIntent().removeExtra(EXTRA_UPGRADE_ACCOUNT);
					getIntent().removeExtra(EXTRA_FIRST_LOGIN);
					getIntent().removeExtra(EXTRA_ASK_PERMISSIONS);
	        		if(upgradeAccount){
						int accountType = getIntent().getIntExtra(EXTRA_ACCOUNT_TYPE, 0);

						if (accountType != FREE) {
							showMyAccount(new Pair<>(EXTRA_ACCOUNT_TYPE, accountType));
						} else if (firstLogin && app.getStorageState() != STORAGE_STATE_PAYWALL) {
							drawerItem = DrawerItem.PHOTOS;
						} else {
							showMyAccount();
						}
	        		}
	        		else{
						if (firstLogin && app.getStorageState() != STORAGE_STATE_PAYWALL) {
							logDebug("First login. Go to Camera Uploads configuration.");
							drawerItem = DrawerItem.PHOTOS;
							setIntent(null);
						}
					}
	        	}
	        }
	        else{
				logDebug("DRAWERITEM NOT NULL: " + drawerItem);
				Intent intentRec = getIntent();
	        	if (intentRec != null){
					boolean upgradeAccount = getIntent().getBooleanExtra(EXTRA_UPGRADE_ACCOUNT, false);
					newAccount = getIntent().getBooleanExtra(EXTRA_NEW_ACCOUNT, false);
                    newCreationAccount = getIntent().getBooleanExtra(NEW_CREATION_ACCOUNT, false);
					//reset flag to fix incorrect view loaded when orientation changes
                    getIntent().removeExtra(EXTRA_NEW_ACCOUNT);
                    getIntent().removeExtra(EXTRA_UPGRADE_ACCOUNT);
					firstLogin = intentRec.getBooleanExtra(EXTRA_FIRST_LOGIN, firstLogin);
					askPermissions = intentRec.getBooleanExtra(EXTRA_ASK_PERMISSIONS, askPermissions);
                    if(upgradeAccount){
						drawerLayout.closeDrawer(Gravity.LEFT);
						int accountType = getIntent().getIntExtra(EXTRA_ACCOUNT_TYPE, 0);

						if (accountType != FREE) {
							showMyAccount(new Pair<>(EXTRA_ACCOUNT_TYPE, accountType));
						} else if (firstLogin && app.getStorageState() != STORAGE_STATE_PAYWALL) {
							drawerItem = DrawerItem.PHOTOS;
						} else {
							showMyAccount();
						}
					}
					else{
						if (firstLogin && !joiningToChatLink) {
							logDebug("Intent firstTimeCam==true");
							if (prefs != null && prefs.getCamSyncEnabled() != null) {
								firstLogin = false;
							} else {
								firstLogin = true;
								if (app.getStorageState() != STORAGE_STATE_PAYWALL && isInPhotosPage()) {
									drawerItem = DrawerItem.PHOTOS;
								}
							}
							setIntent(null);
						}
					}

	        		if (intentRec.getAction() != null){
	        			if (intentRec.getAction().equals(ACTION_SHOW_TRANSFERS)){
							if (intentRec.getBooleanExtra(OPENED_FROM_CHAT, false)) {
								sendBroadcast(new Intent(ACTION_CLOSE_CHAT_AFTER_OPEN_TRANSFERS));
							}

	        				drawerItem = DrawerItem.TRANSFERS;
	        				indexTransfers = intentRec.getIntExtra(TRANSFERS_TAB, ERROR_TAB);
							setIntent(null);
	        			} else if (intentRec.getAction().equals(ACTION_REFRESH_AFTER_BLOCKED)) {
							drawerItem = DrawerItem.CLOUD_DRIVE;
	        				setIntent(null);
						}
	        		}
	        	}
				drawerLayout.closeDrawer(Gravity.LEFT);
			}

			checkCurrentStorageStatus(true);

	        //INITIAL FRAGMENT
			if(selectDrawerItemPending){
				selectDrawerItemLollipop(drawerItem);
			}
		}

		new CompositeDisposable().add(checkPasswordReminderUseCase.check(false)
				.subscribeOn(Schedulers.io())
				.observeOn(AndroidSchedulers.mainThread())
				.subscribe(show -> {
					if (show) {
						startActivity(new Intent(this, TestPasswordActivity.class));
					}
				}, throwable -> logError("doUpdateProgressNotification onError", throwable)));

		updateAccountDetailsVisibleInfo();

		setContactStatus();

		checkInitialScreens();

		if (drawerItem == DrawerItem.TRANSFERS && isTransferOverQuotaWarningShown) {
            showTransfersTransferOverQuotaWarning();
        }

		PsaManager.INSTANCE.startChecking();

		if (savedInstanceState != null && savedInstanceState.getBoolean(IS_NEW_TEXT_FILE_SHOWN, false)) {
			showNewTextFileDialog(savedInstanceState.getString(NEW_TEXT_FILE_TEXT));
		}

		logDebug("END onCreate");
		new RatingHandlerImpl(this).showRatingBaseOnTransaction();
	}

	/**
	 * Checks which screen should be shown when an user is logins.
	 * There are three different screens or warnings:
	 * - Business warning: it takes priority over the other two
	 * - SMS verification screen: it takes priority over the other one
	 * - Onboarding permissions screens: it has to be only shown when account is logged in after the installation,
	 * 		some of the permissions required have not been granted
	 * 		and the business warnings and SMS verification have not to be shown.
	 */
	private void checkInitialScreens() {
		if (checkBusinessStatus()) {
			myAccountInfo.setBusinessAlertShown(true);
			return;
		}

		if (firstTimeAfterInstallation || askPermissions) {
			//haven't verified phone number
			if (canVoluntaryVerifyPhoneNumber() && !onAskingPermissionsFragment && !newCreationAccount) {
				askForSMSVerification();
			} else {
				drawerItem = DrawerItem.ASK_PERMISSIONS;
				askForAccess();
			}
		} else if (firstLogin && !newCreationAccount && canVoluntaryVerifyPhoneNumber() && !onAskingPermissionsFragment) {
			askForSMSVerification();
		}
	}

	/**
	 * Checks if some business warning has to be shown due to the status of the account.
	 *
	 * @return True if some warning has been shown, false otherwise.
	 */
	private boolean checkBusinessStatus() {
		if (!megaApi.isBusinessAccount()) {
			return false;
		}

		if (isBusinessGraceAlertShown) {
			showBusinessGraceAlert();
			return true;
		}

		if (isBusinessCUAlertShown) {
			showBusinessCUAlert();
			return true;
		}

		if (myAccountInfo.isBusinessAlertShown()) {
			return false;
		}

		if (firstLogin && myAccountInfo.wasNotBusinessAlertShownYet()) {
			int status = megaApi.getBusinessStatus();

			if (status == BUSINESS_STATUS_EXPIRED) {
				myAccountInfo.setBusinessAlertShown(true);
				startActivity(new Intent(this, BusinessExpiredAlertActivity.class));
				return true;
			} else if (megaApi.isMasterBusinessAccount() && status == BUSINESS_STATUS_GRACE_PERIOD) {
				myAccountInfo.setBusinessAlertShown(true);
				showBusinessGraceAlert();
				return true;
			}
		}

		return false;
	}

    private void showBusinessGraceAlert() {
    	logDebug("showBusinessGraceAlert");
    	if (businessGraceAlert != null && businessGraceAlert.isShowing()) {
    		return;
		}

		MaterialAlertDialogBuilder builder = new MaterialAlertDialogBuilder(this);
        LayoutInflater inflater = getLayoutInflater();
        View v = inflater.inflate(R.layout.dialog_business_grace_alert, null);

		businessGraceAlert = builder.setView(v)
				.setPositiveButton(R.string.general_dismiss, (dialog, which) -> {
					myAccountInfo.setBusinessAlertShown(isBusinessGraceAlertShown = false);
					try {
						businessGraceAlert.dismiss();
					} catch (Exception e) {
						logWarning("Exception dismissing businessGraceAlert", e);
					}
				})
				.create();

        businessGraceAlert.setCanceledOnTouchOutside(false);
        try {
            businessGraceAlert.show();
        }catch (Exception e){
            logWarning("Exception showing businessGraceAlert", e);
        }
        isBusinessGraceAlertShown = true;
    }

	public void checkIfShouldShowBusinessCUAlert() {
		if (megaApi.isBusinessAccount() && !megaApi.isMasterBusinessAccount()) {
			showBusinessCUAlert();
		} else if (getCameraUploadFragment() != null){
			if (cuFragment.isEnableCUFragmentShown()) {
				cuFragment.enableCu();
			} else {
				cuFragment.enableCUClick();
			}
		}
	}

    private void showBusinessCUAlert() {
        if (businessCUAlert != null && businessCUAlert.isShowing()) {
            return;
        }

		MaterialAlertDialogBuilder builder = new MaterialAlertDialogBuilder(this);
		builder.setTitle(R.string.section_photo_sync)
				.setMessage(R.string.camera_uploads_business_alert)
				.setNegativeButton(R.string.general_cancel, (dialog, which) -> { })
				.setPositiveButton(R.string.general_enable, (dialog, which) -> {
					if (getCameraUploadFragment() != null) {
						cuFragment.enableCUClick();
					}
				})
				.setCancelable(false)
				.setOnDismissListener(dialog -> isBusinessCUAlertShown = false);

		businessCUAlert = builder.create();
		businessCUAlert.show();
		isBusinessCUAlertShown = true;
    }

	private void openContactLink(long handle) {
		if (handle == INVALID_HANDLE) {
			logWarning("Not valid contact handle");
			return;
		}

		logDebug("Handle to invite a contact: " + handle);

		inviteContactUseCase.getContactLink(handle)
				.subscribeOn(Schedulers.io())
				.observeOn(AndroidSchedulers.mainThread())
				.subscribe((result, throwable) -> {
					if (throwable == null) {
						showContactInviteDialog(result.getContactLinkHandle(), result.getFullName(), result.getEmail(), result.isContact());
					}
				});
	}

	/**
	 * Show contact invite dialog.
	 *
	 * @param linkHandle	User link handle for the invitation
	 * @param fullName		User full name
	 * @param email			User email
	 * @param isContact		Flag to check wether is contact or not
	 */
	private void showContactInviteDialog(Long linkHandle, String fullName, String email, boolean isContact) {
		if (inviteContactDialog != null && inviteContactDialog.isShowing()) return;

		String message;
		String buttonText;

		if (isContact) {
			message = getString(R.string.context_contact_already_exists, email);
			buttonText = getString(R.string.contact_view);
		} else {
			message = getString(R.string.invite_not_sent);
			buttonText = getString(R.string.contact_invite);
		}

		inviteContactDialog = new MaterialAlertDialogBuilder(this)
				.setTitle(fullName)
				.setMessage(message)
				.setNegativeButton(R.string.general_cancel, null)
				.setPositiveButton(buttonText, (dialog, which) -> {
					if (isContact) {
						ContactUtil.openContactInfoActivity(this, email);
					} else {
						sendContactInvitation(linkHandle, email);
					}

					dialog.dismiss();
					inviteContactDialog = null;
				})
				.create();
		inviteContactDialog.show();
	}

	/**
	 * Send contact invitation to specific user and show specific SnackBar.
	 *
	 * @param contactLinkHandle	User link handle for invitation
	 * @param email				User email
	 */
	private void sendContactInvitation(Long contactLinkHandle, String email) {
		inviteContactUseCase.invite(contactLinkHandle, email)
				.subscribeOn(Schedulers.io())
				.observeOn(AndroidSchedulers.mainThread())
				.subscribe((result, throwable) -> {
					String snackbarMessage = getString(R.string.general_error);
					if (throwable == null) {
						switch (result) {
							case SENT:
								snackbarMessage = getString(R.string.context_contact_request_sent, email);
								break;
							case RESENT:
								snackbarMessage = getString(R.string.context_contact_invitation_resent);
								break;
							case DELETED:
								snackbarMessage = getString(R.string.context_contact_invitation_deleted);
								break;
							case ALREADY_SENT:
								snackbarMessage = getString(R.string.invite_not_sent_already_sent, email);
								break;
							case ALREADY_CONTACT:
								snackbarMessage = getString(R.string.context_contact_already_exists, email);
								break;
							case INVALID_EMAIL:
								snackbarMessage = getString(R.string.error_own_email_as_contact);
								break;
						}
					}
					showSnackbar(SNACKBAR_TYPE, snackbarMessage, MEGACHAT_INVALID_HANDLE);
				});
	}

	private void askForSMSVerification() {
        if(!smsDialogTimeChecker.shouldShow()) return;
        showStorageAlertWithDelay = true;
        //If mobile device, only portrait mode is allowed
        if (!isTablet(this)) {
            logDebug("mobile only portrait mode");
            setRequestedOrientation(ActivityInfo.SCREEN_ORIENTATION_PORTRAIT);
        }
        smsDialogTimeChecker.update();
        onAskingSMSVerificationFragment = true;
        if (svF == null) {
            svF = new SMSVerificationFragment();
        }
        replaceFragment(svF, FragmentTag.SMS_VERIFICATION.getTag());
        tabLayoutShares.setVisibility(View.GONE);
        viewPagerShares.setVisibility(View.GONE);
        tabLayoutTransfers.setVisibility(View.GONE);
        viewPagerTransfers.setVisibility(View.GONE);
        abL.setVisibility(View.GONE);

        fragmentContainer.setVisibility(View.VISIBLE);
        drawerLayout.closeDrawer(Gravity.LEFT);
        drawerLayout.setDrawerLockMode(DrawerLayout.LOCK_MODE_LOCKED_CLOSED);
        supportInvalidateOptionsMenu();
        hideFabButton();
        showHideBottomNavigationView(true);
    }

	public void askForAccess () {
        askPermissions = false;
    	showStorageAlertWithDelay = true;
    	//If mobile device, only portrait mode is allowed
		if (!isTablet(this)) {
			logDebug("Mobile only portrait mode");
            setRequestedOrientation(ActivityInfo.SCREEN_ORIENTATION_PORTRAIT);
        }
    	boolean writeStorageGranted = hasPermissions(this, Manifest.permission.WRITE_EXTERNAL_STORAGE);
		boolean readStorageGranted = hasPermissions(this, Manifest.permission.READ_EXTERNAL_STORAGE);
    	boolean cameraGranted = hasPermissions(this, Manifest.permission.CAMERA);
		boolean microphoneGranted = hasPermissions(this, Manifest.permission.RECORD_AUDIO);
//		boolean writeCallsGranted = hasPermissions(this, Manifest.permission.WRITE_CALL_LOG);

		if (!writeStorageGranted || !readStorageGranted || !cameraGranted || !microphoneGranted/* || !writeCallsGranted*/) {
			deleteCurrentFragment();

			if (pF == null) {
				pF = new PermissionsFragment();
			}

			replaceFragment(pF, FragmentTag.PERMISSIONS.getTag());

			onAskingPermissionsFragment = true;

			abL.setVisibility(View.GONE);
			setTabsVisibility();
			drawerLayout.setDrawerLockMode(DrawerLayout.LOCK_MODE_LOCKED_CLOSED);
			supportInvalidateOptionsMenu();
			hideFabButton();
			showHideBottomNavigationView(true);
		}
	}

	public void destroySMSVerificationFragment() {
        if (!isTablet(this)) {
            logDebug("mobile, all orientation");
            setRequestedOrientation(ActivityInfo.SCREEN_ORIENTATION_FULL_USER);
        }
        onAskingSMSVerificationFragment = false;
        svF = null;
        // For Android devices which have Android below 6, no need to go to request permission fragment.
        if(!firstTimeAfterInstallation || Build.VERSION.SDK_INT < Build.VERSION_CODES.M) {
            abL.setVisibility(View.VISIBLE);

            deleteCurrentFragment();

            drawerLayout.setDrawerLockMode(DrawerLayout.LOCK_MODE_UNLOCKED);
            supportInvalidateOptionsMenu();
            selectDrawerItemLollipop(drawerItem);
        }
    }

	public void destroyPermissionsFragment () {
		//In mobile, allow all orientation after permission screen
		if (!isTablet(this)) {
			logDebug("Mobile, all orientation");
			setRequestedOrientation(ActivityInfo.SCREEN_ORIENTATION_FULL_USER);
		}

		turnOnNotifications = false;

		abL.setVisibility(View.VISIBLE);

		deleteCurrentFragment();

		onAskingPermissionsFragment = false;

		pF = null;

		drawerLayout.setDrawerLockMode(DrawerLayout.LOCK_MODE_UNLOCKED);
		supportInvalidateOptionsMenu();

		if (app.getStorageState() == STORAGE_STATE_PAYWALL) {
			drawerItem = DrawerItem.CLOUD_DRIVE;
		} else {
			firstLogin = true;
			drawerItem = DrawerItem.PHOTOS;
		}

		selectDrawerItemLollipop(drawerItem);
	}

	void setContactStatus() {
		if (megaChatApi == null) {
			megaChatApi = app.getMegaChatApi();
			megaChatApi.addChatListener(this);
		}

		int chatStatus = megaChatApi.getOnlineStatus();
		if (contactStatus != null) {
			ChatUtil.setContactStatus(chatStatus, contactStatus, StatusIconLocation.DRAWER);
		}
	}

	@Override
	protected void onResume(){
		if (drawerItem == DrawerItem.SEARCH && getSearchFragment() != null) {
			sFLol.setWaitingForSearchedNodes(true);
		}

		super.onResume();

//		dbH.setShowNotifOff(true);
		if (Build.VERSION.SDK_INT >= Build.VERSION_CODES.KITKAT) {
			queryIfNotificationsAreOn();
		}

		if (getResources().getConfiguration().orientation != orientationSaved) {
			orientationSaved = getResources().getConfiguration().orientation;
			drawerLayout.setDrawerLockMode(DrawerLayout.LOCK_MODE_UNLOCKED);
		}

        checkScrollElevation();

		checkTransferOverQuotaOnResume();

		LiveEventBus.get(EVENT_FAB_CHANGE, Boolean.class).observeForever(fabChangeObserver);
	}

	void queryIfNotificationsAreOn(){
		logDebug("queryIfNotificationsAreOn");

		if (dbH == null){
			dbH = DatabaseHandler.getDbHandler(getApplicationContext());
		}

		if (megaApi == null){
			megaApi = ((MegaApplication)getApplication()).getMegaApi();
		}

		if (turnOnNotifications){
			setTurnOnNotificationsFragment();
		}
		else {
			NotificationManagerCompat nf = NotificationManagerCompat.from(this);
			logDebug ("Notifications Enabled: " + nf.areNotificationsEnabled());
			if (!nf.areNotificationsEnabled()){
				logDebug("OFF");
				if (dbH.getShowNotifOff() == null || dbH.getShowNotifOff().equals("true")) {
					if (megaChatApi == null) {
						megaChatApi = ((MegaApplication) getApplication()).getMegaChatApi();
					}
					if ((megaApi.getContacts().size() >= 1) || (megaChatApi.getChatListItems().size() >= 1)) {
						setTurnOnNotificationsFragment();
					}
				}
			}
		}
	}

	public void deleteTurnOnNotificationsFragment(){
		logDebug("deleteTurnOnNotificationsFragment");
		turnOnNotifications = false;

		abL.setVisibility(View.VISIBLE);

		tonF = null;

		drawerLayout.setDrawerLockMode(DrawerLayout.LOCK_MODE_UNLOCKED);
		supportInvalidateOptionsMenu();
		selectDrawerItemLollipop(drawerItem);

		setStatusBarColor(this, android.R.color.transparent);
	}

	void deleteCurrentFragment () {
		Fragment currentFragment = getSupportFragmentManager().findFragmentById(R.id.fragment_container);
		if (currentFragment != null){
			getSupportFragmentManager().beginTransaction().remove(currentFragment).commitNowAllowingStateLoss();
		}
	}

	void setTurnOnNotificationsFragment(){
		logDebug("setTurnOnNotificationsFragment");
		aB.setSubtitle(null);
		abL.setVisibility(View.GONE);

		deleteCurrentFragment();

		if (tonF == null){
			tonF = new TurnOnNotificationsFragment();
		}
		replaceFragment(tonF, FragmentTag.TURN_ON_NOTIFICATIONS.getTag());

		setTabsVisibility();
		abL.setVisibility(View.GONE);

		drawerLayout.closeDrawer(Gravity.LEFT);
		drawerLayout.setDrawerLockMode(DrawerLayout.LOCK_MODE_LOCKED_CLOSED);
		supportInvalidateOptionsMenu();
		hideFabButton();
		showHideBottomNavigationView(true);

		setStatusBarColor(this, R.color.teal_500_teal_400);
	}

	void actionOpenFolder(long handleIntent) {
		if (handleIntent == INVALID_HANDLE) {
			logWarning("handleIntent is not valid");
			return;
		}

		MegaNode parentIntentN = megaApi.getNodeByHandle(handleIntent);
		if (parentIntentN == null) {
			logWarning("parentIntentN is null");
			return;
		}

		switch (megaApi.getAccess(parentIntentN)) {
			case MegaShare.ACCESS_READ:
			case MegaShare.ACCESS_READWRITE:
			case MegaShare.ACCESS_FULL:
				parentHandleIncoming = handleIntent;
				deepBrowserTreeIncoming = calculateDeepBrowserTreeIncoming(parentIntentN, this);
				drawerItem = DrawerItem.SHARED_ITEMS;
				break;

			default:
				if (megaApi.isInRubbish(parentIntentN)) {
					parentHandleRubbish = handleIntent;
					drawerItem = DrawerItem.RUBBISH_BIN;
				} else if (megaApi.isInInbox(parentIntentN)) {
					parentHandleInbox = handleIntent;
					drawerItem = DrawerItem.INBOX;
				} else {
					parentHandleBrowser = handleIntent;
					drawerItem = DrawerItem.CLOUD_DRIVE;
				}
				break;
		}
	}

	@Override
	protected void onPostResume() {
		logDebug("onPostResume");
    	super.onPostResume();

		if (isSearching){
			selectDrawerItemLollipop(DrawerItem.SEARCH);
			isSearching = false;
			return;
		}

    	managerActivity = this;

    	Intent intent = getIntent();

//    	dbH = new DatabaseHandler(getApplicationContext());
    	dbH = DatabaseHandler.getDbHandler(getApplicationContext());
    	if(dbH.getCredentials() == null){
    		if (!openLink){
//				megaApi.localLogout();
//				AccountController aC = new AccountController(this);
//				aC.logout(this, megaApi, megaChatApi, false);
    			return;
    		}
    		else{
				logDebug("Not credentials");
    			if (intent != null) {
					logDebug("Not credentials -> INTENT");
    				if (intent.getAction() != null){
						logDebug("Intent with ACTION: " + intent.getAction());

    					if (getIntent().getAction().equals(ACTION_EXPORT_MASTER_KEY)){
    						Intent exportIntent = new Intent(managerActivity, LoginActivityLollipop.class);
							intent.putExtra(VISIBLE_FRAGMENT,  LOGIN_FRAGMENT);
							exportIntent.setFlags(Intent.FLAG_ACTIVITY_CLEAR_TOP);
    						exportIntent.setAction(getIntent().getAction());
    						startActivity(exportIntent);
    						finish();
    						return;
    					}
    				}
    			}
    		}
		}

    	if (intent != null) {
			logDebug("Intent not null! " + intent.getAction());
    		// Open folder from the intent
			if (intent.hasExtra(EXTRA_OPEN_FOLDER)) {
				logDebug("INTENT: EXTRA_OPEN_FOLDER");

				parentHandleBrowser = intent.getLongExtra(EXTRA_OPEN_FOLDER, -1);
				intent.removeExtra(EXTRA_OPEN_FOLDER);
				setIntent(null);
			}

    		if (intent.getAction() != null){
				logDebug("Intent action");

    			if(getIntent().getAction().equals(ACTION_EXPLORE_ZIP)){
					logDebug("Open zip browser");

    				String pathZip=intent.getExtras().getString(EXTRA_PATH_ZIP);

    				Intent intentZip = new Intent(managerActivity, ZipBrowserActivity.class);
    				intentZip.putExtra(ZipBrowserActivity.EXTRA_PATH_ZIP, pathZip);
    			    startActivity(intentZip);
    			}
//    			else if(getIntent().getAction().equals(ManagerActivityLollipop.ACTION_OPEN_PDF)){
//
//    				String pathPdf=intent.getExtras().getString(EXTRA_PATH_PDF);
//
//    			    File pdfFile = new File(pathPdf);
//
//    			    Intent intentPdf = new Intent();
//    			    intentPdf.setDataAndType(Uri.fromFile(pdfFile), "application/pdf");
//    			    intentPdf.setClass(this, OpenPDFActivity.class);
//    			    intentPdf.setAction("android.intent.action.VIEW");
//    				this.startActivity(intentPdf);
//
//    			}
    			if (getIntent().getAction().equals(ACTION_IMPORT_LINK_FETCH_NODES)){
					logDebug("ACTION_IMPORT_LINK_FETCH_NODES");

					Intent loginIntent = new Intent(managerActivity, LoginActivityLollipop.class);
					intent.putExtra(VISIBLE_FRAGMENT,  LOGIN_FRAGMENT);
					loginIntent.setFlags(Intent.FLAG_ACTIVITY_CLEAR_TOP);
					loginIntent.setAction(ACTION_IMPORT_LINK_FETCH_NODES);
					loginIntent.setData(Uri.parse(getIntent().getDataString()));
					startActivity(loginIntent);
					finish();
					return;
				}
				else if (getIntent().getAction().equals(ACTION_OPEN_MEGA_LINK)){
					logDebug("ACTION_OPEN_MEGA_LINK");

					Intent fileLinkIntent = new Intent(managerActivity, FileLinkActivityLollipop.class);
					fileLinkIntent.setFlags(Intent.FLAG_ACTIVITY_CLEAR_TOP);
					fileLinkIntent.setAction(ACTION_IMPORT_LINK_FETCH_NODES);
					String data = getIntent().getDataString();
					if(data!=null){
						fileLinkIntent.setData(Uri.parse(data));
						startActivity(fileLinkIntent);
					}
					else{
						logWarning("getDataString is NULL");
					}
					finish();
					return;
				}
    			else if (intent.getAction().equals(ACTION_OPEN_MEGA_FOLDER_LINK)){
					logDebug("ACTION_OPEN_MEGA_FOLDER_LINK");

    				Intent intentFolderLink = new Intent(managerActivity, FolderLinkActivityLollipop.class);
    				intentFolderLink.setFlags(Intent.FLAG_ACTIVITY_CLEAR_TOP);
    				intentFolderLink.setAction(ACTION_OPEN_MEGA_FOLDER_LINK);

					String data = getIntent().getDataString();
					if(data!=null){
						intentFolderLink.setData(Uri.parse(data));
						startActivity(intentFolderLink);
					}
					else{
						logWarning("getDataString is NULL");
					}
					finish();
    			}
    			else if (intent.getAction().equals(ACTION_REFRESH_PARENTHANDLE_BROWSER)){

    				parentHandleBrowser = intent.getLongExtra("parentHandle", -1);
    				intent.removeExtra("parentHandle");

					//Refresh Cloud Fragment
					refreshCloudDrive();

					//Refresh Rubbish Fragment
					refreshRubbishBin();
    			}
    			else if(intent.getAction().equals(ACTION_OVERQUOTA_STORAGE)){
	    			showOverquotaAlert(false);
	    		}
				else if(intent.getAction().equals(ACTION_PRE_OVERQUOTA_STORAGE)){
					showOverquotaAlert(true);
				}
				else if (intent.getAction().equals(ACTION_CHANGE_AVATAR)){
					logDebug("Intent CHANGE AVATAR");

					String path = intent.getStringExtra("IMAGE_PATH");
					megaApi.setAvatar(path, this);
				} else if (intent.getAction().equals(ACTION_CANCEL_CAM_SYNC)) {
					logDebug("ACTION_CANCEL_UPLOAD or ACTION_CANCEL_DOWNLOAD or ACTION_CANCEL_CAM_SYNC");
					drawerItem = DrawerItem.TRANSFERS;
					indexTransfers = intent.getIntExtra(TRANSFERS_TAB, ERROR_TAB);
					selectDrawerItemLollipop(drawerItem);

                    String text = getString(R.string.cam_sync_cancel_sync);

					MaterialAlertDialogBuilder builder = new MaterialAlertDialogBuilder(this);
                    builder.setMessage(text);

                    builder.setPositiveButton(getString(R.string.general_yes),
							(dialog, whichButton) -> {
								stopRunningCameraUploadService(ManagerActivityLollipop.this);
								dbH.setCamSyncEnabled(false);
								sendBroadcast(new Intent(ACTION_UPDATE_DISABLE_CU_SETTING));

								if (drawerItem == DrawerItem.PHOTOS) {
									cuLayout.setVisibility(View.VISIBLE);
								}
							});

                    builder.setNegativeButton(getString(R.string.general_no), null);
                    final AlertDialog dialog = builder.create();
                    try {
                        dialog.show();
                    } catch (Exception ex) {
						logError("EXCEPTION", ex);
                    }
				}
    			else if (intent.getAction().equals(ACTION_SHOW_TRANSFERS)){
					if (intent.getBooleanExtra(OPENED_FROM_CHAT, false)) {
						sendBroadcast(new Intent(ACTION_CLOSE_CHAT_AFTER_OPEN_TRANSFERS));
					}

    				drawerItem = DrawerItem.TRANSFERS;
					indexTransfers = intent.getIntExtra(TRANSFERS_TAB, ERROR_TAB);
    				selectDrawerItemLollipop(drawerItem);
    			}
    			else if (intent.getAction().equals(ACTION_TAKE_SELFIE)){
					logDebug("Intent take selfie");
					checkTakePicture(this, TAKE_PHOTO_CODE);
    			}
				else if (intent.getAction().equals(SHOW_REPEATED_UPLOAD)){
					logDebug("Intent SHOW_REPEATED_UPLOAD");
					String message = intent.getStringExtra("MESSAGE");
					showSnackbar(SNACKBAR_TYPE, message, -1);
				}
				else if(getIntent().getAction().equals(ACTION_IPC)){
					logDebug("IPC - go to received request in Contacts");
					markNotificationsSeen(true);
					navigateToContactRequests();
				}
				else if(getIntent().getAction().equals(ACTION_CHAT_NOTIFICATION_MESSAGE)){
					logDebug("ACTION_CHAT_NOTIFICATION_MESSAGE");

					long chatId = getIntent().getLongExtra(CHAT_ID, MEGACHAT_INVALID_HANDLE);
					if (getIntent().getBooleanExtra(EXTRA_MOVE_TO_CHAT_SECTION, false)){
						moveToChatSection(chatId);
					}
					else {
						String text = getIntent().getStringExtra(SHOW_SNACKBAR);
						if (chatId != -1) {
							openChat(chatId, text);
						}
					}
				}
				else if(getIntent().getAction().equals(ACTION_CHAT_SUMMARY)) {
					logDebug("ACTION_CHAT_SUMMARY");
					drawerItem=DrawerItem.CHAT;
					selectDrawerItemLollipop(drawerItem);
				}
				else if(getIntent().getAction().equals(ACTION_INCOMING_SHARED_FOLDER_NOTIFICATION)){
					logDebug("ACTION_INCOMING_SHARED_FOLDER_NOTIFICATION");
					markNotificationsSeen(true);

					drawerItem=DrawerItem.SHARED_ITEMS;
					indexShares = 0;
					selectDrawerItemLollipop(drawerItem);
				}
				else if(getIntent().getAction().equals(ACTION_OPEN_CONTACTS_SECTION)){
					logDebug("ACTION_OPEN_CONTACTS_SECTION");
					markNotificationsSeen(true);
					openContactLink(getIntent().getLongExtra(CONTACT_HANDLE, -1));
				}
				else if (getIntent().getAction().equals(ACTION_RECOVERY_KEY_EXPORTED)){
					logDebug("ACTION_RECOVERY_KEY_EXPORTED");
					exportRecoveryKey();
				}
				else if (getIntent().getAction().equals(ACTION_REQUEST_DOWNLOAD_FOLDER_LOGOUT)){
					String parentPath = intent.getStringExtra(FileStorageActivityLollipop.EXTRA_PATH);

					if (parentPath != null){
						String sdCardUriString = intent.getStringExtra(FileStorageActivityLollipop.EXTRA_SD_URI);
						AccountController ac = new AccountController(this);
						ac.exportMK(parentPath, sdCardUriString);
					}
				}
				else  if (getIntent().getAction().equals(ACTION_RECOVERY_KEY_COPY_TO_CLIPBOARD)){
					AccountController ac = new AccountController(this);
					if (getIntent().getBooleanExtra("logout", false)) {
						ac.copyMK(true);
					}
					else {
						ac.copyMK(false);
					}
				}
				else if (getIntent().getAction().equals(ACTION_REFRESH_API_SERVER)){
					update2FAEnableState();
				}
				else if (getIntent().getAction().equals(ACTION_OPEN_FOLDER)) {
					logDebug("Open after LauncherFileExplorerActivityLollipop ");
					long handleIntent = getIntent().getLongExtra(INTENT_EXTRA_KEY_PARENT_HANDLE, -1);

					if (getIntent().getBooleanExtra(SHOW_MESSAGE_UPLOAD_STARTED, false)) {
						int numberUploads = getIntent().getIntExtra(NUMBER_UPLOADS, 1);
						showSnackbar(SNACKBAR_TYPE, getResources().getQuantityString(R.plurals.upload_began, numberUploads, numberUploads), -1);
					}

					actionOpenFolder(handleIntent);
					selectDrawerItemLollipop(drawerItem);
				}
				else if(getIntent().getAction().equals(ACTION_SHOW_SNACKBAR_SENT_AS_MESSAGE)){
					long chatId = getIntent().getLongExtra(CHAT_ID, MEGACHAT_INVALID_HANDLE);
					showSnackbar(MESSAGE_SNACKBAR_TYPE, null, chatId);
				}

    			intent.setAction(null);
				setIntent(null);
    		}
    	}


    	if (bNV != null){
            Menu nVMenu = bNV.getMenu();
            resetNavigationViewMenu(nVMenu);

    		switch(drawerItem){
	    		case CLOUD_DRIVE:{
					logDebug("Case CLOUD DRIVE");
					//Check the tab to shown and the title of the actionBar
					setToolbarTitle();
					setBottomNavigationMenuItemChecked(CLOUD_DRIVE_BNV);
	    			break;
	    		}
	    		case SHARED_ITEMS:{
					logDebug("Case SHARED ITEMS");
					setBottomNavigationMenuItemChecked(SHARED_ITEMS_BNV);
					try {
						NotificationManager notificationManager =
								(NotificationManager) getSystemService(Context.NOTIFICATION_SERVICE);

						notificationManager.cancel(NOTIFICATION_PUSH_CLOUD_DRIVE);
					}
					catch (Exception e){
						logError("Exception NotificationManager - remove contact notification", e);
					}
					setToolbarTitle();
		    		break;
	    		}
				case SETTINGS:{
					setToolbarTitle();
					setBottomNavigationMenuItemChecked(NO_BNV);
					break;
				}
				case SEARCH:{
					if (searchExpand) {
						textsearchQuery = false;
						break;
					}

					setBottomNavigationMenuItemChecked(NO_BNV);
					setToolbarTitle();
					break;
				}
				case CHAT:
					setBottomNavigationMenuItemChecked(CHAT_BNV);
					if (getChatsFragment() != null && rChatFL.isVisible()) {
						rChatFL.setChats();
						rChatFL.setStatus();
					}
					MegaApplication.setRecentChatVisible(true);
					break;

				case PHOTOS: {
					setBottomNavigationMenuItemChecked(PHOTOS_BNV);
					break;
				}
				case NOTIFICATIONS: {
					notificFragment = (NotificationsFragmentLollipop) getSupportFragmentManager().findFragmentByTag(FragmentTag.NOTIFICATIONS.getTag());
					if(notificFragment!=null){
						notificFragment.setNotifications();
					}
					break;
				}
				case HOMEPAGE:
				default:
					setBottomNavigationMenuItemChecked(HOME_BNV);
					break;
    		}
    	}
	}

	public void openChat(long chatId, String text){
		logDebug("Chat ID: " + chatId);
//		drawerItem=DrawerItem.CHAT;
//		selectDrawerItemLollipop(drawerItem);

		if(chatId!=-1){
			MegaChatRoom chat = megaChatApi.getChatRoom(chatId);
			if(chat!=null){
				logDebug("Open chat with id: " + chatId);
				Intent intentToChat = new Intent(this, ChatActivityLollipop.class);
				intentToChat.setAction(ACTION_CHAT_SHOW_MESSAGES);
				intentToChat.putExtra(CHAT_ID, chatId);
				intentToChat.putExtra(SHOW_SNACKBAR, text);
				this.startActivity(intentToChat);
			}
			else{
				logError("Error, chat is NULL");
			}
		}
		else{
			logError("Error, chat id is -1");
		}
	}

	public void setProfileAvatar() {
		logDebug("setProfileAvatar");
		Pair<Boolean, Bitmap> circleAvatar = AvatarUtil.getCircleAvatar(this, megaApi.getMyEmail());
		if (circleAvatar.first) {
			nVPictureProfile.setImageBitmap(circleAvatar.second);
		} else {
			megaApi.getUserAvatar(megaApi.getMyUser(),
					buildAvatarFile(this, megaApi.getMyEmail() + JPG_EXTENSION).getAbsolutePath(),
					this);
		}
	}

	public void setDefaultAvatar(){
		logDebug("setDefaultAvatar");
		nVPictureProfile.setImageBitmap(getDefaultAvatar(getColorAvatar(megaApi.getMyUser()), myAccountInfo.getFullName(), AVATAR_SIZE, true));
	}

	public void setOfflineAvatar(String email, long myHandle, String name){
		logDebug("setOfflineAvatar");
		if (nVPictureProfile == null) {
			return;
		}

		Pair<Boolean, Bitmap> circleAvatar = AvatarUtil.getCircleAvatar(this, email);
		if (circleAvatar.first) {
			nVPictureProfile.setImageBitmap(circleAvatar.second);
		} else {
			nVPictureProfile.setImageBitmap(
					getDefaultAvatar(getColorAvatar(myHandle), name, AVATAR_SIZE, true));
		}
	}

	@Override
	protected void onStop(){
		logDebug("onStop");

		mStopped = true;

		super.onStop();
	}

	@Override
	protected void onPause() {
		logDebug("onPause");
    	managerActivity = null;
    	transfersManagement.setIsOnTransfersSection(false);
    	super.onPause();
    }

	@Override
    protected void onDestroy(){
		logDebug("onDestroy()");

		dbH.removeSentPendingMessages();

    	if (megaApi != null && megaApi.getRootNode() != null){
    		megaApi.removeGlobalListener(this);
    		megaApi.removeTransferListener(this);
    		megaApi.removeRequestListener(this);
    	}

		if (megaChatApi != null){
			megaChatApi.removeChatListener(this);
		}
        if (alertDialogSMSVerification != null) {
            alertDialogSMSVerification.dismiss();
        }
		isStorageStatusDialogShown = false;

		unregisterReceiver(chatRoomMuteUpdateReceiver);
		unregisterReceiver(contactUpdateReceiver);
		unregisterReceiver(updateMyAccountReceiver);
		unregisterReceiver(networkReceiver);
		unregisterReceiver(receiverUpdateOrder);
		unregisterReceiver(chatArchivedReceiver);
		LiveEventBus.get(EVENT_REFRESH_PHONE_NUMBER, Boolean.class)
				.removeObserver(refreshAddPhoneNumberButtonObserver);
		unregisterReceiver(receiverCUAttrChanged);
		unregisterReceiver(transferOverQuotaUpdateReceiver);
		unregisterReceiver(transferFinishReceiver);
        unregisterReceiver(cameraUploadLauncherReceiver);
        unregisterReceiver(updateCUSettingsReceiver);
        LiveEventBus.get(EVENT_REFRESH, Boolean.class).removeObserver(refreshObserver);
		unregisterReceiver(updateCUSettingsReceiver);
		unregisterReceiver(cuUpdateReceiver);
		LiveEventBus.get(EVENT_FINISH_ACTIVITY, Boolean.class).removeObserver(finishObserver);

		destroyPayments();

		cancelSearch();
        if(reconnectDialog != null) {
            reconnectDialog.cancel();
        }

        if (confirmationTransfersDialog != null) {
            confirmationTransfersDialog.dismiss();
        }

        if (newTextFileDialog != null) {
        	newTextFileDialog.dismiss();
		}

		dismissAlertDialogIfExists(processFileDialog);

		nodeSaver.destroy();

    	super.onDestroy();
	}

	private void cancelSearch() {
		if (getSearchFragment() != null) {
			sFLol.cancelPreviousSearch();
		}
	}

	public void skipToMediaDiscoveryFragment(Fragment f){
		mdF = (MediaDiscoveryFragment) f;
		replaceFragment(f, FragmentTag.MEDIA_DISCOVERY.getTag());
		isInMDMode = true;
	}

	public void changeMDMode(boolean targetMDMode){
		isInMDMode = targetMDMode;
	}

	void replaceFragment (Fragment f, String fTag) {
		FragmentTransaction ft = getSupportFragmentManager().beginTransaction();
		ft.replace(R.id.fragment_container, f, fTag);
		ft.commitNowAllowingStateLoss();
		// refresh manually
		if (f instanceof RecentChatsFragmentLollipop) {
			RecentChatsFragmentLollipop rcf = (RecentChatsFragmentLollipop) f;
			if (rcf.isResumed()) {
				rcf.refreshMegaContactsList();
				rcf.setCustomisedActionBar();
			}
		}
	}

	private void refreshFragment(String fTag) {
		Fragment f = getSupportFragmentManager().findFragmentByTag(fTag);
		if (f != null) {
			logDebug("Fragment " + fTag + " refreshing");
			getSupportFragmentManager().beginTransaction().detach(f).commitNowAllowingStateLoss();
			getSupportFragmentManager().beginTransaction().attach(f).commitNowAllowingStateLoss();
		} else {
			logWarning("Fragment == NULL. Not refresh");
		}
	}

	public boolean isFirstLogin() {
        return firstLogin;
    }

	public void selectDrawerItemCloudDrive(){
		logDebug("selectDrawerItemCloudDrive");
		abL.setVisibility(View.VISIBLE);

        tabLayoutShares.setVisibility(View.GONE);
        viewPagerShares.setVisibility(View.GONE);
        tabLayoutTransfers.setVisibility(View.GONE);
        viewPagerTransfers.setVisibility(View.GONE);

        fragmentContainer.setVisibility(View.VISIBLE);
		fbFLol = (FileBrowserFragmentLollipop) getSupportFragmentManager().findFragmentByTag(FragmentTag.CLOUD_DRIVE.getTag());
		if (fbFLol == null) {
			fbFLol = FileBrowserFragmentLollipop.newInstance();
		}

		replaceFragment(fbFLol, FragmentTag.CLOUD_DRIVE.getTag());
    }

    private void showGlobalAlertDialogsIfNeeded() {
		if (showStorageAlertWithDelay) {
			showStorageAlertWithDelay = false;
			checkStorageStatus(storageStateFromBroadcast != MegaApiJava.STORAGE_STATE_UNKNOWN ?
					storageStateFromBroadcast : app.getStorageState(), false);
		}

		if (!firstTimeAfterInstallation){
			logDebug("Its NOT first time");
			int dbContactsSize = dbH.getContactsSize();
			int sdkContactsSize = megaApi.getContacts().size();
			if (dbContactsSize != sdkContactsSize){
				logDebug("Contacts TABLE != CONTACTS SDK "+ dbContactsSize + " vs " +sdkContactsSize);
				dbH.clearContacts();
				FillDBContactsTask fillDBContactsTask = new FillDBContactsTask(this);
				fillDBContactsTask.execute();
			}
		}
		else{
			logDebug("Its first time");

			//Fill the contacts DB
			FillDBContactsTask fillDBContactsTask = new FillDBContactsTask(this);
			fillDBContactsTask.execute();
			firstTimeAfterInstallation = false;
			dbH.setFirstTime(false);
		}

		checkBeforeShowSMSVerificationDialog();

		cookieDialogHandler.showDialogIfNeeded(this);
    }

    /**
	 * Observe LiveData for PSA, and show PSA view when get it.
	 */
    private void observePsa() {
        psaViewHolder = new PsaViewHolder(findViewById(R.id.psa_layout), PsaManager.INSTANCE);

		LiveEventBus.get(EVENT_PSA, Psa.class).observe(this, psa -> {
			if (psa.getUrl() == null) {
				showPsa(psa);
			}
		});
    }

	/**
	 * Show PSA view for old PSA type.
	 *
	 * @param psa the PSA to show
	 */
    private void showPsa(Psa psa) {
        if (psa == null || drawerItem != DrawerItem.HOMEPAGE
				|| mHomepageScreen != HomepageScreen.HOMEPAGE) {
			updateHomepageFabPosition();
            return;
        }

        if (getLifecycle().getCurrentState() == Lifecycle.State.RESUMED
				&& getProLayout.getVisibility() == View.GONE
				&& TextUtils.isEmpty(psa.getUrl())) {
			psaViewHolder.bind(psa);
			handler.post(this::updateHomepageFabPosition);
        }
    }

    public void checkBeforeShowSMSVerificationDialog() {
        //This account hasn't verified a phone number and first login.

		if (myAccountInfo.isBusinessAlertShown()) {
			//The business alerts has priority over SMS verification
			return;
		}

        if (canVoluntaryVerifyPhoneNumber() && (smsDialogTimeChecker.shouldShow() || isSMSDialogShowing) && !newCreationAccount) {
            showSMSVerificationDialog();
        }
    }

    public void setToolbarTitle(String title) {
        aB.setTitle(title);
    }

	public void setToolbarTitle(){
		logDebug("setToolbarTitle");
		if(drawerItem==null){
			return;
		}

		switch (drawerItem){
			case CLOUD_DRIVE:{
                aB.setSubtitle(null);
                logDebug("Cloud Drive SECTION");
                MegaNode parentNode = megaApi.getNodeByHandle(parentHandleBrowser);
                if (parentNode != null) {
                    if (megaApi.getRootNode() != null) {
                        if (parentNode.getHandle() == megaApi.getRootNode().getHandle() || parentHandleBrowser == -1) {
                            aB.setTitle(getString(R.string.section_cloud_drive).toUpperCase());
                            firstNavigationLevel = true;
                        }
                        else {
                            aB.setTitle(parentNode.getName());
                            firstNavigationLevel = false;
                        }
                    }
                    else {
                        parentHandleBrowser = -1;
                    }
                }
                else {
                    if (megaApi.getRootNode() != null) {
                        parentHandleBrowser = megaApi.getRootNode().getHandle();
                        aB.setTitle(getString(R.string.title_mega_info_empty_screen).toUpperCase());
                        firstNavigationLevel = true;
                    }
                    else {
                        parentHandleBrowser = -1;
                        firstNavigationLevel = true;
                    }
                }
				break;
			}
			case RUBBISH_BIN: {
				aB.setSubtitle(null);
				MegaNode node = megaApi.getNodeByHandle(parentHandleRubbish);
				MegaNode rubbishNode = megaApi.getRubbishNode();
				if (rubbishNode == null) {
					parentHandleRubbish = INVALID_HANDLE;
					firstNavigationLevel = true;
				} else if (parentHandleRubbish == INVALID_HANDLE || node == null || node.getHandle() == rubbishNode.getHandle()){
					aB.setTitle(StringResourcesUtils.getString(R.string.section_rubbish_bin).toUpperCase());
					firstNavigationLevel = true;
				} else {
					aB.setTitle(node.getName());
					firstNavigationLevel = false;
				}
				break;
			}
			case SHARED_ITEMS:{
				logDebug("Shared Items SECTION");
				aB.setSubtitle(null);
				int indexShares = getTabItemShares();
				if (indexShares == ERROR_TAB) break;
				switch(indexShares){
					case INCOMING_TAB:{
						if (isIncomingAdded()) {
							if (parentHandleIncoming != -1) {
								MegaNode node = megaApi.getNodeByHandle(parentHandleIncoming);
								if (node == null) {
									aB.setTitle(getResources().getString(R.string.title_shared_items).toUpperCase());
								}
								else {
									aB.setTitle(node.getName());
								}

								firstNavigationLevel = false;
							}
							else {
								aB.setTitle(getResources().getString(R.string.title_shared_items).toUpperCase());
								firstNavigationLevel = true;
							}
						}
						else {
							logDebug("selectDrawerItemSharedItems: inSFLol == null");
							}
						break;
					}
					case OUTGOING_TAB:{
						logDebug("setToolbarTitle: OUTGOING TAB");
						if (isOutgoingAdded()) {
							if (parentHandleOutgoing != -1) {
								MegaNode node = megaApi.getNodeByHandle(parentHandleOutgoing);
								aB.setTitle(node.getName());
								firstNavigationLevel = false;
							} else {
								aB.setTitle(getResources().getString(R.string.title_shared_items).toUpperCase());
								firstNavigationLevel = true;
							}
						}
						break;
					}
                    case LINKS_TAB:
                        if (isLinksAdded()) {
                            if (parentHandleLinks == INVALID_HANDLE) {
                                aB.setTitle(getResources().getString(R.string.title_shared_items).toUpperCase());
                                firstNavigationLevel = true;
                            } else {
                                MegaNode node = megaApi.getNodeByHandle(parentHandleLinks);
                                aB.setTitle(node.getName());
                                firstNavigationLevel = false;
                            }
                        }
                        break;
					default: {
						aB.setTitle(getResources().getString(R.string.title_shared_items).toUpperCase());
						firstNavigationLevel = true;
						break;
					}
				}
				break;
			}
			case INBOX:{
				aB.setSubtitle(null);
				if(parentHandleInbox==megaApi.getInboxNode().getHandle()||parentHandleInbox==-1){
					aB.setTitle(getResources().getString(R.string.section_inbox).toUpperCase());
					firstNavigationLevel = true;
				}
				else{
					MegaNode node = megaApi.getNodeByHandle(parentHandleInbox);
					aB.setTitle(node.getName());
					firstNavigationLevel = false;
				}
				break;
			}
			case NOTIFICATIONS:{
				aB.setSubtitle(null);
				aB.setTitle(getString(R.string.title_properties_chat_contact_notifications).toUpperCase());
				firstNavigationLevel = true;
				break;
			}
			case CHAT:{
				abL.setVisibility(View.VISIBLE);
				aB.setTitle(getString(R.string.section_chat).toUpperCase());

				firstNavigationLevel = true;
				break;
			}
			case SEARCH:{
				aB.setSubtitle(null);
				if(parentHandleSearch==-1){
					firstNavigationLevel = true;
					if(searchQuery!=null){
						textSubmitted = true;
						if(!searchQuery.isEmpty()){
							aB.setTitle(getString(R.string.action_search).toUpperCase()+": "+searchQuery);
						}else{
							aB.setTitle(getString(R.string.action_search).toUpperCase()+": "+"");
						}
					}else{
						aB.setTitle(getString(R.string.action_search).toUpperCase()+": "+"");
					}

				}else{
					MegaNode parentNode = megaApi.getNodeByHandle(parentHandleSearch);
					if (parentNode != null){
						aB.setTitle(parentNode.getName());
						firstNavigationLevel = false;
					}
				}
				break;
			}
			case SETTINGS:{
				aB.setSubtitle(null);
				aB.setTitle(getString(R.string.action_settings).toUpperCase());
				firstNavigationLevel = true;
				break;
			}
			case TRANSFERS:{
				aB.setSubtitle(null);
				aB.setTitle(getString(R.string.section_transfers).toUpperCase());
				setFirstNavigationLevel(true);
				break;
			}
			case PHOTOS:{
				aB.setSubtitle(null);
				if (getCameraUploadFragment() != null && cuFragment.isEnableCUFragmentShown()) {
					setFirstNavigationLevel(false);
					aB.setTitle(getString(R.string.settings_camera_upload_on).toUpperCase());
				} else {
					setFirstNavigationLevel(true);
					aB.setTitle(getString(R.string.sortby_type_photo_first).toUpperCase());
				}
				break;
			}
			case HOMEPAGE: {
				setFirstNavigationLevel(false);
				int titleId = -1;

				switch (mHomepageScreen) {
					case IMAGES:
						titleId = R.string.section_images;
						break;
					case DOCUMENTS:
						titleId = R.string.section_documents;
						break;
					case AUDIO:
						titleId = R.string.upload_to_audio;
						break;
                    case VIDEO:
                        titleId = R.string.sortby_type_video_first;
                        break;
				}

				if (titleId != -1) {
					aB.setTitle(getString(titleId).toUpperCase(Locale.getDefault()));
				}
			}
			default:{
				logDebug("Default GONE");

				break;
			}
		}

		updateNavigationToolbarIcon();
	}

	public void setToolbarTitleFromFullscreenOfflineFragment(String title,
			boolean firstNavigationLevel, boolean showSearch) {
		aB.setSubtitle(null);
		aB.setTitle(title);
		this.firstNavigationLevel = firstNavigationLevel;
		updateNavigationToolbarIcon();
		textSubmitted = true;
		if (searchMenuItem != null) {
			searchMenuItem.setVisible(showSearch);
		}
	}

	public void updateNavigationToolbarIcon(){
		int totalHistoric = megaApi.getNumUnreadUserAlerts();
		int totalIpc = 0;
		ArrayList<MegaContactRequest> requests = megaApi.getIncomingContactRequests();
		if(requests!=null) {
			totalIpc = requests.size();
		}

		int totalNotifications = totalHistoric + totalIpc;

		if(totalNotifications==0){
			if(isFirstNavigationLevel()){
				if (drawerItem == DrawerItem.SEARCH || drawerItem == DrawerItem.INBOX || drawerItem == DrawerItem.NOTIFICATIONS
						|| drawerItem == DrawerItem.SETTINGS || drawerItem == DrawerItem.RUBBISH_BIN || drawerItem == DrawerItem.TRANSFERS){
					aB.setHomeAsUpIndicator(tintIcon(this, R.drawable.ic_arrow_back_white));
				}
				else {
					aB.setHomeAsUpIndicator(tintIcon(this, R.drawable.ic_menu_white));
				}
			}
			else{
                aB.setHomeAsUpIndicator(tintIcon(this, R.drawable.ic_arrow_back_white));
			}
		}
		else{
			if(isFirstNavigationLevel()){
				if (drawerItem == DrawerItem.SEARCH || drawerItem == DrawerItem.INBOX || drawerItem == DrawerItem.NOTIFICATIONS
						|| drawerItem == DrawerItem.SETTINGS || drawerItem == DrawerItem.RUBBISH_BIN || drawerItem == DrawerItem.TRANSFERS){
					badgeDrawable.setProgress(1.0f);
				}
				else {
					badgeDrawable.setProgress(0.0f);
				}
			}
			else{
				badgeDrawable.setProgress(1.0f);
			}

			if(totalNotifications>9){
				badgeDrawable.setText("9+");
			}
			else{
				badgeDrawable.setText(totalNotifications+"");
			}

			aB.setHomeAsUpIndicator(badgeDrawable);
		}

        if (drawerItem == DrawerItem.CLOUD_DRIVE && isInMDMode) {
            aB.setHomeAsUpIndicator(tintIcon(this, R.drawable.ic_close_white));
        }
	}

	public void showOnlineMode(){
		logDebug("showOnlineMode");

		try {
			if (usedSpaceLayout != null) {

				if (rootNode != null) {
					Menu bNVMenu = bNV.getMenu();
					if (bNVMenu != null) {
						resetNavigationViewMenu(bNVMenu);
					}
					clickDrawerItemLollipop(drawerItem);

					if (getSettingsFragment() != null) {
						sttFLol.setOnlineOptions(true);
					}

					supportInvalidateOptionsMenu();
					updateAccountDetailsVisibleInfo();
					checkCurrentStorageStatus(false);
				} else {
					logWarning("showOnlineMode - Root is NULL");
					if (getApplicationContext() != null) {
						if(((MegaApplication) getApplication()).getOpenChatId()!=-1){
							Intent intent = new Intent(BROADCAST_ACTION_INTENT_CONNECTIVITY_CHANGE_DIALOG);
							sendBroadcast(intent);
						}
						else{
							showConfirmationConnect();
						}
					}
				}
			}
		}catch (Exception e){}
	}

	public void showConfirmationConnect(){
		logDebug("showConfirmationConnect");

		DialogInterface.OnClickListener dialogClickListener = new DialogInterface.OnClickListener() {
			@Override
			public void onClick(DialogInterface dialog, int which) {
				switch (which){
					case DialogInterface.BUTTON_POSITIVE:
						refreshSession();
						break;

					case DialogInterface.BUTTON_NEGATIVE:
						logDebug("showConfirmationConnect: BUTTON_NEGATIVE");
                        setToolbarTitle();
						break;
				}
			}
		};

		MaterialAlertDialogBuilder builder = new MaterialAlertDialogBuilder(this);
		try {
			builder.setMessage(R.string.confirmation_to_reconnect).setPositiveButton(R.string.general_ok, dialogClickListener)
					.setNegativeButton(R.string.general_cancel, dialogClickListener);
            reconnectDialog = builder.create();
            reconnectDialog.setCanceledOnTouchOutside(false);
            reconnectDialog.show();
		}
		catch (Exception e){}
	}

	public void showOfflineMode() {
		logDebug("showOfflineMode");

		try{
			if (megaApi == null) {
				logWarning("megaApi is Null in Offline mode");
			}

			if (usedSpaceLayout != null) {
				usedSpaceLayout.setVisibility(View.GONE);
			}
			if (nVEmail != null) {
				nVEmail.setText(megaChatApi.getMyEmail());
			}
			if (nVDisplayName != null) {
				nVDisplayName.setText(megaChatApi.getMyFullname());
			}

			setOfflineAvatar(megaChatApi.getMyEmail(), megaChatApi.getMyUserHandle(),
					megaChatApi.getMyFullname());

			if (getSettingsFragment() != null) {
				sttFLol.setOnlineOptions(false);
			}

			logDebug("DrawerItem on start offline: " + drawerItem);
			if (drawerItem == null) {
				logWarning("drawerItem == null --> On start OFFLINE MODE");
				drawerItem = getStartDrawerItem(this);

				if (bNV != null) {
					Menu bNVMenu = bNV.getMenu();
					if (bNVMenu != null) {
						disableNavigationViewMenu(bNVMenu);
					}
				}

				selectDrawerItemLollipop(drawerItem);
			} else {
				if (bNV != null) {
					Menu bNVMenu = bNV.getMenu();
					if (bNVMenu != null) {
						disableNavigationViewMenu(bNVMenu);
					}
				}
				logDebug("Change to OFFLINE MODE");
				clickDrawerItemLollipop(drawerItem);
			}

			supportInvalidateOptionsMenu();
		}catch(Exception e){}
	}

	public void clickDrawerItemLollipop(DrawerItem item){
		logDebug("Item: " + item);
		Menu bNVMenu = bNV.getMenu();
		if (bNVMenu != null){
			if(item==null){
				drawerMenuItem = bNVMenu.findItem(R.id.bottom_navigation_item_cloud_drive);
				onNavigationItemSelected(drawerMenuItem);
				return;
			}

			drawerLayout.closeDrawer(Gravity.LEFT);

			switch (item){
				case CLOUD_DRIVE:{
					setBottomNavigationMenuItemChecked(CLOUD_DRIVE_BNV);
					break;
				}
				case HOMEPAGE: {
					setBottomNavigationMenuItemChecked(HOME_BNV);
					break;
				}
				case PHOTOS:{
					setBottomNavigationMenuItemChecked(PHOTOS_BNV);
					break;
				}
				case SHARED_ITEMS:{
					setBottomNavigationMenuItemChecked(SHARED_ITEMS_BNV);
					break;
				}
				case CHAT:{
					setBottomNavigationMenuItemChecked(CHAT_BNV);
					break;
				}
				case SETTINGS:
				case SEARCH:
				case TRANSFERS:
				case NOTIFICATIONS:
				case INBOX:{
					setBottomNavigationMenuItemChecked(NO_BNV);
					break;
				}
			}
		}
	}

	public void selectDrawerItemSharedItems(){
		logDebug("selectDrawerItemSharedItems");
		abL.setVisibility(View.VISIBLE);

		try {
			NotificationManager notificationManager =
					(NotificationManager) getSystemService(Context.NOTIFICATION_SERVICE);

			notificationManager.cancel(NOTIFICATION_PUSH_CLOUD_DRIVE);
		}
		catch (Exception e){
			logError("Exception NotificationManager - remove contact notification", e);
		}

		if (sharesPageAdapter == null){
			logWarning("sharesPageAdapter is NULL");
			sharesPageAdapter = new SharesPageAdapter(getSupportFragmentManager(),this);
			viewPagerShares.setAdapter(sharesPageAdapter);
			tabLayoutShares.setupWithViewPager(viewPagerShares);
			setSharesTabIcons(indexShares);

			//Force on CreateView, addTab do not execute onCreateView
			if (indexShares != ERROR_TAB) {
				logDebug("The index of the TAB Shares is: " + indexShares);
				if (viewPagerShares != null){
					switch (indexShares) {
						case INCOMING_TAB:
						case OUTGOING_TAB:
						case LINKS_TAB:
							viewPagerShares.setCurrentItem(indexShares);
							break;
					}
				}
				indexShares = ERROR_TAB;
			}
			else {
				//No bundle, no change of orientation
				logDebug("indexShares is NOT -1");
			}

		}

		setToolbarTitle();

		drawerLayout.closeDrawer(Gravity.LEFT);
	}

	private void setSharesTabIcons(int tabSelected) {
    	if (tabLayoutShares == null
				|| tabLayoutShares.getTabAt(INCOMING_TAB) == null
				|| tabLayoutShares.getTabAt(OUTGOING_TAB) == null
				|| tabLayoutShares.getTabAt(LINKS_TAB) == null) {
    		return;
		}

    	// The TabLayout style sets the default icon tint
		switch (tabSelected) {
			case OUTGOING_TAB:
				tabLayoutShares.getTabAt(INCOMING_TAB).setIcon(R.drawable.ic_incoming_shares);
				tabLayoutShares.getTabAt(OUTGOING_TAB).setIcon(mutateIconSecondary(this, R.drawable.ic_outgoing_shares, R.color.red_600_red_300));
				tabLayoutShares.getTabAt(LINKS_TAB).setIcon(R.drawable.link_ic);
				break;
			case LINKS_TAB:
				tabLayoutShares.getTabAt(INCOMING_TAB).setIcon(R.drawable.ic_incoming_shares);
				tabLayoutShares.getTabAt(OUTGOING_TAB).setIcon(R.drawable.ic_outgoing_shares);
				tabLayoutShares.getTabAt(LINKS_TAB).setIcon(mutateIconSecondary(this, R.drawable.link_ic, R.color.red_600_red_300));
				break;
			default:
				tabLayoutShares.getTabAt(INCOMING_TAB).setIcon(mutateIconSecondary(this, R.drawable.ic_incoming_shares, R.color.red_600_red_300));
				tabLayoutShares.getTabAt(OUTGOING_TAB).setIcon(R.drawable.ic_outgoing_shares);
				tabLayoutShares.getTabAt(LINKS_TAB).setIcon(R.drawable.link_ic);
		}
	}

	public void selectDrawerItemNotifications(){
		logDebug("selectDrawerItemNotifications");

		abL.setVisibility(View.VISIBLE);

		drawerItem = DrawerItem.NOTIFICATIONS;

		setBottomNavigationMenuItemChecked(NO_BNV);

		notificFragment = (NotificationsFragmentLollipop) getSupportFragmentManager().findFragmentByTag(FragmentTag.NOTIFICATIONS.getTag());
		if (notificFragment == null){
			logWarning("New NotificationsFragment");
			notificFragment = NotificationsFragmentLollipop.newInstance();
		}
		else {
			refreshFragment(FragmentTag.NOTIFICATIONS.getTag());
		}
        replaceFragment(notificFragment, FragmentTag.NOTIFICATIONS.getTag());

		setToolbarTitle();

		showFabButton();
	}

	public void selectDrawerItemTransfers(){
		logDebug("selectDrawerItemTransfers");

		abL.setVisibility(View.VISIBLE);
		getTransfersWidget().hide();

		drawerItem = DrawerItem.TRANSFERS;

		setBottomNavigationMenuItemChecked(NO_BNV);

		if (mTabsAdapterTransfers == null) {
			mTabsAdapterTransfers = new TransfersPageAdapter(getSupportFragmentManager(), this);
			viewPagerTransfers.setAdapter(mTabsAdapterTransfers);
			tabLayoutTransfers.setupWithViewPager(viewPagerTransfers);
		}

		boolean showCompleted = !dbH.getCompletedTransfers().isEmpty() && getTransfersWidget().getPendingTransfers() <= 0;

		indexTransfers = transfersManagement.thereAreFailedTransfers() || showCompleted ? COMPLETED_TAB : PENDING_TAB;

		if (viewPagerTransfers != null) {
			switch (indexTransfers) {
				case COMPLETED_TAB:
					refreshFragment(FragmentTag.COMPLETED_TRANSFERS.getTag());
					viewPagerTransfers.setCurrentItem(COMPLETED_TAB);
					break;

				default:
					refreshFragment(FragmentTag.TRANSFERS.getTag());
					viewPagerTransfers.setCurrentItem(PENDING_TAB);

					if (transfersManagement.shouldShowNetWorkWarning()) {
						showSnackbar(SNACKBAR_TYPE, getString(R.string.error_server_connection_problem), MEGACHAT_INVALID_HANDLE);
					}

					break;
			}

			if(mTabsAdapterTransfers != null) {
				mTabsAdapterTransfers.notifyDataSetChanged();
			}

			indexTransfers = viewPagerTransfers.getCurrentItem();
		}

		setToolbarTitle();
		showFabButton();
		drawerLayout.closeDrawer(Gravity.LEFT);
	}

	public void selectDrawerItemChat(){
		((MegaApplication)getApplication()).setRecentChatVisible(true);
		setToolbarTitle();

		rChatFL = (RecentChatsFragmentLollipop) getSupportFragmentManager().findFragmentByTag(FragmentTag.RECENT_CHAT.getTag());
		if (rChatFL == null) {
			rChatFL = RecentChatsFragmentLollipop.newInstance();
		} else {
			refreshFragment(FragmentTag.RECENT_CHAT.getTag());
		}

		replaceFragment(rChatFL, FragmentTag.RECENT_CHAT.getTag());

		drawerLayout.closeDrawer(Gravity.LEFT);
	}

	public void setBottomNavigationMenuItemChecked(int item) {
		if (bNV != null) {
			if (item == NO_BNV) {
				showHideBottomNavigationView(true);
			} else if (bNV.getMenu().getItem(item) != null) {
				if (!bNV.getMenu().getItem(item).isChecked()) {
					bNV.getMenu().getItem(item).setChecked(true);
				}
			}
		}

		boolean isCameraUploadItem = item == PHOTOS_BNV;
		updateMiniAudioPlayerVisibility(!isCameraUploadItem);
	}

	private void setTabsVisibility() {
		tabLayoutShares.setVisibility(View.GONE);
		viewPagerShares.setVisibility(View.GONE);
		tabLayoutTransfers.setVisibility(View.GONE);
		viewPagerTransfers.setVisibility(View.GONE);
		mShowAnyTabLayout = false;

    	fragmentContainer.setVisibility(View.GONE);
    	mNavHostView.setVisibility(View.GONE);

		updatePsaViewVisibility();

    	if (turnOnNotifications) {
			fragmentContainer.setVisibility(View.VISIBLE);
			drawerLayout.closeDrawer(Gravity.LEFT);
			return;
		}

    	switch (drawerItem) {
			case SHARED_ITEMS: {
				int tabItemShares = getTabItemShares();

				if ((tabItemShares == INCOMING_TAB && parentHandleIncoming != INVALID_HANDLE)
						|| (tabItemShares == OUTGOING_TAB && parentHandleOutgoing != INVALID_HANDLE)
						|| (tabItemShares == LINKS_TAB && parentHandleLinks != INVALID_HANDLE)) {
					tabLayoutShares.setVisibility(View.GONE);
					viewPagerShares.disableSwipe(true);
				} else {
					tabLayoutShares.setVisibility(View.VISIBLE);
					viewPagerShares.disableSwipe(false);
				}

				viewPagerShares.setVisibility(View.VISIBLE);
				mShowAnyTabLayout = true;
				break;
			}
			case TRANSFERS: {
				tabLayoutTransfers.setVisibility(View.VISIBLE);
				viewPagerTransfers.setVisibility(View.VISIBLE);
				mShowAnyTabLayout = true;
				break;
			}
			case HOMEPAGE:
				mNavHostView.setVisibility(View.VISIBLE);
				break;
			default: {
				fragmentContainer.setVisibility(View.VISIBLE);
				break;
			}
		}

		LiveEventBus.get(EVENT_HOMEPAGE_VISIBILITY, Boolean.class)
				.post(drawerItem == DrawerItem.HOMEPAGE);

		drawerLayout.closeDrawer(Gravity.LEFT);
	}

	/**
	 * Hides or shows tabs of a section depending on the navigation level
	 * and if select mode is enabled or not.
	 *
	 * @param hide       If true, hides the tabs, else shows them.
	 * @param currentTab The current tab where the action happens.
	 */
	public void hideTabs(boolean hide, int currentTab) {
		int visibility = hide ? View.GONE : View.VISIBLE;

		switch (drawerItem) {
			case SHARED_ITEMS:
				switch (currentTab) {
					case INCOMING_TAB:
						if (!isIncomingAdded() || (!hide && parentHandleIncoming != INVALID_HANDLE)) {
							return;
						}

						break;

					case OUTGOING_TAB:
						if (!isOutgoingAdded() || (!hide && parentHandleOutgoing != INVALID_HANDLE)) {
							return;
						}

						break;

					case LINKS_TAB:
						if (!isLinksAdded() || (!hide && parentHandleLinks != INVALID_HANDLE)) {
							return;
						}

						break;
				}

				tabLayoutShares.setVisibility(visibility);
				viewPagerShares.disableSwipe(hide);
				break;

			case TRANSFERS:
				if (currentTab == PENDING_TAB && !isTransfersInProgressAdded()) {
					return;
				}

				tabLayoutTransfers.setVisibility(visibility);
				viewPagerTransfers.disableSwipe(hide);
				break;
		}
	}

	private void removeFragment(Fragment fragment) {
		if (fragment != null && fragment.isAdded()) {
			FragmentTransaction ft = getSupportFragmentManager().beginTransaction();
			ft.remove(fragment);
			ft.commitAllowingStateLoss();
		}
	}

	/**
	 * Set up a listener for navigating to a new destination (screen)
	 * This only for Homepage for the time being since it is the only module to
	 * which Jetpack Navigation applies.
	 * It updates the status variable such as mHomepageScreen, as well as updating
	 * BNV, Toolbar title, etc.
	 */
	private void setupNavDestListener() {
		NavHostFragment navHostFragment = (NavHostFragment) getSupportFragmentManager().findFragmentById(R.id.nav_host_fragment);
		mNavController = navHostFragment.getNavController();

		mNavController.addOnDestinationChangedListener((controller, destination, arguments) -> {
			int destinationId = destination.getId();
			mHomepageSearchable = null;

			if (destinationId == R.id.homepageFragment) {
				mHomepageScreen = HomepageScreen.HOMEPAGE;
				updatePsaViewVisibility();
				// Showing the bottom navigation view immediately because the initial dimension
				// of Homepage bottom sheet is calculated based on it
				showBNVImmediate();
				if (bottomNavigationCurrentItem == HOME_BNV) {
					abL.setVisibility(View.GONE);
				}

				updateWidget();
				setDrawerLockMode(false);
				return;
			} else if (destinationId == R.id.photosFragment) {
				mHomepageScreen = HomepageScreen.IMAGES;
			} else if (destinationId == R.id.documentsFragment) {
				mHomepageScreen = HomepageScreen.DOCUMENTS;
			} else if (destinationId == R.id.audioFragment) {
				mHomepageScreen = HomepageScreen.AUDIO;
			} else if (destinationId == R.id.videoFragment) {
				mHomepageScreen = HomepageScreen.VIDEO;
			} else if (destinationId == R.id.fullscreen_offline) {
				mHomepageScreen = HomepageScreen.FULLSCREEN_OFFLINE;
			} else if (destinationId == R.id.offline_file_info) {
				mHomepageScreen = HomepageScreen.OFFLINE_FILE_INFO;
				updatePsaViewVisibility();
				abL.setVisibility(View.GONE);
				showHideBottomNavigationView(true);
				return;
			} else if (destinationId == R.id.recentBucketFragment) {
				mHomepageScreen = HomepageScreen.RECENT_BUCKET;
			}

			updateWidget();
			updatePsaViewVisibility();
			abL.setVisibility(View.VISIBLE);
			showHideBottomNavigationView(true);
			supportInvalidateOptionsMenu();
			setToolbarTitle();
			setDrawerLockMode(true);
		});
	}

	/**
	 * Hides all views only related to CU section and sets the CU default view.
	 */
	private void resetCUFragment() {
		cuLayout.setVisibility(View.GONE);
		cuViewTypes.setVisibility(View.GONE);

		if (getCameraUploadFragment() != null) {
			cuFragment.setDefaultView();
			showBottomView();
		}
	}

	@SuppressLint("NewApi")
	public void selectDrawerItemLollipop(DrawerItem item) {
    	if (item == null) {
    		logWarning("The selected DrawerItem is NULL. Using latest or default value.");
    		item = drawerItem != null ? drawerItem : DrawerItem.CLOUD_DRIVE;
		}

    	logDebug("Selected DrawerItem: " + item.name());

    	// Homepage may hide the Appbar before
		abL.setVisibility(View.VISIBLE);

    	drawerItem = item;
		MegaApplication.setRecentChatVisible(false);
		resetActionBar(aB);
		getTransfersWidget().update();
		setCallWidget();

		if (item != DrawerItem.CHAT) {
			//remove recent chat fragment as its life cycle get triggered unexpectedly, e.g. rotate device while not on recent chat page
			removeFragment(getChatsFragment());
		}

		if (item != DrawerItem.PHOTOS) {
			resetCUFragment();
		}

		if (item != DrawerItem.TRANSFERS && isTransfersInProgressAdded()) {
			tFLol.checkSelectModeAfterChangeTabOrDrawerItem();
		}

		transfersManagement.setIsOnTransfersSection(item == DrawerItem.TRANSFERS);

    	switch (item){
			case CLOUD_DRIVE:{
                if (isInMDPage()) {
                    mdF = (MediaDiscoveryFragment) getSupportFragmentManager().findFragmentByTag(FragmentTag.MEDIA_DISCOVERY.getTag());

                    if (mdF == null) {
                        selectDrawerItemCloudDrive();
                        mdF = fbFLol.showMediaDiscovery(Unit.INSTANCE);
                    } else {
                        refreshFragment(FragmentTag.MEDIA_DISCOVERY.getTag());
                    }

                    replaceFragment(mdF, FragmentTag.MEDIA_DISCOVERY.getTag());
                } else {
                    selectDrawerItemCloudDrive();
                }

				if (openFolderRefresh){
					onNodesCloudDriveUpdate();
					openFolderRefresh = false;
				}
    			supportInvalidateOptionsMenu();
				setToolbarTitle();
				showFabButton();
				showHideBottomNavigationView(false);
				if (!comesFromNotifications) {
					bottomNavigationCurrentItem = CLOUD_DRIVE_BNV;
				}
				setBottomNavigationMenuItemChecked(CLOUD_DRIVE_BNV);
				if (getIntent() != null && getIntent().getBooleanExtra(INTENT_EXTRA_KEY_LOCATION_FILE_INFO, false)) {
					fbFLol.refreshNodes();
				}
				logDebug("END for Cloud Drive");
    			break;
    		}
			case RUBBISH_BIN:{
				showHideBottomNavigationView(true);
				abL.setVisibility(View.VISIBLE);
				rubbishBinFLol = (RubbishBinFragmentLollipop) getSupportFragmentManager().findFragmentByTag(FragmentTag.RUBBISH_BIN.getTag());
				if (rubbishBinFLol == null) {
					rubbishBinFLol = RubbishBinFragmentLollipop.newInstance();
				}

				setBottomNavigationMenuItemChecked(NO_BNV);

				replaceFragment(rubbishBinFLol, FragmentTag.RUBBISH_BIN.getTag());

				if (openFolderRefresh){
					onNodesCloudDriveUpdate();
					openFolderRefresh = false;
				}
				supportInvalidateOptionsMenu();
				setToolbarTitle();
				showFabButton();
				break;
			}
			case HOMEPAGE: {
			    // Don't use fabButton.hide() here.
			    fabButton.setVisibility(View.GONE);
				if (mHomepageScreen == HomepageScreen.HOMEPAGE) {
					showBNVImmediate();
					abL.setVisibility(View.GONE);
                    showHideBottomNavigationView(false);
				} else {
					// For example, back from Rubbish Bin to Photos
					setToolbarTitle();
					invalidateOptionsMenu();
                    showHideBottomNavigationView(true);
				}

				setBottomNavigationMenuItemChecked(HOME_BNV);

				if (!comesFromNotifications) {
					bottomNavigationCurrentItem = HOME_BNV;
				}

				showGlobalAlertDialogsIfNeeded();

				if (mHomepageScreen == HomepageScreen.HOMEPAGE) {
					changeAppBarElevation(false);
				}
				break;
			}
    		case PHOTOS: {
				abL.setVisibility(View.VISIBLE);

				if (getCameraUploadFragment() == null) {
					cuFragment = new PhotosFragment();
				} else {
					refreshFragment(FragmentTag.PHOTOS.getTag());
				}

				replaceFragment(cuFragment, FragmentTag.PHOTOS.getTag());
				setToolbarTitle();
				supportInvalidateOptionsMenu();
				showFabButton();
				showHideBottomNavigationView(false);
                refreshCUNodes();
				if (!comesFromNotifications) {
					bottomNavigationCurrentItem = PHOTOS_BNV;
				}
				setBottomNavigationMenuItemChecked(PHOTOS_BNV);

				break;
    		}
    		case INBOX:{
				showHideBottomNavigationView(true);
				abL.setVisibility(View.VISIBLE);
				iFLol = (InboxFragmentLollipop) getSupportFragmentManager().findFragmentByTag(FragmentTag.INBOX.getTag());
				if (iFLol == null) {
					iFLol = InboxFragmentLollipop.newInstance();
				}

				replaceFragment(iFLol, FragmentTag.INBOX.getTag());

				if (openFolderRefresh){
					onNodesInboxUpdate();
					openFolderRefresh = false;
				}
    			supportInvalidateOptionsMenu();
				setToolbarTitle();
				showFabButton();
    			break;
    		}
    		case SHARED_ITEMS:{
				selectDrawerItemSharedItems();
				if (openFolderRefresh){
					onNodesSharedUpdate();
					openFolderRefresh = false;
				}
    			supportInvalidateOptionsMenu();

				showFabButton();
				showHideBottomNavigationView(false);
				if (!comesFromNotifications) {
					bottomNavigationCurrentItem = SHARED_ITEMS_BNV;
				}
				setBottomNavigationMenuItemChecked(SHARED_ITEMS_BNV);
    			break;
    		}
			case NOTIFICATIONS:{
				showHideBottomNavigationView(true);
				selectDrawerItemNotifications();
				supportInvalidateOptionsMenu();
				showFabButton();
				break;
			}
    		case SETTINGS:{
				showHideBottomNavigationView(true);
				if(myAccountInfo.getNumVersions() == -1){
					megaApi.getFolderInfo(megaApi.getRootNode(), this);
				}

				aB.setSubtitle(null);
				abL.setVisibility(View.VISIBLE);

    			supportInvalidateOptionsMenu();

				if (getSettingsFragment() != null) {
					if (openSettingsStorage) {
						sttFLol.goToCategoryStorage();
					} else if (openSettingsQR) {
						logDebug("goToCategoryQR");
						sttFLol.goToCategoryQR();
					} else if (openSettingsStartScreen) {
						sttFLol.goToSectionStartScreen();
					}
				} else {
					sttFLol = new SettingsFragmentLollipop();
				}

				replaceFragment(sttFLol, FragmentTag.SETTINGS.getTag());

				setToolbarTitle();
				supportInvalidateOptionsMenu();
				showFabButton();

				if (sttFLol != null){
					sttFLol.update2FAVisibility();
				}
				break;
    		}
    		case SEARCH:{
				showHideBottomNavigationView(true);

				setBottomNavigationMenuItemChecked(NO_BNV);

    			drawerItem = DrawerItem.SEARCH;
				if (getSearchFragment() == null) {
					sFLol = SearchFragmentLollipop.newInstance();
				}

				replaceFragment(sFLol, FragmentTag.SEARCH.getTag());
				showFabButton();

    			break;
    		}
    		case TRANSFERS:{
				showHideBottomNavigationView(true);
				aB.setSubtitle(null);
				selectDrawerItemTransfers();
    			supportInvalidateOptionsMenu();
				showFabButton();
    			break;
    		}
			case CHAT:{
				logDebug("Chat selected");
				if (megaApi != null) {
					contacts = megaApi.getContacts();
					for (int i=0;i<contacts.size();i++){
						if (contacts.get(i).getVisibility() == MegaUser.VISIBILITY_VISIBLE){
							visibleContacts.add(contacts.get(i));
						}
					}
				}
				selectDrawerItemChat();
				supportInvalidateOptionsMenu();
				showHideBottomNavigationView(false);
				if (!comesFromNotifications) {
					bottomNavigationCurrentItem = CHAT_BNV;
				}
				setBottomNavigationMenuItemChecked(CHAT_BNV);
				break;
			}
    	}

    	setTabsVisibility();
    	checkScrollElevation();

		if (megaApi.multiFactorAuthAvailable()) {
			if (newAccount || isEnable2FADialogShown) {
				showEnable2FADialog();
			}
		}
	}

	public void openFullscreenOfflineFragment(String path) {
		drawerItem = DrawerItem.HOMEPAGE;
    	mNavController.navigate(
    			HomepageFragmentDirections.Companion.actionHomepageToFullscreenOffline(path, false),
				new NavOptions.Builder().setLaunchSingleTop(true).build());
	}

	public void fullscreenOfflineFragmentOpened(OfflineFragment fragment) {
    	fullscreenOfflineFragment = fragment;

		showFabButton();
		setBottomNavigationMenuItemChecked(HOME_BNV);
		abL.setVisibility(View.VISIBLE);
		setToolbarTitle();
		supportInvalidateOptionsMenu();
	}

	public void fullscreenOfflineFragmentClosed(OfflineFragment fragment) {
		if (fragment == fullscreenOfflineFragment) {
			if (bottomItemBeforeOpenFullscreenOffline != INVALID_VALUE && !mStopped) {
				backToDrawerItem(bottomItemBeforeOpenFullscreenOffline);
				bottomItemBeforeOpenFullscreenOffline = INVALID_VALUE;
			}

			setPathNavigationOffline("/");
			fullscreenOfflineFragment = null;
			// workaround for flicker of AppBarLayout: if we go back to homepage from fullscreen
			// offline, and hide AppBarLayout when immediately on go back, we will see the flicker
			// of AppBarLayout, hide AppBarLayout when fullscreen offline is closed is better.
			if (isInMainHomePage()) {
				abL.setVisibility(View.GONE);
			}
		}
	}

	public void pagerOfflineFragmentOpened(OfflineFragment fragment) {
    	pagerOfflineFragment = fragment;
	}

	public void pagerOfflineFragmentClosed(OfflineFragment fragment) {
    	if (fragment == pagerOfflineFragment) {
			pagerOfflineFragment = null;
		}
	}

	public void pagerRecentsFragmentOpened(RecentsFragment fragment) {
    	pagerRecentsFragment = fragment;
	}

	public void pagerRecentsFragmentClosed(RecentsFragment fragment) {
    	if (fragment == pagerRecentsFragment) {
			pagerRecentsFragment = null;
		}
	}

	private void showBNVImmediate() {
		updateMiniAudioPlayerVisibility(true);

		bNV.setTranslationY(0);
		bNV.animate().cancel();
		bNV.clearAnimation();
		if (bNV.getVisibility() != View.VISIBLE) {
			bNV.setVisibility(View.VISIBLE);
		}
		bNV.setVisibility(View.VISIBLE);
		final CoordinatorLayout.LayoutParams params = new CoordinatorLayout.LayoutParams(
				ViewGroup.LayoutParams.MATCH_PARENT, ViewGroup.LayoutParams.MATCH_PARENT);
		params.setMargins(0, 0, 0,
				getResources().getDimensionPixelSize(R.dimen.bottom_navigation_view_height));
		fragmentLayout.setLayoutParams(params);
	}

	/**
	 * Update whether we should display the mini audio player. It should only
	 * be visible when BNV is visible.
	 *
	 * @param shouldVisible whether we should display the mini audio player
	 * @return is the mini player visible after this update
	 */
	private boolean updateMiniAudioPlayerVisibility(boolean shouldVisible) {
		if (miniAudioPlayerController != null) {
			miniAudioPlayerController.setShouldVisible(shouldVisible);

			handler.post(this::updateHomepageFabPosition);

			return miniAudioPlayerController.visible();
		}

		return false;
	}

	/**
	 * Update homepage FAB position, considering the visibility of PSA layout and mini audio player.
	 */
	private void updateHomepageFabPosition() {
		HomepageFragment fragment = getFragmentByType(HomepageFragment.class);
		if (isInMainHomePage() && fragment != null) {
			fragment.updateFabPosition(psaViewHolder.visible() ? psaViewHolder.psaLayoutHeight() : 0,
					miniAudioPlayerController.visible() ? miniAudioPlayerController.playerHeight() : 0);
		}
	}

	private boolean isCloudAdded () {
        fbFLol = (FileBrowserFragmentLollipop) getSupportFragmentManager().findFragmentByTag(FragmentTag.CLOUD_DRIVE.getTag());
        return fbFLol != null && fbFLol.isAdded();
    }

	private boolean isIncomingAdded () {
    	if (sharesPageAdapter == null) return false;

		inSFLol = (IncomingSharesFragmentLollipop) sharesPageAdapter.instantiateItem(viewPagerShares, INCOMING_TAB);

    	return inSFLol != null && inSFLol.isAdded();
	}

	private boolean isOutgoingAdded() {
    	if (sharesPageAdapter == null) return false;

		outSFLol = (OutgoingSharesFragmentLollipop) sharesPageAdapter.instantiateItem(viewPagerShares, OUTGOING_TAB);

		return outSFLol != null && outSFLol.isAdded();
	}

	private boolean isLinksAdded() {
    	if (sharesPageAdapter == null) return false;

    	lF = (LinksFragment) sharesPageAdapter.instantiateItem(viewPagerShares, LINKS_TAB);

    	return lF != null && lF.isAdded();
	}

	private boolean isTransfersInProgressAdded() {
		if (mTabsAdapterTransfers == null) return false;

		tFLol = (TransfersFragmentLollipop) mTabsAdapterTransfers.instantiateItem(viewPagerTransfers, PENDING_TAB);

		return tFLol.isAdded();
	}

	private boolean isTransfersCompletedAdded() {
		if (mTabsAdapterTransfers == null) return false;

		completedTFLol = (CompletedTransfersFragmentLollipop) mTabsAdapterTransfers.instantiateItem(viewPagerTransfers, COMPLETED_TAB);

		return completedTFLol.isAdded();
	}

    public void checkScrollElevation() {
    	if(drawerItem==null){
    		return;
		}

        switch (drawerItem) {
            case CLOUD_DRIVE: {
            	if (fbFLol != null){
					fbFLol.checkScroll();
				}
                break;
            }
			case HOMEPAGE: {
				if (fullscreenOfflineFragment != null) {
					fullscreenOfflineFragment.checkScroll();
				}
				break;
			}
            case PHOTOS: {
                if (getCameraUploadFragment() != null) {
					cuFragment.checkScroll();
                }
                break;
            }
            case INBOX: {
            	iFLol = (InboxFragmentLollipop) getSupportFragmentManager().findFragmentByTag(FragmentTag.INBOX.getTag());
                if (iFLol != null) {
                    iFLol.checkScroll();
                }
                break;
            }
            case SHARED_ITEMS: {
            	if (getTabItemShares() == INCOMING_TAB && isIncomingAdded()) inSFLol.checkScroll();
            	else if (getTabItemShares() == OUTGOING_TAB && isOutgoingAdded()) outSFLol.checkScroll();
            	else if (getTabItemShares() == LINKS_TAB && isLinksAdded()) lF.checkScroll();
                break;
            }
            case SETTINGS: {
                if (getSettingsFragment() != null) {
                    sttFLol.checkScroll();
                }
                break;
            }
            case SEARCH: {
				if (getSearchFragment() != null) {
                    sFLol.checkScroll();
                }
                break;
            }
            case CHAT: {
				rChatFL = (RecentChatsFragmentLollipop) getSupportFragmentManager().findFragmentByTag(FragmentTag.RECENT_CHAT.getTag());
                if (rChatFL != null) {
                    rChatFL.checkScroll();
                }
                break;
            }
            case RUBBISH_BIN: {
				rubbishBinFLol = (RubbishBinFragmentLollipop) getSupportFragmentManager().findFragmentByTag(FragmentTag.RUBBISH_BIN.getTag());
                if (rubbishBinFLol != null) {
                    rubbishBinFLol.checkScroll();
                }
                break;
            }

			case TRANSFERS: {
				if (getTabItemTransfers() == PENDING_TAB && isTransfersInProgressAdded()) {
					tFLol.checkScroll();
				} else  if (getTabItemTransfers() == COMPLETED_TAB && isTransfersCompletedAdded()) {
					completedTFLol.checkScroll();
				}
			}
        }
    }


    void showEnable2FADialog () {
		logDebug ("newAccount: "+newAccount);
		newAccount = false;

		MaterialAlertDialogBuilder builder = new MaterialAlertDialogBuilder(this);
		LayoutInflater inflater = getLayoutInflater();
		View v = inflater.inflate(R.layout.dialog_enable_2fa_create_account, null);
		builder.setView(v);

		enable2FAButton = (Button) v.findViewById(R.id.enable_2fa_button);
		enable2FAButton.setOnClickListener(this);
		skip2FAButton = (Button) v.findViewById(R.id.skip_enable_2fa_button);
		skip2FAButton.setOnClickListener(this);

		enable2FADialog = builder.create();
		enable2FADialog.setCanceledOnTouchOutside(false);
		try {
			enable2FADialog.show();
		}catch (Exception e){};
		isEnable2FADialogShown = true;
	}

	/**
	 * Opens the settings section.
	 */
	public void moveToSettingsSection() {
		drawerItem = DrawerItem.SETTINGS;
		selectDrawerItemLollipop(drawerItem);
	}

	/**
	 * Opens the settings section and scrolls to storage category.
	 */
	public void moveToSettingsSectionStorage() {
		openSettingsStorage = true;
		moveToSettingsSection();
	}

	/**
	 * Opens the settings section and scrolls to QR setting.
	 */
	public void moveToSettingsSectionQR(){
		openSettingsQR = true;
		moveToSettingsSection();
	}

	/**
	 * Opens the settings section and scrolls to start screen setting.
	 */
	public void moveToSettingsSectionStartScreen() {
		openSettingsStartScreen = true;
		moveToSettingsSection();
	}

	/**
	 * Resets the scroll of settings page
	 */
	public void resetSettingsScrollIfNecessary() {
		openSettingsStorage = false;
		openSettingsQR = false;
		openSettingsStartScreen = false;

		if (getSettingsFragment() != null) {
			sttFLol.goToFirstCategory();
		}
	}

	public void moveToChatSection (long idChat) {
		if (idChat != -1) {
			Intent intent = new Intent(this, ChatActivityLollipop.class);
			intent.setAction(ACTION_CHAT_SHOW_MESSAGES);
			intent.putExtra(CHAT_ID, idChat);
			this.startActivity(intent);
		}
    	drawerItem = DrawerItem.CHAT;
    	selectDrawerItemLollipop(drawerItem);
	}

	/**
	 * Launches a MyAccountActivity intent without any intent action, data and extra.
	 */
	public void showMyAccount() {
		showMyAccount(null, null, null);
	}

	/**
	 * Launches a MyAccountActivity intent without any extra.
	 *
	 * @param action The intent action.
	 * @param data   The intent data.
	 */
	private void showMyAccount(String action, Uri data) {
		showMyAccount(action, data, null);
	}

	/**
	 * Launches a MyAccountActivity intent without any intent action and data.
	 *
	 * @param extra Pair<String, Integer> The intent extra. First is the extra key, second the value.
	 */
	private void showMyAccount(Pair<String, Integer> extra) {
		showMyAccount(null, null, extra);
	}

	/**
	 * Launches a MyAccountActivity intent.
	 *
	 * @param action The intent action.
	 * @param data   The intent data.
	 * @param extra  Pair<String, Integer> The intent extra. First is the extra key, second the value.
	 */
	private void showMyAccount(String action, Uri data, Pair<String, Integer> extra) {
		if (nV != null && drawerLayout != null && drawerLayout.isDrawerOpen(nV)) {
			drawerLayout.closeDrawer(Gravity.LEFT);
		}

		Intent intent = new Intent(this, MyAccountActivity.class)
				.setAction(action)
				.setData(data);

		if (extra != null) {
			intent.putExtra(extra.first, extra.second);
		}

		startActivity(intent);
	}

	private void closeSearchSection() {
    	searchQuery = "";
		drawerItem = searchDrawerItem;
		selectDrawerItemLollipop(drawerItem);
		searchDrawerItem = null;
	}

	@Override
    public boolean onCreateOptionsMenu(Menu menu) {
		logDebug("onCreateOptionsMenuLollipop");
		// Force update the toolbar title to make the the tile length to be updated
		setToolbarTitle();
		// Inflate the menu items for use in the action bar
		MenuInflater inflater = getMenuInflater();
		inflater.inflate(R.menu.activity_manager, menu);

		searchMenuItem = menu.findItem(R.id.action_search);
		searchView = (SearchView) searchMenuItem.getActionView();

		SearchView.SearchAutoComplete searchAutoComplete = searchView.findViewById(androidx.appcompat.R.id.search_src_text);
		searchAutoComplete.setHint(getString(R.string.hint_action_search));
		View v = searchView.findViewById(androidx.appcompat.R.id.search_plate);
		v.setBackgroundColor(ContextCompat.getColor(this, android.R.color.transparent));

		if (searchView != null) {
			searchView.setIconifiedByDefault(true);
		}

		searchMenuItem.setOnActionExpandListener(new MenuItem.OnActionExpandListener() {
			@Override
			public boolean onMenuItemActionExpand(MenuItem item) {
				logDebug("onMenuItemActionExpand");
                searchQuery = "";
                searchExpand = true;
                if (drawerItem == DrawerItem.HOMEPAGE) {
                    if (mHomepageScreen == HomepageScreen.FULLSCREEN_OFFLINE) {
                        setFullscreenOfflineFragmentSearchQuery(searchQuery);
                    } else if (mHomepageSearchable != null) {
                        mHomepageSearchable.searchReady();
                    } else {
                        openSearchOnHomepage();
                    }
                } else if (drawerItem != DrawerItem.CHAT) {
                    textsearchQuery = false;
                    firstNavigationLevel = true;
                    parentHandleSearch = -1;
                    levelsSearch = -1;
                    setSearchDrawerItem();
                    selectDrawerItemLollipop(drawerItem);
                } else {
                    resetActionBar(aB);
                }
				hideCallMenuItem(chronometerMenuItem, returnCallMenuItem);
				hideCallWidget(ManagerActivityLollipop.this, callInProgressChrono, callInProgressLayout);
                return true;
			}

			@Override
			public boolean onMenuItemActionCollapse(MenuItem item) {
				logDebug("onMenuItemActionCollapse()");
				searchExpand = false;
				setCallWidget();
				setCallMenuItem(returnCallMenuItem, layoutCallMenuItem, chronometerMenuItem);
				if (drawerItem == DrawerItem.CHAT) {
					if (getChatsFragment() != null) {
						rChatFL.closeSearch();
						rChatFL.setCustomisedActionBar();
						supportInvalidateOptionsMenu();
					}
				} else if (drawerItem == DrawerItem.HOMEPAGE) {
					if (mHomepageScreen == HomepageScreen.FULLSCREEN_OFFLINE) {
						if (!textSubmitted) {
							setFullscreenOfflineFragmentSearchQuery(null);
							textSubmitted = true;
						}
						supportInvalidateOptionsMenu();
					} else if (mHomepageSearchable != null) {
						mHomepageSearchable.exitSearch();
						searchQuery = "";
						supportInvalidateOptionsMenu();
					}
				} else {
						cancelSearch();
						textSubmitted = true;
						closeSearchSection();
				}
				return true;
			}
		});

		searchView.setMaxWidth(Integer.MAX_VALUE);

		searchView.setOnQueryTextListener(new SearchView.OnQueryTextListener() {
			@Override
			public boolean onQueryTextSubmit(String query) {
				if (drawerItem == DrawerItem.CHAT) {
					hideKeyboard(managerActivity, 0);
				} else if (drawerItem == DrawerItem.HOMEPAGE) {
					if (mHomepageScreen == HomepageScreen.FULLSCREEN_OFFLINE) {
						searchExpand = false;
						textSubmitted = true;
						hideKeyboard(managerActivity, 0);
						if (fullscreenOfflineFragment != null) {
							fullscreenOfflineFragment.onSearchQuerySubmitted();
						}
						setToolbarTitle();
						supportInvalidateOptionsMenu();
					} else {
						hideKeyboard(ManagerActivityLollipop.this);
					}
				} else {
					searchExpand = false;
					searchQuery = "" + query;
					setToolbarTitle();
					logDebug("Search query: " + query);
					textSubmitted = true;
					supportInvalidateOptionsMenu();
				}
				return true;
			}

			@Override
			public boolean onQueryTextChange(String newText) {
				logDebug("onQueryTextChange");
				if (drawerItem == DrawerItem.CHAT) {
					searchQuery = newText;
					rChatFL = (RecentChatsFragmentLollipop) getSupportFragmentManager().findFragmentByTag(FragmentTag.RECENT_CHAT.getTag());
					if (rChatFL != null) {
						rChatFL.filterChats(newText);
					}
				} else if (drawerItem == DrawerItem.HOMEPAGE) {
					if (mHomepageScreen == HomepageScreen.FULLSCREEN_OFFLINE) {
						if (textSubmitted) {
							textSubmitted = false;
							return true;
						}

						searchQuery = newText;
						setFullscreenOfflineFragmentSearchQuery(searchQuery);
					} else if (mHomepageSearchable != null) {
						searchQuery = newText;
						mHomepageSearchable.searchQuery(searchQuery);
					}
				} else {
					if (textSubmitted) {
						textSubmitted = false;
					} else {
						if (!textsearchQuery) {
							searchQuery = newText;
						}
						if (getSearchFragment() != null) {
							sFLol.newSearchNodesTask();
						}
					}
				}
				return true;
			}
		});

		enableSelectMenuItem = menu.findItem(R.id.action_enable_select);
		doNotDisturbMenuItem = menu.findItem(R.id.action_menu_do_not_disturb);
		clearRubbishBinMenuitem = menu.findItem(R.id.action_menu_clear_rubbish_bin);
		cancelAllTransfersMenuItem = menu.findItem(R.id.action_menu_cancel_all_transfers);
		clearCompletedTransfers = menu.findItem(R.id.action_menu_clear_completed_transfers);
		retryTransfers = menu.findItem(R.id.action_menu_retry_transfers);
		playTransfersMenuIcon = menu.findItem(R.id.action_play);
		pauseTransfersMenuIcon = menu.findItem(R.id.action_pause);
		scanQRcodeMenuItem = menu.findItem(R.id.action_scan_qr);
		returnCallMenuItem = menu.findItem(R.id.action_return_call);
		openMeetingMenuItem = menu.findItem(R.id.action_menu_open_meeting);
		RelativeLayout rootView = (RelativeLayout) returnCallMenuItem.getActionView();
		layoutCallMenuItem = rootView.findViewById(R.id.layout_menu_call);
		chronometerMenuItem = rootView.findViewById(R.id.chrono_menu);
		chronometerMenuItem.setVisibility(View.GONE);
		MenuItem moreMenuItem = menu.findItem(R.id.action_more);

		rootView.setOnClickListener(v1 -> onOptionsItemSelected(returnCallMenuItem));

		if (bNV != null) {
			Menu bNVMenu = bNV.getMenu();
			if (bNVMenu != null) {
				if (drawerItem == null) {
					drawerItem = getStartDrawerItem(this);
				}

				if (drawerItem == DrawerItem.CLOUD_DRIVE) {
					setBottomNavigationMenuItemChecked(CLOUD_DRIVE_BNV);
				}
			}
		}

		setCallMenuItem(returnCallMenuItem, layoutCallMenuItem, chronometerMenuItem);

		if (isOnline(this)) {
			switch (drawerItem) {
				case CLOUD_DRIVE:
					if (!isInMDMode) {
						moreMenuItem.setVisible(!isFirstNavigationLevel());

						if (isCloudAdded() && fbFLol.getItemCount() > 0) {
							searchMenuItem.setVisible(true);
						}
					}
					break;
				case HOMEPAGE:
					if (mHomepageScreen == HomepageScreen.FULLSCREEN_OFFLINE) {
						updateFullscreenOfflineFragmentOptionMenu(true);
					}

					break;
				case RUBBISH_BIN:
					moreMenuItem.setVisible(!isFirstNavigationLevel());

					if (getRubbishBinFragment() != null && rubbishBinFLol.getItemCount() > 0) {
						clearRubbishBinMenuitem.setVisible(isFirstNavigationLevel());
						searchMenuItem.setVisible(true);
					}
					break;
				case PHOTOS:
					break;

				case INBOX:
					moreMenuItem.setVisible(!isFirstNavigationLevel());

					if (getInboxFragment() != null && iFLol.getItemCount() > 0) {
						searchMenuItem.setVisible(true);
					}
					break;

				case SHARED_ITEMS:
					moreMenuItem.setVisible(!isFirstNavigationLevel());

					if (getTabItemShares() == INCOMING_TAB && isIncomingAdded()) {
						if (isIncomingAdded() && inSFLol.getItemCount() > 0) {
							searchMenuItem.setVisible(true);
						}
					} else if (getTabItemShares() == OUTGOING_TAB && isOutgoingAdded()) {
						if (isOutgoingAdded() && outSFLol.getItemCount() > 0) {
							searchMenuItem.setVisible(true);
						}
					} else if (getTabItemShares() == LINKS_TAB && isLinksAdded()) {
						if (isLinksAdded() && lF.getItemCount() > 0) {
							searchMenuItem.setVisible(true);
						}
					}
					break;

				case SEARCH:
					if (searchExpand) {
						openSearchView();
						sFLol.checkSelectMode();
					} else {
						moreMenuItem.setVisible(!isFirstNavigationLevel());
					}

					break;

				case TRANSFERS:
					if (getTabItemTransfers() == PENDING_TAB && isTransfersInProgressAdded() && transfersInProgress.size() > 0) {
					    if (megaApi.areTransfersPaused(MegaTransfer.TYPE_DOWNLOAD) || megaApi.areTransfersPaused(MegaTransfer.TYPE_UPLOAD)) {
                            playTransfersMenuIcon.setVisible(true);
                        } else {
                            pauseTransfersMenuIcon.setVisible(true);
                        }

						cancelAllTransfersMenuItem.setVisible(true);
					    enableSelectMenuItem.setVisible(true);
					} else if (getTabItemTransfers() == COMPLETED_TAB && isTransfersInProgressAdded() && completedTFLol.isAnyTransferCompleted()) {
						clearCompletedTransfers.setVisible(true);
						retryTransfers.setVisible(thereAreFailedOrCancelledTransfers());
					}

					break;

				case CHAT:
					if (searchExpand) {
						openSearchView();
					} else {
						openMeetingMenuItem.setVisible(true);
						doNotDisturbMenuItem.setVisible(true);

						if (getChatsFragment() != null && rChatFL.getItemCount() > 0) {
							searchMenuItem.setVisible(true);
						}
					}
					break;

				case NOTIFICATIONS:
					break;
			}
		}

		if (drawerItem == DrawerItem.HOMEPAGE) {
			// Get the Searchable again at onCreateOptionsMenu() after screen rotation
			mHomepageSearchable = findHomepageSearchable();

			if (searchExpand) {
				openSearchView();
			} else {
				if (mHomepageSearchable != null) {
					searchMenuItem.setVisible(mHomepageSearchable.shouldShowSearchMenu());
				}
			}
		}

		logDebug("Call to super onCreateOptionsMenu");
		return super.onCreateOptionsMenu(menu);
	}

    private void openSearchOnHomepage() {
        textsearchQuery = false;
        firstNavigationLevel = true;
        parentHandleSearch = -1;
        levelsSearch = -1;
        setSearchDrawerItem();
        selectDrawerItemLollipop(drawerItem);
        resetActionBar(aB);

        if (sFLol != null) {
            sFLol.newSearchNodesTask();
        }
    }

    private void setFullscreenOfflineFragmentSearchQuery(String searchQuery) {
		if (fullscreenOfflineFragment != null) {
			fullscreenOfflineFragment.setSearchQuery(searchQuery);
		}
	}

	public void updateFullscreenOfflineFragmentOptionMenu(boolean openSearchView) {
    	if (fullscreenOfflineFragment == null) {
    		return;
		}

		if (searchExpand && openSearchView) {
			openSearchView();
		} else if (!searchExpand) {
			if (isOnline(this)) {
				if (fullscreenOfflineFragment.getItemCount() > 0
						&& !fullscreenOfflineFragment.searchMode() && searchMenuItem != null) {
					searchMenuItem.setVisible(true);
				}
			} else {
				supportInvalidateOptionsMenu();
			}

			fullscreenOfflineFragment.refreshActionBarTitle();
		}
	}

	private HomepageSearchable findHomepageSearchable() {
		FragmentManager fragmentManager = getSupportFragmentManager();
		Fragment navHostFragment = fragmentManager.findFragmentById(R.id.nav_host_fragment);
		if (navHostFragment != null && navHostFragment.getChildFragmentManager() != null) {
			for (Fragment fragment : navHostFragment.getChildFragmentManager().getFragments()) {
				if (fragment instanceof HomepageSearchable) {
					return (HomepageSearchable) fragment;
				}
			}
		}

		return null;
	}

	@SuppressWarnings("unchecked")
    public <F extends Fragment> F getFragmentByType(Class<F> fragmentClass) {
        Fragment navHostFragment = getSupportFragmentManager().findFragmentById(R.id.nav_host_fragment);
        if (navHostFragment == null) {
        	return null;
		}

        for (Fragment fragment : navHostFragment.getChildFragmentManager().getFragments()) {
            if (fragment.getClass() == fragmentClass) {
                return (F) fragment;
            }
        }

        return null;
    }

	@Override
    public boolean onOptionsItemSelected(MenuItem item) {
		logDebug("onOptionsItemSelected");
		typesCameraPermission = INVALID_TYPE_PERMISSIONS;

		if (megaApi == null){
			megaApi = ((MegaApplication)getApplication()).getMegaApi();
		}

		if (megaApi != null){
			logDebug("retryPendingConnections");
			megaApi.retryPendingConnections();
		}

		if (megaChatApi != null){
			megaChatApi.retryPendingConnections(false, null);
		}

		int id = item.getItemId();
		switch(id){
			case android.R.id.home:{
				if (firstNavigationLevel && drawerItem != DrawerItem.SEARCH){
					if (drawerItem == DrawerItem.RUBBISH_BIN || drawerItem == DrawerItem.INBOX
							|| drawerItem == DrawerItem.NOTIFICATIONS|| drawerItem == DrawerItem.SETTINGS || drawerItem == DrawerItem.TRANSFERS) {
						if (drawerItem == DrawerItem.SETTINGS) {
							resetSettingsScrollIfNecessary();
						}

						backToDrawerItem(bottomNavigationCurrentItem);
					} else {
						drawerLayout.openDrawer(nV);
					}
				}
				else{
					logDebug("NOT firstNavigationLevel");
		    		if (drawerItem == DrawerItem.CLOUD_DRIVE){
						//Check media discovery mode
						if (isInMDMode){
							onBackPressed();
						}else{
							//Cloud Drive
							if (isCloudAdded()) {
								fbFLol.onBackPressed();
							}
						}
		    		}
					else if (drawerItem == DrawerItem.RUBBISH_BIN) {
		    			rubbishBinFLol = (RubbishBinFragmentLollipop) getSupportFragmentManager().findFragmentByTag(FragmentTag.RUBBISH_BIN.getTag());
						if (rubbishBinFLol != null){
							rubbishBinFLol.onBackPressed();
						}
					}
		    		else if (drawerItem == DrawerItem.SHARED_ITEMS){
						if (getTabItemShares() == INCOMING_TAB && isIncomingAdded()) {
							inSFLol.onBackPressed();
						} else if (getTabItemShares() == OUTGOING_TAB && isOutgoingAdded()) {
							outSFLol.onBackPressed();
						} else if (getTabItemShares() == LINKS_TAB && isLinksAdded()) {
							lF.onBackPressed();
						}
		    		}
					else if (drawerItem == DrawerItem.PHOTOS) {
						if (getCameraUploadFragment() != null) {
							if (cuFragment.isEnableCUFragmentShown()) {
								cuFragment.onBackPressed();
								return true;
							}

							setToolbarTitle();
							invalidateOptionsMenu();
							return true;
						}
					} else if (drawerItem == DrawerItem.INBOX) {
						iFLol = (InboxFragmentLollipop) getSupportFragmentManager().findFragmentByTag(FragmentTag.INBOX.getTag());
						if (iFLol != null){
							iFLol.onBackPressed();
							return true;
						}
					}
		    		else if (drawerItem == DrawerItem.SEARCH){
		    			if (getSearchFragment() != null){
//		    				sFLol.onBackPressed();
		    				onBackPressed();
		    				return true;
		    			}
		    		}
		    		else if (drawerItem == DrawerItem.TRANSFERS){
						drawerItem = getStartDrawerItem(this);
						selectDrawerItemLollipop(drawerItem);
						return true;
		    		} else if (drawerItem == DrawerItem.HOMEPAGE) {
						if (mHomepageScreen == HomepageScreen.FULLSCREEN_OFFLINE) {
							handleBackPressIfFullscreenOfflineFragmentOpened();
						} else {
							mNavController.navigateUp();
						}
					} else {
						super.onBackPressed();
					}
				}
		    	return true;
		    }
			case R.id.action_search:{
				logDebug("Action search selected");
                hideItemsWhenSearchSelected();
                return true;
			}
		    case R.id.action_menu_cancel_all_transfers:{
		    	showConfirmationCancelAllTransfers();
		    	return true;
		    }
			case R.id.action_menu_clear_completed_transfers:{
				showConfirmationClearCompletedTransfers();
				return true;
			}
	        case R.id.action_pause:{
	        	if (drawerItem == DrawerItem.TRANSFERS){
					logDebug("Click on action_pause - play visible");
	        		megaApi.pauseTransfers(true, this);
	        		pauseTransfersMenuIcon.setVisible(false);
	        		playTransfersMenuIcon.setVisible(true);
	        	}

	        	return true;
	        }
	        case R.id.action_play:{
				logDebug("Click on action_play - pause visible");
				pauseTransfersMenuIcon.setVisible(true);
				playTransfersMenuIcon.setVisible(false);
    			megaApi.pauseTransfers(false, this);

	        	return true;
	        }
			case R.id.action_menu_do_not_disturb:
				if (drawerItem == DrawerItem.CHAT) {
					if (getGeneralNotification().equals(NOTIFICATIONS_ENABLED)) {
						createMuteNotificationsChatAlertDialog(this, null);
					} else {
						showSnackbar(MUTE_NOTIFICATIONS_SNACKBAR_TYPE, null, -1);
					}
				}
				return true;

	        case R.id.action_select:{
	        	switch (drawerItem) {
					case CLOUD_DRIVE:
						if (isCloudAdded()){
							fbFLol.selectAll();
						}
						break;

					case RUBBISH_BIN:
						if (getRubbishBinFragment() != null){
							rubbishBinFLol.selectAll();
						}
						break;

					case SHARED_ITEMS:
						switch (getTabItemShares()) {
							case INCOMING_TAB:
								if (isIncomingAdded()) {
									inSFLol.selectAll();
								}
								break;

							case OUTGOING_TAB:
								if (isOutgoingAdded()) {
									outSFLol.selectAll();
								}
								break;

							case LINKS_TAB:
								if (isLinksAdded()) {
									lF.selectAll();
								}
								break;
						}
						break;
					case HOMEPAGE:
						if (fullscreenOfflineFragment != null) {
							fullscreenOfflineFragment.selectAll();
						}
						break;
					case CHAT:
						if (getChatsFragment() != null) {
							rChatFL.selectAll();
						}
						break;

					case INBOX:
						if (getInboxFragment() != null) {
							iFLol.selectAll();
						}
						break;

					case SEARCH:
						if (getSearchFragment() != null) {
							sFLol.selectAll();
						}
						break;
				}

	        	return true;
	        }
			case R.id.action_menu_clear_rubbish_bin:
				showClearRubbishBinDialog();
				return true;

			case R.id.action_scan_qr: {
				logDebug("Action menu scan QR code pressed");
                //Check if there is a in progress call:
				checkBeforeOpeningQR(true);
				return true;
			}
			case R.id.action_return_call:{
				logDebug("Action menu return to call in progress pressed");
				returnCallWithPermissions();
				return true;
			}
			case R.id.action_menu_retry_transfers:
				retryAllTransfers();
				return true;

			case R.id.action_enable_select:
				if (isTransfersInProgressAdded()) {
					tFLol.activateActionMode();
				}
				return true;
			case R.id.action_menu_open_meeting:
				// Click to enter "create meeting"
				onCreateMeeting();
				return true;

			case R.id.action_more:
				showNodeOptionsPanel(getCurrentParentNode(getCurrentParentHandle(), INVALID_VALUE));
				return true;

			default:{
	            return super.onOptionsItemSelected(item);
            }
		}
	}

	private void hideItemsWhenSearchSelected() {
		textSubmitted = false;

		if (searchMenuItem != null) {
			doNotDisturbMenuItem.setVisible(false);
			cancelAllTransfersMenuItem.setVisible(false);
			clearCompletedTransfers.setVisible(false);
			pauseTransfersMenuIcon.setVisible(false);
			playTransfersMenuIcon.setVisible(false);
			clearRubbishBinMenuitem.setVisible(false);
			searchMenuItem.setVisible(false);
			openMeetingMenuItem.setVisible(false);
		}
	}

	private void returnCallWithPermissions() {
		if (checkPermissionsCall(this, RETURN_CALL_PERMISSIONS)) {
			returnActiveCall(this, passcodeManagement);
		}
	}

	public void checkBeforeOpeningQR(boolean openScanQR){
		if (isNecessaryDisableLocalCamera() != MEGACHAT_INVALID_HANDLE) {
			showConfirmationOpenCamera(this, ACTION_OPEN_QR, openScanQR);
			return;
		}
		openQR(openScanQR);
	}

	public void openQR(boolean openScanQr) {
		if (openScanQr) {
			getSupportFragmentManager().beginTransaction()
					.replace(R.id.fragment_container, new ScanCodeFragment()).commitNowAllowingStateLoss();
		}

		Intent intent = new Intent(this, QRCodeActivity.class);
		intent.putExtra(OPEN_SCAN_QR, openScanQr);
		startActivity(intent);
	}

	private void updateView (boolean isList) {
        if (this.isList != isList) {
            this.isList = isList;
            dbH.setPreferredViewList(isList);
        }

		LiveEventBus.get(EVENT_LIST_GRID_CHANGE, Boolean.class).post(isList);

        //Refresh Cloud Fragment
        refreshFragment(FragmentTag.CLOUD_DRIVE.getTag());

        //Refresh Rubbish Fragment
        refreshFragment(FragmentTag.RUBBISH_BIN.getTag());

        //Refresh shares section
        refreshFragment(FragmentTag.INCOMING_SHARES.getTag());

        //Refresh shares section
        refreshFragment(FragmentTag.OUTGOING_SHARES.getTag());

		refreshSharesPageAdapter();

        //Refresh search section
        refreshFragment(FragmentTag.SEARCH.getTag());

        //Refresh inbox section
        refreshFragment(FragmentTag.INBOX.getTag());
    }

	public void refreshAfterMovingToRubbish(){
		logDebug("refreshAfterMovingToRubbish");

		if (drawerItem == DrawerItem.CLOUD_DRIVE) {
			refreshCloudDrive();
		} else if (drawerItem == DrawerItem.INBOX) {
			onNodesInboxUpdate();
		} else if (drawerItem == DrawerItem.SHARED_ITEMS) {
			onNodesSharedUpdate();
		} else if (drawerItem == DrawerItem.SEARCH) {
			refreshSearch();
		} else if (drawerItem == DrawerItem.HOMEPAGE) {
			LiveEventBus.get(EVENT_NODES_CHANGE).post(false);
		}

        checkCameraUploadFolder(true,null);
		refreshRubbishBin();
		setToolbarTitle();
	}

    /**
     * After nodes on Cloud Drive changed or some nodes are moved to rubbish bin,
     * need to check CU and MU folders' status.
     *
     * @param shouldDisable If CU or MU folder is deleted by current client, then CU should be disabled. Otherwise not.
     * @param updatedNodes Nodes which have changed.
     */
    private void checkCameraUploadFolder(boolean shouldDisable, ArrayList<MegaNode> updatedNodes) {
        // Get CU and MU folder hanlde from local setting.
        long primaryHandle = getPrimaryFolderHandle();
        long secondaryHandle = getSecondaryFolderHandle();

        if (updatedNodes != null) {
            List<Long> handles = new ArrayList<>();
            for (MegaNode node : updatedNodes) {
                handles.add(node.getHandle());
            }
            // If CU and MU folder don't change then return.
            if (!handles.contains(primaryHandle) && !handles.contains(secondaryHandle)) {
                logDebug("Updated nodes don't include CU/MU, return.");
                return;
            }
        }

        MegaPreferences prefs = dbH.getPreferences();
        boolean isSecondaryEnabled = false;
        if (prefs != null) {
            isSecondaryEnabled = Boolean.parseBoolean(prefs.getSecondaryMediaFolderEnabled());
        }

        // Check if CU and MU folder are moved to rubbish bin.
        boolean isPrimaryFolderInRubbish = isNodeInRubbish(primaryHandle);
        boolean isSecondaryFolderInRubbish = isSecondaryEnabled && isNodeInRubbish(secondaryHandle);

        // If only MU folder is in rubbish bin.
        if (isSecondaryFolderInRubbish && !isPrimaryFolderInRubbish) {
            logDebug("MU folder is deleted, backup settings and disable MU.");
            if (shouldDisable) {
                // Back up timestamps and disabled MU upload.
                backupTimestampsAndFolderHandle();
                disableMediaUploadProcess();
            } else {
                // Just stop the upload process.
                stopRunningCameraUploadService(app);
            }
        } else if (isPrimaryFolderInRubbish) {
            // If CU folder is in rubbish bin.
            logDebug("CU folder is deleted, backup settings and disable CU.");
            if (shouldDisable) {
                // Disable both CU and MU.
                backupTimestampsAndFolderHandle();
                disableCameraUploadSettingProcess(false);
				sendBroadcast(new Intent(ACTION_UPDATE_DISABLE_CU_UI_SETTING));
			} else {
                // Just stop the upload process.
                stopRunningCameraUploadService(app);
            }
        }
    }

	public void refreshRubbishBin () {
		rubbishBinFLol = (RubbishBinFragmentLollipop) getSupportFragmentManager().findFragmentByTag(FragmentTag.RUBBISH_BIN.getTag());
		if (rubbishBinFLol != null){
			ArrayList<MegaNode> nodes;
			if(parentHandleRubbish == -1){
				nodes = megaApi.getChildren(megaApi.getRubbishNode(), sortOrderManagement.getOrderCloud());
			}
			else{
				nodes = megaApi.getChildren(megaApi.getNodeByHandle(parentHandleRubbish),
						sortOrderManagement.getOrderCloud());
			}

			rubbishBinFLol.hideMultipleSelect();
			rubbishBinFLol.setNodes(nodes);
			rubbishBinFLol.getRecyclerView().invalidate();
		}
	}

	public void refreshAfterMoving() {
		logDebug("refreshAfterMoving");
		if (drawerItem == DrawerItem.CLOUD_DRIVE) {

			//Refresh Cloud Fragment
			refreshCloudDrive();

			//Refresh Rubbish Fragment
			refreshRubbishBin();
		}
		else if(drawerItem == DrawerItem.RUBBISH_BIN){
			//Refresh Rubbish Fragment
			refreshRubbishBin();
		}
		else if (drawerItem == DrawerItem.INBOX) {
			onNodesInboxUpdate();

			refreshCloudDrive();
		}
		else if(drawerItem == DrawerItem.SHARED_ITEMS) {
			onNodesSharedUpdate();

			//Refresh Cloud Fragment
			refreshCloudDrive();

			//Refresh Rubbish Fragment
			refreshRubbishBin();
		}else if(drawerItem == DrawerItem.SEARCH){
			refreshSearch();
		}

		setToolbarTitle();
	}

	public void refreshSearch() {
		if (getSearchFragment() != null){
			sFLol.hideMultipleSelect();
			sFLol.refresh();
		}
	}

	public void refreshAfterRemoving(){
		logDebug("refreshAfterRemoving");

		rubbishBinFLol = (RubbishBinFragmentLollipop) getSupportFragmentManager().findFragmentByTag(FragmentTag.RUBBISH_BIN.getTag());
		if (rubbishBinFLol != null){
			rubbishBinFLol.hideMultipleSelect();

			if (isClearRubbishBin){
				isClearRubbishBin = false;
				parentHandleRubbish = megaApi.getRubbishNode().getHandle();
				ArrayList<MegaNode> nodes = megaApi.getChildren(megaApi.getRubbishNode(),
						sortOrderManagement.getOrderCloud());
				rubbishBinFLol.setNodes(nodes);
				rubbishBinFLol.getRecyclerView().invalidate();
			}
			else{
				refreshRubbishBin();
			}
		}

		onNodesInboxUpdate();

		refreshSearch();
	}

	@Override
	public void onBackPressed() {
		logDebug("onBackPressed");

		// Let the PSA web browser fragment (if visible) to consume the back key event
		if (psaWebBrowser != null && psaWebBrowser.consumeBack()) return;

		retryConnectionsAndSignalPresence();

		if (drawerLayout.isDrawerOpen(nV)) {
    		drawerLayout.closeDrawer(Gravity.LEFT);
    		return;
    	}

		dismissAlertDialogIfExists(statusDialog);

		logDebug("DRAWERITEM: " + drawerItem);

		if (turnOnNotifications) {
			deleteTurnOnNotificationsFragment();
			return;
		}
		if (onAskingPermissionsFragment || onAskingSMSVerificationFragment) {
			return;
		}

		if (drawerItem == DrawerItem.CLOUD_DRIVE) {
			if (isInMDMode){
				changeMDMode(false);
				backToDrawerItem(bottomNavigationCurrentItem);
			}else{
				 if (!isCloudAdded() || fbFLol.onBackPressed() == 0) {
		    		performOnBack();
				 }
			}
		} else if (drawerItem == DrawerItem.RUBBISH_BIN) {
			rubbishBinFLol = (RubbishBinFragmentLollipop) getSupportFragmentManager()
					.findFragmentByTag(FragmentTag.RUBBISH_BIN.getTag());
			if (rubbishBinFLol == null || rubbishBinFLol.onBackPressed() == 0) {
				backToDrawerItem(bottomNavigationCurrentItem);
			}
		} else if (drawerItem == DrawerItem.TRANSFERS) {
			backToDrawerItem(bottomNavigationCurrentItem);

    	} else if (drawerItem == DrawerItem.INBOX) {
			iFLol = (InboxFragmentLollipop) getSupportFragmentManager()
					.findFragmentByTag(FragmentTag.INBOX.getTag());
			if (iFLol == null || iFLol.onBackPressed() == 0) {
				backToDrawerItem(bottomNavigationCurrentItem);
			}
		} else if (drawerItem == DrawerItem.NOTIFICATIONS) {
			backToDrawerItem(bottomNavigationCurrentItem);
		} else if (drawerItem == DrawerItem.SETTINGS) {
			if (!isOnline(this)) {
				showOfflineMode();
			}

			resetSettingsScrollIfNecessary();
			backToDrawerItem(bottomNavigationCurrentItem);
		} else if (drawerItem == DrawerItem.SHARED_ITEMS) {
			switch (getTabItemShares()) {
				case INCOMING_TAB:
					if (!isIncomingAdded() || inSFLol.onBackPressed() == 0) {
						performOnBack();
					}
					break;
				case OUTGOING_TAB:
					if (!isOutgoingAdded() || outSFLol.onBackPressed() == 0) {
						performOnBack();
					}
					break;
				case LINKS_TAB:
					if (!isLinksAdded() || lF.onBackPressed() == 0) {
						performOnBack();
					}
					break;
				default:
					performOnBack();
					break;
			}
        } else if (drawerItem == DrawerItem.CHAT) {
			if (getChatsFragment() != null && isFabExpanded) {
                collapseFab();
            } else {
				performOnBack();
            }
		} else if (drawerItem == DrawerItem.PHOTOS) {
			if (getCameraUploadFragment() == null || cuFragment.onBackPressed() == 0){
				performOnBack();
			}
    	} else if (drawerItem == DrawerItem.SEARCH) {
			if (getSearchFragment() == null || sFLol.onBackPressed() == 0) {
    			closeSearchSection();
    		}
        } else if (isInMainHomePage()) {
            HomepageFragment fragment = getFragmentByType(HomepageFragment.class);
            if(fragment != null && fragment.isFabExpanded()) {
                fragment.collapseFab();
            } else {
				performOnBack();
			}
        } else {
			handleBackPressIfFullscreenOfflineFragmentOpened();
		}
	}

	/**
	 * Closes the app if the current DrawerItem is the same as the preferred one.
	 * If not, sets the current DrawerItem as the preferred one.
	 */
	private void performOnBack() {
		int startItem = getStartBottomNavigationItem(this);

		if (shouldCloseApp(startItem, drawerItem)) {
			// The Psa requires the activity to load the new PSA even though the app is on the
			// background. So don't call super.onBackPressed() since it will destroy this activity
			// and its embedded web browser fragment.
			moveTaskToBack(false);
		} else {
			backToDrawerItem(startItem);
		}
	}

	private void handleBackPressIfFullscreenOfflineFragmentOpened() {
		if (fullscreenOfflineFragment == null || fullscreenOfflineFragment.onBackPressed() == 0) {
			// workaround for flicker of AppBarLayout: if we go back to homepage from fullscreen
			// offline, and hide AppBarLayout when immediately on go back, we will see the flicker
			// of AppBarLayout, hide AppBarLayout when fullscreen offline is closed is better.
			if (bottomNavigationCurrentItem != HOME_BNV) {
				backToDrawerItem(bottomNavigationCurrentItem);
			} else {
				drawerItem = DrawerItem.HOMEPAGE;
			}
			super.onBackPressed();
		}
	}

    public void adjustTransferWidgetPositionInHomepage() {
        if (isInMainHomePage()) {
            RelativeLayout transfersWidgetLayout = findViewById(R.id.transfers_widget_layout);
            if (transfersWidgetLayout == null) return;

            LinearLayout.LayoutParams params = (LinearLayout.LayoutParams) transfersWidgetLayout.getLayoutParams();
            params.bottomMargin = Util.dp2px(TRANSFER_WIDGET_MARGIN_BOTTOM, outMetrics);
            params.gravity = Gravity.END;
			transfersWidgetLayout.setLayoutParams(params);
        }
    }

    /**
	 * Update the PSA view visibility. It should only visible in root homepage tab.
	 */
    private void updatePsaViewVisibility() {
		psaViewHolder.toggleVisible(isInMainHomePage());
		if (psaViewHolder.visible()) {
			handler.post(this::updateHomepageFabPosition);
		} else {
			updateHomepageFabPosition();
		}
	}

	public void backToDrawerItem(int item) {
    	if (item == CLOUD_DRIVE_BNV) {
    		drawerItem = DrawerItem.CLOUD_DRIVE;
    		if (isCloudAdded()) {
    			fbFLol.setTransferOverQuotaBannerVisibility();
			}
		}
		else if (item == PHOTOS_BNV) {
			drawerItem = DrawerItem.PHOTOS;
		}
		else if (item == CHAT_BNV) {
			drawerItem = DrawerItem.CHAT;
		}
		else if (item == SHARED_ITEMS_BNV) {
			drawerItem = DrawerItem.SHARED_ITEMS;
		}
		else if (item == HOME_BNV || item == -1) {
			drawerItem = DrawerItem.HOMEPAGE;
		}

		selectDrawerItemLollipop(drawerItem);
	}

	void isFirstTimeCam() {
		if(firstLogin){
			firstLogin = false;
			dbH.setCamSyncEnabled(false);
			bottomNavigationCurrentItem = CLOUD_DRIVE_BNV;
		}
	}

	private void checkIfShouldCloseSearchView(DrawerItem oldDrawerItem) {
    	if (!searchExpand) return;

		if (oldDrawerItem == DrawerItem.CHAT
				|| (oldDrawerItem == DrawerItem.HOMEPAGE
				&& mHomepageScreen == HomepageScreen.FULLSCREEN_OFFLINE)) {
			searchExpand = false;
		}
	}

	@Override
	public boolean onNavigationItemSelected(MenuItem menuItem) {
		logDebug("onNavigationItemSelected");

		if (nV != null){
			Menu nVMenu = nV.getMenu();
			resetNavigationViewMenu(nVMenu);
		}

		DrawerItem oldDrawerItem = drawerItem;

		switch (menuItem.getItemId()){
			case R.id.bottom_navigation_item_cloud_drive: {
				if (drawerItem == DrawerItem.CLOUD_DRIVE) {
					if (isInMDMode) {
						changeMDMode(false);
					}
					MegaNode rootNode = megaApi.getRootNode();
					if (rootNode == null) {
						logError("Root node is null");
					}

                    if (parentHandleBrowser != INVALID_HANDLE
							&& rootNode != null && parentHandleBrowser != rootNode.getHandle()) {
                        parentHandleBrowser = rootNode.getHandle();
                        refreshFragment(FragmentTag.CLOUD_DRIVE.getTag());
                        if (isCloudAdded()) {
                            fbFLol.scrollToFirstPosition();
                        }
                    }
				}
				else {
					drawerItem = DrawerItem.CLOUD_DRIVE;
					setBottomNavigationMenuItemChecked(CLOUD_DRIVE_BNV);
				}
				break;
			}
			case R.id.bottom_navigation_item_homepage: {
				drawerItem = DrawerItem.HOMEPAGE;
				if (fullscreenOfflineFragment != null) {
					super.onBackPressed();
					return true;
				} else {
					setBottomNavigationMenuItemChecked(HOME_BNV);
				}
				break;
			}
			case R.id.bottom_navigation_item_camera_uploads: {
				// if pre fragment is the same one, do nothing.
				if(oldDrawerItem != DrawerItem.PHOTOS) {
					drawerItem = DrawerItem.PHOTOS;
					setBottomNavigationMenuItemChecked(PHOTOS_BNV);
				}
				break;
			}
			case R.id.bottom_navigation_item_shared_items: {
				if (drawerItem == DrawerItem.SHARED_ITEMS) {
					if (getTabItemShares() == INCOMING_TAB && parentHandleIncoming != INVALID_HANDLE) {
						parentHandleIncoming = INVALID_HANDLE;
						refreshFragment(FragmentTag.INCOMING_SHARES.getTag());
					} else if (getTabItemShares() == OUTGOING_TAB && parentHandleOutgoing != INVALID_HANDLE){
						parentHandleOutgoing = INVALID_HANDLE;
						refreshFragment(FragmentTag.OUTGOING_SHARES.getTag());
					} else if (getTabItemShares() == LINKS_TAB && parentHandleLinks != INVALID_HANDLE) {
						parentHandleLinks = INVALID_HANDLE;
						refreshFragment(FragmentTag.LINKS.getTag());
					}

					refreshSharesPageAdapter();
				} else {
					drawerItem = DrawerItem.SHARED_ITEMS;
					setBottomNavigationMenuItemChecked(SHARED_ITEMS_BNV);
				}
				break;
			}
			case R.id.bottom_navigation_item_chat: {
				drawerItem = DrawerItem.CHAT;
				setBottomNavigationMenuItemChecked(CHAT_BNV);
				break;
			}
		}

		checkIfShouldCloseSearchView(oldDrawerItem);
		selectDrawerItemLollipop(drawerItem);
		drawerLayout.closeDrawer(Gravity.LEFT);

		return true;
	}

	@Override
	public void showSnackbar(int type, String content, long chatId) {
    	showSnackbar(type, fragmentContainer, content, chatId);
	}

	/**
	 * Restores a list of nodes from Rubbish Bin to their original parent.
	 *
	 * @param nodes	List of nodes.
	 */
	public void restoreFromRubbish(final List<MegaNode> nodes) {
		moveNodeUseCase.restore(nodes)
				.subscribeOn(Schedulers.io())
				.observeOn(AndroidSchedulers.mainThread())
				.subscribe((result, throwable) -> {
					if (throwable == null) {
						boolean notValidView = result.isSingleAction() && result.isSuccess()
								&& parentHandleRubbish == nodes.get(0).getHandle();

						showRestorionOrRemovalResult(notValidView, result.isForeignNode(),
								result.getResultText());
					}
				});
	}

	/**
	 * Shows the final result of a restoration or removal from Rubbish Bin section.
	 *
	 * @param notValidView  True if should update the view, false otherwise.
	 * @param isForeignNode True if should show a foreign warning, false otherwise.
	 * @param message       Text message to show as the request result.
	 */
	private void showRestorionOrRemovalResult(boolean notValidView, boolean isForeignNode, String message) {
		if (notValidView) {
			parentHandleRubbish = INVALID_HANDLE;
			setToolbarTitle();
			refreshRubbishBin();
		}

		if (isForeignNode) {
			showForeignStorageOverQuotaWarningDialog(this);
		} else {
			showSnackbar(SNACKBAR_TYPE, message, MEGACHAT_INVALID_HANDLE);
		}
	}

	public void showRenameDialog(final MegaNode document){
		showRenameNodeDialog(this, document, this, this);
	}

	/**
	 * Launches an intent to get the links of the nodes received.
	 *
	 * @param nodes List of nodes to get their links.
	 */
	public void showGetLinkActivity(List<MegaNode> nodes) {
    	if (nodes == null || nodes.isEmpty()) {
    		showSnackbar(SNACKBAR_TYPE, getString(R.string.general_text_error), MEGACHAT_INVALID_HANDLE);
			return;
		}

    	if (nodes.size() == 1) {
    		showGetLinkActivity(nodes.get(0).getHandle());
    		return;
		}

    	long[] handles = new long[nodes.size()];
		for (int i = 0; i < nodes.size(); i++) {
			MegaNode node = nodes.get(i);
			if (showTakenDownNodeActionNotAvailableDialog(node, this)) {
				return;
			}

			handles[i] = node.getHandle();
		}

		LinksUtil.showGetLinkActivity(this, handles);
	}

	public void showGetLinkActivity(long handle){
		logDebug("Handle: " + handle);
		MegaNode node = megaApi.getNodeByHandle(handle);
		if (node == null) {
			showSnackbar(SNACKBAR_TYPE, getString(R.string.warning_node_not_exists_in_cloud), MEGACHAT_INVALID_HANDLE);
			return;
		}


		if (showTakenDownNodeActionNotAvailableDialog(node, this)) {
			return;
		}

		LinksUtil.showGetLinkActivity(this, handle);

		refreshAfterMovingToRubbish();
	}

	/*
	 * Display keyboard
	 */
	private void showKeyboardDelayed(final View view) {
		logDebug("showKeyboardDelayed");
		handler.postDelayed(new Runnable() {
			@Override
			public void run() {
				InputMethodManager imm = (InputMethodManager) getSystemService(Context.INPUT_METHOD_SERVICE);
				imm.showSoftInput(view, InputMethodManager.SHOW_IMPLICIT);
			}
		}, 50);
	}

	public void setIsClearRubbishBin(boolean value){
		this.isClearRubbishBin = value;
	}

	public void askConfirmationMoveToRubbish(final ArrayList<Long> handleList){
		logDebug("askConfirmationMoveToRubbish");
		isClearRubbishBin=false;

		if(handleList!=null){

			if (handleList.size() > 0){
				Long handle = handleList.get(0);
				MegaNode p = megaApi.getNodeByHandle(handle);
				while (megaApi.getParentNode(p) != null){
					p = megaApi.getParentNode(p);
				}
				if (p.getHandle() != megaApi.getRubbishNode().getHandle()){
					MaterialAlertDialogBuilder builder = new MaterialAlertDialogBuilder(this);
					if (getPrimaryFolderHandle() == handle && CameraUploadUtil.isPrimaryEnabled()) {
						builder.setMessage(getResources().getString(R.string.confirmation_move_cu_folder_to_rubbish));
					} else if (getSecondaryFolderHandle() == handle && CameraUploadUtil.isSecondaryEnabled()) {
						builder.setMessage(R.string.confirmation_move_mu_folder_to_rubbish);
					} else {
						builder.setMessage(getResources().getString(R.string.confirmation_move_to_rubbish));
					}

					builder.setPositiveButton(R.string.general_move, (dialog, which) ->
							moveNodeUseCase.moveToRubbishBin(handleList)
									.subscribeOn(Schedulers.io())
									.observeOn(AndroidSchedulers.mainThread())
									.subscribe((result, throwable) -> {
										if (throwable == null) {
											showMovementResult(result, handleList.get(0));
										}
									}));

					builder.setNegativeButton(R.string.general_cancel, null);
					builder.show();
				}
				else{
					MaterialAlertDialogBuilder builder = new MaterialAlertDialogBuilder(this);
					builder.setMessage(getResources().getString(R.string.confirmation_delete_from_mega));

					builder.setPositiveButton(R.string.context_remove, (dialog, which) ->
							removeNodeUseCase.remove(handleList)
									.subscribeOn(Schedulers.io())
									.observeOn(AndroidSchedulers.mainThread())
									.subscribe((result, throwable) -> {
										if (throwable == null) {
											boolean notValidView = result.isSingleAction()
													&& result.isSuccess()
													&& parentHandleRubbish == handleList.get(0);

											showRestorionOrRemovalResult(notValidView, false,
													result.getResultText());
										}
									}));

					builder.setNegativeButton(R.string.general_cancel, null);
					builder.show();
				}
			}
		}
		else{
			logWarning("handleList NULL");
			return;
		}

	}

	/**
	 * Shows the final result of a movement request.
	 *
	 * @param result Object containing the request result.
	 * @param handle Handle of the node to mode.
	 */
	private void showMovementResult(MoveRequestResult result, long handle) {
		if (result.isSingleAction() && result.isSuccess() && getCurrentParentHandle() == handle) {
			switch (drawerItem) {
				case CLOUD_DRIVE:
					parentHandleBrowser = result.getOldParentHandle();
					refreshCloudDrive();
					break;

				case INBOX:
					parentHandleInbox = result.getOldParentHandle();
					refreshInboxList();
					break;

				case SHARED_ITEMS:
					switch (getTabItemShares()) {
						case INCOMING_TAB:
							decreaseDeepBrowserTreeIncoming();
							parentHandleIncoming = deepBrowserTreeIncoming == 0 ? INVALID_HANDLE : result.getOldParentHandle();
							refreshIncomingShares();
							break;

						case OUTGOING_TAB:
							decreaseDeepBrowserTreeOutgoing();
							parentHandleOutgoing = deepBrowserTreeOutgoing == 0 ? INVALID_HANDLE : result.getOldParentHandle();

							if (parentHandleOutgoing == INVALID_HANDLE) {
								hideTabs(false, OUTGOING_TAB);
							}

							refreshOutgoingShares();
							break;

						case LINKS_TAB:
							decreaseDeepBrowserTreeLinks();
							parentHandleLinks = deepBrowserTreeLinks == 0 ? INVALID_HANDLE : result.getOldParentHandle();

							if (parentHandleLinks == INVALID_HANDLE) {
								hideTabs(false, LINKS_TAB);
							}

							refreshLinks();
							break;
					}

				case SEARCH:
					parentHandleSearch = levelsSearch > 0 ? result.getOldParentHandle() : INVALID_HANDLE;
					levelsSearch--;
					refreshSearch();
					break;

			}

			setToolbarTitle();
		}

		if (result.isForeignNode()) {
			showForeignStorageOverQuotaWarningDialog(this);
		} else {
			showSnackbar(SNACKBAR_TYPE, result.getResultText(), MEGACHAT_INVALID_HANDLE);
		}
	}

	public void askConfirmationDeleteAccount(){
		logDebug("askConfirmationDeleteAccount");
		megaApi.multiFactorAuthCheck(megaApi.getMyEmail(), this);

		DialogInterface.OnClickListener dialogClickListener = new DialogInterface.OnClickListener() {
			@Override
			public void onClick(DialogInterface dialog, int which) {
				switch (which){
					case DialogInterface.BUTTON_POSITIVE:
						aC.deleteAccount();
						break;

					case DialogInterface.BUTTON_NEGATIVE:
						//No button clicked
						break;
				}
			}
		};

		MaterialAlertDialogBuilder builder = new MaterialAlertDialogBuilder(this);
		builder.setTitle(getString(R.string.delete_account));

		builder.setMessage(getResources().getString(R.string.delete_account_text));

		builder.setPositiveButton(R.string.delete_account, dialogClickListener);
		builder.setNegativeButton(R.string.general_dismiss, dialogClickListener);
		builder.show();
	}

	public void showChatLink(String link) {
		logDebug("Link: " + link);
		Intent openChatLinkIntent = new Intent(this, ChatActivityLollipop.class);

		if (joiningToChatLink) {
			openChatLinkIntent.setAction(ACTION_JOIN_OPEN_CHAT_LINK);
			resetJoiningChatLink();
		} else {
			openChatLinkIntent.setAction(ACTION_OPEN_CHAT_LINK);
		}

		openChatLinkIntent.setData(Uri.parse(link));
		startActivity(openChatLinkIntent);

		drawerItem = DrawerItem.CHAT;
		selectDrawerItemLollipop(drawerItem);
	}

	/**
	 * Initializes the variables to join chat by default.
	 */
	private void resetJoiningChatLink() {
		joiningToChatLink = false;
		linkJoinToChatLink = null;
	}

	public void showPresenceStatusDialog(){
		logDebug("showPresenceStatusDialog");

		MaterialAlertDialogBuilder dialogBuilder = new MaterialAlertDialogBuilder(this);
		final CharSequence[] items = {getString(R.string.online_status), getString(R.string.away_status), getString(R.string.busy_status), getString(R.string.offline_status)};
		int statusToShow = megaChatApi.getOnlineStatus();
		switch(statusToShow){
			case MegaChatApi.STATUS_ONLINE:{
				statusToShow = 0;
				break;
			}
			case MegaChatApi.STATUS_AWAY:{
				statusToShow = 1;
				break;
			}
			case MegaChatApi.STATUS_BUSY:{
				statusToShow = 2;
				break;
			}
			case MegaChatApi.STATUS_OFFLINE:{
				statusToShow = 3;
				break;
			}
		}
		dialogBuilder.setSingleChoiceItems(items, statusToShow, new DialogInterface.OnClickListener() {
			public void onClick(DialogInterface dialog, int item) {

				presenceStatusDialog.dismiss();
				switch(item) {
					case 0:{
						megaChatApi.setOnlineStatus(MegaChatApi.STATUS_ONLINE, managerActivity);
						break;
					}
					case 1:{
						megaChatApi.setOnlineStatus(MegaChatApi.STATUS_AWAY, managerActivity);
						break;
					}
					case 2:{
						megaChatApi.setOnlineStatus(MegaChatApi.STATUS_BUSY, managerActivity);
						break;
					}
					case 3:{
						megaChatApi.setOnlineStatus(MegaChatApi.STATUS_OFFLINE, managerActivity);
						break;
					}
				}
			}
		});
		dialogBuilder.setTitle(getString(R.string.status_label));
		presenceStatusDialog = dialogBuilder.create();
		presenceStatusDialog.show();
	}

	@Override
	public void uploadFromDevice() {
		chooseFromDevice(this);
	}

	@Override
	public void takePictureAndUpload() {
		if (!hasPermissions(this, Manifest.permission.CAMERA)) {
			setTypesCameraPermission(TAKE_PICTURE_OPTION);
			requestPermission(this, REQUEST_CAMERA, Manifest.permission.CAMERA);
			return;
		}
		if (!hasPermissions(this, Manifest.permission.WRITE_EXTERNAL_STORAGE)) {
			requestPermission(this, REQUEST_WRITE_STORAGE, Manifest.permission.WRITE_EXTERNAL_STORAGE);
			return;
		}
		checkTakePicture(this, TAKE_PHOTO_CODE);
	}

    @Override
    public void scanDocument() {
        String[] saveDestinations = {
				StringResourcesUtils.getString(R.string.section_cloud_drive),
				StringResourcesUtils.getString(R.string.section_chat)
        };
        Intent intent = DocumentScannerActivity.getIntent(this, saveDestinations);
        startActivityForResult(intent, REQUEST_CODE_SCAN_DOCUMENT);
    }

	@Override
	public void showNewFolderDialog() {
		MegaNodeDialogUtil.showNewFolderDialog(this, this);
	}

	@Override
	public void showNewTextFileDialog(String typedName) {
		newTextFileDialog = MegaNodeDialogUtil.showNewTxtFileDialog(this,
				getCurrentParentNode(getCurrentParentHandle(), INVALID_VALUE), typedName,
				drawerItem == DrawerItem.HOMEPAGE);
	}

	public long getParentHandleBrowser() {
		if (parentHandleBrowser == -1) {
			MegaNode rootNode = megaApi.getRootNode();
			parentHandleBrowser = rootNode != null ? rootNode.getParentHandle() : parentHandleBrowser;
		}

		return parentHandleBrowser;
	}

	private long getCurrentParentHandle() {
		long parentHandle = -1;

		switch (drawerItem) {
            case HOMEPAGE:
                // For home page, its parent is always the root of cloud drive.
                parentHandle = megaApi.getRootNode().getHandle();
                break;
			case CLOUD_DRIVE:
				parentHandle = getParentHandleBrowser();
				break;

			case INBOX:
				parentHandle = parentHandleInbox;
				break;

			case RUBBISH_BIN:
				parentHandle = parentHandleRubbish;
				break;

			case SHARED_ITEMS:
				if (viewPagerShares == null) break;

				if (getTabItemShares() == INCOMING_TAB) {
					parentHandle = parentHandleIncoming;
				} else if (getTabItemShares() == OUTGOING_TAB) {
					parentHandle = parentHandleOutgoing;
				} else if (getTabItemShares() == LINKS_TAB) {
				    parentHandle = parentHandleLinks;
                }
				break;

			case SEARCH:
				if (parentHandleSearch != -1) {
					parentHandle = parentHandleSearch;
					break;
				}
				switch (searchDrawerItem) {
					case CLOUD_DRIVE:
						parentHandle = getParentHandleBrowser();
						break;
					case SHARED_ITEMS:
						if (searchSharedTab == INCOMING_TAB) {
							parentHandle = parentHandleIncoming;
						} else if (searchSharedTab == OUTGOING_TAB) {
							parentHandle = parentHandleOutgoing;
						} else if (searchSharedTab == LINKS_TAB) {
						    parentHandle = parentHandleLinks;
                        }
						break;
                    case INBOX:
                        parentHandle = getParentHandleInbox();
                        break;
				}
				break;

			default:
				return parentHandle;
		}

		return parentHandle;
	}

	private MegaNode getCurrentParentNode(long parentHandle, int error) {
		String errorString = null;

		if (error != -1) {
			errorString = getString(error);
		}

		if (parentHandle == -1 && errorString != null) {
			showSnackbar(SNACKBAR_TYPE, errorString, -1);
			logDebug(errorString + ": parentHandle == -1");
			return null;
		}

		MegaNode parentNode = megaApi.getNodeByHandle(parentHandle);

		if (parentNode == null && errorString != null){
			showSnackbar(SNACKBAR_TYPE, errorString, -1);
			logDebug(errorString + ": parentNode == null");
			return null;
		}

		return parentNode;
	}

	@Override
	public void createFolder(@NotNull String title) {
		logDebug("createFolder");
		if (!isOnline(this)){
			showSnackbar(SNACKBAR_TYPE, getString(R.string.error_server_connection_problem), -1);
			return;
		}

		if(isFinishing()){
			return;
		}

		MegaNode parentNode = getCurrentParentNode(getCurrentParentHandle(), R.string.context_folder_no_created);
		if (parentNode == null) return;

		ArrayList<MegaNode> nL = megaApi.getChildren(parentNode);
		for (int i = 0; i < nL.size(); i++) {
			if (title.compareTo(nL.get(i).getName()) == 0) {
				showSnackbar(SNACKBAR_TYPE, getString(R.string.context_folder_already_exists), -1);
				logDebug("Folder not created: folder already exists");
				return;
			}
		}

		statusDialog = createProgressDialog(this, StringResourcesUtils.getString(R.string.context_creating_folder));
		megaApi.createFolder(title, parentNode, this);
	}

	public void showClearRubbishBinDialog(){
		logDebug("showClearRubbishBinDialog");

		rubbishBinFLol = (RubbishBinFragmentLollipop) getSupportFragmentManager().findFragmentByTag(FragmentTag.RUBBISH_BIN.getTag());
		if (rubbishBinFLol != null) {
			if (rubbishBinFLol.isVisible()) {
				rubbishBinFLol.notifyDataSetChanged();
			}
		}

		MaterialAlertDialogBuilder builder = new MaterialAlertDialogBuilder(this);
		builder.setTitle(getString(R.string.context_clear_rubbish));
		builder.setMessage(getString(R.string.clear_rubbish_confirmation));
		builder.setPositiveButton(getString(R.string.general_clear),
				new DialogInterface.OnClickListener() {
					public void onClick(DialogInterface dialog, int whichButton) {
						nC.cleanRubbishBin();
					}
				});
		builder.setNegativeButton(getString(android.R.string.cancel), null);
		clearRubbishBinDialog = builder.create();
		clearRubbishBinDialog.show();
	}

	public void chooseAddContactDialog() {
		logDebug("chooseAddContactDialog");
		if (megaApi != null && megaApi.getRootNode() != null) {
			Intent intent = new Intent(this, AddContactActivityLollipop.class);
			intent.putExtra("contactType", CONTACT_TYPE_MEGA);
			startActivityForResult(intent, REQUEST_CREATE_CHAT);
		}
		else{
			logWarning("Online but not megaApi");
			showSnackbar(SNACKBAR_TYPE, getString(R.string.error_server_connection_problem), MEGACHAT_INVALID_HANDLE);
		}
	}

	/**
	 * Method to make appropriate actions when clicking on the FAB button
	 */
	public void fabMainClickCallback() {
		if (isFabExpanded) {
			collapseFab();
		} else {
			expandFab();
		}
	}

	private void setupFabs() {
		windowContent = this.getWindow().findViewById(Window.ID_ANDROID_CONTENT);
		fabMaskLayout = FabMaskChatLayoutBinding.inflate(getLayoutInflater(), windowContent, false).getRoot();
		fabMaskButton = fabMaskLayout.findViewById(R.id.fab_main);

		fabs.add(fabMaskLayout.findViewById(R.id.fab_chat));
		fabs.add(fabMaskLayout.findViewById(R.id.fab_meeting));
		fabs.add(fabMaskLayout.findViewById(R.id.text_chat));
		fabs.add(fabMaskLayout.findViewById(R.id.text_meeting));

		fabMaskLayout.setOnClickListener(l-> fabMainClickCallback());
		fabMaskButton.setOnClickListener(l-> fabMainClickCallback());

		fabMaskLayout.findViewById(R.id.fab_chat).setOnClickListener(l -> {
			fabMainClickCallback();
			handler.postDelayed(() -> chooseAddContactDialog(), FAB_MASK_OUT_DELAY);
		});

		fabMaskLayout.findViewById(R.id.text_chat).setOnClickListener(l -> {
			fabMainClickCallback();
			handler.postDelayed(() -> chooseAddContactDialog(), FAB_MASK_OUT_DELAY);
		});

		fabMaskLayout.findViewById(R.id.fab_meeting).setOnClickListener(l -> {
			fabMainClickCallback();
			handler.postDelayed(this::showMeetingOptionsPanel, FAB_MASK_OUT_DELAY);
		});

		fabMaskLayout.findViewById(R.id.text_meeting).setOnClickListener(l -> {
			fabMainClickCallback();
			handler.postDelayed(this::showMeetingOptionsPanel, FAB_MASK_OUT_DELAY);
		});

		if (isFabExpanded) {
			expandFab();
		}
	}

	private void collapseFab() {
        rotateFab(false);
        showOut(fabs);
        // After animation completed, then remove mask.
		handler.postDelayed(() -> {
			removeMask();
			fabButton.setVisibility(View.VISIBLE);
			isFabExpanded = false;
		}, FAB_MASK_OUT_DELAY);
    }

    private void expandFab() {
        fabButton.setVisibility(View.GONE);
        addMask();
        // Need to do so, otherwise, fabMaskMain.background is null.
		handler.post(() -> {
			rotateFab(true);
			showIn(fabs);
			isFabExpanded = true;
		});
    }

	/**
	 * Showing the full screen mask by adding the mask layout to the window content
	 */
	private void addMask() {
		getWindow().setStatusBarColor(ContextCompat.getColor(this, R.color.grey_600_085_dark_grey_070));
		windowContent.addView(fabMaskLayout);
	}

	/**
	 * Removing the full screen mask
	 */
	private void removeMask() {
		getWindow().setStatusBarColor(ContextCompat.getColor(this, android.R.color.transparent));
		windowContent.removeView(fabMaskLayout);
	}

	private void rotateFab(boolean isExpand) {
		float rotate = FAB_DEFAULT_ANGEL;
		int color = Color.WHITE;
		int bkColor = ColorUtils.getThemeColor(this, R.attr.colorSecondary);
		if (isExpand) {
			rotate = FAB_ROTATE_ANGEL;
			color = Color.BLACK;
			bkColor = Color.WHITE;
		}

		ObjectAnimator rotateAnim = ObjectAnimator.ofFloat(
				fabMaskButton, "rotation",rotate);


		// The tint of the icon in the middle of the FAB
		ObjectAnimator tintAnim = ObjectAnimator.ofArgb(
				fabMaskButton.getDrawable().mutate(), "tint", color);

		// The background tint of the FAB
		ObjectAnimator backgroundTintAnim = ObjectAnimator.ofArgb(
				fabMaskButton.getBackground().mutate(), "tint", bkColor);

		AnimatorSet animatorSet = new AnimatorSet();
		animatorSet.setDuration(FAB_ANIM_DURATION);
		animatorSet.playTogether(rotateAnim, backgroundTintAnim, tintAnim);
		animatorSet.start();
	}

	/**
	 * Hide the expanded FABs with animated transition
	 */
	private void showOut(ArrayList<View> fabs) {
		for (int i = 0; i < fabs.size(); i++) {
			View fab = fabs.get(i);
			fab.animate()
					.setDuration(FAB_ANIM_DURATION)
					.translationY(fab.getHeight())
					.setListener(new AnimatorListenerAdapter() {
						@Override
						public void onAnimationEnd(Animator animation) {
							fab.setVisibility(View.GONE);
							super.onAnimationEnd(animation);
						}
					}).alpha(ALPHA_TRANSPARENT)
					.start();
		}
	}

	/**
	 * Present the expanded FABs with animated transition
	 */
	private void showIn(ArrayList<View> fabs) {
		for (int i = 0; i < fabs.size(); i++) {
			View fab = fabs.get(i);
			fab.setVisibility(View.VISIBLE);
			fab.setAlpha(ALPHA_TRANSPARENT);
			fab.setTranslationY(fab.getHeight());

			fab.animate()
					.setDuration(FAB_ANIM_DURATION)
					.translationY(0f)
					.setListener(new AnimatorListenerAdapter() {
					})
					.alpha(ALPHA_OPAQUE)
					.start();
		}
	}

	@Override
	public void onJoinMeeting() {
		if(CallUtil.participatingInACall()){
			showConfirmationInACall(this, StringResourcesUtils.getString(R.string.text_join_call), passcodeManagement);
		}
	}

	@Override
	public void onCreateMeeting() {
		if(CallUtil.participatingInACall()){
			showConfirmationInACall(this, StringResourcesUtils.getString(R.string.ongoing_call_content), passcodeManagement);
		} else {
			openMeetingToCreate(this);
		}
	}

	public void showConfirmationRemoveAllSharingContacts(final List<MegaNode> shares) {
		if (shares.size() == 1) {
			showConfirmationRemoveAllSharingContacts(megaApi.getOutShares(shares.get(0)), shares.get(0));
			return;
		}

		MaterialAlertDialogBuilder builder = new MaterialAlertDialogBuilder(this);
		builder.setMessage(getString(R.string.alert_remove_several_shares, shares.size()))
				.setPositiveButton(R.string.general_remove, (dialog, which) -> nC.removeSeveralFolderShares(shares))
				.setNegativeButton(R.string.general_cancel, (dialog, which) -> {})
				.show();
	}

	public void showConfirmationRemoveAllSharingContacts (final ArrayList<MegaShare> shareList, final MegaNode n){
		MaterialAlertDialogBuilder builder = new MaterialAlertDialogBuilder(this);
		int size = shareList.size();
		String message = getResources().getQuantityString(R.plurals.confirmation_remove_outgoing_shares, size, size);

		builder.setMessage(message)
				.setPositiveButton(R.string.general_remove, (dialog, which) -> nC.removeShares(shareList, n))
				.setNegativeButton(R.string.general_cancel, (dialog, which) -> {})
				.show();
	}

	/**
	 * Save nodes to device.
	 *
	 * @param nodes nodes to save
	 * @param highPriority whether this download is high priority or not
	 * @param isFolderLink whether this download is a folder link
	 * @param fromMediaViewer whether this download is from media viewer
	 * @param fromChat whether this download is from chat
	 */
	public void saveNodesToDevice(List<MegaNode> nodes, boolean highPriority, boolean isFolderLink,
								  boolean fromMediaViewer, boolean fromChat) {
		nodeSaver.saveNodes(nodes, highPriority, isFolderLink, fromMediaViewer, fromChat);
	}

    /**
     * Upon a node is tapped, if it cannot be previewed in-app,
     * then download it first, this download will be marked as "download by tap".
     *
     * @param node Node to be downloaded.
     */
    public Unit saveNodeByTap(MegaNode node) {
       nodeSaver.saveNodes(Collections.singletonList(node), true, false, false, false, false, true);
       return null;
    }

	/**
	 * Save nodes to gallery.
	 *
	 * @param nodes nodes to save
	 */
	public void saveNodesToGallery(List<MegaNode> nodes) {
		nodeSaver.saveNodes(nodes, false, false, false, true, true);
	}

	/**
	 * Save nodes to device.
	 *
	 * @param handles handles of nodes to save
	 * @param highPriority whether this download is high priority or not
	 * @param isFolderLink whether this download is a folder link
	 * @param fromMediaViewer whether this download is from media viewer
	 * @param fromChat whether this download is from chat
	 */
	public void saveHandlesToDevice(List<Long> handles, boolean highPriority, boolean isFolderLink,
								  boolean fromMediaViewer, boolean fromChat) {
		nodeSaver.saveHandles(handles, highPriority, isFolderLink, fromMediaViewer, fromChat);
	}

	/**
	 * Save offline nodes to device.
	 *
	 * @param nodes nodes to save
	 */
	public void saveOfflineNodesToDevice(List<MegaOffline> nodes) {
		nodeSaver.saveOfflineNodes(nodes, false);
	}

	/**
	 * Attach node to chats, only used by NodeOptionsBottomSheetDialogFragment.
	 *
	 * @param node node to attach
	 */
	public void attachNodeToChats(MegaNode node) {
		nodeAttacher.attachNode(node);
	}

	/**
	 * Attach nodes to chats, used by ActionMode of manager fragments.
	 *
	 * @param nodes nodes to attach
	 */
	public void attachNodesToChats(List<MegaNode> nodes) {
		nodeAttacher.attachNodes(nodes);
	}

	public void showConfirmationRemovePublicLink (final MegaNode n){
		logDebug("showConfirmationRemovePublicLink");

		if (showTakenDownNodeActionNotAvailableDialog(n, this)) {
			return;
		}

		ArrayList<MegaNode> nodes = new ArrayList<>();
		nodes.add(n);
		showConfirmationRemoveSeveralPublicLinks(nodes);
	}

	public void showConfirmationRemoveSeveralPublicLinks(ArrayList<MegaNode> nodes) {
		if (nodes == null) {
			logWarning("nodes == NULL");
		}

		String message;
		MegaNode node = null;

		if (nodes.size() == 1) {
			node = nodes.get(0);
			message = getResources().getQuantityString(R.plurals.remove_links_warning_text, 1);
		} else {
			message = getResources().getQuantityString(R.plurals.remove_links_warning_text, nodes.size());
		}

		MaterialAlertDialogBuilder builder = new MaterialAlertDialogBuilder(this);
		MegaNode finalNode = node;
		builder.setMessage(message)
				.setPositiveButton(R.string.general_remove, (dialog, which) -> {
					if (finalNode != null) {
						if (!isOnline(managerActivity)){
							showSnackbar(SNACKBAR_TYPE, getString(R.string.error_server_connection_problem), -1);
							return;
						}
						nC.removeLink(finalNode, new ExportListener(managerActivity, 1));
					} else {
						nC.removeLinks(nodes);
					}
				})
				.setNegativeButton(R.string.general_cancel, (dialog, which) -> {})
				.show();

		refreshAfterMovingToRubbish();
	}

	@Override
	public void confirmLeaveChat(long chatId) {
		megaChatApi.leaveChat(chatId, new RemoveFromChatRoomListener(this));
	}

	@Override
	public void confirmLeaveChats(@NotNull List<? extends MegaChatListItem> chats) {
		if (getChatsFragment() != null) {
			rChatFL.clearSelections();
			rChatFL.hideMultipleSelect();
		}

		for (MegaChatListItem chat : chats) {
			if (chat != null) {
				megaChatApi.leaveChat(chat.getChatId(), new RemoveFromChatRoomListener(this));
			}
		}
	}

	@Override
	public void leaveChatSuccess() {
		// No update needed.
	}

	public void cameraUploadsClicked(){
		logDebug("cameraUplaodsClicked");
		drawerItem = DrawerItem.PHOTOS;
		setBottomNavigationMenuItemChecked(PHOTOS_BNV);
		selectDrawerItemLollipop(drawerItem);
	}

	public void skipInitialCUSetup() {
		setFirstLogin(false);
		drawerItem = getStartDrawerItem(this);
		selectDrawerItemLollipop(drawerItem);
	}

    /**
     * Refresh PhotosFragment's UI after CU is enabled.
     */
    public void refreshPhotosFragment() {
        drawerItem = DrawerItem.PHOTOS;
        setBottomNavigationMenuItemChecked(PHOTOS_BNV);
        setToolbarTitle();

        PhotosFragment f = (PhotosFragment) getSupportFragmentManager().findFragmentByTag(FragmentTag.PHOTOS.getTag());
        if (f != null) {
            f.refreshViewLayout();
        }
    }

	/**
	 * Checks if should update some cu view visibility.
	 *
	 * @param visibility New requested visibility update.
	 * @return True if should apply the visibility update, false otherwise.
	 */
	private boolean rightCUVisibilityChange(int visibility) {
		return drawerItem == DrawerItem.PHOTOS || visibility == View.GONE;
	}

	/**
	 * Updates cuViewTypes view visibility.
	 *
	 * @param visibility New visibility value to set.
	 */
	public void updateCUViewTypes(int visibility) {
		if (rightCUVisibilityChange(visibility)) {
			cuViewTypes.setVisibility(visibility);
		}
	}

	/**
	 * Updates cuLayout view visibility.
	 *
	 * @param visibility New visibility value to set.
	 */
	public void updateCULayout(int visibility) {
		if (rightCUVisibilityChange(visibility)) {
			cuLayout.setVisibility(visibility);
		}
	}

	/**
	 * Updates enableCUButton view visibility and cuLayout if needed.
	 *
	 * @param visibility New visibility value to set.
	 */
	public void updateEnableCUButton(int visibility) {
		if (enableCUButton.getVisibility() == visibility) {
			if(enableCUButton.getVisibility() == View.VISIBLE){
				updateCULayout(visibility);
			}
			return;
		}

		if ((visibility == View.GONE && cuProgressBar.getVisibility() == View.GONE)
				|| (visibility == View.VISIBLE && cuLayout.getVisibility() == View.GONE)) {
			updateCULayout(visibility);
		}

		if (rightCUVisibilityChange(visibility)) {
			enableCUButton.setVisibility(visibility);
		}
	}

	/**
	 * Hides the CU progress bar.
	 */
	public void hideCUProgress() {
		cuProgressBar.setVisibility(View.GONE);
	}

	/**
	 * Updates the CU progress view.
	 *
	 * @param progress The current progress.
	 * @param pending  The number of pending uploads.
	 */
	public void updateCUProgress(int progress, int pending) {
		if (drawerItem != DrawerItem.PHOTOS || getCameraUploadFragment() == null
				|| !cuFragment.shouldShowFullInfoAndOptions()) {
			return;
		}

		boolean visible = pending > 0;
		int visibility = visible ? View.VISIBLE : View.GONE;

		if ((!visible && enableCUButton.getVisibility() == View.GONE)
				|| (visible && cuLayout.getVisibility() == View.GONE)) {
			updateCULayout(visibility);
		}

		if (getCameraUploadFragment() != null) {
			cuFragment.updateProgress(visibility, pending);
		}

		if (cuProgressBar.getVisibility() != visibility) {
			cuProgressBar.setVisibility(visibility);
		}

		cuProgressBar.setProgress(progress);
	}

	/**
	 * Shows or hides the cuLayout and animates the transition.
	 *
	 * @param hide True if should hide it, false if should show it.
	 */
	public void animateCULayout(boolean hide) {
		boolean visible = cuLayout.getVisibility() == View.VISIBLE;
		if ((hide && !visible) || !hide && visible) {
			return;
		}

		if (hide) {
			cuLayout.animate().translationY(-100).setDuration(ANIMATION_DURATION)
					.withEndAction(() -> cuLayout.setVisibility(View.GONE)).start();
		} else if (drawerItem == DrawerItem.PHOTOS) {
			cuLayout.setVisibility(View.VISIBLE);
			cuLayout.animate().translationY(0).setDuration(ANIMATION_DURATION).start();
		}
	}

	/**
	 * Shows the bottom sheet to manage a completed transfer.
	 *
	 * @param transfer	the completed transfer to manage.
	 */
	public void showManageTransferOptionsPanel(AndroidCompletedTransfer transfer) {
		if (transfer == null || isBottomSheetDialogShown(bottomSheetDialogFragment)) return;

		selectedTransfer = transfer;
		bottomSheetDialogFragment =  new ManageTransferBottomSheetDialogFragment();
		bottomSheetDialogFragment.show(getSupportFragmentManager(), bottomSheetDialogFragment.getTag());
	}

	public void showNodeOptionsPanel(MegaNode node){
		showNodeOptionsPanel(node, NodeOptionsBottomSheetDialogFragment.MODE0);
	}

	public void showNodeOptionsPanel(MegaNode node, int mode) {
		logDebug("showNodeOptionsPanel");

		if (node == null || isBottomSheetDialogShown(bottomSheetDialogFragment)) return;

		selectedNode = node;
		bottomSheetDialogFragment = new NodeOptionsBottomSheetDialogFragment(mode);
		bottomSheetDialogFragment.show(getSupportFragmentManager(), bottomSheetDialogFragment.getTag());
	}

	public void showNodeLabelsPanel(@NonNull MegaNode node) {
        logDebug("showNodeLabelsPanel");

        if (isBottomSheetDialogShown(bottomSheetDialogFragment)) {
            bottomSheetDialogFragment.dismiss();
        }

        selectedNode = node;
        bottomSheetDialogFragment = NodeLabelBottomSheetDialogFragment.newInstance(node.getHandle());
        bottomSheetDialogFragment.show(getSupportFragmentManager(), bottomSheetDialogFragment.getTag());
    }

	public void showOptionsPanel(MegaOffline sNode){
		logDebug("showNodeOptionsPanel-Offline");

		if (sNode == null || isBottomSheetDialogShown(bottomSheetDialogFragment)) return;

		selectedOfflineNode = sNode;
		bottomSheetDialogFragment = new OfflineOptionsBottomSheetDialogFragment();
		bottomSheetDialogFragment.show(getSupportFragmentManager(), bottomSheetDialogFragment.getTag());
	}

	public void showNewSortByPanel(int orderType) {
		showNewSortByPanel(orderType, false);
	}

	public void showNewSortByPanel(int orderType, boolean isIncomingRootOrder) {
		if (isBottomSheetDialogShown(bottomSheetDialogFragment)) {
			return;
		}

		bottomSheetDialogFragment = SortByBottomSheetDialogFragment.newInstance(orderType, isIncomingRootOrder);

		bottomSheetDialogFragment.show(getSupportFragmentManager(),
				bottomSheetDialogFragment.getTag());
	}

	public void showOfflineFileInfo(MegaOffline node) {
		Intent intent = new Intent(this, OfflineFileInfoActivity.class);
		intent.putExtra(HANDLE, node.getHandle());
		startActivity(intent);
	}

	public void showMeetingOptionsPanel(){
		if (CallUtil.participatingInACall()) {
			showConfirmationInACall(this, StringResourcesUtils.getString(R.string.ongoing_call_content), passcodeManagement);
		} else {
			bottomSheetDialogFragment = new MeetingBottomSheetDialogFragment();
			bottomSheetDialogFragment.show(getSupportFragmentManager(), MeetingBottomSheetDialogFragment.TAG);
		}
	}

	/**
	 * Shows the GENERAL_UPLOAD upload bottom sheet fragment.
	 */
	public void showUploadPanel() {
		showUploadPanel(drawerItem == DrawerItem.HOMEPAGE ? HOMEPAGE_UPLOAD : GENERAL_UPLOAD);
	}

	/**
	 * Shows the upload bottom sheet fragment taking into account the upload type received as param.
	 *
	 * @param uploadType Indicates the type of upload:
	 *                   - GENERAL_UPLOAD if nothing special has to be taken into account.
	 *                   - DOCUMENTS_UPLOAD if an upload from Documents section.
	 */
	public void showUploadPanel(int uploadType) {
		if (!hasPermissions(this, Manifest.permission.WRITE_EXTERNAL_STORAGE)) {
			requestPermission(this, REQUEST_READ_WRITE_STORAGE, Manifest.permission.WRITE_EXTERNAL_STORAGE, Manifest.permission.READ_EXTERNAL_STORAGE);
			return;
		}

		if (isBottomSheetDialogShown(bottomSheetDialogFragment)) return;

		bottomSheetDialogFragment = UploadBottomSheetDialogFragment.newInstance(uploadType);
		bottomSheetDialogFragment.show(getSupportFragmentManager(), bottomSheetDialogFragment.getTag());
	}

	public void updateAccountDetailsVisibleInfo(){
		logDebug("updateAccountDetailsVisibleInfo");
		if(isFinishing()){
			return;
		}

		View settingsSeparator = null;

		if (nV != null) {
			settingsSeparator = nV.findViewById(R.id.settings_separator);
		}

		if (usedSpaceLayout != null) {
			if (megaApi.isBusinessAccount()) {
				usedSpaceLayout.setVisibility(View.GONE);
				upgradeAccount.setVisibility(View.GONE);
				if (settingsSeparator != null) {
					settingsSeparator.setVisibility(View.GONE);
				}
				if (megaApi.isBusinessAccount()) {
					businessLabel.setVisibility(View.VISIBLE);
				}

				if (getSettingsFragment() != null) {
					sttFLol.updateCancelAccountSetting();
				}
			} else {
				businessLabel.setVisibility(View.GONE);
				upgradeAccount.setVisibility(View.VISIBLE);
				if (settingsSeparator != null) {
					settingsSeparator.setVisibility(View.GONE);
				}

				String textToShow = String.format(getResources().getString(R.string.used_space), myAccountInfo.getUsedFormatted(), myAccountInfo.getTotalFormatted());
                String colorString = ColorUtils.getThemeColorHexString(this, R.attr.colorSecondary);
				switch (storageState) {
                    case MegaApiJava.STORAGE_STATE_GREEN:
                        break;
                    case MegaApiJava.STORAGE_STATE_ORANGE:
                        colorString = ColorUtils.getColorHexString(this, R.color.amber_600_amber_300);
                        break;
                    case MegaApiJava.STORAGE_STATE_RED:
                    case MegaApiJava.STORAGE_STATE_PAYWALL:
						myAccountInfo.setUsedPercentage(100);
                        colorString = ColorUtils.getColorHexString(this, R.color.red_600_red_300);
                        break;
                }

				try {
					textToShow = textToShow.replace("[A]", "<font color=\'"
							+ colorString
							+ "\'>");
					textToShow = textToShow.replace("[/A]", "</font>");
					textToShow = textToShow.replace("[B]", "<font color=\'"
							+ ColorUtils.getThemeColorHexString(this, android.R.attr.textColorPrimary)
							+ "\'>");
					textToShow = textToShow.replace("[/B]", "</font>");
				} catch (Exception e) {
					logWarning("Exception formatting string", e);
				}
				spaceTV.setText(HtmlCompat.fromHtml(textToShow, HtmlCompat.FROM_HTML_MODE_LEGACY));
				int progress = myAccountInfo.getUsedPercentage();
				long usedSpace = myAccountInfo.getUsedStorage();
				logDebug("Progress: " + progress + ", Used space: " + usedSpace);
				usedSpacePB.setProgress(progress);
				if (progress >= 0 && usedSpace >= 0) {
					usedSpaceLayout.setVisibility(View.VISIBLE);
				} else {
					usedSpaceLayout.setVisibility(View.GONE);
				}
			}
		}
		else{
			logWarning("usedSpaceLayout is NULL");
		}

		updateSubscriptionLevel(myAccountInfo, dbH, megaApi);

        int resId = R.drawable.custom_progress_bar_horizontal_ok;
        switch (storageState) {
            case MegaApiJava.STORAGE_STATE_GREEN:
                break;
            case MegaApiJava.STORAGE_STATE_ORANGE:
                resId = R.drawable.custom_progress_bar_horizontal_warning;
                break;
            case MegaApiJava.STORAGE_STATE_RED:
            case MegaApiJava.STORAGE_STATE_PAYWALL:
				myAccountInfo.setUsedPercentage(100);
                resId = R.drawable.custom_progress_bar_horizontal_exceed;
                break;
        }
        Drawable drawable = ResourcesCompat.getDrawable(getResources(), resId, null);
        usedSpacePB.setProgressDrawable(drawable);
	}

	public void refreshCloudDrive() {
        if (rootNode == null) {
            rootNode = megaApi.getRootNode();
        }

        if (rootNode == null) {
            logWarning("Root node is NULL. Maybe user is not logged in");
            return;
        }

		MegaNode parentNode = rootNode;

		if (isCloudAdded()) {
			ArrayList<MegaNode> nodes;
			if (parentHandleBrowser == -1) {
				nodes = megaApi.getChildren(parentNode, sortOrderManagement.getOrderCloud());
			} else {
				parentNode = megaApi.getNodeByHandle(parentHandleBrowser);
				if (parentNode == null) return;

				nodes = megaApi.getChildren(parentNode, sortOrderManagement.getOrderCloud());
			}
			logDebug("Nodes: " + nodes.size());
			fbFLol.hideMultipleSelect();
			fbFLol.setNodes(nodes);
			fbFLol.getRecyclerView().invalidate();
		}
	}

	private void refreshSharesPageAdapter() {
		if (sharesPageAdapter != null) {
			sharesPageAdapter.notifyDataSetChanged();
			setSharesTabIcons(getTabItemShares());
		}
	}

	public void refreshCloudOrder(int order) {
		//Refresh Cloud Fragment
		refreshCloudDrive();

		//Refresh Rubbish Fragment
		refreshRubbishBin();

		onNodesSharedUpdate();

		if (getInboxFragment() != null) {
			MegaNode inboxNode = megaApi.getInboxNode();
			if (inboxNode != null) {
				ArrayList<MegaNode> nodes = megaApi.getChildren(inboxNode, order);
				iFLol.setNodes(nodes);
				iFLol.getRecyclerView().invalidate();
			}
		}

		refreshSearch();
	}

	public void refreshOthersOrder(){
		refreshSharesPageAdapter();
		refreshSearch();
	}

	public void refreshCUNodes() {
		if (getCameraUploadFragment() != null) {
			cuFragment.loadPhotos();
		}
	}

	public void setFirstNavigationLevel(boolean firstNavigationLevel){
		logDebug("Set value to: " + firstNavigationLevel);
		this.firstNavigationLevel = firstNavigationLevel;
	}

	public boolean isFirstNavigationLevel() {
		return firstNavigationLevel;
	}

	public void setParentHandleBrowser(long parentHandleBrowser){
		logDebug("Set value to:" + parentHandleBrowser);

		this.parentHandleBrowser = parentHandleBrowser;
	}

	public void setParentHandleRubbish(long parentHandleRubbish){
		logDebug("setParentHandleRubbish");
		this.parentHandleRubbish = parentHandleRubbish;
	}

	public void setParentHandleSearch(long parentHandleSearch){
		logDebug("setParentHandleSearch");
		this.parentHandleSearch = parentHandleSearch;
	}

	public void setParentHandleIncoming(long parentHandleIncoming){
		logDebug("setParentHandleIncoming: " + parentHandleIncoming);
		this.parentHandleIncoming = parentHandleIncoming;
	}

	public void setParentHandleInbox(long parentHandleInbox){
		logDebug("setParentHandleInbox: " + parentHandleInbox);
		this.parentHandleInbox = parentHandleInbox;
	}

	public void setParentHandleOutgoing(long parentHandleOutgoing){
		logDebug("Outgoing parent handle: " + parentHandleOutgoing);
		this.parentHandleOutgoing = parentHandleOutgoing;
	}

	@Override
	protected void onNewIntent(Intent intent){
		logDebug("onNewIntent");

    	if(intent != null) {
			if (Intent.ACTION_SEARCH.equals(intent.getAction())) {
				searchQuery = intent.getStringExtra(SearchManager.QUERY);
				parentHandleSearch = -1;
				setToolbarTitle();
				isSearching = true;

				if (searchMenuItem != null) {
					MenuItemCompat.collapseActionView(searchMenuItem);
				}
				return;
			}
//			When the user clicks on settings option in QR section, set drawerItem to SETTINGS and scroll to auto-accept setting
			else if (intent.getBooleanExtra("fromQR", false)){
				Bundle bundle = intent.getExtras();
				if (bundle.getSerializable("drawerItemQR") != null){
					if (DrawerItem.SETTINGS.equals(bundle.getSerializable("drawerItemQR"))){
						logDebug("From QR Settings");
						moveToSettingsSectionQR();
					}
				}
				return;
			} else if(ACTION_SHOW_UPGRADE_ACCOUNT.equals(intent.getAction())) {
				navigateToUpgradeAccount();
				return;
			} else if (ACTION_SHOW_TRANSFERS.equals(intent.getAction())){
				if (intent.getBooleanExtra(OPENED_FROM_CHAT, false)) {
					sendBroadcast(new Intent(ACTION_CLOSE_CHAT_AFTER_OPEN_TRANSFERS));
				}

				drawerItem = DrawerItem.TRANSFERS;
				indexTransfers = intent.getIntExtra(TRANSFERS_TAB, ERROR_TAB);
				selectDrawerItemLollipop(drawerItem);
				return;
			}

		}
     	super.onNewIntent(intent);
    	setIntent(intent);
	}

	public void navigateToUpgradeAccount(){
		if (nV != null && drawerLayout != null && drawerLayout.isDrawerOpen(nV)) {
			drawerLayout.closeDrawer(Gravity.LEFT);
		}

		startActivity(new Intent(this, UpgradeAccountActivity.class));
	}

	public void navigateToAchievements(){
		logDebug("navigateToAchievements");
		getProLayout.setVisibility(View.GONE);
		showMyAccount(ACTION_OPEN_ACHIEVEMENTS, null, null);
	}

	public void navigateToContacts(){
		drawerLayout.closeDrawer(Gravity.LEFT);
		startActivity(ContactsActivity.getListIntent(this));
	}

	public void navigateToContactRequests(){
		drawerLayout.closeDrawer(Gravity.LEFT);
		startActivity(ContactsActivity.getReceivedRequestsIntent(this));
	}

	public void navigateToMyAccount(){
		logDebug("navigateToMyAccount");
		getProLayout.setVisibility(View.GONE);
		showMyAccount();
	}

	@Override
	public void onClick(View v) {
		logDebug("onClick");

		DrawerItem oldDrawerItem = drawerItem;
		boolean sectionClicked = false;

		switch(v.getId()){
			case R.id.navigation_drawer_add_phone_number_button:{
                Intent intent = new Intent(this,SMSVerificationActivity.class);
                startActivity(intent);
				break;
			}
			case R.id.btnLeft_cancel:{
				getProLayout.setVisibility(View.GONE);
				break;
			}
			case R.id.btnRight_upgrade:{
				//Add navigation to Upgrade Account
				logDebug("Click on Upgrade in pro panel!");
				navigateToUpgradeAccount();
				break;
			}
			case R.id.enable_2fa_button: {
				if (enable2FADialog != null) {
					enable2FADialog.dismiss();
				}
				isEnable2FADialogShown = false;
				Intent intent = new Intent(this, TwoFactorAuthenticationActivity.class);
				intent.putExtra(EXTRA_NEW_ACCOUNT, true);
				startActivity(intent);
				break;
			}
			case R.id.skip_enable_2fa_button: {
				isEnable2FADialogShown = false;
				if (enable2FADialog != null) {
					enable2FADialog.dismiss();
				}
				break;
			}
			case R.id.navigation_drawer_account_section:
			case R.id.my_account_section: {
				if (isOnline(this) && megaApi.getRootNode()!=null) {
					showMyAccount();
				}
				break;
			}
			case R.id.inbox_section: {
				sectionClicked = true;
				drawerItem = DrawerItem.INBOX;
				break;
			}
			case R.id.contacts_section: {
				navigateToContacts();
				break;
			}
			case R.id.notifications_section: {
				sectionClicked = true;
				drawerItem = DrawerItem.NOTIFICATIONS;
				break;
			}
			case R.id.offline_section: {
				sectionClicked = true;
				bottomItemBeforeOpenFullscreenOffline = bottomNavigationCurrentItem;
				openFullscreenOfflineFragment(getPathNavigationOffline());
				break;
			}
			case R.id.transfers_section:
				sectionClicked = true;
				drawerItem = DrawerItem.TRANSFERS;
				break;

			case R.id.rubbish_bin_section:
				sectionClicked = true;
				drawerItem = DrawerItem.RUBBISH_BIN;
				break;

			case R.id.settings_section: {
				sectionClicked = true;
				drawerItem = DrawerItem.SETTINGS;
				break;
			}
			case R.id.upgrade_navigation_view: {
				navigateToUpgradeAccount();
				break;
			}
			case R.id.lost_authentication_device: {
				try {
					Intent openTermsIntent = new Intent(this, WebViewActivity.class);
					openTermsIntent.setFlags(Intent.FLAG_ACTIVITY_CLEAR_TOP);
					openTermsIntent.setData(Uri.parse(RECOVERY_URL));
					startActivity(openTermsIntent);
				}
				catch (Exception e){
					Intent viewIntent = new Intent(Intent.ACTION_VIEW);
					viewIntent.setData(Uri.parse(RECOVERY_URL));
					startActivity(viewIntent);
				}
				break;
			}

			case R.id.call_in_progress_layout:{
				returnCallWithPermissions();
				break;
			}
		}

		if (sectionClicked) {
			isFirstTimeCam();
			checkIfShouldCloseSearchView(oldDrawerItem);
			selectDrawerItemLollipop(drawerItem);
		}
	}

	void exportRecoveryKey (){
		AccountController.saveRkToFileSystem(this);
	}

	public void showConfirmationRemoveFromOffline(MegaOffline node, Runnable onConfirmed) {
		logDebug("showConfirmationRemoveFromOffline");

		new MaterialAlertDialogBuilder(this)
				.setMessage(R.string.confirmation_delete_from_save_for_offline)
				.setPositiveButton(R.string.general_remove, new DialogInterface.OnClickListener() {
					@Override
					public void onClick(DialogInterface dialog, int which) {
						removeOffline(node, dbH, managerActivity);
						onConfirmed.run();
						refreshOfflineNodes();

						if (isCloudAdded()) {
							String handle = node.getHandle();
							if (handle != null && !handle.equals("")) {
								fbFLol.refresh(Long.parseLong(handle));
							}
						}

						onNodesSharedUpdate();
						LiveEventBus.get(EVENT_NODES_CHANGE).post(false);
					}
				})
				.setNegativeButton(R.string.general_cancel, null)
				.show();
	}

	public void showConfirmationRemoveSomeFromOffline(List<MegaOffline> documents,
													  Runnable onConfirmed) {
		logDebug("showConfirmationRemoveSomeFromOffline");

		new MaterialAlertDialogBuilder(this)
				.setMessage(R.string.confirmation_delete_from_save_for_offline)
				.setPositiveButton(R.string.general_remove, new DialogInterface.OnClickListener() {
					@Override
					public void onClick(DialogInterface dialog, int which) {
						for (MegaOffline node : documents) {
							removeOffline(node, dbH, managerActivity);
						}

						refreshOfflineNodes();
						onConfirmed.run();
					}
				})
				.setNegativeButton(R.string.general_cancel, null)
				.show();
	}

	@Override
	public void showConfirmationEnableLogsSDK(){
		if(getSettingsFragment() != null){
			sttFLol.numberOfClicksSDK = 0;
		}
		super.showConfirmationEnableLogsSDK();
	}

	@Override
	public void showConfirmationEnableLogsKarere(){
		if(getSettingsFragment() != null){
			sttFLol.numberOfClicksKarere = 0;
		}
		super.showConfirmationEnableLogsKarere();
	}

	public void update2FAEnableState(){
		logDebug("update2FAVisibility");
		if (getSettingsFragment() != null) {
			try {
				sttFLol.update2FAVisibility();
			}catch (Exception e){}
		}
	}

	@Override
	protected void onActivityResult(int requestCode, int resultCode, Intent intent) {
		logDebug("Request code: " + requestCode + ", Result code:" + resultCode);

		if (nodeSaver.handleActivityResult(requestCode, resultCode, intent)) {
			return;
		}

		if (nodeAttacher.handleActivityResult(requestCode, resultCode, intent, this)) {
			return;
		}

		if (resultCode == RESULT_FIRST_USER){
			showSnackbar(SNACKBAR_TYPE, getString(R.string.context_no_destination_folder), -1);
			return;
		}

        if (requestCode == REQUEST_CODE_GET && resultCode == RESULT_OK) {
			if (intent == null) {
				logWarning("Intent NULL");
				return;
			}

			logDebug("Intent action: " + intent.getAction());
			logDebug("Intent type: " + intent.getType());

			intent.setAction(Intent.ACTION_GET_CONTENT);
			processFileDialog = showProcessFileDialog(this,intent);

			filePrepareUseCase.prepareFiles(intent)
					.subscribeOn(Schedulers.io())
					.observeOn(AndroidSchedulers.mainThread())
					.subscribe((shareInfo, throwable) -> {
						if (throwable == null) {
							onIntentProcessed(shareInfo);
						}
					});
		} else if (requestCode == WRITE_SD_CARD_REQUEST_CODE && resultCode == RESULT_OK) {

			if (!hasPermissions(this, Manifest.permission.WRITE_EXTERNAL_STORAGE)) {
				requestPermission(this,
						REQUEST_WRITE_STORAGE,
						Manifest.permission.WRITE_EXTERNAL_STORAGE);
			}

			if (app.getStorageState() == STORAGE_STATE_PAYWALL) {
				showOverDiskQuotaPaywallWarning();
				return;
			}

			Uri treeUri = intent.getData();
			logDebug("Create the document : " + treeUri);
			long handleToDownload = intent.getLongExtra("handleToDownload", -1);
			logDebug("The recovered handle is: " + handleToDownload);
			//Now, call to the DownloadService

			if(handleToDownload!=0 && handleToDownload!=-1){
				Intent service = new Intent(this, DownloadService.class);
				service.putExtra(DownloadService.EXTRA_HASH, handleToDownload);
				service.putExtra(DownloadService.EXTRA_CONTENT_URI, treeUri.toString());
				File tempFolder = getCacheFolder(this, TEMPORAL_FOLDER);
				if (!isFileAvailable(tempFolder)) {
				    showSnackbar(SNACKBAR_TYPE, getString(R.string.general_error), -1);
				    return;
                }
				service.putExtra(DownloadService.EXTRA_PATH, tempFolder.getAbsolutePath());
				startService(service);
			}
        }
		else if (requestCode == REQUEST_CODE_SELECT_FILE && resultCode == RESULT_OK) {
			logDebug("requestCode == REQUEST_CODE_SELECT_FILE");

			if (intent == null) {
				logWarning("Intent NULL");
				return;
			}

			nodeAttacher.handleSelectFileResult(intent, this);
		}
		else if (requestCode == REQUEST_CODE_SELECT_FOLDER && resultCode == RESULT_OK) {
			logDebug("REQUEST_CODE_SELECT_FOLDER");

			if (intent == null) {
				logDebug("Intent NULL");
				return;
			}

			final ArrayList<String> selectedContacts = intent.getStringArrayListExtra(SELECTED_CONTACTS);
			final long folderHandle = intent.getLongExtra("SELECT", 0);

			MaterialAlertDialogBuilder dialogBuilder = new MaterialAlertDialogBuilder(this);
			dialogBuilder.setTitle(getString(R.string.file_properties_shared_folder_permissions));
			final CharSequence[] items = {getString(R.string.file_properties_shared_folder_read_only), getString(R.string.file_properties_shared_folder_read_write), getString(R.string.file_properties_shared_folder_full_access)};
			dialogBuilder.setSingleChoiceItems(items, -1, new DialogInterface.OnClickListener() {
				public void onClick(DialogInterface dialog, int item) {
					permissionsDialog.dismiss();
					nC.shareFolder(megaApi.getNodeByHandle(folderHandle), selectedContacts, item);
				}
			});
			dialogBuilder.setTitle(getString(R.string.dialog_select_permissions));
			permissionsDialog = dialogBuilder.create();
			permissionsDialog.show();

		}
		else if (requestCode == REQUEST_CODE_SELECT_CONTACT && resultCode == RESULT_OK){
			logDebug("onActivityResult REQUEST_CODE_SELECT_CONTACT OK");

			if (intent == null) {
				logWarning("Intent NULL");
				return;
			}

			final ArrayList<String> contactsData = intent.getStringArrayListExtra(AddContactActivityLollipop.EXTRA_CONTACTS);
			megaContacts = intent.getBooleanExtra(AddContactActivityLollipop.EXTRA_MEGA_CONTACTS, true);

			final int multiselectIntent = intent.getIntExtra("MULTISELECT", -1);

			//if (megaContacts){

			if(multiselectIntent==0){
				//One file to share
				final long nodeHandle = intent.getLongExtra(AddContactActivityLollipop.EXTRA_NODE_HANDLE, -1);

				MaterialAlertDialogBuilder dialogBuilder = new MaterialAlertDialogBuilder(this);
				dialogBuilder.setTitle(getString(R.string.file_properties_shared_folder_permissions));
				final CharSequence[] items = {getString(R.string.file_properties_shared_folder_read_only), getString(R.string.file_properties_shared_folder_read_write), getString(R.string.file_properties_shared_folder_full_access)};
                dialogBuilder.setSingleChoiceItems(items, -1, (dialog, item) -> {
                    permissionsDialog.dismiss();
                    nC.shareFolder(megaApi.getNodeByHandle(nodeHandle), contactsData, item);
                });
				dialogBuilder.setTitle(getString(R.string.dialog_select_permissions));
				permissionsDialog = dialogBuilder.create();
				permissionsDialog.show();
			}
			else if(multiselectIntent==1){
				//Several folders to share
				final long[] nodeHandles = intent.getLongArrayExtra(AddContactActivityLollipop.EXTRA_NODE_HANDLE);

				MaterialAlertDialogBuilder dialogBuilder = new MaterialAlertDialogBuilder(this);
				dialogBuilder.setTitle(getString(R.string.file_properties_shared_folder_permissions));
				final CharSequence[] items = {getString(R.string.file_properties_shared_folder_read_only), getString(R.string.file_properties_shared_folder_read_write), getString(R.string.file_properties_shared_folder_full_access)};
				dialogBuilder.setSingleChoiceItems(items, -1, new DialogInterface.OnClickListener() {
					public void onClick(DialogInterface dialog, int item) {
						permissionsDialog.dismiss();
						nC.shareFolders(nodeHandles, contactsData, item);
					}
				});
				dialogBuilder.setTitle(getString(R.string.dialog_select_permissions));
				permissionsDialog = dialogBuilder.create();
				permissionsDialog.show();
			}
		} else if (requestCode == REQUEST_CODE_SELECT_FOLDER_TO_MOVE && resultCode == RESULT_OK) {

			if (intent == null) {
				logDebug("Intent NULL");
				return;
			}

			final long[] moveHandles = intent.getLongArrayExtra("MOVE_HANDLES");
			final long toHandle = intent.getLongExtra("MOVE_TO", 0);

			moveNodeUseCase.move(moveHandles, toHandle)
					.subscribeOn(Schedulers.io())
					.observeOn(AndroidSchedulers.mainThread())
					.subscribe((result, throwable) -> {
						if (throwable == null) {
							showMovementResult(result, moveHandles[0]);
						}
					});

		}
		else if (requestCode == REQUEST_CODE_SELECT_FOLDER_TO_COPY && resultCode == RESULT_OK){
			logDebug("REQUEST_CODE_SELECT_COPY_FOLDER");

			if (intent == null) {
				logWarning("Intent NULL");
				return;
			}
			final long[] copyHandles = intent.getLongArrayExtra("COPY_HANDLES");
			final long toHandle = intent.getLongExtra("COPY_TO", 0);

			nC.copyNodes(copyHandles, toHandle);
		} else if (requestCode == REQUEST_CODE_REFRESH_API_SERVER && resultCode == RESULT_OK) {
			logDebug("Resfresh DONE");

			if (intent == null) {
				logWarning("Intent NULL");
				return;
			}

			((MegaApplication) getApplication()).askForFullAccountInfo();
			((MegaApplication) getApplication()).askForExtendedAccountDetails();

			if (drawerItem == DrawerItem.CLOUD_DRIVE){
				parentHandleBrowser = intent.getLongExtra("PARENT_HANDLE", -1);
				MegaNode parentNode = megaApi.getNodeByHandle(parentHandleBrowser);

				ArrayList<MegaNode> nodes = megaApi.getChildren(parentNode != null
								? parentNode
								: megaApi.getRootNode(),
						sortOrderManagement.getOrderCloud());

				fbFLol.setNodes(nodes);
				fbFLol.getRecyclerView().invalidate();
			}
			else if (drawerItem == DrawerItem.SHARED_ITEMS){
				refreshIncomingShares();
			}

			if (getSettingsFragment() != null) {
				try {
					sttFLol.update2FAVisibility();
				}catch (Exception e){}
			}
		}
		else if (requestCode == TAKE_PHOTO_CODE) {
			logDebug("TAKE_PHOTO_CODE");
            if (resultCode == Activity.RESULT_OK) {
            	long parentHandle = getCurrentParentHandle();
            	File file = getTemporalTakePictureFile(this);
				if (file != null) {
					checkNameCollisionUseCase.check(file.getName(), parentHandle)
							.subscribeOn(Schedulers.io())
							.observeOn(AndroidSchedulers.mainThread())
							.subscribe(() -> uploadFile(managerActivity, file.getAbsolutePath(), parentHandle, megaApi),
									throwable -> {
										if (throwable instanceof MegaNodeException.ChildAlreadyExistsException) {
											//TODO Show name collision activity
										} else {
											showSnackbar(SNACKBAR_TYPE, StringResourcesUtils.getString(R.string.general_error), MEGACHAT_INVALID_HANDLE);
										}
									});
				}
            } else {
                logWarning("TAKE_PHOTO_CODE--->ERROR!");
            }
		}
		else if (requestCode == REQUEST_CODE_SORT_BY && resultCode == RESULT_OK){

			if (intent == null) {
				logWarning("Intent NULL");
				return;
			}

			int orderGetChildren = intent.getIntExtra("ORDER_GET_CHILDREN", 1);
			if (drawerItem == DrawerItem.CLOUD_DRIVE){
				MegaNode parentNode = megaApi.getNodeByHandle(parentHandleBrowser);
				if (parentNode != null){
					if (isCloudAdded()){
						ArrayList<MegaNode> nodes = megaApi.getChildren(parentNode, orderGetChildren);
						fbFLol.setNodes(nodes);
						fbFLol.getRecyclerView().invalidate();
					}
				}
				else{
					if (isCloudAdded()){
						ArrayList<MegaNode> nodes = megaApi.getChildren(megaApi.getRootNode(), orderGetChildren);
						fbFLol.setNodes(nodes);
						fbFLol.getRecyclerView().invalidate();
					}
				}
			}
			else if (drawerItem == DrawerItem.SHARED_ITEMS){
				onNodesSharedUpdate();
			}
		}
		else if (requestCode == REQUEST_CREATE_CHAT && resultCode == RESULT_OK) {
			logDebug("REQUEST_CREATE_CHAT OK");

			if (intent == null) {
				logWarning("Intent NULL");
				return;
			}
			boolean isMeeting = intent.getBooleanExtra(AddContactActivityLollipop.EXTRA_MEETING, false);
			if(isMeeting){
				handler.post(()->showMeetingOptionsPanel());
				return;
			}
			final ArrayList<String> contactsData = intent.getStringArrayListExtra(AddContactActivityLollipop.EXTRA_CONTACTS);

			final boolean isGroup = intent.getBooleanExtra(AddContactActivityLollipop.EXTRA_GROUP_CHAT, false);

			if (contactsData != null){
				if(!isGroup){
					logDebug("Create one to one chat");
					MegaUser user = megaApi.getContact(contactsData.get(0));
					if(user!=null){
						logDebug("Chat with contact: " + contactsData.size());
						startOneToOneChat(user);
					}
				}
				else{
					logDebug("Create GROUP chat");
					MegaChatPeerList peers = MegaChatPeerList.createInstance();
					for (int i=0; i<contactsData.size(); i++){
						MegaUser user = megaApi.getContact(contactsData.get(i));
						if(user!=null){
							peers.addPeer(user.getHandle(), MegaChatPeerList.PRIV_STANDARD);
						}
					}
					final String chatTitle = intent.getStringExtra(AddContactActivityLollipop.EXTRA_CHAT_TITLE);
					boolean isEKR = intent.getBooleanExtra(AddContactActivityLollipop.EXTRA_EKR, false);
					boolean chatLink = false;
					if (!isEKR) {
						chatLink = intent.getBooleanExtra(AddContactActivityLollipop.EXTRA_CHAT_LINK, false);
					}

					createGroupChat(peers, chatTitle, chatLink, isEKR);
				}
			}
		}
		else if (requestCode == REQUEST_INVITE_CONTACT_FROM_DEVICE && resultCode == RESULT_OK) {
			logDebug("REQUEST_INVITE_CONTACT_FROM_DEVICE OK");

			if (intent == null) {
				logWarning("Intent NULL");
				return;
			}

			final ArrayList<String> contactsData = intent.getStringArrayListExtra(AddContactActivityLollipop.EXTRA_CONTACTS);
			megaContacts = intent.getBooleanExtra(AddContactActivityLollipop.EXTRA_MEGA_CONTACTS, true);

			if (contactsData != null){
				cC.inviteMultipleContacts(contactsData);
			}
		}
		else if (requestCode == REQUEST_DOWNLOAD_FOLDER && resultCode == RESULT_OK){
			String parentPath = intent.getStringExtra(FileStorageActivityLollipop.EXTRA_PATH);

			if (parentPath != null){
				String path = parentPath + File.separator + getRecoveryKeyFileName();
				String sdCardUriString = intent.getStringExtra(FileStorageActivityLollipop.EXTRA_SD_URI);

				logDebug("REQUEST_DOWNLOAD_FOLDER:path to download: "+path);
				AccountController ac = new AccountController(this);
				ac.exportMK(path, sdCardUriString);
			}
		}

		else if(requestCode == REQUEST_CODE_FILE_INFO && resultCode == RESULT_OK){
		    if(isCloudAdded()){
                long handle = intent.getLongExtra(NODE_HANDLE, -1);
                fbFLol.refresh(handle);
            }

			onNodesSharedUpdate();
        } else if (requestCode == REQUEST_CODE_SCAN_DOCUMENT) {
            if (resultCode == RESULT_OK) {
                String savedDestination = intent.getStringExtra(DocumentScannerActivity.EXTRA_PICKED_SAVE_DESTINATION);
                Intent fileIntent = new Intent(this, FileExplorerActivityLollipop.class);
				if (StringResourcesUtils.getString(R.string.section_chat).equals(savedDestination)) {
                    fileIntent.setAction(FileExplorerActivityLollipop.ACTION_UPLOAD_TO_CHAT);
                } else {
                    fileIntent.setAction(FileExplorerActivityLollipop.ACTION_SAVE_TO_CLOUD);
                    fileIntent.putExtra(FileExplorerActivityLollipop.EXTRA_PARENT_HANDLE, getCurrentParentHandle());
                }
                fileIntent.putExtra(Intent.EXTRA_STREAM, intent.getData());
                fileIntent.setType(intent.getType());
                startActivity(fileIntent);
            }
        } else if (requestCode == REQUEST_WRITE_STORAGE || requestCode == REQUEST_READ_WRITE_STORAGE) {
			if (Build.VERSION.SDK_INT >= Build.VERSION_CODES.R) {
				switch (requestCode) {
					case REQUEST_WRITE_STORAGE:
						// Take picture scenarios
						if (typesCameraPermission == TAKE_PICTURE_OPTION) {
							if (!hasPermissions(this, Manifest.permission.CAMERA)) {
								requestPermission(this, REQUEST_CAMERA, Manifest.permission.CAMERA);
							} else {
								checkTakePicture(this, TAKE_PHOTO_CODE);
								typesCameraPermission = INVALID_TYPE_PERMISSIONS;
							}
							break;
						}

						// General download scenario
						nodeSaver.handleRequestPermissionsResult(requestCode);
						break;

					case REQUEST_READ_WRITE_STORAGE:
						// Upload scenario
						new Handler(Looper.getMainLooper()).post(this::showUploadPanel);
						break;
				}
			}
		} else {
			logWarning("No request code processed");
			super.onActivityResult(requestCode, resultCode, intent);
		}
	}

	public void createGroupChat(MegaChatPeerList peers, String chatTitle, boolean chatLink, boolean isEKR){

		logDebug("Create group chat with participants: " + peers.size());

		if (isEKR) {
			megaChatApi.createChat(true, peers, chatTitle, this);
		}
		else {
			if(chatLink){
				if(chatTitle!=null && !chatTitle.isEmpty()){
					CreateGroupChatWithPublicLink listener = new CreateGroupChatWithPublicLink(this, chatTitle);
					megaChatApi.createPublicChat(peers, chatTitle, listener);
				}
				else{
					showAlert(this, getString(R.string.message_error_set_title_get_link), null);
				}
			}
			else{
				megaChatApi.createPublicChat(peers, chatTitle, this);
			}
		}
	}

	public void startOneToOneChat(MegaUser user){
		logDebug("User Handle: " + user.getHandle());
		MegaChatRoom chat = megaChatApi.getChatRoomByUser(user.getHandle());
		MegaChatPeerList peers = MegaChatPeerList.createInstance();
		if(chat==null){
			logDebug("No chat, create it!");
			peers.addPeer(user.getHandle(), MegaChatPeerList.PRIV_STANDARD);
			megaChatApi.createChat(false, peers, this);
		}
		else{
			logDebug("There is already a chat, open it!");
			Intent intentOpenChat = new Intent(this, ChatActivityLollipop.class);
			intentOpenChat.setAction(ACTION_CHAT_SHOW_MESSAGES);
			intentOpenChat.putExtra(CHAT_ID, chat.getChatId());
			this.startActivity(intentOpenChat);
		}
	}

	/*
	 * Background task to get files on a folder for uploading
	 */
	private class UploadServiceTask extends Thread {

		String folderPath;
		ArrayList<String> paths;
		long parentHandle;

		UploadServiceTask(String folderPath, ArrayList<String> paths, long parentHandle){
			this.folderPath = folderPath;
			this.paths = paths;
			this.parentHandle = parentHandle;
		}

		@Override
		public void run(){

			logDebug("Run Upload Service Task");

			MegaNode parentNode = megaApi.getNodeByHandle(parentHandle);
			if (parentNode == null){
				parentNode = megaApi.getRootNode();
			}

			if (app.getStorageState() == STORAGE_STATE_PAYWALL) {
				showOverDiskQuotaPaywallWarning();
				return;
			}

			showSnackbar(SNACKBAR_TYPE, getResources().getQuantityString(R.plurals.upload_began, paths.size(), paths.size()), -1);
			for (String path : paths) {
				try {
					Thread.sleep(300);
				} catch (InterruptedException e) {
					e.printStackTrace();
				}

				Intent uploadServiceIntent;
				if(managerActivity != null)
				{
					uploadServiceIntent = new Intent (managerActivity, UploadService.class);
				}
				else
				{
					uploadServiceIntent = new Intent (ManagerActivityLollipop.this, UploadService.class);
				}

				File file = new File (path);
				if (file.isDirectory()){
					uploadServiceIntent.putExtra(UploadService.EXTRA_FILEPATH, file.getAbsolutePath());
					uploadServiceIntent.putExtra(UploadService.EXTRA_NAME, file.getName());
				}
				else{
					ShareInfo info = ShareInfo.infoFromFile(file);
					if (info == null){
						continue;
					}
					uploadServiceIntent.putExtra(UploadService.EXTRA_FILEPATH, info.getFileAbsolutePath());
					uploadServiceIntent.putExtra(UploadService.EXTRA_NAME, info.getTitle());
					uploadServiceIntent.putExtra(UploadService.EXTRA_SIZE, info.getSize());
				}

				uploadServiceIntent.putExtra(UploadService.EXTRA_FOLDERPATH, folderPath);
				uploadServiceIntent.putExtra(UploadService.EXTRA_PARENT_HASH, parentNode.getHandle());
				startService(uploadServiceIntent);
			}
		}
	}

	void disableNavigationViewMenu(Menu menu){
		logDebug("disableNavigationViewMenu");

		MenuItem mi = menu.findItem(R.id.bottom_navigation_item_cloud_drive);
		if (mi != null){
			mi.setChecked(false);
			mi.setEnabled(false);
		}
		mi = menu.findItem(R.id.bottom_navigation_item_camera_uploads);
		if (mi != null){
			mi.setChecked(false);
			mi.setEnabled(false);
		}
		mi = menu.findItem(R.id.bottom_navigation_item_chat);
		if (mi != null){
			mi.setChecked(false);
		}
		mi = menu.findItem(R.id.bottom_navigation_item_shared_items);
		if (mi != null){
			mi.setChecked(false);
			mi.setEnabled(false);
		}
		mi = menu.findItem(R.id.bottom_navigation_item_homepage);
		if (mi != null){
			mi.setChecked(false);
		}

		disableNavigationViewLayout();
	}

	void disableNavigationViewLayout() {
		if (myAccountSection != null) {
			myAccountSection.setEnabled(false);
			((TextView) myAccountSection.findViewById(R.id.my_account_section_text)).setTextColor(ContextCompat.getColor(this, R.color.grey_038_white_038));
		}

		if (inboxSection != null){
			if(inboxNode==null){
				inboxSection.setVisibility(View.GONE);
			}
			else{
				boolean hasChildren = megaApi.hasChildren(inboxNode);
				if(hasChildren){
					inboxSection.setEnabled(false);
					inboxSection.setVisibility(View.VISIBLE);
					((TextView) inboxSection.findViewById(R.id.inbox_section_text)).setTextColor(ContextCompat.getColor(this, R.color.grey_038_white_038));
				}
				else{
					inboxSection.setVisibility(View.GONE);
				}
			}
		}

		if (contactsSection != null) {
			contactsSection.setEnabled(false);

			if (contactsSectionText == null) {
				contactsSectionText = contactsSection.findViewById(R.id.contacts_section_text);
			}

			contactsSectionText.setAlpha(0.38F);
			setContactTitleSection();
		}

		if (notificationsSection != null) {
			notificationsSection.setEnabled(false);

			if (notificationsSectionText == null) {
				notificationsSectionText = notificationsSection.findViewById(R.id.contacts_section_text);
			}

			notificationsSectionText.setAlpha(0.38F);
			setNotificationsTitleSection();
		}

		if (upgradeAccount != null) {
			upgradeAccount.setEnabled(false);
		}
	}

	void resetNavigationViewMenu(Menu menu){
		logDebug("resetNavigationViewMenu()");

		if(!isOnline(this) || megaApi==null || megaApi.getRootNode()==null){
			disableNavigationViewMenu(menu);
			return;
		}

		MenuItem mi = menu.findItem(R.id.bottom_navigation_item_cloud_drive);

		if (mi != null){
			mi.setChecked(false);
			mi.setEnabled(true);
		}
		mi = menu.findItem(R.id.bottom_navigation_item_camera_uploads);
		if (mi != null){
			mi.setChecked(false);
			mi.setEnabled(true);
		}
		mi = menu.findItem(R.id.bottom_navigation_item_chat);
		if (mi != null){
			mi.setChecked(false);
			mi.setEnabled(true);
		}
		mi = menu.findItem(R.id.bottom_navigation_item_shared_items);
		if (mi != null){
			mi.setChecked(false);
			mi.setEnabled(true);
		}

		resetNavigationViewLayout();
	}

	public void resetNavigationViewLayout() {
		if (myAccountSection != null) {
			myAccountSection.setEnabled(true);
			((TextView) myAccountSection.findViewById(R.id.my_account_section_text)).setTextColor(
					ColorUtils.getThemeColor(this, android.R.attr.textColorPrimary));
		}

		if (inboxSection != null){
			if(inboxNode==null){
				inboxSection.setVisibility(View.GONE);
				logDebug("Inbox Node is NULL");
			}
			else{
				boolean hasChildren = megaApi.hasChildren(inboxNode);
				if(hasChildren){
					inboxSection.setEnabled(true);
					inboxSection.setVisibility(View.VISIBLE);
					((TextView) inboxSection.findViewById(R.id.inbox_section_text)).setTextColor(
							ColorUtils.getThemeColor(this, android.R.attr.textColorPrimary));
				}
				else{
					logDebug("Inbox Node NO children");
					inboxSection.setVisibility(View.GONE);
				}
			}
		}

		if (contactsSection != null) {
			contactsSection.setEnabled(true);

			if (contactsSectionText == null) {
				contactsSectionText = contactsSection.findViewById(R.id.contacts_section_text);
			}

			contactsSectionText.setAlpha(1F);
			setContactTitleSection();
		}

		if (notificationsSection != null) {
			notificationsSection.setEnabled(true);

			if (notificationsSectionText == null) {
				notificationsSectionText = notificationsSection.findViewById(R.id.notification_section_text);
			}

			notificationsSectionText.setAlpha(1F);
			setNotificationsTitleSection();
		}

		if (upgradeAccount != null) {
			upgradeAccount.setEnabled(true);
		}
	}

	public void setInboxNavigationDrawer() {
		logDebug("setInboxNavigationDrawer");
		if (nV != null && inboxSection != null){
			if(inboxNode==null){
				inboxSection.setVisibility(View.GONE);
				logDebug("Inbox Node is NULL");
			}
			else{
				boolean hasChildren = megaApi.hasChildren(inboxNode);
				if(hasChildren){
					inboxSection.setEnabled(true);
					inboxSection.setVisibility(View.VISIBLE);
				}
				else{
					logDebug("Inbox Node NO children");
					inboxSection.setVisibility(View.GONE);
				}
			}
		}
	}

	public void showProPanel(){
		logDebug("showProPanel");
		//Left and Right margin
		LinearLayout.LayoutParams proTextParams = (LinearLayout.LayoutParams)getProText.getLayoutParams();
		proTextParams.setMargins(scaleWidthPx(24, outMetrics), scaleHeightPx(23, outMetrics), scaleWidthPx(24, outMetrics), scaleHeightPx(23, outMetrics));
		getProText.setLayoutParams(proTextParams);

		rightUpgradeButton.setOnClickListener(this);
		android.view.ViewGroup.LayoutParams paramsb2 = rightUpgradeButton.getLayoutParams();
		//Left and Right margin
		LinearLayout.LayoutParams optionTextParams = (LinearLayout.LayoutParams)rightUpgradeButton.getLayoutParams();
		optionTextParams.setMargins(scaleWidthPx(6, outMetrics), 0, scaleWidthPx(8, outMetrics), 0);
		rightUpgradeButton.setLayoutParams(optionTextParams);

		leftCancelButton.setOnClickListener(this);
		android.view.ViewGroup.LayoutParams paramsb1 = leftCancelButton.getLayoutParams();
		leftCancelButton.setLayoutParams(paramsb1);
		//Left and Right margin
		LinearLayout.LayoutParams cancelTextParams = (LinearLayout.LayoutParams)leftCancelButton.getLayoutParams();
		cancelTextParams.setMargins(scaleWidthPx(6, outMetrics), 0, scaleWidthPx(6, outMetrics), 0);
		leftCancelButton.setLayoutParams(cancelTextParams);

		getProLayout.setVisibility(View.VISIBLE);
		getProLayout.bringToFront();
	}

	/**
	 * Check the current storage state.
	 * @param onCreate Flag to indicate if the method was called from "onCreate" or not.
	 */
	private void checkCurrentStorageStatus(boolean onCreate) {
		// If the current storage state is not initialized is because the app received the
		// event informing about the storage state  during login, the ManagerActivityLollipop
		// wasn't active and for this reason the value is stored in the MegaApplication object.
		int storageStateToCheck = (storageState != MegaApiJava.STORAGE_STATE_UNKNOWN) ?
				storageState : app.getStorageState();

		checkStorageStatus(storageStateToCheck, onCreate);
	}

	/**
	 * Check the storage state provided as first parameter.
	 * @param newStorageState Storage state to check.
	 * @param onCreate Flag to indicate if the method was called from "onCreate" or not.
	 */
	private void checkStorageStatus(int newStorageState, boolean onCreate) {
        Intent intent = new Intent(this,UploadService.class);
        switch (newStorageState) {
            case MegaApiJava.STORAGE_STATE_GREEN:
				logDebug("STORAGE STATE GREEN");

                intent.setAction(ACTION_STORAGE_STATE_CHANGED);

                // TODO: WORKAROUND, NEED TO IMPROVE AND REMOVE THE TRY-CATCH
                try {
					startService(intent);
				}
				catch (Exception e) {
					logError("Exception starting UploadService", e);
					e.printStackTrace();
				}

				if(myAccountInfo.getAccountType() == MegaAccountDetails.ACCOUNT_TYPE_FREE){
					logDebug("ACCOUNT TYPE FREE");
					if(showMessageRandom()){
						logDebug("Show message random: TRUE");
						showProPanel();
					}
				}
				storageState = newStorageState;
                startCameraUploadService(ManagerActivityLollipop.this);
				break;

			case MegaApiJava.STORAGE_STATE_ORANGE:
				logWarning("STORAGE STATE ORANGE");

                intent.setAction(ACTION_STORAGE_STATE_CHANGED);

				// TODO: WORKAROUND, NEED TO IMPROVE AND REMOVE THE TRY-CATCH
                try {
					startService(intent);
				}
				catch (Exception e) {
					logError("Exception starting UploadService", e);
					e.printStackTrace();
				}

				if (onCreate && isStorageStatusDialogShown) {
					isStorageStatusDialogShown = false;
					showStorageAlmostFullDialog();
				} else if (newStorageState > storageState) {
					showStorageAlmostFullDialog();
				}
				storageState = newStorageState;
                logDebug("Try to start CU, false.");
                startCameraUploadService(ManagerActivityLollipop.this);
				break;

			case MegaApiJava.STORAGE_STATE_RED:
				logWarning("STORAGE STATE RED");
				if (onCreate && isStorageStatusDialogShown) {
					isStorageStatusDialogShown = false;
					showStorageFullDialog();
				} else if (newStorageState > storageState) {
					showStorageFullDialog();
				}
				break;

			case MegaApiJava.STORAGE_STATE_PAYWALL:
				logWarning("STORAGE STATE PAYWALL");
				break;

			default:
				return;
		}

		storageState = newStorageState;
		app.setStorageState(storageState);
	}

	/**
	 * Show a dialog to indicate that the storage space is almost full.
	 */
	public void showStorageAlmostFullDialog(){
		logDebug("showStorageAlmostFullDialog");
		showStorageStatusDialog(MegaApiJava.STORAGE_STATE_ORANGE, false, false);
	}

	/**
	 * Show a dialog to indicate that the storage space is full.
	 */
	public void showStorageFullDialog(){
		logDebug("showStorageFullDialog");
		showStorageStatusDialog(MegaApiJava.STORAGE_STATE_RED, false, false);
	}

	/**
	 * Show an overquota alert dialog.
	 * @param preWarning Flag to indicate if is a pre-overquota alert or not.
	 */
	public void showOverquotaAlert(boolean preWarning){
		logDebug("preWarning: " + preWarning);
		showStorageStatusDialog(
				preWarning ? MegaApiJava.STORAGE_STATE_ORANGE : MegaApiJava.STORAGE_STATE_RED,
				true, preWarning);
	}

	public void showSMSVerificationDialog() {
	    isSMSDialogShowing = true;
        smsDialogTimeChecker.update();
        MaterialAlertDialogBuilder dialogBuilder = new MaterialAlertDialogBuilder(this);
        LayoutInflater inflater = getLayoutInflater();
        final View dialogView = inflater.inflate(R.layout.sms_verification_dialog_layout,null);
        dialogBuilder.setView(dialogView);

        TextView msg = dialogView.findViewById(R.id.sv_dialog_msg);
        boolean isAchievementUser = megaApi.isAchievementsEnabled();
        logDebug("is achievement user: " + isAchievementUser);
        if (isAchievementUser) {
            String message = String.format(getString(R.string.sms_add_phone_number_dialog_msg_achievement_user), myAccountInfo.getBonusStorageSMS());
            msg.setText(message);
        } else {
            msg.setText(R.string.sms_add_phone_number_dialog_msg_non_achievement_user);
        }

        dialogBuilder.setPositiveButton(R.string.general_add, (dialog, which) -> {
			startActivity(new Intent(getApplicationContext(),SMSVerificationActivity.class));
			alertDialogSMSVerification.dismiss();
		}).setNegativeButton(R.string.verify_account_not_now_button, (dialog, which) -> {
			alertDialogSMSVerification.dismiss();
		});

        if(alertDialogSMSVerification == null) {
            alertDialogSMSVerification = dialogBuilder.create();
            alertDialogSMSVerification.setCancelable(false);
            alertDialogSMSVerification.setOnDismissListener(dialog -> isSMSDialogShowing = false);
            alertDialogSMSVerification.setCanceledOnTouchOutside(false);
        }
        alertDialogSMSVerification.show();
    }

	/**
	 * Method to show a dialog to indicate the storage status.
	 * @param storageState Storage status.
	 * @param overquotaAlert Flag to indicate that is an overquota alert or not.
	 * @param preWarning Flag to indicate if is a pre-overquota alert or not.
	 */
	private void showStorageStatusDialog(int storageState, boolean overquotaAlert, boolean preWarning){
		logDebug("showStorageStatusDialog");

		if (myAccountInfo.getAccountType() == -1) {
			logWarning("Do not show dialog, not info of the account received yet");
			return;
		}

		if(isStorageStatusDialogShown){
			logDebug("Storage status dialog already shown");
			return;
		}

		MaterialAlertDialogBuilder dialogBuilder = new MaterialAlertDialogBuilder(this);

		LayoutInflater inflater = this.getLayoutInflater();
		View dialogView = inflater.inflate(R.layout.storage_status_dialog_layout, null);
		dialogBuilder.setView(dialogView);

		TextView title = (TextView) dialogView.findViewById(R.id.storage_status_title);
		title.setText(getString(R.string.action_upgrade_account));

		ImageView image = (ImageView) dialogView.findViewById(R.id.image_storage_status);
		TextView text = (TextView) dialogView.findViewById(R.id.text_storage_status);

		Product pro3 = getPRO3OneMonth();
		String storageString = "";
		String transferString = "";
        if(pro3 != null) {
            storageString = getSizeStringGBBased(pro3.getStorage());
            transferString = getSizeStringGBBased(pro3.getTransfer());
        }

		switch (storageState) {
			case MegaApiJava.STORAGE_STATE_GREEN:
				logDebug("STORAGE STATE GREEN");
				return;

			case MegaApiJava.STORAGE_STATE_ORANGE:
				image.setImageResource(R.drawable.ic_storage_almost_full);
				text.setText(String.format(getString(R.string.text_almost_full_warning), storageString,transferString));
				break;

			case MegaApiJava.STORAGE_STATE_RED:
				image.setImageResource(R.drawable.ic_storage_full);
				text.setText(String.format(getString(R.string.text_storage_full_warning), storageString,transferString));
				break;

			default:
				logWarning("STORAGE STATE INVALID VALUE: " + storageState);
				return;
		}

		if (overquotaAlert) {
			if (!preWarning)
				title.setText(getString(R.string.overquota_alert_title));

			text.setText(getString(preWarning ? R.string.pre_overquota_alert_text :
					R.string.overquota_alert_text));
		}

		LinearLayout horizontalButtonsLayout = (LinearLayout) dialogView.findViewById(R.id.horizontal_buttons_storage_status_layout);
		LinearLayout verticalButtonsLayout = (LinearLayout) dialogView.findViewById(R.id.vertical_buttons_storage_status_layout);

		final OnClickListener dismissClickListener = new OnClickListener() {
			public void onClick(View v) {
				alertDialogStorageStatus.dismiss();
				isStorageStatusDialogShown = false;
			}
		};

		final OnClickListener upgradeClickListener = new OnClickListener(){
			public void onClick(View v) {
				alertDialogStorageStatus.dismiss();
				isStorageStatusDialogShown = false;
				navigateToUpgradeAccount();
			}
		};

		final OnClickListener achievementsClickListener = new OnClickListener(){
			public void onClick(View v) {
				alertDialogStorageStatus.dismiss();
				isStorageStatusDialogShown = false;
				logDebug("Go to achievements section");
				navigateToAchievements();
			}
		};

		final OnClickListener customPlanClickListener = v -> {
			alertDialogStorageStatus.dismiss();
			isStorageStatusDialogShown = false;
			askForCustomizedPlan(this, megaApi.getMyEmail(), myAccountInfo.getAccountType());
		};

		Button verticalDismissButton = (Button) dialogView.findViewById(R.id.vertical_storage_status_button_dissmiss);
		verticalDismissButton.setOnClickListener(dismissClickListener);
		Button horizontalDismissButton = (Button) dialogView.findViewById(R.id.horizontal_storage_status_button_dissmiss);
		horizontalDismissButton.setOnClickListener(dismissClickListener);

		Button verticalActionButton = (Button) dialogView.findViewById(R.id.vertical_storage_status_button_action);
		Button horizontalActionButton = (Button) dialogView.findViewById(R.id.horizontal_storage_status_button_payment);

		Button achievementsButton = (Button) dialogView.findViewById(R.id.vertical_storage_status_button_achievements);
		achievementsButton.setOnClickListener(achievementsClickListener);

		switch (myAccountInfo.getAccountType()) {
			case MegaAccountDetails.ACCOUNT_TYPE_PROIII:
				logDebug("Show storage status dialog for USER PRO III");
				if (!overquotaAlert) {
					if (storageState == MegaApiJava.STORAGE_STATE_ORANGE) {
						text.setText(getString(R.string.text_almost_full_warning_pro3_account));
					} else if (storageState == MegaApiJava.STORAGE_STATE_RED){
						text.setText(getString(R.string.text_storage_full_warning_pro3_account));
					}
				}
				horizontalActionButton.setText(getString(R.string.button_custom_almost_full_warning));
				horizontalActionButton.setOnClickListener(customPlanClickListener);
				verticalActionButton.setText(getString(R.string.button_custom_almost_full_warning));
				verticalActionButton.setOnClickListener(customPlanClickListener);
				break;

			case MegaAccountDetails.ACCOUNT_TYPE_LITE:
			case MegaAccountDetails.ACCOUNT_TYPE_PROI:
			case MegaAccountDetails.ACCOUNT_TYPE_PROII:
				logDebug("Show storage status dialog for USER PRO");
				if (!overquotaAlert) {
					if (storageState == MegaApiJava.STORAGE_STATE_ORANGE) {
						text.setText(String.format(getString(R.string.text_almost_full_warning_pro_account),storageString,transferString));
					} else if (storageState == MegaApiJava.STORAGE_STATE_RED){
						text.setText(String.format(getString(R.string.text_storage_full_warning_pro_account),storageString,transferString));
					}
				}
				horizontalActionButton.setText(getString(R.string.my_account_upgrade_pro));
				horizontalActionButton.setOnClickListener(upgradeClickListener);
				verticalActionButton.setText(getString(R.string.my_account_upgrade_pro));
				verticalActionButton.setOnClickListener(upgradeClickListener);
				break;

			case MegaAccountDetails.ACCOUNT_TYPE_FREE:
			default:
				logDebug("Show storage status dialog for FREE USER");
				horizontalActionButton.setText(getString(R.string.button_plans_almost_full_warning));
				horizontalActionButton.setOnClickListener(upgradeClickListener);
				verticalActionButton.setText(getString(R.string.button_plans_almost_full_warning));
				verticalActionButton.setOnClickListener(upgradeClickListener);
				break;
		}

		if(megaApi.isAchievementsEnabled()){
			horizontalButtonsLayout.setVisibility(View.GONE);
			verticalButtonsLayout.setVisibility(View.VISIBLE);
		}
		else{
			horizontalButtonsLayout.setVisibility(View.VISIBLE);
			verticalButtonsLayout.setVisibility(View.GONE);
		}

		alertDialogStorageStatus = dialogBuilder.create();
		alertDialogStorageStatus.setCancelable(false);
		alertDialogStorageStatus.setCanceledOnTouchOutside(false);

		isStorageStatusDialogShown = true;

		alertDialogStorageStatus.show();
	}

	private Product getPRO3OneMonth() {
		List<Product> products = myAccountInfo.getProductAccounts();
		if (products != null) {
			for (Product product : products) {
				if (product != null && product.getLevel() == PRO_III && product.getMonths() == 1) {
					return product;
				}
			}
		} else {
			// Edge case: when this method is called, TYPE_GET_PRICING hasn't finished yet.
			logWarning("Products haven't been initialized!");
		}
		return null;
	}

	private void refreshOfflineNodes() {
		logDebug("updateOfflineView");
		if (fullscreenOfflineFragment != null) {
			fullscreenOfflineFragment.refreshNodes();
		} else if (pagerOfflineFragment != null) {
			pagerOfflineFragment.refreshNodes();
		}
	}

	/**
	 * Handle processed upload intent.
	 *
	 * @param infos List<ShareInfo> containing all the upload info.
	 */
	private void onIntentProcessed(List<ShareInfo> infos) {
		logDebug("onIntentProcessedLollipop");
		MegaNode parentNode = getCurrentParentNode(getCurrentParentHandle(), -1);
		if(parentNode == null){
			dismissAlertDialogIfExists(statusDialog);
			dismissAlertDialogIfExists(processFileDialog);
			showSnackbar(SNACKBAR_TYPE, StringResourcesUtils.getString(R.string.error_temporary_unavaible), -1);
			return;
		}

		if (infos == null) {
			dismissAlertDialogIfExists(statusDialog);
			dismissAlertDialogIfExists(processFileDialog);
			showSnackbar(SNACKBAR_TYPE, StringResourcesUtils.getString(R.string.upload_can_not_open), MEGACHAT_INVALID_HANDLE);
			return;
		}

<<<<<<< HEAD
		if (app.getStorageState() == STORAGE_STATE_PAYWALL) {
			dismissAlertDialogIfExists(statusDialog);
			dismissAlertDialogIfExists(processFileDialog);
			showOverDiskQuotaPaywallWarning();
			return;
=======
			showSnackbar(SNACKBAR_TYPE, getResources().getQuantityString(R.plurals.upload_began, infos.size(), infos.size()), -1);

			for (ShareInfo info : infos) {
				if(info.isContact){
					requestContactsPermissions(info, parentNode);
				}
				else{
					Intent intent = new Intent(this, UploadService.class);
					intent.putExtra(UploadService.EXTRA_FILEPATH, info.getFileAbsolutePath());
					intent.putExtra(UploadService.EXTRA_NAME, info.getTitle());
					intent.putExtra(UploadService.EXTRA_LAST_MODIFIED, info.getLastModified());
					intent.putExtra(UploadService.EXTRA_PARENT_HASH, parentNode.getHandle());
					startService(intent);
				}
			}
>>>>>>> 591880ba
		}

		checkNameCollisionUseCase.check(infos, parentNode)
				.subscribeOn(Schedulers.io())
				.observeOn(AndroidSchedulers.mainThread())
				.subscribe((result, throwable) -> {
					dismissAlertDialogIfExists(statusDialog);
					dismissAlertDialogIfExists(processFileDialog);

					if (throwable != null) {
						showSnackbar(SNACKBAR_TYPE, StringResourcesUtils.getString(R.string.error_temporary_unavaible), MEGACHAT_INVALID_HANDLE);
					} else {
						List<ShareInfo> collisions = result.getFirst();
						List<ShareInfo> withoutCollisions = result.getSecond();

						if (!collisions.isEmpty()) {
							//TODO Show name collision activity
						}

						if (!withoutCollisions.isEmpty()) {
							showSnackbar(SNACKBAR_TYPE, StringResourcesUtils.getQuantityString(R.plurals.upload_began, withoutCollisions.size(), withoutCollisions.size()), MEGACHAT_INVALID_HANDLE);

							for (ShareInfo info : withoutCollisions) {
								if (info.isContact) {
									requestContactsPermissions(info, parentNode);
								} else {
									if (transfersManagement.shouldBreakTransfersProcessing()) {
										break;
									}

									Intent intent = new Intent(this, UploadService.class);
									intent.putExtra(UploadService.EXTRA_FILEPATH, info.getFileAbsolutePath());
									intent.putExtra(UploadService.EXTRA_NAME, info.getTitle());
									intent.putExtra(UploadService.EXTRA_LAST_MODIFIED, info.getLastModified());
									intent.putExtra(UploadService.EXTRA_PARENT_HASH, parentNode.getHandle());
									intent.putExtra(UploadService.EXTRA_UPLOAD_COUNT, infos.size());
									startService(intent);
								}
							}
						}
					}
				});
	}

	public void requestContactsPermissions(ShareInfo info, MegaNode parentNode){
		logDebug("requestContactsPermissions");
		if (!hasPermissions(this, Manifest.permission.READ_CONTACTS)) {
			logWarning("No read contacts permission");
			infoManager = info;
			parentNodeManager = parentNode;
			requestPermission(this, REQUEST_UPLOAD_CONTACT, Manifest.permission.READ_CONTACTS);
		} else {
			uploadContactInfo(info, parentNode);
		}
	}

	public void uploadContactInfo(ShareInfo info, MegaNode parentNode){
		logDebug("Upload contact info");

		Cursor cursorID = getContentResolver().query(info.contactUri, null, null, null, null);

		if (cursorID != null) {
			if (cursorID.moveToFirst()) {
				logDebug("It is a contact");

				String id = cursorID.getString(cursorID.getColumnIndex(ContactsContract.Contacts._ID));
				String name = cursorID.getString(cursorID.getColumnIndex(ContactsContract.Contacts.DISPLAY_NAME));
				int hasPhone = cursorID.getInt(cursorID.getColumnIndex(ContactsContract.Contacts.HAS_PHONE_NUMBER));

				// get the user's email address
				String email = null;
				Cursor ce = getContentResolver().query(ContactsContract.CommonDataKinds.Email.CONTENT_URI, null,
						ContactsContract.CommonDataKinds.Email.CONTACT_ID + " = ?", new String[]{id}, null);
				if (ce != null && ce.moveToFirst()) {
					email = ce.getString(ce.getColumnIndex(ContactsContract.CommonDataKinds.Email.DATA));
					ce.close();
				}

				// get the user's phone number
				String phone = null;
				if (hasPhone > 0) {
					Cursor cp = getContentResolver().query(ContactsContract.CommonDataKinds.Phone.CONTENT_URI, null,
							ContactsContract.CommonDataKinds.Phone.CONTACT_ID + " = ?", new String[]{id}, null);
					if (cp != null && cp.moveToFirst()) {
						phone = cp.getString(cp.getColumnIndex(ContactsContract.CommonDataKinds.Phone.NUMBER));
						cp.close();
					}
				}

				StringBuilder data = new StringBuilder();
				data.append(name);
				if(phone!=null){
					data.append(", "+phone);
				}

				if(email!=null){
					data.append(", "+email);
				}

				createFile(name, data.toString(), parentNode);
			}
			cursorID.close();
		}
		else{
			showSnackbar(SNACKBAR_TYPE, getString(R.string.error_temporary_unavaible), -1);
		}
	}

	private void createFile(String name, String data, MegaNode parentNode){
		if (app.getStorageState() == STORAGE_STATE_PAYWALL) {
			showOverDiskQuotaPaywallWarning();
			return;
		}

		File file = createTemporalTextFile(this, name, data);
		if (file == null) {
			showSnackbar(SNACKBAR_TYPE, getString(R.string.general_text_error), MEGACHAT_INVALID_HANDLE);
			return;
		}

		checkNameCollisionUseCase.check(file.getName(), parentNode)
				.subscribeOn(Schedulers.io())
				.observeOn(AndroidSchedulers.mainThread())
				.subscribe(() -> {
							showSnackbar(SNACKBAR_TYPE, getResources().getQuantityString(R.plurals.upload_began, 1, 1), MEGACHAT_INVALID_HANDLE);

							Intent intent = new Intent(this, UploadService.class);
							intent.putExtra(UploadService.EXTRA_FILEPATH, file.getAbsolutePath());
							intent.putExtra(UploadService.EXTRA_NAME, file.getName());
							intent.putExtra(UploadService.EXTRA_PARENT_HASH, parentNode.getHandle());
							intent.putExtra(UploadService.EXTRA_SIZE, file.getTotalSpace());
							startService(intent);
						},
						throwable -> {
							if (throwable instanceof MegaNodeException.ChildAlreadyExistsException) {
								//TODO Show name collision activity
							} else {
								showSnackbar(SNACKBAR_TYPE, StringResourcesUtils.getString(R.string.general_error), MEGACHAT_INVALID_HANDLE);
							}
						});
	}

	@Override
	public void onRequestStart(MegaChatApiJava api, MegaChatRequest request) {
		logDebug("onRequestStart(CHAT): "+ request.getRequestString());
//		if (request.getType() == MegaChatRequest.TYPE_INITIALIZE){
//			MegaApiAndroid.setLoggerObject(new AndroidLogger());
////			MegaChatApiAndroid.setLoggerObject(new AndroidChatLogger());
//		}
	}

	@Override
	public void onRequestUpdate(MegaChatApiJava api, MegaChatRequest request) {

	}

	@Override
	public void onRequestFinish(MegaChatApiJava api, MegaChatRequest request, MegaChatError e) {
		logDebug("onRequestFinish(CHAT): " + request.getRequestString()+"_"+e.getErrorCode());

		if(request.getType() == MegaChatRequest.TYPE_CREATE_CHATROOM){
			logDebug("Create chat request finish");
			onRequestFinishCreateChat(e.getErrorCode(), request.getChatHandle());
		} else if (request.getType() == MegaChatRequest.TYPE_CONNECT){
			logDebug("Connecting chat finished");

			if (MegaApplication.isFirstConnect()){
				logDebug("Set first connect to false");
				MegaApplication.setFirstConnect(false);
			}

			if(e.getErrorCode()==MegaChatError.ERROR_OK){
				logDebug("CONNECT CHAT finished ");
				connected = true;

				if (joiningToChatLink && !isTextEmpty(linkJoinToChatLink)) {
					megaChatApi.checkChatLink(linkJoinToChatLink, new LoadPreviewListener(ManagerActivityLollipop.this, ManagerActivityLollipop.this, CHECK_LINK_TYPE_UNKNOWN_LINK));
				}

				if(drawerItem == DrawerItem.CHAT){
					rChatFL = (RecentChatsFragmentLollipop) getSupportFragmentManager().findFragmentByTag(FragmentTag.RECENT_CHAT.getTag());
					if(rChatFL!=null){
						rChatFL.onlineStatusUpdate(megaChatApi.getOnlineStatus());
					}
				}
			}
			else{
				logError("ERROR WHEN CONNECTING " + e.getErrorString());
//				showSnackbar(getString(R.string.chat_connection_error));
			}
		}
		else if (request.getType() == MegaChatRequest.TYPE_DISCONNECT){
			if(e.getErrorCode()==MegaChatError.ERROR_OK){
				logDebug("DISConnected from chat!");
			}
			else{
				logError("ERROR WHEN DISCONNECTING " + e.getErrorString());
			}
		}
		else if (request.getType() == MegaChatRequest.TYPE_LOGOUT){
			logDebug("onRequestFinish(CHAT): " + MegaChatRequest.TYPE_LOGOUT);

			if (e.getErrorCode() != MegaError.API_OK){
				logError("MegaChatRequest.TYPE_LOGOUT:ERROR");
			}

			if(getSettingsFragment() != null){
				sttFLol.hidePreferencesChat();
			}

			if (app != null){
				app.disableMegaChatApi();
			}
			resetLoggerSDK();
		}
		else if(request.getType() == MegaChatRequest.TYPE_SET_ONLINE_STATUS){
			if(e.getErrorCode()==MegaChatError.ERROR_OK) {
				logDebug("Status changed to: " + request.getNumber());
			} else if (e.getErrorCode() == MegaChatError.ERROR_ARGS) {
				logWarning("Status not changed, the chosen one is the same");
			} else {
				logError("ERROR WHEN TYPE_SET_ONLINE_STATUS " + e.getErrorString());
				showSnackbar(SNACKBAR_TYPE, getString(R.string.changing_status_error), -1);
			}
		}
		else if(request.getType() == MegaChatRequest.TYPE_ARCHIVE_CHATROOM){
			long chatHandle = request.getChatHandle();
			MegaChatRoom chat = megaChatApi.getChatRoom(chatHandle);
			String chatTitle = getTitleChat(chat);

			if(chatTitle==null){
				chatTitle = "";
			}
			else if(!chatTitle.isEmpty() && chatTitle.length()>60){
				chatTitle = chatTitle.substring(0,59)+"...";
			}

			if(!chatTitle.isEmpty() && chat.isGroup() && !chat.hasCustomTitle()){
				chatTitle = "\""+chatTitle+"\"";
			}

			if(e.getErrorCode()==MegaChatError.ERROR_OK){
				if(request.getFlag()){
					logDebug("Chat archived");
					showSnackbar(SNACKBAR_TYPE, getString(R.string.success_archive_chat, chatTitle), -1);
				}
				else{
					logDebug("Chat unarchived");
					showSnackbar(SNACKBAR_TYPE, getString(R.string.success_unarchive_chat, chatTitle), -1);
				}
			}
			else{
				if(request.getFlag()){
					logError("ERROR WHEN ARCHIVING CHAT " + e.getErrorString());
					showSnackbar(SNACKBAR_TYPE, getString(R.string.error_archive_chat, chatTitle), -1);
				}
				else{
					logError("ERROR WHEN UNARCHIVING CHAT " + e.getErrorString());
					showSnackbar(SNACKBAR_TYPE, getString(R.string.error_unarchive_chat, chatTitle), -1);
				}
			}
		}
		else if(request.getType() == MegaChatRequest.TYPE_SET_LAST_GREEN_VISIBLE){
			if(e.getErrorCode()==MegaChatError.ERROR_OK){
				logDebug("MegaChatRequest.TYPE_SET_LAST_GREEN_VISIBLE: " + request.getFlag());
            }
            else{
				logError("MegaChatRequest.TYPE_SET_LAST_GREEN_VISIBLE:error: " + e.getErrorType());
			}
		}
	}

	@Override
	public void onRequestTemporaryError(MegaChatApiJava api, MegaChatRequest request, MegaChatError e) {

	}

	public void onRequestFinishCreateChat(int errorCode, long chatHandle){
		if(errorCode==MegaChatError.ERROR_OK){
			logDebug("Chat CREATED.");

			//Update chat view
			logDebug("Open new chat: " + chatHandle);
			Intent intent = new Intent(this, ChatActivityLollipop.class);
			intent.setAction(ACTION_CHAT_SHOW_MESSAGES);
			intent.putExtra(CHAT_ID, chatHandle);
			this.startActivity(intent);
		}
		else{
			logError("ERROR WHEN CREATING CHAT " + errorCode);
			showSnackbar(SNACKBAR_TYPE, getString(R.string.create_chat_error), -1);
		}
	}

	@Override
	public void onRequestStart(MegaApiJava api, MegaRequest request) {
		logDebug("onRequestStart: " + request.getRequestString());
	}

	@Override
	public void onRequestUpdate(MegaApiJava api, MegaRequest request) {
		logDebug("onRequestUpdate: " + request.getRequestString());
	}

	@SuppressLint("NewApi") @Override
	public void onRequestFinish(MegaApiJava api, MegaRequest request, MegaError e) {
		logDebug("onRequestFinish: " + request.getRequestString()+"_"+e.getErrorCode());
		if (request.getType() == MegaRequest.TYPE_LOGOUT){
			logDebug("onRequestFinish: " + MegaRequest.TYPE_LOGOUT);

			if (e.getErrorCode() == MegaError.API_OK) {
				logDebug("onRequestFinish:OK:" + MegaRequest.TYPE_LOGOUT);
				logDebug("END logout sdk request - wait chat logout");
			} else if (e.getErrorCode() != MegaError.API_ESID) {
				showSnackbar(SNACKBAR_TYPE, getString(R.string.general_text_error), -1);
			}
		} else if(request.getType() == MegaRequest.TYPE_GET_ACHIEVEMENTS) {
            if (e.getErrorCode() == MegaError.API_OK) {
				myAccountInfo.setBonusStorageSMS(getSizeString(request.getMegaAchievementsDetails()
						.getClassStorage(MegaAchievementsDetails.MEGA_ACHIEVEMENT_ADD_PHONE)));
            }
            showAddPhoneNumberInMenu();
            checkBeforeShowSMSVerificationDialog();
        }
		else if(request.getType() == MegaRequest.TYPE_SET_ATTR_USER) {
			if (request.getParamType() == MegaApiJava.USER_ATTR_PWD_REMINDER) {
				logDebug("MK exported - USER_ATTR_PWD_REMINDER finished");
				if (e.getErrorCode() == MegaError.API_OK || e.getErrorCode() == MegaError.API_ENOENT) {
					logDebug("New value of attribute USER_ATTR_PWD_REMINDER: " + request.getText());
				}
			} else if (request.getParamType() == MegaApiJava.USER_ATTR_CONTACT_LINK_VERIFICATION) {
				logDebug("change QR autoaccept - USER_ATTR_CONTACT_LINK_VERIFICATION finished");
				if (e.getErrorCode() == MegaError.API_OK) {
					logDebug("OK setContactLinkOption: " + request.getText());
					if (getSettingsFragment() != null) {
						sttFLol.setSetAutoaccept(false);
						if (sttFLol.getAutoacceptSetting()) {
							sttFLol.setAutoacceptSetting(false);
						} else {
							sttFLol.setAutoacceptSetting(true);
						}
						sttFLol.setValueOfAutoaccept(sttFLol.getAutoacceptSetting());
						logDebug("Autoacept: " + sttFLol.getAutoacceptSetting());
					}
				} else {
					logError("Error setContactLinkOption");
				}
			}
		}
		else if (request.getType() == MegaRequest.TYPE_GET_ATTR_USER){
			if(request.getParamType()==MegaApiJava.USER_ATTR_AVATAR){
				logDebug("Request avatar");
				if (e.getErrorCode() == MegaError.API_OK) {
					setProfileAvatar();
				} else if (e.getErrorCode() == MegaError.API_ENOENT) {
					setDefaultAvatar();
				} else if (e.getErrorCode() == MegaError.API_EARGS) {
					logError("Error changing avatar: ");
				}

				LiveEventBus.get(EVENT_AVATAR_CHANGE, Boolean.class).post(false);
			} else if (request.getParamType() == MegaApiJava.USER_ATTR_FIRSTNAME) {
				updateMyData(true, request.getText(), e);
			} else if (request.getParamType() == MegaApiJava.USER_ATTR_LASTNAME) {
				updateMyData(false, request.getText(), e);
			} else if (request.getParamType() == MegaApiJava.USER_ATTR_GEOLOCATION) {

				if(e.getErrorCode() == MegaError.API_OK){
					logDebug("Attribute USER_ATTR_GEOLOCATION enabled");
					MegaApplication.setEnabledGeoLocation(true);
				}
				else{
					logDebug("Attribute USER_ATTR_GEOLOCATION disabled");
					MegaApplication.setEnabledGeoLocation(false);
				}
			}
            else if (request.getParamType() == MegaApiJava.USER_ATTR_CONTACT_LINK_VERIFICATION) {
				logDebug("Type: GET_ATTR_USER ParamType: USER_ATTR_CONTACT_LINK_VERIFICATION --> getContactLinkOption");
				if (e.getErrorCode() == MegaError.API_OK) {
					if (getSettingsFragment() != null) {
						sttFLol.setAutoacceptSetting(request.getFlag());
						logDebug("OK getContactLinkOption: " + request.getFlag());
//						If user request to set QR autoaccept
						if (sttFLol.getSetAutoaccept()) {
							if (sttFLol.getAutoacceptSetting()) {
								logDebug("setAutoaccept false");
//								If autoaccept is enabled -> request to disable
								megaApi.setContactLinksOption(true, this);
							} else {
								logDebug("setAutoaccept true");
//								If autoaccept is disabled -> request to enable
								megaApi.setContactLinksOption(false, this);
							}
						} else {
							sttFLol.setValueOfAutoaccept(sttFLol.getAutoacceptSetting());
						}
						logDebug("Autoacept: " + sttFLol.getAutoacceptSetting());
					}
				} else if (e.getErrorCode() == MegaError.API_ENOENT) {
					logError("Error MegaError.API_ENOENT getContactLinkOption: " + request.getFlag());
					if (getSettingsFragment() != null) {
						sttFLol.setAutoacceptSetting(request.getFlag());
					}
					megaApi.setContactLinksOption(false, this);
				} else {
					logError("Error getContactLinkOption: " + e.getErrorString());
				}
			}
            else if(request.getParamType() == MegaApiJava.USER_ATTR_DISABLE_VERSIONS){
				MegaApplication.setDisableFileVersions(request.getFlag());
			}
        } else if (request.getType() == MegaRequest.TYPE_GET_CANCEL_LINK) {
            logDebug("TYPE_GET_CANCEL_LINK");
            hideKeyboard(managerActivity, 0);

            if (e.getErrorCode() == MegaError.API_OK) {
                logDebug("Cancelation link received!");
                showAlert(this, getString(R.string.email_verification_text), getString(R.string.email_verification_title));
            } else {
                logError("Error when asking for the cancelation link: " + e.getErrorString() + "___" + e.getErrorCode());
                showAlert(this, getString(R.string.general_text_error), getString(R.string.general_error_word));
            }
        }
		else if (request.getType() == MegaRequest.TYPE_REMOVE_CONTACT){

			if (e.getErrorCode() == MegaError.API_OK) {
				showSnackbar(SNACKBAR_TYPE, getString(R.string.context_contact_removed), -1);
			} else if (e.getErrorCode() == MegaError.API_EMASTERONLY) {
				showSnackbar(SNACKBAR_TYPE, getString(R.string.error_remove_business_contact, request.getEmail()), -1);
			} else{
				logError("Error deleting contact");
				showSnackbar(SNACKBAR_TYPE, getString(R.string.context_contact_not_removed), -1);
			}
		}
		else if (request.getType() == MegaRequest.TYPE_INVITE_CONTACT){
			logDebug("MegaRequest.TYPE_INVITE_CONTACT finished: " + request.getNumber());

			dismissAlertDialogIfExists(statusDialog);

			if(request.getNumber()==MegaContactRequest.INVITE_ACTION_REMIND){
				showSnackbar(SNACKBAR_TYPE, getString(R.string.context_contact_invitation_resent), -1);
			}
			else{
				if (e.getErrorCode() == MegaError.API_OK){
					logDebug("OK INVITE CONTACT: " + request.getEmail());
					if(request.getNumber()==MegaContactRequest.INVITE_ACTION_ADD)
					{
						showSnackbar(SNACKBAR_TYPE, getString(R.string.context_contact_request_sent, request.getEmail()), -1);
					}
					else if(request.getNumber()==MegaContactRequest.INVITE_ACTION_DELETE)
					{
						showSnackbar(SNACKBAR_TYPE, getString(R.string.context_contact_invitation_deleted), -1);
					}
				}
				else{
					logError("ERROR invite contact: " + e.getErrorCode() + "___" + e.getErrorString());
					if(e.getErrorCode()==MegaError.API_EEXIST)
					{
						boolean found = false;
						ArrayList<MegaContactRequest> outgoingContactRequests = megaApi.getOutgoingContactRequests();
						if (outgoingContactRequests != null){
							for (int i=0; i< outgoingContactRequests.size(); i++) {
								if (outgoingContactRequests.get(i).getTargetEmail().equals(request.getEmail())) {
									found = true;
									break;
								}
							}
						}
						if (found) {
							showSnackbar(SNACKBAR_TYPE, getString(R.string.invite_not_sent_already_sent, request.getEmail()), -1);
						}
						else {
							showSnackbar(SNACKBAR_TYPE, getString(R.string.context_contact_already_exists, request.getEmail()), -1);
						}
					}
					else if(request.getNumber()==MegaContactRequest.INVITE_ACTION_ADD && e.getErrorCode()==MegaError.API_EARGS)
					{
						showSnackbar(SNACKBAR_TYPE, getString(R.string.error_own_email_as_contact), -1);
					}
					else{
						showSnackbar(SNACKBAR_TYPE, getString(R.string.general_error), -1);
					}
				}
			}
		} else if (request.getType() == MegaRequest.TYPE_PAUSE_TRANSFERS) {
			logDebug("MegaRequest.TYPE_PAUSE_TRANSFERS");
			//force update the pause notification to prevent missed onTransferUpdate
			sendBroadcast(new Intent(BROADCAST_ACTION_INTENT_UPDATE_PAUSE_NOTIFICATION));

			if (e.getErrorCode() == MegaError.API_OK) {
				getTransfersWidget().updateState();

			    if (drawerItem == DrawerItem.TRANSFERS && isTransfersInProgressAdded()) {
					boolean paused = megaApi.areTransfersPaused(MegaTransfer.TYPE_DOWNLOAD) || megaApi.areTransfersPaused(MegaTransfer.TYPE_UPLOAD);
					refreshFragment(FragmentTag.TRANSFERS.getTag());
					mTabsAdapterTransfers.notifyDataSetChanged();

					pauseTransfersMenuIcon.setVisible(!paused);
					playTransfersMenuIcon.setVisible(paused);
				}

                // Update CU backup state.
                int newBackupState = megaApi.areTransfersPaused(MegaTransfer.TYPE_UPLOAD)
                        ? CuSyncManager.State.CU_SYNC_STATE_PAUSE_UP
                        : CuSyncManager.State.CU_SYNC_STATE_ACTIVE;

                CuSyncManager.INSTANCE.updatePrimaryBackupState(newBackupState);
                CuSyncManager.INSTANCE.updateSecondaryBackupState(newBackupState);
            }
		}
		else if (request.getType() == MegaRequest.TYPE_PAUSE_TRANSFER) {
			logDebug("One MegaRequest.TYPE_PAUSE_TRANSFER");

			if (e.getErrorCode() == MegaError.API_OK){
				int transferTag = request.getTransferTag();

				if (request.getFlag()) {
					transfersManagement.addPausedTransfers(transferTag);
				} else {
					transfersManagement.removePausedTransfers(transferTag);
				}

				if (isTransfersInProgressAdded()){
					tFLol.changeStatusButton(request.getTransferTag());
				}
			}
			else{
				showSnackbar(SNACKBAR_TYPE, getString(R.string.error_general_nodes), -1);
			}
		} else if (request.getType() == MegaRequest.TYPE_CANCEL_TRANSFER) {
			if (e.getErrorCode() == MegaError.API_OK){
				transfersManagement.removePausedTransfers(request.getTransferTag());
				getTransfersWidget().update();
				supportInvalidateOptionsMenu();
			} else {
				showSnackbar(SNACKBAR_TYPE, getString(R.string.error_general_nodes), MEGACHAT_INVALID_HANDLE);
			}
		} else if(request.getType() == MegaRequest.TYPE_CANCEL_TRANSFERS){
			logDebug("MegaRequest.TYPE_CANCEL_TRANSFERS");
			//After cancelling all the transfers
			if (e.getErrorCode() == MegaError.API_OK){
				getTransfersWidget().hide();

				if (drawerItem == DrawerItem.TRANSFERS && isTransfersInProgressAdded()) {
					pauseTransfersMenuIcon.setVisible(false);
					playTransfersMenuIcon.setVisible(false);
					cancelAllTransfersMenuItem.setVisible(false);
				}

				transfersManagement.resetPausedTransfers();
			}
			else{
				showSnackbar(SNACKBAR_TYPE, getString(R.string.error_general_nodes), -1);
			}

		} else if (request.getType() == MegaRequest.TYPE_COPY) {
			logDebug("TYPE_COPY");

			dismissAlertDialogIfExists(statusDialog);

			if (e.getErrorCode() == MegaError.API_OK){
				logDebug("Show snackbar!!!!!!!!!!!!!!!!!!!");
				showSnackbar(SNACKBAR_TYPE, getString(R.string.context_correctly_copied), -1);

				if (drawerItem == DrawerItem.CLOUD_DRIVE){
					if (isCloudAdded()){
						ArrayList<MegaNode> nodes = megaApi.getChildren(megaApi.getNodeByHandle(parentHandleBrowser),
								sortOrderManagement.getOrderCloud());
						fbFLol.setNodes(nodes);
						fbFLol.getRecyclerView().invalidate();
					}
				}
				else if (drawerItem == DrawerItem.RUBBISH_BIN){
					refreshRubbishBin();
				}
				else if (drawerItem == DrawerItem.INBOX){
					refreshInboxList();
				}

				resetAccountDetailsTimeStamp();
			}
			else{
				if(e.getErrorCode()==MegaError.API_EOVERQUOTA){
					logWarning("OVERQUOTA ERROR: " + e.getErrorCode());
					if (api.isForeignNode(request.getParentHandle())) {
						showForeignStorageOverQuotaWarningDialog(this);
					} else {
						showOverquotaAlert(false);
					}
				}
				else if(e.getErrorCode()==MegaError.API_EGOINGOVERQUOTA){
					logDebug("OVERQUOTA ERROR: " + e.getErrorCode());
					showOverquotaAlert(true);
				}
				else
				{
					showSnackbar(SNACKBAR_TYPE, getString(R.string.context_no_copied), -1);
				}
			}
		}
		else if (request.getType() == MegaRequest.TYPE_CREATE_FOLDER){
			dismissAlertDialogIfExists(statusDialog);
            if (e.getErrorCode() == MegaError.API_OK){
                showSnackbar(SNACKBAR_TYPE, getString(R.string.context_folder_created), -1);
				if (drawerItem == DrawerItem.CLOUD_DRIVE){
					if (isCloudAdded()){
						ArrayList<MegaNode> nodes = megaApi.getChildren(megaApi.getNodeByHandle(parentHandleBrowser),
								sortOrderManagement.getOrderCloud());
						fbFLol.setNodes(nodes);
						fbFLol.getRecyclerView().invalidate();
					}
				} else if (drawerItem == DrawerItem.SHARED_ITEMS){
					onNodesSharedUpdate();
				} else if (drawerItem == DrawerItem.SEARCH) {
					refreshFragment(FragmentTag.SEARCH.getTag());
				}
			}
			else{
				logError("TYPE_CREATE_FOLDER ERROR: " + e.getErrorCode() + " " + e.getErrorString());
				showSnackbar(SNACKBAR_TYPE, getString(R.string.context_folder_no_created), -1);
			}
		} else if (request.getType() == MegaRequest.TYPE_SUBMIT_PURCHASE_RECEIPT){
			if (e.getErrorCode() == MegaError.API_OK){
				logDebug("PURCHASE CORRECT!");
				drawerItem = DrawerItem.CLOUD_DRIVE;
				selectDrawerItemLollipop(drawerItem);
			}
			else{
				logError("PURCHASE WRONG: " + e.getErrorString() + " (" + e.getErrorCode() + ")");
			}
		}
		else if (request.getType() == MegaRequest.TYPE_REGISTER_PUSH_NOTIFICATION){
			if (e.getErrorCode() == MegaError.API_OK){
				logDebug("FCM OK TOKEN MegaRequest.TYPE_REGISTER_PUSH_NOTIFICATION");
			}
			else{
				logError("FCM ERROR TOKEN TYPE_REGISTER_PUSH_NOTIFICATION: " + e.getErrorCode() + "__" + e.getErrorString());
			}
		}
		else if (request.getType() == MegaRequest.TYPE_MULTI_FACTOR_AUTH_CHECK) {
			// Re-enable 2fa switch first.
			if (getSettingsFragment() != null) {
				sttFLol.reEnable2faSwitch();
			}

            if (e.getErrorCode() == MegaError.API_OK) {
                update2FAEnableState(request.getFlag());
            }
		}
		else if(request.getType() == MegaRequest.TYPE_FOLDER_INFO) {
			if (e.getErrorCode() == MegaError.API_OK) {
				MegaFolderInfo info = request.getMegaFolderInfo();
				int numVersions = info.getNumVersions();
				logDebug("Num versions: " + numVersions);
				long previousVersions = info.getVersionsSize();
				logDebug("Previous versions: " + previousVersions);

				myAccountInfo.setNumVersions(numVersions);
				myAccountInfo.setPreviousVersionsSize(previousVersions);

			} else {
				logError("ERROR requesting version info of the account");
			}
		}
	}

    /**
     * Update 2FA SwitchPreference's enable state.
     *
     * @param isEnabled true, turn on SwitchPreference, false, turn off.
     */
    private void update2FAEnableState(boolean isEnabled) {
        is2FAEnabled = isEnabled;

        if (getSettingsFragment() != null) {
            sttFLol.update2FAPreference(is2FAEnabled);
        }
    }

	/**
	 * Updates own firstName/lastName and fullName data in UI and DB.
	 *
	 * @param firstName True if the update makes reference to the firstName, false it to the lastName.
	 * @param newName   New firstName/lastName text.
	 * @param e         MegaError of the request.
	 */
	private void updateMyData(boolean firstName, String newName, MegaError e) {
		myAccountInfo.updateMyData(firstName, newName, e);
		updateUserNameNavigationView(myAccountInfo.getFullName());
		LiveEventBus.get(EVENT_USER_NAME_UPDATED, Boolean.class).post(true);
	}

	public void updateAccountStorageInfo(){
		logDebug("updateAccountStorageInfo");
		megaApi.getFolderInfo(megaApi.getRootNode(), this);
	}

	@Override
	public void onRequestTemporaryError(MegaApiJava api, MegaRequest request,
			MegaError e) {
		logWarning("onRequestTemporaryError: " + request.getRequestString() + "__" + e.getErrorCode() + "__" + e.getErrorString());
	}

	@Override
	public void onUsersUpdate(MegaApiJava api, ArrayList<MegaUser> users) {
		logDebug("onUsersUpdateLollipop");

		if (users != null){
			logDebug("users.size(): "+users.size());
			for(int i=0; i<users.size();i++){
				MegaUser user=users.get(i);

				if(user!=null){
					// 0 if the change is external.
					// >0 if the change is the result of an explicit request
					// -1 if the change is the result of an implicit request made by the SDK internally

					if(user.isOwnChange()>0){
						logDebug("isOwnChange!!!: " + user.getEmail());
						if (user.hasChanged(MegaUser.CHANGE_TYPE_RICH_PREVIEWS)){
							logDebug("Change on CHANGE_TYPE_RICH_PREVIEWS");
							megaApi.shouldShowRichLinkWarning(this);
							megaApi.isRichPreviewsEnabled(this);
						}
					}
					else{
						logDebug("NOT OWN change");

						logDebug("Changes: " + user.getChanges());

						if(megaApi.getMyUser()!=null) {
							if (user.getHandle() == megaApi.getMyUser().getHandle()) {
								logDebug("Change on my account from another client");


								if (user.hasChanged(MegaUser.CHANGE_TYPE_CONTACT_LINK_VERIFICATION)) {
									logDebug("Change on CHANGE_TYPE_CONTACT_LINK_VERIFICATION");
									megaApi.getContactLinksOption(this);
								}
							}
						}

						if (user.hasChanged(MegaUser.CHANGE_TYPE_FIRSTNAME)) {
							if (user.getEmail().equals(megaApi.getMyUser().getEmail())) {
								logDebug("I change my first name");
								megaApi.getUserAttribute(user, MegaApiJava.USER_ATTR_FIRSTNAME, this);
							} else {
								logDebug("The user: " + user.getHandle() + "changed his first name");
								megaApi.getUserAttribute(user, MegaApiJava.USER_ATTR_FIRSTNAME, new GetAttrUserListener(this));
							}
						}

						if (user.hasChanged(MegaUser.CHANGE_TYPE_LASTNAME)) {
							if (user.getEmail().equals(megaApi.getMyUser().getEmail())) {
								logDebug("I change my last name");
								megaApi.getUserAttribute(user, MegaApiJava.USER_ATTR_LASTNAME, this);
							} else {
								logDebug("The user: " + user.getHandle() + "changed his last name");
								megaApi.getUserAttribute(user, MegaApiJava.USER_ATTR_LASTNAME, new GetAttrUserListener(this));
							}
						}

						if (user.hasChanged(MegaUser.CHANGE_TYPE_ALIAS)) {
							logDebug("I changed the user: " + user.getHandle() + " nickname");
							megaApi.getUserAttribute(user, MegaApiJava.USER_ATTR_ALIAS, new GetAttrUserListener(this));
						}

						if (user.hasChanged(MegaUser.CHANGE_TYPE_AVATAR)){
							logDebug("The user: " + user.getHandle() + "changed his AVATAR");

							File avatar = buildAvatarFile(this, user.getEmail() + ".jpg");
							Bitmap bitmap = null;
							if (isFileAvailable(avatar)){
								avatar.delete();
							}

							if(user.getEmail().equals(megaApi.getMyUser().getEmail())){
								logDebug("I change my avatar");
                                String destinationPath = buildAvatarFile(this,megaApi.getMyEmail() + ".jpg").getAbsolutePath();
								megaApi.getUserAvatar(megaApi.getMyUser(),destinationPath,this);
							}
						}

						if (user.hasChanged(MegaUser.CHANGE_TYPE_EMAIL)){
							logDebug("CHANGE_TYPE_EMAIL");
							if(user.getEmail().equals(megaApi.getMyUser().getEmail())){
								logDebug("I change my mail");
								updateMyEmail(user.getEmail());
							}
							else{
								logDebug("The contact: " + user.getHandle() + " changes the mail.");
								if(dbH.findContactByHandle(String.valueOf(user.getHandle()))==null){
									logWarning("The contact NOT exists -> DB inconsistency! -> Clear!");
									if (dbH.getContactsSize() != megaApi.getContacts().size()){
										dbH.clearContacts();
										FillDBContactsTask fillDBContactsTask = new FillDBContactsTask(this);
										fillDBContactsTask.execute();
									}
								}
								else{
									logDebug("The contact already exists -> update");
									dbH.setContactMail(user.getHandle(),user.getEmail());
								}
							}
						}
					}
				}
				else{
					logWarning("user == null --> Continue...");
					continue;
				}
			}
		}
	}

	public void openLocation(long nodeHandle){
		logDebug("Node handle: " + nodeHandle);

		MegaNode node = megaApi.getNodeByHandle(nodeHandle);
		if(node == null){
			return;
		}
		comesFromNotifications = true;
		comesFromNotificationHandle = nodeHandle;
		MegaNode parent = nC.getParent(node);
		if (parent.getHandle() == megaApi.getRootNode().getHandle()){
			//Cloud Drive
			drawerItem = DrawerItem.CLOUD_DRIVE;
			openFolderRefresh = true;
			comesFromNotificationHandleSaved = parentHandleBrowser;
			setParentHandleBrowser(nodeHandle);
			selectDrawerItemLollipop(drawerItem);
		}
		else if (parent.getHandle() == megaApi.getRubbishNode().getHandle()){
			//Rubbish
			drawerItem = DrawerItem.RUBBISH_BIN;
			openFolderRefresh = true;
			comesFromNotificationHandleSaved = parentHandleRubbish;
			setParentHandleRubbish(nodeHandle);
			selectDrawerItemLollipop(drawerItem);
		}
		else if (parent.getHandle() == megaApi.getInboxNode().getHandle()){
			//Inbox
			drawerItem = DrawerItem.INBOX;
			openFolderRefresh = true;
			comesFromNotificationHandleSaved = parentHandleInbox;
			setParentHandleInbox(nodeHandle);
			selectDrawerItemLollipop(drawerItem);
		}
		else{
			//Incoming Shares
			drawerItem = DrawerItem.SHARED_ITEMS;
			indexShares = 0;
			comesFromNotificationDeepBrowserTreeIncoming = deepBrowserTreeIncoming;
			comesFromNotificationHandleSaved = parentHandleIncoming;
			if (parent != null){
				comesFromNotificationsLevel = deepBrowserTreeIncoming = calculateDeepBrowserTreeIncoming(node, this);
			}
			openFolderRefresh = true;
			setParentHandleIncoming(nodeHandle);
			selectDrawerItemLollipop(drawerItem);
		}
	}

	@Override
	public void onUserAlertsUpdate(MegaApiJava api, ArrayList<MegaUserAlert> userAlerts) {
		logDebug("onUserAlertsUpdate");

		setNotificationsTitleSection();
		notificFragment = (NotificationsFragmentLollipop) getSupportFragmentManager().findFragmentByTag(FragmentTag.NOTIFICATIONS.getTag());
		if (notificFragment!=null && userAlerts != null) {
            notificFragment.updateNotifications(userAlerts);
		}

		updateNavigationToolbarIcon();
	}

	@Override
	public void onEvent(MegaApiJava api, MegaEvent event) {

	}

	public void updateMyEmail(String email) {
		LiveEventBus.get(EVENT_USER_EMAIL_UPDATED, Boolean.class).post(true);

		logDebug("New email: " + email);
		nVEmail.setText(email);
		String oldEmail = dbH.getMyEmail();
		if(oldEmail!=null){
			logDebug("Old email: " + oldEmail);
            try {
                File avatarFile = buildAvatarFile(this,oldEmail + ".jpg");
                if (isFileAvailable(avatarFile)) {
                    File newFile = buildAvatarFile(this, email + ".jpg");
                    if(newFile != null) {
                        boolean result = avatarFile.renameTo(newFile);
                        if (result) {
							logDebug("The avatar file was correctly renamed");
                        }
                    }
                }
            }
			catch(Exception e){
				logError("EXCEPTION renaming the avatar on changing email", e);
			}
		}
		else{
			logError("ERROR: Old email is NULL");
		}

		dbH.saveMyEmail(email);
	}

	public void onNodesCloudDriveUpdate() {
		logDebug("onNodesCloudDriveUpdate");

		rubbishBinFLol = (RubbishBinFragmentLollipop) getSupportFragmentManager().findFragmentByTag(FragmentTag.RUBBISH_BIN.getTag());
		if (rubbishBinFLol != null) {
			rubbishBinFLol.hideMultipleSelect();

			if (isClearRubbishBin) {
				isClearRubbishBin = false;
				parentHandleRubbish = megaApi.getRubbishNode().getHandle();
				ArrayList<MegaNode> nodes = megaApi.getChildren(megaApi.getRubbishNode(),
						sortOrderManagement.getOrderCloud());
				rubbishBinFLol.setNodes(nodes);
				rubbishBinFLol.getRecyclerView().invalidate();
			} else {
				refreshRubbishBin();
			}
		}
		if (pagerOfflineFragment != null) {
			pagerOfflineFragment.refreshNodes();
		}

		refreshCloudDrive();
	}

	public void onNodesInboxUpdate() {
		iFLol = (InboxFragmentLollipop) getSupportFragmentManager().findFragmentByTag(FragmentTag.INBOX.getTag());
		if (iFLol != null){
		    iFLol.hideMultipleSelect();
			iFLol.refresh();
		}
	}

	public void onNodesSearchUpdate() {
		if (getSearchFragment() != null){
			//stop from query for empty string.
			textSubmitted = true;
			sFLol.refresh();
		}
	}

	public void refreshIncomingShares () {
		if (!isIncomingAdded()) return;

		inSFLol.hideMultipleSelect();
		inSFLol.refresh();
	}

	private void refreshOutgoingShares () {
		if (!isOutgoingAdded()) return;

		outSFLol.hideMultipleSelect();
		outSFLol.refresh();
    }

    private void refreshLinks () {
        if (!isLinksAdded()) return;

        lF.refresh();
    }

	public void refreshInboxList () {
		iFLol = (InboxFragmentLollipop) getSupportFragmentManager().findFragmentByTag(FragmentTag.INBOX.getTag());
		if (iFLol != null){
			iFLol.getRecyclerView().invalidate();
		}
	}

	public void onNodesSharedUpdate() {
		logDebug("onNodesSharedUpdate");

		refreshOutgoingShares();
		refreshIncomingShares();
		refreshLinks();

		refreshSharesPageAdapter();
	}

	@Override
	public void onNodesUpdate(MegaApiJava api, ArrayList<MegaNode> updatedNodes) {
		logDebug("onNodesUpdateLollipop");
		dismissAlertDialogIfExists(statusDialog);

		boolean updateContacts = false;

		if(updatedNodes!=null){
			//Verify is it is a new item to the inbox
			for(int i=0;i<updatedNodes.size(); i++){
				MegaNode updatedNode = updatedNodes.get(i);

				if(!updateContacts){
					if(updatedNode.isInShare()){
						updateContacts = true;

						if (drawerItem == DrawerItem.SHARED_ITEMS
								&& getTabItemShares() == INCOMING_TAB && parentHandleIncoming == updatedNode.getHandle()) {
							getNodeUseCase.get(parentHandleIncoming)
									.subscribeOn(Schedulers.io())
									.observeOn(AndroidSchedulers.mainThread())
									.subscribe((result, throwable) -> {
										if (throwable != null) {
											decreaseDeepBrowserTreeIncoming();
											parentHandleIncoming = INVALID_HANDLE;
											hideTabs(false, INCOMING_TAB);
											refreshIncomingShares();
										}
									});
						}
					}
				}

				if(updatedNode.getParentHandle()==inboxNode.getHandle()){
					logDebug("New element to Inbox!!");
					setInboxNavigationDrawer();
				}
			}
		}

		onNodesCloudDriveUpdate();

		onNodesSearchUpdate();

		onNodesSharedUpdate();

		onNodesInboxUpdate();

		checkCameraUploadFolder(false,updatedNodes);

		refreshCUNodes();

		LiveEventBus.get(EVENT_NODES_CHANGE).post(true);

		// Invalidate the menu will collapse/expand the search view and set the query text to ""
		// (call onQueryTextChanged) (BTW, SearchFragment uses textSubmitted to avoid the query
		// text changed to "" for once)
		if (drawerItem == DrawerItem.HOMEPAGE) return;

		setToolbarTitle();
		supportInvalidateOptionsMenu();
	}

	@Override
	public void onReloadNeeded(MegaApiJava api) {
		logDebug("onReloadNeeded");
	}

	@Override
	public void onAccountUpdate(MegaApiJava api) {
		logDebug("onAccountUpdate");
	}

	@Override
	public void onContactRequestsUpdate(MegaApiJava api,ArrayList<MegaContactRequest> requests) {
		logDebug("onContactRequestsUpdate");

		if(requests!=null){
			for(int i=0; i<requests.size();i++){
				MegaContactRequest req = requests.get(i);
				if(req.isOutgoing()){
					logDebug("SENT REQUEST");
					logDebug("STATUS: " + req.getStatus() + ", Contact Handle: " + req.getHandle());
					if(req.getStatus()==MegaContactRequest.STATUS_ACCEPTED){
						cC.addContactDB(req.getTargetEmail());
					}
				}
				else{
					logDebug("RECEIVED REQUEST");
					setContactTitleSection();
					logDebug("STATUS: " + req.getStatus() + " Contact Handle: " + req.getHandle());
					if(req.getStatus()==MegaContactRequest.STATUS_ACCEPTED){
						cC.addContactDB(req.getSourceEmail());
					}
				}
			}
		}

		updateNavigationToolbarIcon();
	}

	/**
	 * Pauses a transfer.
	 *
	 * @param mT	the transfer to pause
	 */
    public void pauseIndividualTransfer(MegaTransfer mT) {
        if (mT == null) {
            logWarning("Transfer object is null.");
            return;
        }

        logDebug("Resume transfer - Node handle: " + mT.getNodeHandle());
        megaApi.pauseTransfer(mT, mT.getState() != MegaTransfer.STATE_PAUSED, managerActivity);
    }

	/**
	 * Shows a warning to ensure if it is sure of remove all completed transfers.
	 */
	public void showConfirmationClearCompletedTransfers() {
		MaterialAlertDialogBuilder builder = new MaterialAlertDialogBuilder(this);
		builder.setMessage(R.string.confirmation_to_clear_completed_transfers)
				.setPositiveButton(R.string.general_clear, (dialog, which) -> {
					dbH.emptyCompletedTransfers();

					if (isTransfersCompletedAdded()) {
						completedTFLol.clearCompletedTransfers();
					}
					supportInvalidateOptionsMenu();
				})
				.setNegativeButton(R.string.general_dismiss, null);

		confirmationTransfersDialog = builder.create();
		setConfirmationTransfersDialogNotCancellableAndShow();
	}

	/**
	 * Shows a warning to ensure if it is sure of cancel selected transfers.
	 */
	public void showConfirmationCancelSelectedTransfers(List<MegaTransfer> selectedTransfers) {
		if (selectedTransfers == null || selectedTransfers.isEmpty()) {
			return;
		}

		MaterialAlertDialogBuilder builder = new MaterialAlertDialogBuilder(this);
		builder.setMessage(getResources().getQuantityString(R.plurals.cancel_selected_transfers, selectedTransfers.size()))
				.setPositiveButton(R.string.button_continue, (dialog, which) -> {
					CancelTransferListener cancelTransferListener = new CancelTransferListener(managerActivity);
					cancelTransferListener.cancelTransfers(selectedTransfers);

					if(isTransfersInProgressAdded()) {
						tFLol.destroyActionMode();
					}
				})
				.setNegativeButton(R.string.general_dismiss, null);

		confirmationTransfersDialog = builder.create();
		setConfirmationTransfersDialogNotCancellableAndShow();
	}

	/**
	 * Shows a warning to ensure if it is sure of cancel all transfers.
	 */
	public void showConfirmationCancelAllTransfers() {
		MaterialAlertDialogBuilder builder = new MaterialAlertDialogBuilder(this);
		builder.setMessage(getResources().getString(R.string.cancel_all_transfer_confirmation))
				.setPositiveButton(R.string.cancel_all_action, (dialog, which) -> {
					megaApi.cancelTransfers(MegaTransfer.TYPE_DOWNLOAD, managerActivity);
					megaApi.cancelTransfers(MegaTransfer.TYPE_UPLOAD, managerActivity);
					cancelAllUploads(ManagerActivityLollipop.this);
					refreshFragment(FragmentTag.TRANSFERS.getTag());
					refreshFragment(FragmentTag.COMPLETED_TRANSFERS.getTag());
				})
				.setNegativeButton(R.string.general_dismiss, null);

		confirmationTransfersDialog = builder.create();
        setConfirmationTransfersDialogNotCancellableAndShow();
	}

    private void setConfirmationTransfersDialogNotCancellableAndShow() {
        if (confirmationTransfersDialog != null) {
            confirmationTransfersDialog.setCancelable(false);
            confirmationTransfersDialog.setCanceledOnTouchOutside(false);
            confirmationTransfersDialog.show();
        }
    }

	@Override
	public void onTransferStart(MegaApiJava api, MegaTransfer transfer) {
		logDebug("onTransferStart: " + transfer.getNotificationNumber()+ "-" + transfer.getNodeHandle() + " - " + transfer.getTag());

		if(transfer.isStreamingTransfer()){
			return;
		}

		if(transferCallback<transfer.getNotificationNumber()) {
			transferCallback = transfer.getNotificationNumber();
			long now = Calendar.getInstance().getTimeInMillis();
			lastTimeOnTransferUpdate = now;

			if(!transfer.isFolderTransfer()){
				transfersInProgress.add(transfer.getTag());

				if (isTransfersInProgressAdded()){
					tFLol.transferStart(transfer);
				}
			}
		}
	}

	@Override
	public void onTransferFinish(MegaApiJava api, MegaTransfer transfer, MegaError e) {
		logDebug("onTransferFinish: " + transfer.getNodeHandle() + " - " + transfer.getTag() + "- " +transfer.getNotificationNumber());
		if(transfer.isStreamingTransfer()){
			return;
		}

		if(transferCallback<transfer.getNotificationNumber()) {

			transferCallback = transfer.getNotificationNumber();
			long now = Calendar.getInstance().getTimeInMillis();
			lastTimeOnTransferUpdate = now;

			if(!transfer.isFolderTransfer()){
				ListIterator li = transfersInProgress.listIterator();
				int index = 0;
				while(li.hasNext()) {
					Integer next = (Integer) li.next();
					if(next == transfer.getTag()){
						index=li.previousIndex();
						break;
					}
				}

				if(!transfersInProgress.isEmpty()){
					transfersInProgress.remove(index);
					logDebug("The transfer with index " + index + " has been removed, left: " + transfersInProgress.size());
				}
				else{
					logDebug("The transferInProgress is EMPTY");
				}

				int pendingTransfers = 	megaApi.getNumPendingDownloads() + megaApi.getNumPendingUploads();

				if(pendingTransfers<=0){
					if (pauseTransfersMenuIcon != null) {
						pauseTransfersMenuIcon.setVisible(false);
						playTransfersMenuIcon.setVisible(false);
						cancelAllTransfersMenuItem.setVisible(false);
					}
				}

                onNodesCloudDriveUpdate();
				onNodesInboxUpdate();
				onNodesSearchUpdate();
				onNodesSharedUpdate();
				LiveEventBus.get(EVENT_NODES_CHANGE).post(false);

				if (isTransfersInProgressAdded()){
					tFLol.transferFinish(transfer.getTag());
				}
			}
		}
	}

	@Override
	public void onTransferUpdate(MegaApiJava api, MegaTransfer transfer) {

		if(transfer.isStreamingTransfer()){
			return;
		}

		long now = Calendar.getInstance().getTimeInMillis();
		if((now - lastTimeOnTransferUpdate)>ONTRANSFERUPDATE_REFRESH_MILLIS){
			logDebug("Update onTransferUpdate: " + transfer.getNodeHandle() + " - " + transfer.getTag()+ " - "+ transfer.getNotificationNumber());
			lastTimeOnTransferUpdate = now;

			if (!transfer.isFolderTransfer() && transferCallback < transfer.getNotificationNumber()) {
				transferCallback = transfer.getNotificationNumber();

				if (isTransfersInProgressAdded()) {
					tFLol.transferUpdate(transfer);
				}
			}
		}
	}

	@Override
	public void onTransferTemporaryError(MegaApiJava api, MegaTransfer transfer, MegaError e) {
		logWarning("onTransferTemporaryError: " + transfer.getNodeHandle() + " - " + transfer.getTag());

		if(e.getErrorCode() == MegaError.API_EOVERQUOTA){
			if (e.getValue() != 0) {
				logDebug("TRANSFER OVERQUOTA ERROR: " + e.getErrorCode());
				getTransfersWidget().update();
			}
			else {
				logWarning("STORAGE OVERQUOTA ERROR: " + e.getErrorCode());
                //work around - SDK does not return over quota error for folder upload,
                //so need to be notified from global listener
                if (transfer.getType() == MegaTransfer.TYPE_UPLOAD) {
                	if (transfer.isForeignOverquota()) {
                		return;
					}

					logDebug("Over quota");
                    Intent intent = new Intent(this,UploadService.class);
                    intent.setAction(ACTION_OVERQUOTA_STORAGE);
                    startService(intent);
                }
            }
        }
	}

	@Override
	public boolean onTransferData(MegaApiJava api, MegaTransfer transfer, byte[] buffer) {
		logDebug("onTransferData");
		return true;
	}

	public boolean isList() {
		return isList;
	}

	public void setList(boolean isList) {
		this.isList = isList;
	}

	public boolean isListCameraUploads() {
		return false;
	}

	public boolean getFirstLogin() {
		return firstLogin;
	}
	public void setFirstLogin(boolean flag){
		firstLogin = flag;
	}

	public boolean getAskPermissions() {
		return askPermissions;
	}

	public String getPathNavigationOffline() {
		return pathNavigationOffline;
	}

	public void setPathNavigationOffline(String pathNavigationOffline) {
		logDebug("setPathNavigationOffline: " + pathNavigationOffline);
		this.pathNavigationOffline = pathNavigationOffline;
	}

	public int getDeepBrowserTreeIncoming() {
		return deepBrowserTreeIncoming;
	}

	public void setDeepBrowserTreeIncoming(int deep) {
		deepBrowserTreeIncoming=deep;
	}

	public void increaseDeepBrowserTreeIncoming() {
		deepBrowserTreeIncoming++;
	}

	public void decreaseDeepBrowserTreeIncoming() {
		deepBrowserTreeIncoming--;
	}

	public int getDeepBrowserTreeOutgoing() {
		return deepBrowserTreeOutgoing;
	}

	public void setDeepBrowserTreeOutgoing(int deep) {
		this.deepBrowserTreeOutgoing = deep;
	}

	public void increaseDeepBrowserTreeOutgoing() {
		deepBrowserTreeOutgoing++;
	}

	public void decreaseDeepBrowserTreeOutgoing() {
		deepBrowserTreeOutgoing--;
	}

	public void setDeepBrowserTreeLinks(int deepBrowserTreeLinks) {
		this.deepBrowserTreeLinks = deepBrowserTreeLinks;
	}

	public int getDeepBrowserTreeLinks() {
		return deepBrowserTreeLinks;
	}

	public void increaseDeepBrowserTreeLinks() {
		deepBrowserTreeLinks++;
	}

	public void decreaseDeepBrowserTreeLinks() {
		deepBrowserTreeLinks--;
	}

	public DrawerItem getDrawerItem() {
		return drawerItem;
	}

	public void setDrawerItem(DrawerItem drawerItem) {
		this.drawerItem = drawerItem;
	}

	public int getTabItemShares(){
		if (viewPagerShares == null) return ERROR_TAB;

		return viewPagerShares.getCurrentItem();
	}

	private int getTabItemTransfers() {
		return viewPagerTransfers == null ? ERROR_TAB : viewPagerTransfers.getCurrentItem();
	}

	public void setTabItemShares(int index){
		viewPagerShares.setCurrentItem(index);
	}

	public void showChatPanel(MegaChatListItem chat){
		logDebug("showChatPanel");

		if (chat == null || isBottomSheetDialogShown(bottomSheetDialogFragment)) return;

		selectedChatItemId = chat.getChatId();
		bottomSheetDialogFragment = new ChatBottomSheetDialogFragment();
		bottomSheetDialogFragment.show(getSupportFragmentManager(), bottomSheetDialogFragment.getTag());
	}

	public void updateUserNameNavigationView(String fullName){
		logDebug("updateUserNameNavigationView");

		nVDisplayName.setText(fullName);
		setProfileAvatar();
	}

	public void hideFabButton(){
		initFabButtonShow = false;
		fabButton.hide();
	}

	/**
	 * Hides the fabButton icon when scrolling.
	 */
	public void hideFabButtonWhenScrolling() {
		fabButton.hide();
	}

	/**
	 * Shows the fabButton icon.
	 */
	public void showFabButtonAfterScrolling() {
		fabButton.show();
	}

	/**
	 * Updates the fabButton icon and shows it.
	 */
	private void updateFabAndShow() {
		fabButton.setImageDrawable(ContextCompat.getDrawable(this, R.drawable.ic_add_white));
		fabButton.show();
	}

	/**
	 * Shows or hides the fabButton depending on the current section.
	 */
	public void showFabButton() {
		initFabButtonShow = true;

		if (drawerItem == null) {
			return;
		}

		switch (drawerItem) {
			case CLOUD_DRIVE:
				if (!isInMDMode){
					updateFabAndShow();
				}
				break;

			case SHARED_ITEMS:
				switch (getTabItemShares()) {
					case INCOMING_TAB:
						if (!isIncomingAdded()) break;

						MegaNode parentNodeInSF = megaApi.getNodeByHandle(parentHandleIncoming);
						if (deepBrowserTreeIncoming <= 0 || parentNodeInSF == null) {
							hideFabButton();
							break;
						}

						switch (megaApi.getAccess(parentNodeInSF)) {
							case MegaShare.ACCESS_OWNER:
							case MegaShare.ACCESS_READWRITE:
							case MegaShare.ACCESS_FULL:
								updateFabAndShow();
								break;

							case MegaShare.ACCESS_READ:
								hideFabButton();
								break;
						}
						break;

					case OUTGOING_TAB:
						if (!isOutgoingAdded()) break;

						if (deepBrowserTreeOutgoing <= 0) {
							hideFabButton();
						} else {
							updateFabAndShow();
						}
						break;

					case LINKS_TAB:
						if (!isLinksAdded()) break;

						if (deepBrowserTreeLinks <= 0) {
							hideFabButton();
						} else {
							updateFabAndShow();
						}
						break;

					default:
						hideFabButton();
				}
				break;

			case CHAT:
				if (megaChatApi == null) {
					hideFabButton();
					break;
				}

				updateFabAndShow();
				break;

			default:
				hideFabButton();
		}
	}

	public AndroidCompletedTransfer getSelectedTransfer() {
		return selectedTransfer;
	}

	public MegaNode getSelectedNode() {
		return selectedNode;
	}

	public void setSelectedNode(MegaNode selectedNode) {
		this.selectedNode = selectedNode;
	}

	public SettingsFragmentLollipop getSettingsFragment() {
		return sttFLol = (SettingsFragmentLollipop) getSupportFragmentManager().findFragmentByTag(FragmentTag.SETTINGS.getTag());
	}

	public void setSettingsFragment(SettingsFragmentLollipop sttFLol) {
		this.sttFLol = sttFLol;
	}

	public MegaContactAdapter getSelectedUser() {
		return selectedUser;
	}


	public MegaContactRequest getSelectedRequest() {
		return selectedRequest;
	}

	public MegaOffline getSelectedOfflineNode() {
		return selectedOfflineNode;
	}

	public void setSelectedAccountType(int selectedAccountType) {
		this.selectedAccountType = selectedAccountType;
	}

	@Override
	public void onChatListItemUpdate(MegaChatApiJava api, MegaChatListItem item) {
		if (item != null){
			logDebug("Chat ID:" + item.getChatId());
			if (item.isPreview()) {
				return;
			}
		}
		else{
			logWarning("Item NULL");
			return;
		}

		rChatFL = (RecentChatsFragmentLollipop) getSupportFragmentManager().findFragmentByTag(FragmentTag.RECENT_CHAT.getTag());
		if(rChatFL!=null){
			rChatFL.listItemUpdate(item);
		}

		if (item.hasChanged(MegaChatListItem.CHANGE_TYPE_UNREAD_COUNT)) {
			logDebug("Change unread count: " + item.getUnreadCount());
			setChatBadge();
			updateNavigationToolbarIcon();
		}
	}

	@Override
	public void onChatInitStateUpdate(MegaChatApiJava api, int newState) {
		logDebug("New state: " + newState);
		if (newState == MegaChatApi.INIT_ERROR) {
			// chat cannot initialize, disable chat completely
		}
	}

	@Override
	public void onChatOnlineStatusUpdate(MegaChatApiJava api, long userHandle, int status, boolean inProgress) {
		logDebug("Status: " + status + ", In Progress: " + inProgress);
		if(inProgress){
			status = -1;
		}

		if (megaChatApi != null) {
			rChatFL = (RecentChatsFragmentLollipop) getSupportFragmentManager().findFragmentByTag(FragmentTag.RECENT_CHAT.getTag());
			if (userHandle == megaChatApi.getMyUserHandle()) {
				logDebug("My own status update");
				setContactStatus();
				if (drawerItem == DrawerItem.CHAT) {
					if (rChatFL != null) {
						rChatFL.onlineStatusUpdate(status);
					}
				}
			} else {
				logDebug("Status update for the user: " + userHandle);
				rChatFL = (RecentChatsFragmentLollipop) getSupportFragmentManager().findFragmentByTag(FragmentTag.RECENT_CHAT.getTag());
				if (rChatFL != null) {
					logDebug("Update Recent chats view");
					rChatFL.contactStatusUpdate(userHandle, status);
				}
			}
		}
	}

	@Override
	public void onChatPresenceConfigUpdate(MegaChatApiJava api, MegaChatPresenceConfig config) { }

	@Override
	public void onChatConnectionStateUpdate(MegaChatApiJava api, long chatid, int newState) {
		logDebug("Chat ID: " + chatid + ", New state: " + newState);
		if(newState==MegaChatApi.CHAT_CONNECTION_ONLINE && chatid==-1){
			logDebug("Online Connection: " + chatid);
			rChatFL = (RecentChatsFragmentLollipop) getSupportFragmentManager().findFragmentByTag(FragmentTag.RECENT_CHAT.getTag());
			if (rChatFL != null){
				rChatFL.setChats();
				if(drawerItem == DrawerItem.CHAT){
					rChatFL.setStatus();
				}
			}
		}

		MegaChatRoom chatRoom = api.getChatRoom(chatid);
		if (isChatConnectedInOrderToInitiateACall(newState, chatRoom)) {
			startCallWithChatOnline(this, api.getChatRoom(chatid));
		}
	}

    @Override
    public void onChatPresenceLastGreen(MegaChatApiJava api, long userhandle, int lastGreen) {
		logDebug("User Handle: " + userhandle + ", Last green: " + lastGreen);
    }

	public void copyError(){
		try {
			dismissAlertDialogIfExists(statusDialog);
			showSnackbar(SNACKBAR_TYPE, getString(R.string.context_no_copied), -1);
		}
		catch (Exception ex) {}
	}

	public void setDrawerLockMode (boolean locked) {
        if (locked){
            drawerLayout.setDrawerLockMode(DrawerLayout.LOCK_MODE_LOCKED_CLOSED);
        }
        else{
            drawerLayout.setDrawerLockMode(DrawerLayout.LOCK_MODE_UNLOCKED);
        }
    }

	/**
	 * This method is used to change the elevation of the AppBarLayout when
	 * scrolling the RecyclerView
	 *
	 * @param withElevation true if need elevation, false otherwise
	 */
	public void changeAppBarElevation(boolean withElevation) {
		changeAppBarElevation(withElevation, ELEVATION_SCROLL);
	}

	/**
	 * This method is used to change the elevation of the AppBarLayout for some reason
	 *
	 * @param withElevation true if need elevation, false otherwise
	 * @param cause for what cause adding/removing elevation. Only if mElevationCause(cause bitmap)
	 *              is zero will the elevation being eliminated
	 */
	public void changeAppBarElevation(boolean withElevation, int cause) {
		if (withElevation) {
			mElevationCause |= cause;
		} else if ((mElevationCause & cause) > 0) {
			mElevationCause ^= cause;
		}

		// In landscape mode, if no call in progress layout ("Tap to return call"), then don't show elevation
		if (mElevationCause == ELEVATION_CALL_IN_PROGRESS && callInProgressLayout.getVisibility() != View.VISIBLE) return;

		// If any Tablayout is visible, set the background of the toolbar to transparent (or its elevation
		// overlay won't be correctly set via AppBarLayout) and then set the elevation of AppBarLayout,
		// in this way, both Toolbar and TabLayout would have expected elevation overlay.
		// If TabLayout is invisible, directly set toolbar's color for the elevation effect. Set AppBarLayout
		// elevation in this case, a crack would appear between toolbar and ChatRecentFragment's Appbarlayout, for example.
		float elevation = getResources().getDimension(R.dimen.toolbar_elevation);
		int toolbarElevationColor = ColorUtils.getColorForElevation(this, elevation);
		int transparentColor = ContextCompat.getColor(this, android.R.color.transparent);
		boolean onlySetToolbar = Util.isDarkMode(this) && !mShowAnyTabLayout;
		boolean enableCUVisible = cuLayout.getVisibility() == View.VISIBLE;

		if (mElevationCause > 0) {
			if (onlySetToolbar) {
				toolbar.setBackgroundColor(toolbarElevationColor);
				if (enableCUVisible) cuLayout.setBackgroundColor(toolbarElevationColor);
			} else {
				toolbar.setBackgroundColor(transparentColor);
				if (enableCUVisible) cuLayout.setBackground(null);
				abL.setElevation(elevation);
			}
		} else {
			toolbar.setBackgroundColor(transparentColor);
			if (enableCUVisible) cuLayout.setBackground(null);
			abL.setElevation(0);
		}

		ColorUtils.changeStatusBarColorForElevation(this,
				mElevationCause > 0 && !isInMainHomePage());
	}

	public long getParentHandleInbox() {
		return parentHandleInbox;
	}

	public void setContactTitleSection(){
		ArrayList<MegaContactRequest> requests = megaApi.getIncomingContactRequests();

		if (contactsSectionText != null) {
			if(requests!=null){
				int pendingRequest = requests.size();
				if(pendingRequest==0){
					contactsSectionText.setText(getString(R.string.section_contacts));
				}
				else{
					setFormattedContactTitleSection(pendingRequest, true);
				}
			}
		}
	}

	void setFormattedContactTitleSection (int pendingRequest, boolean enable) {
		String textToShow = String.format(getString(R.string.section_contacts_with_notification), pendingRequest);
		try {
			if (enable) {
				textToShow = textToShow.replace("[A]", "<font color=\'" + ColorUtils.getColorHexString(this, R.color.red_600_red_300) + "\'>");
			}
			else {
				textToShow = textToShow.replace("[A]", "<font color=\'#ffcccc\'>");
			}
			textToShow = textToShow.replace("[/A]", "</font>");
		}
		catch(Exception e){
			logError("Formatted string: " + textToShow, e);
		}

		Spanned result = null;
		if (android.os.Build.VERSION.SDK_INT >= android.os.Build.VERSION_CODES.N) {
			result = Html.fromHtml(textToShow,Html.FROM_HTML_MODE_LEGACY);
		} else {
			result = Html.fromHtml(textToShow);
		}
		contactsSectionText.setText(result);
	}

	public void setNotificationsTitleSection(){
		int unread = megaApi.getNumUnreadUserAlerts();

		if(unread == 0){
			notificationsSectionText.setText(getString(R.string.title_properties_chat_contact_notifications));
		}
		else{
			setFormattedNotificationsTitleSection(unread, true);
		}
	}

	void setFormattedNotificationsTitleSection (int unread, boolean enable) {
		String textToShow = String.format(getString(R.string.section_notification_with_unread), unread);
		try {
			if (enable) {
				textToShow = textToShow.replace("[A]", "<font color=\'"
						+ ColorUtils.getColorHexString(this, R.color.red_600_red_300)
						+ "\'>");
			}
			else {
				textToShow = textToShow.replace("[A]", "<font color=\'#ffcccc\'>");
			}
			textToShow = textToShow.replace("[/A]", "</font>");
		}
		catch(Exception e){
			logError("Formatted string: " + textToShow, e);
		}

		Spanned result = null;
		if (android.os.Build.VERSION.SDK_INT >= android.os.Build.VERSION_CODES.N) {
			result = Html.fromHtml(textToShow,Html.FROM_HTML_MODE_LEGACY);
		} else {
			result = Html.fromHtml(textToShow);
		}
		notificationsSectionText.setText(result);
	}

	public void setChatBadge() {
		if(megaChatApi != null) {
			int numberUnread = megaChatApi.getUnreadChats();
			if (numberUnread == 0) {
				chatBadge.setVisibility(View.GONE);
			}
			else {
				chatBadge.setVisibility(View.VISIBLE);
				if (numberUnread > 9) {
					((TextView) chatBadge.findViewById(R.id.chat_badge_text)).setText("9+");
				}
				else {
					((TextView) chatBadge.findViewById(R.id.chat_badge_text)).setText("" + numberUnread);
				}
			}
		}
		else {
			chatBadge.setVisibility(View.GONE);
		}
	}

	private void setCallBadge(){
		if (!isOnline(this) || megaChatApi == null || megaChatApi.getNumCalls() <= 0 || (megaChatApi.getNumCalls() == 1 && participatingInACall())) {
			callBadge.setVisibility(View.GONE);
			return;
		}

		callBadge.setVisibility(View.VISIBLE);
	}

	public String getDeviceName() {
		String manufacturer = Build.MANUFACTURER;
		String model = Build.MODEL;
		if (model.startsWith(manufacturer)) {
			return capitalize(model);
		} else {
			return capitalize(manufacturer) + " " + model;
		}
	}

	private String capitalize(String s) {
		if (s == null || s.length() == 0) {
			return "";
		}
		char first = s.charAt(0);
		if (Character.isUpperCase(first)) {
			return s;
		} else {
			return Character.toUpperCase(first) + s.substring(1);
		}
	}

	public void refreshMenu(){
		logDebug("refreshMenu");
		supportInvalidateOptionsMenu();
	}

	public boolean is2FAEnabled (){
		return is2FAEnabled;
	}

	//need to check image existence before use due to android content provider issue.
	//Can not check query count - still get count = 1 even file does not exist
	private boolean checkProfileImageExistence(Uri uri){
		boolean isFileExist = false;
		InputStream inputStream;
		try {
			inputStream = this.getContentResolver().openInputStream(uri);
			if(inputStream != null){
				isFileExist = true;
			}
			inputStream.close();
		} catch (FileNotFoundException e) {
			e.printStackTrace();
		} catch (IOException e) {
			e.printStackTrace();
		}

		return isFileExist;
	}

	/**
	 * Sets or removes the layout behaviour to hide the bottom view when scrolling.
	 *
	 * @param enable True if should set the behaviour, false if should remove it.
	 */
	public void enableHideBottomViewOnScroll(boolean enable) {
		LinearLayout layout = findViewById(R.id.container_bottom);
		if (layout == null || isInImagesPage()) {
			return;
		}

		final CoordinatorLayout.LayoutParams fParams
				= new CoordinatorLayout.LayoutParams(ViewGroup.LayoutParams.MATCH_PARENT, ViewGroup.LayoutParams.MATCH_PARENT);
		fParams.setMargins(0, 0, 0, enable ? 0 : getResources().getDimensionPixelSize(R.dimen.bottom_navigation_view_height));
		fragmentLayout.setLayoutParams(fParams);

		CoordinatorLayout.LayoutParams params = (CoordinatorLayout.LayoutParams) layout.getLayoutParams();
		params.setBehavior(enable ? new CustomHideBottomViewOnScrollBehaviour<LinearLayout>() : null);
		layout.setLayoutParams(params);
	}

	/**
	 * Shows all the content of bottom view.
	 */
    public void showBottomView() {
        LinearLayout bottomView = findViewById(R.id.container_bottom);
        if (bottomView == null || fragmentLayout == null || isInImagesPage()) {
            return;
        }

        bottomView.animate().translationY(0).setDuration(175)
                .withStartAction(() -> bottomView.setVisibility(View.VISIBLE))
                .start();
    }

	/**
	 * Shows or hides the bottom view and animates the transition.
	 *
	 * @param hide True if should hide it, false if should show it.
	 */
	public void animateBottomView(boolean hide) {
		LinearLayout bottomView = findViewById(R.id.container_bottom);
		if (bottomView == null || fragmentLayout == null) {
			return;
		}

		CoordinatorLayout.LayoutParams params = (CoordinatorLayout.LayoutParams) fragmentLayout.getLayoutParams();

		if (hide && bottomView.getVisibility() == View.VISIBLE) {
			bottomView.animate().translationY(bottomView.getHeight()).setDuration(ANIMATION_DURATION)
					.withStartAction(() -> params.bottomMargin = 0)
					.withEndAction(() -> bottomView.setVisibility(View.GONE)).start();
		} else if (!hide && bottomView.getVisibility() == View.GONE) {
			int bottomMargin = getResources().getDimensionPixelSize(R.dimen.bottom_navigation_view_height);

			bottomView.animate().translationY(0).setDuration(ANIMATION_DURATION)
					.withStartAction(() -> bottomView.setVisibility(View.VISIBLE))
					.withEndAction(() -> params.bottomMargin = bottomMargin)
					.start();
		}
	}

	public void showHideBottomNavigationView(boolean hide) {
		if (bNV == null) return;

		final CoordinatorLayout.LayoutParams params = new CoordinatorLayout.LayoutParams(ViewGroup.LayoutParams.MATCH_PARENT, ViewGroup.LayoutParams.MATCH_PARENT);
		int height = getResources().getDimensionPixelSize(R.dimen.bottom_navigation_view_height);

		if (hide && bNV.getVisibility() == View.VISIBLE) {
			updateMiniAudioPlayerVisibility(false);
			params.setMargins(0, 0, 0, 0);
			fragmentLayout.setLayoutParams(params);
			bNV.animate().translationY(height).setDuration(ANIMATION_DURATION).withEndAction(() ->
				bNV.setVisibility(View.GONE)
			).start();
		} else if (!hide && bNV.getVisibility() == View.GONE) {
			bNV.animate().translationY(0).setDuration(ANIMATION_DURATION).withStartAction(() ->
				bNV.setVisibility(View.VISIBLE)
			).withEndAction(() -> {
				updateMiniAudioPlayerVisibility(true);
				params.setMargins(0, 0, 0, height);
				fragmentLayout.setLayoutParams(params);
			}).start();
		}

		updateTransfersWidgetPosition(hide);
	}

	public void markNotificationsSeen(boolean fromAndroidNotification){
		logDebug("fromAndroidNotification: " + fromAndroidNotification);

		if(fromAndroidNotification){
			megaApi.acknowledgeUserAlerts();
		}
		else{
			if(drawerItem == ManagerActivityLollipop.DrawerItem.NOTIFICATIONS && app.isActivityVisible()){
				megaApi.acknowledgeUserAlerts();
			}
		}
	}

	public void showKeyboardForSearch() {
		showKeyboardDelayed(searchView.findViewById(R.id.search_src_text));
		if (searchView != null) {
			searchView.requestFocus();
		}
	}

	public void hideKeyboardSearch() {
		hideKeyboard(this);
		if (searchView != null) {
			searchView.clearFocus();
		}
	}

	public void openSearchView () {
		String querySaved = searchQuery;
		if (searchMenuItem != null) {
			searchMenuItem.expandActionView();
			if (searchView != null) {
				searchView.setQuery(querySaved, false);
			}
		}
	}

	public void clearSearchViewFocus() {
		if (searchView != null) {
			searchView.clearFocus();
		}
	}

	public void requestSearchViewFocus() {
		if (searchView == null || textSubmitted) {
			return;
		}

		searchView.setIconified(false);
	}

	public boolean isValidSearchQuery() {
		return searchQuery != null && !searchQuery.isEmpty();
	}

    public void openSearchFolder(MegaNode node) {
        switch (drawerItem) {
            case HOMEPAGE:
                // Redirect to Cloud drive.
                selectDrawerItemLollipop(DrawerItem.CLOUD_DRIVE);
            case CLOUD_DRIVE:
                setParentHandleBrowser(node.getHandle());
                refreshFragment(FragmentTag.CLOUD_DRIVE.getTag());
                break;
            case SHARED_ITEMS:
                if (viewPagerShares == null || sharesPageAdapter == null) break;

                if (getTabItemShares() == INCOMING_TAB) {
                    setParentHandleIncoming(node.getHandle());
                    increaseDeepBrowserTreeIncoming();
                } else if (getTabItemShares() == OUTGOING_TAB) {
                    setParentHandleOutgoing(node.getHandle());
                    increaseDeepBrowserTreeOutgoing();
                } else if (getTabItemShares() == LINKS_TAB) {
                    setParentHandleLinks(node.getHandle());
                    increaseDeepBrowserTreeLinks();
                }
                refreshSharesPageAdapter();

                break;
            case INBOX:
                setParentHandleInbox(node.getHandle());
                refreshFragment(FragmentTag.INBOX.getTag());
                break;
        }
    }

	public void closeSearchView () {
	    if (searchMenuItem != null && searchMenuItem.isActionViewExpanded()) {
	        searchMenuItem.collapseActionView();
        }
    }

	public void setTextSubmitted () {
	    if (searchView != null) {
	    	if (!isValidSearchQuery()) return;
	        searchView.setQuery(searchQuery, true);
        }
    }

	public boolean isSearchOpen() {
		return searchQuery != null && searchExpand;
	}

    private void refreshAddPhoneNumberButton(){
        navigationDrawerAddPhoneContainer.setVisibility(View.GONE);
    }

    public void showAddPhoneNumberInMenu(){
	    if(megaApi == null){
	        return;
        }
        if(canVoluntaryVerifyPhoneNumber()) {
            if(megaApi.isAchievementsEnabled()) {
                String message = String.format(getString(R.string.sms_add_phone_number_dialog_msg_achievement_user), myAccountInfo.getBonusStorageSMS());
                addPhoneNumberLabel.setText(message);
            } else {
                addPhoneNumberLabel.setText(R.string.sms_add_phone_number_dialog_msg_non_achievement_user);
            }
            navigationDrawerAddPhoneContainer.setVisibility(View.VISIBLE);
        } else {
            navigationDrawerAddPhoneContainer.setVisibility(View.GONE);
        }
    }

    @Override
    public void onTrimMemory(int level){
        // Determine which lifecycle or system event was raised.
        //we will stop creating thumbnails while the phone is running low on memory to prevent OOM
		logDebug("Level: " + level);
        if(level >= ComponentCallbacks2.TRIM_MEMORY_RUNNING_CRITICAL){
			logWarning("Low memory");
			ThumbnailUtilsLollipop.isDeviceMemoryLow = true;
        }else{
			logDebug("Memory OK");
			ThumbnailUtilsLollipop.isDeviceMemoryLow = false;
        }
    }

	private void setSearchDrawerItem() {
		if (drawerItem == DrawerItem.SEARCH) return;

		searchDrawerItem = drawerItem;
		searchSharedTab = getTabItemShares();

		drawerItem = DrawerItem.SEARCH;
	}

    public DrawerItem getSearchDrawerItem(){
		return searchDrawerItem;
	}

	/**
	 * This method sets "Tap to return to call" banner when there is a call in progress
	 * and it is in Cloud Drive section, Recents section, Incoming section, Outgoing section or in the chats list.
	 */
	private void setCallWidget() {
		setCallBadge();

		if (drawerItem == DrawerItem.SETTINGS || drawerItem == DrawerItem.SEARCH
				|| drawerItem == DrawerItem.TRANSFERS || drawerItem == DrawerItem.NOTIFICATIONS
				|| drawerItem == DrawerItem.HOMEPAGE || !isScreenInPortrait(this)) {
			hideCallWidget(this, callInProgressChrono, callInProgressLayout);
			return;
		}

		showCallLayout(this, callInProgressLayout, callInProgressChrono, callInProgressText);
	}

    public void homepageToSearch() {
        hideItemsWhenSearchSelected();
        searchMenuItem.expandActionView();
    }

	public String getSearchQuery() {
		return searchQuery;
	}

	public int getSearchSharedTab() {
		return searchSharedTab;
	}

	public void setSearchQuery(String searchQuery) {
		this.searchQuery = searchQuery;
		if(this.searchView != null){
			this.searchView.setQuery(searchQuery, false);
		}
	}

	public long getParentHandleIncoming() {
		return parentHandleIncoming;
	}

	public long getParentHandleOutgoing() {
		return parentHandleOutgoing;
	}

	public long getParentHandleRubbish() {
		return parentHandleRubbish;
	}

	public long getParentHandleSearch() {
		return parentHandleSearch;
	}

	public long getParentHandleLinks() {
		return parentHandleLinks;
	}

	public void setParentHandleLinks(long parentHandleLinks) {
		this.parentHandleLinks = parentHandleLinks;
	}

	private SearchFragmentLollipop getSearchFragment() {
		return sFLol = (SearchFragmentLollipop) getSupportFragmentManager().findFragmentByTag(FragmentTag.SEARCH.getTag());
	}

	/**
	 * Removes a completed transfer from Completed tab in Transfers section.
	 *
	 * @param transfer	the completed transfer to remove
	 */
	public void removeCompletedTransfer(AndroidCompletedTransfer transfer) {
		dbH.deleteTransfer(transfer.getId());

		if (isTransfersCompletedAdded()) {
			completedTFLol.transferRemoved(transfer);
		}
	}

	/**
	 * Retries a transfer that finished wrongly.
	 *
	 * @param transfer	the transfer to retry
	 */
	public void retryTransfer(AndroidCompletedTransfer transfer) {
		if (transfer.getType() == MegaTransfer.TYPE_DOWNLOAD) {
			MegaNode node = megaApi.getNodeByHandle(Long.parseLong(transfer.getNodeHandle()));
			if (node == null) {
				logWarning("Node is null, not able to retry");
				return;
			}

			if (transfer.getIsOfflineFile()) {
				File offlineFile = new File(transfer.getOriginalPath());
				saveOffline(offlineFile.getParentFile(), node, ManagerActivityLollipop.this);
			} else {
				nodeSaver.saveNode(node, transfer.getPath());
			}
		} else if (transfer.getType() == MegaTransfer.TYPE_UPLOAD) {
			String originalPath = transfer.getOriginalPath();
			int lastSeparator = originalPath.lastIndexOf(SEPARATOR);
			String parentFolder = "";
			if (lastSeparator != -1) {
				parentFolder = originalPath.substring(0, lastSeparator + 1);
			}

			ArrayList<String> paths = new ArrayList<>();
			paths.add(originalPath);

			UploadServiceTask uploadServiceTask = new UploadServiceTask(parentFolder, paths, transfer.getParentHandle());
			uploadServiceTask.start();
		}

		removeCompletedTransfer(transfer);
	}

	/**
	 * Opens a location of a transfer.
	 *
	 * @param transfer	the transfer to open its location
	 */
	public void openTransferLocation(AndroidCompletedTransfer transfer) {
		if (transfer.getType() == MegaTransfer.TYPE_DOWNLOAD) {
			if (transfer.getIsOfflineFile()) {
				selectDrawerItemLollipop(drawerItem = DrawerItem.HOMEPAGE);
				openFullscreenOfflineFragment(
						removeInitialOfflinePath(transfer.getPath()) + SEPARATOR);
			} else {
				File file = new File(transfer.getPath());

				if (!isFileAvailable(file)) {
					showSnackbar(SNACKBAR_TYPE, StringResourcesUtils.getString(R.string.location_not_exist), MEGACHAT_INVALID_HANDLE);
					return;
				}

				Intent intent = new Intent(this, FileStorageActivityLollipop.class);
				intent.setAction(FileStorageActivityLollipop.Mode.BROWSE_FILES.getAction());
				intent.putExtra(FileStorageActivityLollipop.EXTRA_PATH, transfer.getPath());
				intent.putExtra(FileStorageActivityLollipop.EXTRA_FROM_SETTINGS, false);
				startActivity(intent);
			}
		} else if (transfer.getType() == MegaTransfer.TYPE_UPLOAD) {
			MegaNode node = megaApi.getNodeByHandle(Long.parseLong(transfer.getNodeHandle()));
			if (node == null) {
				showSnackbar(SNACKBAR_TYPE, getString(!isOnline(this) ? R.string.error_server_connection_problem
						: R.string.warning_folder_not_exists), MEGACHAT_INVALID_HANDLE);
				return;
			}

			viewNodeInFolder(node);
		}
	}

	/**
	 * Opens the location of a node.
	 *
	 * @param node	the node to open its location
	 */
	public void viewNodeInFolder(MegaNode node) {
		MegaNode parentNode = getRootParentNode(node);
		if (parentNode.getHandle() == megaApi.getRootNode().getHandle()) {
			parentHandleBrowser = node.getParentHandle();
			refreshFragment(FragmentTag.CLOUD_DRIVE.getTag());
			selectDrawerItemLollipop(DrawerItem.CLOUD_DRIVE);
		} else if (parentNode.getHandle() == megaApi.getRubbishNode().getHandle()) {
			parentHandleRubbish = node.getParentHandle();
			refreshFragment(FragmentTag.RUBBISH_BIN.getTag());
			selectDrawerItemLollipop(DrawerItem.RUBBISH_BIN);
		} else if (parentNode.isInShare()) {
			parentHandleIncoming = node.getParentHandle();
			deepBrowserTreeIncoming = calculateDeepBrowserTreeIncoming(megaApi.getParentNode(node),
					this);
			refreshFragment(FragmentTag.INCOMING_SHARES.getTag());
			indexShares = INCOMING_TAB;
			if (viewPagerShares != null) {
				viewPagerShares.setCurrentItem(indexShares);
				if (sharesPageAdapter != null) {
					sharesPageAdapter.notifyDataSetChanged();
				}
			}
			selectDrawerItemLollipop(DrawerItem.SHARED_ITEMS);
		}
	}

	public int getStorageState() {
		return storageState;
	}

    /**
     * Shows a "transfer over quota" warning.
     */
	public void showTransfersTransferOverQuotaWarning() {
		MaterialAlertDialogBuilder builder = new MaterialAlertDialogBuilder(this);
		int messageResource = R.string.warning_transfer_over_quota;

		transferOverQuotaWarning = builder.setTitle(R.string.label_transfer_over_quota)
				.setMessage(getString(messageResource, getHumanizedTime(megaApi.getBandwidthOverquotaDelay())))
				.setPositiveButton(R.string.my_account_upgrade_pro, (dialog, which) -> { navigateToUpgradeAccount();
				})
				.setNegativeButton(R.string.general_dismiss, null)
				.setCancelable(false)
				.setOnDismissListener(dialog -> isTransferOverQuotaWarningShown = false)
				.create();

		transferOverQuotaWarning.setCanceledOnTouchOutside(false);
		TimeUtils.createAndShowCountDownTimer(messageResource, transferOverQuotaWarning);
		transferOverQuotaWarning.show();
		isTransferOverQuotaWarningShown = true;
	}

    /**
     * Updates the position of the transfers widget.
     *
     * @param bNVHidden  true if the bottom navigation view is hidden, false otherwise
     */
    public void updateTransfersWidgetPosition(boolean bNVHidden) {
        RelativeLayout transfersWidgetLayout = findViewById(R.id.transfers_widget_layout);
        if (transfersWidgetLayout == null) return;

        LinearLayout.LayoutParams params = (LinearLayout.LayoutParams) transfersWidgetLayout.getLayoutParams();
        params.gravity = Gravity.END;

        if (!bNVHidden && isInMainHomePage()) {
            params.bottomMargin = Util.dp2px(TRANSFER_WIDGET_MARGIN_BOTTOM, outMetrics);
        } else {
            params.bottomMargin = 0;
        }

        transfersWidgetLayout.setLayoutParams(params);
    }

    /**
     * Updates values of TransfersManagement object after the activity comes from background.
     */
	private void checkTransferOverQuotaOnResume() {
		transfersManagement.setIsOnTransfersSection(drawerItem == DrawerItem.TRANSFERS);

		if (transfersManagement.isTransferOverQuotaNotificationShown()) {
			transfersManagement.setTransferOverQuotaBannerShown(true);
			transfersManagement.setTransferOverQuotaNotificationShown(false);
		}
	}

    /**
     * Gets the failed and cancelled transfers.
     *
     * @return  A list with the failed and cancelled transfers.
     */
	public ArrayList<AndroidCompletedTransfer> getFailedAndCancelledTransfers() {
		return dbH.getFailedOrCancelledTransfers();
	}

    /**
     * Retries all the failed and cancelled transfers.
     */
	private void retryAllTransfers() {
		ArrayList<AndroidCompletedTransfer> failedOrCancelledTransfers = getFailedAndCancelledTransfers();
		for (AndroidCompletedTransfer transfer : failedOrCancelledTransfers) {
			retryTransfer(transfer);
		}
	}

    /**
     * Checks if there are failed or cancelled transfers.
     *
     * @return True if there are failed or cancelled transfers, false otherwise.
     */
	private boolean thereAreFailedOrCancelledTransfers() {
		ArrayList<AndroidCompletedTransfer> failedOrCancelledTransfers = getFailedAndCancelledTransfers();
		return failedOrCancelledTransfers.size() > 0;
	}

	private RubbishBinFragmentLollipop getRubbishBinFragment() {
		return rubbishBinFLol = (RubbishBinFragmentLollipop) getSupportFragmentManager().findFragmentByTag(FragmentTag.RUBBISH_BIN.getTag());
	}

	private PhotosFragment getCameraUploadFragment() {
		return cuFragment = (PhotosFragment) getSupportFragmentManager()
				.findFragmentByTag(FragmentTag.PHOTOS.getTag());
	}

	private InboxFragmentLollipop getInboxFragment() {
		return iFLol = (InboxFragmentLollipop) getSupportFragmentManager().findFragmentByTag(FragmentTag.INBOX.getTag());
	}

	private RecentChatsFragmentLollipop getChatsFragment() {
		return rChatFL = (RecentChatsFragmentLollipop) getSupportFragmentManager().findFragmentByTag(FragmentTag.RECENT_CHAT.getTag());
	}

	private PermissionsFragment getPermissionsFragment() {
		return pF = (PermissionsFragment) getSupportFragmentManager().findFragmentByTag(FragmentTag.PERMISSIONS.getTag());
	}

	public MediaDiscoveryFragment getMDFragment(){
		return mdF;
	}

	/**
	 * Checks whether the current screen is the main of Homepage or Documents.
	 * Video / Audio / Photos do not need Fab button
	 * @param isShow  True if Fab button should be display, False if Fab button should be hidden
	 */
	private void controlFabInHomepage(Boolean isShow) {
		if (mHomepageScreen == HomepageScreen.HOMEPAGE){
			// Control the Fab in homepage
			HomepageFragment fragment = getFragmentByType(HomepageFragment.class);
			if(fragment != null) {
				if (isShow) {
					fragment.showFabButton();
				} else {
					fragment.hideFabButton();
				}
			}
		} else if(mHomepageScreen == HomepageScreen.DOCUMENTS){
			// Control the Fab in documents
			DocumentsFragment docFragment = getFragmentByType(DocumentsFragment.class);
			if(docFragment != null) {
				if (isShow) {
					docFragment.showFabButton();
				} else {
					docFragment.hideFabButton();
				}
			}
		}
	}

	@Override
	public void finishRenameActionWithSuccess(@NonNull String newName) {
		switch (drawerItem) {
			case CLOUD_DRIVE:
				refreshCloudDrive();
				break;
			case RUBBISH_BIN:
				refreshRubbishBin();
				break;
			case INBOX:
				refreshInboxList();
				break;
			case SHARED_ITEMS:
				onNodesSharedUpdate();
				break;
			case HOMEPAGE:
				refreshOfflineNodes();
		}
	}

	@Override
	public void actionConfirmed() {
		//No update needed
	}

	@Override
	public void onPreviewLoaded(MegaChatRequest request, boolean alreadyExist) {
		long chatId = request.getChatHandle();
		boolean isFromOpenChatPreview = request.getFlag();
		int type = request.getParamType();
		String link = request.getLink();
		if (joiningToChatLink && isTextEmpty(link) && chatId == MEGACHAT_INVALID_HANDLE) {
			showSnackbar(SNACKBAR_TYPE, getString(R.string.error_chat_link_init_error), MEGACHAT_INVALID_HANDLE);
			resetJoiningChatLink();
			return;
		}

		if (type == LINK_IS_FOR_MEETING) {
			logDebug("It's a meeting");
			boolean linkInvalid = TextUtil.isTextEmpty(link) && chatId == MEGACHAT_INVALID_HANDLE;
			if (linkInvalid) {
				logError("Invalid link");
				return;
			}

			if (isMeetingEnded(request.getMegaHandleList())) {
				logDebug("It's a meeting, open dialog: Meeting has ended");
				new MeetingHasEndedDialogFragment(new MeetingHasEndedDialogFragment.ClickCallback() {
					@Override
					public void onViewMeetingChat() {
						showChatLink(link);
					}

					@Override
					public void onLeave() {
					}
				}).show(getSupportFragmentManager(),
						MeetingHasEndedDialogFragment.TAG);
			} else {
				CallUtil.checkMeetingInProgress(ManagerActivityLollipop.this, ManagerActivityLollipop.this, chatId, isFromOpenChatPreview, link, request.getMegaHandleList(), request.getText(), alreadyExist, request.getUserHandle(), passcodeManagement);
			}
		} else {
			logDebug("It's a chat");
			showChatLink(link);
		}
	}

	@Override
	public void onErrorLoadingPreview(int errorCode) {
		if (errorCode == MegaChatError.ERROR_NOENT) {
			showAlert(this, getString(R.string.invalid_chat_link), getString(R.string.title_alert_chat_link_error));
		}
	}

    /**
     * Checks if the current screen is the main of Home.
     *
     * @return True if the current screen is the main of Home, false otherwise.
     */
    public boolean isInMainHomePage() {
        return drawerItem == DrawerItem.HOMEPAGE && mHomepageScreen == HomepageScreen.HOMEPAGE;
    }

    /**
     * Checks if the current screen is photos section of Homepage.
     *
     * @return True if the current screen is the photos, false otherwise.
     */
    public boolean isInImagesPage() {
        return drawerItem == DrawerItem.HOMEPAGE && mHomepageScreen == HomepageScreen.IMAGES;
    }

	/**
	 * Checks if the current screen is Photos.
	 *
	 * @return True if the current screen is Photos, false otherwise.
	 */
	public boolean isInPhotosPage() {
		return drawerItem == DrawerItem.PHOTOS;
	}

	/**
	 * Checks if the current screen is Media discovery page.
	 *
	 * @return True if the current screen is Media discovery page, false otherwise.
	 */
	public boolean isInMDPage() {
		return drawerItem == DrawerItem.CLOUD_DRIVE && isInMDMode;
	}

    public void hideTransferWidget() {
    	hideWidget();
    }
}<|MERGE_RESOLUTION|>--- conflicted
+++ resolved
@@ -8921,29 +8921,11 @@
 			return;
 		}
 
-<<<<<<< HEAD
 		if (app.getStorageState() == STORAGE_STATE_PAYWALL) {
 			dismissAlertDialogIfExists(statusDialog);
 			dismissAlertDialogIfExists(processFileDialog);
 			showOverDiskQuotaPaywallWarning();
 			return;
-=======
-			showSnackbar(SNACKBAR_TYPE, getResources().getQuantityString(R.plurals.upload_began, infos.size(), infos.size()), -1);
-
-			for (ShareInfo info : infos) {
-				if(info.isContact){
-					requestContactsPermissions(info, parentNode);
-				}
-				else{
-					Intent intent = new Intent(this, UploadService.class);
-					intent.putExtra(UploadService.EXTRA_FILEPATH, info.getFileAbsolutePath());
-					intent.putExtra(UploadService.EXTRA_NAME, info.getTitle());
-					intent.putExtra(UploadService.EXTRA_LAST_MODIFIED, info.getLastModified());
-					intent.putExtra(UploadService.EXTRA_PARENT_HASH, parentNode.getHandle());
-					startService(intent);
-				}
-			}
->>>>>>> 591880ba
 		}
 
 		checkNameCollisionUseCase.check(infos, parentNode)
@@ -8979,7 +8961,6 @@
 									intent.putExtra(UploadService.EXTRA_NAME, info.getTitle());
 									intent.putExtra(UploadService.EXTRA_LAST_MODIFIED, info.getLastModified());
 									intent.putExtra(UploadService.EXTRA_PARENT_HASH, parentNode.getHandle());
-									intent.putExtra(UploadService.EXTRA_UPLOAD_COUNT, infos.size());
 									startService(intent);
 								}
 							}
