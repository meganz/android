--- conflicted
+++ resolved
@@ -116,13 +116,8 @@
 
     @Override
     public void onDestroy() {
-<<<<<<< HEAD
-        log("onDestroy()");
+        logDebug("onDestroy()");
         this.removeSurfaceView();
-=======
-        logDebug("onDestroy()");
-        removeSurfaceView();
->>>>>>> 094d50ad
         super.onDestroy();
     }
 
@@ -139,19 +134,12 @@
     }
 
     public void removeSurfaceView() {
-<<<<<<< HEAD
-        log("removeSurfaceView");
+        logDebug("removeSurfaceView");
         if(localFullScreenSurfaceView != null){
             if (localFullScreenSurfaceView.getParent() != null && localFullScreenSurfaceView.getParent().getParent() != null) {
                 ((ViewGroup) localFullScreenSurfaceView.getParent()).removeView(localFullScreenSurfaceView);
             }
             localFullScreenSurfaceView.setVisibility(View.GONE);
-=======
-        logDebug("removeSurfaceView()");
-        if (localFullScreenSurfaceView.getParent() != null && localFullScreenSurfaceView.getParent().getParent() != null) {
-            logDebug("removeView Chat ID: " + chatId);
-            ((ViewGroup) localFullScreenSurfaceView.getParent()).removeView(localFullScreenSurfaceView);
->>>>>>> 094d50ad
         }
 
         megaChatApi.removeChatVideoListener(chatId, -1, -1, this);
