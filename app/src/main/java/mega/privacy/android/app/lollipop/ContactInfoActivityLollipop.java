package mega.privacy.android.app.lollipop;

import android.annotation.SuppressLint;
import android.app.ProgressDialog;
import android.content.BroadcastReceiver;
import android.content.Context;
import android.content.DialogInterface;
import android.content.Intent;
import android.content.IntentFilter;
import android.content.pm.PackageManager;
import android.graphics.Bitmap;
import android.graphics.BitmapFactory;
import android.graphics.Canvas;
import android.graphics.Color;
import android.graphics.Paint;
import android.graphics.PorterDuff;
import android.graphics.drawable.Drawable;
import android.os.Bundle;
import android.os.Handler;
import com.google.android.material.appbar.AppBarLayout;
import com.google.android.material.dialog.MaterialAlertDialogBuilder;

import androidx.coordinatorlayout.widget.CoordinatorLayout;
import androidx.core.content.ContextCompat;
import androidx.appcompat.app.ActionBar;
import androidx.appcompat.app.AlertDialog;
import androidx.palette.graphics.Palette;
import androidx.appcompat.widget.SwitchCompat;
import androidx.appcompat.widget.Toolbar;

import android.text.Editable;
import android.text.InputType;
import android.text.TextWatcher;
import android.util.DisplayMetrics;
import android.util.TypedValue;
import android.view.Display;
import android.view.KeyEvent;
import android.view.Menu;
import android.view.MenuInflater;
import android.view.MenuItem;
import android.view.View;
import android.view.View.OnClickListener;
import android.view.ViewGroup;
import android.view.inputmethod.EditorInfo;
import android.widget.AdapterView;
import android.widget.AdapterView.OnItemClickListener;
import android.widget.Button;
import android.widget.CheckBox;
import android.widget.Chronometer;
import android.widget.ImageView;
import android.widget.LinearLayout;
import android.widget.RelativeLayout;
import android.widget.TextView;

import net.opacapp.multilinecollapsingtoolbar.CollapsingToolbarLayout;

import java.io.File;
import java.util.ArrayList;
import java.util.HashMap;
import java.util.List;
import java.util.Locale;
import java.util.Map;

import mega.privacy.android.app.AuthenticityCredentialsActivity;
import mega.privacy.android.app.DatabaseHandler;
import mega.privacy.android.app.activities.ManageChatHistoryActivity;
import mega.privacy.android.app.MegaApplication;
import mega.privacy.android.app.MegaContactDB;
import mega.privacy.android.app.R;
import mega.privacy.android.app.components.AppBarStateChangeListener;
import mega.privacy.android.app.components.EditTextCursorWatcher;
import mega.privacy.android.app.components.MarqueeTextView;
import mega.privacy.android.app.components.twemoji.EmojiEditText;
import mega.privacy.android.app.components.twemoji.EmojiTextView;
import mega.privacy.android.app.listeners.SetAttrUserListener;
import mega.privacy.android.app.lollipop.controllers.ChatController;
import mega.privacy.android.app.lollipop.controllers.ContactController;
import mega.privacy.android.app.lollipop.controllers.NodeController;
import mega.privacy.android.app.listeners.CreateChatListener;
import mega.privacy.android.app.lollipop.listeners.MultipleAttachChatListener;
import mega.privacy.android.app.lollipop.listeners.MultipleRequestListener;
import mega.privacy.android.app.lollipop.megachat.ChatActivityLollipop;
import mega.privacy.android.app.lollipop.megachat.NodeAttachmentHistoryActivity;
import mega.privacy.android.app.lollipop.megachat.calls.ChatCallActivity;
import mega.privacy.android.app.modalbottomsheet.ContactFileListBottomSheetDialogFragment;
import mega.privacy.android.app.modalbottomsheet.ContactNicknameBottomSheetDialogFragment;
import mega.privacy.android.app.utils.AskForDisplayOverDialog;
import mega.privacy.android.app.utils.ColorUtils;
import mega.privacy.android.app.utils.Util;
import nz.mega.sdk.MegaApiAndroid;
import nz.mega.sdk.MegaApiJava;
import nz.mega.sdk.MegaChatApi;
import nz.mega.sdk.MegaChatApiAndroid;
import nz.mega.sdk.MegaChatApiJava;
import nz.mega.sdk.MegaChatCall;
import nz.mega.sdk.MegaChatError;
import nz.mega.sdk.MegaChatListItem;
import nz.mega.sdk.MegaChatListenerInterface;
import nz.mega.sdk.MegaChatPeerList;
import nz.mega.sdk.MegaChatPresenceConfig;
import nz.mega.sdk.MegaChatRequest;
import nz.mega.sdk.MegaChatRequestListenerInterface;
import nz.mega.sdk.MegaChatRoom;
import nz.mega.sdk.MegaContactRequest;
import nz.mega.sdk.MegaError;
import nz.mega.sdk.MegaEvent;
import nz.mega.sdk.MegaGlobalListenerInterface;
import nz.mega.sdk.MegaNode;
import nz.mega.sdk.MegaRequest;
import nz.mega.sdk.MegaRequestListenerInterface;
import nz.mega.sdk.MegaUser;
import nz.mega.sdk.MegaUserAlert;

import static mega.privacy.android.app.modalbottomsheet.ModalBottomSheetUtil.*;
import static mega.privacy.android.app.constants.BroadcastConstants.*;
import static mega.privacy.android.app.utils.AlertsAndWarnings.showOverDiskQuotaPaywallWarning;
import static mega.privacy.android.app.utils.CacheFolderManager.*;
import static mega.privacy.android.app.utils.CallUtil.*;
import static mega.privacy.android.app.utils.FileUtil.*;
import static mega.privacy.android.app.utils.ChatUtil.*;
import static mega.privacy.android.app.utils.LogUtil.*;
import static mega.privacy.android.app.utils.MegaApiUtils.getDescription;
import static mega.privacy.android.app.utils.ProgressDialogUtil.*;
import static mega.privacy.android.app.utils.TimeUtils.*;
import static mega.privacy.android.app.utils.Util.*;
import static mega.privacy.android.app.utils.Constants.*;
import static mega.privacy.android.app.utils.ContactUtil.*;
import static mega.privacy.android.app.utils.AvatarUtil.*;
import static mega.privacy.android.app.utils.TextUtil.*;
import static nz.mega.sdk.MegaApiJava.INVALID_HANDLE;
import static nz.mega.sdk.MegaApiJava.STORAGE_STATE_PAYWALL;
import static nz.mega.sdk.MegaChatApiJava.MEGACHAT_INVALID_HANDLE;

import mega.privacy.android.app.components.AppBarStateChangeListener.State;

@SuppressLint("NewApi")
public class ContactInfoActivityLollipop extends PinActivityLollipop implements MegaChatRequestListenerInterface, OnClickListener, MegaRequestListenerInterface, MegaChatListenerInterface, OnItemClickListener, MegaGlobalListenerInterface {

	private static final String WAITING_FOR_CALL = "WAITING_FOR_CALL";
	private ChatController chatC;
	private ContactController cC;
    private AlertDialog downloadConfirmationDialog;
    private AlertDialog renameDialog;

	private final static int MAX_WIDTH_APPBAR_LAND = 400;
	private final static int MAX_WIDTH_APPBAR_PORT = 200;

	RelativeLayout imageLayout;
	AlertDialog permissionsDialog;
	ProgressDialog statusDialog;
	AlertDialog setNicknameDialog;
	ContactInfoActivityLollipop contactInfoActivityLollipop;
	CoordinatorLayout fragmentContainer;
	CollapsingToolbarLayout collapsingToolbar;

	ImageView contactPropertiesImage;
	LinearLayout optionsLayout;

	//Info of the user
	private EmojiTextView nameText;
	private TextView emailText;
	private TextView setNicknameText;

	LinearLayout chatOptionsLayout;
	View dividerChatOptionsLayout;
	RelativeLayout sendMessageLayout;
	RelativeLayout audioCallLayout;
	RelativeLayout videoCallLayout;

	LinearLayout notificationsLayout;
	private RelativeLayout notificationsSwitchLayout;
	SwitchCompat notificationsSwitch;
	TextView notificationsTitle;
	private TextView notificationsSubTitle;
	View dividerNotificationsLayout;

    private String newMuteOption = null;

    boolean startVideo = false;

	private RelativeLayout verifyCredentialsLayout;
	private TextView verifiedText;
	private ImageView verifiedImage;

	RelativeLayout sharedFoldersLayout;
	TextView sharedFoldersText;
	Button sharedFoldersButton;
	View dividerSharedFoldersLayout;

	RelativeLayout shareContactLayout;
	View dividerShareContactLayout;

	RelativeLayout sharedFilesLayout;
	View dividerSharedFilesLayout;

	//Toolbar elements
	private EmojiTextView firstLineTextToolbar;
	private int firstLineTextMaxWidthExpanded;
	private int firstLineTextMaxWidthCollapsed;
	private int contactStateIcon = R.drawable.ic_offline_light;
	private int contactStateIconPaddingLeft;

	private MarqueeTextView secondLineTextToolbar;
	private State stateToolbar = State.IDLE;

	private RelativeLayout manageChatLayout;
	private TextView retentionTimeText;
	private View dividerClearChatLayout;
	RelativeLayout removeContactChatLayout;

	Toolbar toolbar;
	ActionBar aB;
	AppBarLayout appBarLayout;

	MegaUser user;
	long chatHandle;
	String userEmailExtra;
	MegaChatRoom chat;

	private MegaApiAndroid megaApi = null;
	MegaChatApiAndroid megaChatApi = null;

	boolean fromContacts = true;

	private Handler handler;

	Display display;
	DisplayMetrics outMetrics;
	float density;
	float scaleW;
	float scaleH;

	DatabaseHandler dbH = null;

	Drawable drawableShare;
	Drawable drawableSend;
	Drawable drawableArrow;
	Drawable drawableDots;

	private MenuItem shareMenuItem;
	private MenuItem sendFileMenuItem;
	private MenuItem returnCallMenuItem;
	private Chronometer chronometerMenuItem;
	private LinearLayout layoutCallMenuItem;

	boolean isShareFolderExpanded;
    ContactSharedFolderFragment sharedFoldersFragment;
    MegaNode selectedNode;
    NodeController nC;
    boolean moveToRubbish;
    long parentHandle;

	private ContactFileListBottomSheetDialogFragment bottomSheetDialogFragment;
	private ContactNicknameBottomSheetDialogFragment contactNicknameBottomSheetDialogFragment;

	private AskForDisplayOverDialog askForDisplayOverDialog;

	private RelativeLayout callInProgressLayout;
	private Chronometer callInProgressChrono;
	private TextView callInProgressText;

	private BroadcastReceiver manageShareReceiver = new BroadcastReceiver() {
		@Override
		public void onReceive(Context context, Intent intent) {
			if (intent == null) return;

			if (sharedFoldersFragment != null) {
				sharedFoldersFragment.clearSelections();
				sharedFoldersFragment.hideMultipleSelect();
			}

			if (statusDialog != null) {
				statusDialog.dismiss();
			}
		}
	};

	private BroadcastReceiver userNameReceiver = new BroadcastReceiver() {
		@Override
		public void onReceive(Context context, Intent intent) {
			if (intent == null
					|| intent.getAction() == null
					|| user == null
					|| intent.getLongExtra(EXTRA_USER_HANDLE, INVALID_HANDLE) != user.getHandle()) {
				return;
			}

			if (intent.getAction().equals(ACTION_UPDATE_NICKNAME)
					|| intent.getAction().equals(ACTION_UPDATE_FIRST_NAME)
					|| intent.getAction().equals(ACTION_UPDATE_LAST_NAME)) {
				checkNickname(user.getHandle());
				updateAvatar();
			}
		}
	};


	private BroadcastReceiver chatCallUpdateReceiver = new BroadcastReceiver() {

		@Override
		public void onReceive(Context context, Intent intent) {
			if (intent == null || intent.getAction() == null)
				return;

			if (intent.getAction().equals(ACTION_CALL_STATUS_UPDATE)) {
				long chatIdReceived = intent.getLongExtra(UPDATE_CHAT_CALL_ID, MEGACHAT_INVALID_HANDLE);

				if (chatIdReceived == MEGACHAT_INVALID_HANDLE)
					return;

				int callStatus = intent.getIntExtra(UPDATE_CALL_STATUS, INVALID_CALL_STATUS);
				switch (callStatus) {
					case MegaChatCall.CALL_STATUS_RING_IN:
					case MegaChatCall.CALL_STATUS_IN_PROGRESS:
					case MegaChatCall.CALL_STATUS_RECONNECTING:
					case MegaChatCall.CALL_STATUS_JOINING:
					case MegaChatCall.CALL_STATUS_DESTROYED:
					case MegaChatCall.CALL_STATUS_USER_NO_PRESENT:
						if (MegaApplication.getCallLayoutStatus(chatIdReceived)) {
							checkScreenRotationToShowCall();
						}
						break;
				}
			}

			if (intent.getAction().equals(ACTION_CHANGE_CALL_ON_HOLD)) {
				long chatIdReceived = intent.getLongExtra(UPDATE_CHAT_CALL_ID, INVALID_HANDLE);
				if (chatIdReceived == MEGACHAT_INVALID_HANDLE)
					return;

				checkScreenRotationToShowCall();
			}
		}
	};

	private BroadcastReceiver chatSessionUpdateReceiver = new BroadcastReceiver() {
		@Override
		public void onReceive(Context context, Intent intent) {
			if (intent == null || intent.getAction() == null)
				return;

			long chatIdReceived = intent.getLongExtra(UPDATE_CHAT_CALL_ID, MEGACHAT_INVALID_HANDLE);

			if (chatIdReceived == MEGACHAT_INVALID_HANDLE)
				return;

			if (intent.getAction().equals(ACTION_CHANGE_SESSION_ON_HOLD)) {
				checkScreenRotationToShowCall();
			}
		}
	};

	private BroadcastReceiver chatRoomMuteUpdateReceiver = new BroadcastReceiver() {
		@Override
		public void onReceive(Context context, Intent intent) {
			if (intent == null || intent.getAction() == null)
				return;

<<<<<<< HEAD
			if (intent.getAction().equals(ACTION_UPDATE_PUSH_NOTIFICATION_SETTING)) {
				checkSpecificChatNotifications(chatHandle, notificationsSwitch, notificationsSubTitle);
			}
=======
	private BroadcastReceiver chatRoomMuteUpdateReceiver = new BroadcastReceiver() {
		@Override
		public void onReceive(Context context, Intent intent) {
			if (intent == null || intent.getAction() == null ||
					!intent.getAction().equals(ACTION_UPDATE_PUSH_NOTIFICATION_SETTING))
				return;

			checkSpecificChatNotifications(chatHandle, notificationsSwitch, notificationsSubTitle);
		}
	};

	private BroadcastReceiver retentionTimeReceiver = new BroadcastReceiver() {
		@Override
		public void onReceive(Context context, Intent intent) {
			if (intent == null || intent.getAction() == null ||
					!intent.getAction().equals(ACTION_UPDATE_RETENTION_TIME))
				return;

			long seconds = intent.getLongExtra(RETENTION_TIME, DISABLED_RETENTION_TIME);
			updateRetentionTimeLayout(retentionTimeText, seconds);
>>>>>>> 2a6c66b6
		}
	};

	private BroadcastReceiver destroyActionModeReceiver = new BroadcastReceiver() {
		@Override
		public void onReceive(Context context, Intent intent) {
			if (intent == null || intent.getAction() == null
					|| !intent.getAction().equals(BROADCAST_ACTION_DESTROY_ACTION_MODE))
				return;

			if (sharedFoldersFragment != null && sharedFoldersFragment.isVisible()) {
				sharedFoldersFragment.clearSelections();
				sharedFoldersFragment.hideMultipleSelect();
			}
		}
	};

	private void setAppBarOffset(int offsetPx){
		if (callInProgressLayout != null && callInProgressLayout.getVisibility() == View.VISIBLE) {
			changeToolbarLayoutElevation();
		} else {
			CoordinatorLayout.LayoutParams params = (CoordinatorLayout.LayoutParams) appBarLayout.getLayoutParams();
			AppBarLayout.Behavior behavior = (AppBarLayout.Behavior) params.getBehavior();
			assert behavior != null;
			behavior.onNestedPreScroll(fragmentContainer, appBarLayout, null, 0, offsetPx, new int[]{0, 0});
		}
	}

	@Override
	protected void onCreate(Bundle savedInstanceState) {
		super.onCreate(savedInstanceState);
		contactInfoActivityLollipop = this;
		if (megaApi == null) {
			MegaApplication app = (MegaApplication) getApplication();
			megaApi = app.getMegaApi();
		}

		if(megaApi==null||megaApi.getRootNode()==null){
			logDebug("Refresh session - sdk");
			Intent intent = new Intent(this, LoginActivityLollipop.class);
			intent.putExtra(VISIBLE_FRAGMENT, LOGIN_FRAGMENT);
			intent.setFlags(Intent.FLAG_ACTIVITY_CLEAR_TOP);
			startActivity(intent);
			finish();
			return;
		}

		if (megaChatApi == null) {
			megaChatApi = ((MegaApplication) getApplication()).getMegaChatApi();
		}

		if (megaChatApi == null || megaChatApi.getInitState() == MegaChatApi.INIT_ERROR) {
			logDebug("Refresh session - karere");
			Intent intent = new Intent(this, LoginActivityLollipop.class);
			intent.putExtra(VISIBLE_FRAGMENT, LOGIN_FRAGMENT);
			intent.setFlags(Intent.FLAG_ACTIVITY_CLEAR_TOP);
			startActivity(intent);
			finish();
			return;
		}

		megaChatApi.addChatListener(this);

		handler = new Handler();
		chatC = new ChatController(this);
		cC = new ContactController(this);
		nC = new NodeController(this);
        megaApi.addGlobalListener(this);
		display = getWindowManager().getDefaultDisplay();
		outMetrics = new DisplayMetrics();
		display.getMetrics(outMetrics);
		density = getResources().getDisplayMetrics().density;

		scaleW = getScaleW(outMetrics, density);
		scaleH = getScaleH(outMetrics, density);

		askForDisplayOverDialog = new AskForDisplayOverDialog(this);

		Bundle extras = getIntent().getExtras();
		if (extras != null) {

			setContentView(R.layout.activity_chat_contact_properties);
            fragmentContainer = findViewById(R.id.fragment_container);
			toolbar = findViewById(R.id.toolbar);
			appBarLayout = findViewById(R.id.app_bar);
			setSupportActionBar(toolbar);
			aB = getSupportActionBar();

			imageLayout = findViewById(R.id.chat_contact_properties_image_layout);

			collapsingToolbar = findViewById(R.id.collapse_toolbar);

			/*TITLE*/
			firstLineTextToolbar = findViewById(R.id.first_line_toolbar);

			/*SUBTITLE*/
			secondLineTextToolbar = findViewById(R.id.second_line_toolbar);

			nameText = findViewById(R.id.chat_contact_properties_name_text);
			emailText = findViewById(R.id.chat_contact_properties_email_text);
			setNicknameText = findViewById(R.id.chat_contact_properties_nickname);
			setNicknameText.setOnClickListener(this);

			int width;
			if(isScreenInPortrait(this)){
				width = dp2px(MAX_WIDTH_APPBAR_PORT, outMetrics);
				secondLineTextToolbar.setPadding(0,0,0,11);
			}else{
				width = dp2px(MAX_WIDTH_APPBAR_LAND, outMetrics);
				secondLineTextToolbar.setPadding(0,0,0,5);
			}
			nameText.setMaxWidthEmojis(width);
			secondLineTextToolbar.setMaxWidth(width);

			// left margin 72dp + right margin 36dp
			firstLineTextMaxWidthExpanded = outMetrics.widthPixels - dp2px(108, outMetrics);
			firstLineTextMaxWidthCollapsed = width;
			firstLineTextToolbar.setMaxWidthEmojis(firstLineTextMaxWidthExpanded);
			contactStateIconPaddingLeft = dp2px(8, outMetrics);

			setTitle(null);
			aB.setHomeAsUpIndicator(R.drawable.ic_arrow_back_white);
			aB.setHomeButtonEnabled(true);
			aB.setDisplayHomeAsUpEnabled(true);

			contactPropertiesImage = findViewById(R.id.chat_contact_properties_toolbar_image);

			dbH = DatabaseHandler.getDbHandler(getApplicationContext());

			appBarLayout.post(new Runnable() {
				@Override
				public void run() {
					setAppBarOffset(50);
				}
			});

			callInProgressLayout = findViewById(R.id.call_in_progress_layout);
			callInProgressLayout.setOnClickListener(this);
			callInProgressChrono = findViewById(R.id.call_in_progress_chrono);
			callInProgressText = findViewById(R.id.call_in_progress_text);
			callInProgressLayout.setVisibility(View.GONE);

			//OPTIONS LAYOUT
			optionsLayout = findViewById(R.id.chat_contact_properties_options);

			//CHAT OPTIONS
			chatOptionsLayout = findViewById(R.id.chat_contact_properties_chat_options_layout);
			dividerChatOptionsLayout = findViewById(R.id.divider_chat_options_layout);
			sendMessageLayout = findViewById(R.id.chat_contact_properties_chat_send_message_layout);
			sendMessageLayout.setOnClickListener(this);
			audioCallLayout = findViewById(R.id.chat_contact_properties_chat_call_layout);
			audioCallLayout.setOnClickListener(this);
			videoCallLayout = findViewById(R.id.chat_contact_properties_chat_video_layout);
			videoCallLayout.setOnClickListener(this);

			//Notifications Layout
			notificationsLayout = findViewById(R.id.chat_contact_properties_notifications_layout);
			notificationsLayout.setVisibility(View.VISIBLE);
			notificationsTitle = findViewById(R.id.chat_contact_properties_notifications_text);
			notificationsSubTitle = findViewById(R.id.chat_contact_properties_notifications_muted_text);
			notificationsSubTitle.setVisibility(View.GONE);
			notificationsSwitchLayout = findViewById(R.id.chat_contact_properties_layout);
			notificationsSwitchLayout.setOnClickListener(this);
			notificationsSwitch = findViewById(R.id.chat_contact_properties_switch);
			notificationsSwitch.setClickable(false);

			dividerNotificationsLayout = findViewById(R.id.divider_notifications_layout);

			//Verify credentials layout
			verifyCredentialsLayout = findViewById(R.id.chat_contact_properties_verify_credentials_layout);
			verifyCredentialsLayout.setOnClickListener(this);
			verifiedText = findViewById(R.id.chat_contact_properties_verify_credentials_info);
			verifiedImage = findViewById(R.id.chat_contact_properties_verify_credentials_info_icon);

			//Shared folders layout
			sharedFoldersLayout = findViewById(R.id.chat_contact_properties_shared_folders_layout);
			sharedFoldersLayout.setOnClickListener(this);

			sharedFoldersText = findViewById(R.id.chat_contact_properties_shared_folders_label);

			sharedFoldersButton = findViewById(R.id.chat_contact_properties_shared_folders_button);
			sharedFoldersButton.setOnClickListener(this);

			dividerSharedFoldersLayout = findViewById(R.id.divider_shared_folder_layout);

			//Share Contact Layout

			shareContactLayout = findViewById(R.id.chat_contact_properties_share_contact_layout);
			shareContactLayout.setOnClickListener(this);

			dividerShareContactLayout = findViewById(R.id.divider_share_contact_layout);

			//Chat Shared Files Layout

			sharedFilesLayout = findViewById(R.id.chat_contact_properties_chat_files_shared_layout);
			sharedFilesLayout.setOnClickListener(this);

			dividerSharedFilesLayout = findViewById(R.id.divider_chat_files_shared_layout);

			//Clear chat Layout
			manageChatLayout = findViewById(R.id.manage_chat_history_contact_properties_layout);
			manageChatLayout.setOnClickListener(this);
			retentionTimeText = findViewById(R.id.manage_chat_history_contact_properties_subtitle);
			retentionTimeText.setVisibility(View.GONE);
			dividerClearChatLayout = findViewById(R.id.divider_clear_chat_layout);

			//Remove contact Layout
			removeContactChatLayout = findViewById(R.id.chat_contact_properties_remove_contact_layout);
			removeContactChatLayout.setOnClickListener(this);

			chatHandle = extras.getLong("handle",-1);
			userEmailExtra = extras.getString(NAME);
			if (megaChatApi == null) {
				megaChatApi = MegaApplication.getInstance().getMegaChatApi();
			}

			if (chatHandle != -1) {
				logDebug("From chat!!");
				fromContacts = false;
				chat = megaChatApi.getChatRoom(chatHandle);

				long userHandle = chat.getPeerHandle(0);

				String userHandleEncoded = MegaApiAndroid.userHandleToBase64(userHandle);
				user = megaApi.getContact(userHandleEncoded);
				if (user != null) {
					checkNickname(user.getHandle());
				} else {
					String fullName = "";
					if (!isTextEmpty(getTitleChat(chat))) {
						fullName = getTitleChat(chat);
					} else if (userEmailExtra != null) {
						fullName = userEmailExtra;
					}
					withoutNickname(fullName);
				}
			} else {
				logDebug("From contacts!!");
				fromContacts = true;
				user = megaApi.getContact(userEmailExtra);
				if (user != null) {
					checkNickname(user.getHandle());
					chat = megaChatApi.getChatRoomByUser(user.getHandle());
				} else {
					withoutNickname(userEmailExtra);
					chat = null;

				}

				if (chat != null) {
					chatHandle = chat.getChatId();
					if (chatHandle == -1) {
						notificationsLayout.setVisibility(View.GONE);
						dividerNotificationsLayout.setVisibility(View.GONE);

						sharedFilesLayout.setVisibility(View.GONE);
						dividerSharedFilesLayout.setVisibility(View.GONE);
					}
				} else {
					notificationsLayout.setVisibility(View.GONE);
					dividerNotificationsLayout.setVisibility(View.GONE);

					sharedFilesLayout.setVisibility(View.GONE);
					dividerSharedFilesLayout.setVisibility(View.GONE);
				}
			}

			if (chat != null) {
				if(fromContacts) {
					MegaApplication.getChatManagement().openChatRoom(chat.getChatId());
				}

				updateRetentionTimeLayout(retentionTimeText, getUpdatedRetentionTimeFromAChat(chat.getChatId()));
			} else {
				retentionTimeText.setVisibility(View.GONE);
			}

			updateVerifyCredentialsLayout();
			checkScreenRotationToShowCall();

			if(isOnline(this)){
				logDebug("online -- network connection");
				setAvatar();

				if(user!=null){
					sharedFoldersLayout.setVisibility(View.VISIBLE);
					dividerSharedFoldersLayout.setVisibility(View.VISIBLE);

					ArrayList<MegaNode> nodes = megaApi.getInShares(user);
                    setFoldersButtonText(nodes);
					emailText.setText(user.getEmail());

					if (chat != null) {
						manageChatLayout.setVisibility(View.VISIBLE);
						dividerClearChatLayout.setVisibility(View.VISIBLE);
					} else {
						manageChatLayout.setVisibility(View.GONE);
						dividerClearChatLayout.setVisibility(View.GONE);
					}

					shareContactLayout.setVisibility(View.VISIBLE);
					dividerShareContactLayout.setVisibility(View.VISIBLE);

					chatOptionsLayout.setVisibility(View.VISIBLE);
					dividerChatOptionsLayout.setVisibility(View.VISIBLE);
				}
				else{
					sharedFoldersLayout.setVisibility(View.GONE);
					dividerSharedFoldersLayout.setVisibility(View.GONE);
					chatOptionsLayout.setVisibility(View.GONE);
					dividerChatOptionsLayout.setVisibility(View.GONE);

					if (chat != null) {
						emailText.setText(user.getEmail());
						manageChatLayout.setVisibility(View.VISIBLE);
						dividerClearChatLayout.setVisibility(View.VISIBLE);
					} else {
						manageChatLayout.setVisibility(View.GONE);
						dividerClearChatLayout.setVisibility(View.GONE);
					}

					shareContactLayout.setVisibility(View.VISIBLE);
					dividerShareContactLayout.setVisibility(View.VISIBLE);
				}
			}
			else{
				logDebug("OFFLINE -- NO network connection");
				if(chat!=null){
					String userEmail = chatC.getParticipantEmail(chat.getPeerHandle(0));
					setOfflineAvatar(userEmail);
					emailText.setText(user.getEmail());
				}
				sharedFoldersLayout.setVisibility(View.GONE);
				dividerSharedFoldersLayout.setVisibility(View.GONE);
				manageChatLayout.setVisibility(View.GONE);
				dividerClearChatLayout.setVisibility(View.GONE);

				shareContactLayout.setVisibility(View.GONE);
				dividerShareContactLayout.setVisibility(View.GONE);

				chatOptionsLayout.setVisibility(View.VISIBLE);
				dividerChatOptionsLayout.setVisibility(View.VISIBLE);
			}

			checkSpecificChatNotifications(chatHandle, notificationsSwitch, notificationsSubTitle);
			notificationsLayout.setVisibility(View.VISIBLE);
			dividerNotificationsLayout.setVisibility(View.VISIBLE);

		} else {
			logWarning("Extras is NULL");
		}

        if(askForDisplayOverDialog != null) {
            askForDisplayOverDialog.showDialog();
        }

		registerReceiver(manageShareReceiver,
				new IntentFilter(BROADCAST_ACTION_INTENT_MANAGE_SHARE));

		registerReceiver(chatRoomMuteUpdateReceiver,
				new IntentFilter(ACTION_UPDATE_PUSH_NOTIFICATION_SETTING));

		registerReceiver(retentionTimeReceiver,
				new IntentFilter(ACTION_UPDATE_RETENTION_TIME));

		IntentFilter userNameUpdateFilter = new IntentFilter(BROADCAST_ACTION_INTENT_FILTER_CONTACT_UPDATE);
		userNameUpdateFilter.addAction(ACTION_UPDATE_NICKNAME);
		userNameUpdateFilter.addAction(ACTION_UPDATE_FIRST_NAME);
		userNameUpdateFilter.addAction(ACTION_UPDATE_LAST_NAME);
		registerReceiver(userNameReceiver, userNameUpdateFilter);

		IntentFilter filterCall = new IntentFilter(ACTION_CALL_STATUS_UPDATE);
		filterCall.addAction(ACTION_CHANGE_CALL_ON_HOLD);
		registerReceiver(chatCallUpdateReceiver, filterCall);

		registerReceiver(chatSessionUpdateReceiver,
				new IntentFilter(ACTION_CHANGE_SESSION_ON_HOLD));

		registerReceiver(destroyActionModeReceiver,
				new IntentFilter(BROADCAST_ACTION_DESTROY_ACTION_MODE));
	}

	private void visibilityStateIcon() {
		if (megaChatApi == null) {
			firstLineTextToolbar.updateMaxWidthAndIconVisibility(firstLineTextMaxWidthCollapsed, false);
			return;
		}

		int userStatus = megaChatApi.getUserOnlineStatus(user.getHandle());
		if (stateToolbar == State.EXPANDED && (userStatus == MegaChatApi.STATUS_ONLINE
				|| userStatus == MegaChatApi.STATUS_AWAY
				|| userStatus == MegaChatApi.STATUS_BUSY
				|| userStatus == MegaChatApi.STATUS_OFFLINE)) {
			firstLineTextToolbar.setMaxLines(2);
			firstLineTextToolbar.setTrailingIcon(contactStateIcon, contactStateIconPaddingLeft);
			firstLineTextToolbar.updateMaxWidthAndIconVisibility(firstLineTextMaxWidthExpanded, true);
		} else {
			firstLineTextToolbar.setMaxLines(stateToolbar == State.EXPANDED ? 2 : 1);
			firstLineTextToolbar.updateMaxWidthAndIconVisibility(
					stateToolbar == State.EXPANDED ? firstLineTextMaxWidthExpanded
							: firstLineTextMaxWidthCollapsed, false);
		}
	}

	private void checkNickname(long contactHandle) {
		MegaContactDB contactDB = getContactDB(contactHandle);
		if (contactDB == null) return;

		String fullName = buildFullName(contactDB.getName(), contactDB.getLastName(), contactDB.getMail());
		String nicknameText = contactDB.getNickname();

		if (isTextEmpty(nicknameText)) {
			withoutNickname(fullName);
		} else {
			withNickname(fullName, nicknameText);
		}
	}

	private void withoutNickname(String name) {
		firstLineTextToolbar.setText(name);
		nameText.setVisibility(View.GONE);
		setNicknameText.setText(getString(R.string.add_nickname));
		setDefaultAvatar();
	}

	private void withNickname(String name, String nickname) {
		firstLineTextToolbar.setText(nickname);
		nameText.setText(name);
		nameText.setVisibility(View.VISIBLE);
		setNicknameText.setText(getString(R.string.edit_nickname));
		setDefaultAvatar();
	}


	private void setContactPresenceStatus(){
		logDebug("setContactPresenceStatus");
		if (megaChatApi != null){
			int userStatus = megaChatApi.getUserOnlineStatus(user.getHandle());
			if(userStatus == MegaChatApi.STATUS_ONLINE){
				logDebug("This user is connected");
				contactStateIcon = Util.isDarkMode(this) ? R.drawable.ic_online_dark_standard
						: R.drawable.ic_online_light;
				secondLineTextToolbar.setVisibility(View.VISIBLE);
				secondLineTextToolbar.setText(getString(R.string.online_status));
			}else if(userStatus == MegaChatApi.STATUS_AWAY){
				logDebug("This user is away");
				contactStateIcon = Util.isDarkMode(this) ? R.drawable.ic_away_dark_standard
						: R.drawable.ic_away_light;
				secondLineTextToolbar.setVisibility(View.VISIBLE);
				secondLineTextToolbar.setText(getString(R.string.away_status));
			} else if(userStatus == MegaChatApi.STATUS_BUSY){
				logDebug("This user is busy");
				contactStateIcon = Util.isDarkMode(this) ? R.drawable.ic_busy_dark_standard
						: R.drawable.ic_busy_light;
				secondLineTextToolbar.setVisibility(View.VISIBLE);
				secondLineTextToolbar.setText(getString(R.string.busy_status));
			}
			else if(userStatus == MegaChatApi.STATUS_OFFLINE){
				logDebug("This user is offline");
				contactStateIcon = Util.isDarkMode(this) ? R.drawable.ic_offline_dark_standard
						: R.drawable.ic_offline_light;
				secondLineTextToolbar.setVisibility(View.VISIBLE);
				secondLineTextToolbar.setText(getString(R.string.offline_status));
			}
			else if(userStatus == MegaChatApi.STATUS_INVALID){
				logDebug("INVALID status: " + userStatus);
				secondLineTextToolbar.setVisibility(View.GONE);
			}
			else{
				logDebug("This user status is: " + userStatus);
				secondLineTextToolbar.setVisibility(View.GONE);
			}
		}
		visibilityStateIcon();
	}

	@Override
	public boolean onCreateOptionsMenu(Menu menu) {
		logDebug("onCreateOptionsMenuLollipop");

		drawableDots = ContextCompat.getDrawable(getApplicationContext(), R.drawable.ic_dots_vertical_white);
		drawableDots = drawableDots.mutate();
		drawableArrow = ContextCompat.getDrawable(getApplicationContext(), R.drawable.ic_arrow_back_white);
		drawableArrow = drawableArrow.mutate();

		drawableShare = ContextCompat.getDrawable(getApplicationContext(), R.drawable.ic_share_white);
		drawableShare = drawableShare.mutate();
		drawableSend = ContextCompat.getDrawable(getApplicationContext(), R.drawable.ic_send_to_contact);
		drawableSend = drawableSend.mutate();

		// Inflate the menu items for use in the action bar
		MenuInflater inflater = getMenuInflater();
		inflater.inflate(R.menu.contact_properties_action, menu);

		shareMenuItem = menu.findItem(R.id.cab_menu_share_folder);
		sendFileMenuItem = menu.findItem(R.id.cab_menu_send_file);

		returnCallMenuItem = menu.findItem(R.id.action_return_call);
		RelativeLayout rootView = (RelativeLayout) returnCallMenuItem.getActionView();
		layoutCallMenuItem = rootView.findViewById(R.id.layout_menu_call);
		chronometerMenuItem = rootView.findViewById(R.id.chrono_menu);
		chronometerMenuItem.setVisibility(View.GONE);

		rootView.setOnClickListener(v -> onOptionsItemSelected(returnCallMenuItem));
		setCallMenuItem(returnCallMenuItem, layoutCallMenuItem, chronometerMenuItem);

		sendFileMenuItem.setIcon(mutateIconSecondary(this, R.drawable.ic_send_to_contact, R.color.white));

		if(isOnline(this)){
			sendFileMenuItem.setVisible(fromContacts);
		} else {
			logDebug("Hide all - no network connection");
			shareMenuItem.setVisible(false);
			sendFileMenuItem.setVisible(false);
		}

        collapsingToolbar.setStatusBarScrimColor(ColorUtils.getThemeColor(this, R.attr.colorPrimaryVariant));

		appBarLayout.addOnOffsetChangedListener(new AppBarStateChangeListener() {
			@Override
			public void onStateChanged(AppBarLayout appBarLayout, State state) {
				stateToolbar = state;
				if (stateToolbar == State.EXPANDED) {
					firstLineTextToolbar.setTextColor(ContextCompat.getColor(ContactInfoActivityLollipop.this, R.color.white_alpha_087));
					secondLineTextToolbar.setTextColor(ContextCompat.getColor(ContactInfoActivityLollipop.this, R.color.white_alpha_087));
					setColorFilterWhite();
					visibilityStateIcon();
				} else if (stateToolbar == State.COLLAPSED) {
					firstLineTextToolbar.setTextColor(ContextCompat.getColor(ContactInfoActivityLollipop.this, R.color.grey_087_white_087));
					secondLineTextToolbar.setTextColor(ContextCompat.getColor(ContactInfoActivityLollipop.this, R.color.grey_087_white_087));
					setColorFilterBlack();
					visibilityStateIcon();
				}
			}
		});

		return super.onCreateOptionsMenu(menu);
	}

	void setColorFilterWhite () {
        int color = ContextCompat.getColor(this,R.color.white_alpha_087);
		drawableArrow.setColorFilter(color, PorterDuff.Mode.SRC_ATOP);
		getSupportActionBar().setHomeAsUpIndicator(drawableArrow);

		drawableDots.setColorFilter(color, PorterDuff.Mode.SRC_ATOP);
		toolbar.setOverflowIcon(drawableDots);

		if (shareMenuItem != null) {
			drawableShare.setColorFilter(color, PorterDuff.Mode.SRC_ATOP);
			shareMenuItem.setIcon(drawableShare);
		}
		if (sendFileMenuItem != null) {
			drawableSend.setColorFilter(color, PorterDuff.Mode.SRC_ATOP);
			sendFileMenuItem.setIcon(drawableSend);
		}
	}

	void setColorFilterBlack () {
        int color = ContextCompat.getColor(this,R.color.grey_087_white_087);
		drawableArrow.setColorFilter(color, PorterDuff.Mode.SRC_ATOP);
		getSupportActionBar().setHomeAsUpIndicator(drawableArrow);

		drawableDots.setColorFilter(color, PorterDuff.Mode.SRC_ATOP);
		toolbar.setOverflowIcon(drawableDots);

		if (shareMenuItem != null) {
			drawableShare.setColorFilter(color, PorterDuff.Mode.SRC_ATOP);
			shareMenuItem.setIcon(drawableShare);
		}
		if (sendFileMenuItem != null) {
			drawableSend.setColorFilter(color, PorterDuff.Mode.SRC_ATOP);
			sendFileMenuItem.setIcon(drawableSend);
		}
	}

	@Override
	public boolean onOptionsItemSelected(MenuItem item) {
		logDebug("onOptionsItemSelected");

		int id = item.getItemId();
		switch(id){
			case android.R.id.home:{
				finish();
				break;
			}
			case R.id.cab_menu_share_folder:{
				pickFolderToShare(user.getEmail());
				break;
			}
			case R.id.cab_menu_send_file:{

				if(!isOnline(this)){
					showSnackbar(SNACKBAR_TYPE, getString(R.string.error_server_connection_problem), -1);
					return true;
				}

				sendFileToChat();
				break;
			}
			case R.id.action_return_call:
				if (checkPermissionsCall(this, INVALID_TYPE_PERMISSIONS)) {
					returnActiveCall(this);
				}
				return true;
		}
		return true;
	}

	public void sendFileToChat(){
		logDebug("sendFileToChat");

		if (app.getStorageState() == STORAGE_STATE_PAYWALL) {
			showOverDiskQuotaPaywallWarning();
			return;
		}

		if(user==null){
			logWarning("Selected contact NULL");
			return;
		}
		List<MegaUser> userList = new ArrayList<MegaUser>();
		userList.add(user);
		ContactController cC = new ContactController(this);
		cC.pickFileToSend(userList);
	}

	public void sendMessageToChat(){
		logDebug("sendMessageToChat");

		if (app.getStorageState() == STORAGE_STATE_PAYWALL) {
			showOverDiskQuotaPaywallWarning();
			return;
		}

		if(user!=null){
			MegaChatRoom chat = megaChatApi.getChatRoomByUser(user.getHandle());
			if(chat==null){
				logDebug("No chat, create it!");
				MegaChatPeerList peers = MegaChatPeerList.createInstance();
				peers.addPeer(user.getHandle(), MegaChatPeerList.PRIV_STANDARD);
				megaChatApi.createChat(false, peers, this);
			}
			else{
				logDebug("There is already a chat, open it!");
				if(fromContacts){
					Intent intentOpenChat = new Intent(this, ChatActivityLollipop.class);
					intentOpenChat.setAction(ACTION_CHAT_SHOW_MESSAGES);
					intentOpenChat.putExtra(CHAT_ID, chat.getChatId());
					this.startActivity(intentOpenChat);
				}
				else{
					Intent intentOpenChat = new Intent(this, ChatActivityLollipop.class);
					intentOpenChat.setAction(ACTION_CHAT_SHOW_MESSAGES);
					intentOpenChat.putExtra(CHAT_ID, chat.getChatId());
					intentOpenChat.setFlags(Intent.FLAG_ACTIVITY_CLEAR_TOP);
					this.startActivity(intentOpenChat);
				}

				finish();
			}
		}
	}

	public void startCall() {
		MegaChatRoom chatRoomTo = megaChatApi.getChatRoomByUser(user.getHandle());
		if (chatRoomTo != null) {
			if (megaChatApi.getChatCall(chatRoomTo.getChatId()) != null) {
				Intent i = new Intent(this, ChatCallActivity.class);
				i.putExtra(CHAT_ID, chatRoomTo.getChatId());
				i.addFlags(Intent.FLAG_ACTIVITY_NEW_TASK);
				startActivity(i);
			} else if (isStatusConnected(this, chatRoomTo.getChatId())) {
				startCallWithChatOnline(chatRoomTo);
			}
		} else {
			//Create first the chat
			ArrayList<MegaChatRoom> chats = new ArrayList<>();
			ArrayList<MegaUser> usersNoChat = new ArrayList<>();
			usersNoChat.add(user);
			CreateChatListener listener = null;

			if (startVideo) {
				listener = new CreateChatListener(chats, usersNoChat, -1, this, CreateChatListener.START_VIDEO_CALL);
			} else {
				listener = new CreateChatListener(chats, usersNoChat, -1, this, CreateChatListener.START_AUDIO_CALL);
			}

			MegaChatPeerList peers = MegaChatPeerList.createInstance();
			peers.addPeer(user.getHandle(), MegaChatPeerList.PRIV_STANDARD);
			megaChatApi.createChat(false, peers, listener);
		}
	}

	@Override
	public void onRequestPermissionsResult(int requestCode, String[] permissions, int[] grantResults) {
		super.onRequestPermissionsResult(requestCode, permissions, grantResults);
		switch (requestCode) {
			case REQUEST_CAMERA:
			case REQUEST_RECORD_AUDIO:
				if (grantResults.length > 0 && grantResults[0] == PackageManager.PERMISSION_GRANTED &&
						checkPermissionsCall(this, INVALID_TYPE_PERMISSIONS)) {
					startCall();
				}
				break;
		}
	}

	public void pickFolderToShare(String email){
		logDebug("pickFolderToShare");
		if (email != null){
			Intent intent = new Intent(this, FileExplorerActivityLollipop.class);
			intent.setAction(FileExplorerActivityLollipop.ACTION_SELECT_FOLDER_TO_SHARE);
			ArrayList<String> contacts = new ArrayList<String>();
			contacts.add(email);
			intent.putExtra(SELECTED_CONTACTS, contacts);
			startActivityForResult(intent, REQUEST_CODE_SELECT_FOLDER);
		}
		else{
			showSnackbar(SNACKBAR_TYPE, getString(R.string.error_sharing_folder), -1);
			logWarning("Error sharing folder");
		}
	}

	public void setAvatar() {
		logDebug("setAvatar");
		if(user == null)
			return;

		File avatar = buildAvatarFile(this,user.getEmail() + ".jpg");
		if (isFileAvailable(avatar)) {
			setProfileAvatar(avatar);
		}
	}

	public void setOfflineAvatar(String email) {
		logDebug("setOfflineAvatar");
		File avatar = buildAvatarFile(this, email + ".jpg");

        if (isFileAvailable(avatar)) {
            Bitmap imBitmap = null;
            if (avatar.length() > 0) {
                BitmapFactory.Options bOpts = new BitmapFactory.Options();
                imBitmap = BitmapFactory.decodeFile(avatar.getAbsolutePath(),bOpts);
                if (imBitmap != null) {
                    contactPropertiesImage.setImageBitmap(imBitmap);

                    if (imBitmap != null && !imBitmap.isRecycled()) {
                        int colorBackground = getDominantColor1(imBitmap);
                        imageLayout.setBackgroundColor(colorBackground);
                    }
                }
            }
        }
	}

	public void setProfileAvatar(File avatar) {
		logDebug("setProfileAvatar");
		Bitmap imBitmap = null;
		if (avatar.exists()) {
			if (avatar.length() > 0) {
				BitmapFactory.Options bOpts = new BitmapFactory.Options();
				imBitmap = BitmapFactory.decodeFile(avatar.getAbsolutePath(), bOpts);
				if (imBitmap == null) {
					avatar.delete();
                    megaApi.getUserAvatar(user,buildAvatarFile(this, user.getEmail()).getAbsolutePath(), this);
                } else {
					contactPropertiesImage.setImageBitmap(imBitmap);

					if (imBitmap != null && !imBitmap.isRecycled()) {
						int colorBackground = getDominantColor1(imBitmap);
						imageLayout.setBackgroundColor(colorBackground);
					}
				}
			}
		}
	}

	public int getDominantColor1(Bitmap bitmap) {

		if (bitmap == null)
			throw new NullPointerException();

		int width = bitmap.getWidth();
		int height = bitmap.getHeight();
		int size = width * height;
		int pixels[] = new int[size];

		Bitmap bitmap2 = bitmap.copy(Bitmap.Config.ARGB_4444, false);

		bitmap2.getPixels(pixels, 0, width, 0, 0, width, height);

		final List<HashMap<Integer, Integer>> colorMap = new ArrayList<HashMap<Integer, Integer>>();
		colorMap.add(new HashMap<Integer, Integer>());
		colorMap.add(new HashMap<Integer, Integer>());
		colorMap.add(new HashMap<Integer, Integer>());

		int color = 0;
		int r = 0;
		int g = 0;
		int b = 0;
		Integer rC, gC, bC;
		logDebug("pixels.length: " + pixels.length);
		int j=0;
		//for (int i = 0; i < pixels.length; i++) {
		while (j < pixels.length){

			color = pixels[j];

			r = Color.red(color);
			g = Color.green(color);
			b = Color.blue(color);

			rC = colorMap.get(0).get(r);
			if (rC == null)
				rC = 0;
			colorMap.get(0).put(r, ++rC);

			gC = colorMap.get(1).get(g);
			if (gC == null)
				gC = 0;
			colorMap.get(1).put(g, ++gC);

			bC = colorMap.get(2).get(b);
			if (bC == null)
				bC = 0;
			colorMap.get(2).put(b, ++bC);
			j = j+width+1;
		}

		int[] rgb = new int[3];
		for (int i = 0; i < 3; i++) {
			int max = 0;
			int val = 0;
			for (Map.Entry<Integer, Integer> entry : colorMap.get(i).entrySet()) {
				if (entry.getValue() > max) {
					max = entry.getValue();
					val = entry.getKey();
				}
			}
			rgb[i] = val;
		}

		int dominantColor = Color.rgb(rgb[0], rgb[1], rgb[2]);

		return dominantColor;
	}

	private void setDefaultAvatar() {
		logDebug("setDefaultAvatar");
		Bitmap defaultAvatar = Bitmap.createBitmap(outMetrics.widthPixels, outMetrics.widthPixels, Bitmap.Config.ARGB_8888);
		Canvas c = new Canvas(defaultAvatar);
		Paint p = new Paint();
		p.setAntiAlias(true);
		p.setColor(Color.TRANSPARENT);
		c.drawPaint(p);

		imageLayout.setBackgroundColor(getColorAvatar(user));
		contactPropertiesImage.setImageBitmap(defaultAvatar);
	}

	private void startingACall(boolean withVideo) {

		if (app.getStorageState() == STORAGE_STATE_PAYWALL) {
			showOverDiskQuotaPaywallWarning();
			return;
		}

		startVideo = withVideo;
		if (checkPermissionsCall(this, INVALID_TYPE_PERMISSIONS)) {
			startCall();
		}
	}

	@Override
	public void onClick(View v) {

		switch (v.getId()) {
			case R.id.manage_chat_history_contact_properties_layout:
				Intent intentManageChat = new Intent(this, ManageChatHistoryActivity.class);
				intentManageChat.putExtra(EMAIL, user.getEmail());
				intentManageChat.putExtra(CHAT_ID, MEGACHAT_INVALID_HANDLE);
				intentManageChat.putExtra(IS_FROM_CONTACTS, fromContacts);
				startActivity(intentManageChat);
				break;

			case R.id.chat_contact_properties_remove_contact_layout: {
				logDebug("Remove contact chat option");

				if(user!=null){
					showConfirmationRemoveContact(user);
				}
				break;
			}
			case R.id.chat_contact_properties_chat_send_message_layout:{
				logDebug("Send message option");
				if(!checkConnection(this)) return;
				sendMessageToChat();
				break;
			}

			case R.id.chat_contact_properties_chat_video_layout:
			case R.id.chat_contact_properties_chat_call_layout:
				if (isCallOptionEnabled()) {
					startingACall(v.getId() == R.id.chat_contact_properties_chat_video_layout);
				} else {
					showSnackbar(SNACKBAR_TYPE, getString(R.string.not_allowed_to_start_call), MEGACHAT_INVALID_HANDLE);
				}
				break;

			case R.id.chat_contact_properties_share_contact_layout: {
				logDebug("Share contact option");

				if (app.getStorageState() == STORAGE_STATE_PAYWALL) {
					showOverDiskQuotaPaywallWarning();
					return;
				}

				if(user==null){
					logDebug("Selected contact NULL");
					return;
				}

				chatC.selectChatsToAttachContact(user);
				break;
			}
			case R.id.chat_contact_properties_shared_folders_button:
			case R.id.chat_contact_properties_shared_folders_layout:{
				sharedFolderClicked();
				break;
			}
			case R.id.chat_contact_properties_layout:
				if (notificationsSwitch.isChecked()) {
					createMuteNotificationsAlertDialogOfAChat(this, chatHandle);
				} else {
					MegaApplication.getPushNotificationSettingManagement().controlMuteNotificationsOfAChat(this, NOTIFICATIONS_ENABLED, chatHandle);
				}
				break;

			case R.id.chat_contact_properties_chat_files_shared_layout:{
				Intent nodeHistoryIntent = new Intent(this, NodeAttachmentHistoryActivity.class);
				if(chat!=null){
					nodeHistoryIntent.putExtra("chatId", chat.getChatId());
				}
				startActivity(nodeHistoryIntent);
				break;
			}
			case R.id.chat_contact_properties_nickname: {
				if (setNicknameText.getText().toString().equals(getString(R.string.add_nickname))) {
					showConfirmationSetNickname(null);
				} else if (user != null && !isBottomSheetDialogShown(contactNicknameBottomSheetDialogFragment)) {
					contactNicknameBottomSheetDialogFragment = new ContactNicknameBottomSheetDialogFragment();
					contactNicknameBottomSheetDialogFragment.show(getSupportFragmentManager(), contactNicknameBottomSheetDialogFragment.getTag());
				}
				break;
			}
			case R.id.chat_contact_properties_verify_credentials_layout:
				Intent intent = new Intent(this, AuthenticityCredentialsActivity.class);
				intent.putExtra(EMAIL, user.getEmail());
				startActivity(intent);
				break;

			case R.id.call_in_progress_layout:
				if(checkPermissionsCall(this, INVALID_TYPE_PERMISSIONS)){
					returnActiveCall(this);
				}
				break;
		}
	}

	public void showConfirmationSetNickname(final String alias) {
		LinearLayout layout = new LinearLayout(this);
		layout.setOrientation(LinearLayout.VERTICAL);
		LinearLayout.LayoutParams params = new LinearLayout.LayoutParams(LinearLayout.LayoutParams.MATCH_PARENT, LinearLayout.LayoutParams.WRAP_CONTENT);
		params.setMargins(scaleWidthPx(20, outMetrics), scaleHeightPx(16, outMetrics), scaleWidthPx(17, outMetrics), 0);
		final EmojiEditText input = new EmojiEditText(this);
		layout.addView(input, params);
		input.setSingleLine();
		input.setSelectAllOnFocus(true);
		input.requestFocus();
		input.setTextColor(ColorUtils.getThemeColor(this, android.R.attr.textColorSecondary));
		input.setTextSize(TypedValue.COMPLEX_UNIT_SP, 14);
		input.setEmojiSize(dp2px(EMOJI_SIZE, outMetrics));
		input.setImeOptions(EditorInfo.IME_ACTION_DONE);
		input.setInputType(InputType.TYPE_CLASS_TEXT);
		showKeyboardDelayed(input);

		MaterialAlertDialogBuilder builder = new MaterialAlertDialogBuilder(this);

		input.setImeActionLabel(getString(R.string.add_nickname), EditorInfo.IME_ACTION_DONE);
		if (alias == null) {
			input.setHint(getString(R.string.add_nickname));
			builder.setTitle(getString(R.string.add_nickname));
		} else {
			input.setHint(alias);
			input.setText(alias);
			input.setSelection(input.length());
			builder.setTitle(getString(R.string.edit_nickname));
		}
		int colorDisableButton = ContextCompat.getColor(this, R.color.teal_300_038_teal_200_038);
		int colorEnableButton = ContextCompat.getColor(this, R.color.teal_300_teal_200);

		input.addTextChangedListener(new TextWatcher() {
			private void handleText() {
				if (setNicknameDialog != null) {
					final Button okButton = setNicknameDialog.getButton(AlertDialog.BUTTON_POSITIVE);
					if (input.getText().length() == 0) {
						okButton.setEnabled(false);
						okButton.setTextColor(colorDisableButton);
					} else {
						okButton.setEnabled(true);
						okButton.setTextColor(colorEnableButton);
					}
				}
			}

			@Override
			public void onTextChanged(CharSequence s, int start, int before, int count) {
			}

			@Override
			public void beforeTextChanged(CharSequence s, int start, int count, int after) {
			}

			@Override
			public void afterTextChanged(Editable s) {
				handleText();
			}
		});
		builder.setPositiveButton(getString(R.string.button_set),
				(dialog, whichButton) -> onClickAlertDialog(input, alias));
		builder.setNegativeButton(getString(R.string.general_cancel),
				(dialog, whichButton) -> setNicknameDialog.dismiss());

		builder.setView(layout);
		setNicknameDialog = builder.create();
		setNicknameDialog.show();
		setNicknameDialog.getButton(AlertDialog.BUTTON_POSITIVE).setEnabled(false);
		setNicknameDialog.getButton(AlertDialog.BUTTON_POSITIVE).setTextColor(colorDisableButton);
		setNicknameDialog.getButton(AlertDialog.BUTTON_POSITIVE).setOnClickListener(v -> onClickAlertDialog(input, alias));
		setNicknameDialog.getButton(AlertDialog.BUTTON_NEGATIVE).setOnClickListener(v -> setNicknameDialog.dismiss());

	}

	private void onClickAlertDialog(EmojiEditText input, String alias) {
		String name = input.getText().toString();
		if (isTextEmpty(name)) {
			logWarning("Input is empty");
			input.setError(getString(R.string.invalid_string));
			input.requestFocus();
		} else {
			addNickname(alias, name);
			setNicknameDialog.dismiss();
		}
	}

	public void addNickname(String oldNickname, String newNickname) {
		if (oldNickname != null && oldNickname.equals(newNickname)) return;
		//Update the new nickname
		megaApi.setUserAlias(user.getHandle(), newNickname, new SetAttrUserListener(this));
	}

	private void updateAvatar(){
		if(isOnline(this)){
			setAvatar();
		}else if (chat != null){
			setOfflineAvatar(chatC.getParticipantEmail(chat.getPeerHandle(0)));
		}
	}

	@Override
	protected void onActivityResult(int requestCode, int resultCode, Intent intent) {

		logDebug("resultCode: " + resultCode);

		if (requestCode == REQUEST_CODE_SELECT_FOLDER && resultCode == RESULT_OK) {

			if (!isOnline(this)) {
				showSnackbar(SNACKBAR_TYPE, getString(R.string.error_server_connection_problem), -1);
				return;
			}

			final ArrayList<String> selectedContacts = intent.getStringArrayListExtra(SELECTED_CONTACTS);
			final long folderHandle = intent.getLongExtra("SELECT", 0);

			final MegaNode parent = megaApi.getNodeByHandle(folderHandle);

			if (parent.isFolder()){
				MaterialAlertDialogBuilder dialogBuilder = new MaterialAlertDialogBuilder(this);
				dialogBuilder.setTitle(getString(R.string.file_properties_shared_folder_permissions));
				final CharSequence[] items = {getString(R.string.file_properties_shared_folder_read_only), getString(R.string.file_properties_shared_folder_read_write), getString(R.string.file_properties_shared_folder_full_access)};
				dialogBuilder.setSingleChoiceItems(items, -1, new DialogInterface.OnClickListener() {
					public void onClick(DialogInterface dialog, int item) {
						statusDialog = getProgressDialog(contactInfoActivityLollipop, getString(R.string.context_sharing_folder));
						permissionsDialog.dismiss();
						nC.shareFolder(parent, selectedContacts, item);
					}
				});
				permissionsDialog = dialogBuilder.create();
				permissionsDialog.show();
			}
        }
		else if (requestCode == REQUEST_CODE_SELECT_FILE && resultCode == RESULT_OK) {
			logDebug("requestCode == REQUEST_CODE_SELECT_FILE");
			if (intent == null) {
				logWarning("Return.....");
				return;
			}

			long fileHandles[] = intent.getLongArrayExtra(NODE_HANDLES);

			if (fileHandles == null) {
				showSnackbar(SNACKBAR_TYPE, getString(R.string.general_error), -1);
				return;
			}

			MegaChatRoom chatRoomToSend = megaChatApi.getChatRoomByUser(user.getHandle());
			if(chatRoomToSend!=null){
				chatC.checkIfNodesAreMineAndAttachNodes(fileHandles, chatRoomToSend.getChatId());
			}
			else{
				//Create first the chat
				ArrayList<MegaChatRoom> chats = new ArrayList<>();
				ArrayList<MegaUser> usersNoChat = new ArrayList<>();
				usersNoChat.add(user);
				CreateChatListener listener = new CreateChatListener(chats, usersNoChat, fileHandles, this, CreateChatListener.SEND_FILES, -1);
				MegaChatPeerList peers = MegaChatPeerList.createInstance();
				peers.addPeer(user.getHandle(), MegaChatPeerList.PRIV_STANDARD);
				megaChatApi.createChat(false, peers, listener);
			}
		}
        else if (requestCode == REQUEST_CODE_SELECT_LOCAL_FOLDER && resultCode == RESULT_OK) {
            logDebug("onActivityResult: REQUEST_CODE_SELECT_LOCAL_FOLDER");
            if (intent == null) {
                logDebug("Return.....");
                return;
            }

            String parentPath = intent.getStringExtra(FileStorageActivityLollipop.EXTRA_PATH);
            String url = intent.getStringExtra(FileStorageActivityLollipop.EXTRA_URL);
            logDebug("url: "+url);
            long size = intent.getLongExtra(FileStorageActivityLollipop.EXTRA_SIZE, 0);
            logDebug("size: "+size);
            long[] hashes = intent.getLongArrayExtra(FileStorageActivityLollipop.EXTRA_DOCUMENT_HASHES);
            logDebug("hashes size: "+hashes.length);

            boolean highPriority = intent.getBooleanExtra(HIGH_PRIORITY_TRANSFER, false);

            nC.checkSizeBeforeDownload(parentPath,url, size, hashes, highPriority);
        } else if (requestCode == REQUEST_CODE_SELECT_CHAT && resultCode == RESULT_OK){
            logDebug("Attach nodes to chats: REQUEST_CODE_SELECT_CHAT");

            long userHandle[] = {user.getHandle()};
            intent.putExtra(USER_HANDLES, userHandle);

            chatC.checkIntentToShareSomething(intent);
		} else if (requestCode == REQUEST_CODE_SELECT_COPY_FOLDER	&& resultCode == RESULT_OK) {
            if (!isOnline(this)) {
                showSnackbar(SNACKBAR_TYPE, getString(R.string.error_server_connection_problem), -1);
                return;
            }
            
            ProgressDialog temp = null;
            try {
                temp = new ProgressDialog(this);
                temp.setMessage(getString(R.string.context_copying));
                temp.show();
            } catch (Exception e) {
                return;
            }
            statusDialog = temp;
            
            final long[] copyHandles = intent.getLongArrayExtra("COPY_HANDLES");
            final long toHandle = intent.getLongExtra("COPY_TO", 0);
            final int totalCopy = copyHandles.length;
            
            MegaNode parent = megaApi.getNodeByHandle(toHandle);
            for (int i = 0; i < copyHandles.length; i++) {
				logDebug("NODE TO COPY: " + megaApi.getNodeByHandle(copyHandles[i]).getName());
				logDebug("WHERE: " + parent.getName());
				logDebug("NODES: " + copyHandles[i] + "_" + parent.getHandle());
                MegaNode cN = megaApi.getNodeByHandle(copyHandles[i]);
                if (cN != null){
					logDebug("cN != null");
                    megaApi.copyNode(cN, parent, this);
                }
                else{
					logWarning("cN == null");
                    try {
                        statusDialog.dismiss();
                        if(sharedFoldersFragment!=null && sharedFoldersFragment.isVisible()){
                            showSnackbar(SNACKBAR_TYPE, getString(R.string.context_no_sent_node), -1);
                        }
                    } catch (Exception ex) {
                    }
                }
            }
        }

		super.onActivityResult(requestCode, resultCode, intent);
	}

	public void sendFilesToChat(long[] fileHandles, long chatId) {
		MultipleAttachChatListener listener = new MultipleAttachChatListener(this, chatId, fileHandles.length);
		for (long fileHandle : fileHandles) {
			megaChatApi.attachNode(chatId, fileHandle, listener);
		}
	}

	public void showConfirmationRemoveContact(final MegaUser c){
		logDebug("showConfirmationRemoveContact");
		DialogInterface.OnClickListener dialogClickListener = new DialogInterface.OnClickListener() {
			@Override
			public void onClick(DialogInterface dialog, int which) {
				switch (which){
					case DialogInterface.BUTTON_POSITIVE:
						cC.removeContact(c);
						break;

					case DialogInterface.BUTTON_NEGATIVE:
						//No button clicked
						break;
				}
			}
		};

		MaterialAlertDialogBuilder builder = new MaterialAlertDialogBuilder(this);
		String title = getResources().getQuantityString(R.plurals.title_confirmation_remove_contact, 1);
		builder.setTitle(title);
		String message= getResources().getQuantityString(R.plurals.confirmation_remove_contact, 1);
		builder.setMessage(message).setPositiveButton(R.string.general_remove, dialogClickListener)
				.setNegativeButton(R.string.general_cancel, dialogClickListener).show();
	}

	@Override
	public void onRequestStart(MegaApiJava api, MegaRequest request) {
		logDebug("onRequestStart: " + request.getName());
	}

	@SuppressLint("NewApi")
	@Override
	public void onRequestFinish(MegaApiJava api, MegaRequest request, MegaError e) {
		logDebug("onRequestFinish: " + request.getType() + "__" + request.getRequestString());
		if (request.getType() == MegaRequest.TYPE_GET_ATTR_USER) {
			logDebug("MegaRequest.TYPE_GET_ATTR_USER");
			if (e.getErrorCode() == MegaError.API_OK) {
				File avatar = buildAvatarFile(this, request.getEmail() + ".jpg");
				Bitmap imBitmap = null;
				if (isFileAvailable(avatar)) {
					if (avatar.length() > 0) {
						BitmapFactory.Options bOpts = new BitmapFactory.Options();
						imBitmap = BitmapFactory.decodeFile(avatar.getAbsolutePath(), bOpts);
						if (imBitmap == null) {
							avatar.delete();
						} else {
							contactPropertiesImage.setImageBitmap(imBitmap);

							if (imBitmap != null && !imBitmap.isRecycled()) {
								Palette palette = Palette.from(imBitmap).generate();
								Palette.Swatch swatch = palette.getDarkVibrantSwatch();
								imageLayout.setBackgroundColor(swatch.getBodyTextColor());
							}
						}
					}
				}
			}
		} else if (request.getType() == MegaRequest.TYPE_CREATE_FOLDER){
            try {
                statusDialog.dismiss();
            }
            catch (Exception ex) {}
            
            if (e.getErrorCode() == MegaError.API_OK){
                if(sharedFoldersFragment!=null && sharedFoldersFragment.isVisible()){
                    showSnackbar(SNACKBAR_TYPE, getString(R.string.context_folder_created), -1);
                    sharedFoldersFragment.setNodes();
                }
            }
            else{
                if(sharedFoldersFragment!=null && sharedFoldersFragment.isVisible()){
                    showSnackbar(SNACKBAR_TYPE, getString(R.string.context_folder_no_created), -1);
                    sharedFoldersFragment.setNodes();
                }
            }
        }
        else if (request.getType() == MegaRequest.TYPE_RENAME){
            
            try {
                statusDialog.dismiss();
            }
            catch (Exception ex) {}
            
            if (e.getErrorCode() == MegaError.API_OK){
                if(sharedFoldersFragment!=null && sharedFoldersFragment.isVisible()){
                    sharedFoldersFragment.clearSelections();
                    sharedFoldersFragment.hideMultipleSelect();
                    showSnackbar(SNACKBAR_TYPE, getString(R.string.context_correctly_renamed), -1);
                }
            }
            else{
                if(sharedFoldersFragment!=null && sharedFoldersFragment.isVisible()){
                    sharedFoldersFragment.clearSelections();
                    sharedFoldersFragment.hideMultipleSelect();
                    showSnackbar(SNACKBAR_TYPE, getString(R.string.context_no_renamed), -1);
                }
            }
			logDebug("Rename nodes request finished");
        }
        else if (request.getType() == MegaRequest.TYPE_COPY) {
            try {
                statusDialog.dismiss();
            } catch (Exception ex) {
            }
            
            if (e.getErrorCode() == MegaError.API_OK){
                if(sharedFoldersFragment!=null && sharedFoldersFragment.isVisible()){
                    sharedFoldersFragment.clearSelections();
                    sharedFoldersFragment.hideMultipleSelect();
                    showSnackbar(SNACKBAR_TYPE, getString(R.string.context_correctly_copied), -1);
                }
            }
            else{
                if(e.getErrorCode()==MegaError.API_EOVERQUOTA){
					logWarning("OVERQUOTA ERROR: " + e.getErrorCode());
                    Intent intent = new Intent(this, ManagerActivityLollipop.class);
                    intent.setAction(ACTION_OVERQUOTA_STORAGE);
                    startActivity(intent);
                    finish();
                }
                else if(e.getErrorCode()==MegaError.API_EGOINGOVERQUOTA){
					logDebug("PRE OVERQUOTA ERROR: " + e.getErrorCode());
                    Intent intent = new Intent(this, ManagerActivityLollipop.class);
                    intent.setAction(ACTION_PRE_OVERQUOTA_STORAGE);
                    startActivity(intent);
                    finish();
                }
                else{
                    if(sharedFoldersFragment!=null && sharedFoldersFragment.isVisible()){
                        sharedFoldersFragment.clearSelections();
                        sharedFoldersFragment.hideMultipleSelect();
                        showSnackbar(SNACKBAR_TYPE, getString(R.string.context_no_copied), -1);
                    }
                }
            }

			logDebug("Copy nodes request finished");
        }
        else if (request.getType() == MegaRequest.TYPE_MOVE) {
			try {
				statusDialog.dismiss();
			} catch (Exception ex) {
			}

			if (moveToRubbish) {
				logDebug("Finish move to Rubbish!");
				if (e.getErrorCode() == MegaError.API_OK) {
					if (sharedFoldersFragment != null && sharedFoldersFragment.isVisible()) {
						sharedFoldersFragment.clearSelections();
						sharedFoldersFragment.hideMultipleSelect();
						showSnackbar(SNACKBAR_TYPE, getString(R.string.context_correctly_moved_to_rubbish), -1);
					}
				} else {
					if (sharedFoldersFragment != null && sharedFoldersFragment.isVisible()) {
						sharedFoldersFragment.clearSelections();
						sharedFoldersFragment.hideMultipleSelect();
						showSnackbar(SNACKBAR_TYPE, getString(R.string.context_no_moved), -1);
					}
				}
			} else {
				if (e.getErrorCode() == MegaError.API_OK) {
					if (sharedFoldersFragment != null && sharedFoldersFragment.isVisible()) {
						sharedFoldersFragment.clearSelections();
						sharedFoldersFragment.hideMultipleSelect();
						showSnackbar(SNACKBAR_TYPE, getString(R.string.context_correctly_moved), -1);
					}
				} else {
					if (sharedFoldersFragment != null && sharedFoldersFragment.isVisible()) {
						sharedFoldersFragment.clearSelections();
						sharedFoldersFragment.hideMultipleSelect();
						showSnackbar(SNACKBAR_TYPE, getString(R.string.context_no_moved), -1);
					}
				}
			}
			moveToRubbish = false;
			logDebug("Move request finished");
		} else if(request.getType() == MegaRequest.TYPE_REMOVE_CONTACT){
			logDebug("Contact removed");
			finish();
		}
	}

	@Override
	public void onRequestTemporaryError(MegaApiJava api, MegaRequest request,
										MegaError e) {
		logWarning("onRequestTemporaryError: " + request.getName());
	}

	@Override
	protected void onDestroy() {
		super.onDestroy();

		if (drawableArrow != null) {
			drawableArrow.setColorFilter(null);
		}
		if (drawableDots != null) {
			drawableDots.setColorFilter(null);
		}
		if (drawableSend != null) {
			drawableSend.setColorFilter(null);
		}
		if (drawableShare != null) {
			drawableShare.setColorFilter(null);
		}
        if (askForDisplayOverDialog != null) {
            askForDisplayOverDialog.recycle();
        }

		unregisterReceiver(chatCallUpdateReceiver);
		unregisterReceiver(chatSessionUpdateReceiver);
		unregisterReceiver(chatRoomMuteUpdateReceiver);
		unregisterReceiver(retentionTimeReceiver);
		unregisterReceiver(manageShareReceiver);
		unregisterReceiver(userNameReceiver);
		unregisterReceiver(destroyActionModeReceiver);
	}

	@Override
	public void onRequestUpdate(MegaApiJava api, MegaRequest request) { }

	@Override
	protected void onResume() {
		super.onResume();

		updateVerifyCredentialsLayout();
		checkScreenRotationToShowCall();
		setContactPresenceStatus();
		requestLastGreen(-1);
	}

	@Override
	public void onItemClick(AdapterView<?> parent, View view, int position, long id) {

	}

	public void requestLastGreen(int state){
		logDebug("state: " + state);
		if(state == -1){
			state = megaChatApi.getUserOnlineStatus(user.getHandle());
		}

		if(state != MegaChatApi.STATUS_ONLINE && state != MegaChatApi.STATUS_BUSY && state != MegaChatApi.STATUS_INVALID){
			logDebug("Request last green for user");
			megaChatApi.requestLastGreen(user.getHandle(), this);
		}
	}

<<<<<<< HEAD
	public void showConfirmationClearChat(){
		logDebug("showConfirmationClearChat");

		DialogInterface.OnClickListener dialogClickListener = new DialogInterface.OnClickListener() {
			@Override
			public void onClick(DialogInterface dialog, int which) {
				switch (which){
					case DialogInterface.BUTTON_POSITIVE:
						logDebug("Clear chat!");
						logDebug("Clear history selected!");
						chatC.clearHistory(chat);
						break;

					case DialogInterface.BUTTON_NEGATIVE:
						//No button clicked
						break;
				}
			}
		};

		MaterialAlertDialogBuilder builder = new MaterialAlertDialogBuilder(this);
		String message= getResources().getString(R.string.confirmation_clear_chat, getTitleChat(chat));
		builder.setTitle(R.string.title_confirmation_clear_group_chat);
		builder.setMessage(message).setPositiveButton(R.string.general_clear, dialogClickListener)
				.setNegativeButton(R.string.general_cancel, dialogClickListener).show();
	}

=======
>>>>>>> 2a6c66b6
	@Override
	public void onRequestStart(MegaChatApiJava api, MegaChatRequest request) {

	}

	@Override
	public void onRequestUpdate(MegaChatApiJava api, MegaChatRequest request) {

	}

	@Override
	public void onRequestFinish(MegaChatApiJava api, MegaChatRequest request, MegaChatError e) {
		logDebug("onRequestFinish");
		if(request.getType() == MegaChatRequest.TYPE_CREATE_CHATROOM){
			if (e.getErrorCode() == MegaChatError.ERROR_OK) {
				logDebug("Chat created ---> open it!");

				Intent intent = new Intent(this, ChatActivityLollipop.class)
						.setAction(ACTION_CHAT_SHOW_MESSAGES)
						.putExtra(CHAT_ID, request.getChatHandle());

				if (!fromContacts) {
					intent.setFlags(Intent.FLAG_ACTIVITY_CLEAR_TOP);
				}

				this.startActivity(intent);
				finish();
			} else {
				logDebug("ERROR WHEN CREATING CHAT " + e.getErrorString());
				showSnackbar(SNACKBAR_TYPE, getString(R.string.create_chat_error), -1);
			}
		}
		else if(request.getType() == MegaChatRequest.TYPE_START_CHAT_CALL){
			if(e.getErrorCode()==MegaChatError.ERROR_OK){
				logDebug("TYPE_START_CHAT_CALL finished with success");
				//getFlag - Returns true if it is a video-audio call or false for audio call
			}
			else{
				logDebug("ERROR WHEN TYPE_START_CHAT_CALL " + e.getErrorString());
				showSnackbar(SNACKBAR_TYPE, getString(R.string.call_error), -1);
			}
		}
	}

	@Override
	public void onRequestTemporaryError(MegaChatApiJava api, MegaChatRequest request, MegaChatError e) {

	}

	public void showSnackbar(int type, String s, long idChat){
		showSnackbar(type, fragmentContainer, s, idChat);
	}
	
	private void sharedFolderClicked(){
        RelativeLayout sharedFolderLayout = (RelativeLayout)findViewById(R.id.shared_folder_list_container);
		if(isShareFolderExpanded){
			sharedFolderLayout.setVisibility(View.GONE);
			if (user != null) {
				setFoldersButtonText(megaApi.getInShares(user));
			}
		}
		else{
			sharedFolderLayout.setVisibility(View.VISIBLE);
			sharedFoldersButton.setText(R.string.general_close);
            if (sharedFoldersFragment == null){
                sharedFoldersFragment = new ContactSharedFolderFragment();
                sharedFoldersFragment.setUserEmail(user.getEmail());
                getSupportFragmentManager().beginTransaction().replace(R.id.fragment_container_shared_folders, sharedFoldersFragment, "sharedFoldersFragment").commitNow();
            }
		}
		isShareFolderExpanded = !isShareFolderExpanded;
	}
    
    public void showOptionsPanel(MegaNode node){
		logDebug("showOptionsPanel");

        if (node == null || isBottomSheetDialogShown(bottomSheetDialogFragment)) return;

		selectedNode = node;
		bottomSheetDialogFragment = new ContactFileListBottomSheetDialogFragment();
		bottomSheetDialogFragment.show(getSupportFragmentManager(), bottomSheetDialogFragment.getTag());
    }
    
    public MegaNode getSelectedNode() {
        return selectedNode;
    }
    
    public void setSelectedNode(MegaNode selectedNode) {
        this.selectedNode = selectedNode;
    }

	public String getNickname() {
		return getNicknameContact(user.getHandle());
	}

	public void onFileClick(ArrayList<Long> handleList) {
		if (nC == null) {
			nC = new NodeController(this);
		}
		nC.prepareForDownload(handleList, true);
	}
    
    public void leaveMultipleShares (ArrayList<Long> handleList){
        
        for (int i=0; i<handleList.size(); i++){
            MegaNode node = megaApi.getNodeByHandle(handleList.get(i));
            megaApi.remove(node);
        }
    }
    
    public void showMoveLollipop(ArrayList<Long> handleList){
        moveToRubbish=false;
        Intent intent = new Intent(this, FileExplorerActivityLollipop.class);
        intent.setAction(FileExplorerActivityLollipop.ACTION_PICK_MOVE_FOLDER);
        long[] longArray = new long[handleList.size()];
        for (int i=0; i<handleList.size(); i++){
            longArray[i] = handleList.get(i);
        }
        intent.putExtra("MOVE_FROM", longArray);
        startActivityForResult(intent, REQUEST_CODE_SELECT_MOVE_FOLDER);
    }
    
    public void showCopyLollipop(ArrayList<Long> handleList) {
        
        Intent intent = new Intent(this, FileExplorerActivityLollipop.class);
        intent.setAction(FileExplorerActivityLollipop.ACTION_PICK_COPY_FOLDER);
        long[] longArray = new long[handleList.size()];
        for (int i = 0; i < handleList.size(); i++) {
            longArray[i] = handleList.get(i);
        }
        intent.putExtra("COPY_FROM", longArray);
        startActivityForResult(intent, REQUEST_CODE_SELECT_COPY_FOLDER);
    }
    
    public void askConfirmationMoveToRubbish(final ArrayList<Long> handleList){
		logDebug("askConfirmationMoveToRubbish");
        
        DialogInterface.OnClickListener dialogClickListener = new DialogInterface.OnClickListener() {
            @Override
            public void onClick(DialogInterface dialog, int which) {
                switch (which){
                    case DialogInterface.BUTTON_POSITIVE:
                        moveToTrash(handleList);
                        break;
                    
                    case DialogInterface.BUTTON_NEGATIVE:
                        //No button clicked
                        break;
                }
            }
        };
        
        if(handleList!=null){
            
            if (handleList.size() > 0){
                MaterialAlertDialogBuilder builder = new MaterialAlertDialogBuilder(this);
//				builder.setTitle(getResources().getString(R.string.section_rubbish_bin));
                if (handleList.size() > 1){
                    builder.setMessage(getResources().getString(R.string.confirmation_move_to_rubbish_plural));
                }
                else{
                    builder.setMessage(getResources().getString(R.string.confirmation_move_to_rubbish));
                }
                builder.setPositiveButton(R.string.general_move, dialogClickListener);
                builder.setNegativeButton(R.string.general_cancel, dialogClickListener);
                builder.show();
            }
        }
        else{
			logWarning("handleList NULL");
            return;
        }
    }
    
    public boolean isEmptyParentHandleStack() {
        if (sharedFoldersFragment != null) {
            return sharedFoldersFragment.isEmptyParentHandleStack();
        }
		logWarning("Fragment NULL");
        return true;
    }
    
    public void moveToTrash(final ArrayList<Long> handleList){
		logDebug("moveToTrash: ");
        moveToRubbish=true;
        if (!isOnline(this)) {
            showSnackbar(SNACKBAR_TYPE, getString(R.string.error_server_connection_problem), -1);
            return;
        }
        
        MultipleRequestListener moveMultipleListener = null;
        MegaNode parent;
        //Check if the node is not yet in the rubbish bin (if so, remove it)
        if(handleList!=null){
            if(handleList.size()>1){
				logDebug("MOVE multiple: " + handleList.size());
                moveMultipleListener = new MultipleRequestListener(MULTIPLE_SEND_RUBBISH, this);
                for (int i=0;i<handleList.size();i++){
                    megaApi.moveNode(megaApi.getNodeByHandle(handleList.get(i)), megaApi.getRubbishNode(), moveMultipleListener);
                }
            }
            else{
				logDebug("MOVE single");
                megaApi.moveNode(megaApi.getNodeByHandle(handleList.get(0)), megaApi.getRubbishNode(), this);
                
            }
        }
        else{
			logWarning("handleList NULL");
            return;
        }
    }
    
    public void showRenameDialog(final MegaNode document, String text){
		logDebug("Node Handle: " + document.getHandle());
        
        LinearLayout layout = new LinearLayout(this);
        layout.setOrientation(LinearLayout.VERTICAL);
        LinearLayout.LayoutParams params = new LinearLayout.LayoutParams(LinearLayout.LayoutParams.MATCH_PARENT, LinearLayout.LayoutParams.WRAP_CONTENT);
        params.setMargins(scaleWidthPx(20, outMetrics), scaleHeightPx(20, outMetrics), scaleWidthPx(17, outMetrics), 0);
        
        final EditTextCursorWatcher input = new EditTextCursorWatcher(this, document.isFolder());
        input.setSingleLine();
        input.setTextColor(ColorUtils.getThemeColor(this, android.R.attr.textColorSecondary));
        input.setImeOptions(EditorInfo.IME_ACTION_DONE);

        input.setImeActionLabel(getString(R.string.context_rename),EditorInfo.IME_ACTION_DONE);
        input.setText(text);
        input.requestFocus();

        input.setOnFocusChangeListener(new View.OnFocusChangeListener() {
            @Override
            public void onFocusChange(final View v, boolean hasFocus) {
                if (hasFocus) {
                    if (document.isFolder()){
                        input.setSelection(0, input.getText().length());
                    }
                    else{
                        String [] s = document.getName().split("\\.");
                        if (s != null){
                            int numParts = s.length;
                            int lastSelectedPos = 0;
                            if (numParts == 1){
                                input.setSelection(0, input.getText().length());
                            }
                            else if (numParts > 1){
                                for (int i=0; i<(numParts-1);i++){
                                    lastSelectedPos += s[i].length();
                                    lastSelectedPos++;
                                }
                                lastSelectedPos--; //The last point should not be selected)
                                input.setSelection(0, lastSelectedPos);
                            }
                        }
                        showKeyboardDelayed(v);
                    }
                }
            }
        });
        
        layout.addView(input, params);
        
        LinearLayout.LayoutParams params1 = new LinearLayout.LayoutParams(LinearLayout.LayoutParams.MATCH_PARENT, LinearLayout.LayoutParams.WRAP_CONTENT);
        params1.setMargins(scaleWidthPx(20, outMetrics), 0, scaleWidthPx(17, outMetrics), 0);
        
        final RelativeLayout error_layout = new RelativeLayout(ContactInfoActivityLollipop.this);
        layout.addView(error_layout, params1);
        
        final ImageView error_icon = new ImageView(ContactInfoActivityLollipop.this);
        error_icon.setImageDrawable(ContextCompat.getDrawable(this, R.drawable.ic_input_warning));
        error_layout.addView(error_icon);
        RelativeLayout.LayoutParams params_icon = (RelativeLayout.LayoutParams) error_icon.getLayoutParams();
        
        
        params_icon.addRule(RelativeLayout.ALIGN_PARENT_RIGHT);
        error_icon.setLayoutParams(params_icon);
        
        error_icon.setColorFilter(ContextCompat.getColor(ContactInfoActivityLollipop.this, R.color.red_600_red_300));
        
        final TextView textError = new TextView(ContactInfoActivityLollipop.this);
        error_layout.addView(textError);
        RelativeLayout.LayoutParams params_text_error = (RelativeLayout.LayoutParams) textError.getLayoutParams();
        params_text_error.height = ViewGroup.LayoutParams.WRAP_CONTENT;
        params_text_error.width = ViewGroup.LayoutParams.WRAP_CONTENT;
        params_text_error.addRule(RelativeLayout.CENTER_VERTICAL);
        params_text_error.addRule(RelativeLayout.ALIGN_PARENT_LEFT);
        params_text_error.setMargins(scaleWidthPx(3, outMetrics), 0,0,0);
        textError.setLayoutParams(params_text_error);
        
        textError.setTextColor(ContextCompat.getColor(ContactInfoActivityLollipop.this, R.color.red_600_red_300));
        
        error_layout.setVisibility(View.GONE);
        
        input.getBackground().mutate().clearColorFilter();
        input.getBackground().mutate().setColorFilter(ContextCompat.getColor(this, R.color.teal_300_teal_200), PorterDuff.Mode.SRC_ATOP);
        input.addTextChangedListener(new TextWatcher() {
            @Override
            public void beforeTextChanged(CharSequence charSequence, int i, int i1, int i2) {
            
            }
            
            @Override
            public void onTextChanged(CharSequence charSequence, int i, int i1, int i2) {
            
            }
            
            @Override
            public void afterTextChanged(Editable editable) {
                if(error_layout.getVisibility() == View.VISIBLE){
                    error_layout.setVisibility(View.GONE);
                    input.getBackground().mutate().clearColorFilter();
                    input.getBackground().mutate().setColorFilter(ContextCompat.getColor(ContactInfoActivityLollipop.this, R.color.teal_300_teal_200), PorterDuff.Mode.SRC_ATOP);
                }
            }
        });
        
        input.setImeOptions(EditorInfo.IME_ACTION_DONE);
        input.setOnEditorActionListener(new TextView.OnEditorActionListener() {
            @Override
            public boolean onEditorAction(TextView v, int actionId,
                                          KeyEvent event) {
                if (actionId == EditorInfo.IME_ACTION_DONE) {
					logDebug("actionId is IME_ACTION_DONE");
                    String value = v.getText().toString().trim();
                    if (value.length() == 0) {
                        input.getBackground().mutate().setColorFilter(ContextCompat.getColor(ContactInfoActivityLollipop.this, R.color.red_600_red_300), PorterDuff.Mode.SRC_ATOP);
                        textError.setText(getString(R.string.invalid_string));
                        error_layout.setVisibility(View.VISIBLE);
                        input.requestFocus();
                    }
                    else{
                        rename(document, value);
                        renameDialog.dismiss();
                    }
                    return true;
                }
                return false;
            }
        });

        MaterialAlertDialogBuilder builder = new MaterialAlertDialogBuilder(this);
        builder.setTitle(getString(R.string.context_rename) + " "	+ document.getName());
        builder.setPositiveButton(getString(R.string.context_rename),
                new DialogInterface.OnClickListener() {
                    public void onClick(DialogInterface dialog, int whichButton) {
                        String value = input.getText().toString().trim();
                        if (value.length() == 0) {
                            return;
                        }
                        rename(document, value);
                    }
                });
        builder.setNegativeButton(getString(android.R.string.cancel), new DialogInterface.OnClickListener() {
            @Override
            public void onClick(DialogInterface dialogInterface, int i) {
                input.getBackground().clearColorFilter();
            }
        });
        builder.setView(layout);
        renameDialog = builder.create();
        renameDialog.show();
        renameDialog.getButton(AlertDialog.BUTTON_POSITIVE).setOnClickListener(new   View.OnClickListener()
        {
            @Override
            public void onClick(View v)
            {
                String value = input.getText().toString().trim();
                if (value.length() == 0) {
                    input.getBackground().mutate().setColorFilter(ContextCompat.getColor(ContactInfoActivityLollipop.this, R.color.red_600_red_300), PorterDuff.Mode.SRC_ATOP);
                    textError.setText(getString(R.string.invalid_string));
                    error_layout.setVisibility(View.VISIBLE);
                    input.requestFocus();
                }
                else{
                    rename(document, value);
                    renameDialog.dismiss();
                }
            }
        });
    }

    private void rename(MegaNode document, String newName) {
        if (newName.equals(document.getName())) {
            return;
        }
        
        if (!isOnline(this)) {
            showSnackbar(SNACKBAR_TYPE, getString(R.string.error_server_connection_problem), -1);
            return;
        }
        
        if (isFinishing()) {
            return;
        }
        
        ProgressDialog temp = null;
        try {
            temp = new ProgressDialog(this);
            temp.setMessage(getString(R.string.context_renaming));
            temp.show();
        } catch (Exception e) {
            return;
        }
        statusDialog = temp;

		logDebug("Renaming " + document.getName() + " to " + newName);
        
        megaApi.renameNode(document, newName, this);
    }
    
    public void setParentHandle(long parentHandle) {
        this.parentHandle = parentHandle;
    }
    
    private void setFoldersButtonText(ArrayList<MegaNode> nodes){
		if (nodes != null) {
			sharedFoldersButton.setText(getDescription(nodes));
			if (nodes.size() == 0) {
				sharedFoldersButton.setClickable(false);
				sharedFoldersLayout.setClickable(false);
			}
		}
    }
    
    public void askSizeConfirmationBeforeDownload(String parentPath, String url, long size, long [] hashes, final boolean highPriority){
        logDebug("askSizeConfirmationBeforeDownload");
        
        final String parentPathC = parentPath;
        final String urlC = url;
        final long [] hashesC = hashes;
        final long sizeC=size;
        
        MaterialAlertDialogBuilder builder = new MaterialAlertDialogBuilder(this);
        LinearLayout confirmationLayout = new LinearLayout(this);
        confirmationLayout.setOrientation(LinearLayout.VERTICAL);
        LinearLayout.LayoutParams params = new LinearLayout.LayoutParams(LinearLayout.LayoutParams.MATCH_PARENT, LinearLayout.LayoutParams.WRAP_CONTENT);
        params.setMargins(scaleWidthPx(20, outMetrics), scaleHeightPx(10, outMetrics), scaleWidthPx(17, outMetrics), 0);
        
        final CheckBox dontShowAgain =new CheckBox(this);
        dontShowAgain.setText(getString(R.string.checkbox_not_show_again));
        dontShowAgain.setTextColor(ColorUtils.getThemeColor(this, android.R.attr.textColorSecondary));
        
        confirmationLayout.addView(dontShowAgain, params);
        
        builder.setView(confirmationLayout);
        
        builder.setMessage(getString(R.string.alert_larger_file, getSizeString(sizeC)));
        builder.setPositiveButton(getString(R.string.general_save_to_device),
                new DialogInterface.OnClickListener() {
                    public void onClick(DialogInterface dialog, int whichButton) {
                        if(dontShowAgain.isChecked()){
                            dbH.setAttrAskSizeDownload("false");
                        }
                        nC.checkInstalledAppBeforeDownload(parentPathC, urlC, sizeC, hashesC, highPriority);
                    }
                });
        builder.setNegativeButton(getString(android.R.string.cancel), new DialogInterface.OnClickListener() {
            public void onClick(DialogInterface dialog, int whichButton) {
                if(dontShowAgain.isChecked()){
                    dbH.setAttrAskSizeDownload("false");
                }
            }
        });
        
        downloadConfirmationDialog = builder.create();
        downloadConfirmationDialog.show();
    }
    
    public void askConfirmationNoAppInstaledBeforeDownload (String parentPath, String url, long size, long [] hashes, String nodeToDownload, final boolean highPriority){
        logDebug("askConfirmationNoAppInstaledBeforeDownload");
        
        final String parentPathC = parentPath;
        final String urlC = url;
        final long [] hashesC = hashes;
        final long sizeC=size;
        
        MaterialAlertDialogBuilder builder = new MaterialAlertDialogBuilder(this);
        LinearLayout confirmationLayout = new LinearLayout(this);
        confirmationLayout.setOrientation(LinearLayout.VERTICAL);
        LinearLayout.LayoutParams params = new LinearLayout.LayoutParams(LinearLayout.LayoutParams.MATCH_PARENT, LinearLayout.LayoutParams.WRAP_CONTENT);
        params.setMargins(scaleWidthPx(20, outMetrics), scaleHeightPx(10, outMetrics), scaleWidthPx(17, outMetrics), 0);
        
        final CheckBox dontShowAgain =new CheckBox(this);
        dontShowAgain.setText(getString(R.string.checkbox_not_show_again));
        dontShowAgain.setTextColor(ColorUtils.getThemeColor(this, android.R.attr.textColorSecondary));
        
        confirmationLayout.addView(dontShowAgain, params);
        
        builder.setView(confirmationLayout);
        
        builder.setMessage(getString(R.string.alert_no_app, nodeToDownload));
        builder.setPositiveButton(getString(R.string.general_save_to_device),
                new DialogInterface.OnClickListener() {
                    public void onClick(DialogInterface dialog, int whichButton) {
                        if(dontShowAgain.isChecked()){
                            dbH.setAttrAskNoAppDownload("false");
                        }
                        nC.download(parentPathC, urlC, sizeC, hashesC, highPriority);
                    }
                });
        builder.setNegativeButton(getString(android.R.string.cancel), new DialogInterface.OnClickListener() {
            public void onClick(DialogInterface dialog, int whichButton) {
                if(dontShowAgain.isChecked()){
                    dbH.setAttrAskNoAppDownload("false");
                }
            }
        });
        downloadConfirmationDialog = builder.create();
        downloadConfirmationDialog.show();
    }

	@Override
	public void onUsersUpdate(MegaApiJava api, ArrayList<MegaUser> users) {
		if (users != null && !users.isEmpty()) {
			for (MegaUser updatedUser : users) {
				if (updatedUser.getHandle() == user.getHandle()) {
					user = updatedUser;
					emailText.setText(user.getEmail());
					break;
				}
			}
		}
	}

	@Override
	public void onUserAlertsUpdate(MegaApiJava api, ArrayList<MegaUserAlert> userAlerts) {
		logDebug("onUserAlertsUpdate");
	}
    
    @Override
    public void onNodesUpdate(MegaApiJava api,ArrayList<MegaNode> nodeList) {
        if (sharedFoldersFragment != null){
            if (sharedFoldersFragment.isVisible()){
                sharedFoldersFragment.setNodes(parentHandle);
            }
        }
        ArrayList<MegaNode> nodes = megaApi.getInShares(user);
        setFoldersButtonText(nodes);
    }
    
    @Override
    public void onReloadNeeded(MegaApiJava api) {
    
    }
    
    @Override
    public void onAccountUpdate(MegaApiJava api) {
    
    }
    
    @Override
    public void onContactRequestsUpdate(MegaApiJava api,ArrayList<MegaContactRequest> requests) {
    
    }
    
    @Override
    public void onEvent(MegaApiJava api,MegaEvent event) {
    
    }

	@Override
	public void onChatListItemUpdate(MegaChatApiJava api, MegaChatListItem item) {

	}

	@Override
	public void onChatInitStateUpdate(MegaChatApiJava api, int newState) {

	}

	@Override
	public void onChatOnlineStatusUpdate(MegaChatApiJava api, long userhandle, int status, boolean inProgress) {
		logDebug("userhandle: " + userhandle + ", status: " + status + ", inProgress: " + inProgress);
		setContactPresenceStatus();
		requestLastGreen(status);
	}

	@Override
	public void onChatPresenceConfigUpdate(MegaChatApiJava api, MegaChatPresenceConfig config) {

	}

	@Override
	public void onChatConnectionStateUpdate(MegaChatApiJava api, long chatid, int newState) {
		MegaChatRoom chatRoom = api.getChatRoom(chatid);

		if (MegaApplication.isWaitingForCall() && newState == MegaChatApi.CHAT_CONNECTION_ONLINE
				&& chatRoom != null && chatRoom.getPeerHandle(0) == user.getHandle()) {
			startCallWithChatOnline(api.getChatRoom(chatid));
		}
	}

	@Override
	public void onChatPresenceLastGreen(MegaChatApiJava api, long userhandle, int lastGreen) {
		if(userhandle == user.getHandle()){
			logDebug("Update last green");

			int state = megaChatApi.getUserOnlineStatus(user.getHandle());

			if(state != MegaChatApi.STATUS_ONLINE && state != MegaChatApi.STATUS_BUSY && state != MegaChatApi.STATUS_INVALID){
				String formattedDate = lastGreenDate(this, lastGreen);
				secondLineTextToolbar.setVisibility(View.VISIBLE);
				secondLineTextToolbar.setText(formattedDate);
				secondLineTextToolbar.isMarqueeIsNecessary(this);
				logDebug("Date last green: " + formattedDate);
			}
		}
	}

	private void startCallWithChatOnline(MegaChatRoom chatRoom) {
		addChecksForACall(chatRoom.getChatId(), startVideo);
		megaChatApi.startChatCall(chatRoom.getChatId(), startVideo, this);
		MegaApplication.setIsWaitingForCall(false);
	}

	/**
	 * Updates the "Verify credentials" view.
	 */
	public void updateVerifyCredentialsLayout() {
		if (user != null) {
			verifyCredentialsLayout.setVisibility(View.VISIBLE);

			if (megaApi.areCredentialsVerified(user)) {
				verifiedText.setText(R.string.label_verified);
				verifiedImage.setVisibility(View.VISIBLE);
			} else {
				verifiedText.setText(R.string.label_not_verified);
				verifiedImage.setVisibility(View.GONE);
			}
		} else {
			verifyCredentialsLayout.setVisibility(View.GONE);
		}
	}

	/**
	 * This method is used to change the elevation of the toolbar.
	 */
	public void changeToolbarLayoutElevation() {
		appBarLayout.setElevation(callInProgressLayout.getVisibility() == View.VISIBLE ?
				dp2px(16, outMetrics) : 0);

		if (callInProgressLayout.getVisibility() == View.VISIBLE) {
			appBarLayout.setExpanded(false);
		}
	}

	/**
	 * Method to check the rotation of the screen to display the call properly.
	 */
	private void checkScreenRotationToShowCall() {
		if (isScreenInPortrait(ContactInfoActivityLollipop.this)) {
			setCallWidget();
		} else {
			supportInvalidateOptionsMenu();
		}
	}

	/**
	 * This method sets "Tap to return to call" banner when there is a call in progress.
	 */
	private void setCallWidget() {
		if (!isScreenInPortrait(this)) {
			hideCallWidget(this, callInProgressChrono, callInProgressLayout);
			return;
		}

		showCallLayout(this, callInProgressLayout, callInProgressChrono, callInProgressText);
	}
}<|MERGE_RESOLUTION|>--- conflicted
+++ resolved
@@ -350,17 +350,7 @@
 		}
 	};
 
-	private BroadcastReceiver chatRoomMuteUpdateReceiver = new BroadcastReceiver() {
-		@Override
-		public void onReceive(Context context, Intent intent) {
-			if (intent == null || intent.getAction() == null)
-				return;
-
-<<<<<<< HEAD
-			if (intent.getAction().equals(ACTION_UPDATE_PUSH_NOTIFICATION_SETTING)) {
-				checkSpecificChatNotifications(chatHandle, notificationsSwitch, notificationsSubTitle);
-			}
-=======
+
 	private BroadcastReceiver chatRoomMuteUpdateReceiver = new BroadcastReceiver() {
 		@Override
 		public void onReceive(Context context, Intent intent) {
@@ -381,7 +371,6 @@
 
 			long seconds = intent.getLongExtra(RETENTION_TIME, DISABLED_RETENTION_TIME);
 			updateRetentionTimeLayout(retentionTimeText, seconds);
->>>>>>> 2a6c66b6
 		}
 	};
 
@@ -1837,36 +1826,6 @@
 		}
 	}
 
-<<<<<<< HEAD
-	public void showConfirmationClearChat(){
-		logDebug("showConfirmationClearChat");
-
-		DialogInterface.OnClickListener dialogClickListener = new DialogInterface.OnClickListener() {
-			@Override
-			public void onClick(DialogInterface dialog, int which) {
-				switch (which){
-					case DialogInterface.BUTTON_POSITIVE:
-						logDebug("Clear chat!");
-						logDebug("Clear history selected!");
-						chatC.clearHistory(chat);
-						break;
-
-					case DialogInterface.BUTTON_NEGATIVE:
-						//No button clicked
-						break;
-				}
-			}
-		};
-
-		MaterialAlertDialogBuilder builder = new MaterialAlertDialogBuilder(this);
-		String message= getResources().getString(R.string.confirmation_clear_chat, getTitleChat(chat));
-		builder.setTitle(R.string.title_confirmation_clear_group_chat);
-		builder.setMessage(message).setPositiveButton(R.string.general_clear, dialogClickListener)
-				.setNegativeButton(R.string.general_cancel, dialogClickListener).show();
-	}
-
-=======
->>>>>>> 2a6c66b6
 	@Override
 	public void onRequestStart(MegaChatApiJava api, MegaChatRequest request) {
 
