package mega.privacy.android.app.lollipop;

import android.annotation.SuppressLint;
import android.app.ProgressDialog;
import android.content.BroadcastReceiver;
import android.content.Context;
import android.content.DialogInterface;
import android.content.Intent;
import android.content.IntentFilter;
import android.content.pm.PackageManager;
import android.graphics.Bitmap;
import android.graphics.BitmapFactory;
import android.graphics.Canvas;
import android.graphics.Color;
import android.graphics.Paint;
import android.graphics.PorterDuff;
import android.graphics.drawable.Drawable;
import android.os.Bundle;
import android.os.Handler;
import com.google.android.material.appbar.AppBarLayout;
import com.google.android.material.dialog.MaterialAlertDialogBuilder;

import androidx.coordinatorlayout.widget.CoordinatorLayout;
import androidx.core.content.ContextCompat;
import androidx.appcompat.app.ActionBar;
import androidx.appcompat.app.AlertDialog;
import androidx.palette.graphics.Palette;
import androidx.appcompat.widget.SwitchCompat;
import androidx.appcompat.widget.Toolbar;

import android.text.Editable;
import android.text.InputType;
import android.text.TextWatcher;
import android.util.DisplayMetrics;
import android.util.TypedValue;
import android.view.Display;
import android.view.Menu;
import android.view.MenuInflater;
import android.view.MenuItem;
import android.view.View;
import android.view.View.OnClickListener;
import android.view.inputmethod.EditorInfo;
import android.widget.AdapterView;
import android.widget.AdapterView.OnItemClickListener;
import android.widget.Button;
import android.widget.CheckBox;
import android.widget.Chronometer;
import android.widget.ImageView;
import android.widget.LinearLayout;
import android.widget.RelativeLayout;
import android.widget.TextView;

import net.opacapp.multilinecollapsingtoolbar.CollapsingToolbarLayout;

import org.jetbrains.annotations.NotNull;

import java.io.File;
import java.util.ArrayList;
import java.util.HashMap;
import java.util.List;
import java.util.Map;

import mega.privacy.android.app.AuthenticityCredentialsActivity;
import mega.privacy.android.app.DatabaseHandler;
import mega.privacy.android.app.activities.ManageChatHistoryActivity;
import mega.privacy.android.app.MegaApplication;
import mega.privacy.android.app.MegaContactDB;
import mega.privacy.android.app.R;
import mega.privacy.android.app.components.AppBarStateChangeListener;
import mega.privacy.android.app.components.MarqueeTextView;
import mega.privacy.android.app.components.twemoji.EmojiEditText;
import mega.privacy.android.app.components.twemoji.EmojiTextView;
import mega.privacy.android.app.interfaces.ActionNodeCallback;
import mega.privacy.android.app.listeners.SetAttrUserListener;
import mega.privacy.android.app.lollipop.controllers.ChatController;
import mega.privacy.android.app.lollipop.controllers.ContactController;
import mega.privacy.android.app.lollipop.controllers.NodeController;
import mega.privacy.android.app.listeners.CreateChatListener;
import mega.privacy.android.app.lollipop.listeners.MultipleAttachChatListener;
import mega.privacy.android.app.lollipop.listeners.MultipleRequestListener;
import mega.privacy.android.app.lollipop.megachat.ChatActivityLollipop;
import mega.privacy.android.app.lollipop.megachat.NodeAttachmentHistoryActivity;
import mega.privacy.android.app.lollipop.megachat.calls.ChatCallActivity;
import mega.privacy.android.app.modalbottomsheet.ContactFileListBottomSheetDialogFragment;
import mega.privacy.android.app.modalbottomsheet.ContactNicknameBottomSheetDialogFragment;
import mega.privacy.android.app.utils.AskForDisplayOverDialog;
import mega.privacy.android.app.utils.ColorUtils;
import mega.privacy.android.app.utils.Util;
import nz.mega.sdk.MegaApiAndroid;
import nz.mega.sdk.MegaApiJava;
import nz.mega.sdk.MegaChatApi;
import nz.mega.sdk.MegaChatApiAndroid;
import nz.mega.sdk.MegaChatApiJava;
import nz.mega.sdk.MegaChatCall;
import nz.mega.sdk.MegaChatError;
import nz.mega.sdk.MegaChatListItem;
import nz.mega.sdk.MegaChatListenerInterface;
import nz.mega.sdk.MegaChatPeerList;
import nz.mega.sdk.MegaChatPresenceConfig;
import nz.mega.sdk.MegaChatRequest;
import nz.mega.sdk.MegaChatRequestListenerInterface;
import nz.mega.sdk.MegaChatRoom;
import nz.mega.sdk.MegaContactRequest;
import nz.mega.sdk.MegaError;
import nz.mega.sdk.MegaEvent;
import nz.mega.sdk.MegaGlobalListenerInterface;
import nz.mega.sdk.MegaNode;
import nz.mega.sdk.MegaRequest;
import nz.mega.sdk.MegaRequestListenerInterface;
import nz.mega.sdk.MegaUser;
import nz.mega.sdk.MegaUserAlert;

import static mega.privacy.android.app.modalbottomsheet.ModalBottomSheetUtil.*;
import static mega.privacy.android.app.constants.BroadcastConstants.*;
import static mega.privacy.android.app.utils.AlertsAndWarnings.showOverDiskQuotaPaywallWarning;
import static mega.privacy.android.app.utils.CacheFolderManager.*;
import static mega.privacy.android.app.utils.CallUtil.*;
import static mega.privacy.android.app.utils.FileUtil.*;
import static mega.privacy.android.app.utils.ChatUtil.*;
import static mega.privacy.android.app.utils.LogUtil.*;
import static mega.privacy.android.app.utils.MegaApiUtils.getDescription;
import static mega.privacy.android.app.utils.ProgressDialogUtil.*;
import static mega.privacy.android.app.utils.TimeUtils.*;
import static mega.privacy.android.app.utils.Util.*;
import static mega.privacy.android.app.utils.Constants.*;
import static mega.privacy.android.app.utils.ContactUtil.*;
import static mega.privacy.android.app.utils.AvatarUtil.*;
import static mega.privacy.android.app.utils.TextUtil.*;
import static nz.mega.sdk.MegaApiJava.INVALID_HANDLE;
import static nz.mega.sdk.MegaApiJava.STORAGE_STATE_PAYWALL;
import static nz.mega.sdk.MegaChatApiJava.MEGACHAT_INVALID_HANDLE;

import mega.privacy.android.app.components.AppBarStateChangeListener.State;

@SuppressLint("NewApi")
public class ContactInfoActivityLollipop extends PinActivityLollipop
		implements MegaChatRequestListenerInterface, OnClickListener,
		MegaRequestListenerInterface, MegaChatListenerInterface, OnItemClickListener,
		MegaGlobalListenerInterface, ActionNodeCallback {

	private static final String WAITING_FOR_CALL = "WAITING_FOR_CALL";
	private ChatController chatC;
	private ContactController cC;
    private AlertDialog downloadConfirmationDialog;
    private AlertDialog renameDialog;

	private final static int MAX_WIDTH_APPBAR_LAND = 400;
	private final static int MAX_WIDTH_APPBAR_PORT = 200;

	RelativeLayout imageLayout;
	AlertDialog permissionsDialog;
	ProgressDialog statusDialog;
	AlertDialog setNicknameDialog;
	ContactInfoActivityLollipop contactInfoActivityLollipop;
	CoordinatorLayout fragmentContainer;
	CollapsingToolbarLayout collapsingToolbar;

	ImageView contactPropertiesImage;
	LinearLayout optionsLayout;

	//Info of the user
	private EmojiTextView nameText;
	private TextView emailText;
	private TextView setNicknameText;

	LinearLayout chatOptionsLayout;
	View dividerChatOptionsLayout;
	RelativeLayout sendMessageLayout;
	RelativeLayout audioCallLayout;
	RelativeLayout videoCallLayout;

	LinearLayout notificationsLayout;
	private RelativeLayout notificationsSwitchLayout;
	SwitchCompat notificationsSwitch;
	TextView notificationsTitle;
	private TextView notificationsSubTitle;
	View dividerNotificationsLayout;

    private String newMuteOption = null;

    boolean startVideo = false;

	private RelativeLayout verifyCredentialsLayout;
	private TextView verifiedText;
	private ImageView verifiedImage;

	RelativeLayout sharedFoldersLayout;
	TextView sharedFoldersText;
	Button sharedFoldersButton;
	View dividerSharedFoldersLayout;

	RelativeLayout shareContactLayout;
	View dividerShareContactLayout;

	RelativeLayout sharedFilesLayout;
	View dividerSharedFilesLayout;

	//Toolbar elements
	private EmojiTextView firstLineTextToolbar;
	private int firstLineTextMaxWidthExpanded;
	private int firstLineTextMaxWidthCollapsed;
	private int contactStateIcon = R.drawable.ic_offline_light;
	private int contactStateIconPaddingLeft;

	private MarqueeTextView secondLineTextToolbar;
	private State stateToolbar = State.IDLE;

	private RelativeLayout manageChatLayout;
	private TextView retentionTimeText;
	private View dividerClearChatLayout;
	RelativeLayout removeContactChatLayout;

	Toolbar toolbar;
	ActionBar aB;
	AppBarLayout appBarLayout;

	MegaUser user;
	long chatHandle;
	String userEmailExtra;
	MegaChatRoom chat;

	private MegaApiAndroid megaApi = null;
	MegaChatApiAndroid megaChatApi = null;

	boolean fromContacts = true;

	private Handler handler;

	Display display;
	DisplayMetrics outMetrics;
	float density;
	float scaleW;
	float scaleH;

	DatabaseHandler dbH = null;

	Drawable drawableShare;
	Drawable drawableSend;
	Drawable drawableArrow;
	Drawable drawableDots;

	private MenuItem shareMenuItem;
	private MenuItem sendFileMenuItem;
	private MenuItem returnCallMenuItem;
	private Chronometer chronometerMenuItem;
	private LinearLayout layoutCallMenuItem;

	boolean isShareFolderExpanded;
    ContactSharedFolderFragment sharedFoldersFragment;
    MegaNode selectedNode;
    NodeController nC;
    boolean moveToRubbish;
    long parentHandle;

	private ContactFileListBottomSheetDialogFragment bottomSheetDialogFragment;
	private ContactNicknameBottomSheetDialogFragment contactNicknameBottomSheetDialogFragment;

	private AskForDisplayOverDialog askForDisplayOverDialog;

	private RelativeLayout callInProgressLayout;
	private Chronometer callInProgressChrono;
	private TextView callInProgressText;

	private BroadcastReceiver manageShareReceiver = new BroadcastReceiver() {
		@Override
		public void onReceive(Context context, Intent intent) {
			if (intent == null) return;

			if (sharedFoldersFragment != null) {
				sharedFoldersFragment.clearSelections();
				sharedFoldersFragment.hideMultipleSelect();
			}

			if (statusDialog != null) {
				statusDialog.dismiss();
			}
		}
	};

	private BroadcastReceiver userNameReceiver = new BroadcastReceiver() {
		@Override
		public void onReceive(Context context, Intent intent) {
			if (intent == null
					|| intent.getAction() == null
					|| user == null
					|| intent.getLongExtra(EXTRA_USER_HANDLE, INVALID_HANDLE) != user.getHandle()) {
				return;
			}

			if (intent.getAction().equals(ACTION_UPDATE_NICKNAME)
					|| intent.getAction().equals(ACTION_UPDATE_FIRST_NAME)
					|| intent.getAction().equals(ACTION_UPDATE_LAST_NAME)) {
				checkNickname(user.getHandle());
				updateAvatar();
			}
		}
	};


	private BroadcastReceiver chatCallUpdateReceiver = new BroadcastReceiver() {

		@Override
		public void onReceive(Context context, Intent intent) {
			if (intent == null || intent.getAction() == null)
				return;

			if (intent.getAction().equals(ACTION_CALL_STATUS_UPDATE)) {
				long chatIdReceived = intent.getLongExtra(UPDATE_CHAT_CALL_ID, MEGACHAT_INVALID_HANDLE);

				if (chatIdReceived == MEGACHAT_INVALID_HANDLE)
					return;

				int callStatus = intent.getIntExtra(UPDATE_CALL_STATUS, INVALID_CALL_STATUS);
				switch (callStatus) {
					case MegaChatCall.CALL_STATUS_RING_IN:
					case MegaChatCall.CALL_STATUS_IN_PROGRESS:
					case MegaChatCall.CALL_STATUS_RECONNECTING:
					case MegaChatCall.CALL_STATUS_JOINING:
					case MegaChatCall.CALL_STATUS_DESTROYED:
					case MegaChatCall.CALL_STATUS_USER_NO_PRESENT:
						if (MegaApplication.getCallLayoutStatus(chatIdReceived)) {
							checkScreenRotationToShowCall();
						}
						break;
				}
			}

			if (intent.getAction().equals(ACTION_CHANGE_CALL_ON_HOLD)) {
				long chatIdReceived = intent.getLongExtra(UPDATE_CHAT_CALL_ID, INVALID_HANDLE);
				if (chatIdReceived == MEGACHAT_INVALID_HANDLE)
					return;

				checkScreenRotationToShowCall();
			}
		}
	};

	private BroadcastReceiver chatSessionUpdateReceiver = new BroadcastReceiver() {
		@Override
		public void onReceive(Context context, Intent intent) {
			if (intent == null || intent.getAction() == null)
				return;

			long chatIdReceived = intent.getLongExtra(UPDATE_CHAT_CALL_ID, MEGACHAT_INVALID_HANDLE);

			if (chatIdReceived == MEGACHAT_INVALID_HANDLE)
				return;

			if (intent.getAction().equals(ACTION_CHANGE_SESSION_ON_HOLD)) {
				checkScreenRotationToShowCall();
			}
		}
	};


	private BroadcastReceiver chatRoomMuteUpdateReceiver = new BroadcastReceiver() {
		@Override
		public void onReceive(Context context, Intent intent) {
			if (intent == null || intent.getAction() == null ||
					!intent.getAction().equals(ACTION_UPDATE_PUSH_NOTIFICATION_SETTING))
				return;

			checkSpecificChatNotifications(chatHandle, notificationsSwitch, notificationsSubTitle);
		}
	};

	private BroadcastReceiver retentionTimeReceiver = new BroadcastReceiver() {
		@Override
		public void onReceive(Context context, Intent intent) {
			if (intent == null || intent.getAction() == null ||
					!intent.getAction().equals(ACTION_UPDATE_RETENTION_TIME))
				return;

			long seconds = intent.getLongExtra(RETENTION_TIME, DISABLED_RETENTION_TIME);
			updateRetentionTimeLayout(retentionTimeText, seconds);
		}
	};

	private BroadcastReceiver destroyActionModeReceiver = new BroadcastReceiver() {
		@Override
		public void onReceive(Context context, Intent intent) {
			if (intent == null || intent.getAction() == null
					|| !intent.getAction().equals(BROADCAST_ACTION_DESTROY_ACTION_MODE))
				return;

			if (sharedFoldersFragment != null && sharedFoldersFragment.isVisible()) {
				sharedFoldersFragment.clearSelections();
				sharedFoldersFragment.hideMultipleSelect();
			}
		}
	};

	private void setAppBarOffset(int offsetPx){
		if (callInProgressLayout != null && callInProgressLayout.getVisibility() == View.VISIBLE) {
			changeToolbarLayoutElevation();
		} else {
			CoordinatorLayout.LayoutParams params = (CoordinatorLayout.LayoutParams) appBarLayout.getLayoutParams();
			AppBarLayout.Behavior behavior = (AppBarLayout.Behavior) params.getBehavior();
			assert behavior != null;
			behavior.onNestedPreScroll(fragmentContainer, appBarLayout, null, 0, offsetPx, new int[]{0, 0});
		}
	}

	@Override
	protected void onCreate(Bundle savedInstanceState) {
		super.onCreate(savedInstanceState);
		contactInfoActivityLollipop = this;
		if (megaApi == null) {
			MegaApplication app = (MegaApplication) getApplication();
			megaApi = app.getMegaApi();
		}

		if(megaApi==null||megaApi.getRootNode()==null){
			logDebug("Refresh session - sdk");
			Intent intent = new Intent(this, LoginActivityLollipop.class);
			intent.putExtra(VISIBLE_FRAGMENT, LOGIN_FRAGMENT);
			intent.setFlags(Intent.FLAG_ACTIVITY_CLEAR_TOP);
			startActivity(intent);
			finish();
			return;
		}

		if (megaChatApi == null) {
			megaChatApi = ((MegaApplication) getApplication()).getMegaChatApi();
		}

		if (megaChatApi == null || megaChatApi.getInitState() == MegaChatApi.INIT_ERROR) {
			logDebug("Refresh session - karere");
			Intent intent = new Intent(this, LoginActivityLollipop.class);
			intent.putExtra(VISIBLE_FRAGMENT, LOGIN_FRAGMENT);
			intent.setFlags(Intent.FLAG_ACTIVITY_CLEAR_TOP);
			startActivity(intent);
			finish();
			return;
		}

		megaChatApi.addChatListener(this);

		handler = new Handler();
		chatC = new ChatController(this);
		cC = new ContactController(this);
		nC = new NodeController(this);
        megaApi.addGlobalListener(this);
		display = getWindowManager().getDefaultDisplay();
		outMetrics = new DisplayMetrics();
		display.getMetrics(outMetrics);
		density = getResources().getDisplayMetrics().density;

		scaleW = getScaleW(outMetrics, density);
		scaleH = getScaleH(outMetrics, density);

		askForDisplayOverDialog = new AskForDisplayOverDialog(this);

		Bundle extras = getIntent().getExtras();
		if (extras != null) {

			setContentView(R.layout.activity_chat_contact_properties);
            fragmentContainer = findViewById(R.id.fragment_container);
			toolbar = findViewById(R.id.toolbar);
			appBarLayout = findViewById(R.id.app_bar);
			setSupportActionBar(toolbar);
			aB = getSupportActionBar();

			imageLayout = findViewById(R.id.chat_contact_properties_image_layout);

			collapsingToolbar = findViewById(R.id.collapse_toolbar);

			/*TITLE*/
			firstLineTextToolbar = findViewById(R.id.first_line_toolbar);

			/*SUBTITLE*/
			secondLineTextToolbar = findViewById(R.id.second_line_toolbar);

			nameText = findViewById(R.id.chat_contact_properties_name_text);
			emailText = findViewById(R.id.chat_contact_properties_email_text);
			setNicknameText = findViewById(R.id.chat_contact_properties_nickname);
			setNicknameText.setOnClickListener(this);

			int width;
			if(isScreenInPortrait(this)){
				width = dp2px(MAX_WIDTH_APPBAR_PORT, outMetrics);
				secondLineTextToolbar.setPadding(0,0,0,11);
			}else{
				width = dp2px(MAX_WIDTH_APPBAR_LAND, outMetrics);
				secondLineTextToolbar.setPadding(0,0,0,5);
			}
			nameText.setMaxWidthEmojis(width);
			secondLineTextToolbar.setMaxWidth(width);

			// left margin 72dp + right margin 36dp
			firstLineTextMaxWidthExpanded = outMetrics.widthPixels - dp2px(108, outMetrics);
			firstLineTextMaxWidthCollapsed = width;
			firstLineTextToolbar.setMaxWidthEmojis(firstLineTextMaxWidthExpanded);
			contactStateIconPaddingLeft = dp2px(8, outMetrics);

			setTitle(null);
			aB.setHomeAsUpIndicator(R.drawable.ic_arrow_back_white);
			aB.setHomeButtonEnabled(true);
			aB.setDisplayHomeAsUpEnabled(true);

			contactPropertiesImage = findViewById(R.id.chat_contact_properties_toolbar_image);

			dbH = DatabaseHandler.getDbHandler(getApplicationContext());

			appBarLayout.post(new Runnable() {
				@Override
				public void run() {
					setAppBarOffset(50);
				}
			});

			callInProgressLayout = findViewById(R.id.call_in_progress_layout);
			callInProgressLayout.setOnClickListener(this);
			callInProgressChrono = findViewById(R.id.call_in_progress_chrono);
			callInProgressText = findViewById(R.id.call_in_progress_text);
			callInProgressLayout.setVisibility(View.GONE);

			//OPTIONS LAYOUT
			optionsLayout = findViewById(R.id.chat_contact_properties_options);

			//CHAT OPTIONS
			chatOptionsLayout = findViewById(R.id.chat_contact_properties_chat_options_layout);
			dividerChatOptionsLayout = findViewById(R.id.divider_chat_options_layout);
			sendMessageLayout = findViewById(R.id.chat_contact_properties_chat_send_message_layout);
			sendMessageLayout.setOnClickListener(this);
			audioCallLayout = findViewById(R.id.chat_contact_properties_chat_call_layout);
			audioCallLayout.setOnClickListener(this);
			videoCallLayout = findViewById(R.id.chat_contact_properties_chat_video_layout);
			videoCallLayout.setOnClickListener(this);

			//Notifications Layout
			notificationsLayout = findViewById(R.id.chat_contact_properties_notifications_layout);
			notificationsLayout.setVisibility(View.VISIBLE);
			notificationsTitle = findViewById(R.id.chat_contact_properties_notifications_text);
			notificationsSubTitle = findViewById(R.id.chat_contact_properties_notifications_muted_text);
			notificationsSubTitle.setVisibility(View.GONE);
			notificationsSwitchLayout = findViewById(R.id.chat_contact_properties_layout);
			notificationsSwitchLayout.setOnClickListener(this);
			notificationsSwitch = findViewById(R.id.chat_contact_properties_switch);
			notificationsSwitch.setClickable(false);

			dividerNotificationsLayout = findViewById(R.id.divider_notifications_layout);

			//Verify credentials layout
			verifyCredentialsLayout = findViewById(R.id.chat_contact_properties_verify_credentials_layout);
			verifyCredentialsLayout.setOnClickListener(this);
			verifiedText = findViewById(R.id.chat_contact_properties_verify_credentials_info);
			verifiedImage = findViewById(R.id.chat_contact_properties_verify_credentials_info_icon);

			//Shared folders layout
			sharedFoldersLayout = findViewById(R.id.chat_contact_properties_shared_folders_layout);
			sharedFoldersLayout.setOnClickListener(this);

			sharedFoldersText = findViewById(R.id.chat_contact_properties_shared_folders_label);

			sharedFoldersButton = findViewById(R.id.chat_contact_properties_shared_folders_button);
			sharedFoldersButton.setOnClickListener(this);

			dividerSharedFoldersLayout = findViewById(R.id.divider_shared_folder_layout);

			//Share Contact Layout

			shareContactLayout = findViewById(R.id.chat_contact_properties_share_contact_layout);
			shareContactLayout.setOnClickListener(this);

			dividerShareContactLayout = findViewById(R.id.divider_share_contact_layout);

			//Chat Shared Files Layout

			sharedFilesLayout = findViewById(R.id.chat_contact_properties_chat_files_shared_layout);
			sharedFilesLayout.setOnClickListener(this);

			dividerSharedFilesLayout = findViewById(R.id.divider_chat_files_shared_layout);

			//Clear chat Layout
			manageChatLayout = findViewById(R.id.manage_chat_history_contact_properties_layout);
			manageChatLayout.setOnClickListener(this);
			retentionTimeText = findViewById(R.id.manage_chat_history_contact_properties_subtitle);
			retentionTimeText.setVisibility(View.GONE);
			dividerClearChatLayout = findViewById(R.id.divider_clear_chat_layout);

			//Remove contact Layout
			removeContactChatLayout = findViewById(R.id.chat_contact_properties_remove_contact_layout);
			removeContactChatLayout.setOnClickListener(this);

			chatHandle = extras.getLong("handle",-1);
			userEmailExtra = extras.getString(NAME);

			//isChatOpen is:
			//- True when the megaChatApi.openChatRoom() method has already been called from ChatActivityLollipop
			//  and the changes related to history clearing will be listened from there.
			//- False when it is necessary to call megaChatApi.openChatRoom() method to listen for changes related to history clearing.
			//  This will happen when ContactInfoActivityLollipop is opened from other parts of the app than the Chat room.
			boolean isChatOpen = extras.getBoolean(ACTION_CHAT_OPEN, false);

			if (megaChatApi == null) {
				megaChatApi = MegaApplication.getInstance().getMegaChatApi();
			}
			if (chatHandle != -1) {
				logDebug("From chat!!");
				fromContacts = false;
				chat = megaChatApi.getChatRoom(chatHandle);

				long userHandle = chat.getPeerHandle(0);

				String userHandleEncoded = MegaApiAndroid.userHandleToBase64(userHandle);
				user = megaApi.getContact(userHandleEncoded);
				if (user != null) {
					checkNickname(user.getHandle());
				} else {
					String fullName = "";
					if (!isTextEmpty(getTitleChat(chat))) {
						fullName = getTitleChat(chat);
					} else if (userEmailExtra != null) {
						fullName = userEmailExtra;
					}
					withoutNickname(fullName);
				}
			} else {
				logDebug("From contacts!!");
				fromContacts = true;
				user = megaApi.getContact(userEmailExtra);
				if (user != null) {
					checkNickname(user.getHandle());
					chat = megaChatApi.getChatRoomByUser(user.getHandle());
				} else {
					withoutNickname(userEmailExtra);
					chat = null;

				}

				if (chat != null) {
					chatHandle = chat.getChatId();
					if (chatHandle == -1) {
						notificationsLayout.setVisibility(View.GONE);
						dividerNotificationsLayout.setVisibility(View.GONE);

						sharedFilesLayout.setVisibility(View.GONE);
						dividerSharedFilesLayout.setVisibility(View.GONE);
					}
				} else {
					notificationsLayout.setVisibility(View.GONE);
					dividerNotificationsLayout.setVisibility(View.GONE);

					sharedFilesLayout.setVisibility(View.GONE);
					dividerSharedFilesLayout.setVisibility(View.GONE);
				}
			}

			if (chat != null) {
				if(!isChatOpen) {
					MegaApplication.getChatManagement().openChatRoom(chat.getChatId());
				}

				updateRetentionTimeLayout(retentionTimeText, getUpdatedRetentionTimeFromAChat(chat.getChatId()));
			} else {
				retentionTimeText.setVisibility(View.GONE);
			}

			updateVerifyCredentialsLayout();
			checkScreenRotationToShowCall();

			if(isOnline(this)){
				logDebug("online -- network connection");
				setAvatar();

				if(user!=null){
					sharedFoldersLayout.setVisibility(View.VISIBLE);
					dividerSharedFoldersLayout.setVisibility(View.VISIBLE);

					ArrayList<MegaNode> nodes = megaApi.getInShares(user);
                    setFoldersButtonText(nodes);
					emailText.setText(user.getEmail());

					if (chat != null) {
						manageChatLayout.setVisibility(View.VISIBLE);
						dividerClearChatLayout.setVisibility(View.VISIBLE);
					} else {
						manageChatLayout.setVisibility(View.GONE);
						dividerClearChatLayout.setVisibility(View.GONE);
					}

					shareContactLayout.setVisibility(View.VISIBLE);
					dividerShareContactLayout.setVisibility(View.VISIBLE);

					chatOptionsLayout.setVisibility(View.VISIBLE);
					dividerChatOptionsLayout.setVisibility(View.VISIBLE);
				}
				else{
					sharedFoldersLayout.setVisibility(View.GONE);
					dividerSharedFoldersLayout.setVisibility(View.GONE);
					chatOptionsLayout.setVisibility(View.GONE);
					dividerChatOptionsLayout.setVisibility(View.GONE);

					if (chat != null) {
						emailText.setText(user.getEmail());
						manageChatLayout.setVisibility(View.VISIBLE);
						dividerClearChatLayout.setVisibility(View.VISIBLE);
					} else {
						manageChatLayout.setVisibility(View.GONE);
						dividerClearChatLayout.setVisibility(View.GONE);
					}

					shareContactLayout.setVisibility(View.VISIBLE);
					dividerShareContactLayout.setVisibility(View.VISIBLE);
				}
			}
			else{
				logDebug("OFFLINE -- NO network connection");
				if(chat!=null){
					String userEmail = chatC.getParticipantEmail(chat.getPeerHandle(0));
					setOfflineAvatar(userEmail);
					emailText.setText(user.getEmail());
				}
				sharedFoldersLayout.setVisibility(View.GONE);
				dividerSharedFoldersLayout.setVisibility(View.GONE);
				manageChatLayout.setVisibility(View.GONE);
				dividerClearChatLayout.setVisibility(View.GONE);

				shareContactLayout.setVisibility(View.GONE);
				dividerShareContactLayout.setVisibility(View.GONE);

				chatOptionsLayout.setVisibility(View.VISIBLE);
				dividerChatOptionsLayout.setVisibility(View.VISIBLE);
			}

			checkSpecificChatNotifications(chatHandle, notificationsSwitch, notificationsSubTitle);
			notificationsLayout.setVisibility(View.VISIBLE);
			dividerNotificationsLayout.setVisibility(View.VISIBLE);

		} else {
			logWarning("Extras is NULL");
		}

        if(askForDisplayOverDialog != null) {
            askForDisplayOverDialog.showDialog();
        }

		registerReceiver(manageShareReceiver,
				new IntentFilter(BROADCAST_ACTION_INTENT_MANAGE_SHARE));

		registerReceiver(chatRoomMuteUpdateReceiver,
				new IntentFilter(ACTION_UPDATE_PUSH_NOTIFICATION_SETTING));

		registerReceiver(retentionTimeReceiver,
				new IntentFilter(ACTION_UPDATE_RETENTION_TIME));

		IntentFilter userNameUpdateFilter = new IntentFilter(BROADCAST_ACTION_INTENT_FILTER_CONTACT_UPDATE);
		userNameUpdateFilter.addAction(ACTION_UPDATE_NICKNAME);
		userNameUpdateFilter.addAction(ACTION_UPDATE_FIRST_NAME);
		userNameUpdateFilter.addAction(ACTION_UPDATE_LAST_NAME);
		registerReceiver(userNameReceiver, userNameUpdateFilter);

		IntentFilter filterCall = new IntentFilter(ACTION_CALL_STATUS_UPDATE);
		filterCall.addAction(ACTION_CHANGE_CALL_ON_HOLD);
		registerReceiver(chatCallUpdateReceiver, filterCall);

		registerReceiver(chatSessionUpdateReceiver,
				new IntentFilter(ACTION_CHANGE_SESSION_ON_HOLD));

		registerReceiver(destroyActionModeReceiver,
				new IntentFilter(BROADCAST_ACTION_DESTROY_ACTION_MODE));
	}

	private void visibilityStateIcon() {
		if (megaChatApi == null) {
			firstLineTextToolbar.updateMaxWidthAndIconVisibility(firstLineTextMaxWidthCollapsed, false);
			return;
		}

		int userStatus = megaChatApi.getUserOnlineStatus(user.getHandle());
		if (stateToolbar == State.EXPANDED && (userStatus == MegaChatApi.STATUS_ONLINE
				|| userStatus == MegaChatApi.STATUS_AWAY
				|| userStatus == MegaChatApi.STATUS_BUSY
				|| userStatus == MegaChatApi.STATUS_OFFLINE)) {
			firstLineTextToolbar.setMaxLines(2);
			firstLineTextToolbar.setTrailingIcon(contactStateIcon, contactStateIconPaddingLeft);
			firstLineTextToolbar.updateMaxWidthAndIconVisibility(firstLineTextMaxWidthExpanded, true);
		} else {
			firstLineTextToolbar.setMaxLines(stateToolbar == State.EXPANDED ? 2 : 1);
			firstLineTextToolbar.updateMaxWidthAndIconVisibility(
					stateToolbar == State.EXPANDED ? firstLineTextMaxWidthExpanded
							: firstLineTextMaxWidthCollapsed, false);
		}
	}

	private void checkNickname(long contactHandle) {
		MegaContactDB contactDB = getContactDB(contactHandle);
		if (contactDB == null) return;

		String fullName = buildFullName(contactDB.getName(), contactDB.getLastName(), contactDB.getMail());
		String nicknameText = contactDB.getNickname();

		if (isTextEmpty(nicknameText)) {
			withoutNickname(fullName);
		} else {
			withNickname(fullName, nicknameText);
		}
	}

	private void withoutNickname(String name) {
		firstLineTextToolbar.setText(name);
		nameText.setVisibility(View.GONE);
		setNicknameText.setText(getString(R.string.add_nickname));
		setDefaultAvatar();
	}

	private void withNickname(String name, String nickname) {
		firstLineTextToolbar.setText(nickname);
		nameText.setText(name);
		nameText.setVisibility(View.VISIBLE);
		setNicknameText.setText(getString(R.string.edit_nickname));
		setDefaultAvatar();
	}


	private void setContactPresenceStatus(){
		logDebug("setContactPresenceStatus");
		if (megaChatApi != null){
			int userStatus = megaChatApi.getUserOnlineStatus(user.getHandle());
			if(userStatus == MegaChatApi.STATUS_ONLINE){
				logDebug("This user is connected");
				contactStateIcon = Util.isDarkMode(this) ? R.drawable.ic_online_dark_standard
						: R.drawable.ic_online_light;
				secondLineTextToolbar.setVisibility(View.VISIBLE);
				secondLineTextToolbar.setText(getString(R.string.online_status));
			}else if(userStatus == MegaChatApi.STATUS_AWAY){
				logDebug("This user is away");
				contactStateIcon = Util.isDarkMode(this) ? R.drawable.ic_away_dark_standard
						: R.drawable.ic_away_light;
				secondLineTextToolbar.setVisibility(View.VISIBLE);
				secondLineTextToolbar.setText(getString(R.string.away_status));
			} else if(userStatus == MegaChatApi.STATUS_BUSY){
				logDebug("This user is busy");
				contactStateIcon = Util.isDarkMode(this) ? R.drawable.ic_busy_dark_standard
						: R.drawable.ic_busy_light;
				secondLineTextToolbar.setVisibility(View.VISIBLE);
				secondLineTextToolbar.setText(getString(R.string.busy_status));
			}
			else if(userStatus == MegaChatApi.STATUS_OFFLINE){
				logDebug("This user is offline");
				contactStateIcon = Util.isDarkMode(this) ? R.drawable.ic_offline_dark_standard
						: R.drawable.ic_offline_light;
				secondLineTextToolbar.setVisibility(View.VISIBLE);
				secondLineTextToolbar.setText(getString(R.string.offline_status));
			}
			else if(userStatus == MegaChatApi.STATUS_INVALID){
				logDebug("INVALID status: " + userStatus);
				secondLineTextToolbar.setVisibility(View.GONE);
			}
			else{
				logDebug("This user status is: " + userStatus);
				secondLineTextToolbar.setVisibility(View.GONE);
			}
		}
		visibilityStateIcon();
	}

	@Override
	public boolean onCreateOptionsMenu(Menu menu) {
		logDebug("onCreateOptionsMenuLollipop");

		drawableDots = ContextCompat.getDrawable(getApplicationContext(), R.drawable.ic_dots_vertical_white);
		drawableDots = drawableDots.mutate();
		drawableArrow = ContextCompat.getDrawable(getApplicationContext(), R.drawable.ic_arrow_back_white);
		drawableArrow = drawableArrow.mutate();

		drawableShare = ContextCompat.getDrawable(getApplicationContext(), R.drawable.ic_share);
		drawableShare = drawableShare.mutate();
		drawableSend = ContextCompat.getDrawable(getApplicationContext(), R.drawable.ic_send_to_contact);
		drawableSend = drawableSend.mutate();

		// Inflate the menu items for use in the action bar
		MenuInflater inflater = getMenuInflater();
		inflater.inflate(R.menu.contact_properties_action, menu);

		shareMenuItem = menu.findItem(R.id.cab_menu_share_folder);
		sendFileMenuItem = menu.findItem(R.id.cab_menu_send_file);

		returnCallMenuItem = menu.findItem(R.id.action_return_call);
		RelativeLayout rootView = (RelativeLayout) returnCallMenuItem.getActionView();
		layoutCallMenuItem = rootView.findViewById(R.id.layout_menu_call);
		chronometerMenuItem = rootView.findViewById(R.id.chrono_menu);
		chronometerMenuItem.setVisibility(View.GONE);

		rootView.setOnClickListener(v -> onOptionsItemSelected(returnCallMenuItem));
		setCallMenuItem(returnCallMenuItem, layoutCallMenuItem, chronometerMenuItem);

		sendFileMenuItem.setIcon(mutateIconSecondary(this, R.drawable.ic_send_to_contact, R.color.white));

		if(isOnline(this)){
			sendFileMenuItem.setVisible(fromContacts);
		} else {
			logDebug("Hide all - no network connection");
			shareMenuItem.setVisible(false);
			sendFileMenuItem.setVisible(false);
		}

		int statusBarColor = ColorUtils.getColorForElevation(this, getResources().getDimension(R.dimen.toolbar_elevation));
		if(isDarkMode(this)) {
			collapsingToolbar.setContentScrimColor(statusBarColor);
		}
        collapsingToolbar.setStatusBarScrimColor(statusBarColor);

		appBarLayout.addOnOffsetChangedListener(new AppBarStateChangeListener() {
			@Override
			public void onStateChanged(AppBarLayout appBarLayout, State state) {
				stateToolbar = state;
				if (stateToolbar == State.EXPANDED) {
					firstLineTextToolbar.setTextColor(ContextCompat.getColor(ContactInfoActivityLollipop.this, R.color.white_alpha_087));
					secondLineTextToolbar.setTextColor(ContextCompat.getColor(ContactInfoActivityLollipop.this, R.color.white_alpha_087));
					setColorFilterWhite();
					visibilityStateIcon();
				} else if (stateToolbar == State.COLLAPSED) {
					firstLineTextToolbar.setTextColor(ContextCompat.getColor(ContactInfoActivityLollipop.this, R.color.grey_087_white_087));
					secondLineTextToolbar.setTextColor(ColorUtils.getThemeColor(ContactInfoActivityLollipop.this, android.R.attr.textColorSecondary));
					setColorFilterBlack();
					visibilityStateIcon();
				}
			}
		});

		return super.onCreateOptionsMenu(menu);
	}

	void setColorFilterWhite () {
        int color = ContextCompat.getColor(this,R.color.white_alpha_087);
		drawableArrow.setColorFilter(color, PorterDuff.Mode.SRC_IN);
		getSupportActionBar().setHomeAsUpIndicator(drawableArrow);

		drawableDots.setColorFilter(color, PorterDuff.Mode.SRC_IN);
		toolbar.setOverflowIcon(drawableDots);

		if (shareMenuItem != null) {
			drawableShare.setColorFilter(color, PorterDuff.Mode.SRC_IN);
			shareMenuItem.setIcon(drawableShare);
		}
		if (sendFileMenuItem != null) {
			drawableSend.setColorFilter(color, PorterDuff.Mode.SRC_IN);
			sendFileMenuItem.setIcon(drawableSend);
		}
	}

	void setColorFilterBlack () {
        int color = ContextCompat.getColor(this,R.color.grey_087_white_087);
		drawableArrow.setColorFilter(color, PorterDuff.Mode.SRC_IN);
		getSupportActionBar().setHomeAsUpIndicator(drawableArrow);

		drawableDots.setColorFilter(color, PorterDuff.Mode.SRC_IN);
		toolbar.setOverflowIcon(drawableDots);

		if (shareMenuItem != null) {
			drawableShare.setColorFilter(color, PorterDuff.Mode.SRC_IN);
			shareMenuItem.setIcon(drawableShare);
		}
		if (sendFileMenuItem != null) {
			drawableSend.setColorFilter(color, PorterDuff.Mode.SRC_IN);
			sendFileMenuItem.setIcon(drawableSend);
		}
	}

	@Override
	public boolean onOptionsItemSelected(MenuItem item) {
		logDebug("onOptionsItemSelected");

		int id = item.getItemId();
		switch(id){
			case android.R.id.home:{
				finish();
				break;
			}
			case R.id.cab_menu_share_folder:{
				pickFolderToShare(user.getEmail());
				break;
			}
			case R.id.cab_menu_send_file:{

				if(!isOnline(this)){
					showSnackbar(SNACKBAR_TYPE, getString(R.string.error_server_connection_problem), -1);
					return true;
				}

				sendFileToChat();
				break;
			}
			case R.id.action_return_call:
				if (checkPermissionsCall(this, INVALID_TYPE_PERMISSIONS)) {
					returnActiveCall(this);
				}
				return true;
		}
		return true;
	}

	public void sendFileToChat(){
		logDebug("sendFileToChat");

		if (app.getStorageState() == STORAGE_STATE_PAYWALL) {
			showOverDiskQuotaPaywallWarning();
			return;
		}

		if(user==null){
			logWarning("Selected contact NULL");
			return;
		}
		List<MegaUser> userList = new ArrayList<MegaUser>();
		userList.add(user);
		ContactController cC = new ContactController(this);
		cC.pickFileToSend(userList);
	}

	public void sendMessageToChat(){
		logDebug("sendMessageToChat");

		if (app.getStorageState() == STORAGE_STATE_PAYWALL) {
			showOverDiskQuotaPaywallWarning();
			return;
		}

		if(user!=null){
			MegaChatRoom chat = megaChatApi.getChatRoomByUser(user.getHandle());
			if(chat==null){
				logDebug("No chat, create it!");
				MegaChatPeerList peers = MegaChatPeerList.createInstance();
				peers.addPeer(user.getHandle(), MegaChatPeerList.PRIV_STANDARD);
				megaChatApi.createChat(false, peers, this);
			}
			else{
				logDebug("There is already a chat, open it!");
				if(fromContacts){
					Intent intentOpenChat = new Intent(this, ChatActivityLollipop.class);
					intentOpenChat.setAction(ACTION_CHAT_SHOW_MESSAGES);
					intentOpenChat.putExtra(CHAT_ID, chat.getChatId());
					this.startActivity(intentOpenChat);
				}
				else{
					Intent intentOpenChat = new Intent(this, ChatActivityLollipop.class);
					intentOpenChat.setAction(ACTION_CHAT_SHOW_MESSAGES);
					intentOpenChat.putExtra(CHAT_ID, chat.getChatId());
					intentOpenChat.setFlags(Intent.FLAG_ACTIVITY_CLEAR_TOP);
					this.startActivity(intentOpenChat);
				}

				finish();
			}
		}
	}

	public void startCall() {
		MegaChatRoom chatRoomTo = megaChatApi.getChatRoomByUser(user.getHandle());
		if (chatRoomTo != null) {
			if (megaChatApi.getChatCall(chatRoomTo.getChatId()) != null) {
				Intent i = new Intent(this, ChatCallActivity.class);
				i.putExtra(CHAT_ID, chatRoomTo.getChatId());
				i.addFlags(Intent.FLAG_ACTIVITY_NEW_TASK);
				startActivity(i);
			} else if (isStatusConnected(this, chatRoomTo.getChatId())) {
				startCallWithChatOnline(chatRoomTo);
			}
		} else {
			//Create first the chat
			ArrayList<MegaChatRoom> chats = new ArrayList<>();
			ArrayList<MegaUser> usersNoChat = new ArrayList<>();
			usersNoChat.add(user);
			CreateChatListener listener = null;

			if (startVideo) {
				listener = new CreateChatListener(chats, usersNoChat, -1, this, CreateChatListener.START_VIDEO_CALL);
			} else {
				listener = new CreateChatListener(chats, usersNoChat, -1, this, CreateChatListener.START_AUDIO_CALL);
			}

			MegaChatPeerList peers = MegaChatPeerList.createInstance();
			peers.addPeer(user.getHandle(), MegaChatPeerList.PRIV_STANDARD);
			megaChatApi.createChat(false, peers, listener);
		}
	}

	@Override
	public void onRequestPermissionsResult(int requestCode, String[] permissions, int[] grantResults) {
		super.onRequestPermissionsResult(requestCode, permissions, grantResults);
		switch (requestCode) {
			case REQUEST_CAMERA:
			case REQUEST_RECORD_AUDIO:
				if (grantResults.length > 0 && grantResults[0] == PackageManager.PERMISSION_GRANTED &&
						checkPermissionsCall(this, INVALID_TYPE_PERMISSIONS)) {
					startCall();
				}
				break;
		}
	}

	public void pickFolderToShare(String email){
		logDebug("pickFolderToShare");
		if (email != null){
			Intent intent = new Intent(this, FileExplorerActivityLollipop.class);
			intent.setAction(FileExplorerActivityLollipop.ACTION_SELECT_FOLDER_TO_SHARE);
			ArrayList<String> contacts = new ArrayList<String>();
			contacts.add(email);
			intent.putExtra(SELECTED_CONTACTS, contacts);
			startActivityForResult(intent, REQUEST_CODE_SELECT_FOLDER);
		}
		else{
			showSnackbar(SNACKBAR_TYPE, getString(R.string.error_sharing_folder), -1);
			logWarning("Error sharing folder");
		}
	}

	public void setAvatar() {
		logDebug("setAvatar");
		if(user == null)
			return;

		File avatar = buildAvatarFile(this,user.getEmail() + ".jpg");
		if (isFileAvailable(avatar)) {
			setProfileAvatar(avatar);
		}
	}

	public void setOfflineAvatar(String email) {
		logDebug("setOfflineAvatar");
		File avatar = buildAvatarFile(this, email + ".jpg");

        if (isFileAvailable(avatar)) {
            Bitmap imBitmap = null;
            if (avatar.length() > 0) {
                BitmapFactory.Options bOpts = new BitmapFactory.Options();
                imBitmap = BitmapFactory.decodeFile(avatar.getAbsolutePath(),bOpts);
                if (imBitmap != null) {
                    contactPropertiesImage.setImageBitmap(imBitmap);

                    if (imBitmap != null && !imBitmap.isRecycled()) {
                        int colorBackground = getDominantColor1(imBitmap);
                        imageLayout.setBackgroundColor(colorBackground);
                    }
                }
            }
        }
	}

	public void setProfileAvatar(File avatar) {
		logDebug("setProfileAvatar");
		Bitmap imBitmap = null;
		if (avatar.exists()) {
			if (avatar.length() > 0) {
				BitmapFactory.Options bOpts = new BitmapFactory.Options();
				imBitmap = BitmapFactory.decodeFile(avatar.getAbsolutePath(), bOpts);
				if (imBitmap == null) {
					avatar.delete();
                    megaApi.getUserAvatar(user,buildAvatarFile(this, user.getEmail()).getAbsolutePath(), this);
                } else {
					contactPropertiesImage.setImageBitmap(imBitmap);

					if (imBitmap != null && !imBitmap.isRecycled()) {
						int colorBackground = getDominantColor1(imBitmap);
						imageLayout.setBackgroundColor(colorBackground);
					}
				}
			}
		}
	}

	public int getDominantColor1(Bitmap bitmap) {

		if (bitmap == null)
			throw new NullPointerException();

		int width = bitmap.getWidth();
		int height = bitmap.getHeight();
		int size = width * height;
		int pixels[] = new int[size];

		Bitmap bitmap2 = bitmap.copy(Bitmap.Config.ARGB_4444, false);

		bitmap2.getPixels(pixels, 0, width, 0, 0, width, height);

		final List<HashMap<Integer, Integer>> colorMap = new ArrayList<HashMap<Integer, Integer>>();
		colorMap.add(new HashMap<Integer, Integer>());
		colorMap.add(new HashMap<Integer, Integer>());
		colorMap.add(new HashMap<Integer, Integer>());

		int color = 0;
		int r = 0;
		int g = 0;
		int b = 0;
		Integer rC, gC, bC;
		logDebug("pixels.length: " + pixels.length);
		int j=0;
		//for (int i = 0; i < pixels.length; i++) {
		while (j < pixels.length){

			color = pixels[j];

			r = Color.red(color);
			g = Color.green(color);
			b = Color.blue(color);

			rC = colorMap.get(0).get(r);
			if (rC == null)
				rC = 0;
			colorMap.get(0).put(r, ++rC);

			gC = colorMap.get(1).get(g);
			if (gC == null)
				gC = 0;
			colorMap.get(1).put(g, ++gC);

			bC = colorMap.get(2).get(b);
			if (bC == null)
				bC = 0;
			colorMap.get(2).put(b, ++bC);
			j = j+width+1;
		}

		int[] rgb = new int[3];
		for (int i = 0; i < 3; i++) {
			int max = 0;
			int val = 0;
			for (Map.Entry<Integer, Integer> entry : colorMap.get(i).entrySet()) {
				if (entry.getValue() > max) {
					max = entry.getValue();
					val = entry.getKey();
				}
			}
			rgb[i] = val;
		}

		int dominantColor = Color.rgb(rgb[0], rgb[1], rgb[2]);

		return dominantColor;
	}

	private void setDefaultAvatar() {
		logDebug("setDefaultAvatar");
		Bitmap defaultAvatar = Bitmap.createBitmap(outMetrics.widthPixels, outMetrics.widthPixels, Bitmap.Config.ARGB_8888);
		Canvas c = new Canvas(defaultAvatar);
		Paint p = new Paint();
		p.setAntiAlias(true);
		p.setColor(Color.TRANSPARENT);
		c.drawPaint(p);

		imageLayout.setBackgroundColor(getColorAvatar(user));
		contactPropertiesImage.setImageBitmap(defaultAvatar);
	}

	private void startingACall(boolean withVideo) {

		if (app.getStorageState() == STORAGE_STATE_PAYWALL) {
			showOverDiskQuotaPaywallWarning();
			return;
		}

		startVideo = withVideo;
		if (checkPermissionsCall(this, INVALID_TYPE_PERMISSIONS)) {
			startCall();
		}
	}

	@Override
	public void onClick(View v) {

		switch (v.getId()) {
			case R.id.manage_chat_history_contact_properties_layout:
				Intent intentManageChat = new Intent(this, ManageChatHistoryActivity.class);
				intentManageChat.putExtra(EMAIL, user.getEmail());
				intentManageChat.putExtra(CHAT_ID, MEGACHAT_INVALID_HANDLE);
				intentManageChat.putExtra(IS_FROM_CONTACTS, fromContacts);
				startActivity(intentManageChat);
				break;

			case R.id.chat_contact_properties_remove_contact_layout: {
				logDebug("Remove contact chat option");

				if(user!=null){
					showConfirmationRemoveContact(user);
				}
				break;
			}
			case R.id.chat_contact_properties_chat_send_message_layout:{
				logDebug("Send message option");
				if(!checkConnection(this)) return;
				sendMessageToChat();
				break;
			}

			case R.id.chat_contact_properties_chat_video_layout:
			case R.id.chat_contact_properties_chat_call_layout:
				if (isCallOptionEnabled()) {
					startingACall(v.getId() == R.id.chat_contact_properties_chat_video_layout);
				} else {
					showSnackbar(SNACKBAR_TYPE, getString(R.string.not_allowed_to_start_call), MEGACHAT_INVALID_HANDLE);
				}
				break;

			case R.id.chat_contact_properties_share_contact_layout: {
				logDebug("Share contact option");

				if (app.getStorageState() == STORAGE_STATE_PAYWALL) {
					showOverDiskQuotaPaywallWarning();
					return;
				}

				if(user==null){
					logDebug("Selected contact NULL");
					return;
				}

				chatC.selectChatsToAttachContact(user);
				break;
			}
			case R.id.chat_contact_properties_shared_folders_button:
			case R.id.chat_contact_properties_shared_folders_layout:{
				sharedFolderClicked();
				break;
			}
			case R.id.chat_contact_properties_layout:
				if (notificationsSwitch.isChecked()) {
					createMuteNotificationsAlertDialogOfAChat(this, chatHandle);
				} else {
					MegaApplication.getPushNotificationSettingManagement().controlMuteNotificationsOfAChat(this, NOTIFICATIONS_ENABLED, chatHandle);
				}
				break;

			case R.id.chat_contact_properties_chat_files_shared_layout:{
				Intent nodeHistoryIntent = new Intent(this, NodeAttachmentHistoryActivity.class);
				if(chat!=null){
					nodeHistoryIntent.putExtra("chatId", chat.getChatId());
				}
				startActivity(nodeHistoryIntent);
				break;
			}
			case R.id.chat_contact_properties_nickname: {
				if (setNicknameText.getText().toString().equals(getString(R.string.add_nickname))) {
					showConfirmationSetNickname(null);
				} else if (user != null && !isBottomSheetDialogShown(contactNicknameBottomSheetDialogFragment)) {
					contactNicknameBottomSheetDialogFragment = new ContactNicknameBottomSheetDialogFragment();
					contactNicknameBottomSheetDialogFragment.show(getSupportFragmentManager(), contactNicknameBottomSheetDialogFragment.getTag());
				}
				break;
			}
			case R.id.chat_contact_properties_verify_credentials_layout:
				Intent intent = new Intent(this, AuthenticityCredentialsActivity.class);
				intent.putExtra(EMAIL, user.getEmail());
				startActivity(intent);
				break;

			case R.id.call_in_progress_layout:
				if(checkPermissionsCall(this, INVALID_TYPE_PERMISSIONS)){
					returnActiveCall(this);
				}
				break;
		}
	}

	public void showConfirmationSetNickname(final String alias) {
		LinearLayout layout = new LinearLayout(this);
		layout.setOrientation(LinearLayout.VERTICAL);
		LinearLayout.LayoutParams params = new LinearLayout.LayoutParams(LinearLayout.LayoutParams.MATCH_PARENT, LinearLayout.LayoutParams.WRAP_CONTENT);
		params.setMargins(scaleWidthPx(20, outMetrics), scaleHeightPx(16, outMetrics), scaleWidthPx(17, outMetrics), 0);
		final EmojiEditText input = new EmojiEditText(this);
		layout.addView(input, params);
		input.setSingleLine();
		input.setSelectAllOnFocus(true);
		input.requestFocus();
		input.setTextColor(ColorUtils.getThemeColor(this, android.R.attr.textColorSecondary));
		input.setTextSize(TypedValue.COMPLEX_UNIT_SP, 14);
		input.setEmojiSize(dp2px(EMOJI_SIZE, outMetrics));
		input.setImeOptions(EditorInfo.IME_ACTION_DONE);
		input.setInputType(InputType.TYPE_CLASS_TEXT);
		showKeyboardDelayed(input);

		MaterialAlertDialogBuilder builder = new MaterialAlertDialogBuilder(this);

		input.setImeActionLabel(getString(R.string.add_nickname), EditorInfo.IME_ACTION_DONE);
		if (alias == null) {
			input.setHint(getString(R.string.add_nickname));
			builder.setTitle(getString(R.string.add_nickname));
		} else {
			input.setHint(alias);
			input.setText(alias);
			input.setSelection(input.length());
			builder.setTitle(getString(R.string.edit_nickname));
		}
		int colorDisableButton = ContextCompat.getColor(this, R.color.teal_300_038_teal_200_038);
		int colorEnableButton = ContextCompat.getColor(this, R.color.teal_300_teal_200);

		input.addTextChangedListener(new TextWatcher() {
			private void handleText() {
				if (setNicknameDialog != null) {
					final Button okButton = setNicknameDialog.getButton(AlertDialog.BUTTON_POSITIVE);
					if (input.getText().length() == 0) {
						okButton.setEnabled(false);
						okButton.setTextColor(colorDisableButton);
					} else {
						okButton.setEnabled(true);
						okButton.setTextColor(colorEnableButton);
					}
				}
			}

			@Override
			public void onTextChanged(CharSequence s, int start, int before, int count) {
			}

			@Override
			public void beforeTextChanged(CharSequence s, int start, int count, int after) {
			}

			@Override
			public void afterTextChanged(Editable s) {
				handleText();
			}
		});
		builder.setPositiveButton(getString(R.string.button_set),
				(dialog, whichButton) -> onClickAlertDialog(input, alias));
		builder.setNegativeButton(getString(R.string.general_cancel),
				(dialog, whichButton) -> setNicknameDialog.dismiss());

		builder.setView(layout);
		setNicknameDialog = builder.create();
		setNicknameDialog.show();
		setNicknameDialog.getButton(AlertDialog.BUTTON_POSITIVE).setEnabled(false);
		setNicknameDialog.getButton(AlertDialog.BUTTON_POSITIVE).setTextColor(colorDisableButton);
		setNicknameDialog.getButton(AlertDialog.BUTTON_POSITIVE).setOnClickListener(v -> onClickAlertDialog(input, alias));
		setNicknameDialog.getButton(AlertDialog.BUTTON_NEGATIVE).setOnClickListener(v -> setNicknameDialog.dismiss());

	}

	private void onClickAlertDialog(EmojiEditText input, String alias) {
		String name = input.getText().toString();
		if (isTextEmpty(name)) {
			logWarning("Input is empty");
			input.setError(getString(R.string.invalid_string));
			input.requestFocus();
		} else {
			addNickname(alias, name);
			setNicknameDialog.dismiss();
		}
	}

	public void addNickname(String oldNickname, String newNickname) {
		if (oldNickname != null && oldNickname.equals(newNickname)) return;
		//Update the new nickname
		megaApi.setUserAlias(user.getHandle(), newNickname, new SetAttrUserListener(this));
	}

	private void updateAvatar(){
		if(isOnline(this)){
			setAvatar();
		}else if (chat != null){
			setOfflineAvatar(chatC.getParticipantEmail(chat.getPeerHandle(0)));
		}
	}

	@Override
	protected void onActivityResult(int requestCode, int resultCode, Intent intent) {

		logDebug("resultCode: " + resultCode);

		if (requestCode == REQUEST_CODE_SELECT_FOLDER && resultCode == RESULT_OK) {

			if (!isOnline(this)) {
				showSnackbar(SNACKBAR_TYPE, getString(R.string.error_server_connection_problem), -1);
				return;
			}

			final ArrayList<String> selectedContacts = intent.getStringArrayListExtra(SELECTED_CONTACTS);
			final long folderHandle = intent.getLongExtra("SELECT", 0);

			final MegaNode parent = megaApi.getNodeByHandle(folderHandle);

			if (parent.isFolder()){
				MaterialAlertDialogBuilder dialogBuilder = new MaterialAlertDialogBuilder(this);
				dialogBuilder.setTitle(getString(R.string.file_properties_shared_folder_permissions));
				final CharSequence[] items = {getString(R.string.file_properties_shared_folder_read_only), getString(R.string.file_properties_shared_folder_read_write), getString(R.string.file_properties_shared_folder_full_access)};
				dialogBuilder.setSingleChoiceItems(items, -1, new DialogInterface.OnClickListener() {
					public void onClick(DialogInterface dialog, int item) {
						statusDialog = getProgressDialog(contactInfoActivityLollipop, getString(R.string.context_sharing_folder));
						permissionsDialog.dismiss();
						nC.shareFolder(parent, selectedContacts, item);
					}
				});
				permissionsDialog = dialogBuilder.create();
				permissionsDialog.show();
			}
        }
		else if (requestCode == REQUEST_CODE_SELECT_FILE && resultCode == RESULT_OK) {
			logDebug("requestCode == REQUEST_CODE_SELECT_FILE");
			if (intent == null) {
				logWarning("Return.....");
				return;
			}

			long fileHandles[] = intent.getLongArrayExtra(NODE_HANDLES);

			if (fileHandles == null) {
				showSnackbar(SNACKBAR_TYPE, getString(R.string.general_error), -1);
				return;
			}

			MegaChatRoom chatRoomToSend = megaChatApi.getChatRoomByUser(user.getHandle());
			if(chatRoomToSend!=null){
				chatC.checkIfNodesAreMineAndAttachNodes(fileHandles, chatRoomToSend.getChatId());
			}
			else{
				//Create first the chat
				ArrayList<MegaChatRoom> chats = new ArrayList<>();
				ArrayList<MegaUser> usersNoChat = new ArrayList<>();
				usersNoChat.add(user);
				CreateChatListener listener = new CreateChatListener(chats, usersNoChat, fileHandles, this, CreateChatListener.SEND_FILES, -1);
				MegaChatPeerList peers = MegaChatPeerList.createInstance();
				peers.addPeer(user.getHandle(), MegaChatPeerList.PRIV_STANDARD);
				megaChatApi.createChat(false, peers, listener);
			}
		}
        else if (requestCode == REQUEST_CODE_SELECT_LOCAL_FOLDER && resultCode == RESULT_OK) {
            logDebug("onActivityResult: REQUEST_CODE_SELECT_LOCAL_FOLDER");
            if (intent == null) {
                logDebug("Return.....");
                return;
            }

            String parentPath = intent.getStringExtra(FileStorageActivityLollipop.EXTRA_PATH);
            String url = intent.getStringExtra(FileStorageActivityLollipop.EXTRA_URL);
            logDebug("url: "+url);
            long size = intent.getLongExtra(FileStorageActivityLollipop.EXTRA_SIZE, 0);
            logDebug("size: "+size);
            long[] hashes = intent.getLongArrayExtra(FileStorageActivityLollipop.EXTRA_DOCUMENT_HASHES);
            logDebug("hashes size: "+hashes.length);

			Util.storeDownloadLocationIfNeeded(parentPath);

            boolean highPriority = intent.getBooleanExtra(HIGH_PRIORITY_TRANSFER, false);

            nC.checkSizeBeforeDownload(parentPath,url, size, hashes, highPriority);
        } else if (requestCode == REQUEST_CODE_SELECT_CHAT && resultCode == RESULT_OK){
            logDebug("Attach nodes to chats: REQUEST_CODE_SELECT_CHAT");

            long userHandle[] = {user.getHandle()};
            intent.putExtra(USER_HANDLES, userHandle);

            chatC.checkIntentToShareSomething(intent);
		} else if (requestCode == REQUEST_CODE_SELECT_COPY_FOLDER	&& resultCode == RESULT_OK) {
            if (!isOnline(this)) {
                showSnackbar(SNACKBAR_TYPE, getString(R.string.error_server_connection_problem), -1);
                return;
            }
            
            ProgressDialog temp = null;
            try {
                temp = new ProgressDialog(this);
                temp.setMessage(getString(R.string.context_copying));
                temp.show();
            } catch (Exception e) {
                return;
            }
            statusDialog = temp;
            
            final long[] copyHandles = intent.getLongArrayExtra("COPY_HANDLES");
            final long toHandle = intent.getLongExtra("COPY_TO", 0);
            final int totalCopy = copyHandles.length;
            
            MegaNode parent = megaApi.getNodeByHandle(toHandle);
            for (int i = 0; i < copyHandles.length; i++) {
				logDebug("NODE TO COPY: " + megaApi.getNodeByHandle(copyHandles[i]).getName());
				logDebug("WHERE: " + parent.getName());
				logDebug("NODES: " + copyHandles[i] + "_" + parent.getHandle());
                MegaNode cN = megaApi.getNodeByHandle(copyHandles[i]);
                if (cN != null){
					logDebug("cN != null");
                    megaApi.copyNode(cN, parent, this);
                }
                else{
					logWarning("cN == null");
                    try {
                        statusDialog.dismiss();
                        if(sharedFoldersFragment!=null && sharedFoldersFragment.isVisible()){
                            showSnackbar(SNACKBAR_TYPE, getString(R.string.context_no_sent_node), -1);
                        }
                    } catch (Exception ex) {
                    }
                }
            }
        }

		super.onActivityResult(requestCode, resultCode, intent);
	}

	public void sendFilesToChat(long[] fileHandles, long chatId) {
		MultipleAttachChatListener listener = new MultipleAttachChatListener(this, chatId, fileHandles.length);
		for (long fileHandle : fileHandles) {
			megaChatApi.attachNode(chatId, fileHandle, listener);
		}
	}

	public void showConfirmationRemoveContact(final MegaUser c){
		logDebug("showConfirmationRemoveContact");
		DialogInterface.OnClickListener dialogClickListener = new DialogInterface.OnClickListener() {
			@Override
			public void onClick(DialogInterface dialog, int which) {
				switch (which){
					case DialogInterface.BUTTON_POSITIVE:
						cC.removeContact(c);
						break;

					case DialogInterface.BUTTON_NEGATIVE:
						//No button clicked
						break;
				}
			}
		};

		MaterialAlertDialogBuilder builder = new MaterialAlertDialogBuilder(this);
		String title = getResources().getQuantityString(R.plurals.title_confirmation_remove_contact, 1);
		builder.setTitle(title);
		String message= getResources().getQuantityString(R.plurals.confirmation_remove_contact, 1);
		builder.setMessage(message).setPositiveButton(R.string.general_remove, dialogClickListener)
				.setNegativeButton(R.string.general_cancel, dialogClickListener).show();
	}

	@Override
	public void onRequestStart(MegaApiJava api, MegaRequest request) {
		logDebug("onRequestStart: " + request.getName());
	}

	@SuppressLint("NewApi")
	@Override
	public void onRequestFinish(MegaApiJava api, MegaRequest request, MegaError e) {
		logDebug("onRequestFinish: " + request.getType() + "__" + request.getRequestString());
		if (request.getType() == MegaRequest.TYPE_GET_ATTR_USER) {
			logDebug("MegaRequest.TYPE_GET_ATTR_USER");
			if (e.getErrorCode() == MegaError.API_OK) {
				File avatar = buildAvatarFile(this, request.getEmail() + ".jpg");
				Bitmap imBitmap = null;
				if (isFileAvailable(avatar)) {
					if (avatar.length() > 0) {
						BitmapFactory.Options bOpts = new BitmapFactory.Options();
						imBitmap = BitmapFactory.decodeFile(avatar.getAbsolutePath(), bOpts);
						if (imBitmap == null) {
							avatar.delete();
						} else {
							contactPropertiesImage.setImageBitmap(imBitmap);

							if (imBitmap != null && !imBitmap.isRecycled()) {
								Palette palette = Palette.from(imBitmap).generate();
								Palette.Swatch swatch = palette.getDarkVibrantSwatch();
								imageLayout.setBackgroundColor(swatch.getBodyTextColor());
							}
						}
					}
				}
			}
		} else if (request.getType() == MegaRequest.TYPE_CREATE_FOLDER){
            try {
                statusDialog.dismiss();
            }
            catch (Exception ex) {}
            
            if (e.getErrorCode() == MegaError.API_OK){
                if(sharedFoldersFragment!=null && sharedFoldersFragment.isVisible()){
                    showSnackbar(SNACKBAR_TYPE, getString(R.string.context_folder_created), -1);
                    sharedFoldersFragment.setNodes();
                }
            }
            else{
                if(sharedFoldersFragment!=null && sharedFoldersFragment.isVisible()){
                    showSnackbar(SNACKBAR_TYPE, getString(R.string.context_folder_no_created), -1);
                    sharedFoldersFragment.setNodes();
                }
            }
        } else if (request.getType() == MegaRequest.TYPE_COPY) {
            try {
                statusDialog.dismiss();
            } catch (Exception ex) {
            }
            
            if (e.getErrorCode() == MegaError.API_OK){
                if(sharedFoldersFragment!=null && sharedFoldersFragment.isVisible()){
                    sharedFoldersFragment.clearSelections();
                    sharedFoldersFragment.hideMultipleSelect();
                    showSnackbar(SNACKBAR_TYPE, getString(R.string.context_correctly_copied), -1);
                }
            }
            else{
                if(e.getErrorCode()==MegaError.API_EOVERQUOTA){
					logWarning("OVERQUOTA ERROR: " + e.getErrorCode());
                    Intent intent = new Intent(this, ManagerActivityLollipop.class);
                    intent.setAction(ACTION_OVERQUOTA_STORAGE);
                    startActivity(intent);
                    finish();
                }
                else if(e.getErrorCode()==MegaError.API_EGOINGOVERQUOTA){
					logDebug("PRE OVERQUOTA ERROR: " + e.getErrorCode());
                    Intent intent = new Intent(this, ManagerActivityLollipop.class);
                    intent.setAction(ACTION_PRE_OVERQUOTA_STORAGE);
                    startActivity(intent);
                    finish();
                }
                else{
                    if(sharedFoldersFragment!=null && sharedFoldersFragment.isVisible()){
                        sharedFoldersFragment.clearSelections();
                        sharedFoldersFragment.hideMultipleSelect();
                        showSnackbar(SNACKBAR_TYPE, getString(R.string.context_no_copied), -1);
                    }
                }
            }

			logDebug("Copy nodes request finished");
        }
        else if (request.getType() == MegaRequest.TYPE_MOVE) {
			try {
				statusDialog.dismiss();
			} catch (Exception ex) {
			}

			if (moveToRubbish) {
				logDebug("Finish move to Rubbish!");
				if (e.getErrorCode() == MegaError.API_OK) {
					if (sharedFoldersFragment != null && sharedFoldersFragment.isVisible()) {
						sharedFoldersFragment.clearSelections();
						sharedFoldersFragment.hideMultipleSelect();
						showSnackbar(SNACKBAR_TYPE, getString(R.string.context_correctly_moved_to_rubbish), -1);
					}
				} else {
					if (sharedFoldersFragment != null && sharedFoldersFragment.isVisible()) {
						sharedFoldersFragment.clearSelections();
						sharedFoldersFragment.hideMultipleSelect();
						showSnackbar(SNACKBAR_TYPE, getString(R.string.context_no_moved), -1);
					}
				}
			} else {
				if (e.getErrorCode() == MegaError.API_OK) {
					if (sharedFoldersFragment != null && sharedFoldersFragment.isVisible()) {
						sharedFoldersFragment.clearSelections();
						sharedFoldersFragment.hideMultipleSelect();
						showSnackbar(SNACKBAR_TYPE, getString(R.string.context_correctly_moved), -1);
					}
				} else {
					if (sharedFoldersFragment != null && sharedFoldersFragment.isVisible()) {
						sharedFoldersFragment.clearSelections();
						sharedFoldersFragment.hideMultipleSelect();
						showSnackbar(SNACKBAR_TYPE, getString(R.string.context_no_moved), -1);
					}
				}
			}
			moveToRubbish = false;
			logDebug("Move request finished");
		} else if(request.getType() == MegaRequest.TYPE_REMOVE_CONTACT){
			logDebug("Contact removed");
			finish();
		}
	}

	@Override
	public void onRequestTemporaryError(MegaApiJava api, MegaRequest request,
										MegaError e) {
		logWarning("onRequestTemporaryError: " + request.getName());
	}

	@Override
	protected void onDestroy() {
		super.onDestroy();

		if (drawableArrow != null) {
			drawableArrow.setColorFilter(null);
		}
		if (drawableDots != null) {
			drawableDots.setColorFilter(null);
		}
		if (drawableSend != null) {
			drawableSend.setColorFilter(null);
		}
		if (drawableShare != null) {
			drawableShare.setColorFilter(null);
		}
        if (askForDisplayOverDialog != null) {
            askForDisplayOverDialog.recycle();
        }

		unregisterReceiver(chatCallUpdateReceiver);
		unregisterReceiver(chatSessionUpdateReceiver);
		unregisterReceiver(chatRoomMuteUpdateReceiver);
		unregisterReceiver(retentionTimeReceiver);
		unregisterReceiver(manageShareReceiver);
		unregisterReceiver(userNameReceiver);
		unregisterReceiver(destroyActionModeReceiver);
	}

	@Override
	public void onRequestUpdate(MegaApiJava api, MegaRequest request) { }

	@Override
	protected void onResume() {
		super.onResume();

		updateVerifyCredentialsLayout();
		checkScreenRotationToShowCall();
		setContactPresenceStatus();
		requestLastGreen(-1);
	}

	@Override
	public void onItemClick(AdapterView<?> parent, View view, int position, long id) {

	}

	public void requestLastGreen(int state){
		logDebug("state: " + state);
		if(state == -1){
			state = megaChatApi.getUserOnlineStatus(user.getHandle());
		}

		if(state != MegaChatApi.STATUS_ONLINE && state != MegaChatApi.STATUS_BUSY && state != MegaChatApi.STATUS_INVALID){
			logDebug("Request last green for user");
			megaChatApi.requestLastGreen(user.getHandle(), this);
		}
	}

	@Override
	public void onRequestStart(MegaChatApiJava api, MegaChatRequest request) {

	}

	@Override
	public void onRequestUpdate(MegaChatApiJava api, MegaChatRequest request) {

	}

	@Override
	public void onRequestFinish(MegaChatApiJava api, MegaChatRequest request, MegaChatError e) {
		logDebug("onRequestFinish");
		if(request.getType() == MegaChatRequest.TYPE_CREATE_CHATROOM){
			if (e.getErrorCode() == MegaChatError.ERROR_OK) {
				logDebug("Chat created ---> open it!");

				Intent intent = new Intent(this, ChatActivityLollipop.class)
						.setAction(ACTION_CHAT_SHOW_MESSAGES)
						.putExtra(CHAT_ID, request.getChatHandle());

				if (!fromContacts) {
					intent.setFlags(Intent.FLAG_ACTIVITY_CLEAR_TOP);
				}

				this.startActivity(intent);
				finish();
			} else {
				logDebug("ERROR WHEN CREATING CHAT " + e.getErrorString());
				showSnackbar(SNACKBAR_TYPE, getString(R.string.create_chat_error), -1);
			}
		}
		else if(request.getType() == MegaChatRequest.TYPE_START_CHAT_CALL){
			if(e.getErrorCode()==MegaChatError.ERROR_OK){
				logDebug("TYPE_START_CHAT_CALL finished with success");
				//getFlag - Returns true if it is a video-audio call or false for audio call
			}
			else{
				logDebug("ERROR WHEN TYPE_START_CHAT_CALL " + e.getErrorString());
				showSnackbar(SNACKBAR_TYPE, getString(R.string.call_error), -1);
			}
		}
	}

	@Override
	public void onRequestTemporaryError(MegaChatApiJava api, MegaChatRequest request, MegaChatError e) {

	}

	public void showSnackbar(int type, String s, long idChat){
		showSnackbar(type, fragmentContainer, s, idChat);
	}
	
	private void sharedFolderClicked(){
        RelativeLayout sharedFolderLayout = (RelativeLayout)findViewById(R.id.shared_folder_list_container);
		if(isShareFolderExpanded){
			sharedFolderLayout.setVisibility(View.GONE);
			if (user != null) {
				setFoldersButtonText(megaApi.getInShares(user));
			}
		}
		else{
			sharedFolderLayout.setVisibility(View.VISIBLE);
			sharedFoldersButton.setText(R.string.general_close);
            if (sharedFoldersFragment == null){
                sharedFoldersFragment = new ContactSharedFolderFragment();
                sharedFoldersFragment.setUserEmail(user.getEmail());
                getSupportFragmentManager().beginTransaction().replace(R.id.fragment_container_shared_folders, sharedFoldersFragment, "sharedFoldersFragment").commitNow();
            }
		}
		isShareFolderExpanded = !isShareFolderExpanded;
	}
    
    public void showOptionsPanel(MegaNode node){
		logDebug("showOptionsPanel");

        if (node == null || isBottomSheetDialogShown(bottomSheetDialogFragment)) return;

		selectedNode = node;
		bottomSheetDialogFragment = new ContactFileListBottomSheetDialogFragment();
		bottomSheetDialogFragment.show(getSupportFragmentManager(), bottomSheetDialogFragment.getTag());
    }
    
    public MegaNode getSelectedNode() {
        return selectedNode;
    }
    
    public void setSelectedNode(MegaNode selectedNode) {
        this.selectedNode = selectedNode;
    }

	public String getNickname() {
		return getNicknameContact(user.getHandle());
	}

	public void onFileClick(ArrayList<Long> handleList) {
		if (nC == null) {
			nC = new NodeController(this);
		}
		nC.prepareForDownload(handleList, true);
	}
    
    public void leaveMultipleShares (ArrayList<Long> handleList){
        
        for (int i=0; i<handleList.size(); i++){
            MegaNode node = megaApi.getNodeByHandle(handleList.get(i));
            megaApi.remove(node);
        }
    }
    
    public void showMoveLollipop(ArrayList<Long> handleList){
        moveToRubbish=false;
        Intent intent = new Intent(this, FileExplorerActivityLollipop.class);
        intent.setAction(FileExplorerActivityLollipop.ACTION_PICK_MOVE_FOLDER);
        long[] longArray = new long[handleList.size()];
        for (int i=0; i<handleList.size(); i++){
            longArray[i] = handleList.get(i);
        }
        intent.putExtra("MOVE_FROM", longArray);
        startActivityForResult(intent, REQUEST_CODE_SELECT_MOVE_FOLDER);
    }
    
    public void showCopyLollipop(ArrayList<Long> handleList) {
        
        Intent intent = new Intent(this, FileExplorerActivityLollipop.class);
        intent.setAction(FileExplorerActivityLollipop.ACTION_PICK_COPY_FOLDER);
        long[] longArray = new long[handleList.size()];
        for (int i = 0; i < handleList.size(); i++) {
            longArray[i] = handleList.get(i);
        }
        intent.putExtra("COPY_FROM", longArray);
        startActivityForResult(intent, REQUEST_CODE_SELECT_COPY_FOLDER);
    }
    
    public void askConfirmationMoveToRubbish(final ArrayList<Long> handleList){
		logDebug("askConfirmationMoveToRubbish");
        
        DialogInterface.OnClickListener dialogClickListener = new DialogInterface.OnClickListener() {
            @Override
            public void onClick(DialogInterface dialog, int which) {
                switch (which){
                    case DialogInterface.BUTTON_POSITIVE:
                        moveToTrash(handleList);
                        break;
                    
                    case DialogInterface.BUTTON_NEGATIVE:
                        //No button clicked
                        break;
                }
            }
        };
        
        if(handleList!=null){
            
            if (handleList.size() > 0){
                MaterialAlertDialogBuilder builder = new MaterialAlertDialogBuilder(this);
//				builder.setTitle(getResources().getString(R.string.section_rubbish_bin));
                if (handleList.size() > 1){
                    builder.setMessage(getResources().getString(R.string.confirmation_move_to_rubbish_plural));
                }
                else{
                    builder.setMessage(getResources().getString(R.string.confirmation_move_to_rubbish));
                }
                builder.setPositiveButton(R.string.general_move, dialogClickListener);
                builder.setNegativeButton(R.string.general_cancel, dialogClickListener);
                builder.show();
            }
        }
        else{
			logWarning("handleList NULL");
            return;
        }
    }
    
    public boolean isEmptyParentHandleStack() {
        if (sharedFoldersFragment != null) {
            return sharedFoldersFragment.isEmptyParentHandleStack();
        }
		logWarning("Fragment NULL");
        return true;
    }
    
    public void moveToTrash(final ArrayList<Long> handleList){
		logDebug("moveToTrash: ");
        moveToRubbish=true;
        if (!isOnline(this)) {
            showSnackbar(SNACKBAR_TYPE, getString(R.string.error_server_connection_problem), -1);
            return;
        }
        
        MultipleRequestListener moveMultipleListener = null;
        MegaNode parent;
        //Check if the node is not yet in the rubbish bin (if so, remove it)
        if(handleList!=null){
            if(handleList.size()>1){
				logDebug("MOVE multiple: " + handleList.size());
                moveMultipleListener = new MultipleRequestListener(MULTIPLE_SEND_RUBBISH, this);
                for (int i=0;i<handleList.size();i++){
                    megaApi.moveNode(megaApi.getNodeByHandle(handleList.get(i)), megaApi.getRubbishNode(), moveMultipleListener);
                }
            }
            else{
				logDebug("MOVE single");
                megaApi.moveNode(megaApi.getNodeByHandle(handleList.get(0)), megaApi.getRubbishNode(), this);
                
            }
        }
        else{
			logWarning("handleList NULL");
            return;
        }
    }
    
<<<<<<< HEAD
=======
    public void showRenameDialog(final MegaNode document, String text){
		logDebug("Node Handle: " + document.getHandle());
        
        LinearLayout layout = new LinearLayout(this);
        layout.setOrientation(LinearLayout.VERTICAL);
        LinearLayout.LayoutParams params = new LinearLayout.LayoutParams(LinearLayout.LayoutParams.MATCH_PARENT, LinearLayout.LayoutParams.WRAP_CONTENT);
        params.setMargins(scaleWidthPx(20, outMetrics), scaleHeightPx(20, outMetrics), scaleWidthPx(17, outMetrics), 0);
        
        final EditTextCursorWatcher input = new EditTextCursorWatcher(this, document.isFolder());
        input.setSingleLine();
        input.setTextColor(ColorUtils.getThemeColor(this, android.R.attr.textColorSecondary));
        input.setImeOptions(EditorInfo.IME_ACTION_DONE);

        input.setImeActionLabel(getString(R.string.context_rename),EditorInfo.IME_ACTION_DONE);
        input.setText(text);
        input.requestFocus();

        input.setOnFocusChangeListener(new View.OnFocusChangeListener() {
            @Override
            public void onFocusChange(final View v, boolean hasFocus) {
                if (hasFocus) {
                    if (document.isFolder()){
                        input.setSelection(0, input.getText().length());
                    }
                    else{
                        String [] s = document.getName().split("\\.");
                        if (s != null){
                            int numParts = s.length;
                            int lastSelectedPos = 0;
                            if (numParts == 1){
                                input.setSelection(0, input.getText().length());
                            }
                            else if (numParts > 1){
                                for (int i=0; i<(numParts-1);i++){
                                    lastSelectedPos += s[i].length();
                                    lastSelectedPos++;
                                }
                                lastSelectedPos--; //The last point should not be selected)
                                input.setSelection(0, lastSelectedPos);
                            }
                        }
                        showKeyboardDelayed(v);
                    }
                }
            }
        });
        
        layout.addView(input, params);
        
        LinearLayout.LayoutParams params1 = new LinearLayout.LayoutParams(LinearLayout.LayoutParams.MATCH_PARENT, LinearLayout.LayoutParams.WRAP_CONTENT);
        params1.setMargins(scaleWidthPx(20, outMetrics), 0, scaleWidthPx(17, outMetrics), 0);
        
        final RelativeLayout error_layout = new RelativeLayout(ContactInfoActivityLollipop.this);
        layout.addView(error_layout, params1);
        
        final ImageView error_icon = new ImageView(ContactInfoActivityLollipop.this);
        error_icon.setImageDrawable(ContextCompat.getDrawable(this, R.drawable.ic_input_warning));
        error_layout.addView(error_icon);
        RelativeLayout.LayoutParams params_icon = (RelativeLayout.LayoutParams) error_icon.getLayoutParams();
        
        
        params_icon.addRule(RelativeLayout.ALIGN_PARENT_RIGHT);
        error_icon.setLayoutParams(params_icon);
        
        error_icon.setColorFilter(ContextCompat.getColor(ContactInfoActivityLollipop.this, R.color.red_600_red_300));
        
        final TextView textError = new TextView(ContactInfoActivityLollipop.this);
        error_layout.addView(textError);
        RelativeLayout.LayoutParams params_text_error = (RelativeLayout.LayoutParams) textError.getLayoutParams();
        params_text_error.height = ViewGroup.LayoutParams.WRAP_CONTENT;
        params_text_error.width = ViewGroup.LayoutParams.WRAP_CONTENT;
        params_text_error.addRule(RelativeLayout.CENTER_VERTICAL);
        params_text_error.addRule(RelativeLayout.ALIGN_PARENT_LEFT);
        params_text_error.setMargins(scaleWidthPx(3, outMetrics), 0,0,0);
        textError.setLayoutParams(params_text_error);
        
        textError.setTextColor(ContextCompat.getColor(ContactInfoActivityLollipop.this, R.color.red_600_red_300));
        
        error_layout.setVisibility(View.GONE);
        
        input.getBackground().mutate().clearColorFilter();
        input.getBackground().mutate().setColorFilter(ContextCompat.getColor(this, R.color.teal_300_teal_200), PorterDuff.Mode.SRC_IN);
        input.addTextChangedListener(new TextWatcher() {
            @Override
            public void beforeTextChanged(CharSequence charSequence, int i, int i1, int i2) {
            
            }
            
            @Override
            public void onTextChanged(CharSequence charSequence, int i, int i1, int i2) {
            
            }
            
            @Override
            public void afterTextChanged(Editable editable) {
                if(error_layout.getVisibility() == View.VISIBLE){
                    error_layout.setVisibility(View.GONE);
                    input.getBackground().mutate().clearColorFilter();
                    input.getBackground().mutate().setColorFilter(ContextCompat.getColor(ContactInfoActivityLollipop.this, R.color.teal_300_teal_200), PorterDuff.Mode.SRC_IN);
                }
            }
        });
        
        input.setImeOptions(EditorInfo.IME_ACTION_DONE);
        input.setOnEditorActionListener(new TextView.OnEditorActionListener() {
            @Override
            public boolean onEditorAction(TextView v, int actionId,
                                          KeyEvent event) {
                if (actionId == EditorInfo.IME_ACTION_DONE) {
					logDebug("actionId is IME_ACTION_DONE");
                    String value = v.getText().toString().trim();
                    if (value.length() == 0) {
                        input.getBackground().mutate().setColorFilter(ContextCompat.getColor(ContactInfoActivityLollipop.this, R.color.red_600_red_300), PorterDuff.Mode.SRC_IN);
                        textError.setText(getString(R.string.invalid_string));
                        error_layout.setVisibility(View.VISIBLE);
                        input.requestFocus();
                    }
                    else{
                        rename(document, value);
                        renameDialog.dismiss();
                    }
                    return true;
                }
                return false;
            }
        });

        MaterialAlertDialogBuilder builder = new MaterialAlertDialogBuilder(this);
        builder.setTitle(getString(R.string.context_rename) + " "	+ document.getName());
        builder.setPositiveButton(getString(R.string.context_rename),
                new DialogInterface.OnClickListener() {
                    public void onClick(DialogInterface dialog, int whichButton) {
                        String value = input.getText().toString().trim();
                        if (value.length() == 0) {
                            return;
                        }
                        rename(document, value);
                    }
                });
        builder.setNegativeButton(getString(android.R.string.cancel), new DialogInterface.OnClickListener() {
            @Override
            public void onClick(DialogInterface dialogInterface, int i) {
                input.getBackground().clearColorFilter();
            }
        });
        builder.setView(layout);
        renameDialog = builder.create();
        renameDialog.show();
        renameDialog.getButton(AlertDialog.BUTTON_POSITIVE).setOnClickListener(new   View.OnClickListener()
        {
            @Override
            public void onClick(View v)
            {
                String value = input.getText().toString().trim();
                if (value.length() == 0) {
                    input.getBackground().mutate().setColorFilter(ContextCompat.getColor(ContactInfoActivityLollipop.this, R.color.red_600_red_300), PorterDuff.Mode.SRC_IN);
                    textError.setText(getString(R.string.invalid_string));
                    error_layout.setVisibility(View.VISIBLE);
                    input.requestFocus();
                }
                else{
                    rename(document, value);
                    renameDialog.dismiss();
                }
            }
        });
    }

    private void rename(MegaNode document, String newName) {
        if (newName.equals(document.getName())) {
            return;
        }
        
        if (!isOnline(this)) {
            showSnackbar(SNACKBAR_TYPE, getString(R.string.error_server_connection_problem), -1);
            return;
        }
        
        if (isFinishing()) {
            return;
        }
        
        ProgressDialog temp = null;
        try {
            temp = new ProgressDialog(this);
            temp.setMessage(getString(R.string.context_renaming));
            temp.show();
        } catch (Exception e) {
            return;
        }
        statusDialog = temp;

		logDebug("Renaming " + document.getName() + " to " + newName);
        
        megaApi.renameNode(document, newName, this);
    }
    
>>>>>>> 6895f4f0
    public void setParentHandle(long parentHandle) {
        this.parentHandle = parentHandle;
    }
    
    private void setFoldersButtonText(ArrayList<MegaNode> nodes){
		if (nodes != null) {
			sharedFoldersButton.setText(getDescription(nodes));
			if (nodes.size() == 0) {
				sharedFoldersButton.setClickable(false);
				sharedFoldersLayout.setClickable(false);
			}
		}
    }
    
    public void askSizeConfirmationBeforeDownload(String parentPath, String url, long size, long [] hashes, final boolean highPriority){
        logDebug("askSizeConfirmationBeforeDownload");
        
        final String parentPathC = parentPath;
        final String urlC = url;
        final long [] hashesC = hashes;
        final long sizeC=size;
        
        MaterialAlertDialogBuilder builder = new MaterialAlertDialogBuilder(this);
        LinearLayout confirmationLayout = new LinearLayout(this);
        confirmationLayout.setOrientation(LinearLayout.VERTICAL);
        LinearLayout.LayoutParams params = new LinearLayout.LayoutParams(LinearLayout.LayoutParams.MATCH_PARENT, LinearLayout.LayoutParams.WRAP_CONTENT);
        params.setMargins(scaleWidthPx(20, outMetrics), scaleHeightPx(10, outMetrics), scaleWidthPx(17, outMetrics), 0);
        
        final CheckBox dontShowAgain =new CheckBox(this);
        dontShowAgain.setText(getString(R.string.checkbox_not_show_again));
        dontShowAgain.setTextColor(ColorUtils.getThemeColor(this, android.R.attr.textColorSecondary));
        
        confirmationLayout.addView(dontShowAgain, params);
        
        builder.setView(confirmationLayout);
        
        builder.setMessage(getString(R.string.alert_larger_file, getSizeString(sizeC)));
        builder.setPositiveButton(getString(R.string.general_save_to_device),
                new DialogInterface.OnClickListener() {
                    public void onClick(DialogInterface dialog, int whichButton) {
                        if(dontShowAgain.isChecked()){
                            dbH.setAttrAskSizeDownload("false");
                        }
                        nC.checkInstalledAppBeforeDownload(parentPathC, urlC, sizeC, hashesC, highPriority);
                    }
                });
        builder.setNegativeButton(getString(android.R.string.cancel), new DialogInterface.OnClickListener() {
            public void onClick(DialogInterface dialog, int whichButton) {
                if(dontShowAgain.isChecked()){
                    dbH.setAttrAskSizeDownload("false");
                }
            }
        });
        
        downloadConfirmationDialog = builder.create();
        downloadConfirmationDialog.show();
    }
    
    public void askConfirmationNoAppInstaledBeforeDownload (String parentPath, String url, long size, long [] hashes, String nodeToDownload, final boolean highPriority){
        logDebug("askConfirmationNoAppInstaledBeforeDownload");
        
        final String parentPathC = parentPath;
        final String urlC = url;
        final long [] hashesC = hashes;
        final long sizeC=size;
        
        MaterialAlertDialogBuilder builder = new MaterialAlertDialogBuilder(this);
        LinearLayout confirmationLayout = new LinearLayout(this);
        confirmationLayout.setOrientation(LinearLayout.VERTICAL);
        LinearLayout.LayoutParams params = new LinearLayout.LayoutParams(LinearLayout.LayoutParams.MATCH_PARENT, LinearLayout.LayoutParams.WRAP_CONTENT);
        params.setMargins(scaleWidthPx(20, outMetrics), scaleHeightPx(10, outMetrics), scaleWidthPx(17, outMetrics), 0);
        
        final CheckBox dontShowAgain =new CheckBox(this);
        dontShowAgain.setText(getString(R.string.checkbox_not_show_again));
        dontShowAgain.setTextColor(ColorUtils.getThemeColor(this, android.R.attr.textColorSecondary));
        
        confirmationLayout.addView(dontShowAgain, params);
        
        builder.setView(confirmationLayout);
        
        builder.setMessage(getString(R.string.alert_no_app, nodeToDownload));
        builder.setPositiveButton(getString(R.string.general_save_to_device),
                new DialogInterface.OnClickListener() {
                    public void onClick(DialogInterface dialog, int whichButton) {
                        if(dontShowAgain.isChecked()){
                            dbH.setAttrAskNoAppDownload("false");
                        }
                        nC.download(parentPathC, urlC, sizeC, hashesC, highPriority);
                    }
                });
        builder.setNegativeButton(getString(android.R.string.cancel), new DialogInterface.OnClickListener() {
            public void onClick(DialogInterface dialog, int whichButton) {
                if(dontShowAgain.isChecked()){
                    dbH.setAttrAskNoAppDownload("false");
                }
            }
        });
        downloadConfirmationDialog = builder.create();
        downloadConfirmationDialog.show();
    }

	@Override
	public void onUsersUpdate(MegaApiJava api, ArrayList<MegaUser> users) {
		if (users != null && !users.isEmpty()) {
			for (MegaUser updatedUser : users) {
				if (updatedUser.getHandle() == user.getHandle()) {
					user = updatedUser;
					emailText.setText(user.getEmail());
					break;
				}
			}
		}
	}

	@Override
	public void onUserAlertsUpdate(MegaApiJava api, ArrayList<MegaUserAlert> userAlerts) {
		logDebug("onUserAlertsUpdate");
	}
    
    @Override
    public void onNodesUpdate(MegaApiJava api,ArrayList<MegaNode> nodeList) {
        if (sharedFoldersFragment != null){
            if (sharedFoldersFragment.isVisible()){
                sharedFoldersFragment.setNodes(parentHandle);
            }
        }
        ArrayList<MegaNode> nodes = megaApi.getInShares(user);
        setFoldersButtonText(nodes);
    }
    
    @Override
    public void onReloadNeeded(MegaApiJava api) {
    
    }
    
    @Override
    public void onAccountUpdate(MegaApiJava api) {
    
    }
    
    @Override
    public void onContactRequestsUpdate(MegaApiJava api,ArrayList<MegaContactRequest> requests) {
    
    }
    
    @Override
    public void onEvent(MegaApiJava api,MegaEvent event) {
    
    }

	@Override
	public void onChatListItemUpdate(MegaChatApiJava api, MegaChatListItem item) {

	}

	@Override
	public void onChatInitStateUpdate(MegaChatApiJava api, int newState) {

	}

	@Override
	public void onChatOnlineStatusUpdate(MegaChatApiJava api, long userhandle, int status, boolean inProgress) {
		logDebug("userhandle: " + userhandle + ", status: " + status + ", inProgress: " + inProgress);
		setContactPresenceStatus();
		requestLastGreen(status);
	}

	@Override
	public void onChatPresenceConfigUpdate(MegaChatApiJava api, MegaChatPresenceConfig config) {

	}

	@Override
	public void onChatConnectionStateUpdate(MegaChatApiJava api, long chatid, int newState) {
		MegaChatRoom chatRoom = api.getChatRoom(chatid);

		if (MegaApplication.isWaitingForCall() && newState == MegaChatApi.CHAT_CONNECTION_ONLINE
				&& chatRoom != null && chatRoom.getPeerHandle(0) == user.getHandle()) {
			startCallWithChatOnline(api.getChatRoom(chatid));
		}
	}

	@Override
	public void onChatPresenceLastGreen(MegaChatApiJava api, long userhandle, int lastGreen) {
		if(userhandle == user.getHandle()){
			logDebug("Update last green");

			int state = megaChatApi.getUserOnlineStatus(user.getHandle());

			if(state != MegaChatApi.STATUS_ONLINE && state != MegaChatApi.STATUS_BUSY && state != MegaChatApi.STATUS_INVALID){
				String formattedDate = lastGreenDate(this, lastGreen);
				secondLineTextToolbar.setVisibility(View.VISIBLE);
				secondLineTextToolbar.setText(formattedDate);
				secondLineTextToolbar.isMarqueeIsNecessary(this);
				logDebug("Date last green: " + formattedDate);
			}
		}
	}

	private void startCallWithChatOnline(MegaChatRoom chatRoom) {
		addChecksForACall(chatRoom.getChatId(), startVideo);
		megaChatApi.startChatCall(chatRoom.getChatId(), startVideo, this);
		MegaApplication.setIsWaitingForCall(false);
	}

	/**
	 * Updates the "Verify credentials" view.
	 */
	public void updateVerifyCredentialsLayout() {
		if (user != null) {
			verifyCredentialsLayout.setVisibility(View.VISIBLE);

			if (megaApi.areCredentialsVerified(user)) {
				verifiedText.setText(R.string.label_verified);
				verifiedImage.setVisibility(View.VISIBLE);
			} else {
				verifiedText.setText(R.string.label_not_verified);
				verifiedImage.setVisibility(View.GONE);
			}
		} else {
			verifyCredentialsLayout.setVisibility(View.GONE);
		}
	}

	/**
	 * This method is used to change the elevation of the toolbar.
	 */
	public void changeToolbarLayoutElevation() {
		appBarLayout.setElevation(callInProgressLayout.getVisibility() == View.VISIBLE ?
				dp2px(16, outMetrics) : 0);

		if (callInProgressLayout.getVisibility() == View.VISIBLE) {
			appBarLayout.setExpanded(false);
		}
	}

	/**
	 * Method to check the rotation of the screen to display the call properly.
	 */
	private void checkScreenRotationToShowCall() {
		if (isScreenInPortrait(ContactInfoActivityLollipop.this)) {
			setCallWidget();
		} else {
			supportInvalidateOptionsMenu();
		}
	}

	/**
	 * This method sets "Tap to return to call" banner when there is a call in progress.
	 */
	private void setCallWidget() {
		if (!isScreenInPortrait(this)) {
			hideCallWidget(this, callInProgressChrono, callInProgressLayout);
			return;
		}

		showCallLayout(this, callInProgressLayout, callInProgressChrono, callInProgressText);
	}

	@Override
	public void finishRenameActionWithSuccess() {
		//No update needed
	}

	@Override
	public void actionConfirmed() {
		if (sharedFoldersFragment != null && sharedFoldersFragment.isVisible()) {
			sharedFoldersFragment.clearSelections();
			sharedFoldersFragment.hideMultipleSelect();
		}
	}

	@Override
	public void createFolder(@NotNull String folderName) {
		//No action needed
	}
}<|MERGE_RESOLUTION|>--- conflicted
+++ resolved
@@ -2029,207 +2029,7 @@
             return;
         }
     }
-    
-<<<<<<< HEAD
-=======
-    public void showRenameDialog(final MegaNode document, String text){
-		logDebug("Node Handle: " + document.getHandle());
-        
-        LinearLayout layout = new LinearLayout(this);
-        layout.setOrientation(LinearLayout.VERTICAL);
-        LinearLayout.LayoutParams params = new LinearLayout.LayoutParams(LinearLayout.LayoutParams.MATCH_PARENT, LinearLayout.LayoutParams.WRAP_CONTENT);
-        params.setMargins(scaleWidthPx(20, outMetrics), scaleHeightPx(20, outMetrics), scaleWidthPx(17, outMetrics), 0);
-        
-        final EditTextCursorWatcher input = new EditTextCursorWatcher(this, document.isFolder());
-        input.setSingleLine();
-        input.setTextColor(ColorUtils.getThemeColor(this, android.R.attr.textColorSecondary));
-        input.setImeOptions(EditorInfo.IME_ACTION_DONE);
-
-        input.setImeActionLabel(getString(R.string.context_rename),EditorInfo.IME_ACTION_DONE);
-        input.setText(text);
-        input.requestFocus();
-
-        input.setOnFocusChangeListener(new View.OnFocusChangeListener() {
-            @Override
-            public void onFocusChange(final View v, boolean hasFocus) {
-                if (hasFocus) {
-                    if (document.isFolder()){
-                        input.setSelection(0, input.getText().length());
-                    }
-                    else{
-                        String [] s = document.getName().split("\\.");
-                        if (s != null){
-                            int numParts = s.length;
-                            int lastSelectedPos = 0;
-                            if (numParts == 1){
-                                input.setSelection(0, input.getText().length());
-                            }
-                            else if (numParts > 1){
-                                for (int i=0; i<(numParts-1);i++){
-                                    lastSelectedPos += s[i].length();
-                                    lastSelectedPos++;
-                                }
-                                lastSelectedPos--; //The last point should not be selected)
-                                input.setSelection(0, lastSelectedPos);
-                            }
-                        }
-                        showKeyboardDelayed(v);
-                    }
-                }
-            }
-        });
-        
-        layout.addView(input, params);
-        
-        LinearLayout.LayoutParams params1 = new LinearLayout.LayoutParams(LinearLayout.LayoutParams.MATCH_PARENT, LinearLayout.LayoutParams.WRAP_CONTENT);
-        params1.setMargins(scaleWidthPx(20, outMetrics), 0, scaleWidthPx(17, outMetrics), 0);
-        
-        final RelativeLayout error_layout = new RelativeLayout(ContactInfoActivityLollipop.this);
-        layout.addView(error_layout, params1);
-        
-        final ImageView error_icon = new ImageView(ContactInfoActivityLollipop.this);
-        error_icon.setImageDrawable(ContextCompat.getDrawable(this, R.drawable.ic_input_warning));
-        error_layout.addView(error_icon);
-        RelativeLayout.LayoutParams params_icon = (RelativeLayout.LayoutParams) error_icon.getLayoutParams();
-        
-        
-        params_icon.addRule(RelativeLayout.ALIGN_PARENT_RIGHT);
-        error_icon.setLayoutParams(params_icon);
-        
-        error_icon.setColorFilter(ContextCompat.getColor(ContactInfoActivityLollipop.this, R.color.red_600_red_300));
-        
-        final TextView textError = new TextView(ContactInfoActivityLollipop.this);
-        error_layout.addView(textError);
-        RelativeLayout.LayoutParams params_text_error = (RelativeLayout.LayoutParams) textError.getLayoutParams();
-        params_text_error.height = ViewGroup.LayoutParams.WRAP_CONTENT;
-        params_text_error.width = ViewGroup.LayoutParams.WRAP_CONTENT;
-        params_text_error.addRule(RelativeLayout.CENTER_VERTICAL);
-        params_text_error.addRule(RelativeLayout.ALIGN_PARENT_LEFT);
-        params_text_error.setMargins(scaleWidthPx(3, outMetrics), 0,0,0);
-        textError.setLayoutParams(params_text_error);
-        
-        textError.setTextColor(ContextCompat.getColor(ContactInfoActivityLollipop.this, R.color.red_600_red_300));
-        
-        error_layout.setVisibility(View.GONE);
-        
-        input.getBackground().mutate().clearColorFilter();
-        input.getBackground().mutate().setColorFilter(ContextCompat.getColor(this, R.color.teal_300_teal_200), PorterDuff.Mode.SRC_IN);
-        input.addTextChangedListener(new TextWatcher() {
-            @Override
-            public void beforeTextChanged(CharSequence charSequence, int i, int i1, int i2) {
-            
-            }
-            
-            @Override
-            public void onTextChanged(CharSequence charSequence, int i, int i1, int i2) {
-            
-            }
-            
-            @Override
-            public void afterTextChanged(Editable editable) {
-                if(error_layout.getVisibility() == View.VISIBLE){
-                    error_layout.setVisibility(View.GONE);
-                    input.getBackground().mutate().clearColorFilter();
-                    input.getBackground().mutate().setColorFilter(ContextCompat.getColor(ContactInfoActivityLollipop.this, R.color.teal_300_teal_200), PorterDuff.Mode.SRC_IN);
-                }
-            }
-        });
-        
-        input.setImeOptions(EditorInfo.IME_ACTION_DONE);
-        input.setOnEditorActionListener(new TextView.OnEditorActionListener() {
-            @Override
-            public boolean onEditorAction(TextView v, int actionId,
-                                          KeyEvent event) {
-                if (actionId == EditorInfo.IME_ACTION_DONE) {
-					logDebug("actionId is IME_ACTION_DONE");
-                    String value = v.getText().toString().trim();
-                    if (value.length() == 0) {
-                        input.getBackground().mutate().setColorFilter(ContextCompat.getColor(ContactInfoActivityLollipop.this, R.color.red_600_red_300), PorterDuff.Mode.SRC_IN);
-                        textError.setText(getString(R.string.invalid_string));
-                        error_layout.setVisibility(View.VISIBLE);
-                        input.requestFocus();
-                    }
-                    else{
-                        rename(document, value);
-                        renameDialog.dismiss();
-                    }
-                    return true;
-                }
-                return false;
-            }
-        });
-
-        MaterialAlertDialogBuilder builder = new MaterialAlertDialogBuilder(this);
-        builder.setTitle(getString(R.string.context_rename) + " "	+ document.getName());
-        builder.setPositiveButton(getString(R.string.context_rename),
-                new DialogInterface.OnClickListener() {
-                    public void onClick(DialogInterface dialog, int whichButton) {
-                        String value = input.getText().toString().trim();
-                        if (value.length() == 0) {
-                            return;
-                        }
-                        rename(document, value);
-                    }
-                });
-        builder.setNegativeButton(getString(android.R.string.cancel), new DialogInterface.OnClickListener() {
-            @Override
-            public void onClick(DialogInterface dialogInterface, int i) {
-                input.getBackground().clearColorFilter();
-            }
-        });
-        builder.setView(layout);
-        renameDialog = builder.create();
-        renameDialog.show();
-        renameDialog.getButton(AlertDialog.BUTTON_POSITIVE).setOnClickListener(new   View.OnClickListener()
-        {
-            @Override
-            public void onClick(View v)
-            {
-                String value = input.getText().toString().trim();
-                if (value.length() == 0) {
-                    input.getBackground().mutate().setColorFilter(ContextCompat.getColor(ContactInfoActivityLollipop.this, R.color.red_600_red_300), PorterDuff.Mode.SRC_IN);
-                    textError.setText(getString(R.string.invalid_string));
-                    error_layout.setVisibility(View.VISIBLE);
-                    input.requestFocus();
-                }
-                else{
-                    rename(document, value);
-                    renameDialog.dismiss();
-                }
-            }
-        });
-    }
-
-    private void rename(MegaNode document, String newName) {
-        if (newName.equals(document.getName())) {
-            return;
-        }
-        
-        if (!isOnline(this)) {
-            showSnackbar(SNACKBAR_TYPE, getString(R.string.error_server_connection_problem), -1);
-            return;
-        }
-        
-        if (isFinishing()) {
-            return;
-        }
-        
-        ProgressDialog temp = null;
-        try {
-            temp = new ProgressDialog(this);
-            temp.setMessage(getString(R.string.context_renaming));
-            temp.show();
-        } catch (Exception e) {
-            return;
-        }
-        statusDialog = temp;
-
-		logDebug("Renaming " + document.getName() + " to " + newName);
-        
-        megaApi.renameNode(document, newName, this);
-    }
-    
->>>>>>> 6895f4f0
+
     public void setParentHandle(long parentHandle) {
         this.parentHandle = parentHandle;
     }
